public struct DefaultFeatureFlagService: FeatureFlagService {
    public init() {}

    public func isFeatureFlagEnabled(_ featureFlag: FeatureFlag) -> Bool {
        let buildConfig = BuildConfiguration.current

        /// Whether this is a UI test run.
        ///
        /// This can be used to enable/disable a feature flag specifically for UI testing.
        ///
        let isUITesting = CommandLine.arguments.contains("-ui_testing")

        switch featureFlag {
        case .barcodeScanner:
            return buildConfig == .localDeveloper || buildConfig == .alpha
        case .inbox:
            return buildConfig == .localDeveloper || buildConfig == .alpha
        case .splitViewInOrdersTab:
            return buildConfig == .localDeveloper || buildConfig == .alpha
        case .updateOrderOptimistically:
            return buildConfig == .localDeveloper || buildConfig == .alpha
        case .shippingLabelsOnboardingM1:
            return buildConfig == .localDeveloper || buildConfig == .alpha
        case .loginPrologueOnboarding:
            return true
        case .loginErrorNotifications:
            return true
        case .loginMagicLinkEmphasisM2:
            return true
        case .promptToEnableCodInIppOnboarding:
            return true
        case .searchProductsBySKU:
            return true
        case .inAppPurchases:
            return buildConfig == .localDeveloper || buildConfig == .alpha
        case .storeCreationMVP:
            return true
        case .storeCreationM2:
            return true
        case .storeCreationM2WithInAppPurchasesEnabled:
            return false
        case .storeCreationM3Profiler:
            return true
        case .justInTimeMessagesOnDashboard:
            return true
        case .IPPInAppFeedbackBanner:
            return true
        case .performanceMonitoring,
                .performanceMonitoringCoreData,
                .performanceMonitoringFileIO,
                .performanceMonitoringNetworking,
                .performanceMonitoringViewController,
                .performanceMonitoringUserInteraction:
            // Disabled by default to avoid costs spikes, unless in internal testing builds.
            return buildConfig == .alpha
        case .tapToPayOnIPhone:
            // It is not possible to get the TTPoI entitlement for an enterprise certificate,
            // so we should not enable this for alpha builds.
            return buildConfig == .localDeveloper || buildConfig == .appStore
        case .tapToPayOnIPhoneMilestone2:
            return true
        case .domainSettings:
            return true
        case .jetpackSetupWithApplicationPassword:
            return true
        case .dashboardOnboarding:
            return true
        case .addCouponToOrder:
            return ( buildConfig == .localDeveloper || buildConfig == .alpha ) && !isUITesting
        case .productBundles:
            return true
        case .freeTrial:
            return true
        case .freeTrialUpgrade:
            return false
        case .manualErrorHandlingForSiteCredentialLogin:
            return true
        case .compositeProducts:
            return true
        case .IPPUKExpansion:
            return true
        case .readOnlySubscriptions:
            return true
        case .productDescriptionAI:
            return true
        case .readOnlyGiftCards:
            return true
        case .hideStoreOnboardingTaskList:
            return true
        case .readOnlyMinMaxQuantities:
            return true
<<<<<<< HEAD
        case .euShippingNotification:
=======
        case .privacyChoices:
>>>>>>> cd77abb0
            return buildConfig == .localDeveloper || buildConfig == .alpha
        default:
            return true
        }
    }
}<|MERGE_RESOLUTION|>--- conflicted
+++ resolved
@@ -89,11 +89,9 @@
             return true
         case .readOnlyMinMaxQuantities:
             return true
-<<<<<<< HEAD
+        case .privacyChoices:
+            return buildConfig == .localDeveloper || buildConfig == .alpha
         case .euShippingNotification:
-=======
-        case .privacyChoices:
->>>>>>> cd77abb0
             return buildConfig == .localDeveloper || buildConfig == .alpha
         default:
             return true
