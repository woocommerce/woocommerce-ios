--- conflicted
+++ resolved
@@ -41,11 +41,9 @@
             return buildConfig == .localDeveloper || buildConfig == .alpha
         case .storeCreationMVP:
             return buildConfig == .localDeveloper || buildConfig == .alpha
-<<<<<<< HEAD
         case .simplifiedLoginFlowI1:
-=======
+            return buildConfig == .localDeveloper || buildConfig == .alpha
         case .productsOnboarding:
->>>>>>> 0ba70632
             return buildConfig == .localDeveloper || buildConfig == .alpha
         default:
             return true
