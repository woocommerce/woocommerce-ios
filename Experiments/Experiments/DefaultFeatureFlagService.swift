public struct DefaultFeatureFlagService: FeatureFlagService {
    public init() {}

    public func isFeatureFlagEnabled(_ featureFlag: FeatureFlag) -> Bool {
        let buildConfig = BuildConfiguration.current

        /// Whether this is a UI test run.
        ///
        /// This can be used to enable/disable a feature flag specifically for UI testing.
        ///
        let isUITesting = CommandLine.arguments.contains("-ui_testing")

        switch featureFlag {
        case .barcodeScanner:
            return buildConfig == .localDeveloper || buildConfig == .alpha
        case .inbox:
            return buildConfig == .localDeveloper || buildConfig == .alpha
        case .splitViewInOrdersTab:
            // We have a crash with this feature flag enabled. See https://github.com/woocommerce/woocommerce-ios/issues/10815
            return false
        case .updateOrderOptimistically:
            return buildConfig == .localDeveloper || buildConfig == .alpha
        case .shippingLabelsOnboardingM1:
            return buildConfig == .localDeveloper || buildConfig == .alpha
        case .promptToEnableCodInIppOnboarding:
            return true
        case .searchProductsBySKU:
            return true
        case .inAppPurchases:
            return buildConfig == .localDeveloper || buildConfig == .alpha
        case .justInTimeMessagesOnDashboard:
            return true
        case .IPPInAppFeedbackBanner:
            return true
        case .performanceMonitoring,
                .performanceMonitoringCoreData,
                .performanceMonitoringFileIO,
                .performanceMonitoringNetworking,
                .performanceMonitoringViewController,
                .performanceMonitoringUserInteraction:
            // Disabled by default to avoid costs spikes, unless in internal testing builds.
            return buildConfig == .alpha
        case .tapToPayOnIPhone:
            // It is not possible to get the TTPoI entitlement for an enterprise certificate,
            // so we should not enable this for alpha builds.
            return buildConfig == .localDeveloper || buildConfig == .appStore
        case .domainSettings:
            return true
        case .jetpackSetupWithApplicationPassword:
            return true
        case .dashboardOnboarding:
            return true
        case .addProductToOrderViaSKUScanner:
            return true
        case .productBundles:
            return true
        case .manualErrorHandlingForSiteCredentialLogin:
            return true
        case .compositeProducts:
            return true
        case .readOnlySubscriptions:
            return true
        case .productDescriptionAI:
            return true
        case .productDescriptionAIFromStoreOnboarding:
            return !isUITesting
        case .readOnlyGiftCards:
            return true
        case .hideStoreOnboardingTaskList:
            return true
        case .readOnlyMinMaxQuantities:
            return true
        case .storeCreationNotifications:
            return true
        case .euShippingNotification:
            return true
        case .sdkLessGoogleSignIn:
            return true
        case .shareProductAI:
            return true
        case .ordersWithCouponsM4:
            return true
        case .ordersWithCouponsM6:
            return false
        case .betterCustomerSelectionInOrder:
            return true
        case .manualTaxesInOrderM2:
            return true
        case .hazmatShipping:
            return true
        case .reusePaymentIntentOnRetryInPersonPayment:
            return true
        case .refreshOrderBeforeInPersonPayment:
            return true
        case .manualTaxesInOrderM3:
            return true
        case .productCreationAI:
            return true
        case .giftCardInOrderForm:
            return true
        case .wooPaymentsDepositsOverviewInPaymentsMenu:
            return (buildConfig == .localDeveloper || buildConfig == .alpha) && !isUITesting
<<<<<<< HEAD
        case .orderCustomAmountsM1:
            return buildConfig == .localDeveloper || buildConfig == .alpha
=======
        case .tapToPayOnIPhoneInUK:
            return buildConfig == .localDeveloper
>>>>>>> 42ed98bf
        default:
            return true
        }
    }
}<|MERGE_RESOLUTION|>--- conflicted
+++ resolved
@@ -100,13 +100,10 @@
             return true
         case .wooPaymentsDepositsOverviewInPaymentsMenu:
             return (buildConfig == .localDeveloper || buildConfig == .alpha) && !isUITesting
-<<<<<<< HEAD
         case .orderCustomAmountsM1:
             return buildConfig == .localDeveloper || buildConfig == .alpha
-=======
         case .tapToPayOnIPhoneInUK:
             return buildConfig == .localDeveloper
->>>>>>> 42ed98bf
         default:
             return true
         }
