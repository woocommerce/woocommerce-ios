--- conflicted
+++ resolved
@@ -89,11 +89,6 @@
         case .displayPointOfSaleToggle:
             return buildConfig == .localDeveloper || buildConfig == .alpha
         case .dynamicDashboardM2:
-<<<<<<< HEAD
-            return true
-        case .multipleShippingLines:
-=======
->>>>>>> 39efb4d4
             return buildConfig == .localDeveloper || buildConfig == .alpha
         default:
             return true
