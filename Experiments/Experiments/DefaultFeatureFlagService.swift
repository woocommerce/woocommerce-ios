--- conflicted
+++ resolved
@@ -83,13 +83,9 @@
         case .viewEditCustomFieldsInProductsAndOrders:
             return buildConfig == .localDeveloper || buildConfig == .alpha
         case .blazeEvergreenCampaigns:
-<<<<<<< HEAD
             return true
-=======
-            return buildConfig == .localDeveloper || buildConfig == .alpha
         case .revampedShippingLabelCreation:
             return buildConfig == .localDeveloper || buildConfig == .alpha
->>>>>>> 62aea4b3
         default:
             return true
         }
