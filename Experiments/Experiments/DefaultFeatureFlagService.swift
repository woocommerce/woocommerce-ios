public struct DefaultFeatureFlagService: FeatureFlagService {
    public init() {}

    public func isFeatureFlagEnabled(_ featureFlag: FeatureFlag) -> Bool {
        let buildConfig = BuildConfiguration.current

        /// Whether this is a UI test run.
        ///
        /// This can be used to enable/disable a feature flag specifically for UI testing.
        ///
        let isUITesting = CommandLine.arguments.contains("-ui_testing")

        switch featureFlag {
        case .inbox:
            return buildConfig == .localDeveloper || buildConfig == .alpha
        case .sideBySideViewForOrderForm:
            return true
        case .updateOrderOptimistically:
            return buildConfig == .localDeveloper || buildConfig == .alpha
        case .shippingLabelsOnboardingM1:
            // We need to adapt this functionality to the new Woo Shipping plugin before enabling it
            return buildConfig == .localDeveloper || buildConfig == .alpha
        case .searchProductsBySKU:
            return true
        case .inAppPurchasesDebugMenu:
            return buildConfig == .localDeveloper || buildConfig == .alpha
        case .performanceMonitoring,
                .performanceMonitoringCoreData,
                .performanceMonitoringFileIO,
                .performanceMonitoringNetworking,
                .performanceMonitoringViewController,
                .performanceMonitoringUserInteraction:
            // Disabled by default to avoid costs spikes, unless in internal testing builds.
            return buildConfig == .alpha
        case .tapToPayOnIPhone:
            // It is not possible to get the TTPoI entitlement for an enterprise certificate,
            // so we should not enable this for alpha builds.
            return buildConfig == .localDeveloper || buildConfig == .appStore
        case .domainSettings:
            return true
        case .jetpackSetupWithApplicationPassword:
            return true
        case .productBundles:
            return true
        case .manualErrorHandlingForSiteCredentialLogin:
            return true
        case .compositeProducts:
            return true
        case .productDescriptionAI:
            return true
        case .productDescriptionAIFromStoreOnboarding:
            return !isUITesting
        case .readOnlyGiftCards:
            return true
        case .readOnlyMinMaxQuantities:
            return true
        case .euShippingNotification:
            return true
        case .shareProductAI:
            return true
        case .betterCustomerSelectionInOrder:
            return true
        case .hazmatShipping:
            return true
        case .productCreationAI:
            return true
        case .giftCardInOrderForm:
            return true
        case .wooPaymentsDepositsOverviewInPaymentsMenu:
            return true
        case .tapToPayOnIPhoneInUK:
            return true
        case .productBundlesInOrderForm:
            return true
        case .customLoginUIForAccountCreation:
            return buildConfig == .localDeveloper || buildConfig == .alpha
        case .scanToUpdateInventory:
            return true
        case .blazei3NativeCampaignCreation:
            return true
        case .backendReceipts:
            return true
        case .splitViewInProductsTab:
            return true
        case .customersInHubMenu:
            return true
        case .subscriptionsInOrderCreationUI:
            return buildConfig == .localDeveloper || buildConfig == .alpha
<<<<<<< HEAD
        case .subscriptionsInOrderCreationCustomers:
            return (buildConfig == .localDeveloper || buildConfig == .alpha) && !isUITesting
=======
        case .enhancingOrderShippingLines:
            return buildConfig == .localDeveloper || buildConfig == .alpha
>>>>>>> c2e03a1e
        default:
            return true
        }
    }
}<|MERGE_RESOLUTION|>--- conflicted
+++ resolved
@@ -86,13 +86,10 @@
             return true
         case .subscriptionsInOrderCreationUI:
             return buildConfig == .localDeveloper || buildConfig == .alpha
-<<<<<<< HEAD
         case .subscriptionsInOrderCreationCustomers:
             return (buildConfig == .localDeveloper || buildConfig == .alpha) && !isUITesting
-=======
         case .enhancingOrderShippingLines:
             return buildConfig == .localDeveloper || buildConfig == .alpha
->>>>>>> c2e03a1e
         default:
             return true
         }
