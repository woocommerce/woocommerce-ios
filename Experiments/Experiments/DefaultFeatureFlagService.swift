--- conflicted
+++ resolved
@@ -92,11 +92,9 @@
             return true
         case .migrateSimplePaymentsToOrderCreation:
             return (buildConfig == .localDeveloper || buildConfig == .alpha) && !isUITesting
-<<<<<<< HEAD
+        case .dynamicDashboard:
+            return buildConfig == .localDeveloper || buildConfig == .alpha
         case .subscriptionsInOrderCreationUI:
-=======
-        case .dynamicDashboard:
->>>>>>> 01676aec
             return buildConfig == .localDeveloper || buildConfig == .alpha
         default:
             return true
