public struct DefaultFeatureFlagService: FeatureFlagService {
    public init() {}

    public func isFeatureFlagEnabled(_ featureFlag: FeatureFlag) -> Bool {
        let buildConfig = BuildConfiguration.current

        /// Whether this is a UI test run.
        ///
        /// This can be used to enable/disable a feature flag specifically for UI testing.
        ///
        let isUITesting = CommandLine.arguments.contains("-ui_testing")

        switch featureFlag {
        case .inbox:
            return buildConfig == .localDeveloper || buildConfig == .alpha
        case .splitViewInOrdersTab:
            return true
        case .sideBySideViewForOrderForm:
            return false
        case .updateOrderOptimistically:
            return buildConfig == .localDeveloper || buildConfig == .alpha
        case .shippingLabelsOnboardingM1:
            return buildConfig == .localDeveloper || buildConfig == .alpha
        case .searchProductsBySKU:
            return true
        case .inAppPurchasesDebugMenu:
            return buildConfig == .localDeveloper || buildConfig == .alpha
        case .performanceMonitoring,
                .performanceMonitoringCoreData,
                .performanceMonitoringFileIO,
                .performanceMonitoringNetworking,
                .performanceMonitoringViewController,
                .performanceMonitoringUserInteraction:
            // Disabled by default to avoid costs spikes, unless in internal testing builds.
            return buildConfig == .alpha
        case .tapToPayOnIPhone:
            // It is not possible to get the TTPoI entitlement for an enterprise certificate,
            // so we should not enable this for alpha builds.
            return buildConfig == .localDeveloper || buildConfig == .appStore
        case .domainSettings:
            return true
        case .jetpackSetupWithApplicationPassword:
            return true
        case .dashboardOnboarding:
            return true
        case .productBundles:
            return true
        case .manualErrorHandlingForSiteCredentialLogin:
            return true
        case .compositeProducts:
            return true
        case .productDescriptionAI:
            return true
        case .productDescriptionAIFromStoreOnboarding:
            return !isUITesting
        case .readOnlyGiftCards:
            return true
        case .hideStoreOnboardingTaskList:
            return true
        case .readOnlyMinMaxQuantities:
            return true
        case .storeCreationNotifications:
            return true
        case .euShippingNotification:
            return true
        case .shareProductAI:
            return true
        case .betterCustomerSelectionInOrder:
            return true
        case .hazmatShipping:
            return true
        case .productCreationAI:
            return true
        case .giftCardInOrderForm:
            return true
        case .wooPaymentsDepositsOverviewInPaymentsMenu:
            return true
        case .tapToPayOnIPhoneInUK:
            return true
        case .productBundlesInOrderForm:
            return true
        case .customLoginUIForAccountCreation:
            return buildConfig == .localDeveloper || buildConfig == .alpha
        case .scanToUpdateInventory:
            return true
        case .blazei3NativeCampaignCreation:
            return buildConfig == .localDeveloper || buildConfig == .alpha
        case .backendReceipts:
            return true
        case .splitViewInProductsTab:
            return false
        case .customRangeInMyStoreAnalytics:
            return buildConfig == .localDeveloper || buildConfig == .alpha
        case .customizeAnalyticsHub:
            return buildConfig == .localDeveloper || buildConfig == .alpha
        case .useURLSessionInWordPressKit:
            return buildConfig != .appStore
<<<<<<< HEAD
        case .filterOrdersByProduct:
=======
        case .connectivityTool:
>>>>>>> 26b61380
            return buildConfig == .localDeveloper || buildConfig == .alpha
        default:
            return true
        }
    }
}<|MERGE_RESOLUTION|>--- conflicted
+++ resolved
@@ -95,11 +95,9 @@
             return buildConfig == .localDeveloper || buildConfig == .alpha
         case .useURLSessionInWordPressKit:
             return buildConfig != .appStore
-<<<<<<< HEAD
+        case .connectivityTool:
+            return buildConfig == .localDeveloper || buildConfig == .alpha
         case .filterOrdersByProduct:
-=======
-        case .connectivityTool:
->>>>>>> 26b61380
             return buildConfig == .localDeveloper || buildConfig == .alpha
         default:
             return true
