--- conflicted
+++ resolved
@@ -94,15 +94,11 @@
         case .storeCreationNotifications:
             return buildConfig == .localDeveloper || buildConfig == .alpha
         case .euShippingNotification:
-<<<<<<< HEAD
             return true
-=======
-            return buildConfig == .localDeveloper || buildConfig == .alpha
         case .sdkLessGoogleSignIn:
             return buildConfig == .localDeveloper || buildConfig == .alpha
         case .scanToPay:
             return buildConfig == .localDeveloper || buildConfig == .alpha
->>>>>>> ab3d716b
         default:
             return true
         }
