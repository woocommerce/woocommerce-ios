public struct DefaultFeatureFlagService: FeatureFlagService {
    public init() {}

    public func isFeatureFlagEnabled(_ featureFlag: FeatureFlag) -> Bool {
        let buildConfig = BuildConfiguration.current

        switch featureFlag {
        case .barcodeScanner:
            return buildConfig == .localDeveloper || buildConfig == .alpha
        case .productSKUInputScanner:
            return true
        case .inbox:
            return buildConfig == .localDeveloper || buildConfig == .alpha
        case .splitViewInOrdersTab:
            return buildConfig == .localDeveloper || buildConfig == .alpha
        case .updateOrderOptimistically:
            return buildConfig == .localDeveloper || buildConfig == .alpha
        case .shippingLabelsOnboardingM1:
            return buildConfig == .localDeveloper || buildConfig == .alpha
        case .newToWooCommerceLinkInLoginPrologue:
            return true
        case .loginPrologueOnboarding:
            return true
        case .loginErrorNotifications:
            return true
        case .loginPrologueOnboardingSurvey:
            return true
        case .loginMagicLinkEmphasis:
            return true
        case .loginMagicLinkEmphasisM2:
            return true
        case .promptToEnableCodInIppOnboarding:
            return true
        case .searchProductsBySKU:
            return true
        case .orderCreationSearchCustomers:
            return buildConfig == .localDeveloper || buildConfig == .alpha
        case .wpcomSignup:
            guard isFeatureFlagEnabled(.simplifiedLoginFlowI1) else {
                return buildConfig == .localDeveloper || buildConfig == .alpha
            }
            // To disable automatically sending signup link for unknown email IDs
            return false
        case .inAppPurchases:
            return buildConfig == .localDeveloper || buildConfig == .alpha
        case .storeCreationMVP:
            return buildConfig == .localDeveloper || buildConfig == .alpha
<<<<<<< HEAD
        case .justInTimeMessagesOnDashboard:
=======
        case .productsOnboarding:
            return buildConfig == .localDeveloper || buildConfig == .alpha
        case .simplifiedLoginFlowI1:
>>>>>>> e1f980f3
            return buildConfig == .localDeveloper || buildConfig == .alpha
        default:
            return true
        }
    }
}<|MERGE_RESOLUTION|>--- conflicted
+++ resolved
@@ -45,13 +45,11 @@
             return buildConfig == .localDeveloper || buildConfig == .alpha
         case .storeCreationMVP:
             return buildConfig == .localDeveloper || buildConfig == .alpha
-<<<<<<< HEAD
-        case .justInTimeMessagesOnDashboard:
-=======
         case .productsOnboarding:
             return buildConfig == .localDeveloper || buildConfig == .alpha
         case .simplifiedLoginFlowI1:
->>>>>>> e1f980f3
+            return buildConfig == .localDeveloper || buildConfig == .alpha
+        case .justInTimeMessagesOnDashboard:
             return buildConfig == .localDeveloper || buildConfig == .alpha
         default:
             return true
