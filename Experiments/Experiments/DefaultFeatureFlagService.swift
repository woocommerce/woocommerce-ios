--- conflicted
+++ resolved
@@ -33,13 +33,8 @@
             return true
         case .promptToEnableCodInIppOnboarding:
             return true
-<<<<<<< HEAD
-        case .storeWidgets:
-            return buildConfig == .localDeveloper || buildConfig == .alpha
         case .searchProductsBySKU:
             return buildConfig == .localDeveloper || buildConfig == .alpha
-=======
->>>>>>> 94575c60
         default:
             return true
         }
