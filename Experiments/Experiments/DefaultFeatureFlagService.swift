--- conflicted
+++ resolved
@@ -72,12 +72,7 @@
         case .freeTrial:
             return true
         case .freeTrialInAppPurchasesUpgradeM1:
-<<<<<<< HEAD
-=======
             return true
-        case .twentyFourHoursAfterFreeTrialSubscribedNotification:
->>>>>>> 1c398e86
-            return buildConfig == .localDeveloper || buildConfig == .alpha
         case .manualErrorHandlingForSiteCredentialLogin:
             return true
         case .compositeProducts:
