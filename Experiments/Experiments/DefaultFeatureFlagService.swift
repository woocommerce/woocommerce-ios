--- conflicted
+++ resolved
@@ -91,13 +91,10 @@
             return buildConfig == .localDeveloper || buildConfig == .alpha
         case .splitViewInProductsTab:
             return false
-<<<<<<< HEAD
+        case .customizeAnalyticsHub:
+            return buildConfig == .localDeveloper || buildConfig == .alpha
         case .useURLSessionInWordPressKit:
             return buildConfig != .appStore
-=======
-        case .customizeAnalyticsHub:
-            return buildConfig == .localDeveloper || buildConfig == .alpha
->>>>>>> b141f168
         default:
             return true
         }
