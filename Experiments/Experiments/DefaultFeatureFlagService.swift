public struct DefaultFeatureFlagService: FeatureFlagService {
    public init() {}

    public func isFeatureFlagEnabled(_ featureFlag: FeatureFlag) -> Bool {
        let buildConfig = BuildConfiguration.current

        /// Whether this is a UI test run.
        ///
        /// This can be used to enable/disable a feature flag specifically for UI testing.
        ///
        let isUITesting = CommandLine.arguments.contains("-ui_testing")

        switch featureFlag {
        case .barcodeScanner:
            return buildConfig == .localDeveloper || buildConfig == .alpha
        case .productSKUInputScanner:
            return true
        case .inbox:
            return buildConfig == .localDeveloper || buildConfig == .alpha
        case .splitViewInOrdersTab:
            return buildConfig == .localDeveloper || buildConfig == .alpha
        case .updateOrderOptimistically:
            return buildConfig == .localDeveloper || buildConfig == .alpha
        case .shippingLabelsOnboardingM1:
            return buildConfig == .localDeveloper || buildConfig == .alpha
        case .newToWooCommerceLinkInLoginPrologue:
            return false
        case .loginPrologueOnboarding:
            return true
        case .loginErrorNotifications:
            return true
        case .loginMagicLinkEmphasis:
            return true
        case .loginMagicLinkEmphasisM2:
            return true
        case .productMultiSelectionM1:
            return false
        case .promptToEnableCodInIppOnboarding:
            return true
        case .searchProductsBySKU:
            return true
        case .inAppPurchases:
            return buildConfig == .localDeveloper || buildConfig == .alpha
        case .storeCreationMVP:
            return true
        case .storeCreationM2:
            return true
        case .storeCreationM2WithInAppPurchasesEnabled:
            return false
        case .storeCreationM3Profiler:
            return false
        case .justInTimeMessagesOnDashboard:
            return true
        case .systemStatusReportInSupportRequest:
            return true
        case .IPPInAppFeedbackBanner:
            return true
        case .performanceMonitoring,
                .performanceMonitoringCoreData,
                .performanceMonitoringFileIO,
                .performanceMonitoringNetworking,
                .performanceMonitoringViewController,
                .performanceMonitoringUserInteraction:
            // Disabled by default to avoid costs spikes, unless in internal testing builds.
            return buildConfig == .alpha
        case .tapToPayOnIPhone:
            // It is not possible to get the TTPoI entitlement for an enterprise certificate,
            // so we should not enable this for alpha builds.
            return buildConfig == .localDeveloper || buildConfig == .appStore
        case .tapToPayOnIPhoneSetupFlow:
            // It is not possible to get the TTPoI entitlement for an enterprise certificate,
            // so we should not enable this for alpha builds.
            return buildConfig == .localDeveloper
        case .domainSettings:
            return true
        case .supportRequests:
            return true
        case .simplifyProductEditing:
            // Enabled for the A/B experiment treatment group only
            // Disabled for the control group and UI testing
            return ABTest.simplifiedProductEditing.variation == .treatment && !isUITesting
        case .jetpackSetupWithApplicationPassword:
            return buildConfig == .localDeveloper || buildConfig == .alpha
        case .dashboardOnboarding:
            return ( buildConfig == .localDeveloper || buildConfig == .alpha ) && !isUITesting
<<<<<<< HEAD
        case .addCouponToOrder:
            return ( buildConfig == .localDeveloper || buildConfig == .alpha ) && !isUITesting
=======
        case .productBundles:
            return buildConfig == .localDeveloper || buildConfig == .alpha
>>>>>>> e824c6f3
        default:
            return true
        }
    }
}<|MERGE_RESOLUTION|>--- conflicted
+++ resolved
@@ -83,13 +83,10 @@
             return buildConfig == .localDeveloper || buildConfig == .alpha
         case .dashboardOnboarding:
             return ( buildConfig == .localDeveloper || buildConfig == .alpha ) && !isUITesting
-<<<<<<< HEAD
         case .addCouponToOrder:
             return ( buildConfig == .localDeveloper || buildConfig == .alpha ) && !isUITesting
-=======
         case .productBundles:
             return buildConfig == .localDeveloper || buildConfig == .alpha
->>>>>>> e824c6f3
         default:
             return true
         }
