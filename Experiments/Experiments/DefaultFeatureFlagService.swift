public struct DefaultFeatureFlagService: FeatureFlagService {
    public init() {}

    public func isFeatureFlagEnabled(_ featureFlag: FeatureFlag) -> Bool {
        let buildConfig = BuildConfiguration.current

        /// Whether this is a UI test run.
        ///
        /// This can be used to enable/disable a feature flag specifically for UI testing.
        ///
        let isUITesting = CommandLine.arguments.contains("-ui_testing")

        switch featureFlag {
        case .barcodeScanner:
            return buildConfig == .localDeveloper || buildConfig == .alpha
        case .productSKUInputScanner:
            return true
        case .inbox:
            return buildConfig == .localDeveloper || buildConfig == .alpha
        case .splitViewInOrdersTab:
            return buildConfig == .localDeveloper || buildConfig == .alpha
        case .updateOrderOptimistically:
            return buildConfig == .localDeveloper || buildConfig == .alpha
        case .shippingLabelsOnboardingM1:
            return buildConfig == .localDeveloper || buildConfig == .alpha
        case .newToWooCommerceLinkInLoginPrologue:
            return false
        case .loginPrologueOnboarding:
            return true
        case .loginErrorNotifications:
            return true
        case .loginMagicLinkEmphasis:
            return true
        case .loginMagicLinkEmphasisM2:
            return true
        case .promptToEnableCodInIppOnboarding:
            return true
        case .searchProductsBySKU:
            return true
        case .inAppPurchases:
            return buildConfig == .localDeveloper || buildConfig == .alpha
        case .storeCreationMVP:
            return true
        case .storeCreationM2:
            return true
        case .storeCreationM2WithInAppPurchasesEnabled:
            return false
        case .storeCreationM3Profiler:
            return true
        case .justInTimeMessagesOnDashboard:
            return true
        case .systemStatusReportInSupportRequest:
            return true
        case .IPPInAppFeedbackBanner:
            return true
        case .performanceMonitoring,
                .performanceMonitoringCoreData,
                .performanceMonitoringFileIO,
                .performanceMonitoringNetworking,
                .performanceMonitoringViewController,
                .performanceMonitoringUserInteraction:
            // Disabled by default to avoid costs spikes, unless in internal testing builds.
            return buildConfig == .alpha
        case .tapToPayOnIPhone:
            // It is not possible to get the TTPoI entitlement for an enterprise certificate,
            // so we should not enable this for alpha builds.
            return buildConfig == .localDeveloper || buildConfig == .appStore
        case .domainSettings:
            return true
        case .supportRequests:
            return true
        case .simplifyProductEditing:
<<<<<<< HEAD
            return buildConfig == .localDeveloper || buildConfig == .alpha
        case .dashboardOnboarding:
            return buildConfig == .localDeveloper || buildConfig == .alpha
=======
            return ( buildConfig == .localDeveloper || buildConfig == .alpha ) && !isUITesting
>>>>>>> 9ada4c42
        default:
            return true
        }
    }
}<|MERGE_RESOLUTION|>--- conflicted
+++ resolved
@@ -70,13 +70,9 @@
         case .supportRequests:
             return true
         case .simplifyProductEditing:
-<<<<<<< HEAD
-            return buildConfig == .localDeveloper || buildConfig == .alpha
+            return ( buildConfig == .localDeveloper || buildConfig == .alpha ) && !isUITesting
         case .dashboardOnboarding:
             return buildConfig == .localDeveloper || buildConfig == .alpha
-=======
-            return ( buildConfig == .localDeveloper || buildConfig == .alpha ) && !isUITesting
->>>>>>> 9ada4c42
         default:
             return true
         }
