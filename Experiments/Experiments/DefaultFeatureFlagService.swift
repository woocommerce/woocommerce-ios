--- conflicted
+++ resolved
@@ -69,12 +69,7 @@
         case .shareProductAI:
             return true
         case .betterCustomerSelectionInOrder:
-<<<<<<< HEAD
-=======
             return !isUITesting
-        case .manualTaxesInOrderM2:
->>>>>>> c3918db8
-            return true
         case .hazmatShipping:
             return true
         case .productCreationAI:
