--- conflicted
+++ resolved
@@ -37,11 +37,9 @@
             return true
         case .orderCreationSearchCustomers:
             return buildConfig == .localDeveloper || buildConfig == .alpha
-<<<<<<< HEAD
+        case .replyToProductReviews:
+            return buildConfig == .localDeveloper || buildConfig == .alpha
         case .wpcomSignup:
-=======
-        case .replyToProductReviews:
->>>>>>> 7e4f77be
             return buildConfig == .localDeveloper || buildConfig == .alpha
         default:
             return true
