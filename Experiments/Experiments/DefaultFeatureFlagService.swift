--- conflicted
+++ resolved
@@ -99,11 +99,9 @@
             return true
         case .sdkLessGoogleSignIn:
             return buildConfig == .localDeveloper || buildConfig == .alpha
-<<<<<<< HEAD
         case .blaze:
-=======
+            return buildConfig == .localDeveloper || buildConfig == .alpha
         case .shareProductAI:
->>>>>>> b47abebc
             return buildConfig == .localDeveloper || buildConfig == .alpha
         default:
             return true
