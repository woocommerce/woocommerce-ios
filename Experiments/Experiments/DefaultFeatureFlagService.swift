public struct DefaultFeatureFlagService: FeatureFlagService {
    public init() {}

    public func isFeatureFlagEnabled(_ featureFlag: FeatureFlag) -> Bool {
        let buildConfig = BuildConfiguration.current

        /// Whether this is a UI test run.
        ///
        /// This can be used to enable/disable a feature flag specifically for UI testing.
        ///
        let isUITesting = CommandLine.arguments.contains("-ui_testing")

        switch featureFlag {
        case .inbox:
            return true
        case .showInboxCTA:
            return true
        case .sideBySideViewForOrderForm:
            return true
        case .updateOrderOptimistically:
            return buildConfig == .localDeveloper || buildConfig == .alpha
        case .shippingLabelsOnboardingM1:
            // We need to adapt this functionality to the new Woo Shipping plugin before enabling it
            return buildConfig == .localDeveloper || buildConfig == .alpha
        case .searchProductsBySKU:
            return true
        case .inAppPurchasesDebugMenu:
            return buildConfig == .localDeveloper || buildConfig == .alpha
        case .performanceMonitoring,
                .performanceMonitoringCoreData,
                .performanceMonitoringFileIO,
                .performanceMonitoringNetworking,
                .performanceMonitoringViewController,
                .performanceMonitoringUserInteraction:
            // Disabled by default to avoid costs spikes, unless in internal testing builds.
            return buildConfig == .alpha
        case .tapToPayOnIPhone:
            // It is not possible to get the TTPoI entitlement for an enterprise certificate,
            // so we should not enable this for alpha builds.
            return buildConfig == .localDeveloper || buildConfig == .appStore
        case .domainSettings:
            return true
        case .jetpackSetupWithApplicationPassword:
            return true
        case .manualErrorHandlingForSiteCredentialLogin:
            return true
        case .euShippingNotification:
            return true
        case .betterCustomerSelectionInOrder:
            return true
        case .hazmatShipping:
            return true
        case .giftCardInOrderForm:
            return true
        case .wooPaymentsDepositsOverviewInPaymentsMenu:
            return true
        case .tapToPayOnIPhoneInUK:
            return true
        case .productBundlesInOrderForm:
            return true
        case .customLoginUIForAccountCreation:
            return buildConfig == .localDeveloper || buildConfig == .alpha
        case .scanToUpdateInventory:
            return true
        case .backendReceipts:
            return true
        case .splitViewInProductsTab:
            return true
        case .subscriptionsInOrderCreationUI:
            return buildConfig == .localDeveloper || buildConfig == .alpha
        case .subscriptionsInOrderCreationCustomers:
            return (buildConfig == .localDeveloper || buildConfig == .alpha) && !isUITesting
        case .pointOfSale:
            return buildConfig == .localDeveloper || buildConfig == .alpha
        case .googleAdsCampaignCreationOnWebView:
            return true
        case .backgroundTasks:
            return buildConfig == .localDeveloper || buildConfig == .alpha
        case .viewEditCustomFieldsInProductsAndOrders:
            return buildConfig == .localDeveloper || buildConfig == .alpha
        case .blazeEvergreenCampaigns:
            return true
        case .revampedShippingLabelCreation:
            return buildConfig == .localDeveloper || buildConfig == .alpha
        case .blazeCampaignObjective:
            return true
        case .favoriteProducts:
            return buildConfig == .localDeveloper || buildConfig == .alpha
<<<<<<< HEAD
        case .productGlobalUniqueIdentifierSupport:
            return buildConfig == .localDeveloper || buildConfig == .alpha
=======
        case .paymentsOnboardingInPointOfSale:
            return buildConfig == .localDeveloper
>>>>>>> d4af2d60
        default:
            return true
        }
    }
}<|MERGE_RESOLUTION|>--- conflicted
+++ resolved
@@ -86,13 +86,10 @@
             return true
         case .favoriteProducts:
             return buildConfig == .localDeveloper || buildConfig == .alpha
-<<<<<<< HEAD
         case .productGlobalUniqueIdentifierSupport:
             return buildConfig == .localDeveloper || buildConfig == .alpha
-=======
         case .paymentsOnboardingInPointOfSale:
             return buildConfig == .localDeveloper
->>>>>>> d4af2d60
         default:
             return true
         }
