--- conflicted
+++ resolved
@@ -93,13 +93,10 @@
             return true
         case .productDescriptionAI:
             return buildConfig == .localDeveloper || buildConfig == .alpha
-<<<<<<< HEAD
+        case .readOnlyGiftCards:
+            return true
         case .hideStoreOnboardingTaskList:
             return false
-=======
-        case .readOnlyGiftCards:
-            return true
->>>>>>> f66e7275
         default:
             return true
         }
