--- conflicted
+++ resolved
@@ -87,13 +87,11 @@
             return true
         case .splitViewInProductsTab:
             return true
-<<<<<<< HEAD
         case .noMoreWooExpressSignup:
-=======
+            return buildConfig == .localDeveloper || buildConfig == .alpha
         case .customersInHubMenu:
             return true
         case .expandedAnalyticsHub:
->>>>>>> 303df01b
             return buildConfig == .localDeveloper || buildConfig == .alpha
         default:
             return true
