--- conflicted
+++ resolved
@@ -70,13 +70,11 @@
     ///
     case inPersonPaymentGatewaySelection
 
-<<<<<<< HEAD
+    /// Enable order editing from the order detailed screen.
+    ///
+    case unifiedOrderEditing
+
     /// Enable image upload after leaving the product form
     ///
     case backgroundProductImageUpload
-=======
-    /// Enable order editing from the order detailed screen.
-    ///
-    case unifiedOrderEditing
->>>>>>> 41b4c1a1
 }