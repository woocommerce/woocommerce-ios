/// FeatureFlag exposes a series of features to be conditionally enabled on different builds.
///
public enum FeatureFlag: Int {

    /// Throwaway case, to prevent a compiler error:
    /// `An enum with no cases cannot declare a raw type`
    case null

    /// Barcode scanner for product inventory management
    ///
    case barcodeScanner

    /// Product Reviews
    ///
    case reviews

    /// Displays the Inbox option under the Hub Menu.
    ///
    case inbox

    /// Displays the OrderForm side by side with the Product Selector
    ///
    case sideBySideViewForOrderForm

    /// Enable optimistic updates for orders
    ///
    case updateOrderOptimistically

    /// Enable Shipping Labels Onboarding M1 (display the banner in Order Detail screen for installing the WCShip plugin)
    ///
    case shippingLabelsOnboardingM1

    /// Enables searching products by partial SKU for WC version 6.6+.
    ///
    case searchProductsBySKU

    /// Makes the Experimental Feature toggle for the Debug In-app purchases menu visible.
    /// This should not be turned on in production builds. This doesn't make any difference to the availabliity of plan purchases via IAP.
    ///
    case inAppPurchasesDebugMenu

    /// Enables Tap to Pay on iPhone flow in In-Person Payments, on eligible devices.
    /// This flag needs to be retained, as we cannot enable TTPoI on the Enterprise certificate,
    /// so `.alpha` builds must be excluded.
    ///
    case tapToPayOnIPhone

    // MARK: - Performance Monitoring
    //
    // These flags are not transient. That is, they are not here to help us rollout a feature,
    // but to serve a safety switches to granularly turn off performance monitoring if it looks
    // like we are consuming too many events.

    /// Whether to enable performance monitoring.
    ///
    case performanceMonitoring

    /// Whether to enable performance monitoring for Core Data operations.
    ///
    /// - Note: The app will ignore this if `performanceMonitoring` is `false`
    case performanceMonitoringCoreData

    /// Whether to enable performance monitoring for file IO operations.
    ///
    /// - Note: The app will ignore this if `performanceMonitoring` is `false`
    case performanceMonitoringFileIO

    /// Whether to enable performance monitoring for networking operations.
    ///
    /// - Note: The app will ignore this if `performanceMonitoring` is `false`
    case performanceMonitoringNetworking

    /// Whether to enable performance monitoring for user interaction events.
    ///
    /// - Note: The app will ignore this if `performanceMonitoring` is `false`
    case performanceMonitoringUserInteraction

    /// Whether to enable performance monitoring for `UIViewController` life-cycle events.
    ///
    /// - Note: The app will ignore this if `performanceMonitoring` is `false`.
    case performanceMonitoringViewController

    /// Whether to enable domain updates from the settings for a WPCOM site.
    ///
    case domainSettings

    /// Whether to enable the new support request form.
    ///
    case supportRequests

    /// Whether to enable Jetpack setup for users authenticated with application passwords.
    ///
    case jetpackSetupWithApplicationPassword

    /// Whether to enable the onboarding checklist in the dashboard for WPCOM stores.
    ///
    case dashboardOnboarding

    /// Enables the ability to add products to orders by SKU scanning
    ///
    case addProductToOrderViaSKUScanner

    /// Whether to enable product bundle settings in product details
    ///
    case productBundles

    /// Enables manual error handling for site credential login.
    ///
    case manualErrorHandlingForSiteCredentialLogin

    /// Enables composite product settings in product details
    ///
    case compositeProducts

    /// Enables generating product description using AI from product description editor.
    ///
    case productDescriptionAI

    /// Enables generating product description using AI from store onboarding.
    ///
    case productDescriptionAIFromStoreOnboarding

    /// Enables read-only support for the Gift Cards extension
    ///
    case readOnlyGiftCards

    /// Ability to hide store onboarding task list
    ///
    case hideStoreOnboardingTaskList

    /// Enables read-only support for the Min/Max Quantities extension
    ///
    case readOnlyMinMaxQuantities

    /// Local notifications for store creation
    ///
    case storeCreationNotifications

    /// Enables EU Bound notifications inside the Shipping Labels feature
    ///
    case euShippingNotification

    /// Enables generating share product content using AI
    ///
    case shareProductAI

    /// Enables the improvements in the customer selection logic when creating an order
    ///
    case betterCustomerSelectionInOrder

    /// Enables the hazmat shipping selection during the Shipping Labels package details
    ///
    case hazmatShipping

    /// Enables product creation with AI.
    ///
    case productCreationAI

    /// Enables gift card support in order creation/editing
    ///
    case giftCardInOrderForm

    /// Enables the Woo Payments Deposits item in the Payments menu
    ///
    case wooPaymentsDepositsOverviewInPaymentsMenu

    /// Enables Tap to Pay for UK Woo Payments stores
    ///
    case tapToPayOnIPhoneInUK

    /// Enables bundle product configuration support in order creation/editing.
    ///
    case productBundlesInOrderForm

    /// Enables the custom login UI when user enters an existing email address during account creation.
    ///
    case customLoginUIForAccountCreation

    /// Enables creating Subscription products
    ///
    case subscriptionProducts

    /// Enables the Scan to Update Inventory feature.
    ///
    case scanToUpdateInventory

    /// Enables Blaze native campaign creation.
    ///
    case blazei3NativeCampaignCreation

    /// Enables backend receipt generation for all payment methods
    ///
    case backendReceipts

    /// Displays the Products tab in a split view
    ///
    case splitViewInProductsTab

<<<<<<< HEAD
    /// Removes the entry points to account and site creation.
    ///
    case noMoreWooExpressSignup
=======
    /// Displays a Customers section in the Hub menu.
    ///
    case customersInHubMenu

    /// Displays analytics cards for extensions in the Analytics Hub.
    ///
    case expandedAnalyticsHub
>>>>>>> 303df01b
}<|MERGE_RESOLUTION|>--- conflicted
+++ resolved
@@ -196,11 +196,10 @@
     ///
     case splitViewInProductsTab
 
-<<<<<<< HEAD
     /// Removes the entry points to account and site creation.
     ///
     case noMoreWooExpressSignup
-=======
+
     /// Displays a Customers section in the Hub menu.
     ///
     case customersInHubMenu
@@ -208,5 +207,4 @@
     /// Displays analytics cards for extensions in the Analytics Hub.
     ///
     case expandedAnalyticsHub
->>>>>>> 303df01b
 }