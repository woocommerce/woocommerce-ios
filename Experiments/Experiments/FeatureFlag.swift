/// FeatureFlag exposes a series of features to be conditionally enabled on different builds.
///
public enum FeatureFlag: Int {

    /// Throwaway case, to prevent a compiler error:
    /// `An enum with no cases cannot declare a raw type`
    case null

    /// Barcode scanner for product inventory management
    ///
    case barcodeScanner

    /// Product Reviews
    ///
    case reviews

    /// Displays the Inbox option under the Hub Menu.
    ///
    case inbox

    /// Displays the Orders tab in a split view
    ///
    case splitViewInOrdersTab

    /// Displays the OrderForm side by side with the Product Selector
    ///
    case sideBySideViewForOrderForm

    /// Enable optimistic updates for orders
    ///
    case updateOrderOptimistically

    /// Enable Shipping Labels Onboarding M1 (display the banner in Order Detail screen for installing the WCShip plugin)
    ///
    case shippingLabelsOnboardingM1

    /// Enables searching products by partial SKU for WC version 6.6+.
    ///
    case searchProductsBySKU

    /// Makes the Experimental Feature toggle for the Debug In-app purchases menu visible.
    /// This should not be turned on in production builds. This doesn't make any difference to the availabliity of plan purchases via IAP.
    ///
    case inAppPurchasesDebugMenu

    /// Enables Tap to Pay on iPhone flow in In-Person Payments, on eligible devices.
    /// This flag needs to be retained, as we cannot enable TTPoI on the Enterprise certificate,
    /// so `.alpha` builds must be excluded.
    ///
    case tapToPayOnIPhone

    // MARK: - Performance Monitoring
    //
    // These flags are not transient. That is, they are not here to help us rollout a feature,
    // but to serve a safety switches to granularly turn off performance monitoring if it looks
    // like we are consuming too many events.

    /// Whether to enable performance monitoring.
    ///
    case performanceMonitoring

    /// Whether to enable performance monitoring for Core Data operations.
    ///
    /// - Note: The app will ignore this if `performanceMonitoring` is `false`
    case performanceMonitoringCoreData

    /// Whether to enable performance monitoring for file IO operations.
    ///
    /// - Note: The app will ignore this if `performanceMonitoring` is `false`
    case performanceMonitoringFileIO

    /// Whether to enable performance monitoring for networking operations.
    ///
    /// - Note: The app will ignore this if `performanceMonitoring` is `false`
    case performanceMonitoringNetworking

    /// Whether to enable performance monitoring for user interaction events.
    ///
    /// - Note: The app will ignore this if `performanceMonitoring` is `false`
    case performanceMonitoringUserInteraction

    /// Whether to enable performance monitoring for `UIViewController` life-cycle events.
    ///
    /// - Note: The app will ignore this if `performanceMonitoring` is `false`.
    case performanceMonitoringViewController

    /// Whether to enable domain updates from the settings for a WPCOM site.
    ///
    case domainSettings

    /// Whether to enable the new support request form.
    ///
    case supportRequests

    /// Whether to enable Jetpack setup for users authenticated with application passwords.
    ///
    case jetpackSetupWithApplicationPassword

    /// Whether to enable the onboarding checklist in the dashboard for WPCOM stores.
    ///
    case dashboardOnboarding

    /// Enables the ability to add products to orders by SKU scanning
    ///
    case addProductToOrderViaSKUScanner

    /// Whether to enable product bundle settings in product details
    ///
    case productBundles

    /// Enables manual error handling for site credential login.
    ///
    case manualErrorHandlingForSiteCredentialLogin

    /// Enables composite product settings in product details
    ///
    case compositeProducts

    /// Enables generating product description using AI from product description editor.
    ///
    case productDescriptionAI

    /// Enables generating product description using AI from store onboarding.
    ///
    case productDescriptionAIFromStoreOnboarding

    /// Enables read-only support for the Gift Cards extension
    ///
    case readOnlyGiftCards

    /// Ability to hide store onboarding task list
    ///
    case hideStoreOnboardingTaskList

    /// Enables read-only support for the Min/Max Quantities extension
    ///
    case readOnlyMinMaxQuantities

    /// Local notifications for store creation
    ///
    case storeCreationNotifications

    /// Enables EU Bound notifications inside the Shipping Labels feature
    ///
    case euShippingNotification

    /// Enables generating share product content using AI
    ///
    case shareProductAI

    /// Enables the improvements in the customer selection logic when creating an order
    /// 
    case betterCustomerSelectionInOrder

    /// Enables the hazmat shipping selection during the Shipping Labels package details
    ///
    case hazmatShipping

    /// Enables product creation with AI.
    ///
    case productCreationAI

    /// Enables gift card support in order creation/editing
    ///
    case giftCardInOrderForm

    /// Enables the Woo Payments Deposits item in the Payments menu
    ///
    case wooPaymentsDepositsOverviewInPaymentsMenu

    /// Enables Tap to Pay for UK Woo Payments stores
    /// 
    case tapToPayOnIPhoneInUK

    /// Enables bundle product configuration support in order creation/editing.
    ///
    case productBundlesInOrderForm

    /// Enables the custom login UI when user enters an existing email address during account creation.
    ///
    case customLoginUIForAccountCreation

    /// Enables creating Subscription products
    ///
    case subscriptionProducts

    /// Enables the Scan to Update Inventory feature.
    ///
    case scanToUpdateInventory

    /// Enables Blaze native campaign creation.
    ///
    case blazei3NativeCampaignCreation

    /// Enables backend receipt generation for all payment methods
    ///
    case backendReceipts

    /// Displays the Products tab in a split view
    ///
    case splitViewInProductsTab

<<<<<<< HEAD
    /// Configures WordPressKit to send HTTP requests using URLSession instead of Alamofire.
    ///
    case useURLSessionInWordPressKit
=======
    /// Enables customizing the cards in the Analytics Hub
    ///
    case customizeAnalyticsHub
>>>>>>> b141f168
}<|MERGE_RESOLUTION|>--- conflicted
+++ resolved
@@ -200,13 +200,11 @@
     ///
     case splitViewInProductsTab
 
-<<<<<<< HEAD
+    /// Enables customizing the cards in the Analytics Hub
+    ///
+    case customizeAnalyticsHub
+
     /// Configures WordPressKit to send HTTP requests using URLSession instead of Alamofire.
     ///
     case useURLSessionInWordPressKit
-=======
-    /// Enables customizing the cards in the Analytics Hub
-    ///
-    case customizeAnalyticsHub
->>>>>>> b141f168
 }