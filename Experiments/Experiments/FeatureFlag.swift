/// FeatureFlag exposes a series of features to be conditionally enabled on different builds.
///
public enum FeatureFlag: Int {

    /// Throwaway case, to prevent a compiler error:
    /// `An enum with no cases cannot declare a raw type`
    case null

    /// Barcode scanner for product inventory management
    ///
    case barcodeScanner

    /// Product Reviews
    ///
    case reviews

    /// Displays the Inbox option under the Hub Menu.
    ///
    case inbox

    /// Displays the Orders tab in a split view
    ///
    case splitViewInOrdersTab

    /// Displays the OrderForm side by side with the Product Selector
    ///
    case sideBySideViewForOrderForm

    /// Enable optimistic updates for orders
    ///
    case updateOrderOptimistically

    /// Enable Shipping Labels Onboarding M1 (display the banner in Order Detail screen for installing the WCShip plugin)
    ///
    case shippingLabelsOnboardingM1

    /// Enables searching products by partial SKU for WC version 6.6+.
    ///
    case searchProductsBySKU

    /// Makes the Experimental Feature toggle for the Debug In-app purchases menu visible.
    /// This should not be turned on in production builds. This doesn't make any difference to the availabliity of plan purchases via IAP.
    ///
    case inAppPurchasesDebugMenu

    /// Enables Tap to Pay on iPhone flow in In-Person Payments, on eligible devices.
    /// This flag needs to be retained, as we cannot enable TTPoI on the Enterprise certificate,
    /// so `.alpha` builds must be excluded.
    ///
    case tapToPayOnIPhone

    // MARK: - Performance Monitoring
    //
    // These flags are not transient. That is, they are not here to help us rollout a feature,
    // but to serve a safety switches to granularly turn off performance monitoring if it looks
    // like we are consuming too many events.

    /// Whether to enable performance monitoring.
    ///
    case performanceMonitoring

    /// Whether to enable performance monitoring for Core Data operations.
    ///
    /// - Note: The app will ignore this if `performanceMonitoring` is `false`
    case performanceMonitoringCoreData

    /// Whether to enable performance monitoring for file IO operations.
    ///
    /// - Note: The app will ignore this if `performanceMonitoring` is `false`
    case performanceMonitoringFileIO

    /// Whether to enable performance monitoring for networking operations.
    ///
    /// - Note: The app will ignore this if `performanceMonitoring` is `false`
    case performanceMonitoringNetworking

    /// Whether to enable performance monitoring for user interaction events.
    ///
    /// - Note: The app will ignore this if `performanceMonitoring` is `false`
    case performanceMonitoringUserInteraction

    /// Whether to enable performance monitoring for `UIViewController` life-cycle events.
    ///
    /// - Note: The app will ignore this if `performanceMonitoring` is `false`.
    case performanceMonitoringViewController

    /// Whether to enable domain updates from the settings for a WPCOM site.
    ///
    case domainSettings

    /// Whether to enable the new support request form.
    ///
    case supportRequests

    /// Whether to enable Jetpack setup for users authenticated with application passwords.
    ///
    case jetpackSetupWithApplicationPassword

    /// Whether to enable the onboarding checklist in the dashboard for WPCOM stores.
    ///
    case dashboardOnboarding

    /// Enables the ability to add products to orders by SKU scanning
    ///
    case addProductToOrderViaSKUScanner

    /// Whether to enable product bundle settings in product details
    ///
    case productBundles

    /// Enables manual error handling for site credential login.
    ///
    case manualErrorHandlingForSiteCredentialLogin

    /// Enables composite product settings in product details
    ///
    case compositeProducts

    /// Enables generating product description using AI from product description editor.
    ///
    case productDescriptionAI

    /// Enables generating product description using AI from store onboarding.
    ///
    case productDescriptionAIFromStoreOnboarding

    /// Enables read-only support for the Gift Cards extension
    ///
    case readOnlyGiftCards

    /// Ability to hide store onboarding task list
    ///
    case hideStoreOnboardingTaskList

    /// Enables read-only support for the Min/Max Quantities extension
    ///
    case readOnlyMinMaxQuantities

    /// Local notifications for store creation
    ///
    case storeCreationNotifications

    /// Enables EU Bound notifications inside the Shipping Labels feature
    ///
    case euShippingNotification

    /// Enables generating share product content using AI
    ///
    case shareProductAI

    /// Enables the improvements in the customer selection logic when creating an order
    ///
    case betterCustomerSelectionInOrder

    /// Enables the hazmat shipping selection during the Shipping Labels package details
    ///
    case hazmatShipping

    /// Enables product creation with AI.
    ///
    case productCreationAI

    /// Enables gift card support in order creation/editing
    ///
    case giftCardInOrderForm

    /// Enables the Woo Payments Deposits item in the Payments menu
    ///
    case wooPaymentsDepositsOverviewInPaymentsMenu

    /// Enables Tap to Pay for UK Woo Payments stores
    ///
    case tapToPayOnIPhoneInUK

    /// Enables bundle product configuration support in order creation/editing.
    ///
    case productBundlesInOrderForm

    /// Enables the custom login UI when user enters an existing email address during account creation.
    ///
    case customLoginUIForAccountCreation

    /// Enables creating Subscription products
    ///
    case subscriptionProducts

    /// Enables the Scan to Update Inventory feature.
    ///
    case scanToUpdateInventory

    /// Enables Blaze native campaign creation.
    ///
    case blazei3NativeCampaignCreation

    /// Enables backend receipt generation for all payment methods
    ///
    case backendReceipts

    /// Displays the Products tab in a split view
    ///
    case splitViewInProductsTab

    /// Displays the option to add a custom date range in My Store Analytics
    ///
    case customRangeInMyStoreAnalytics

    /// Enables customizing the cards in the Analytics Hub
    ///
    case customizeAnalyticsHub

    /// Configures WordPressKit to send HTTP requests using URLSession instead of Alamofire.
    ///
    case useURLSessionInWordPressKit

<<<<<<< HEAD
    /// Enables filtering orders by product
    ///
    case filterOrdersByProduct
=======
    /// Enables the connectivity tool when an order list error happens.
    ///
    case connectivityTool
>>>>>>> 26b61380
}<|MERGE_RESOLUTION|>--- conflicted
+++ resolved
@@ -212,13 +212,11 @@
     ///
     case useURLSessionInWordPressKit
 
-<<<<<<< HEAD
+    /// Enables the connectivity tool when an order list error happens.
+    ///
+    case connectivityTool
+
     /// Enables filtering orders by product
     ///
     case filterOrdersByProduct
-=======
-    /// Enables the connectivity tool when an order list error happens.
-    ///
-    case connectivityTool
->>>>>>> 26b61380
 }