/// FeatureFlag exposes a series of features to be conditionally enabled on different builds.
///
public enum FeatureFlag: Int {

    /// Throwaway case, to prevent a compiler error:
    /// `An enum with no cases cannot declare a raw type`
    case null

    /// Barcode scanner for product inventory management
    ///
    case barcodeScanner

    /// Product Reviews
    ///
    case reviews

    /// Displays the Inbox option under the Hub Menu.
    ///
    case inbox

    /// Displays the Orders tab in a split view
    ///
    case splitViewInOrdersTab

    /// Enable optimistic updates for orders
    ///
    case updateOrderOptimistically

    /// Enable Shipping Labels Onboarding M1 (display the banner in Order Detail screen for installing the WCShip plugin)
    ///
    case shippingLabelsOnboardingM1

    /// Enable IPP reader manuals consolidation screen
    ///
    case consolidatedCardReaderManuals

    /// Onboarding experiment on the login prologue screen
    ///
    case loginPrologueOnboarding

    /// Whether to show the magic link as a secondary button instead of a table view cell on the password screen
    ///
    case loginMagicLinkEmphasisM2

    /// Whether to include the Cash on Delivery enable step in In-Person Payment onboarding
    ///
    case promptToEnableCodInIppOnboarding

    /// Enables searching products by partial SKU for WC version 6.6+.
    ///
    case searchProductsBySKU

    /// Enables In-app purchases for buying Hosted WooCommerce plans
    ///
    case inAppPurchases

    /// Enables Tap to Pay on iPhone flow in In-Person Payments, on eligible devices.
    /// This flag needs to be retained, as we cannot enable TTPoI on the Enterprise certificate,
    /// so `.alpha` builds must be excluded.
    ///
    case tapToPayOnIPhone

    /// Enables Tap to Pay on iPhone Milestone 2 (Tap to Pay deeplinks, JITM deeplink handling, JITM customisation) on eligible devices.
    ///
    case tapToPayOnIPhoneMilestone2

    /// Enables badging the route to Set up Tap to Pay on iPhone on eligible devices
    ///
    case tapToPayBadge

    /// Store creation MVP.
    ///
    case storeCreationMVP

    /// Store creation milestone 2. https://wp.me/pe5sF9-I3
    ///
    case storeCreationM2

    /// Whether in-app purchases are enabled for store creation milestone 2 behind `storeCreationM2` feature flag.
    /// If disabled, purchases are backed by `WebPurchasesForWPComPlans` for checkout in a webview.
    ///
    case storeCreationM2WithInAppPurchasesEnabled

    /// Store creation milestone 3 - profiler questions
    ///
    case storeCreationM3Profiler

    /// Just In Time Messages on Dashboard
    ///
    case justInTimeMessagesOnDashboard

    /// IPP in-app feedback banner
    ///
    case IPPInAppFeedbackBanner

    // MARK: - Performance Monitoring
    //
    // These flags are not transient. That is, they are not here to help us rollout a feature,
    // but to serve a safety switches to granularly turn off performance monitoring if it looks
    // like we are consuming too many events.

    /// Whether to enable performance monitoring.
    ///
    case performanceMonitoring

    /// Whether to enable performance monitoring for Core Data operations.
    ///
    /// - Note: The app will ignore this if `performanceMonitoring` is `false`
    case performanceMonitoringCoreData

    /// Whether to enable performance monitoring for file IO operations.
    ///
    /// - Note: The app will ignore this if `performanceMonitoring` is `false`
    case performanceMonitoringFileIO

    /// Whether to enable performance monitoring for networking operations.
    ///
    /// - Note: The app will ignore this if `performanceMonitoring` is `false`
    case performanceMonitoringNetworking

    /// Whether to enable performance monitoring for user interaction events.
    ///
    /// - Note: The app will ignore this if `performanceMonitoring` is `false`
    case performanceMonitoringUserInteraction

    /// Whether to enable performance monitoring for `UIViewController` life-cycle events.
    ///
    /// - Note: The app will ignore this if `performanceMonitoring` is `false`.
    case performanceMonitoringViewController

    /// Whether to enable domain updates from the settings for a WPCOM site.
    ///
    case domainSettings

    /// Whether to enable the new support request form.
    ///
    case supportRequests

    /// Whether to enable Jetpack setup for users authenticated with application passwords.
    ///
    case jetpackSetupWithApplicationPassword

    /// Whether to enable the onboarding checklist in the dashboard for WPCOM stores.
    ///
    case dashboardOnboarding

    /// Enables the ability to add products to orders by SKU scanning
    ///
    case addProductToOrderViaSKUScanner

    /// Whether to enable product bundle settings in product details
    ///
    case productBundles

    /// Enables conditional behaviour when a site has a free trial plan.
    ///
    case freeTrial

    /// Enables manual error handling for site credential login.
    ///
    case manualErrorHandlingForSiteCredentialLogin

    /// Enables composite product settings in product details
    ///
    case compositeProducts

    /// Enables read-only support for the Subscriptions extension in product and order details
    ///
    case readOnlySubscriptions

    /// Enables generating product description using AI from product description editor.
    ///
    case productDescriptionAI

    /// Enables generating product description using AI from store onboarding.
    ///
    case productDescriptionAIFromStoreOnboarding

    /// Enables read-only support for the Gift Cards extension
    ///
    case readOnlyGiftCards

    /// Ability to hide store onboarding task list
    ///
    case hideStoreOnboardingTaskList

    /// Enables read-only support for the Min/Max Quantities extension
    ///
    case readOnlyMinMaxQuantities

    /// Local notifications for store creation
    ///
    case storeCreationNotifications

    /// Enables EU Bound notifications inside the Shipping Labels feature
    ///
    case euShippingNotification

    /// Do not use the Google SDK when authenticating through a Google account.
    ///
    case sdkLessGoogleSignIn

    /// Enables generating share product content using AI
    ///
    case shareProductAI

    /// Shows multiple plans in the IAP Upgrade view
    ///
    case freeTrialInAppPurchasesUpgradeM2

    /// Enables the Milestone 4 of the Orders with Coupons project: Adding discounts to products
    case ordersWithCouponsM4

<<<<<<< HEAD
    /// Shows entry point to create test order for new merchants.
    ///
    case createTestOrder
=======
    /// Enables Free trial survey notificaiton
    case freeTrialSurvey24hAfterFreeTrialSubscribed
>>>>>>> 6789fd6a

    /// Enables the improvements in the customer selection logic when creating an order
    /// 
    case betterCustomerSelectionInOrder
}<|MERGE_RESOLUTION|>--- conflicted
+++ resolved
@@ -211,15 +211,6 @@
     /// Enables the Milestone 4 of the Orders with Coupons project: Adding discounts to products
     case ordersWithCouponsM4
 
-<<<<<<< HEAD
-    /// Shows entry point to create test order for new merchants.
-    ///
-    case createTestOrder
-=======
-    /// Enables Free trial survey notificaiton
-    case freeTrialSurvey24hAfterFreeTrialSubscribed
->>>>>>> 6789fd6a
-
     /// Enables the improvements in the customer selection logic when creating an order
     /// 
     case betterCustomerSelectionInOrder
