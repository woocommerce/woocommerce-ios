/// FeatureFlag exposes a series of features to be conditionally enabled on different builds.
///
public enum FeatureFlag: Int {

    /// Throwaway case, to prevent a compiler error:
    /// `An enum with no cases cannot declare a raw type`
    case null

    /// Barcode scanner for product inventory management
    ///
    case barcodeScanner

    /// Product Reviews
    ///
    case reviews

    /// Barcode scanner for product SKU input
    ///
    case productSKUInputScanner

    /// Displays the Inbox option under the Hub Menu.
    ///
    case inbox

    /// Displays the Orders tab in a split view
    ///
    case splitViewInOrdersTab

    /// Enable optimistic updates for orders
    ///
    case updateOrderOptimistically

    /// Enable Shipping Labels Onboarding M1 (display the banner in Order Detail screen for installing the WCShip plugin)
    ///
    case shippingLabelsOnboardingM1

    /// Enable IPP reader manuals consolidation screen
    ///
    case consolidatedCardReaderManuals

    /// Showing a "New to WooCommerce" link in the login prologue screen
    ///
    case newToWooCommerceLinkInLoginPrologue

    /// Onboarding experiment on the login prologue screen
    ///
    case loginPrologueOnboarding

    /// Local notifications scheduled 24 hours after certain login errors
    ///
    case loginErrorNotifications

    /// Whether to prefer magic link to password in the login flow
    ///
    case loginMagicLinkEmphasis

    /// Whether to show the magic link as a secondary button instead of a table view cell on the password screen
    ///
    case loginMagicLinkEmphasisM2

    /// Product multi-selection milestone 1: Enables selecting multiple products in the Order creation flow
    ///
    case productMultiSelectionM1

    /// Whether to include the Cash on Delivery enable step in In-Person Payment onboarding
    ///
    case promptToEnableCodInIppOnboarding

    /// Enables searching products by partial SKU for WC version 6.6+.
    ///
    case searchProductsBySKU

    /// Enables In-app purchases for buying Hosted WooCommerce plans
    ///
    case inAppPurchases

    /// Enables Tap to Pay on iPhone flow in In-Person Payments, on eligible devices.
    /// This flag needs to be retained, as we cannot enable TTPoI on the Enterprise certificate,
    /// so `.alpha` builds must be excluded.
    ///
    case tapToPayOnIPhone

    /// Enables Tap to Pay on iPhone M2 setup flow, on eligible devices.
    ///
    case tapToPayOnIPhoneSetupFlow

    /// Store creation MVP.
    ///
    case storeCreationMVP

    /// Store creation milestone 2. https://wp.me/pe5sF9-I3
    ///
    case storeCreationM2

    /// Whether in-app purchases are enabled for store creation milestone 2 behind `storeCreationM2` feature flag.
    /// If disabled, purchases are backed by `WebPurchasesForWPComPlans` for checkout in a webview.
    ///
    case storeCreationM2WithInAppPurchasesEnabled

    /// Store creation milestone 3 - profiler questions
    ///
    case storeCreationM3Profiler

    /// Just In Time Messages on Dashboard
    ///
    case justInTimeMessagesOnDashboard

    /// Adds the System Status Report to support requests
    ///
    case systemStatusReportInSupportRequest

    /// IPP in-app feedback banner
    ///
    case IPPInAppFeedbackBanner

    // MARK: - Performance Monitoring
    //
    // These flags are not transient. That is, they are not here to help us rollout a feature,
    // but to serve a safety switches to granularly turn off performance monitoring if it looks
    // like we are consuming too many events.

    /// Whether to enable performance monitoring.
    ///
    case performanceMonitoring

    /// Whether to enable performance monitoring for Core Data operations.
    ///
    /// - Note: The app will ignore this if `performanceMonitoring` is `false`
    case performanceMonitoringCoreData

    /// Whether to enable performance monitoring for file IO operations.
    ///
    /// - Note: The app will ignore this if `performanceMonitoring` is `false`
    case performanceMonitoringFileIO

    /// Whether to enable performance monitoring for networking operations.
    ///
    /// - Note: The app will ignore this if `performanceMonitoring` is `false`
    case performanceMonitoringNetworking

    /// Whether to enable performance monitoring for user interaction events.
    ///
    /// - Note: The app will ignore this if `performanceMonitoring` is `false`
    case performanceMonitoringUserInteraction

    /// Whether to enable performance monitoring for `UIViewController` life-cycle events.
    ///
    /// - Note: The app will ignore this if `performanceMonitoring` is `false`.
    case performanceMonitoringViewController

    /// Whether to enable domain updates from the settings for a WPCOM site.
    ///
    case domainSettings

    /// Whether to enable the new support request form.
    ///
    case supportRequests

    /// Whether to enable the simplified product editing experience.
    ///
    case simplifyProductEditing

    /// Whether to enable Jetpack setup for users authenticated with application passwords.
    ///
    case jetpackSetupWithApplicationPassword

    /// Whether to enable the onboarding checklist in the dashboard for WPCOM stores.
    ///
    case dashboardOnboarding

<<<<<<< HEAD
    ///Ability to add coupon to order
    ///
    case addCouponToOrder
=======
    /// Whether to enable product bundle settings in product details
    ///
    case productBundles
>>>>>>> e824c6f3
}<|MERGE_RESOLUTION|>--- conflicted
+++ resolved
@@ -168,13 +168,11 @@
     ///
     case dashboardOnboarding
 
-<<<<<<< HEAD
     ///Ability to add coupon to order
     ///
     case addCouponToOrder
-=======
+
     /// Whether to enable product bundle settings in product details
     ///
     case productBundles
->>>>>>> e824c6f3
 }