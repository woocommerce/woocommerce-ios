/// FeatureFlag exposes a series of features to be conditionally enabled on different builds.
///
public enum FeatureFlag: Int {

    /// Throwaway case, to prevent a compiler error:
    /// `An enum with no cases cannot declare a raw type`
    case null

    /// Barcode scanner for product inventory management
    ///
    case barcodeScanner

    /// Product Reviews
    ///
    case reviews

    /// Displays the Inbox option under the Hub Menu.
    ///
    case inbox

    /// Displays the Orders tab in a split view
    ///
    case splitViewInOrdersTab

    /// Enable optimistic updates for orders
    ///
    case updateOrderOptimistically

    /// Enable Shipping Labels Onboarding M1 (display the banner in Order Detail screen for installing the WCShip plugin)
    ///
    case shippingLabelsOnboardingM1

    /// Enable IPP reader manuals consolidation screen
    ///
    case consolidatedCardReaderManuals

    /// Whether to include the Cash on Delivery enable step in In-Person Payment onboarding
    ///
    case promptToEnableCodInIppOnboarding

    /// Enables searching products by partial SKU for WC version 6.6+.
    ///
    case searchProductsBySKU

    /// Enables In-app purchases for buying Hosted WooCommerce plans
    ///
    case inAppPurchases

    /// Enables Tap to Pay on iPhone flow in In-Person Payments, on eligible devices.
    /// This flag needs to be retained, as we cannot enable TTPoI on the Enterprise certificate,
    /// so `.alpha` builds must be excluded.
    ///
    case tapToPayOnIPhone

    /// Just In Time Messages on Dashboard
    ///
    case justInTimeMessagesOnDashboard

    /// IPP in-app feedback banner
    ///
    case IPPInAppFeedbackBanner

    // MARK: - Performance Monitoring
    //
    // These flags are not transient. That is, they are not here to help us rollout a feature,
    // but to serve a safety switches to granularly turn off performance monitoring if it looks
    // like we are consuming too many events.

    /// Whether to enable performance monitoring.
    ///
    case performanceMonitoring

    /// Whether to enable performance monitoring for Core Data operations.
    ///
    /// - Note: The app will ignore this if `performanceMonitoring` is `false`
    case performanceMonitoringCoreData

    /// Whether to enable performance monitoring for file IO operations.
    ///
    /// - Note: The app will ignore this if `performanceMonitoring` is `false`
    case performanceMonitoringFileIO

    /// Whether to enable performance monitoring for networking operations.
    ///
    /// - Note: The app will ignore this if `performanceMonitoring` is `false`
    case performanceMonitoringNetworking

    /// Whether to enable performance monitoring for user interaction events.
    ///
    /// - Note: The app will ignore this if `performanceMonitoring` is `false`
    case performanceMonitoringUserInteraction

    /// Whether to enable performance monitoring for `UIViewController` life-cycle events.
    ///
    /// - Note: The app will ignore this if `performanceMonitoring` is `false`.
    case performanceMonitoringViewController

    /// Whether to enable domain updates from the settings for a WPCOM site.
    ///
    case domainSettings

    /// Whether to enable the new support request form.
    ///
    case supportRequests

    /// Whether to enable Jetpack setup for users authenticated with application passwords.
    ///
    case jetpackSetupWithApplicationPassword

    /// Whether to enable the onboarding checklist in the dashboard for WPCOM stores.
    ///
    case dashboardOnboarding

    /// Enables the ability to add products to orders by SKU scanning
    ///
    case addProductToOrderViaSKUScanner

    /// Whether to enable product bundle settings in product details
    ///
    case productBundles

    /// Enables manual error handling for site credential login.
    ///
    case manualErrorHandlingForSiteCredentialLogin

    /// Enables composite product settings in product details
    ///
    case compositeProducts

    /// Enables read-only support for the Subscriptions extension in product and order details
    ///
    case readOnlySubscriptions

    /// Enables generating product description using AI from product description editor.
    ///
    case productDescriptionAI

    /// Enables generating product description using AI from store onboarding.
    ///
    case productDescriptionAIFromStoreOnboarding

    /// Enables read-only support for the Gift Cards extension
    ///
    case readOnlyGiftCards

    /// Ability to hide store onboarding task list
    ///
    case hideStoreOnboardingTaskList

    /// Enables read-only support for the Min/Max Quantities extension
    ///
    case readOnlyMinMaxQuantities

    /// Local notifications for store creation
    ///
    case storeCreationNotifications

    /// Enables EU Bound notifications inside the Shipping Labels feature
    ///
    case euShippingNotification

    /// Do not use the Google SDK when authenticating through a Google account.
    ///
    case sdkLessGoogleSignIn

    /// Enables generating share product content using AI
    ///
    case shareProductAI

    /// Enables the Milestone 4 of the Orders with Coupons project: Adding discounts to products
    case ordersWithCouponsM4

    /// Enables the Milestone 6 of the Orders with Coupons project: UX improvements
    ///
    case ordersWithCouponsM6

    /// Enables the improvements in the customer selection logic when creating an order
    /// 
    case betterCustomerSelectionInOrder

    /// Enables the improvements related to taxes in the order flows (Milestone 2)
    ///
    case manualTaxesInOrderM2

    /// Enables storing the selected tax rate locally and applying to future orders (Manual Taxes Milestone 3)
    ///
    case manualTaxesInOrderM3

    /// Enables the hazmat shipping selection during the Shipping Labels package details
    ///
    case hazmatShipping

    /// Enables the reuse of Payment Intents when retrying a failed payment
    /// 
    case reusePaymentIntentOnRetryInPersonPayment

    /// Enables a required refresh of the order before each IPP payment (or retry)
    ///
    case refreshOrderBeforeInPersonPayment

    /// Enables product creation with AI.
    ///
    case productCreationAI

    /// Enables gift card support in order creation/editing
    ///
    case giftCardInOrderForm

    /// Enables the Woo Payments Deposits item in the Payments menu
    ///
    case wooPaymentsDepositsOverviewInPaymentsMenu

<<<<<<< HEAD
    /// Enables the functionality related to order custom amounts on M1
    ///
    case orderCustomAmountsM1
=======
    /// Enables Tap to Pay for UK Woo Payments stores
    /// 
    case tapToPayOnIPhoneInUK
>>>>>>> 42ed98bf
}<|MERGE_RESOLUTION|>--- conflicted
+++ resolved
@@ -210,13 +210,11 @@
     ///
     case wooPaymentsDepositsOverviewInPaymentsMenu
 
-<<<<<<< HEAD
     /// Enables the functionality related to order custom amounts on M1
     ///
     case orderCustomAmountsM1
-=======
+  
     /// Enables Tap to Pay for UK Woo Payments stores
     /// 
     case tapToPayOnIPhoneInUK
->>>>>>> 42ed98bf
 }