--- conflicted
+++ resolved
@@ -211,12 +211,10 @@
     /// Enables the Milestone 4 of the Orders with Coupons project: Adding discounts to products
     case ordersWithCouponsM4
 
-<<<<<<< HEAD
     /// Enables Free trial survey notificaiton
     case freeTrialSurvey24hAfterFreeTrialSubscribed
-=======
+
     /// Shows entry point to create test order for new merchants.
     ///
     case createTestOrder
->>>>>>> 4ba95ff1
 }