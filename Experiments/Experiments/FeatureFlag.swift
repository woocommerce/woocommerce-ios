--- conflicted
+++ resolved
@@ -69,15 +69,8 @@
     /// Whether to include the Cash on Delivery enable step in In-Person Payment onboarding
     ///
     case promptToEnableCodInIppOnboarding
-<<<<<<< HEAD
-
-    /// Enables home screen store widgets.
-    ///
-    case storeWidgets
 
     /// Enables searching products by partial SKU for WC version 6.6+.
     ///
     case searchProductsBySKU
-=======
->>>>>>> 94575c60
 }