--- conflicted
+++ resolved
@@ -189,13 +189,11 @@
     ///
     case favoriteProducts
 
-<<<<<<< HEAD
     /// Enables support for the new product global unique identifier
     ///
     case productGlobalUniqueIdentifierSupport
-=======
+
     /// Supports Woo Payments onboarding in POS so that merchants who have not completed onboarding can access POS.
     ///
     case paymentsOnboardingInPointOfSale
->>>>>>> d4af2d60
 }