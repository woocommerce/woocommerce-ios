/// FeatureFlag exposes a series of features to be conditionally enabled on different builds.
///
public enum FeatureFlag: Int {

    /// Throwaway case, to prevent a compiler error:
    /// `An enum with no cases cannot declare a raw type`
    case null

    /// Barcode scanner for product inventory management
    ///
    case barcodeScanner

    /// Product Reviews
    ///
    case reviews

    /// Displays the Inbox option under the Hub Menu.
    ///
    case inbox

    /// Displays the Orders tab in a split view
    ///
    case splitViewInOrdersTab

    /// Enable optimistic updates for orders
    ///
    case updateOrderOptimistically

    /// Enable Shipping Labels Onboarding M1 (display the banner in Order Detail screen for installing the WCShip plugin)
    ///
    case shippingLabelsOnboardingM1

    /// Enables searching products by partial SKU for WC version 6.6+.
    ///
    case searchProductsBySKU

    /// Makes the Experimental Feature toggle for the Debug In-app purchases menu visible.
    /// This should not be turned on in production builds. This doesn't make any difference to the availabliity of plan purchases via IAP.
    ///
    case inAppPurchasesDebugMenu

    /// Enables Tap to Pay on iPhone flow in In-Person Payments, on eligible devices.
    /// This flag needs to be retained, as we cannot enable TTPoI on the Enterprise certificate,
    /// so `.alpha` builds must be excluded.
    ///
    case tapToPayOnIPhone

    // MARK: - Performance Monitoring
    //
    // These flags are not transient. That is, they are not here to help us rollout a feature,
    // but to serve a safety switches to granularly turn off performance monitoring if it looks
    // like we are consuming too many events.

    /// Whether to enable performance monitoring.
    ///
    case performanceMonitoring

    /// Whether to enable performance monitoring for Core Data operations.
    ///
    /// - Note: The app will ignore this if `performanceMonitoring` is `false`
    case performanceMonitoringCoreData

    /// Whether to enable performance monitoring for file IO operations.
    ///
    /// - Note: The app will ignore this if `performanceMonitoring` is `false`
    case performanceMonitoringFileIO

    /// Whether to enable performance monitoring for networking operations.
    ///
    /// - Note: The app will ignore this if `performanceMonitoring` is `false`
    case performanceMonitoringNetworking

    /// Whether to enable performance monitoring for user interaction events.
    ///
    /// - Note: The app will ignore this if `performanceMonitoring` is `false`
    case performanceMonitoringUserInteraction

    /// Whether to enable performance monitoring for `UIViewController` life-cycle events.
    ///
    /// - Note: The app will ignore this if `performanceMonitoring` is `false`.
    case performanceMonitoringViewController

    /// Whether to enable domain updates from the settings for a WPCOM site.
    ///
    case domainSettings

    /// Whether to enable the new support request form.
    ///
    case supportRequests

    /// Whether to enable Jetpack setup for users authenticated with application passwords.
    ///
    case jetpackSetupWithApplicationPassword

    /// Whether to enable the onboarding checklist in the dashboard for WPCOM stores.
    ///
    case dashboardOnboarding

    /// Enables the ability to add products to orders by SKU scanning
    ///
    case addProductToOrderViaSKUScanner

    /// Whether to enable product bundle settings in product details
    ///
    case productBundles

    /// Enables manual error handling for site credential login.
    ///
    case manualErrorHandlingForSiteCredentialLogin

    /// Enables composite product settings in product details
    ///
    case compositeProducts

    /// Enables generating product description using AI from product description editor.
    ///
    case productDescriptionAI

    /// Enables generating product description using AI from store onboarding.
    ///
    case productDescriptionAIFromStoreOnboarding

    /// Enables read-only support for the Gift Cards extension
    ///
    case readOnlyGiftCards

    /// Ability to hide store onboarding task list
    ///
    case hideStoreOnboardingTaskList

    /// Enables read-only support for the Min/Max Quantities extension
    ///
    case readOnlyMinMaxQuantities

    /// Local notifications for store creation
    ///
    case storeCreationNotifications

    /// Enables EU Bound notifications inside the Shipping Labels feature
    ///
    case euShippingNotification

    /// Enables generating share product content using AI
    ///
    case shareProductAI

    /// Enables the improvements in the customer selection logic when creating an order
    /// 
    case betterCustomerSelectionInOrder

    /// Enables the hazmat shipping selection during the Shipping Labels package details
    ///
    case hazmatShipping

    /// Enables product creation with AI.
    ///
    case productCreationAI

    /// Enables gift card support in order creation/editing
    ///
    case giftCardInOrderForm

    /// Enables the Woo Payments Deposits item in the Payments menu
    ///
    case wooPaymentsDepositsOverviewInPaymentsMenu

    /// Enables Tap to Pay for UK Woo Payments stores
    /// 
    case tapToPayOnIPhoneInUK

    /// Enables bundle product configuration support in order creation/editing.
    ///
    case productBundlesInOrderForm

    /// Enables the custom login UI when user enters an existing email address during account creation.
    ///
    case customLoginUIForAccountCreation

    /// Enables creating Subscription products
    ///
    case subscriptionProducts

<<<<<<< HEAD
    /// Enables lightweight storefront project
    ///
    case lightweightStorefront
=======
    /// Enables the Scan to Update Inventory feature.
    ///
    case scanToUpdateInventory
>>>>>>> 597941f4
}<|MERGE_RESOLUTION|>--- conflicted
+++ resolved
@@ -180,13 +180,11 @@
     ///
     case subscriptionProducts
 
-<<<<<<< HEAD
     /// Enables lightweight storefront project
     ///
     case lightweightStorefront
-=======
+
     /// Enables the Scan to Update Inventory feature.
     ///
     case scanToUpdateInventory
->>>>>>> 597941f4
 }