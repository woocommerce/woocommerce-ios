--- conflicted
+++ resolved
@@ -57,14 +57,10 @@
     /// Display the new tab "Menu" in the tab bar.
     ///
     case hubMenu
-
-<<<<<<< HEAD
     /// Display the Fees refund section
     ///
     case refundFees
-=======
     /// Displays the System Status Report on Settings/Help screen
     ///
     case systemStatusReport
->>>>>>> 82df76d9
 }