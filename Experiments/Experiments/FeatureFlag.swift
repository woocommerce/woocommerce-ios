--- conflicted
+++ resolved
@@ -184,25 +184,23 @@
     ///
     case splitViewInProductsTab
 
-<<<<<<< HEAD
+    /// Enables visibility of Subscription product details when creating an order, within product selection, and order details.
+    ///
+    case subscriptionsInOrderCreationUI
+
+    /// Enables a new customer creation flow in order creation for subscriptions support.
+    ///
+    case subscriptionsInOrderCreationCustomers
+
+    /// Makes the Experimental Feature toggle "Point Of Sale" menu visible, under app settings.
+    ///
+    case displayPointOfSaleToggle
+
+    /// Enables new dashboard cards on the My Store screen.
+    ///
+    case dynamicDashboardM2
+
     /// Allows marking product as favorite
     ///
     case favoriteProducts
-=======
-    /// Enables visibility of Subscription product details when creating an order, within product selection, and order details.
-    ///
-    case subscriptionsInOrderCreationUI
-
-    /// Enables a new customer creation flow in order creation for subscriptions support.
-    ///
-    case subscriptionsInOrderCreationCustomers
-
-    /// Makes the Experimental Feature toggle "Point Of Sale" menu visible, under app settings.
-    ///
-    case displayPointOfSaleToggle
-
-    /// Enables new dashboard cards on the My Store screen.
-    ///
-    case dynamicDashboardM2
->>>>>>> f6e65849
 }