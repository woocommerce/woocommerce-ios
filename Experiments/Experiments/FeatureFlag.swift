/// FeatureFlag exposes a series of features to be conditionally enabled on different builds.
///
public enum FeatureFlag: Int {

    /// Throwaway case, to prevent a compiler error:
    /// `An enum with no cases cannot declare a raw type`
    case null

    /// Barcode scanner for product inventory management
    ///
    case barcodeScanner

    /// Product Reviews
    ///
    case reviews

    /// Display the bar for displaying the filters in the Order List
    ///
    case orderListFilters

    /// Allows sites with plugins that include Jetpack Connection Package and without Jetpack-the-plugin to connect to the app
    ///
    case jetpackConnectionPackageSupport

    /// Display the new tab "Menu" in the tab bar.
    ///
    case hubMenu

    /// Displays the System Status Report on Settings/Help screen
    ///
    case systemStatusReport

    /// Displays the option to view coupons
    ///
    case couponView

    /// Barcode scanner for product SKU input
    ///
    case productSKUInputScanner

    /// Displays the Inbox option under the Hub Menu.
    ///
    case inbox

    /// Displays the bulk update option in product variations
    ///
    case bulkEditProductVariations

    /// Displays the Orders tab in a split view
    ///
    case splitViewInOrdersTab

    /// Displays the option to delete coupons
    ///
    case couponDeletion

    /// Displays the option to edit a coupon
    ///
    case couponEditing

    /// Displays the option to create a coupon
    ///
    case couponCreation

    /// Enable optimistic updates for orders
    ///
    case updateOrderOptimistically

    /// Enable Shipping Labels Onboarding M1 (display the banner in Order Detail screen for installing the WCShip plugin)
    ///
    case shippingLabelsOnboardingM1

    /// Enable selection of payment gateway to use for In-Person Payments when there is more than one available
    ///
    case inPersonPaymentGatewaySelection

    /// Enable order editing from the order detailed screen.
    ///
    case unifiedOrderEditing

    /// Enable image upload after leaving the product form
    ///
    case backgroundProductImageUpload

    /// Enable IPP reader manuals consolidation screen
    ///
    case consolidatedCardReaderManuals

    /// Apple ID account deletion
    ///
    case appleIDAccountDeletion

<<<<<<< HEAD
    /// Enable the Order Custom Fields button in Order Details
    ///
    case orderCustomFields
=======
    /// Showing a "New to WooCommerce" link in the login prologue screen
    ///
    case newToWooCommerceLinkInLoginPrologue
>>>>>>> 0576bca8
}<|MERGE_RESOLUTION|>--- conflicted
+++ resolved
@@ -90,13 +90,11 @@
     ///
     case appleIDAccountDeletion
 
-<<<<<<< HEAD
+    /// Showing a "New to WooCommerce" link in the login prologue screen
+    ///
+    case newToWooCommerceLinkInLoginPrologue
+
     /// Enable the Order Custom Fields button in Order Details
     ///
     case orderCustomFields
-=======
-    /// Showing a "New to WooCommerce" link in the login prologue screen
-    ///
-    case newToWooCommerceLinkInLoginPrologue
->>>>>>> 0576bca8
 }