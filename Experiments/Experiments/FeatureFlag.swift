--- conflicted
+++ resolved
@@ -114,13 +114,11 @@
     ///
     case loginMagicLinkEmphasis
 
-<<<<<<< HEAD
+    /// Whether to show the magic link as a secondary button instead of a table view cell on the password screen
+    ///
+    case loginMagicLinkEmphasisM2
+    
     /// Whether to include the Cash on Delivery enable step in In-Person Payment onboarding
     ///
     case promptToEnableCodInIppOnboarding
-=======
-    /// Whether to show the magic link as a secondary button instead of a table view cell on the password screen
-    ///
-    case loginMagicLinkEmphasisM2
->>>>>>> c5b13e5f
 }