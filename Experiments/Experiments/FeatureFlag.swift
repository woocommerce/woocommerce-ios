/// FeatureFlag exposes a series of features to be conditionally enabled on different builds.
///
public enum FeatureFlag: Int {

    /// Throwaway case, to prevent a compiler error:
    /// `An enum with no cases cannot declare a raw type`
    case null

    /// Barcode scanner for product inventory management
    ///
    case barcodeScanner

    /// Product Reviews
    ///
    case reviews

    /// Displays the Inbox option under the Hub Menu.
    ///
    case inbox

    /// Displays the Orders tab in a split view
    ///
    case splitViewInOrdersTab

    /// Enable optimistic updates for orders
    ///
    case updateOrderOptimistically

    /// Enable Shipping Labels Onboarding M1 (display the banner in Order Detail screen for installing the WCShip plugin)
    ///
    case shippingLabelsOnboardingM1

    /// Enable IPP reader manuals consolidation screen
    ///
    case consolidatedCardReaderManuals

    /// Whether to include the Cash on Delivery enable step in In-Person Payment onboarding
    ///
    case promptToEnableCodInIppOnboarding

    /// Enables searching products by partial SKU for WC version 6.6+.
    ///
    case searchProductsBySKU

    /// Enables In-app purchases for buying Hosted WooCommerce plans
    ///
    case inAppPurchases

    /// Enables Tap to Pay on iPhone flow in In-Person Payments, on eligible devices.
    /// This flag needs to be retained, as we cannot enable TTPoI on the Enterprise certificate,
    /// so `.alpha` builds must be excluded.
    ///
    case tapToPayOnIPhone

    /// Just In Time Messages on Dashboard
    ///
    case justInTimeMessagesOnDashboard

    /// IPP in-app feedback banner
    ///
    case IPPInAppFeedbackBanner

    // MARK: - Performance Monitoring
    //
    // These flags are not transient. That is, they are not here to help us rollout a feature,
    // but to serve a safety switches to granularly turn off performance monitoring if it looks
    // like we are consuming too many events.

    /// Whether to enable performance monitoring.
    ///
    case performanceMonitoring

    /// Whether to enable performance monitoring for Core Data operations.
    ///
    /// - Note: The app will ignore this if `performanceMonitoring` is `false`
    case performanceMonitoringCoreData

    /// Whether to enable performance monitoring for file IO operations.
    ///
    /// - Note: The app will ignore this if `performanceMonitoring` is `false`
    case performanceMonitoringFileIO

    /// Whether to enable performance monitoring for networking operations.
    ///
    /// - Note: The app will ignore this if `performanceMonitoring` is `false`
    case performanceMonitoringNetworking

    /// Whether to enable performance monitoring for user interaction events.
    ///
    /// - Note: The app will ignore this if `performanceMonitoring` is `false`
    case performanceMonitoringUserInteraction

    /// Whether to enable performance monitoring for `UIViewController` life-cycle events.
    ///
    /// - Note: The app will ignore this if `performanceMonitoring` is `false`.
    case performanceMonitoringViewController

    /// Whether to enable domain updates from the settings for a WPCOM site.
    ///
    case domainSettings

    /// Whether to enable the new support request form.
    ///
    case supportRequests

    /// Whether to enable Jetpack setup for users authenticated with application passwords.
    ///
    case jetpackSetupWithApplicationPassword

    /// Whether to enable the onboarding checklist in the dashboard for WPCOM stores.
    ///
    case dashboardOnboarding

    /// Enables the ability to add products to orders by SKU scanning
    ///
    case addProductToOrderViaSKUScanner

    /// Whether to enable product bundle settings in product details
    ///
    case productBundles

    /// Enables manual error handling for site credential login.
    ///
    case manualErrorHandlingForSiteCredentialLogin

    /// Enables composite product settings in product details
    ///
    case compositeProducts

    /// Enables read-only support for the Subscriptions extension in product and order details
    ///
    case readOnlySubscriptions

    /// Enables generating product description using AI from product description editor.
    ///
    case productDescriptionAI

    /// Enables generating product description using AI from store onboarding.
    ///
    case productDescriptionAIFromStoreOnboarding

    /// Enables read-only support for the Gift Cards extension
    ///
    case readOnlyGiftCards

    /// Ability to hide store onboarding task list
    ///
    case hideStoreOnboardingTaskList

    /// Enables read-only support for the Min/Max Quantities extension
    ///
    case readOnlyMinMaxQuantities

    /// Local notifications for store creation
    ///
    case storeCreationNotifications

    /// Enables EU Bound notifications inside the Shipping Labels feature
    ///
    case euShippingNotification

    /// Do not use the Google SDK when authenticating through a Google account.
    ///
    case sdkLessGoogleSignIn

    /// Enables generating share product content using AI
    ///
    case shareProductAI

    /// Enables the Milestone 4 of the Orders with Coupons project: Adding discounts to products
    case ordersWithCouponsM4

    /// Enables the Milestone 6 of the Orders with Coupons project: UX improvements
    ///
    case ordersWithCouponsM6

    /// Enables the improvements in the customer selection logic when creating an order
    /// 
    case betterCustomerSelectionInOrder

    /// Enables the improvements related to taxes in the order flows (Milestone 2)
    ///
    case manualTaxesInOrderM2

    /// Enables storing the selected tax rate locally and applying to future orders (Manual Taxes Milestone 3)
    ///
    case manualTaxesInOrderM3

    /// Enables the hazmat shipping selection during the Shipping Labels package details
    ///
    case hazmatShipping

    /// Enables the reuse of Payment Intents when retrying a failed payment
    /// 
    case reusePaymentIntentOnRetryInPersonPayment

    /// Enables a required refresh of the order before each IPP payment (or retry)
    ///
    case refreshOrderBeforeInPersonPayment

    /// Enables product creation with AI.
    ///
    case productCreationAI

    /// Enables gift card support in order creation/editing
    ///
    case giftCardInOrderForm

    /// Enables the Woo Payments Deposits item in the Payments menu
    ///
    case wooPaymentsDepositsOverviewInPaymentsMenu

    /// Enables Tap to Pay for UK Woo Payments stores
    /// 
    case tapToPayOnIPhoneInUK

    /// Enables the functionality related to order custom amounts on M1
    ///
    case orderCustomAmountsM1
<<<<<<< HEAD
=======

    /// Enables a new section on the My Store screen and a new entry point to the campaign list.
    ///
    case optimizedBlazeExperience

    /// Enables bundle product configuration support in order creation/editing.
    ///
    case productBundlesInOrderForm
>>>>>>> 4cac9511
}<|MERGE_RESOLUTION|>--- conflicted
+++ resolved
@@ -217,15 +217,8 @@
     /// Enables the functionality related to order custom amounts on M1
     ///
     case orderCustomAmountsM1
-<<<<<<< HEAD
-=======
-
-    /// Enables a new section on the My Store screen and a new entry point to the campaign list.
-    ///
-    case optimizedBlazeExperience
 
     /// Enables bundle product configuration support in order creation/editing.
     ///
     case productBundlesInOrderForm
->>>>>>> 4cac9511
 }