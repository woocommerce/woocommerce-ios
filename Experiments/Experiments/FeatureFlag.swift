/// FeatureFlag exposes a series of features to be conditionally enabled on different builds.
///
public enum FeatureFlag: Int {

    /// Throwaway case, to prevent a compiler error:
    /// `An enum with no cases cannot declare a raw type`
    case null

    /// Barcode scanner for product inventory management
    ///
    case barcodeScanner

    /// Product Reviews
    ///
    case reviews

    /// Barcode scanner for product SKU input
    ///
    case productSKUInputScanner

    /// Displays the Inbox option under the Hub Menu.
    ///
    case inbox

    /// Displays the Orders tab in a split view
    ///
    case splitViewInOrdersTab

    /// Enable optimistic updates for orders
    ///
    case updateOrderOptimistically

    /// Enable Shipping Labels Onboarding M1 (display the banner in Order Detail screen for installing the WCShip plugin)
    ///
    case shippingLabelsOnboardingM1

    /// Enable IPP reader manuals consolidation screen
    ///
    case consolidatedCardReaderManuals

    /// Showing a "New to WooCommerce" link in the login prologue screen
    ///
    case newToWooCommerceLinkInLoginPrologue

    /// Onboarding experiment on the login prologue screen
    ///
    case loginPrologueOnboarding

    /// Local notifications scheduled 24 hours after certain login errors
    ///
    case loginErrorNotifications

    /// Whether to prefer magic link to password in the login flow
    ///
    case loginMagicLinkEmphasis

    /// Whether to show the magic link as a secondary button instead of a table view cell on the password screen
    ///
    case loginMagicLinkEmphasisM2

    /// Product multi-selection milestone 1: Enables selecting multiple products in the Order creation flow
    ///
<<<<<<< HEAD
    case productMultiselectionM1
=======
    case productMultiSelectionM1
>>>>>>> 2ab993b5

    /// Whether to include the Cash on Delivery enable step in In-Person Payment onboarding
    ///
    case promptToEnableCodInIppOnboarding

    /// Enables searching products by partial SKU for WC version 6.6+.
    ///
    case searchProductsBySKU

    /// Enables In-app purchases for buying Hosted WooCommerce plans
    ///
    case inAppPurchases

    /// Enables Tap to Pay on iPhone flow in In-Person Payments, on eligible devices.
    ///
    case tapToPayOnIPhone

    /// Store creation MVP.
    ///
    case storeCreationMVP

    /// Store creation milestone 2. https://wp.me/pe5sF9-I3
    ///
    case storeCreationM2

    /// Whether in-app purchases are enabled for store creation milestone 2 behind `storeCreationM2` feature flag.
    /// If disabled, purchases are backed by `WebPurchasesForWPComPlans` for checkout in a webview.
    ///
    case storeCreationM2WithInAppPurchasesEnabled

    /// Store creation milestone 3 - profiler questions
    ///
    case storeCreationM3Profiler

    /// Just In Time Messages on Dashboard
    ///
    case justInTimeMessagesOnDashboard

    /// Adds the System Status Report to support requests
    ///
    case systemStatusReportInSupportRequest

    /// IPP in-app feedback banner
    ///
    case IPPInAppFeedbackBanner

    // MARK: - Performance Monitoring
    //
    // These flags are not transient. That is, they are not here to help us rollout a feature,
    // but to serve a safety switches to granularly turn off performance monitoring if it looks
    // like we are consuming too many events.

    /// Whether to enable performance monitoring.
    ///
    case performanceMonitoring

    /// Whether to enable performance monitoring for Core Data operations.
    ///
    /// - Note: The app will ignore this if `performanceMonitoring` is `false`
    case performanceMonitoringCoreData

    /// Whether to enable performance monitoring for file IO operations.
    ///
    /// - Note: The app will ignore this if `performanceMonitoring` is `false`
    case performanceMonitoringFileIO

    /// Whether to enable performance monitoring for networking operations.
    ///
    /// - Note: The app will ignore this if `performanceMonitoring` is `false`
    case performanceMonitoringNetworking

    /// Whether to enable performance monitoring for user interaction events.
    ///
    /// - Note: The app will ignore this if `performanceMonitoring` is `false`
    case performanceMonitoringUserInteraction

    /// Whether to enable performance monitoring for `UIViewController` life-cycle events.
    ///
    /// - Note: The app will ignore this if `performanceMonitoring` is `false`.
    case performanceMonitoringViewController

    /// Whether to enable domain updates from the settings for a WPCOM site.
    ///
    case domainSettings

    /// Whether to enable the new support request form.
    ///
    case supportRequests

    /// Whether to enable the simplified product editing experience.
    ///
    case simplifyProductEditing

    /// Whether to enable the onboarding checklist in the dashboard for WPCOM stores.
    ///
    case dashboardOnboarding
}<|MERGE_RESOLUTION|>--- conflicted
+++ resolved
@@ -60,11 +60,7 @@
 
     /// Product multi-selection milestone 1: Enables selecting multiple products in the Order creation flow
     ///
-<<<<<<< HEAD
-    case productMultiselectionM1
-=======
     case productMultiSelectionM1
->>>>>>> 2ab993b5
 
     /// Whether to include the Cash on Delivery enable step in In-Person Payment onboarding
     ///
