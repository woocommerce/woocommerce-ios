/// FeatureFlag exposes a series of features to be conditionally enabled on different builds.
///
public enum FeatureFlag: Int {

    /// Throwaway case, to prevent a compiler error:
    /// `An enum with no cases cannot declare a raw type`
    case null

    /// Barcode scanner for product inventory management
    ///
    case barcodeScanner

    /// Product Reviews
    ///
    case reviews

    /// Displays the Inbox option under the Hub Menu.
    ///
    case inbox

    /// Displays the Orders tab in a split view
    ///
    case splitViewInOrdersTab

    /// Enable optimistic updates for orders
    ///
    case updateOrderOptimistically

    /// Enable Shipping Labels Onboarding M1 (display the banner in Order Detail screen for installing the WCShip plugin)
    ///
    case shippingLabelsOnboardingM1

    /// Enables searching products by partial SKU for WC version 6.6+.
    ///
    case searchProductsBySKU

    /// Makes the Experimental Feature toggle for the Debug In-app purchases menu visible.
    /// This should not be turned on in production builds. This doesn't make any difference to the availabliity of plan purchases via IAP.
    ///
    case inAppPurchasesDebugMenu

    /// Enables Tap to Pay on iPhone flow in In-Person Payments, on eligible devices.
    /// This flag needs to be retained, as we cannot enable TTPoI on the Enterprise certificate,
    /// so `.alpha` builds must be excluded.
    ///
    case tapToPayOnIPhone

    // MARK: - Performance Monitoring
    //
    // These flags are not transient. That is, they are not here to help us rollout a feature,
    // but to serve a safety switches to granularly turn off performance monitoring if it looks
    // like we are consuming too many events.

    /// Whether to enable performance monitoring.
    ///
    case performanceMonitoring

    /// Whether to enable performance monitoring for Core Data operations.
    ///
    /// - Note: The app will ignore this if `performanceMonitoring` is `false`
    case performanceMonitoringCoreData

    /// Whether to enable performance monitoring for file IO operations.
    ///
    /// - Note: The app will ignore this if `performanceMonitoring` is `false`
    case performanceMonitoringFileIO

    /// Whether to enable performance monitoring for networking operations.
    ///
    /// - Note: The app will ignore this if `performanceMonitoring` is `false`
    case performanceMonitoringNetworking

    /// Whether to enable performance monitoring for user interaction events.
    ///
    /// - Note: The app will ignore this if `performanceMonitoring` is `false`
    case performanceMonitoringUserInteraction

    /// Whether to enable performance monitoring for `UIViewController` life-cycle events.
    ///
    /// - Note: The app will ignore this if `performanceMonitoring` is `false`.
    case performanceMonitoringViewController

    /// Whether to enable domain updates from the settings for a WPCOM site.
    ///
    case domainSettings

    /// Whether to enable the new support request form.
    ///
    case supportRequests

    /// Whether to enable Jetpack setup for users authenticated with application passwords.
    ///
    case jetpackSetupWithApplicationPassword

    /// Whether to enable the onboarding checklist in the dashboard for WPCOM stores.
    ///
    case dashboardOnboarding

    /// Enables the ability to add products to orders by SKU scanning
    ///
    case addProductToOrderViaSKUScanner

    /// Whether to enable product bundle settings in product details
    ///
    case productBundles

    /// Enables manual error handling for site credential login.
    ///
    case manualErrorHandlingForSiteCredentialLogin

    /// Enables composite product settings in product details
    ///
    case compositeProducts

    /// Enables generating product description using AI from product description editor.
    ///
    case productDescriptionAI

    /// Enables generating product description using AI from store onboarding.
    ///
    case productDescriptionAIFromStoreOnboarding

    /// Enables read-only support for the Gift Cards extension
    ///
    case readOnlyGiftCards

    /// Ability to hide store onboarding task list
    ///
    case hideStoreOnboardingTaskList

    /// Enables read-only support for the Min/Max Quantities extension
    ///
    case readOnlyMinMaxQuantities

    /// Local notifications for store creation
    ///
    case storeCreationNotifications

    /// Enables EU Bound notifications inside the Shipping Labels feature
    ///
    case euShippingNotification

    /// Enables generating share product content using AI
    ///
    case shareProductAI

    /// Enables the improvements in the customer selection logic when creating an order
    /// 
    case betterCustomerSelectionInOrder

    /// Enables the hazmat shipping selection during the Shipping Labels package details
    ///
    case hazmatShipping

    /// Enables product creation with AI.
    ///
    case productCreationAI

    /// Enables gift card support in order creation/editing
    ///
    case giftCardInOrderForm

    /// Enables the Woo Payments Deposits item in the Payments menu
    ///
    case wooPaymentsDepositsOverviewInPaymentsMenu

    /// Enables Tap to Pay for UK Woo Payments stores
    /// 
    case tapToPayOnIPhoneInUK

    /// Enables bundle product configuration support in order creation/editing.
    ///
    case productBundlesInOrderForm

    /// Enables the custom login UI when user enters an existing email address during account creation.
    ///
    case customLoginUIForAccountCreation

<<<<<<< HEAD
    /// Enables the rewritten Payments Menu
    ///
    case swiftUIPaymentsMenu
=======
    /// Enables creating Subscription products
    ///
    case subscriptionProducts
>>>>>>> a3889caf
}<|MERGE_RESOLUTION|>--- conflicted
+++ resolved
@@ -176,13 +176,11 @@
     ///
     case customLoginUIForAccountCreation
 
-<<<<<<< HEAD
     /// Enables the rewritten Payments Menu
     ///
     case swiftUIPaymentsMenu
-=======
+
     /// Enables creating Subscription products
     ///
     case subscriptionProducts
->>>>>>> a3889caf
 }