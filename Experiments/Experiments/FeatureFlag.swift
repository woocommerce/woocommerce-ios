/// FeatureFlag exposes a series of features to be conditionally enabled on different builds.
///
public enum FeatureFlag: Int {

    /// Throwaway case, to prevent a compiler error:
    /// `An enum with no cases cannot declare a raw type`
    case null

    /// Barcode scanner for product inventory management
    ///
    case barcodeScanner

    /// Product Reviews
    ///
    case reviews

    /// Displays the Inbox option under the Hub Menu.
    ///
    case inbox

    /// Displays the Orders tab in a split view
    ///
    case splitViewInOrdersTab

    /// Enable optimistic updates for orders
    ///
    case updateOrderOptimistically

    /// Enable Shipping Labels Onboarding M1 (display the banner in Order Detail screen for installing the WCShip plugin)
    ///
    case shippingLabelsOnboardingM1

    /// Enable IPP reader manuals consolidation screen
    ///
    case consolidatedCardReaderManuals

    /// Onboarding experiment on the login prologue screen
    ///
    case loginPrologueOnboarding

    /// Whether to show the magic link as a secondary button instead of a table view cell on the password screen
    ///
    case loginMagicLinkEmphasisM2

    /// Whether to include the Cash on Delivery enable step in In-Person Payment onboarding
    ///
    case promptToEnableCodInIppOnboarding

    /// Enables searching products by partial SKU for WC version 6.6+.
    ///
    case searchProductsBySKU

    /// Enables In-app purchases for buying Hosted WooCommerce plans
    ///
    case inAppPurchases

    /// Enables Tap to Pay on iPhone flow in In-Person Payments, on eligible devices.
    /// This flag needs to be retained, as we cannot enable TTPoI on the Enterprise certificate,
    /// so `.alpha` builds must be excluded.
    ///
    case tapToPayOnIPhone

    /// Enables Tap to Pay on iPhone Milestone 2 (Tap to Pay deeplinks, JITM deeplink handling, JITM customisation) on eligible devices.
    ///
    case tapToPayOnIPhoneMilestone2

    /// Store creation MVP.
    ///
    case storeCreationMVP

    /// Store creation milestone 2. https://wp.me/pe5sF9-I3
    ///
    case storeCreationM2

    /// Whether in-app purchases are enabled for store creation milestone 2 behind `storeCreationM2` feature flag.
    /// If disabled, purchases are backed by `WebPurchasesForWPComPlans` for checkout in a webview.
    ///
    case storeCreationM2WithInAppPurchasesEnabled

    /// Store creation milestone 3 - profiler questions
    ///
    case storeCreationM3Profiler

    /// Just In Time Messages on Dashboard
    ///
    case justInTimeMessagesOnDashboard

    /// IPP in-app feedback banner
    ///
    case IPPInAppFeedbackBanner

    // MARK: - Performance Monitoring
    //
    // These flags are not transient. That is, they are not here to help us rollout a feature,
    // but to serve a safety switches to granularly turn off performance monitoring if it looks
    // like we are consuming too many events.

    /// Whether to enable performance monitoring.
    ///
    case performanceMonitoring

    /// Whether to enable performance monitoring for Core Data operations.
    ///
    /// - Note: The app will ignore this if `performanceMonitoring` is `false`
    case performanceMonitoringCoreData

    /// Whether to enable performance monitoring for file IO operations.
    ///
    /// - Note: The app will ignore this if `performanceMonitoring` is `false`
    case performanceMonitoringFileIO

    /// Whether to enable performance monitoring for networking operations.
    ///
    /// - Note: The app will ignore this if `performanceMonitoring` is `false`
    case performanceMonitoringNetworking

    /// Whether to enable performance monitoring for user interaction events.
    ///
    /// - Note: The app will ignore this if `performanceMonitoring` is `false`
    case performanceMonitoringUserInteraction

    /// Whether to enable performance monitoring for `UIViewController` life-cycle events.
    ///
    /// - Note: The app will ignore this if `performanceMonitoring` is `false`.
    case performanceMonitoringViewController

    /// Whether to enable domain updates from the settings for a WPCOM site.
    ///
    case domainSettings

    /// Whether to enable the new support request form.
    ///
    case supportRequests

    /// Whether to enable Jetpack setup for users authenticated with application passwords.
    ///
    case jetpackSetupWithApplicationPassword

    /// Whether to enable the onboarding checklist in the dashboard for WPCOM stores.
    ///
    case dashboardOnboarding

    ///Ability to add coupon to order
    ///
    case addCouponToOrder

    /// Enables the ability to add products to orders by SKU scanning 
    ///
    case addProductToOrderViaSKUScanner

    /// Whether to enable product bundle settings in product details
    ///
    case productBundles

    /// Enables conditional behaviour when a site has a free trial plan.
    ///
    case freeTrial

    /// Enables free trial store upgrades inside the app
    ///
    case freeTrialUpgrade

    /// Enables manual error handling for site credential login.
    ///
    case manualErrorHandlingForSiteCredentialLogin

    /// Enables composite product settings in product details
    ///
    case compositeProducts

    /// Enables UK-based stores taking In-Person Payments
    ///
    case IPPUKExpansion

    /// Enables read-only support for the Subscriptions extension in product and order details
    ///
    case readOnlySubscriptions

    /// Enables generating product description using AI from product description editor.
    ///
    case productDescriptionAI

    /// Enables generating product description using AI from store onboarding.
    ///
    case productDescriptionAIFromStoreOnboarding

    /// Enables read-only support for the Gift Cards extension
    ///
    case readOnlyGiftCards

    /// Ability to hide store onboarding task list
    ///
    case hideStoreOnboardingTaskList

    /// Enables read-only support for the Min/Max Quantities extension
    ///
    case readOnlyMinMaxQuantities

    /// Enables updates of the Privacy Choices project.
    ///
    case privacyChoices

<<<<<<< HEAD
    /// Enables EU Bound notifications inside the Shipping Labels feature
    ///
    case euShippingNotification
=======
    /// Local notifications for store creation
    ///
    case storeCreationNotifications
>>>>>>> e001084e
}<|MERGE_RESOLUTION|>--- conflicted
+++ resolved
@@ -144,7 +144,7 @@
     ///
     case addCouponToOrder
 
-    /// Enables the ability to add products to orders by SKU scanning 
+    /// Enables the ability to add products to orders by SKU scanning
     ///
     case addProductToOrderViaSKUScanner
 
@@ -200,13 +200,11 @@
     ///
     case privacyChoices
 
-<<<<<<< HEAD
+    /// Local notifications for store creation
+    ///
+    case storeCreationNotifications
+
     /// Enables EU Bound notifications inside the Shipping Labels feature
     ///
     case euShippingNotification
-=======
-    /// Local notifications for store creation
-    ///
-    case storeCreationNotifications
->>>>>>> e001084e
 }