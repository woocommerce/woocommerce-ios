--- conflicted
+++ resolved
@@ -571,20 +571,6 @@
         )
     }
 }
-<<<<<<< HEAD
-extension Networking.GoogleAdsCampaign {
-    /// Returns a "ready to use" type filled with fake values.
-    ///
-    public static func fake() -> Networking.GoogleAdsCampaign {
-        .init(
-            id: .fake(),
-            name: .fake(),
-            rawStatus: .fake(),
-            rawType: .fake(),
-            amount: .fake(),
-            country: .fake(),
-            targetedLocations: .fake()
-=======
 extension Networking.GoogleAdsCampaignStats {
     /// Returns a "ready to use" type filled with fake values.
     ///
@@ -619,7 +605,6 @@
             clicks: .fake(),
             impressions: .fake(),
             conversions: .fake()
->>>>>>> cef921da
         )
     }
 }
