/// Abstraction provided by Hardware so that clients of this library
/// can model a way to provide a connection token.
/// It is meant to abstract an implementation of the [adapter pattern](https://en.wikipedia.org/wiki/Adapter_pattern)

public protocol ReaderTokenProvider {
    func fetchToken(completion: @escaping(Result<String, Error>) -> Void)
}

public protocol ReaderLocationProvider {
    func fetchDefaultLocationID(completion: @escaping(Result<String, Error>) -> Void)
}

<<<<<<< HEAD
public protocol CardReaderConfigProvider: ReaderLocationProvider {
    func fetchToken(completion: @escaping(Result<String, Error>) -> Void)
    func fetchDefaultLocationID(completion: @escaping(Result<String, Error>) -> Void)
=======
public protocol CardReaderConfigProvider: ReaderLocationProvider, ReaderTokenProvider {
    func fetchToken(completion: @escaping(String?, Error?) -> Void)
    func fetchDefaultLocationID(completion: @escaping(String?, Error?) -> Void)
>>>>>>> 0c7caebe
}<|MERGE_RESOLUTION|>--- conflicted
+++ resolved
@@ -10,13 +10,7 @@
     func fetchDefaultLocationID(completion: @escaping(Result<String, Error>) -> Void)
 }
 
-<<<<<<< HEAD
-public protocol CardReaderConfigProvider: ReaderLocationProvider {
+public protocol CardReaderConfigProvider: ReaderLocationProvider, ReaderTokenProvider {
     func fetchToken(completion: @escaping(Result<String, Error>) -> Void)
     func fetchDefaultLocationID(completion: @escaping(Result<String, Error>) -> Void)
-=======
-public protocol CardReaderConfigProvider: ReaderLocationProvider, ReaderTokenProvider {
-    func fetchToken(completion: @escaping(String?, Error?) -> Void)
-    func fetchDefaultLocationID(completion: @escaping(String?, Error?) -> Void)
->>>>>>> 0c7caebe
 }