--- conflicted
+++ resolved
@@ -142,13 +142,10 @@
 		31104E142630DDA700587C1E /* wcpay-account-wrong-json.json in Resources */ = {isa = PBXBuildFile; fileRef = 31104E132630DDA700587C1E /* wcpay-account-wrong-json.json */; };
 		311976E02602BD4B006AC56C /* SitePluginsMapperTests.swift in Sources */ = {isa = PBXBuildFile; fileRef = 311976DF2602BD4B006AC56C /* SitePluginsMapperTests.swift */; };
 		314703082670222500EF253A /* PaymentGatewayAccount.swift in Sources */ = {isa = PBXBuildFile; fileRef = 314703072670222500EF253A /* PaymentGatewayAccount.swift */; };
-<<<<<<< HEAD
 		3148977027232982007A86BD /* SystemStatus.swift in Sources */ = {isa = PBXBuildFile; fileRef = 3148976F27232982007A86BD /* SystemStatus.swift */; };
-=======
 		3158A49F2729F3F600C3CFA8 /* wcpay-account-live-live.json in Resources */ = {isa = PBXBuildFile; fileRef = 3158A49E2729F3F600C3CFA8 /* wcpay-account-live-live.json */; };
 		3158A4A12729F40F00C3CFA8 /* wcpay-account-live-test.json in Resources */ = {isa = PBXBuildFile; fileRef = 3158A4A02729F40F00C3CFA8 /* wcpay-account-live-test.json */; };
 		3158A4A32729F42500C3CFA8 /* wcpay-account-dev-test.json in Resources */ = {isa = PBXBuildFile; fileRef = 3158A4A22729F42500C3CFA8 /* wcpay-account-dev-test.json */; };
->>>>>>> 98f731a7
 		3158FE6026129ADD00E566B9 /* wcpay-account-none.json in Resources */ = {isa = PBXBuildFile; fileRef = 3158FE5F26129ADD00E566B9 /* wcpay-account-none.json */; };
 		3158FE6426129B1300E566B9 /* wcpay-account-complete.json in Resources */ = {isa = PBXBuildFile; fileRef = 3158FE6326129B1300E566B9 /* wcpay-account-complete.json */; };
 		3158FE6826129CE200E566B9 /* wcpay-account-rejected-fraud.json in Resources */ = {isa = PBXBuildFile; fileRef = 3158FE6726129CE200E566B9 /* wcpay-account-rejected-fraud.json */; };
@@ -711,13 +708,10 @@
 		31104E132630DDA700587C1E /* wcpay-account-wrong-json.json */ = {isa = PBXFileReference; lastKnownFileType = text.json; path = "wcpay-account-wrong-json.json"; sourceTree = "<group>"; };
 		311976DF2602BD4B006AC56C /* SitePluginsMapperTests.swift */ = {isa = PBXFileReference; lastKnownFileType = sourcecode.swift; path = SitePluginsMapperTests.swift; sourceTree = "<group>"; };
 		314703072670222500EF253A /* PaymentGatewayAccount.swift */ = {isa = PBXFileReference; lastKnownFileType = sourcecode.swift; path = PaymentGatewayAccount.swift; sourceTree = "<group>"; };
-<<<<<<< HEAD
 		3148976F27232982007A86BD /* SystemStatus.swift */ = {isa = PBXFileReference; lastKnownFileType = sourcecode.swift; path = SystemStatus.swift; sourceTree = "<group>"; };
-=======
 		3158A49E2729F3F600C3CFA8 /* wcpay-account-live-live.json */ = {isa = PBXFileReference; lastKnownFileType = text.json; path = "wcpay-account-live-live.json"; sourceTree = "<group>"; };
 		3158A4A02729F40F00C3CFA8 /* wcpay-account-live-test.json */ = {isa = PBXFileReference; lastKnownFileType = text.json; path = "wcpay-account-live-test.json"; sourceTree = "<group>"; };
 		3158A4A22729F42500C3CFA8 /* wcpay-account-dev-test.json */ = {isa = PBXFileReference; lastKnownFileType = text.json; path = "wcpay-account-dev-test.json"; sourceTree = "<group>"; };
->>>>>>> 98f731a7
 		3158FE5F26129ADD00E566B9 /* wcpay-account-none.json */ = {isa = PBXFileReference; lastKnownFileType = text.json; path = "wcpay-account-none.json"; sourceTree = "<group>"; };
 		3158FE6326129B1300E566B9 /* wcpay-account-complete.json */ = {isa = PBXFileReference; lastKnownFileType = text.json; path = "wcpay-account-complete.json"; sourceTree = "<group>"; };
 		3158FE6726129CE200E566B9 /* wcpay-account-rejected-fraud.json */ = {isa = PBXFileReference; lastKnownFileType = text.json; path = "wcpay-account-rejected-fraud.json"; sourceTree = "<group>"; };
