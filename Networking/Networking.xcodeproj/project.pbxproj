// !$*UTF8*$!
{
	archiveVersion = 1;
	classes = {
	};
	objectVersion = 52;
	objects = {

/* Begin PBXBuildFile section */
		020220E223966CD900290165 /* product-shipping-classes-load-one.json in Resources */ = {isa = PBXBuildFile; fileRef = 020220E123966CD900290165 /* product-shipping-classes-load-one.json */; };
		020C907B24C6E108001E2BEB /* product-variation-update.json in Resources */ = {isa = PBXBuildFile; fileRef = 020C907A24C6E108001E2BEB /* product-variation-update.json */; };
		020C907F24C7D359001E2BEB /* ProductVariationMapperTests.swift in Sources */ = {isa = PBXBuildFile; fileRef = 020C907E24C7D359001E2BEB /* ProductVariationMapperTests.swift */; };
		020D07B823D852BB00FD9580 /* Media.swift in Sources */ = {isa = PBXBuildFile; fileRef = 020D07B723D852BB00FD9580 /* Media.swift */; };
		020D07BA23D8542000FD9580 /* UploadableMedia.swift in Sources */ = {isa = PBXBuildFile; fileRef = 020D07B923D8542000FD9580 /* UploadableMedia.swift */; };
		020D07BC23D856BF00FD9580 /* MediaRemote.swift in Sources */ = {isa = PBXBuildFile; fileRef = 020D07BB23D856BF00FD9580 /* MediaRemote.swift */; };
		020D07BE23D8570800FD9580 /* MediaListMapper.swift in Sources */ = {isa = PBXBuildFile; fileRef = 020D07BD23D8570800FD9580 /* MediaListMapper.swift */; };
		020D07C023D8587700FD9580 /* MediaRemoteTests.swift in Sources */ = {isa = PBXBuildFile; fileRef = 020D07BF23D8587700FD9580 /* MediaRemoteTests.swift */; };
		020D07C223D858BB00FD9580 /* media-upload.json in Resources */ = {isa = PBXBuildFile; fileRef = 020D07C123D858BB00FD9580 /* media-upload.json */; };
		0212683524C046CB00F8A892 /* MockNetwork+Path.swift in Sources */ = {isa = PBXBuildFile; fileRef = 0212683424C046CB00F8A892 /* MockNetwork+Path.swift */; };
		0219B03923964BB3007DCD5E /* ProductShippingClassMapper.swift in Sources */ = {isa = PBXBuildFile; fileRef = 0219B03823964BB3007DCD5E /* ProductShippingClassMapper.swift */; };
		021A84DA257DF92800BC71D1 /* ShippingLabelRefundMapper.swift in Sources */ = {isa = PBXBuildFile; fileRef = 021A84D9257DF92800BC71D1 /* ShippingLabelRefundMapper.swift */; };
		021C7BF723863D1800A3BCBD /* Encodable+Serialization.swift in Sources */ = {isa = PBXBuildFile; fileRef = 021C7BF623863D1800A3BCBD /* Encodable+Serialization.swift */; };
		021E2A1423A9FC5900B1DE07 /* ProductBackordersSetting.swift in Sources */ = {isa = PBXBuildFile; fileRef = 021E2A1323A9FC5900B1DE07 /* ProductBackordersSetting.swift */; };
		021EAA5625493B3600AA8CCD /* OrderItemAttribute.swift in Sources */ = {isa = PBXBuildFile; fileRef = 021EAA5525493B3600AA8CCD /* OrderItemAttribute.swift */; };
		022902D422E2436400059692 /* stats_module_disabled_error.json in Resources */ = {isa = PBXBuildFile; fileRef = 022902D122E2436300059692 /* stats_module_disabled_error.json */; };
		022902D622E2436400059692 /* no_stats_permission_error.json in Resources */ = {isa = PBXBuildFile; fileRef = 022902D322E2436400059692 /* no_stats_permission_error.json */; };
		025CA2C0238EB8CB00B05C81 /* ProductShippingClass.swift in Sources */ = {isa = PBXBuildFile; fileRef = 025CA2BF238EB8CB00B05C81 /* ProductShippingClass.swift */; };
		025CA2C2238EBBAA00B05C81 /* ProductShippingClassListMapper.swift in Sources */ = {isa = PBXBuildFile; fileRef = 025CA2C1238EBBAA00B05C81 /* ProductShippingClassListMapper.swift */; };
		025CA2C4238EBC4300B05C81 /* ProductShippingClassRemote.swift in Sources */ = {isa = PBXBuildFile; fileRef = 025CA2C3238EBC4300B05C81 /* ProductShippingClassRemote.swift */; };
		025CA2C6238F4F3500B05C81 /* ProductShippingClassRemoteTests.swift in Sources */ = {isa = PBXBuildFile; fileRef = 025CA2C5238F4F3500B05C81 /* ProductShippingClassRemoteTests.swift */; };
		025CA2C8238F4FF400B05C81 /* product-shipping-classes-load-all.json in Resources */ = {isa = PBXBuildFile; fileRef = 025CA2C7238F4FF400B05C81 /* product-shipping-classes-load-all.json */; };
		02698CF624C17FC1005337C4 /* product-alternative-types.json in Resources */ = {isa = PBXBuildFile; fileRef = 02698CF524C17FC1005337C4 /* product-alternative-types.json */; };
		02698CF824C183A5005337C4 /* ProductVariationListMapperTests.swift in Sources */ = {isa = PBXBuildFile; fileRef = 02698CF724C183A5005337C4 /* ProductVariationListMapperTests.swift */; };
		02698CFA24C188E9005337C4 /* product-variations-load-all-alternative-types.json in Resources */ = {isa = PBXBuildFile; fileRef = 02698CF924C188E8005337C4 /* product-variations-load-all-alternative-types.json */; };
		02698CFC24C1B0CE005337C4 /* product-variations-load-all-first-on-sale-empty-sale-price.json in Resources */ = {isa = PBXBuildFile; fileRef = 02698CFB24C1B0CE005337C4 /* product-variations-load-all-first-on-sale-empty-sale-price.json */; };
		026CF61A237D607A009563D4 /* ProductVariationAttribute.swift in Sources */ = {isa = PBXBuildFile; fileRef = 026CF619237D607A009563D4 /* ProductVariationAttribute.swift */; };
		026CF61E237D6985009563D4 /* ProductVariationListMapper.swift in Sources */ = {isa = PBXBuildFile; fileRef = 026CF61D237D6985009563D4 /* ProductVariationListMapper.swift */; };
		026CF620237D69D6009563D4 /* ProductVariationsRemote.swift in Sources */ = {isa = PBXBuildFile; fileRef = 026CF61F237D69D6009563D4 /* ProductVariationsRemote.swift */; };
		026CF622237D7E61009563D4 /* ProductVariationsRemoteTests.swift in Sources */ = {isa = PBXBuildFile; fileRef = 026CF621237D7E61009563D4 /* ProductVariationsRemoteTests.swift */; };
		026CF624237D839B009563D4 /* product-variations-load-all.json in Resources */ = {isa = PBXBuildFile; fileRef = 026CF623237D839A009563D4 /* product-variations-load-all.json */; };
		0272E3F5254AA48F00436277 /* order-with-line-item-attributes.json in Resources */ = {isa = PBXBuildFile; fileRef = 0272E3F4254AA48F00436277 /* order-with-line-item-attributes.json */; };
		0272E3FB254AABB800436277 /* order-with-line-item-attributes-before-API-support.json in Resources */ = {isa = PBXBuildFile; fileRef = 0272E3FA254AABB800436277 /* order-with-line-item-attributes-before-API-support.json */; };
		028296F7237D588700E84012 /* ProductVariation.swift in Sources */ = {isa = PBXBuildFile; fileRef = 028296F6237D588700E84012 /* ProductVariation.swift */; };
		0282DD91233A120A006A5FDB /* products-search-photo.json in Resources */ = {isa = PBXBuildFile; fileRef = 0282DD90233A120A006A5FDB /* products-search-photo.json */; };
		028FA473257E110700F88A48 /* shipping-label-refund-error.json in Resources */ = {isa = PBXBuildFile; fileRef = 028FA471257E110700F88A48 /* shipping-label-refund-error.json */; };
		028FA474257E110700F88A48 /* shipping-label-refund-success.json in Resources */ = {isa = PBXBuildFile; fileRef = 028FA472257E110700F88A48 /* shipping-label-refund-success.json */; };
		029BA4F0255D7282006171FD /* ShippingLabelRemote.swift in Sources */ = {isa = PBXBuildFile; fileRef = 029BA4EF255D7282006171FD /* ShippingLabelRemote.swift */; };
		029BA4F4255D72EC006171FD /* ShippingLabelPrintData.swift in Sources */ = {isa = PBXBuildFile; fileRef = 029BA4F3255D72EC006171FD /* ShippingLabelPrintData.swift */; };
		029BA53B255DFABD006171FD /* ShippingLabelPrintDataMapper.swift in Sources */ = {isa = PBXBuildFile; fileRef = 029BA53A255DFABD006171FD /* ShippingLabelPrintDataMapper.swift */; };
		02AAD53F250092A400BA1E26 /* product-add-or-delete.json in Resources */ = {isa = PBXBuildFile; fileRef = 02AAD53E250092A300BA1E26 /* product-add-or-delete.json */; };
		02BA23C922EEF62C009539E7 /* order-stats-v4-wcadmin-deactivated.json in Resources */ = {isa = PBXBuildFile; fileRef = 02BA23C722EEF62C009539E7 /* order-stats-v4-wcadmin-deactivated.json */; };
		02BA23CA22EEF62C009539E7 /* order-stats-v4-wcadmin-activated.json in Resources */ = {isa = PBXBuildFile; fileRef = 02BA23C822EEF62C009539E7 /* order-stats-v4-wcadmin-activated.json */; };
		02BDB83523EA98C800BCC63E /* String+HTML.swift in Sources */ = {isa = PBXBuildFile; fileRef = 02BDB83423EA98C800BCC63E /* String+HTML.swift */; };
		02BDB83723EA9C4D00BCC63E /* String+HTMLTests.swift in Sources */ = {isa = PBXBuildFile; fileRef = 02BDB83623EA9C4D00BCC63E /* String+HTMLTests.swift */; };
		02C1CEF424C6A02B00703EBA /* ProductVariationMapper.swift in Sources */ = {isa = PBXBuildFile; fileRef = 02C1CEF324C6A02B00703EBA /* ProductVariationMapper.swift */; };
		02C2548425635BD000A04423 /* ShippingLabelPaperSize.swift in Sources */ = {isa = PBXBuildFile; fileRef = 02C2548325635BD000A04423 /* ShippingLabelPaperSize.swift */; };
		02C2549A25636E1500A04423 /* ShippingLabelAddress.swift in Sources */ = {isa = PBXBuildFile; fileRef = 02C2549925636E1500A04423 /* ShippingLabelAddress.swift */; };
		02C254A025636F6900A04423 /* ShippingLabelRefund.swift in Sources */ = {isa = PBXBuildFile; fileRef = 02C2549F25636F6900A04423 /* ShippingLabelRefund.swift */; };
		02C254A4256371B200A04423 /* ShippingLabelSettings.swift in Sources */ = {isa = PBXBuildFile; fileRef = 02C254A3256371B200A04423 /* ShippingLabelSettings.swift */; };
		02C254A8256373AB00A04423 /* ShippingLabel.swift in Sources */ = {isa = PBXBuildFile; fileRef = 02C254A7256373AB00A04423 /* ShippingLabel.swift */; };
		02C254AC2563781800A04423 /* ShippingLabelStatus.swift in Sources */ = {isa = PBXBuildFile; fileRef = 02C254AB2563781800A04423 /* ShippingLabelStatus.swift */; };
		02C254B0256378D000A04423 /* ShippingLabelRefundStatus.swift in Sources */ = {isa = PBXBuildFile; fileRef = 02C254AF256378D000A04423 /* ShippingLabelRefundStatus.swift */; };
		02C254B925637BA000A04423 /* OrderShippingLabelListMapper.swift in Sources */ = {isa = PBXBuildFile; fileRef = 02C254B825637BA000A04423 /* OrderShippingLabelListMapper.swift */; };
		02C254D32563992900A04423 /* OrderShippingLabelListMapperTests.swift in Sources */ = {isa = PBXBuildFile; fileRef = 02C254D22563992900A04423 /* OrderShippingLabelListMapperTests.swift */; };
		02C254D72563999300A04423 /* order-shipping-labels.json in Resources */ = {isa = PBXBuildFile; fileRef = 02C254D62563999200A04423 /* order-shipping-labels.json */; };
		02C54CC624D3E938007D658F /* product-variations-load-all-manage-stock-two-states.json in Resources */ = {isa = PBXBuildFile; fileRef = 02C54CC524D3E937007D658F /* product-variations-load-all-manage-stock-two-states.json */; };
		02DD6492248A3EC00082523E /* product-external.json in Resources */ = {isa = PBXBuildFile; fileRef = 02DD6491248A3EC00082523E /* product-external.json */; };
		02E7FFCB256218F600C53030 /* ShippingLabelRemoteTests.swift in Sources */ = {isa = PBXBuildFile; fileRef = 02E7FFCA256218F600C53030 /* ShippingLabelRemoteTests.swift */; };
		02E7FFCF25621C7900C53030 /* shipping-label-print.json in Resources */ = {isa = PBXBuildFile; fileRef = 02E7FFCE25621C7900C53030 /* shipping-label-print.json */; };
		02F096C22406691100C0C1D5 /* media-library.json in Resources */ = {isa = PBXBuildFile; fileRef = 02F096C12406691100C0C1D5 /* media-library.json */; };
		21DB5B99C4107CF69C0A57EC /* Pods_NetworkingTests.framework in Frameworks */ = {isa = PBXBuildFile; fileRef = 69314EDE650855CAF927057E /* Pods_NetworkingTests.framework */; };
		24F98C522502E79800F49B68 /* FeatureFlagsRemote.swift in Sources */ = {isa = PBXBuildFile; fileRef = 24F98C512502E79800F49B68 /* FeatureFlagsRemote.swift */; };
		24F98C542502E8DD00F49B68 /* Bundle+Woo.swift in Sources */ = {isa = PBXBuildFile; fileRef = 24F98C532502E8DD00F49B68 /* Bundle+Woo.swift */; };
		24F98C562502EA4800F49B68 /* FeatureFlag.swift in Sources */ = {isa = PBXBuildFile; fileRef = 24F98C552502EA4800F49B68 /* FeatureFlag.swift */; };
		24F98C582502EA8800F49B68 /* FeatureFlagMapper.swift in Sources */ = {isa = PBXBuildFile; fileRef = 24F98C572502EA8800F49B68 /* FeatureFlagMapper.swift */; };
		24F98C5E2502EDCF00F49B68 /* BundleWooTests.swift in Sources */ = {isa = PBXBuildFile; fileRef = 24F98C5D2502EDCF00F49B68 /* BundleWooTests.swift */; };
		24F98C602502EF8200F49B68 /* FeatureFlagRemoteTests.swift in Sources */ = {isa = PBXBuildFile; fileRef = 24F98C5F2502EF8200F49B68 /* FeatureFlagRemoteTests.swift */; };
		24F98C622502EFF600F49B68 /* feature-flags-load-all.json in Resources */ = {isa = PBXBuildFile; fileRef = 24F98C612502EFF600F49B68 /* feature-flags-load-all.json */; };
		261870782540A252006522A1 /* ShippingLineTax.swift in Sources */ = {isa = PBXBuildFile; fileRef = 261870772540A252006522A1 /* ShippingLineTax.swift */; };
		261CF1B4255AD6B30090D8D3 /* payment-gateway-list.json in Resources */ = {isa = PBXBuildFile; fileRef = 261CF1B3255AD6B30090D8D3 /* payment-gateway-list.json */; };
		261CF1B8255AE62D0090D8D3 /* PaymentGatewayRemote.swift in Sources */ = {isa = PBXBuildFile; fileRef = 261CF1B7255AE62D0090D8D3 /* PaymentGatewayRemote.swift */; };
		261CF1BC255AEE290090D8D3 /* PaymentsGatewayRemoteTests.swift in Sources */ = {isa = PBXBuildFile; fileRef = 261CF1BB255AEE290090D8D3 /* PaymentsGatewayRemoteTests.swift */; };
		261CF2CB255C50010090D8D3 /* payment-gateway-list-half.json in Resources */ = {isa = PBXBuildFile; fileRef = 261CF2CA255C50010090D8D3 /* payment-gateway-list-half.json */; };
		262E5AD5255ACD6F000B2416 /* PaymentGatewayListMapperTests.swift in Sources */ = {isa = PBXBuildFile; fileRef = 262E5AD4255ACD6F000B2416 /* PaymentGatewayListMapperTests.swift */; };
		26455E2125F66951008A1D32 /* ProductAttributeTerm.swift in Sources */ = {isa = PBXBuildFile; fileRef = 26B6453B259B8C0D00EF3FB3 /* ProductAttributeTerm.swift */; };
		26455E2425F66982008A1D32 /* ProductAttributeTermRemote.swift in Sources */ = {isa = PBXBuildFile; fileRef = 26E5A08725A66AFC000DF8F6 /* ProductAttributeTermRemote.swift */; };
		26455E2725F669EA008A1D32 /* ProductAttributeTermListMapper.swift in Sources */ = {isa = PBXBuildFile; fileRef = 26B64543259BCE0F00EF3FB3 /* ProductAttributeTermListMapper.swift */; };
		26455E2A25F669F0008A1D32 /* ProductAttributeTermMapper.swift in Sources */ = {isa = PBXBuildFile; fileRef = 26B6453F259BCDFE00EF3FB3 /* ProductAttributeTermMapper.swift */; };
		265BCA02243056E3004E53EE /* categories-all.json in Resources */ = {isa = PBXBuildFile; fileRef = 265BCA01243056E3004E53EE /* categories-all.json */; };
		26615473242D596B00A31661 /* ProductCategoriesRemote.swift in Sources */ = {isa = PBXBuildFile; fileRef = 26615472242D596B00A31661 /* ProductCategoriesRemote.swift */; };
		26615475242D7C9500A31661 /* ProductCategoryListMapper.swift in Sources */ = {isa = PBXBuildFile; fileRef = 26615474242D7C9500A31661 /* ProductCategoryListMapper.swift */; };
		26615479242DA54D00A31661 /* ProductCategoyListMapperTests.swift in Sources */ = {isa = PBXBuildFile; fileRef = 26615478242DA54D00A31661 /* ProductCategoyListMapperTests.swift */; };
		2661547B242DAC1C00A31661 /* ProductCategoriesRemoteTests.swift in Sources */ = {isa = PBXBuildFile; fileRef = 2661547A242DAC1C00A31661 /* ProductCategoriesRemoteTests.swift */; };
		266C7F9225AD3C88006ED243 /* attribute-term.json in Resources */ = {isa = PBXBuildFile; fileRef = 266C7F9125AD3C87006ED243 /* attribute-term.json */; };
		267313312559CC930026F7EF /* PaymentGateway.swift in Sources */ = {isa = PBXBuildFile; fileRef = 267313302559CC930026F7EF /* PaymentGateway.swift */; };
		26731337255ACA850026F7EF /* PaymentGatewayListMapper.swift in Sources */ = {isa = PBXBuildFile; fileRef = 26731336255ACA850026F7EF /* PaymentGatewayListMapper.swift */; };
		2683D70E24456DB8002A1589 /* categories-empty.json in Resources */ = {isa = PBXBuildFile; fileRef = 2683D70D24456DB7002A1589 /* categories-empty.json */; };
		2683D71024456EE4002A1589 /* categories-extra.json in Resources */ = {isa = PBXBuildFile; fileRef = 2683D70F24456EE4002A1589 /* categories-extra.json */; };
		268B68FB24C87384007EBF1D /* leaderboards-products.json in Resources */ = {isa = PBXBuildFile; fileRef = 268B68FA24C87384007EBF1D /* leaderboards-products.json */; };
		268B68FD24C87E37007EBF1D /* leaderboards-year-alt.json in Resources */ = {isa = PBXBuildFile; fileRef = 268B68FC24C87E37007EBF1D /* leaderboards-year-alt.json */; };
		26B2F74124C1F2C10065CCC8 /* LeaderboardsRemote.swift in Sources */ = {isa = PBXBuildFile; fileRef = 26B2F74024C1F2C10065CCC8 /* LeaderboardsRemote.swift */; };
		26B2F74324C545D50065CCC8 /* Leaderboard.swift in Sources */ = {isa = PBXBuildFile; fileRef = 26B2F74224C545D50065CCC8 /* Leaderboard.swift */; };
		26B2F74524C5573F0065CCC8 /* LeaderboardListMapper.swift in Sources */ = {isa = PBXBuildFile; fileRef = 26B2F74424C5573F0065CCC8 /* LeaderboardListMapper.swift */; };
		26B2F74724C55A6E0065CCC8 /* leaderboards-year.json in Resources */ = {isa = PBXBuildFile; fileRef = 26B2F74624C55A6E0065CCC8 /* leaderboards-year.json */; };
		26B2F74924C55ACE0065CCC8 /* LeaderboardsRemoteTests.swift in Sources */ = {isa = PBXBuildFile; fileRef = 26B2F74824C55ACE0065CCC8 /* LeaderboardsRemoteTests.swift */; };
		26B2F74B24C696C00065CCC8 /* LeaderboardRow.swift in Sources */ = {isa = PBXBuildFile; fileRef = 26B2F74A24C696C00065CCC8 /* LeaderboardRow.swift */; };
		26B2F74D24C696E70065CCC8 /* LeaderboardRowContent.swift in Sources */ = {isa = PBXBuildFile; fileRef = 26B2F74C24C696E70065CCC8 /* LeaderboardRowContent.swift */; };
		26E83A022554683A00390DD9 /* GeneratedFakeable.swift in Sources */ = {isa = PBXBuildFile; fileRef = 26E83A012554683A00390DD9 /* GeneratedFakeable.swift */; };
		26FB056C25F6CB9100A40B26 /* Fakes.framework in Frameworks */ = {isa = PBXBuildFile; fileRef = 26FB056B25F6CB9100A40B26 /* Fakes.framework */; };
		450106852399A7CB00E24722 /* TaxClass.swift in Sources */ = {isa = PBXBuildFile; fileRef = 450106842399A7CB00E24722 /* TaxClass.swift */; };
		4501068F2399B19500E24722 /* TaxClassRemote.swift in Sources */ = {isa = PBXBuildFile; fileRef = 4501068E2399B19500E24722 /* TaxClassRemote.swift */; };
		450106912399B2C800E24722 /* TaxClassListMapper.swift in Sources */ = {isa = PBXBuildFile; fileRef = 450106902399B2C800E24722 /* TaxClassListMapper.swift */; };
		451274A625276C82009911FF /* product-variation.json in Resources */ = {isa = PBXBuildFile; fileRef = 451274A525276C82009911FF /* product-variation.json */; };
		45152809257A7C6E0076B03C /* ProductAttributesRemote.swift in Sources */ = {isa = PBXBuildFile; fileRef = 45152808257A7C6E0076B03C /* ProductAttributesRemote.swift */; };
		4515280D257A7EEC0076B03C /* ProductAttributeListMapper.swift in Sources */ = {isa = PBXBuildFile; fileRef = 4515280C257A7EEC0076B03C /* ProductAttributeListMapper.swift */; };
		45152811257A81730076B03C /* ProductAttributeMapper.swift in Sources */ = {isa = PBXBuildFile; fileRef = 45152810257A81730076B03C /* ProductAttributeMapper.swift */; };
		45152815257A83DD0076B03C /* ProductAttributesRemoteTests.swift in Sources */ = {isa = PBXBuildFile; fileRef = 45152814257A83DD0076B03C /* ProductAttributesRemoteTests.swift */; };
		45152819257A84A60076B03C /* product-attributes-all.json in Resources */ = {isa = PBXBuildFile; fileRef = 45152818257A84A60076B03C /* product-attributes-all.json */; };
		4515281F257A89B90076B03C /* product-attribute-create.json in Resources */ = {isa = PBXBuildFile; fileRef = 4515281E257A89B90076B03C /* product-attribute-create.json */; };
		45152825257A8B740076B03C /* product-attribute-update.json in Resources */ = {isa = PBXBuildFile; fileRef = 45152824257A8B740076B03C /* product-attribute-update.json */; };
		4515282B257A8C010076B03C /* product-attribute-delete.json in Resources */ = {isa = PBXBuildFile; fileRef = 4515282A257A8C010076B03C /* product-attribute-delete.json */; };
		45152831257A8E1A0076B03C /* ProductAttributeMapperTests.swift in Sources */ = {isa = PBXBuildFile; fileRef = 45152830257A8E1A0076B03C /* ProductAttributeMapperTests.swift */; };
		45152835257A8F490076B03C /* ProductAttributeListMapperTests.swift in Sources */ = {isa = PBXBuildFile; fileRef = 45152834257A8F490076B03C /* ProductAttributeListMapperTests.swift */; };
		4524CD9C242CEFAB00B2F20A /* product-on-sale-with-empty-sale-price.json in Resources */ = {isa = PBXBuildFile; fileRef = 4524CD9B242CEFAB00B2F20A /* product-on-sale-with-empty-sale-price.json */; };
		453305E92459DF2100264E50 /* PostMapper.swift in Sources */ = {isa = PBXBuildFile; fileRef = 453305E82459DF2100264E50 /* PostMapper.swift */; };
		453305EB2459E01A00264E50 /* PostMapperTests.swift in Sources */ = {isa = PBXBuildFile; fileRef = 453305EA2459E01A00264E50 /* PostMapperTests.swift */; };
		453305ED2459E1AA00264E50 /* site-post.json in Resources */ = {isa = PBXBuildFile; fileRef = 453305EC2459E1AA00264E50 /* site-post.json */; };
		453305EF2459E46100264E50 /* SitePostsRemoteTests.swift in Sources */ = {isa = PBXBuildFile; fileRef = 453305EE2459E46000264E50 /* SitePostsRemoteTests.swift */; };
		453305F52459ED2700264E50 /* site-post-update.json in Resources */ = {isa = PBXBuildFile; fileRef = 453305F42459ED2700264E50 /* site-post-update.json */; };
		45551F122523E7F1007EF104 /* UserAgent.swift in Sources */ = {isa = PBXBuildFile; fileRef = 45551F112523E7F1007EF104 /* UserAgent.swift */; };
		45551F142523E7FF007EF104 /* UserAgentTests.swift in Sources */ = {isa = PBXBuildFile; fileRef = 45551F132523E7FF007EF104 /* UserAgentTests.swift */; };
		4568E2222459ADC60007E478 /* SitePostsRemote.swift in Sources */ = {isa = PBXBuildFile; fileRef = 4568E2212459ADC60007E478 /* SitePostsRemote.swift */; };
		4568E2242459D3230007E478 /* Post.swift in Sources */ = {isa = PBXBuildFile; fileRef = 4568E2232459D3230007E478 /* Post.swift */; };
		456F71D424CB1E2400472EC1 /* ProductTagFromBatchCreation.swift in Sources */ = {isa = PBXBuildFile; fileRef = 456F71D324CB1E2400472EC1 /* ProductTagFromBatchCreation.swift */; };
		457453E725A72C9700276508 /* CreateProductVariation.swift in Sources */ = {isa = PBXBuildFile; fileRef = 457453E625A72C9700276508 /* CreateProductVariation.swift */; };
		457A574025D1817E000797AD /* ShippingLabelAddressVerification.swift in Sources */ = {isa = PBXBuildFile; fileRef = 457A573F25D1817E000797AD /* ShippingLabelAddressVerification.swift */; };
		457FC68C2382B2FD00B41B02 /* product-update.json in Resources */ = {isa = PBXBuildFile; fileRef = 457FC68B2382B2FD00B41B02 /* product-update.json */; };
		458C6DE425AC72A1009B300D /* StoredProductSettings.swift in Sources */ = {isa = PBXBuildFile; fileRef = 458C6DE325AC72A1009B300D /* StoredProductSettings.swift */; };
		4599FC5824A624BD0056157A /* ProductTagListMapper.swift in Sources */ = {isa = PBXBuildFile; fileRef = 4599FC5724A624BD0056157A /* ProductTagListMapper.swift */; };
		4599FC5A24A626B70056157A /* ProductTagListMapperTests.swift in Sources */ = {isa = PBXBuildFile; fileRef = 4599FC5924A626B70056157A /* ProductTagListMapperTests.swift */; };
		4599FC5C24A6276F0056157A /* product-tags-all.json in Resources */ = {isa = PBXBuildFile; fileRef = 4599FC5B24A6276F0056157A /* product-tags-all.json */; };
		4599FC5E24A62AA70056157A /* ProductTagsRemote.swift in Sources */ = {isa = PBXBuildFile; fileRef = 4599FC5D24A62AA70056157A /* ProductTagsRemote.swift */; };
		4599FC6624A633A10056157A /* ProductTagsRemoteTests.swift in Sources */ = {isa = PBXBuildFile; fileRef = 4599FC6524A633A10056157A /* ProductTagsRemoteTests.swift */; };
		45A4B84A25D2DECD00776FB4 /* ShippingLabelAddressValidationResponse.swift in Sources */ = {isa = PBXBuildFile; fileRef = 45A4B84925D2DECD00776FB4 /* ShippingLabelAddressValidationResponse.swift */; };
		45A4B84E25D2E11300776FB4 /* ShippingLabelAddressValidationResponseMapper.swift in Sources */ = {isa = PBXBuildFile; fileRef = 45A4B84D25D2E11300776FB4 /* ShippingLabelAddressValidationResponseMapper.swift */; };
		45A4B85625D2E75300776FB4 /* shipping-label-address-validation-success.json in Resources */ = {isa = PBXBuildFile; fileRef = 45A4B85525D2E75200776FB4 /* shipping-label-address-validation-success.json */; };
		45A4B85C25D2FAB500776FB4 /* shipping-label-address-validation-error.json in Resources */ = {isa = PBXBuildFile; fileRef = 45A4B85B25D2FAB500776FB4 /* shipping-label-address-validation-error.json */; };
		45A4B86225D3086600776FB4 /* ShippingLabelAddressValidationError.swift in Sources */ = {isa = PBXBuildFile; fileRef = 45A4B86125D3086600776FB4 /* ShippingLabelAddressValidationError.swift */; };
		45AB8B0F24AA29DC00B5B36E /* product-tags-created.json in Resources */ = {isa = PBXBuildFile; fileRef = 45AB8B0E24AA29DC00B5B36E /* product-tags-created.json */; };
		45AB8B1324AA34CB00B5B36E /* product-tags-deleted.json in Resources */ = {isa = PBXBuildFile; fileRef = 45AB8B1224AA34CB00B5B36E /* product-tags-deleted.json */; };
		45AB8B2024AB3E1F00B5B36E /* product-tags-empty.json in Resources */ = {isa = PBXBuildFile; fileRef = 45AB8B1F24AB3E1F00B5B36E /* product-tags-empty.json */; };
		45AF57A924AB42CD0088E2F7 /* product-tags-extra.json in Resources */ = {isa = PBXBuildFile; fileRef = 45AF57A824AB42CD0088E2F7 /* product-tags-extra.json */; };
		45B204B82489095100FE6526 /* ProductCategoryMapper.swift in Sources */ = {isa = PBXBuildFile; fileRef = 45B204B72489095100FE6526 /* ProductCategoryMapper.swift */; };
		45B204BA24890A8C00FE6526 /* ProductCategoryMapperTests.swift in Sources */ = {isa = PBXBuildFile; fileRef = 45B204B924890A8C00FE6526 /* ProductCategoryMapperTests.swift */; };
		45B204BC24890B1200FE6526 /* category.json in Resources */ = {isa = PBXBuildFile; fileRef = 45B204BB24890B1200FE6526 /* category.json */; };
		45CDAFAB2434CA9300F83C22 /* ProductCatalogVisibility.swift in Sources */ = {isa = PBXBuildFile; fileRef = 45CDAFAA2434CA9300F83C22 /* ProductCatalogVisibility.swift */; };
		45D1CF4923BACA6500945A36 /* ProductTaxStatus.swift in Sources */ = {isa = PBXBuildFile; fileRef = 45D1CF4823BACA6500945A36 /* ProductTaxStatus.swift */; };
		45D685F823D0BC78005F87D0 /* ProductSkuMapper.swift in Sources */ = {isa = PBXBuildFile; fileRef = 45D685F723D0BC78005F87D0 /* ProductSkuMapper.swift */; };
		45D685FA23D0C3CF005F87D0 /* product-search-sku.json in Resources */ = {isa = PBXBuildFile; fileRef = 45D685F923D0C3CF005F87D0 /* product-search-sku.json */; };
		45D685FC23D0C739005F87D0 /* ProductSkuMapperTests.swift in Sources */ = {isa = PBXBuildFile; fileRef = 45D685FB23D0C739005F87D0 /* ProductSkuMapperTests.swift */; };
		45E3EEBB237009CF00A826AC /* ShippingLine.swift in Sources */ = {isa = PBXBuildFile; fileRef = 45E3EEBA237009CF00A826AC /* ShippingLine.swift */; };
		45ED4F10239E8A54004F1BE3 /* TaxClassListMapperTest.swift in Sources */ = {isa = PBXBuildFile; fileRef = 45ED4F0F239E8A54004F1BE3 /* TaxClassListMapperTest.swift */; };
		45ED4F12239E8C57004F1BE3 /* taxes-classes.json in Resources */ = {isa = PBXBuildFile; fileRef = 45ED4F11239E8C57004F1BE3 /* taxes-classes.json */; };
		45ED4F14239E8F2E004F1BE3 /* TaxClassRemoteTests.swift in Sources */ = {isa = PBXBuildFile; fileRef = 45ED4F13239E8F2E004F1BE3 /* TaxClassRemoteTests.swift */; };
		57150E1524F462E600E81611 /* TestKit in Frameworks */ = {isa = PBXBuildFile; productRef = 57150E1424F462E600E81611 /* TestKit */; };
		5726F157248E8901005AE9B4 /* GeneratedCopiable.swift in Sources */ = {isa = PBXBuildFile; fileRef = 5726F156248E8901005AE9B4 /* GeneratedCopiable.swift */; };
		5726F159248E9D88005AE9B4 /* Models+Copiable.generated.swift in Sources */ = {isa = PBXBuildFile; fileRef = 5726F158248E9D88005AE9B4 /* Models+Copiable.generated.swift */; };
		5726F72E2460A2820031CAAC /* Copiable.swift in Sources */ = {isa = PBXBuildFile; fileRef = 5726F72D2460A2820031CAAC /* Copiable.swift */; };
		5726F7342460A8F00031CAAC /* CopiableTests.swift in Sources */ = {isa = PBXBuildFile; fileRef = 5726F7332460A8F00031CAAC /* CopiableTests.swift */; };
		57BE08D82409B63800F6DCED /* reviews-missing-avatar-urls.json in Resources */ = {isa = PBXBuildFile; fileRef = 57BE08D72409B63700F6DCED /* reviews-missing-avatar-urls.json */; };
		57E8FED3246616AC0057CD68 /* Result+Extensions.swift in Sources */ = {isa = PBXBuildFile; fileRef = 57E8FED2246616AC0057CD68 /* Result+Extensions.swift */; };
		6647C0161DAC6AB6570C53A7 /* Pods_Networking.framework in Frameworks */ = {isa = PBXBuildFile; fileRef = F3F25DC15EC1D7C631169CB5 /* Pods_Networking.framework */; };
		74002D6A2118B26100A63C19 /* SiteVisitStatsMapperTests.swift in Sources */ = {isa = PBXBuildFile; fileRef = 74002D692118B26000A63C19 /* SiteVisitStatsMapperTests.swift */; };
		74002D6C2118B88200A63C19 /* SiteVisitStatsRemoteTests.swift in Sources */ = {isa = PBXBuildFile; fileRef = 74002D6B2118B88200A63C19 /* SiteVisitStatsRemoteTests.swift */; };
		740211DF2193985A002248DA /* comment-moderate-spam.json in Resources */ = {isa = PBXBuildFile; fileRef = 740211DE2193985A002248DA /* comment-moderate-spam.json */; };
		740211E121939908002248DA /* CommentRemoteTests.swift in Sources */ = {isa = PBXBuildFile; fileRef = 740211E021939908002248DA /* CommentRemoteTests.swift */; };
		740211E321939C84002248DA /* CommentResultMapper.swift in Sources */ = {isa = PBXBuildFile; fileRef = 740211E221939C83002248DA /* CommentResultMapper.swift */; };
		74046E1B217A684D007DD7BF /* SiteSettingsRemote.swift in Sources */ = {isa = PBXBuildFile; fileRef = 74046E1A217A684D007DD7BF /* SiteSettingsRemote.swift */; };
		74046E1D217A6989007DD7BF /* SiteSetting.swift in Sources */ = {isa = PBXBuildFile; fileRef = 74046E1C217A6989007DD7BF /* SiteSetting.swift */; };
		74046E1F217A6B70007DD7BF /* SiteSettingsMapper.swift in Sources */ = {isa = PBXBuildFile; fileRef = 74046E1E217A6B70007DD7BF /* SiteSettingsMapper.swift */; };
		74046E21217A73D0007DD7BF /* settings-general.json in Resources */ = {isa = PBXBuildFile; fileRef = 74046E20217A73D0007DD7BF /* settings-general.json */; };
		740CF89921937A030023ED3A /* CommentRemote.swift in Sources */ = {isa = PBXBuildFile; fileRef = 740CF89821937A030023ED3A /* CommentRemote.swift */; };
		7412A8EA21B6E192005D182A /* ReportRemote.swift in Sources */ = {isa = PBXBuildFile; fileRef = 7412A8E921B6E192005D182A /* ReportRemote.swift */; };
		7412A8EC21B6E286005D182A /* ReportOrderTotalsMapper.swift in Sources */ = {isa = PBXBuildFile; fileRef = 7412A8EB21B6E286005D182A /* ReportOrderTotalsMapper.swift */; };
		7412A8EE21B6E335005D182A /* ReportOrderMapperTests.swift in Sources */ = {isa = PBXBuildFile; fileRef = 7412A8ED21B6E335005D182A /* ReportOrderMapperTests.swift */; };
		7412A8F021B6E416005D182A /* report-orders.json in Resources */ = {isa = PBXBuildFile; fileRef = 7412A8EF21B6E415005D182A /* report-orders.json */; };
		7412A8F221B6E47A005D182A /* ReportRemoteTests.swift in Sources */ = {isa = PBXBuildFile; fileRef = 7412A8F121B6E47A005D182A /* ReportRemoteTests.swift */; };
		74159623224D2C86003C21CF /* settings-product.json in Resources */ = {isa = PBXBuildFile; fileRef = 74159622224D2C86003C21CF /* settings-product.json */; };
		74159625224D4045003C21CF /* SiteSettingGroup.swift in Sources */ = {isa = PBXBuildFile; fileRef = 74159624224D4045003C21CF /* SiteSettingGroup.swift */; };
		74159628224D63CE003C21CF /* settings-product-alt.json in Resources */ = {isa = PBXBuildFile; fileRef = 74159627224D63CE003C21CF /* settings-product-alt.json */; };
		741B950120EBC8A700DD6E2D /* OrderCouponLine.swift in Sources */ = {isa = PBXBuildFile; fileRef = 741B950020EBC8A700DD6E2D /* OrderCouponLine.swift */; };
		7426CA0D21AF27B9004E9FFC /* SiteAPIRemote.swift in Sources */ = {isa = PBXBuildFile; fileRef = 7426CA0C21AF27B9004E9FFC /* SiteAPIRemote.swift */; };
		7426CA0F21AF2C90004E9FFC /* SiteAPI.swift in Sources */ = {isa = PBXBuildFile; fileRef = 7426CA0E21AF2C90004E9FFC /* SiteAPI.swift */; };
		7426CA1121AF30BD004E9FFC /* SiteAPIMapper.swift in Sources */ = {isa = PBXBuildFile; fileRef = 7426CA1021AF30BD004E9FFC /* SiteAPIMapper.swift */; };
		7426CA1321AF34A3004E9FFC /* site-api.json in Resources */ = {isa = PBXBuildFile; fileRef = 7426CA1221AF34A3004E9FFC /* site-api.json */; };
		743057B5218B6ACD00441A76 /* Queue.swift in Sources */ = {isa = PBXBuildFile; fileRef = 743057B4218B6ACD00441A76 /* Queue.swift */; };
		743BF8BE21191B63008A9D87 /* site-visits.json in Resources */ = {isa = PBXBuildFile; fileRef = 743BF8BD21191B63008A9D87 /* site-visits.json */; };
		743E84EA22171C5800FAC9D7 /* ShipmentsRemote.swift in Sources */ = {isa = PBXBuildFile; fileRef = 743E84E922171C5800FAC9D7 /* ShipmentsRemote.swift */; };
		743E84EC22171F4600FAC9D7 /* ShipmentTracking.swift in Sources */ = {isa = PBXBuildFile; fileRef = 743E84EB22171F4600FAC9D7 /* ShipmentTracking.swift */; };
		743E84EE2217244C00FAC9D7 /* ShipmentTrackingListMapper.swift in Sources */ = {isa = PBXBuildFile; fileRef = 743E84ED2217244C00FAC9D7 /* ShipmentTrackingListMapper.swift */; };
		743E84F222172D0A00FAC9D7 /* shipment_tracking_plugin_not_active.json in Resources */ = {isa = PBXBuildFile; fileRef = 743E84EF22172D0900FAC9D7 /* shipment_tracking_plugin_not_active.json */; };
		743E84F322172D0A00FAC9D7 /* shipment_tracking_empty.json in Resources */ = {isa = PBXBuildFile; fileRef = 743E84F022172D0900FAC9D7 /* shipment_tracking_empty.json */; };
		743E84F422172D0A00FAC9D7 /* shipment_tracking_multiple.json in Resources */ = {isa = PBXBuildFile; fileRef = 743E84F122172D0900FAC9D7 /* shipment_tracking_multiple.json */; };
		743E84F622172D3E00FAC9D7 /* shipment_tracking_single.json in Resources */ = {isa = PBXBuildFile; fileRef = 743E84F522172D3E00FAC9D7 /* shipment_tracking_single.json */; };
		743E84F822172E1F00FAC9D7 /* ShipmentTrackingListMapperTests.swift in Sources */ = {isa = PBXBuildFile; fileRef = 743E84F722172E1F00FAC9D7 /* ShipmentTrackingListMapperTests.swift */; };
		743E84FA221742E300FAC9D7 /* ShipmentsRemoteTests.swift in Sources */ = {isa = PBXBuildFile; fileRef = 743E84F9221742E300FAC9D7 /* ShipmentsRemoteTests.swift */; };
		743E84FC22174CE100FAC9D7 /* restnoroute_error.json in Resources */ = {isa = PBXBuildFile; fileRef = 743E84FB22174CE000FAC9D7 /* restnoroute_error.json */; };
		7452387221124B7700A973CD /* AnyEncodable.swift in Sources */ = {isa = PBXBuildFile; fileRef = 7452386F21124B7700A973CD /* AnyEncodable.swift */; };
		7452387321124B7700A973CD /* AnyCodable.swift in Sources */ = {isa = PBXBuildFile; fileRef = 7452387021124B7700A973CD /* AnyCodable.swift */; };
		7452387421124B7700A973CD /* AnyDecodable.swift in Sources */ = {isa = PBXBuildFile; fileRef = 7452387121124B7700A973CD /* AnyDecodable.swift */; };
		74749B9522413119005C4CF2 /* ProductsRemoteTests.swift in Sources */ = {isa = PBXBuildFile; fileRef = 74749B9422413119005C4CF2 /* ProductsRemoteTests.swift */; };
		74749B97224134FF005C4CF2 /* ProductMapper.swift in Sources */ = {isa = PBXBuildFile; fileRef = 74749B96224134FF005C4CF2 /* ProductMapper.swift */; };
		74749B99224135C4005C4CF2 /* product.json in Resources */ = {isa = PBXBuildFile; fileRef = 74749B98224135C4005C4CF2 /* product.json */; };
		7492FAE3217FBDBC00ED2C69 /* settings-general-alt.json in Resources */ = {isa = PBXBuildFile; fileRef = 7492FAE2217FBDBC00ED2C69 /* settings-general-alt.json */; };
		7495AACF225D366D00801A89 /* variation-as-product.json in Resources */ = {isa = PBXBuildFile; fileRef = 7495AACE225D366D00801A89 /* variation-as-product.json */; };
		7497376A2141F2BE0008C490 /* top-performers-week-alt.json in Resources */ = {isa = PBXBuildFile; fileRef = 749737692141F2BE0008C490 /* top-performers-week-alt.json */; };
		74A1D263211898F000931DFA /* site-visits-day.json in Resources */ = {isa = PBXBuildFile; fileRef = 74A1D25F211898F000931DFA /* site-visits-day.json */; };
		74A1D264211898F000931DFA /* site-visits-week.json in Resources */ = {isa = PBXBuildFile; fileRef = 74A1D260211898F000931DFA /* site-visits-week.json */; };
		74A1D265211898F000931DFA /* site-visits-month.json in Resources */ = {isa = PBXBuildFile; fileRef = 74A1D261211898F000931DFA /* site-visits-month.json */; };
		74A1D266211898F000931DFA /* site-visits-year.json in Resources */ = {isa = PBXBuildFile; fileRef = 74A1D262211898F000931DFA /* site-visits-year.json */; };
		74A1D26821189A7100931DFA /* SiteVisitStats.swift in Sources */ = {isa = PBXBuildFile; fileRef = 74A1D26721189A7000931DFA /* SiteVisitStats.swift */; };
		74A1D26B21189B8100931DFA /* SiteVisitStatsItem.swift in Sources */ = {isa = PBXBuildFile; fileRef = 74A1D26A21189B8100931DFA /* SiteVisitStatsItem.swift */; };
		74A1D26D21189DFF00931DFA /* SiteVisitStatsMapper.swift in Sources */ = {isa = PBXBuildFile; fileRef = 74A1D26C21189DFE00931DFA /* SiteVisitStatsMapper.swift */; };
		74A1D26F21189EA100931DFA /* SiteVisitStatsRemote.swift in Sources */ = {isa = PBXBuildFile; fileRef = 74A1D26E21189EA000931DFA /* SiteVisitStatsRemote.swift */; };
		74A7B4BC217A807400E85A8B /* SiteSettingsMapperTests.swift in Sources */ = {isa = PBXBuildFile; fileRef = 74A7B4BB217A807400E85A8B /* SiteSettingsMapperTests.swift */; };
		74A7B4BE217A841400E85A8B /* broken-settings-general.json in Resources */ = {isa = PBXBuildFile; fileRef = 74A7B4BD217A841400E85A8B /* broken-settings-general.json */; };
		74AB0ACA21948CE4008220CD /* CommentResultMapperTests.swift in Sources */ = {isa = PBXBuildFile; fileRef = 74AB0AC921948CE4008220CD /* CommentResultMapperTests.swift */; };
		74AB5B4D21AF354E00859C12 /* SiteAPIMapperTests.swift in Sources */ = {isa = PBXBuildFile; fileRef = 74AB5B4C21AF354E00859C12 /* SiteAPIMapperTests.swift */; };
		74AB5B4F21AF3F0E00859C12 /* site-api-no-woo.json in Resources */ = {isa = PBXBuildFile; fileRef = 74AB5B4E21AF3F0D00859C12 /* site-api-no-woo.json */; };
		74AB5B5121AF426D00859C12 /* SiteAPIRemoteTests.swift in Sources */ = {isa = PBXBuildFile; fileRef = 74AB5B5021AF426D00859C12 /* SiteAPIRemoteTests.swift */; };
		74ABA1C5213F17AA00FFAD30 /* top-performers-day.json in Resources */ = {isa = PBXBuildFile; fileRef = 74ABA1C4213F17AA00FFAD30 /* top-performers-day.json */; };
		74ABA1C9213F19FE00FFAD30 /* top-performers-month.json in Resources */ = {isa = PBXBuildFile; fileRef = 74ABA1C6213F19FD00FFAD30 /* top-performers-month.json */; };
		74ABA1CA213F19FE00FFAD30 /* top-performers-year.json in Resources */ = {isa = PBXBuildFile; fileRef = 74ABA1C7213F19FE00FFAD30 /* top-performers-year.json */; };
		74ABA1CB213F19FE00FFAD30 /* top-performers-week.json in Resources */ = {isa = PBXBuildFile; fileRef = 74ABA1C8213F19FE00FFAD30 /* top-performers-week.json */; };
		74ABA1CD213F1B6B00FFAD30 /* TopEarnerStats.swift in Sources */ = {isa = PBXBuildFile; fileRef = 74ABA1CC213F1B6B00FFAD30 /* TopEarnerStats.swift */; };
		74ABA1CF213F1D1600FFAD30 /* TopEarnerStatsItem.swift in Sources */ = {isa = PBXBuildFile; fileRef = 74ABA1CE213F1D1600FFAD30 /* TopEarnerStatsItem.swift */; };
		74ABA1D1213F22CA00FFAD30 /* TopEarnersStatsRemote.swift in Sources */ = {isa = PBXBuildFile; fileRef = 74ABA1D0213F22CA00FFAD30 /* TopEarnersStatsRemote.swift */; };
		74ABA1D3213F25AE00FFAD30 /* TopEarnerStatsMapper.swift in Sources */ = {isa = PBXBuildFile; fileRef = 74ABA1D2213F25AE00FFAD30 /* TopEarnerStatsMapper.swift */; };
		74ABA1D5213F26B300FFAD30 /* TopEarnerStatsMapperTests.swift in Sources */ = {isa = PBXBuildFile; fileRef = 74ABA1D4213F26B300FFAD30 /* TopEarnerStatsMapperTests.swift */; };
		74C8F06420EEB44800B6EDC9 /* OrderNote.swift in Sources */ = {isa = PBXBuildFile; fileRef = 74C8F06320EEB44800B6EDC9 /* OrderNote.swift */; };
		74C8F06620EEB76400B6EDC9 /* order-notes.json in Resources */ = {isa = PBXBuildFile; fileRef = 74C8F06520EEB76400B6EDC9 /* order-notes.json */; };
		74C8F06820EEB7BD00B6EDC9 /* OrderNotesMapper.swift in Sources */ = {isa = PBXBuildFile; fileRef = 74C8F06720EEB7BC00B6EDC9 /* OrderNotesMapper.swift */; };
		74C8F06A20EEBC8C00B6EDC9 /* OrderMapperTests.swift in Sources */ = {isa = PBXBuildFile; fileRef = 74C8F06920EEBC8C00B6EDC9 /* OrderMapperTests.swift */; };
		74C8F06C20EEBD5D00B6EDC9 /* broken-order.json in Resources */ = {isa = PBXBuildFile; fileRef = 74C8F06B20EEBD5D00B6EDC9 /* broken-order.json */; };
		74C8F06E20EEC1E800B6EDC9 /* OrderNotesMapperTests.swift in Sources */ = {isa = PBXBuildFile; fileRef = 74C8F06D20EEC1E700B6EDC9 /* OrderNotesMapperTests.swift */; };
		74C8F07020EEC3A800B6EDC9 /* broken-notes.json in Resources */ = {isa = PBXBuildFile; fileRef = 74C8F06F20EEC3A800B6EDC9 /* broken-notes.json */; };
		74C947832193A6C70024CB60 /* comment-moderate-trash.json in Resources */ = {isa = PBXBuildFile; fileRef = 74C9477E2193A6C60024CB60 /* comment-moderate-trash.json */; };
		74C947842193A6C70024CB60 /* comment-moderate-approved.json in Resources */ = {isa = PBXBuildFile; fileRef = 74C9477F2193A6C60024CB60 /* comment-moderate-approved.json */; };
		74C947862193A6C70024CB60 /* comment-moderate-unapproved.json in Resources */ = {isa = PBXBuildFile; fileRef = 74C947812193A6C70024CB60 /* comment-moderate-unapproved.json */; };
		74CF0A8C22414D7800DB993F /* ProductMapperTests.swift in Sources */ = {isa = PBXBuildFile; fileRef = 74CF0A8B22414D7800DB993F /* ProductMapperTests.swift */; };
		74CF5E8421402C04000CED0A /* TopEarnerStatsRemoteTests.swift in Sources */ = {isa = PBXBuildFile; fileRef = 74CF5E8321402C04000CED0A /* TopEarnerStatsRemoteTests.swift */; };
		74D3BD142114FE6900A6E85E /* MIContainer.swift in Sources */ = {isa = PBXBuildFile; fileRef = 74D3BD132114FE6900A6E85E /* MIContainer.swift */; };
		74D522B62113607F00042831 /* StatGranularity.swift in Sources */ = {isa = PBXBuildFile; fileRef = 74D522B52113607F00042831 /* StatGranularity.swift */; };
		74D5BECE217E0F98007B0348 /* SiteSettingsRemoteTests.swift in Sources */ = {isa = PBXBuildFile; fileRef = 74D5BECD217E0F98007B0348 /* SiteSettingsRemoteTests.swift */; };
		74E30951216E8DCE00ABCE4C /* site-visits-alt.json in Resources */ = {isa = PBXBuildFile; fileRef = 74E30950216E8DCE00ABCE4C /* site-visits-alt.json */; };
		77CE40602514CB3E003FF69D /* ProductDownloadDragAndDrop.swift in Sources */ = {isa = PBXBuildFile; fileRef = 77CE405F2514CB3E003FF69D /* ProductDownloadDragAndDrop.swift */; };
		933A2732222234F800C2143A /* Logging.swift in Sources */ = {isa = PBXBuildFile; fileRef = 933A2731222234F800C2143A /* Logging.swift */; };
		9387A6F0226E3F15001B53D7 /* AccountSettingsMapperTests.swift in Sources */ = {isa = PBXBuildFile; fileRef = 9387A6EF226E3F15001B53D7 /* AccountSettingsMapperTests.swift */; };
		93D8BBFB226BBC5100AD2EB3 /* AccountSettings.swift in Sources */ = {isa = PBXBuildFile; fileRef = 93D8BBFA226BBC5100AD2EB3 /* AccountSettings.swift */; };
		93D8BBFD226BBEE800AD2EB3 /* AccountSettingsMapper.swift in Sources */ = {isa = PBXBuildFile; fileRef = 93D8BBFC226BBEE800AD2EB3 /* AccountSettingsMapper.swift */; };
		93D8BBFF226BC1DA00AD2EB3 /* me-settings.json in Resources */ = {isa = PBXBuildFile; fileRef = 93D8BBFE226BC1DA00AD2EB3 /* me-settings.json */; };
		93D8BC01226BC20600AD2EB3 /* AccountSettingsRemoteTests.swift in Sources */ = {isa = PBXBuildFile; fileRef = 93D8BC00226BC20600AD2EB3 /* AccountSettingsRemoteTests.swift */; };
		A69FE19D2588D70E0059A96B /* order-with-deleted-refunds.json in Resources */ = {isa = PBXBuildFile; fileRef = A69FE19C2588D70E0059A96B /* order-with-deleted-refunds.json */; };
		B505F6CD20BEE37E00BB1B69 /* AccountMapper.swift in Sources */ = {isa = PBXBuildFile; fileRef = B505F6CC20BEE37E00BB1B69 /* AccountMapper.swift */; };
		B505F6CF20BEE38B00BB1B69 /* Account.swift in Sources */ = {isa = PBXBuildFile; fileRef = B505F6CE20BEE38B00BB1B69 /* Account.swift */; };
		B505F6D120BEE39600BB1B69 /* AccountRemote.swift in Sources */ = {isa = PBXBuildFile; fileRef = B505F6D020BEE39600BB1B69 /* AccountRemote.swift */; };
		B505F6D320BEE3A500BB1B69 /* AccountMapperTests.swift in Sources */ = {isa = PBXBuildFile; fileRef = B505F6D220BEE3A500BB1B69 /* AccountMapperTests.swift */; };
		B505F6D520BEE4E700BB1B69 /* me.json in Resources */ = {isa = PBXBuildFile; fileRef = B505F6D420BEE4E600BB1B69 /* me.json */; };
		B505F6D720BEE58800BB1B69 /* AccountRemoteTests.swift in Sources */ = {isa = PBXBuildFile; fileRef = B505F6D620BEE58800BB1B69 /* AccountRemoteTests.swift */; };
		B505F6EA20BEFC3700BB1B69 /* MockNetwork.swift in Sources */ = {isa = PBXBuildFile; fileRef = B518662620A09BCC00037A38 /* MockNetwork.swift */; };
		B505F6EC20BEFDC200BB1B69 /* Loader.swift in Sources */ = {isa = PBXBuildFile; fileRef = B518663420A0A2E800037A38 /* Loader.swift */; };
		B50A583921AD861700617455 /* APNSDevice.swift in Sources */ = {isa = PBXBuildFile; fileRef = B50A583821AD861700617455 /* APNSDevice.swift */; };
		B5147876211B9227007562E5 /* broken-orders-mark-2.json in Resources */ = {isa = PBXBuildFile; fileRef = B5147875211B9227007562E5 /* broken-orders-mark-2.json */; };
		B518662220A097C200037A38 /* Network.swift in Sources */ = {isa = PBXBuildFile; fileRef = B518662120A097C200037A38 /* Network.swift */; };
		B518662420A099BF00037A38 /* AlamofireNetwork.swift in Sources */ = {isa = PBXBuildFile; fileRef = B518662320A099BF00037A38 /* AlamofireNetwork.swift */; };
		B518662A20A09C6F00037A38 /* OrdersRemoteTests.swift in Sources */ = {isa = PBXBuildFile; fileRef = B518662920A09C6F00037A38 /* OrdersRemoteTests.swift */; };
		B518663520A0A2E800037A38 /* Constants.swift in Sources */ = {isa = PBXBuildFile; fileRef = B518663320A0A2E800037A38 /* Constants.swift */; };
		B524193F21AC5FE400D6FC0A /* DotcomDeviceMapper.swift in Sources */ = {isa = PBXBuildFile; fileRef = B524193E21AC5FE400D6FC0A /* DotcomDeviceMapper.swift */; };
		B524194121AC60A700D6FC0A /* DotcomDevice.swift in Sources */ = {isa = PBXBuildFile; fileRef = B524194021AC60A700D6FC0A /* DotcomDevice.swift */; };
		B524194321AC622500D6FC0A /* DotcomDeviceMapperTests.swift in Sources */ = {isa = PBXBuildFile; fileRef = B524194221AC622500D6FC0A /* DotcomDeviceMapperTests.swift */; };
		B524194721AC643900D6FC0A /* device-settings.json in Resources */ = {isa = PBXBuildFile; fileRef = B524194621AC643900D6FC0A /* device-settings.json */; };
		B524194921AC659500D6FC0A /* DevicesRemoteTests.swift in Sources */ = {isa = PBXBuildFile; fileRef = B524194821AC659500D6FC0A /* DevicesRemoteTests.swift */; };
		B53EF5322180F21C003E146F /* Dictionary+Woo.swift in Sources */ = {isa = PBXBuildFile; fileRef = B53EF5312180F21C003E146F /* Dictionary+Woo.swift */; };
		B53EF5342180F646003E146F /* DotcomValidator.swift in Sources */ = {isa = PBXBuildFile; fileRef = B53EF5332180F646003E146F /* DotcomValidator.swift */; };
		B53EF53621813681003E146F /* generic_success.json in Resources */ = {isa = PBXBuildFile; fileRef = B53EF53521813681003E146F /* generic_success.json */; };
		B53EF53821813806003E146F /* DotcomError.swift in Sources */ = {isa = PBXBuildFile; fileRef = B53EF53721813806003E146F /* DotcomError.swift */; };
		B53EF53C21814900003E146F /* SuccessResultMapper.swift in Sources */ = {isa = PBXBuildFile; fileRef = B53EF53B21814900003E146F /* SuccessResultMapper.swift */; };
		B554FA8B2180B1D500C54DFF /* NotificationsRemoteTests.swift in Sources */ = {isa = PBXBuildFile; fileRef = B554FA8A2180B1D500C54DFF /* NotificationsRemoteTests.swift */; };
		B554FA8D2180B59700C54DFF /* notifications-load-hashes.json in Resources */ = {isa = PBXBuildFile; fileRef = B554FA8C2180B59700C54DFF /* notifications-load-hashes.json */; };
		B554FA8F2180BC7000C54DFF /* NoteHashListMapper.swift in Sources */ = {isa = PBXBuildFile; fileRef = B554FA8E2180BC7000C54DFF /* NoteHashListMapper.swift */; };
		B554FA912180BCFC00C54DFF /* NoteHash.swift in Sources */ = {isa = PBXBuildFile; fileRef = B554FA902180BCFC00C54DFF /* NoteHash.swift */; };
		B554FA932180C17200C54DFF /* NoteHashListMapperTests.swift in Sources */ = {isa = PBXBuildFile; fileRef = B554FA922180C17200C54DFF /* NoteHashListMapperTests.swift */; };
		B556FD69211CE2EC00B5DAE7 /* NetworkError.swift in Sources */ = {isa = PBXBuildFile; fileRef = B556FD68211CE2EC00B5DAE7 /* NetworkError.swift */; };
		B557D9ED209753AA005962F4 /* Networking.framework in Frameworks */ = {isa = PBXBuildFile; fileRef = B557D9E3209753AA005962F4 /* Networking.framework */; };
		B557D9F4209753AA005962F4 /* Networking.h in Headers */ = {isa = PBXBuildFile; fileRef = B557D9E6209753AA005962F4 /* Networking.h */; settings = {ATTRIBUTES = (Public, ); }; };
		B557DA0220975500005962F4 /* JetpackRequest.swift in Sources */ = {isa = PBXBuildFile; fileRef = B557D9FF209754FF005962F4 /* JetpackRequest.swift */; };
		B557DA0320975500005962F4 /* Remote.swift in Sources */ = {isa = PBXBuildFile; fileRef = B557DA0020975500005962F4 /* Remote.swift */; };
		B557DA0420975500005962F4 /* OrdersRemote.swift in Sources */ = {isa = PBXBuildFile; fileRef = B557DA0120975500005962F4 /* OrdersRemote.swift */; };
		B557DA0B20975D7E005962F4 /* WooAPIVersion.swift in Sources */ = {isa = PBXBuildFile; fileRef = B557DA0A20975D7E005962F4 /* WooAPIVersion.swift */; };
		B557DA0D20975DB1005962F4 /* WordPressAPIVersion.swift in Sources */ = {isa = PBXBuildFile; fileRef = B557DA0C20975DB1005962F4 /* WordPressAPIVersion.swift */; };
		B557DA0F20975E07005962F4 /* DotcomRequest.swift in Sources */ = {isa = PBXBuildFile; fileRef = B557DA0E20975E07005962F4 /* DotcomRequest.swift */; };
		B557DA1820979D51005962F4 /* Credentials.swift in Sources */ = {isa = PBXBuildFile; fileRef = B557DA1720979D51005962F4 /* Credentials.swift */; };
		B557DA1A20979D66005962F4 /* Settings.swift in Sources */ = {isa = PBXBuildFile; fileRef = B557DA1920979D66005962F4 /* Settings.swift */; };
		B557DA1D20979E7D005962F4 /* Order.swift in Sources */ = {isa = PBXBuildFile; fileRef = B557DA1C20979E7D005962F4 /* Order.swift */; };
		B559EBAA20A0B5CD00836CD4 /* orders-load-all.json in Resources */ = {isa = PBXBuildFile; fileRef = B559EBA920A0B5CD00836CD4 /* orders-load-all.json */; };
		B567AF2520A0CCA300AB6C62 /* AuthenticatedRequest.swift in Sources */ = {isa = PBXBuildFile; fileRef = B567AF2420A0CCA300AB6C62 /* AuthenticatedRequest.swift */; };
		B567AF2920A0FA1E00AB6C62 /* Mapper.swift in Sources */ = {isa = PBXBuildFile; fileRef = B567AF2820A0FA1E00AB6C62 /* Mapper.swift */; };
		B567AF2B20A0FA4200AB6C62 /* OrderListMapper.swift in Sources */ = {isa = PBXBuildFile; fileRef = B567AF2A20A0FA4200AB6C62 /* OrderListMapper.swift */; };
		B567AF2F20A0FB8F00AB6C62 /* AuthenticatedRequestTests.swift in Sources */ = {isa = PBXBuildFile; fileRef = B567AF2C20A0FB8F00AB6C62 /* AuthenticatedRequestTests.swift */; };
		B567AF3020A0FB8F00AB6C62 /* DotcomRequestTests.swift in Sources */ = {isa = PBXBuildFile; fileRef = B567AF2D20A0FB8F00AB6C62 /* DotcomRequestTests.swift */; };
		B567AF3120A0FB8F00AB6C62 /* JetpackRequestTests.swift in Sources */ = {isa = PBXBuildFile; fileRef = B567AF2E20A0FB8F00AB6C62 /* JetpackRequestTests.swift */; };
		B56C1EB620EA757B00D749F9 /* SiteListMapper.swift in Sources */ = {isa = PBXBuildFile; fileRef = B56C1EB520EA757B00D749F9 /* SiteListMapper.swift */; };
		B56C1EB820EA76F500D749F9 /* Site.swift in Sources */ = {isa = PBXBuildFile; fileRef = B56C1EB720EA76F500D749F9 /* Site.swift */; };
		B56C1EBA20EA7D2C00D749F9 /* sites.json in Resources */ = {isa = PBXBuildFile; fileRef = B56C1EB920EA7D2C00D749F9 /* sites.json */; };
		B572F69A21AC475C003EEFF0 /* DevicesRemote.swift in Sources */ = {isa = PBXBuildFile; fileRef = B572F69921AC475C003EEFF0 /* DevicesRemote.swift */; };
		B57B1E6721C916850046E764 /* NetworkErrorTests.swift in Sources */ = {isa = PBXBuildFile; fileRef = B57B1E6621C916850046E764 /* NetworkErrorTests.swift */; };
		B57B1E6A21C925280046E764 /* DotcomValidatorTests.swift in Sources */ = {isa = PBXBuildFile; fileRef = B57B1E6921C925280046E764 /* DotcomValidatorTests.swift */; };
		B57B1E6C21C94C9F0046E764 /* timeout_error.json in Resources */ = {isa = PBXBuildFile; fileRef = B57B1E6B21C94C9F0046E764 /* timeout_error.json */; };
		B58D10C82114D21D00107ED4 /* generic_error.json in Resources */ = {isa = PBXBuildFile; fileRef = B58D10C72114D21C00107ED4 /* generic_error.json */; };
		B58D10CA2114D22E00107ED4 /* new-order-note.json in Resources */ = {isa = PBXBuildFile; fileRef = B58D10C92114D22E00107ED4 /* new-order-note.json */; };
		B58E5BEA20FFB3D0003C986E /* CodingUserInfoKey+Woo.swift in Sources */ = {isa = PBXBuildFile; fileRef = B58E5BE920FFB3D0003C986E /* CodingUserInfoKey+Woo.swift */; };
		B59325C7217E22FC000B0E8E /* Note.swift in Sources */ = {isa = PBXBuildFile; fileRef = B59325C6217E22FC000B0E8E /* Note.swift */; };
		B59325CC217E2B4C000B0E8E /* NoteListMapper.swift in Sources */ = {isa = PBXBuildFile; fileRef = B59325CB217E2B4C000B0E8E /* NoteListMapper.swift */; };
		B59325D3217E4206000B0E8E /* NoteMedia.swift in Sources */ = {isa = PBXBuildFile; fileRef = B59325CF217E4206000B0E8E /* NoteMedia.swift */; };
		B59325D4217E4206000B0E8E /* NoteBlock.swift in Sources */ = {isa = PBXBuildFile; fileRef = B59325D0217E4206000B0E8E /* NoteBlock.swift */; };
		B59325D5217E4206000B0E8E /* NoteRange.swift in Sources */ = {isa = PBXBuildFile; fileRef = B59325D1217E4206000B0E8E /* NoteRange.swift */; };
		B5969E1520A47F99005E9DF1 /* RemoteTests.swift in Sources */ = {isa = PBXBuildFile; fileRef = B5969E1420A47F99005E9DF1 /* RemoteTests.swift */; };
		B5A24179217F98F600595DEF /* notifications-load-all.json in Resources */ = {isa = PBXBuildFile; fileRef = B5A24178217F98F600595DEF /* notifications-load-all.json */; };
		B5A2417B217F98FC00595DEF /* broken-notifications.json in Resources */ = {isa = PBXBuildFile; fileRef = B5A2417A217F98FC00595DEF /* broken-notifications.json */; };
		B5A2417D217F9ECC00595DEF /* MetaContainer.swift in Sources */ = {isa = PBXBuildFile; fileRef = B5A2417C217F9ECC00595DEF /* MetaContainer.swift */; };
		B5BB1D0C20A2050300112D92 /* DateFormatter+Woo.swift in Sources */ = {isa = PBXBuildFile; fileRef = B5BB1D0B20A2050300112D92 /* DateFormatter+Woo.swift */; };
		B5BB1D1020A237FB00112D92 /* Address.swift in Sources */ = {isa = PBXBuildFile; fileRef = B5BB1D0F20A237FB00112D92 /* Address.swift */; };
		B5BB1D1220A255EC00112D92 /* OrderStatusEnum.swift in Sources */ = {isa = PBXBuildFile; fileRef = B5BB1D1120A255EC00112D92 /* OrderStatusEnum.swift */; };
		B5C151BB217EC34100C7BDC1 /* KeyedDecodingContainer+Woo.swift in Sources */ = {isa = PBXBuildFile; fileRef = B5C151BA217EC34100C7BDC1 /* KeyedDecodingContainer+Woo.swift */; };
		B5C151C0217EE3FB00C7BDC1 /* NoteListMapperTests.swift in Sources */ = {isa = PBXBuildFile; fileRef = B5C151BF217EE3FB00C7BDC1 /* NoteListMapperTests.swift */; };
		B5C6FCC820A32E4800A4F8E4 /* DateFormatterWooTests.swift in Sources */ = {isa = PBXBuildFile; fileRef = B5C6FCC720A32E4800A4F8E4 /* DateFormatterWooTests.swift */; };
		B5C6FCCD20A34B8300A4F8E4 /* OrderListMapperTests.swift in Sources */ = {isa = PBXBuildFile; fileRef = B5C6FCCC20A34B8300A4F8E4 /* OrderListMapperTests.swift */; };
		B5C6FCCF20A3592900A4F8E4 /* OrderItem.swift in Sources */ = {isa = PBXBuildFile; fileRef = B5C6FCCE20A3592900A4F8E4 /* OrderItem.swift */; };
		B5C6FCD420A373BB00A4F8E4 /* OrderMapper.swift in Sources */ = {isa = PBXBuildFile; fileRef = B5C6FCD320A373BA00A4F8E4 /* OrderMapper.swift */; };
		B5C6FCD620A3768900A4F8E4 /* order.json in Resources */ = {isa = PBXBuildFile; fileRef = B5C6FCD520A3768900A4F8E4 /* order.json */; };
		B5DAEFF02180DD5A0002356A /* NotificationsRemote.swift in Sources */ = {isa = PBXBuildFile; fileRef = B5DAEFEF2180DD5A0002356A /* NotificationsRemote.swift */; };
		CC851D0625E51ADF00249E9C /* Decimal+Extensions.swift in Sources */ = {isa = PBXBuildFile; fileRef = CC851D0525E51ADF00249E9C /* Decimal+Extensions.swift */; };
		CC851D1425E52AB500249E9C /* Decimal+ExtensionsTests.swift in Sources */ = {isa = PBXBuildFile; fileRef = CC851D1325E52AB500249E9C /* Decimal+ExtensionsTests.swift */; };
		CE0A0F13223942D90075ED8D /* ProductImage.swift in Sources */ = {isa = PBXBuildFile; fileRef = CE0A0F12223942D90075ED8D /* ProductImage.swift */; };
		CE0A0F1522396BF00075ED8D /* ProductAttribute.swift in Sources */ = {isa = PBXBuildFile; fileRef = CE0A0F1422396BF00075ED8D /* ProductAttribute.swift */; };
		CE0A0F17223970E80075ED8D /* ProductDefaultAttribute.swift in Sources */ = {isa = PBXBuildFile; fileRef = CE0A0F16223970E80075ED8D /* ProductDefaultAttribute.swift */; };
		CE0A0F19223987DF0075ED8D /* ProductListMapper.swift in Sources */ = {isa = PBXBuildFile; fileRef = CE0A0F18223987DF0075ED8D /* ProductListMapper.swift */; };
		CE0A0F1B223989670075ED8D /* ProductsRemote.swift in Sources */ = {isa = PBXBuildFile; fileRef = CE0A0F1A223989670075ED8D /* ProductsRemote.swift */; };
		CE0A0F1D22398D520075ED8D /* ProductListMapperTests.swift in Sources */ = {isa = PBXBuildFile; fileRef = CE0A0F1C22398D520075ED8D /* ProductListMapperTests.swift */; };
		CE0A0F1F223998A10075ED8D /* products-load-all.json in Resources */ = {isa = PBXBuildFile; fileRef = CE0A0F1E223998A00075ED8D /* products-load-all.json */; };
		CE12FBD9221F3A6F00C59248 /* OrderStatus.swift in Sources */ = {isa = PBXBuildFile; fileRef = CE12FBD8221F3A6F00C59248 /* OrderStatus.swift */; };
		CE132BBA223851F80029DB6C /* ProductCategory.swift in Sources */ = {isa = PBXBuildFile; fileRef = CE132BB9223851F80029DB6C /* ProductCategory.swift */; };
		CE132BBC223859710029DB6C /* ProductTag.swift in Sources */ = {isa = PBXBuildFile; fileRef = CE132BBB223859710029DB6C /* ProductTag.swift */; };
		CE17C6B1229462C000AACE1C /* ProductStockStatus.swift in Sources */ = {isa = PBXBuildFile; fileRef = CE17C6B0229462C000AACE1C /* ProductStockStatus.swift */; };
		CE19CB11222486A600E8AF7A /* order-statuses.json in Resources */ = {isa = PBXBuildFile; fileRef = CE19CB10222486A500E8AF7A /* order-statuses.json */; };
		CE20179320E3EFA7005B4C18 /* broken-orders.json in Resources */ = {isa = PBXBuildFile; fileRef = CE20179220E3EFA7005B4C18 /* broken-orders.json */; };
		CE227093228DD44C00C0626C /* ProductStatus.swift in Sources */ = {isa = PBXBuildFile; fileRef = CE227092228DD44C00C0626C /* ProductStatus.swift */; };
		CE43066A23465F340073CBFF /* Refund.swift in Sources */ = {isa = PBXBuildFile; fileRef = CE43066923465F340073CBFF /* Refund.swift */; };
		CE43066C2347C5F90073CBFF /* OrderItemRefund.swift in Sources */ = {isa = PBXBuildFile; fileRef = CE43066B2347C5F90073CBFF /* OrderItemRefund.swift */; };
		CE43066E2347CBA70073CBFF /* OrderItemTaxRefund.swift in Sources */ = {isa = PBXBuildFile; fileRef = CE43066D2347CBA70073CBFF /* OrderItemTaxRefund.swift */; };
		CE430670234B99F50073CBFF /* RefundsRemote.swift in Sources */ = {isa = PBXBuildFile; fileRef = CE43066F234B99F50073CBFF /* RefundsRemote.swift */; };
		CE430672234B9EB20073CBFF /* OrderItemTax.swift in Sources */ = {isa = PBXBuildFile; fileRef = CE430671234B9EB20073CBFF /* OrderItemTax.swift */; };
		CE430674234BA6AD0073CBFF /* RefundMapper.swift in Sources */ = {isa = PBXBuildFile; fileRef = CE430673234BA6AD0073CBFF /* RefundMapper.swift */; };
		CE430676234BA7920073CBFF /* RefundListMapper.swift in Sources */ = {isa = PBXBuildFile; fileRef = CE430675234BA7920073CBFF /* RefundListMapper.swift */; };
		CE43A8F9229F463000A4FF29 /* ProductDownload.swift in Sources */ = {isa = PBXBuildFile; fileRef = CE43A8F8229F463000A4FF29 /* ProductDownload.swift */; };
		CE50345E21B571A7007573C6 /* SitePlanMapper.swift in Sources */ = {isa = PBXBuildFile; fileRef = CE50345D21B571A7007573C6 /* SitePlanMapper.swift */; };
		CE50346021B5799F007573C6 /* SitePlan.swift in Sources */ = {isa = PBXBuildFile; fileRef = CE50345F21B5799F007573C6 /* SitePlan.swift */; };
		CE50346721B5DCBE007573C6 /* site-plan.json in Resources */ = {isa = PBXBuildFile; fileRef = CE50346621B5DCBE007573C6 /* site-plan.json */; };
		CE583A0E2109154500D73C1C /* OrderNoteMapper.swift in Sources */ = {isa = PBXBuildFile; fileRef = CE583A0D2109154500D73C1C /* OrderNoteMapper.swift */; };
		CE6BFEE52236BF05005C79FB /* Product.swift in Sources */ = {isa = PBXBuildFile; fileRef = CE6BFEE42236BF05005C79FB /* Product.swift */; };
		CE6BFEE82236D133005C79FB /* ProductDimensions.swift in Sources */ = {isa = PBXBuildFile; fileRef = CE6BFEE72236D133005C79FB /* ProductDimensions.swift */; };
		CE6BFEEA2236E191005C79FB /* ProductType.swift in Sources */ = {isa = PBXBuildFile; fileRef = CE6BFEE92236E191005C79FB /* ProductType.swift */; };
		CE6D666C2379E19D007835A1 /* Array+Woo.swift in Sources */ = {isa = PBXBuildFile; fileRef = CE6D666B2379E19D007835A1 /* Array+Woo.swift */; };
		CE6D666F2379E82A007835A1 /* ArrayWooTests.swift in Sources */ = {isa = PBXBuildFile; fileRef = CE6D666E2379E82A007835A1 /* ArrayWooTests.swift */; };
		CEC4BF8F234E382F008D9195 /* RefundMapperTests.swift in Sources */ = {isa = PBXBuildFile; fileRef = CEC4BF8E234E382F008D9195 /* RefundMapperTests.swift */; };
		CEC4BF91234E40B5008D9195 /* refund-single.json in Resources */ = {isa = PBXBuildFile; fileRef = CEC4BF90234E40B5008D9195 /* refund-single.json */; };
		CEC4BF93234E7EE0008D9195 /* refunds-all.json in Resources */ = {isa = PBXBuildFile; fileRef = CEC4BF92234E7EE0008D9195 /* refunds-all.json */; };
		CEC4BF95234E7F34008D9195 /* RefundListMapperTests.swift in Sources */ = {isa = PBXBuildFile; fileRef = CEC4BF94234E7F34008D9195 /* RefundListMapperTests.swift */; };
		CECC759E23D6231A00486676 /* order-560-all-refunds.json in Resources */ = {isa = PBXBuildFile; fileRef = CECC759D23D6231900486676 /* order-560-all-refunds.json */; };
		CEF88DAB233E911A00BED485 /* order-fully-refunded.json in Resources */ = {isa = PBXBuildFile; fileRef = CEF88DAA233E911A00BED485 /* order-fully-refunded.json */; };
		CEF88DAD233E95B000BED485 /* OrderRefundCondensed.swift in Sources */ = {isa = PBXBuildFile; fileRef = CEF88DAC233E95B000BED485 /* OrderRefundCondensed.swift */; };
		CEF88DAF233E9F7E00BED485 /* order-details-partially-refunded.json in Resources */ = {isa = PBXBuildFile; fileRef = CEF88DAE233E9F7D00BED485 /* order-details-partially-refunded.json */; };
		D800DA0A25EFEB9C001E13CE /* WCPayRemoteTests.swift in Sources */ = {isa = PBXBuildFile; fileRef = D800DA0925EFEB9C001E13CE /* WCPayRemoteTests.swift */; };
		D800DA0E25EFEC21001E13CE /* wcpay-connection-token.json in Resources */ = {isa = PBXBuildFile; fileRef = D800DA0D25EFEC21001E13CE /* wcpay-connection-token.json */; };
		D823D9032237450A00C90817 /* shipment_tracking_new.json in Resources */ = {isa = PBXBuildFile; fileRef = D823D9022237450A00C90817 /* shipment_tracking_new.json */; };
		D823D905223746CE00C90817 /* NewShipmentTrackingMapper.swift in Sources */ = {isa = PBXBuildFile; fileRef = D823D904223746CE00C90817 /* NewShipmentTrackingMapper.swift */; };
		D823D90722376B4800C90817 /* shipment_tracking_new_custom_provider.json in Resources */ = {isa = PBXBuildFile; fileRef = D823D90622376B4800C90817 /* shipment_tracking_new_custom_provider.json */; };
		D823D90B22376EFE00C90817 /* shipment_tracking_delete.json in Resources */ = {isa = PBXBuildFile; fileRef = D823D90A22376EFE00C90817 /* shipment_tracking_delete.json */; };
		D823D90D2237784A00C90817 /* ShipmentTrackingProvider.swift in Sources */ = {isa = PBXBuildFile; fileRef = D823D90C2237784A00C90817 /* ShipmentTrackingProvider.swift */; };
		D823D91022377B4F00C90817 /* ShipmentTrackingProviderGroup.swift in Sources */ = {isa = PBXBuildFile; fileRef = D823D90F22377B4F00C90817 /* ShipmentTrackingProviderGroup.swift */; };
		D823D91222377DF300C90817 /* ShipmentTrackingProviderListMapper.swift in Sources */ = {isa = PBXBuildFile; fileRef = D823D91122377DF200C90817 /* ShipmentTrackingProviderListMapper.swift */; };
		D823D91422377EE600C90817 /* shipment_tracking_providers.json in Resources */ = {isa = PBXBuildFile; fileRef = D823D91322377EE600C90817 /* shipment_tracking_providers.json */; };
		D8736B5C22F083C500A14A29 /* OrderCount.swift in Sources */ = {isa = PBXBuildFile; fileRef = D8736B5B22F083C500A14A29 /* OrderCount.swift */; };
		D8736B5E22F0849700A14A29 /* OrderCountItem.swift in Sources */ = {isa = PBXBuildFile; fileRef = D8736B5D22F0849700A14A29 /* OrderCountItem.swift */; };
		D8736B6022F0887900A14A29 /* OrderCountMapper.swift in Sources */ = {isa = PBXBuildFile; fileRef = D8736B5F22F0887900A14A29 /* OrderCountMapper.swift */; };
		D8736B6222F089E200A14A29 /* orders-count.json in Resources */ = {isa = PBXBuildFile; fileRef = D8736B6122F089E200A14A29 /* orders-count.json */; };
		D87F6151226591E10031A13B /* NullNetwork.swift in Sources */ = {isa = PBXBuildFile; fileRef = D87F6150226591E10031A13B /* NullNetwork.swift */; };
		D88D5A41230BC5DA007B6E01 /* reviews-all.json in Resources */ = {isa = PBXBuildFile; fileRef = D88D5A40230BC5DA007B6E01 /* reviews-all.json */; };
		D88D5A43230BC668007B6E01 /* reviews-single.json in Resources */ = {isa = PBXBuildFile; fileRef = D88D5A42230BC668007B6E01 /* reviews-single.json */; };
		D88D5A45230BC6F9007B6E01 /* ProductReviewsRemote.swift in Sources */ = {isa = PBXBuildFile; fileRef = D88D5A44230BC6F9007B6E01 /* ProductReviewsRemote.swift */; };
		D88D5A47230BC838007B6E01 /* ProductReview.swift in Sources */ = {isa = PBXBuildFile; fileRef = D88D5A46230BC838007B6E01 /* ProductReview.swift */; };
		D88D5A49230BC8C7007B6E01 /* ProductReviewStatus.swift in Sources */ = {isa = PBXBuildFile; fileRef = D88D5A48230BC8C7007B6E01 /* ProductReviewStatus.swift */; };
		D88D5A4B230BCF0A007B6E01 /* ProductReviewListMapper.swift in Sources */ = {isa = PBXBuildFile; fileRef = D88D5A4A230BCF0A007B6E01 /* ProductReviewListMapper.swift */; };
		D88D5A4D230BD010007B6E01 /* ProductReviewsRemoteTests.swift in Sources */ = {isa = PBXBuildFile; fileRef = D88D5A4C230BD010007B6E01 /* ProductReviewsRemoteTests.swift */; };
		D88D5A4F230BD276007B6E01 /* ProductReviewListMapperTests.swift in Sources */ = {isa = PBXBuildFile; fileRef = D88D5A4E230BD276007B6E01 /* ProductReviewListMapperTests.swift */; };
		D88E229025AC990A0023F3B1 /* OrderFeeLine.swift in Sources */ = {isa = PBXBuildFile; fileRef = D88E228F25AC990A0023F3B1 /* OrderFeeLine.swift */; };
		D88E229425AC9B420023F3B1 /* OrderFeeTaxStatus.swift in Sources */ = {isa = PBXBuildFile; fileRef = D88E229325AC9B420023F3B1 /* OrderFeeTaxStatus.swift */; };
		D8C11A5C22DFCF8100D4A88D /* order-stats-v4-year-alt.json in Resources */ = {isa = PBXBuildFile; fileRef = D8C11A5B22DFCF8100D4A88D /* order-stats-v4-year-alt.json */; };
		D8C251D0230BD72700F49782 /* ProductReviewMapper.swift in Sources */ = {isa = PBXBuildFile; fileRef = D8C251CF230BD72700F49782 /* ProductReviewMapper.swift */; };
		D8EDFE1E25EE87F1003D2213 /* WCPayRemote.swift in Sources */ = {isa = PBXBuildFile; fileRef = D8EDFE1D25EE87F1003D2213 /* WCPayRemote.swift */; };
		D8EDFE2225EE88C9003D2213 /* WCPayConnectionToken.swift in Sources */ = {isa = PBXBuildFile; fileRef = D8EDFE2125EE88C9003D2213 /* WCPayConnectionToken.swift */; };
		D8EDFE2625EE8A60003D2213 /* WCPayConnectionTokenMapper.swift in Sources */ = {isa = PBXBuildFile; fileRef = D8EDFE2525EE8A60003D2213 /* WCPayConnectionTokenMapper.swift */; };
		D8FBFF0B22D3ADB1006E3336 /* OrderStatsRemoteV4.swift in Sources */ = {isa = PBXBuildFile; fileRef = D8FBFF0A22D3ADB1006E3336 /* OrderStatsRemoteV4.swift */; };
		D8FBFF0D22D3AF4A006E3336 /* StatsGranularityV4.swift in Sources */ = {isa = PBXBuildFile; fileRef = D8FBFF0C22D3AF4A006E3336 /* StatsGranularityV4.swift */; };
		D8FBFF0F22D3B25E006E3336 /* WooAPIVersionTests.swift in Sources */ = {isa = PBXBuildFile; fileRef = D8FBFF0E22D3B25E006E3336 /* WooAPIVersionTests.swift */; };
		D8FBFF1122D3B3FC006E3336 /* OrderStatsV4Mapper.swift in Sources */ = {isa = PBXBuildFile; fileRef = D8FBFF1022D3B3FC006E3336 /* OrderStatsV4Mapper.swift */; };
		D8FBFF1522D3BE09006E3336 /* order-stats-v4-defaults.json in Resources */ = {isa = PBXBuildFile; fileRef = D8FBFF1422D3BE09006E3336 /* order-stats-v4-defaults.json */; };
		D8FBFF1822D4DDB9006E3336 /* order-stats-v4-hour.json in Resources */ = {isa = PBXBuildFile; fileRef = D8FBFF1722D4DDB9006E3336 /* order-stats-v4-hour.json */; };
		D8FBFF1A22D4DF7A006E3336 /* OrderStatsV4.swift in Sources */ = {isa = PBXBuildFile; fileRef = D8FBFF1922D4DF7A006E3336 /* OrderStatsV4.swift */; };
		D8FBFF1C22D51C34006E3336 /* OrderStatsRemoteV4Tests.swift in Sources */ = {isa = PBXBuildFile; fileRef = D8FBFF1B22D51C34006E3336 /* OrderStatsRemoteV4Tests.swift */; };
		D8FBFF1E22D51F39006E3336 /* OrderStatsMapperV4Tests.swift in Sources */ = {isa = PBXBuildFile; fileRef = D8FBFF1D22D51F39006E3336 /* OrderStatsMapperV4Tests.swift */; };
		D8FBFF2022D52553006E3336 /* OrderStatsV4Totals.swift in Sources */ = {isa = PBXBuildFile; fileRef = D8FBFF1F22D52553006E3336 /* OrderStatsV4Totals.swift */; };
		D8FBFF2222D5266E006E3336 /* OrderStatsV4Interval.swift in Sources */ = {isa = PBXBuildFile; fileRef = D8FBFF2122D5266E006E3336 /* OrderStatsV4Interval.swift */; };
		D8FBFF2422D52815006E3336 /* order-stats-v4-daily.json in Resources */ = {isa = PBXBuildFile; fileRef = D8FBFF2322D52815006E3336 /* order-stats-v4-daily.json */; };
		D8FBFF2722D529F2006E3336 /* order-stats-v4-month.json in Resources */ = {isa = PBXBuildFile; fileRef = D8FBFF2622D529F2006E3336 /* order-stats-v4-month.json */; };
		D8FBFF2922D52AFB006E3336 /* order-stats-v4-year.json in Resources */ = {isa = PBXBuildFile; fileRef = D8FBFF2822D52AFA006E3336 /* order-stats-v4-year.json */; };
/* End PBXBuildFile section */

/* Begin PBXContainerItemProxy section */
		B557D9EE209753AA005962F4 /* PBXContainerItemProxy */ = {
			isa = PBXContainerItemProxy;
			containerPortal = B557D9DA209753AA005962F4 /* Project object */;
			proxyType = 1;
			remoteGlobalIDString = B557D9E2209753AA005962F4;
			remoteInfo = Networking;
		};
/* End PBXContainerItemProxy section */

/* Begin PBXFileReference section */
		020220E123966CD900290165 /* product-shipping-classes-load-one.json */ = {isa = PBXFileReference; fileEncoding = 4; lastKnownFileType = text.json; path = "product-shipping-classes-load-one.json"; sourceTree = "<group>"; };
		020C907A24C6E108001E2BEB /* product-variation-update.json */ = {isa = PBXFileReference; fileEncoding = 4; lastKnownFileType = text.json; path = "product-variation-update.json"; sourceTree = "<group>"; };
		020C907E24C7D359001E2BEB /* ProductVariationMapperTests.swift */ = {isa = PBXFileReference; lastKnownFileType = sourcecode.swift; path = ProductVariationMapperTests.swift; sourceTree = "<group>"; };
		020D07B723D852BB00FD9580 /* Media.swift */ = {isa = PBXFileReference; lastKnownFileType = sourcecode.swift; path = Media.swift; sourceTree = "<group>"; };
		020D07B923D8542000FD9580 /* UploadableMedia.swift */ = {isa = PBXFileReference; lastKnownFileType = sourcecode.swift; path = UploadableMedia.swift; sourceTree = "<group>"; };
		020D07BB23D856BF00FD9580 /* MediaRemote.swift */ = {isa = PBXFileReference; lastKnownFileType = sourcecode.swift; path = MediaRemote.swift; sourceTree = "<group>"; };
		020D07BD23D8570800FD9580 /* MediaListMapper.swift */ = {isa = PBXFileReference; lastKnownFileType = sourcecode.swift; path = MediaListMapper.swift; sourceTree = "<group>"; };
		020D07BF23D8587700FD9580 /* MediaRemoteTests.swift */ = {isa = PBXFileReference; lastKnownFileType = sourcecode.swift; path = MediaRemoteTests.swift; sourceTree = "<group>"; };
		020D07C123D858BB00FD9580 /* media-upload.json */ = {isa = PBXFileReference; fileEncoding = 4; lastKnownFileType = text.json; path = "media-upload.json"; sourceTree = "<group>"; };
		0212683424C046CB00F8A892 /* MockNetwork+Path.swift */ = {isa = PBXFileReference; lastKnownFileType = sourcecode.swift; path = "MockNetwork+Path.swift"; sourceTree = "<group>"; };
		0219B03823964BB3007DCD5E /* ProductShippingClassMapper.swift */ = {isa = PBXFileReference; fileEncoding = 4; lastKnownFileType = sourcecode.swift; path = ProductShippingClassMapper.swift; sourceTree = "<group>"; };
		021A84D9257DF92800BC71D1 /* ShippingLabelRefundMapper.swift */ = {isa = PBXFileReference; lastKnownFileType = sourcecode.swift; path = ShippingLabelRefundMapper.swift; sourceTree = "<group>"; };
		021C7BF623863D1800A3BCBD /* Encodable+Serialization.swift */ = {isa = PBXFileReference; lastKnownFileType = sourcecode.swift; path = "Encodable+Serialization.swift"; sourceTree = "<group>"; };
		021E2A1323A9FC5900B1DE07 /* ProductBackordersSetting.swift */ = {isa = PBXFileReference; lastKnownFileType = sourcecode.swift; path = ProductBackordersSetting.swift; sourceTree = "<group>"; };
		021EAA5525493B3600AA8CCD /* OrderItemAttribute.swift */ = {isa = PBXFileReference; lastKnownFileType = sourcecode.swift; path = OrderItemAttribute.swift; sourceTree = "<group>"; };
		022902D122E2436300059692 /* stats_module_disabled_error.json */ = {isa = PBXFileReference; fileEncoding = 4; lastKnownFileType = text.json; path = stats_module_disabled_error.json; sourceTree = "<group>"; };
		022902D322E2436400059692 /* no_stats_permission_error.json */ = {isa = PBXFileReference; fileEncoding = 4; lastKnownFileType = text.json; path = no_stats_permission_error.json; sourceTree = "<group>"; };
		025CA2BF238EB8CB00B05C81 /* ProductShippingClass.swift */ = {isa = PBXFileReference; lastKnownFileType = sourcecode.swift; path = ProductShippingClass.swift; sourceTree = "<group>"; };
		025CA2C1238EBBAA00B05C81 /* ProductShippingClassListMapper.swift */ = {isa = PBXFileReference; lastKnownFileType = sourcecode.swift; path = ProductShippingClassListMapper.swift; sourceTree = "<group>"; };
		025CA2C3238EBC4300B05C81 /* ProductShippingClassRemote.swift */ = {isa = PBXFileReference; lastKnownFileType = sourcecode.swift; path = ProductShippingClassRemote.swift; sourceTree = "<group>"; };
		025CA2C5238F4F3500B05C81 /* ProductShippingClassRemoteTests.swift */ = {isa = PBXFileReference; lastKnownFileType = sourcecode.swift; path = ProductShippingClassRemoteTests.swift; sourceTree = "<group>"; };
		025CA2C7238F4FF400B05C81 /* product-shipping-classes-load-all.json */ = {isa = PBXFileReference; fileEncoding = 4; lastKnownFileType = text.json; path = "product-shipping-classes-load-all.json"; sourceTree = "<group>"; };
		02698CF524C17FC1005337C4 /* product-alternative-types.json */ = {isa = PBXFileReference; fileEncoding = 4; lastKnownFileType = text.json; path = "product-alternative-types.json"; sourceTree = "<group>"; };
		02698CF724C183A5005337C4 /* ProductVariationListMapperTests.swift */ = {isa = PBXFileReference; lastKnownFileType = sourcecode.swift; path = ProductVariationListMapperTests.swift; sourceTree = "<group>"; };
		02698CF924C188E8005337C4 /* product-variations-load-all-alternative-types.json */ = {isa = PBXFileReference; fileEncoding = 4; lastKnownFileType = text.json; path = "product-variations-load-all-alternative-types.json"; sourceTree = "<group>"; };
		02698CFB24C1B0CE005337C4 /* product-variations-load-all-first-on-sale-empty-sale-price.json */ = {isa = PBXFileReference; fileEncoding = 4; lastKnownFileType = text.json; path = "product-variations-load-all-first-on-sale-empty-sale-price.json"; sourceTree = "<group>"; };
		026CF619237D607A009563D4 /* ProductVariationAttribute.swift */ = {isa = PBXFileReference; lastKnownFileType = sourcecode.swift; path = ProductVariationAttribute.swift; sourceTree = "<group>"; };
		026CF61D237D6985009563D4 /* ProductVariationListMapper.swift */ = {isa = PBXFileReference; lastKnownFileType = sourcecode.swift; path = ProductVariationListMapper.swift; sourceTree = "<group>"; };
		026CF61F237D69D6009563D4 /* ProductVariationsRemote.swift */ = {isa = PBXFileReference; lastKnownFileType = sourcecode.swift; path = ProductVariationsRemote.swift; sourceTree = "<group>"; };
		026CF621237D7E61009563D4 /* ProductVariationsRemoteTests.swift */ = {isa = PBXFileReference; lastKnownFileType = sourcecode.swift; path = ProductVariationsRemoteTests.swift; sourceTree = "<group>"; };
		026CF623237D839A009563D4 /* product-variations-load-all.json */ = {isa = PBXFileReference; fileEncoding = 4; lastKnownFileType = text.json; path = "product-variations-load-all.json"; sourceTree = "<group>"; };
		0272E3F4254AA48F00436277 /* order-with-line-item-attributes.json */ = {isa = PBXFileReference; fileEncoding = 4; lastKnownFileType = text.json; path = "order-with-line-item-attributes.json"; sourceTree = "<group>"; };
		0272E3FA254AABB800436277 /* order-with-line-item-attributes-before-API-support.json */ = {isa = PBXFileReference; fileEncoding = 4; lastKnownFileType = text.json; path = "order-with-line-item-attributes-before-API-support.json"; sourceTree = "<group>"; };
		028296F6237D588700E84012 /* ProductVariation.swift */ = {isa = PBXFileReference; lastKnownFileType = sourcecode.swift; path = ProductVariation.swift; sourceTree = "<group>"; };
		0282DD90233A120A006A5FDB /* products-search-photo.json */ = {isa = PBXFileReference; fileEncoding = 4; lastKnownFileType = text.json; path = "products-search-photo.json"; sourceTree = "<group>"; };
		028FA471257E110700F88A48 /* shipping-label-refund-error.json */ = {isa = PBXFileReference; fileEncoding = 4; lastKnownFileType = text.json; path = "shipping-label-refund-error.json"; sourceTree = "<group>"; };
		028FA472257E110700F88A48 /* shipping-label-refund-success.json */ = {isa = PBXFileReference; fileEncoding = 4; lastKnownFileType = text.json; path = "shipping-label-refund-success.json"; sourceTree = "<group>"; };
		029BA4EF255D7282006171FD /* ShippingLabelRemote.swift */ = {isa = PBXFileReference; lastKnownFileType = sourcecode.swift; path = ShippingLabelRemote.swift; sourceTree = "<group>"; };
		029BA4F3255D72EC006171FD /* ShippingLabelPrintData.swift */ = {isa = PBXFileReference; lastKnownFileType = sourcecode.swift; path = ShippingLabelPrintData.swift; sourceTree = "<group>"; };
		029BA53A255DFABD006171FD /* ShippingLabelPrintDataMapper.swift */ = {isa = PBXFileReference; lastKnownFileType = sourcecode.swift; path = ShippingLabelPrintDataMapper.swift; sourceTree = "<group>"; };
		02AAD53E250092A300BA1E26 /* product-add-or-delete.json */ = {isa = PBXFileReference; fileEncoding = 4; lastKnownFileType = text.json; path = "product-add-or-delete.json"; sourceTree = "<group>"; };
		02BA23C722EEF62C009539E7 /* order-stats-v4-wcadmin-deactivated.json */ = {isa = PBXFileReference; fileEncoding = 4; lastKnownFileType = text.json; path = "order-stats-v4-wcadmin-deactivated.json"; sourceTree = "<group>"; };
		02BA23C822EEF62C009539E7 /* order-stats-v4-wcadmin-activated.json */ = {isa = PBXFileReference; fileEncoding = 4; lastKnownFileType = text.json; path = "order-stats-v4-wcadmin-activated.json"; sourceTree = "<group>"; };
		02BDB83423EA98C800BCC63E /* String+HTML.swift */ = {isa = PBXFileReference; lastKnownFileType = sourcecode.swift; path = "String+HTML.swift"; sourceTree = "<group>"; };
		02BDB83623EA9C4D00BCC63E /* String+HTMLTests.swift */ = {isa = PBXFileReference; lastKnownFileType = sourcecode.swift; path = "String+HTMLTests.swift"; sourceTree = "<group>"; };
		02C1CEF324C6A02B00703EBA /* ProductVariationMapper.swift */ = {isa = PBXFileReference; lastKnownFileType = sourcecode.swift; path = ProductVariationMapper.swift; sourceTree = "<group>"; };
		02C2548325635BD000A04423 /* ShippingLabelPaperSize.swift */ = {isa = PBXFileReference; lastKnownFileType = sourcecode.swift; path = ShippingLabelPaperSize.swift; sourceTree = "<group>"; };
		02C2549925636E1500A04423 /* ShippingLabelAddress.swift */ = {isa = PBXFileReference; lastKnownFileType = sourcecode.swift; path = ShippingLabelAddress.swift; sourceTree = "<group>"; };
		02C2549F25636F6900A04423 /* ShippingLabelRefund.swift */ = {isa = PBXFileReference; lastKnownFileType = sourcecode.swift; path = ShippingLabelRefund.swift; sourceTree = "<group>"; };
		02C254A3256371B200A04423 /* ShippingLabelSettings.swift */ = {isa = PBXFileReference; lastKnownFileType = sourcecode.swift; path = ShippingLabelSettings.swift; sourceTree = "<group>"; };
		02C254A7256373AB00A04423 /* ShippingLabel.swift */ = {isa = PBXFileReference; lastKnownFileType = sourcecode.swift; path = ShippingLabel.swift; sourceTree = "<group>"; };
		02C254AB2563781800A04423 /* ShippingLabelStatus.swift */ = {isa = PBXFileReference; lastKnownFileType = sourcecode.swift; path = ShippingLabelStatus.swift; sourceTree = "<group>"; };
		02C254AF256378D000A04423 /* ShippingLabelRefundStatus.swift */ = {isa = PBXFileReference; lastKnownFileType = sourcecode.swift; path = ShippingLabelRefundStatus.swift; sourceTree = "<group>"; };
		02C254B825637BA000A04423 /* OrderShippingLabelListMapper.swift */ = {isa = PBXFileReference; lastKnownFileType = sourcecode.swift; path = OrderShippingLabelListMapper.swift; sourceTree = "<group>"; };
		02C254D22563992900A04423 /* OrderShippingLabelListMapperTests.swift */ = {isa = PBXFileReference; lastKnownFileType = sourcecode.swift; path = OrderShippingLabelListMapperTests.swift; sourceTree = "<group>"; };
		02C254D62563999200A04423 /* order-shipping-labels.json */ = {isa = PBXFileReference; fileEncoding = 4; lastKnownFileType = text.json; path = "order-shipping-labels.json"; sourceTree = "<group>"; };
		02C54CC524D3E937007D658F /* product-variations-load-all-manage-stock-two-states.json */ = {isa = PBXFileReference; fileEncoding = 4; lastKnownFileType = text.json; path = "product-variations-load-all-manage-stock-two-states.json"; sourceTree = "<group>"; };
		02DD6491248A3EC00082523E /* product-external.json */ = {isa = PBXFileReference; fileEncoding = 4; lastKnownFileType = text.json; path = "product-external.json"; sourceTree = "<group>"; };
		02E7FFCA256218F600C53030 /* ShippingLabelRemoteTests.swift */ = {isa = PBXFileReference; lastKnownFileType = sourcecode.swift; path = ShippingLabelRemoteTests.swift; sourceTree = "<group>"; };
		02E7FFCE25621C7900C53030 /* shipping-label-print.json */ = {isa = PBXFileReference; fileEncoding = 4; lastKnownFileType = text.json; path = "shipping-label-print.json"; sourceTree = "<group>"; };
		02F096C12406691100C0C1D5 /* media-library.json */ = {isa = PBXFileReference; fileEncoding = 4; lastKnownFileType = text.json; path = "media-library.json"; sourceTree = "<group>"; };
		24F98C512502E79800F49B68 /* FeatureFlagsRemote.swift */ = {isa = PBXFileReference; lastKnownFileType = sourcecode.swift; path = FeatureFlagsRemote.swift; sourceTree = "<group>"; };
		24F98C532502E8DD00F49B68 /* Bundle+Woo.swift */ = {isa = PBXFileReference; lastKnownFileType = sourcecode.swift; path = "Bundle+Woo.swift"; sourceTree = "<group>"; };
		24F98C552502EA4800F49B68 /* FeatureFlag.swift */ = {isa = PBXFileReference; lastKnownFileType = sourcecode.swift; path = FeatureFlag.swift; sourceTree = "<group>"; };
		24F98C572502EA8800F49B68 /* FeatureFlagMapper.swift */ = {isa = PBXFileReference; lastKnownFileType = sourcecode.swift; path = FeatureFlagMapper.swift; sourceTree = "<group>"; };
		24F98C5D2502EDCF00F49B68 /* BundleWooTests.swift */ = {isa = PBXFileReference; lastKnownFileType = sourcecode.swift; path = BundleWooTests.swift; sourceTree = "<group>"; };
		24F98C5F2502EF8200F49B68 /* FeatureFlagRemoteTests.swift */ = {isa = PBXFileReference; lastKnownFileType = sourcecode.swift; path = FeatureFlagRemoteTests.swift; sourceTree = "<group>"; };
		24F98C612502EFF600F49B68 /* feature-flags-load-all.json */ = {isa = PBXFileReference; lastKnownFileType = text.json; path = "feature-flags-load-all.json"; sourceTree = "<group>"; };
		261870772540A252006522A1 /* ShippingLineTax.swift */ = {isa = PBXFileReference; lastKnownFileType = sourcecode.swift; path = ShippingLineTax.swift; sourceTree = "<group>"; };
		261CF1B3255AD6B30090D8D3 /* payment-gateway-list.json */ = {isa = PBXFileReference; lastKnownFileType = text.json; path = "payment-gateway-list.json"; sourceTree = "<group>"; };
		261CF1B7255AE62D0090D8D3 /* PaymentGatewayRemote.swift */ = {isa = PBXFileReference; lastKnownFileType = sourcecode.swift; path = PaymentGatewayRemote.swift; sourceTree = "<group>"; };
		261CF1BB255AEE290090D8D3 /* PaymentsGatewayRemoteTests.swift */ = {isa = PBXFileReference; lastKnownFileType = sourcecode.swift; path = PaymentsGatewayRemoteTests.swift; sourceTree = "<group>"; };
		261CF2CA255C50010090D8D3 /* payment-gateway-list-half.json */ = {isa = PBXFileReference; lastKnownFileType = text.json; path = "payment-gateway-list-half.json"; sourceTree = "<group>"; };
		262E5AD4255ACD6F000B2416 /* PaymentGatewayListMapperTests.swift */ = {isa = PBXFileReference; lastKnownFileType = sourcecode.swift; path = PaymentGatewayListMapperTests.swift; sourceTree = "<group>"; };
		265BCA01243056E3004E53EE /* categories-all.json */ = {isa = PBXFileReference; fileEncoding = 4; lastKnownFileType = text.json; path = "categories-all.json"; sourceTree = "<group>"; };
		26615472242D596B00A31661 /* ProductCategoriesRemote.swift */ = {isa = PBXFileReference; lastKnownFileType = sourcecode.swift; path = ProductCategoriesRemote.swift; sourceTree = "<group>"; };
		26615474242D7C9500A31661 /* ProductCategoryListMapper.swift */ = {isa = PBXFileReference; lastKnownFileType = sourcecode.swift; path = ProductCategoryListMapper.swift; sourceTree = "<group>"; };
		26615478242DA54D00A31661 /* ProductCategoyListMapperTests.swift */ = {isa = PBXFileReference; lastKnownFileType = sourcecode.swift; path = ProductCategoyListMapperTests.swift; sourceTree = "<group>"; };
		2661547A242DAC1C00A31661 /* ProductCategoriesRemoteTests.swift */ = {isa = PBXFileReference; lastKnownFileType = sourcecode.swift; path = ProductCategoriesRemoteTests.swift; sourceTree = "<group>"; };
		266C7F9125AD3C87006ED243 /* attribute-term.json */ = {isa = PBXFileReference; fileEncoding = 4; lastKnownFileType = text.json; path = "attribute-term.json"; sourceTree = "<group>"; };
		267313302559CC930026F7EF /* PaymentGateway.swift */ = {isa = PBXFileReference; lastKnownFileType = sourcecode.swift; path = PaymentGateway.swift; sourceTree = "<group>"; };
		26731336255ACA850026F7EF /* PaymentGatewayListMapper.swift */ = {isa = PBXFileReference; lastKnownFileType = sourcecode.swift; path = PaymentGatewayListMapper.swift; sourceTree = "<group>"; };
		2683D70D24456DB7002A1589 /* categories-empty.json */ = {isa = PBXFileReference; fileEncoding = 4; lastKnownFileType = text.json; path = "categories-empty.json"; sourceTree = "<group>"; };
		2683D70F24456EE4002A1589 /* categories-extra.json */ = {isa = PBXFileReference; fileEncoding = 4; lastKnownFileType = text.json; path = "categories-extra.json"; sourceTree = "<group>"; };
		268B68FA24C87384007EBF1D /* leaderboards-products.json */ = {isa = PBXFileReference; lastKnownFileType = text.json; path = "leaderboards-products.json"; sourceTree = "<group>"; };
		268B68FC24C87E37007EBF1D /* leaderboards-year-alt.json */ = {isa = PBXFileReference; lastKnownFileType = text.json; path = "leaderboards-year-alt.json"; sourceTree = "<group>"; };
		26B2F74024C1F2C10065CCC8 /* LeaderboardsRemote.swift */ = {isa = PBXFileReference; lastKnownFileType = sourcecode.swift; path = LeaderboardsRemote.swift; sourceTree = "<group>"; };
		26B2F74224C545D50065CCC8 /* Leaderboard.swift */ = {isa = PBXFileReference; lastKnownFileType = sourcecode.swift; path = Leaderboard.swift; sourceTree = "<group>"; };
		26B2F74424C5573F0065CCC8 /* LeaderboardListMapper.swift */ = {isa = PBXFileReference; lastKnownFileType = sourcecode.swift; path = LeaderboardListMapper.swift; sourceTree = "<group>"; };
		26B2F74624C55A6E0065CCC8 /* leaderboards-year.json */ = {isa = PBXFileReference; lastKnownFileType = text.json; path = "leaderboards-year.json"; sourceTree = "<group>"; };
		26B2F74824C55ACE0065CCC8 /* LeaderboardsRemoteTests.swift */ = {isa = PBXFileReference; lastKnownFileType = sourcecode.swift; path = LeaderboardsRemoteTests.swift; sourceTree = "<group>"; };
		26B2F74A24C696C00065CCC8 /* LeaderboardRow.swift */ = {isa = PBXFileReference; lastKnownFileType = sourcecode.swift; path = LeaderboardRow.swift; sourceTree = "<group>"; };
		26B2F74C24C696E70065CCC8 /* LeaderboardRowContent.swift */ = {isa = PBXFileReference; lastKnownFileType = sourcecode.swift; path = LeaderboardRowContent.swift; sourceTree = "<group>"; };
		26B6453B259B8C0D00EF3FB3 /* ProductAttributeTerm.swift */ = {isa = PBXFileReference; lastKnownFileType = sourcecode.swift; path = ProductAttributeTerm.swift; sourceTree = "<group>"; };
		26B6453F259BCDFE00EF3FB3 /* ProductAttributeTermMapper.swift */ = {isa = PBXFileReference; lastKnownFileType = sourcecode.swift; path = ProductAttributeTermMapper.swift; sourceTree = "<group>"; };
		26B64543259BCE0F00EF3FB3 /* ProductAttributeTermListMapper.swift */ = {isa = PBXFileReference; lastKnownFileType = sourcecode.swift; path = ProductAttributeTermListMapper.swift; sourceTree = "<group>"; };
		26B64547259BF2B900EF3FB3 /* ProductAttributeTermListMapperTests.swift */ = {isa = PBXFileReference; lastKnownFileType = sourcecode.swift; path = ProductAttributeTermListMapperTests.swift; sourceTree = "<group>"; };
		26B6454D259BF81400EF3FB3 /* product-attribute-terms.json */ = {isa = PBXFileReference; lastKnownFileType = text.json; path = "product-attribute-terms.json"; sourceTree = "<group>"; };
		26E5A08725A66AFC000DF8F6 /* ProductAttributeTermRemote.swift */ = {isa = PBXFileReference; lastKnownFileType = sourcecode.swift; path = ProductAttributeTermRemote.swift; sourceTree = "<group>"; };
		26E5A08B25A66FD3000DF8F6 /* ProductAttributeTermRemoteTests.swift */ = {isa = PBXFileReference; lastKnownFileType = sourcecode.swift; path = ProductAttributeTermRemoteTests.swift; sourceTree = "<group>"; };
		26E83A012554683A00390DD9 /* GeneratedFakeable.swift */ = {isa = PBXFileReference; lastKnownFileType = sourcecode.swift; path = GeneratedFakeable.swift; sourceTree = "<group>"; };
		26FB056B25F6CB9100A40B26 /* Fakes.framework */ = {isa = PBXFileReference; explicitFileType = wrapper.framework; path = Fakes.framework; sourceTree = BUILT_PRODUCTS_DIR; };
		450106842399A7CB00E24722 /* TaxClass.swift */ = {isa = PBXFileReference; lastKnownFileType = sourcecode.swift; path = TaxClass.swift; sourceTree = "<group>"; };
		4501068E2399B19500E24722 /* TaxClassRemote.swift */ = {isa = PBXFileReference; lastKnownFileType = sourcecode.swift; path = TaxClassRemote.swift; sourceTree = "<group>"; };
		450106902399B2C800E24722 /* TaxClassListMapper.swift */ = {isa = PBXFileReference; lastKnownFileType = sourcecode.swift; path = TaxClassListMapper.swift; sourceTree = "<group>"; };
		451274A525276C82009911FF /* product-variation.json */ = {isa = PBXFileReference; fileEncoding = 4; lastKnownFileType = text.json; path = "product-variation.json"; sourceTree = "<group>"; };
		45152808257A7C6E0076B03C /* ProductAttributesRemote.swift */ = {isa = PBXFileReference; lastKnownFileType = sourcecode.swift; path = ProductAttributesRemote.swift; sourceTree = "<group>"; };
		4515280C257A7EEC0076B03C /* ProductAttributeListMapper.swift */ = {isa = PBXFileReference; lastKnownFileType = sourcecode.swift; path = ProductAttributeListMapper.swift; sourceTree = "<group>"; };
		45152810257A81730076B03C /* ProductAttributeMapper.swift */ = {isa = PBXFileReference; lastKnownFileType = sourcecode.swift; path = ProductAttributeMapper.swift; sourceTree = "<group>"; };
		45152814257A83DD0076B03C /* ProductAttributesRemoteTests.swift */ = {isa = PBXFileReference; lastKnownFileType = sourcecode.swift; path = ProductAttributesRemoteTests.swift; sourceTree = "<group>"; };
		45152818257A84A60076B03C /* product-attributes-all.json */ = {isa = PBXFileReference; fileEncoding = 4; lastKnownFileType = text.json; path = "product-attributes-all.json"; sourceTree = "<group>"; };
		4515281E257A89B90076B03C /* product-attribute-create.json */ = {isa = PBXFileReference; fileEncoding = 4; lastKnownFileType = text.json; path = "product-attribute-create.json"; sourceTree = "<group>"; };
		45152824257A8B740076B03C /* product-attribute-update.json */ = {isa = PBXFileReference; fileEncoding = 4; lastKnownFileType = text.json; path = "product-attribute-update.json"; sourceTree = "<group>"; };
		4515282A257A8C010076B03C /* product-attribute-delete.json */ = {isa = PBXFileReference; fileEncoding = 4; lastKnownFileType = text.json; path = "product-attribute-delete.json"; sourceTree = "<group>"; };
		45152830257A8E1A0076B03C /* ProductAttributeMapperTests.swift */ = {isa = PBXFileReference; lastKnownFileType = sourcecode.swift; path = ProductAttributeMapperTests.swift; sourceTree = "<group>"; };
		45152834257A8F490076B03C /* ProductAttributeListMapperTests.swift */ = {isa = PBXFileReference; lastKnownFileType = sourcecode.swift; path = ProductAttributeListMapperTests.swift; sourceTree = "<group>"; };
		4524CD9B242CEFAB00B2F20A /* product-on-sale-with-empty-sale-price.json */ = {isa = PBXFileReference; lastKnownFileType = text.json; path = "product-on-sale-with-empty-sale-price.json"; sourceTree = "<group>"; };
		453305E82459DF2100264E50 /* PostMapper.swift */ = {isa = PBXFileReference; lastKnownFileType = sourcecode.swift; path = PostMapper.swift; sourceTree = "<group>"; };
		453305EA2459E01A00264E50 /* PostMapperTests.swift */ = {isa = PBXFileReference; lastKnownFileType = sourcecode.swift; path = PostMapperTests.swift; sourceTree = "<group>"; };
		453305EC2459E1AA00264E50 /* site-post.json */ = {isa = PBXFileReference; lastKnownFileType = text.json; path = "site-post.json"; sourceTree = "<group>"; };
		453305EE2459E46000264E50 /* SitePostsRemoteTests.swift */ = {isa = PBXFileReference; lastKnownFileType = sourcecode.swift; path = SitePostsRemoteTests.swift; sourceTree = "<group>"; };
		453305F42459ED2700264E50 /* site-post-update.json */ = {isa = PBXFileReference; lastKnownFileType = text.json; path = "site-post-update.json"; sourceTree = "<group>"; };
		45551F112523E7F1007EF104 /* UserAgent.swift */ = {isa = PBXFileReference; lastKnownFileType = sourcecode.swift; path = UserAgent.swift; sourceTree = "<group>"; };
		45551F132523E7FF007EF104 /* UserAgentTests.swift */ = {isa = PBXFileReference; lastKnownFileType = sourcecode.swift; path = UserAgentTests.swift; sourceTree = "<group>"; };
		4568E2212459ADC60007E478 /* SitePostsRemote.swift */ = {isa = PBXFileReference; lastKnownFileType = sourcecode.swift; path = SitePostsRemote.swift; sourceTree = "<group>"; };
		4568E2232459D3230007E478 /* Post.swift */ = {isa = PBXFileReference; lastKnownFileType = sourcecode.swift; path = Post.swift; sourceTree = "<group>"; };
		456F71D324CB1E2400472EC1 /* ProductTagFromBatchCreation.swift */ = {isa = PBXFileReference; lastKnownFileType = sourcecode.swift; path = ProductTagFromBatchCreation.swift; sourceTree = "<group>"; };
		457453E625A72C9700276508 /* CreateProductVariation.swift */ = {isa = PBXFileReference; lastKnownFileType = sourcecode.swift; path = CreateProductVariation.swift; sourceTree = "<group>"; };
		457A573F25D1817E000797AD /* ShippingLabelAddressVerification.swift */ = {isa = PBXFileReference; lastKnownFileType = sourcecode.swift; path = ShippingLabelAddressVerification.swift; sourceTree = "<group>"; };
		457FC68B2382B2FD00B41B02 /* product-update.json */ = {isa = PBXFileReference; lastKnownFileType = text.json; path = "product-update.json"; sourceTree = "<group>"; };
		458C6DE325AC72A1009B300D /* StoredProductSettings.swift */ = {isa = PBXFileReference; lastKnownFileType = sourcecode.swift; path = StoredProductSettings.swift; sourceTree = "<group>"; };
		4599FC5724A624BD0056157A /* ProductTagListMapper.swift */ = {isa = PBXFileReference; lastKnownFileType = sourcecode.swift; path = ProductTagListMapper.swift; sourceTree = "<group>"; };
		4599FC5924A626B70056157A /* ProductTagListMapperTests.swift */ = {isa = PBXFileReference; lastKnownFileType = sourcecode.swift; path = ProductTagListMapperTests.swift; sourceTree = "<group>"; };
		4599FC5B24A6276F0056157A /* product-tags-all.json */ = {isa = PBXFileReference; lastKnownFileType = text.json; path = "product-tags-all.json"; sourceTree = "<group>"; };
		4599FC5D24A62AA70056157A /* ProductTagsRemote.swift */ = {isa = PBXFileReference; lastKnownFileType = sourcecode.swift; path = ProductTagsRemote.swift; sourceTree = "<group>"; };
		4599FC6524A633A10056157A /* ProductTagsRemoteTests.swift */ = {isa = PBXFileReference; lastKnownFileType = sourcecode.swift; path = ProductTagsRemoteTests.swift; sourceTree = "<group>"; };
		45A4B84925D2DECD00776FB4 /* ShippingLabelAddressValidationResponse.swift */ = {isa = PBXFileReference; lastKnownFileType = sourcecode.swift; path = ShippingLabelAddressValidationResponse.swift; sourceTree = "<group>"; };
		45A4B84D25D2E11300776FB4 /* ShippingLabelAddressValidationResponseMapper.swift */ = {isa = PBXFileReference; lastKnownFileType = sourcecode.swift; path = ShippingLabelAddressValidationResponseMapper.swift; sourceTree = "<group>"; };
		45A4B85525D2E75200776FB4 /* shipping-label-address-validation-success.json */ = {isa = PBXFileReference; fileEncoding = 4; lastKnownFileType = text.json; path = "shipping-label-address-validation-success.json"; sourceTree = "<group>"; };
		45A4B85B25D2FAB500776FB4 /* shipping-label-address-validation-error.json */ = {isa = PBXFileReference; fileEncoding = 4; lastKnownFileType = text.json; path = "shipping-label-address-validation-error.json"; sourceTree = "<group>"; };
		45A4B86125D3086600776FB4 /* ShippingLabelAddressValidationError.swift */ = {isa = PBXFileReference; lastKnownFileType = sourcecode.swift; path = ShippingLabelAddressValidationError.swift; sourceTree = "<group>"; };
		45AB8B0E24AA29DC00B5B36E /* product-tags-created.json */ = {isa = PBXFileReference; lastKnownFileType = text.json; path = "product-tags-created.json"; sourceTree = "<group>"; };
		45AB8B1224AA34CB00B5B36E /* product-tags-deleted.json */ = {isa = PBXFileReference; lastKnownFileType = text.json; path = "product-tags-deleted.json"; sourceTree = "<group>"; };
		45AB8B1F24AB3E1F00B5B36E /* product-tags-empty.json */ = {isa = PBXFileReference; lastKnownFileType = text.json; path = "product-tags-empty.json"; sourceTree = "<group>"; };
		45AF57A824AB42CD0088E2F7 /* product-tags-extra.json */ = {isa = PBXFileReference; lastKnownFileType = text.json; path = "product-tags-extra.json"; sourceTree = "<group>"; };
		45B204B72489095100FE6526 /* ProductCategoryMapper.swift */ = {isa = PBXFileReference; lastKnownFileType = sourcecode.swift; path = ProductCategoryMapper.swift; sourceTree = "<group>"; };
		45B204B924890A8C00FE6526 /* ProductCategoryMapperTests.swift */ = {isa = PBXFileReference; lastKnownFileType = sourcecode.swift; path = ProductCategoryMapperTests.swift; sourceTree = "<group>"; };
		45B204BB24890B1200FE6526 /* category.json */ = {isa = PBXFileReference; lastKnownFileType = text.json; path = category.json; sourceTree = "<group>"; };
		45CDAFAA2434CA9300F83C22 /* ProductCatalogVisibility.swift */ = {isa = PBXFileReference; lastKnownFileType = sourcecode.swift; path = ProductCatalogVisibility.swift; sourceTree = "<group>"; };
		45D1CF4823BACA6500945A36 /* ProductTaxStatus.swift */ = {isa = PBXFileReference; lastKnownFileType = sourcecode.swift; path = ProductTaxStatus.swift; sourceTree = "<group>"; };
		45D685F723D0BC78005F87D0 /* ProductSkuMapper.swift */ = {isa = PBXFileReference; lastKnownFileType = sourcecode.swift; path = ProductSkuMapper.swift; sourceTree = "<group>"; };
		45D685F923D0C3CF005F87D0 /* product-search-sku.json */ = {isa = PBXFileReference; fileEncoding = 4; lastKnownFileType = text.json; path = "product-search-sku.json"; sourceTree = "<group>"; };
		45D685FB23D0C739005F87D0 /* ProductSkuMapperTests.swift */ = {isa = PBXFileReference; lastKnownFileType = sourcecode.swift; path = ProductSkuMapperTests.swift; sourceTree = "<group>"; };
		45E3EEBA237009CF00A826AC /* ShippingLine.swift */ = {isa = PBXFileReference; lastKnownFileType = sourcecode.swift; path = ShippingLine.swift; sourceTree = "<group>"; };
		45ED4F0F239E8A54004F1BE3 /* TaxClassListMapperTest.swift */ = {isa = PBXFileReference; lastKnownFileType = sourcecode.swift; path = TaxClassListMapperTest.swift; sourceTree = "<group>"; };
		45ED4F11239E8C57004F1BE3 /* taxes-classes.json */ = {isa = PBXFileReference; lastKnownFileType = text.json; path = "taxes-classes.json"; sourceTree = "<group>"; };
		45ED4F13239E8F2E004F1BE3 /* TaxClassRemoteTests.swift */ = {isa = PBXFileReference; lastKnownFileType = sourcecode.swift; path = TaxClassRemoteTests.swift; sourceTree = "<group>"; };
		5726F156248E8901005AE9B4 /* GeneratedCopiable.swift */ = {isa = PBXFileReference; lastKnownFileType = sourcecode.swift; path = GeneratedCopiable.swift; sourceTree = "<group>"; };
		5726F158248E9D88005AE9B4 /* Models+Copiable.generated.swift */ = {isa = PBXFileReference; fileEncoding = 4; lastKnownFileType = sourcecode.swift; path = "Models+Copiable.generated.swift"; sourceTree = "<group>"; };
		5726F72D2460A2820031CAAC /* Copiable.swift */ = {isa = PBXFileReference; lastKnownFileType = sourcecode.swift; path = Copiable.swift; sourceTree = "<group>"; };
		5726F7332460A8F00031CAAC /* CopiableTests.swift */ = {isa = PBXFileReference; lastKnownFileType = sourcecode.swift; path = CopiableTests.swift; sourceTree = "<group>"; };
		573B448C242422DB00E71ADC /* orders-load-all-2.json */ = {isa = PBXFileReference; lastKnownFileType = text.json; path = "orders-load-all-2.json"; sourceTree = "<group>"; };
		57BE08D72409B63700F6DCED /* reviews-missing-avatar-urls.json */ = {isa = PBXFileReference; fileEncoding = 4; lastKnownFileType = text.json; path = "reviews-missing-avatar-urls.json"; sourceTree = "<group>"; };
		57E8FED2246616AC0057CD68 /* Result+Extensions.swift */ = {isa = PBXFileReference; lastKnownFileType = sourcecode.swift; path = "Result+Extensions.swift"; sourceTree = "<group>"; };
		69314EDE650855CAF927057E /* Pods_NetworkingTests.framework */ = {isa = PBXFileReference; explicitFileType = wrapper.framework; includeInIndex = 0; path = Pods_NetworkingTests.framework; sourceTree = BUILT_PRODUCTS_DIR; };
		74002D692118B26000A63C19 /* SiteVisitStatsMapperTests.swift */ = {isa = PBXFileReference; fileEncoding = 4; lastKnownFileType = sourcecode.swift; path = SiteVisitStatsMapperTests.swift; sourceTree = "<group>"; };
		74002D6B2118B88200A63C19 /* SiteVisitStatsRemoteTests.swift */ = {isa = PBXFileReference; fileEncoding = 4; lastKnownFileType = sourcecode.swift; path = SiteVisitStatsRemoteTests.swift; sourceTree = "<group>"; };
		740211DE2193985A002248DA /* comment-moderate-spam.json */ = {isa = PBXFileReference; lastKnownFileType = text.json; path = "comment-moderate-spam.json"; sourceTree = "<group>"; };
		740211E021939908002248DA /* CommentRemoteTests.swift */ = {isa = PBXFileReference; fileEncoding = 4; lastKnownFileType = sourcecode.swift; path = CommentRemoteTests.swift; sourceTree = "<group>"; };
		740211E221939C83002248DA /* CommentResultMapper.swift */ = {isa = PBXFileReference; fileEncoding = 4; lastKnownFileType = sourcecode.swift; path = CommentResultMapper.swift; sourceTree = "<group>"; };
		74046E1A217A684D007DD7BF /* SiteSettingsRemote.swift */ = {isa = PBXFileReference; lastKnownFileType = sourcecode.swift; path = SiteSettingsRemote.swift; sourceTree = "<group>"; };
		74046E1C217A6989007DD7BF /* SiteSetting.swift */ = {isa = PBXFileReference; lastKnownFileType = sourcecode.swift; path = SiteSetting.swift; sourceTree = "<group>"; };
		74046E1E217A6B70007DD7BF /* SiteSettingsMapper.swift */ = {isa = PBXFileReference; lastKnownFileType = sourcecode.swift; path = SiteSettingsMapper.swift; sourceTree = "<group>"; };
		74046E20217A73D0007DD7BF /* settings-general.json */ = {isa = PBXFileReference; fileEncoding = 4; lastKnownFileType = text.json; path = "settings-general.json"; sourceTree = "<group>"; };
		740CF89821937A030023ED3A /* CommentRemote.swift */ = {isa = PBXFileReference; fileEncoding = 4; lastKnownFileType = sourcecode.swift; path = CommentRemote.swift; sourceTree = "<group>"; };
		7412A8E921B6E192005D182A /* ReportRemote.swift */ = {isa = PBXFileReference; lastKnownFileType = sourcecode.swift; path = ReportRemote.swift; sourceTree = "<group>"; };
		7412A8EB21B6E286005D182A /* ReportOrderTotalsMapper.swift */ = {isa = PBXFileReference; lastKnownFileType = sourcecode.swift; path = ReportOrderTotalsMapper.swift; sourceTree = "<group>"; };
		7412A8ED21B6E335005D182A /* ReportOrderMapperTests.swift */ = {isa = PBXFileReference; lastKnownFileType = sourcecode.swift; path = ReportOrderMapperTests.swift; sourceTree = "<group>"; };
		7412A8EF21B6E415005D182A /* report-orders.json */ = {isa = PBXFileReference; fileEncoding = 4; lastKnownFileType = text.json; path = "report-orders.json"; sourceTree = "<group>"; };
		7412A8F121B6E47A005D182A /* ReportRemoteTests.swift */ = {isa = PBXFileReference; lastKnownFileType = sourcecode.swift; path = ReportRemoteTests.swift; sourceTree = "<group>"; };
		74159622224D2C86003C21CF /* settings-product.json */ = {isa = PBXFileReference; lastKnownFileType = text.json; path = "settings-product.json"; sourceTree = "<group>"; };
		74159624224D4045003C21CF /* SiteSettingGroup.swift */ = {isa = PBXFileReference; lastKnownFileType = sourcecode.swift; path = SiteSettingGroup.swift; sourceTree = "<group>"; };
		74159627224D63CE003C21CF /* settings-product-alt.json */ = {isa = PBXFileReference; fileEncoding = 4; lastKnownFileType = text.json; path = "settings-product-alt.json"; sourceTree = "<group>"; };
		741B950020EBC8A700DD6E2D /* OrderCouponLine.swift */ = {isa = PBXFileReference; lastKnownFileType = sourcecode.swift; path = OrderCouponLine.swift; sourceTree = "<group>"; };
		7426CA0C21AF27B9004E9FFC /* SiteAPIRemote.swift */ = {isa = PBXFileReference; fileEncoding = 4; lastKnownFileType = sourcecode.swift; path = SiteAPIRemote.swift; sourceTree = "<group>"; };
		7426CA0E21AF2C90004E9FFC /* SiteAPI.swift */ = {isa = PBXFileReference; fileEncoding = 4; lastKnownFileType = sourcecode.swift; path = SiteAPI.swift; sourceTree = "<group>"; };
		7426CA1021AF30BD004E9FFC /* SiteAPIMapper.swift */ = {isa = PBXFileReference; fileEncoding = 4; lastKnownFileType = sourcecode.swift; path = SiteAPIMapper.swift; sourceTree = "<group>"; };
		7426CA1221AF34A3004E9FFC /* site-api.json */ = {isa = PBXFileReference; fileEncoding = 4; lastKnownFileType = text.json; path = "site-api.json"; sourceTree = "<group>"; };
		743057B4218B6ACD00441A76 /* Queue.swift */ = {isa = PBXFileReference; fileEncoding = 4; lastKnownFileType = sourcecode.swift; name = Queue.swift; path = ../../Yosemite/Yosemite/Internal/Queue.swift; sourceTree = "<group>"; };
		743BF8BD21191B63008A9D87 /* site-visits.json */ = {isa = PBXFileReference; fileEncoding = 4; lastKnownFileType = text.json; path = "site-visits.json"; sourceTree = "<group>"; };
		743E84E922171C5800FAC9D7 /* ShipmentsRemote.swift */ = {isa = PBXFileReference; lastKnownFileType = sourcecode.swift; path = ShipmentsRemote.swift; sourceTree = "<group>"; };
		743E84EB22171F4600FAC9D7 /* ShipmentTracking.swift */ = {isa = PBXFileReference; lastKnownFileType = sourcecode.swift; path = ShipmentTracking.swift; sourceTree = "<group>"; };
		743E84ED2217244C00FAC9D7 /* ShipmentTrackingListMapper.swift */ = {isa = PBXFileReference; lastKnownFileType = sourcecode.swift; path = ShipmentTrackingListMapper.swift; sourceTree = "<group>"; };
		743E84EF22172D0900FAC9D7 /* shipment_tracking_plugin_not_active.json */ = {isa = PBXFileReference; fileEncoding = 4; lastKnownFileType = text.json; path = shipment_tracking_plugin_not_active.json; sourceTree = "<group>"; };
		743E84F022172D0900FAC9D7 /* shipment_tracking_empty.json */ = {isa = PBXFileReference; fileEncoding = 4; lastKnownFileType = text.json; path = shipment_tracking_empty.json; sourceTree = "<group>"; };
		743E84F122172D0900FAC9D7 /* shipment_tracking_multiple.json */ = {isa = PBXFileReference; fileEncoding = 4; lastKnownFileType = text.json; path = shipment_tracking_multiple.json; sourceTree = "<group>"; };
		743E84F522172D3E00FAC9D7 /* shipment_tracking_single.json */ = {isa = PBXFileReference; fileEncoding = 4; lastKnownFileType = text.json; path = shipment_tracking_single.json; sourceTree = "<group>"; };
		743E84F722172E1F00FAC9D7 /* ShipmentTrackingListMapperTests.swift */ = {isa = PBXFileReference; lastKnownFileType = sourcecode.swift; path = ShipmentTrackingListMapperTests.swift; sourceTree = "<group>"; };
		743E84F9221742E300FAC9D7 /* ShipmentsRemoteTests.swift */ = {isa = PBXFileReference; lastKnownFileType = sourcecode.swift; path = ShipmentsRemoteTests.swift; sourceTree = "<group>"; };
		743E84FB22174CE000FAC9D7 /* restnoroute_error.json */ = {isa = PBXFileReference; fileEncoding = 4; lastKnownFileType = text.json; path = restnoroute_error.json; sourceTree = "<group>"; };
		7452386F21124B7700A973CD /* AnyEncodable.swift */ = {isa = PBXFileReference; fileEncoding = 4; lastKnownFileType = sourcecode.swift; path = AnyEncodable.swift; sourceTree = "<group>"; };
		7452387021124B7700A973CD /* AnyCodable.swift */ = {isa = PBXFileReference; fileEncoding = 4; lastKnownFileType = sourcecode.swift; path = AnyCodable.swift; sourceTree = "<group>"; };
		7452387121124B7700A973CD /* AnyDecodable.swift */ = {isa = PBXFileReference; fileEncoding = 4; lastKnownFileType = sourcecode.swift; path = AnyDecodable.swift; sourceTree = "<group>"; };
		74749B9422413119005C4CF2 /* ProductsRemoteTests.swift */ = {isa = PBXFileReference; lastKnownFileType = sourcecode.swift; path = ProductsRemoteTests.swift; sourceTree = "<group>"; };
		74749B96224134FF005C4CF2 /* ProductMapper.swift */ = {isa = PBXFileReference; lastKnownFileType = sourcecode.swift; path = ProductMapper.swift; sourceTree = "<group>"; };
		74749B98224135C4005C4CF2 /* product.json */ = {isa = PBXFileReference; fileEncoding = 4; lastKnownFileType = text.json; path = product.json; sourceTree = "<group>"; };
		7492FAE2217FBDBC00ED2C69 /* settings-general-alt.json */ = {isa = PBXFileReference; fileEncoding = 4; lastKnownFileType = text.json; path = "settings-general-alt.json"; sourceTree = "<group>"; };
		7495AACE225D366D00801A89 /* variation-as-product.json */ = {isa = PBXFileReference; fileEncoding = 4; lastKnownFileType = text.json; path = "variation-as-product.json"; sourceTree = "<group>"; };
		749737692141F2BE0008C490 /* top-performers-week-alt.json */ = {isa = PBXFileReference; fileEncoding = 4; lastKnownFileType = text.json; path = "top-performers-week-alt.json"; sourceTree = "<group>"; };
		74A1D25F211898F000931DFA /* site-visits-day.json */ = {isa = PBXFileReference; fileEncoding = 4; lastKnownFileType = text.json; path = "site-visits-day.json"; sourceTree = "<group>"; };
		74A1D260211898F000931DFA /* site-visits-week.json */ = {isa = PBXFileReference; fileEncoding = 4; lastKnownFileType = text.json; path = "site-visits-week.json"; sourceTree = "<group>"; };
		74A1D261211898F000931DFA /* site-visits-month.json */ = {isa = PBXFileReference; fileEncoding = 4; lastKnownFileType = text.json; path = "site-visits-month.json"; sourceTree = "<group>"; };
		74A1D262211898F000931DFA /* site-visits-year.json */ = {isa = PBXFileReference; fileEncoding = 4; lastKnownFileType = text.json; path = "site-visits-year.json"; sourceTree = "<group>"; };
		74A1D26721189A7000931DFA /* SiteVisitStats.swift */ = {isa = PBXFileReference; fileEncoding = 4; lastKnownFileType = sourcecode.swift; path = SiteVisitStats.swift; sourceTree = "<group>"; };
		74A1D26A21189B8100931DFA /* SiteVisitStatsItem.swift */ = {isa = PBXFileReference; fileEncoding = 4; lastKnownFileType = sourcecode.swift; path = SiteVisitStatsItem.swift; sourceTree = "<group>"; };
		74A1D26C21189DFE00931DFA /* SiteVisitStatsMapper.swift */ = {isa = PBXFileReference; fileEncoding = 4; lastKnownFileType = sourcecode.swift; path = SiteVisitStatsMapper.swift; sourceTree = "<group>"; };
		74A1D26E21189EA000931DFA /* SiteVisitStatsRemote.swift */ = {isa = PBXFileReference; fileEncoding = 4; lastKnownFileType = sourcecode.swift; path = SiteVisitStatsRemote.swift; sourceTree = "<group>"; };
		74A7B4BB217A807400E85A8B /* SiteSettingsMapperTests.swift */ = {isa = PBXFileReference; fileEncoding = 4; lastKnownFileType = sourcecode.swift; path = SiteSettingsMapperTests.swift; sourceTree = "<group>"; };
		74A7B4BD217A841400E85A8B /* broken-settings-general.json */ = {isa = PBXFileReference; fileEncoding = 4; lastKnownFileType = text.json; path = "broken-settings-general.json"; sourceTree = "<group>"; };
		74AB0AC921948CE4008220CD /* CommentResultMapperTests.swift */ = {isa = PBXFileReference; fileEncoding = 4; lastKnownFileType = sourcecode.swift; path = CommentResultMapperTests.swift; sourceTree = "<group>"; };
		74AB5B4C21AF354E00859C12 /* SiteAPIMapperTests.swift */ = {isa = PBXFileReference; fileEncoding = 4; lastKnownFileType = sourcecode.swift; path = SiteAPIMapperTests.swift; sourceTree = "<group>"; };
		74AB5B4E21AF3F0D00859C12 /* site-api-no-woo.json */ = {isa = PBXFileReference; fileEncoding = 4; lastKnownFileType = text.json; path = "site-api-no-woo.json"; sourceTree = "<group>"; };
		74AB5B5021AF426D00859C12 /* SiteAPIRemoteTests.swift */ = {isa = PBXFileReference; fileEncoding = 4; lastKnownFileType = sourcecode.swift; path = SiteAPIRemoteTests.swift; sourceTree = "<group>"; };
		74ABA1C4213F17AA00FFAD30 /* top-performers-day.json */ = {isa = PBXFileReference; lastKnownFileType = text.json; path = "top-performers-day.json"; sourceTree = "<group>"; };
		74ABA1C6213F19FD00FFAD30 /* top-performers-month.json */ = {isa = PBXFileReference; fileEncoding = 4; lastKnownFileType = text.json; path = "top-performers-month.json"; sourceTree = "<group>"; };
		74ABA1C7213F19FE00FFAD30 /* top-performers-year.json */ = {isa = PBXFileReference; fileEncoding = 4; lastKnownFileType = text.json; path = "top-performers-year.json"; sourceTree = "<group>"; };
		74ABA1C8213F19FE00FFAD30 /* top-performers-week.json */ = {isa = PBXFileReference; fileEncoding = 4; lastKnownFileType = text.json; path = "top-performers-week.json"; sourceTree = "<group>"; };
		74ABA1CC213F1B6B00FFAD30 /* TopEarnerStats.swift */ = {isa = PBXFileReference; lastKnownFileType = sourcecode.swift; path = TopEarnerStats.swift; sourceTree = "<group>"; };
		74ABA1CE213F1D1600FFAD30 /* TopEarnerStatsItem.swift */ = {isa = PBXFileReference; fileEncoding = 4; lastKnownFileType = sourcecode.swift; path = TopEarnerStatsItem.swift; sourceTree = "<group>"; };
		74ABA1D0213F22CA00FFAD30 /* TopEarnersStatsRemote.swift */ = {isa = PBXFileReference; fileEncoding = 4; lastKnownFileType = sourcecode.swift; path = TopEarnersStatsRemote.swift; sourceTree = "<group>"; };
		74ABA1D2213F25AE00FFAD30 /* TopEarnerStatsMapper.swift */ = {isa = PBXFileReference; fileEncoding = 4; lastKnownFileType = sourcecode.swift; path = TopEarnerStatsMapper.swift; sourceTree = "<group>"; };
		74ABA1D4213F26B300FFAD30 /* TopEarnerStatsMapperTests.swift */ = {isa = PBXFileReference; fileEncoding = 4; lastKnownFileType = sourcecode.swift; path = TopEarnerStatsMapperTests.swift; sourceTree = "<group>"; };
		74C8F06320EEB44800B6EDC9 /* OrderNote.swift */ = {isa = PBXFileReference; fileEncoding = 4; lastKnownFileType = sourcecode.swift; path = OrderNote.swift; sourceTree = "<group>"; };
		74C8F06520EEB76400B6EDC9 /* order-notes.json */ = {isa = PBXFileReference; fileEncoding = 4; lastKnownFileType = text.json; path = "order-notes.json"; sourceTree = "<group>"; };
		74C8F06720EEB7BC00B6EDC9 /* OrderNotesMapper.swift */ = {isa = PBXFileReference; fileEncoding = 4; lastKnownFileType = sourcecode.swift; path = OrderNotesMapper.swift; sourceTree = "<group>"; };
		74C8F06920EEBC8C00B6EDC9 /* OrderMapperTests.swift */ = {isa = PBXFileReference; fileEncoding = 4; lastKnownFileType = sourcecode.swift; path = OrderMapperTests.swift; sourceTree = "<group>"; };
		74C8F06B20EEBD5D00B6EDC9 /* broken-order.json */ = {isa = PBXFileReference; fileEncoding = 4; lastKnownFileType = text.json; path = "broken-order.json"; sourceTree = "<group>"; };
		74C8F06D20EEC1E700B6EDC9 /* OrderNotesMapperTests.swift */ = {isa = PBXFileReference; fileEncoding = 4; lastKnownFileType = sourcecode.swift; path = OrderNotesMapperTests.swift; sourceTree = "<group>"; };
		74C8F06F20EEC3A800B6EDC9 /* broken-notes.json */ = {isa = PBXFileReference; fileEncoding = 4; lastKnownFileType = text.json; path = "broken-notes.json"; sourceTree = "<group>"; };
		74C9477E2193A6C60024CB60 /* comment-moderate-trash.json */ = {isa = PBXFileReference; fileEncoding = 4; lastKnownFileType = text.json; path = "comment-moderate-trash.json"; sourceTree = "<group>"; };
		74C9477F2193A6C60024CB60 /* comment-moderate-approved.json */ = {isa = PBXFileReference; fileEncoding = 4; lastKnownFileType = text.json; path = "comment-moderate-approved.json"; sourceTree = "<group>"; };
		74C947812193A6C70024CB60 /* comment-moderate-unapproved.json */ = {isa = PBXFileReference; fileEncoding = 4; lastKnownFileType = text.json; path = "comment-moderate-unapproved.json"; sourceTree = "<group>"; };
		74CF0A8B22414D7800DB993F /* ProductMapperTests.swift */ = {isa = PBXFileReference; lastKnownFileType = sourcecode.swift; path = ProductMapperTests.swift; sourceTree = "<group>"; };
		74CF5E8321402C04000CED0A /* TopEarnerStatsRemoteTests.swift */ = {isa = PBXFileReference; fileEncoding = 4; lastKnownFileType = sourcecode.swift; path = TopEarnerStatsRemoteTests.swift; sourceTree = "<group>"; };
		74D3BD132114FE6900A6E85E /* MIContainer.swift */ = {isa = PBXFileReference; lastKnownFileType = sourcecode.swift; path = MIContainer.swift; sourceTree = "<group>"; };
		74D522B52113607F00042831 /* StatGranularity.swift */ = {isa = PBXFileReference; fileEncoding = 4; lastKnownFileType = sourcecode.swift; path = StatGranularity.swift; sourceTree = "<group>"; };
		74D5BECD217E0F98007B0348 /* SiteSettingsRemoteTests.swift */ = {isa = PBXFileReference; fileEncoding = 4; lastKnownFileType = sourcecode.swift; path = SiteSettingsRemoteTests.swift; sourceTree = "<group>"; };
		74E30950216E8DCE00ABCE4C /* site-visits-alt.json */ = {isa = PBXFileReference; fileEncoding = 4; lastKnownFileType = text.json; path = "site-visits-alt.json"; sourceTree = "<group>"; };
		753D6504FF01F09F6A33B73E /* Pods-Networking.debug.xcconfig */ = {isa = PBXFileReference; includeInIndex = 1; lastKnownFileType = text.xcconfig; name = "Pods-Networking.debug.xcconfig"; path = "../Pods/Target Support Files/Pods-Networking/Pods-Networking.debug.xcconfig"; sourceTree = "<group>"; };
		77CE405F2514CB3E003FF69D /* ProductDownloadDragAndDrop.swift */ = {isa = PBXFileReference; fileEncoding = 4; lastKnownFileType = sourcecode.swift; path = ProductDownloadDragAndDrop.swift; sourceTree = "<group>"; };
		933A2731222234F800C2143A /* Logging.swift */ = {isa = PBXFileReference; lastKnownFileType = sourcecode.swift; path = Logging.swift; sourceTree = "<group>"; };
		9387A6EF226E3F15001B53D7 /* AccountSettingsMapperTests.swift */ = {isa = PBXFileReference; lastKnownFileType = sourcecode.swift; path = AccountSettingsMapperTests.swift; sourceTree = "<group>"; };
		93D8BBFA226BBC5100AD2EB3 /* AccountSettings.swift */ = {isa = PBXFileReference; lastKnownFileType = sourcecode.swift; path = AccountSettings.swift; sourceTree = "<group>"; };
		93D8BBFC226BBEE800AD2EB3 /* AccountSettingsMapper.swift */ = {isa = PBXFileReference; fileEncoding = 4; lastKnownFileType = sourcecode.swift; path = AccountSettingsMapper.swift; sourceTree = "<group>"; };
		93D8BBFE226BC1DA00AD2EB3 /* me-settings.json */ = {isa = PBXFileReference; fileEncoding = 4; lastKnownFileType = text.json; path = "me-settings.json"; sourceTree = "<group>"; };
		93D8BC00226BC20600AD2EB3 /* AccountSettingsRemoteTests.swift */ = {isa = PBXFileReference; fileEncoding = 4; lastKnownFileType = sourcecode.swift; path = AccountSettingsRemoteTests.swift; sourceTree = "<group>"; };
		9BD9C6C44CAC220B3C3B90B7 /* Pods-Networking.release-alpha.xcconfig */ = {isa = PBXFileReference; includeInIndex = 1; lastKnownFileType = text.xcconfig; name = "Pods-Networking.release-alpha.xcconfig"; path = "../Pods/Target Support Files/Pods-Networking/Pods-Networking.release-alpha.xcconfig"; sourceTree = "<group>"; };
		A69FE19C2588D70E0059A96B /* order-with-deleted-refunds.json */ = {isa = PBXFileReference; fileEncoding = 4; lastKnownFileType = text.json; path = "order-with-deleted-refunds.json"; sourceTree = "<group>"; };
		B505F6CC20BEE37E00BB1B69 /* AccountMapper.swift */ = {isa = PBXFileReference; fileEncoding = 4; lastKnownFileType = sourcecode.swift; path = AccountMapper.swift; sourceTree = "<group>"; };
		B505F6CE20BEE38B00BB1B69 /* Account.swift */ = {isa = PBXFileReference; fileEncoding = 4; lastKnownFileType = sourcecode.swift; path = Account.swift; sourceTree = "<group>"; };
		B505F6D020BEE39600BB1B69 /* AccountRemote.swift */ = {isa = PBXFileReference; fileEncoding = 4; lastKnownFileType = sourcecode.swift; path = AccountRemote.swift; sourceTree = "<group>"; };
		B505F6D220BEE3A500BB1B69 /* AccountMapperTests.swift */ = {isa = PBXFileReference; fileEncoding = 4; lastKnownFileType = sourcecode.swift; path = AccountMapperTests.swift; sourceTree = "<group>"; };
		B505F6D420BEE4E600BB1B69 /* me.json */ = {isa = PBXFileReference; fileEncoding = 4; lastKnownFileType = text.json; path = me.json; sourceTree = "<group>"; };
		B505F6D620BEE58800BB1B69 /* AccountRemoteTests.swift */ = {isa = PBXFileReference; lastKnownFileType = sourcecode.swift; path = AccountRemoteTests.swift; sourceTree = "<group>"; };
		B50A583821AD861700617455 /* APNSDevice.swift */ = {isa = PBXFileReference; lastKnownFileType = sourcecode.swift; path = APNSDevice.swift; sourceTree = "<group>"; };
		B5147875211B9227007562E5 /* broken-orders-mark-2.json */ = {isa = PBXFileReference; fileEncoding = 4; lastKnownFileType = text.json; path = "broken-orders-mark-2.json"; sourceTree = "<group>"; };
		B518662120A097C200037A38 /* Network.swift */ = {isa = PBXFileReference; lastKnownFileType = sourcecode.swift; path = Network.swift; sourceTree = "<group>"; };
		B518662320A099BF00037A38 /* AlamofireNetwork.swift */ = {isa = PBXFileReference; lastKnownFileType = sourcecode.swift; path = AlamofireNetwork.swift; sourceTree = "<group>"; };
		B518662620A09BCC00037A38 /* MockNetwork.swift */ = {isa = PBXFileReference; lastKnownFileType = sourcecode.swift; path = MockNetwork.swift; sourceTree = "<group>"; };
		B518662920A09C6F00037A38 /* OrdersRemoteTests.swift */ = {isa = PBXFileReference; lastKnownFileType = sourcecode.swift; path = OrdersRemoteTests.swift; sourceTree = "<group>"; };
		B518663320A0A2E800037A38 /* Constants.swift */ = {isa = PBXFileReference; fileEncoding = 4; lastKnownFileType = sourcecode.swift; path = Constants.swift; sourceTree = "<group>"; };
		B518663420A0A2E800037A38 /* Loader.swift */ = {isa = PBXFileReference; fileEncoding = 4; lastKnownFileType = sourcecode.swift; path = Loader.swift; sourceTree = "<group>"; };
		B524193E21AC5FE400D6FC0A /* DotcomDeviceMapper.swift */ = {isa = PBXFileReference; lastKnownFileType = sourcecode.swift; path = DotcomDeviceMapper.swift; sourceTree = "<group>"; };
		B524194021AC60A700D6FC0A /* DotcomDevice.swift */ = {isa = PBXFileReference; lastKnownFileType = sourcecode.swift; path = DotcomDevice.swift; sourceTree = "<group>"; };
		B524194221AC622500D6FC0A /* DotcomDeviceMapperTests.swift */ = {isa = PBXFileReference; lastKnownFileType = sourcecode.swift; path = DotcomDeviceMapperTests.swift; sourceTree = "<group>"; };
		B524194621AC643900D6FC0A /* device-settings.json */ = {isa = PBXFileReference; fileEncoding = 4; lastKnownFileType = text.json; path = "device-settings.json"; sourceTree = "<group>"; };
		B524194821AC659500D6FC0A /* DevicesRemoteTests.swift */ = {isa = PBXFileReference; lastKnownFileType = sourcecode.swift; path = DevicesRemoteTests.swift; sourceTree = "<group>"; };
		B53EF5312180F21C003E146F /* Dictionary+Woo.swift */ = {isa = PBXFileReference; lastKnownFileType = sourcecode.swift; path = "Dictionary+Woo.swift"; sourceTree = "<group>"; };
		B53EF5332180F646003E146F /* DotcomValidator.swift */ = {isa = PBXFileReference; lastKnownFileType = sourcecode.swift; path = DotcomValidator.swift; sourceTree = "<group>"; };
		B53EF53521813681003E146F /* generic_success.json */ = {isa = PBXFileReference; fileEncoding = 4; lastKnownFileType = text.json; path = generic_success.json; sourceTree = "<group>"; };
		B53EF53721813806003E146F /* DotcomError.swift */ = {isa = PBXFileReference; lastKnownFileType = sourcecode.swift; path = DotcomError.swift; sourceTree = "<group>"; };
		B53EF53B21814900003E146F /* SuccessResultMapper.swift */ = {isa = PBXFileReference; lastKnownFileType = sourcecode.swift; path = SuccessResultMapper.swift; sourceTree = "<group>"; };
		B554FA8A2180B1D500C54DFF /* NotificationsRemoteTests.swift */ = {isa = PBXFileReference; lastKnownFileType = sourcecode.swift; path = NotificationsRemoteTests.swift; sourceTree = "<group>"; };
		B554FA8C2180B59700C54DFF /* notifications-load-hashes.json */ = {isa = PBXFileReference; fileEncoding = 4; lastKnownFileType = text.json; path = "notifications-load-hashes.json"; sourceTree = "<group>"; };
		B554FA8E2180BC7000C54DFF /* NoteHashListMapper.swift */ = {isa = PBXFileReference; fileEncoding = 4; lastKnownFileType = sourcecode.swift; path = NoteHashListMapper.swift; sourceTree = "<group>"; };
		B554FA902180BCFC00C54DFF /* NoteHash.swift */ = {isa = PBXFileReference; lastKnownFileType = sourcecode.swift; path = NoteHash.swift; sourceTree = "<group>"; };
		B554FA922180C17200C54DFF /* NoteHashListMapperTests.swift */ = {isa = PBXFileReference; fileEncoding = 4; lastKnownFileType = sourcecode.swift; path = NoteHashListMapperTests.swift; sourceTree = "<group>"; };
		B556FD68211CE2EC00B5DAE7 /* NetworkError.swift */ = {isa = PBXFileReference; lastKnownFileType = sourcecode.swift; path = NetworkError.swift; sourceTree = "<group>"; };
		B557D9E3209753AA005962F4 /* Networking.framework */ = {isa = PBXFileReference; explicitFileType = wrapper.framework; includeInIndex = 0; path = Networking.framework; sourceTree = BUILT_PRODUCTS_DIR; };
		B557D9E6209753AA005962F4 /* Networking.h */ = {isa = PBXFileReference; lastKnownFileType = sourcecode.c.h; path = Networking.h; sourceTree = "<group>"; };
		B557D9E7209753AA005962F4 /* Info.plist */ = {isa = PBXFileReference; lastKnownFileType = text.plist.xml; path = Info.plist; sourceTree = "<group>"; };
		B557D9EC209753AA005962F4 /* NetworkingTests.xctest */ = {isa = PBXFileReference; explicitFileType = wrapper.cfbundle; includeInIndex = 0; path = NetworkingTests.xctest; sourceTree = BUILT_PRODUCTS_DIR; };
		B557D9F3209753AA005962F4 /* Info.plist */ = {isa = PBXFileReference; lastKnownFileType = text.plist.xml; path = Info.plist; sourceTree = "<group>"; };
		B557D9FF209754FF005962F4 /* JetpackRequest.swift */ = {isa = PBXFileReference; fileEncoding = 4; lastKnownFileType = sourcecode.swift; path = JetpackRequest.swift; sourceTree = "<group>"; };
		B557DA0020975500005962F4 /* Remote.swift */ = {isa = PBXFileReference; fileEncoding = 4; lastKnownFileType = sourcecode.swift; path = Remote.swift; sourceTree = "<group>"; };
		B557DA0120975500005962F4 /* OrdersRemote.swift */ = {isa = PBXFileReference; fileEncoding = 4; lastKnownFileType = sourcecode.swift; path = OrdersRemote.swift; sourceTree = "<group>"; };
		B557DA0A20975D7E005962F4 /* WooAPIVersion.swift */ = {isa = PBXFileReference; lastKnownFileType = sourcecode.swift; path = WooAPIVersion.swift; sourceTree = "<group>"; };
		B557DA0C20975DB1005962F4 /* WordPressAPIVersion.swift */ = {isa = PBXFileReference; lastKnownFileType = sourcecode.swift; path = WordPressAPIVersion.swift; sourceTree = "<group>"; };
		B557DA0E20975E07005962F4 /* DotcomRequest.swift */ = {isa = PBXFileReference; lastKnownFileType = sourcecode.swift; path = DotcomRequest.swift; sourceTree = "<group>"; };
		B557DA1720979D51005962F4 /* Credentials.swift */ = {isa = PBXFileReference; lastKnownFileType = sourcecode.swift; path = Credentials.swift; sourceTree = "<group>"; };
		B557DA1920979D66005962F4 /* Settings.swift */ = {isa = PBXFileReference; lastKnownFileType = sourcecode.swift; path = Settings.swift; sourceTree = "<group>"; };
		B557DA1C20979E7D005962F4 /* Order.swift */ = {isa = PBXFileReference; lastKnownFileType = sourcecode.swift; path = Order.swift; sourceTree = "<group>"; };
		B559EBA920A0B5CD00836CD4 /* orders-load-all.json */ = {isa = PBXFileReference; lastKnownFileType = text.json; path = "orders-load-all.json"; sourceTree = "<group>"; };
		B567AF2420A0CCA300AB6C62 /* AuthenticatedRequest.swift */ = {isa = PBXFileReference; fileEncoding = 4; lastKnownFileType = sourcecode.swift; path = AuthenticatedRequest.swift; sourceTree = "<group>"; };
		B567AF2820A0FA1E00AB6C62 /* Mapper.swift */ = {isa = PBXFileReference; lastKnownFileType = sourcecode.swift; path = Mapper.swift; sourceTree = "<group>"; };
		B567AF2A20A0FA4200AB6C62 /* OrderListMapper.swift */ = {isa = PBXFileReference; lastKnownFileType = sourcecode.swift; path = OrderListMapper.swift; sourceTree = "<group>"; };
		B567AF2C20A0FB8F00AB6C62 /* AuthenticatedRequestTests.swift */ = {isa = PBXFileReference; fileEncoding = 4; lastKnownFileType = sourcecode.swift; path = AuthenticatedRequestTests.swift; sourceTree = "<group>"; };
		B567AF2D20A0FB8F00AB6C62 /* DotcomRequestTests.swift */ = {isa = PBXFileReference; fileEncoding = 4; lastKnownFileType = sourcecode.swift; path = DotcomRequestTests.swift; sourceTree = "<group>"; };
		B567AF2E20A0FB8F00AB6C62 /* JetpackRequestTests.swift */ = {isa = PBXFileReference; fileEncoding = 4; lastKnownFileType = sourcecode.swift; path = JetpackRequestTests.swift; sourceTree = "<group>"; };
		B56C1EB520EA757B00D749F9 /* SiteListMapper.swift */ = {isa = PBXFileReference; lastKnownFileType = sourcecode.swift; path = SiteListMapper.swift; sourceTree = "<group>"; };
		B56C1EB720EA76F500D749F9 /* Site.swift */ = {isa = PBXFileReference; lastKnownFileType = sourcecode.swift; path = Site.swift; sourceTree = "<group>"; };
		B56C1EB920EA7D2C00D749F9 /* sites.json */ = {isa = PBXFileReference; lastKnownFileType = text.json; path = sites.json; sourceTree = "<group>"; };
		B572F69921AC475C003EEFF0 /* DevicesRemote.swift */ = {isa = PBXFileReference; lastKnownFileType = sourcecode.swift; path = DevicesRemote.swift; sourceTree = "<group>"; };
		B57B1E6621C916850046E764 /* NetworkErrorTests.swift */ = {isa = PBXFileReference; lastKnownFileType = sourcecode.swift; path = NetworkErrorTests.swift; sourceTree = "<group>"; };
		B57B1E6921C925280046E764 /* DotcomValidatorTests.swift */ = {isa = PBXFileReference; lastKnownFileType = sourcecode.swift; path = DotcomValidatorTests.swift; sourceTree = "<group>"; };
		B57B1E6B21C94C9F0046E764 /* timeout_error.json */ = {isa = PBXFileReference; lastKnownFileType = text.json; path = timeout_error.json; sourceTree = "<group>"; };
		B58D10C72114D21C00107ED4 /* generic_error.json */ = {isa = PBXFileReference; fileEncoding = 4; lastKnownFileType = text.json; path = generic_error.json; sourceTree = "<group>"; };
		B58D10C92114D22E00107ED4 /* new-order-note.json */ = {isa = PBXFileReference; fileEncoding = 4; lastKnownFileType = text.json; path = "new-order-note.json"; sourceTree = "<group>"; };
		B58E5BE920FFB3D0003C986E /* CodingUserInfoKey+Woo.swift */ = {isa = PBXFileReference; lastKnownFileType = sourcecode.swift; path = "CodingUserInfoKey+Woo.swift"; sourceTree = "<group>"; };
		B59325C6217E22FC000B0E8E /* Note.swift */ = {isa = PBXFileReference; lastKnownFileType = sourcecode.swift; path = Note.swift; sourceTree = "<group>"; };
		B59325CB217E2B4C000B0E8E /* NoteListMapper.swift */ = {isa = PBXFileReference; lastKnownFileType = sourcecode.swift; path = NoteListMapper.swift; sourceTree = "<group>"; };
		B59325CF217E4206000B0E8E /* NoteMedia.swift */ = {isa = PBXFileReference; fileEncoding = 4; lastKnownFileType = sourcecode.swift; path = NoteMedia.swift; sourceTree = "<group>"; };
		B59325D0217E4206000B0E8E /* NoteBlock.swift */ = {isa = PBXFileReference; fileEncoding = 4; lastKnownFileType = sourcecode.swift; path = NoteBlock.swift; sourceTree = "<group>"; };
		B59325D1217E4206000B0E8E /* NoteRange.swift */ = {isa = PBXFileReference; fileEncoding = 4; lastKnownFileType = sourcecode.swift; path = NoteRange.swift; sourceTree = "<group>"; };
		B5969E1420A47F99005E9DF1 /* RemoteTests.swift */ = {isa = PBXFileReference; lastKnownFileType = sourcecode.swift; path = RemoteTests.swift; sourceTree = "<group>"; };
		B5A24178217F98F600595DEF /* notifications-load-all.json */ = {isa = PBXFileReference; fileEncoding = 4; lastKnownFileType = text.json; path = "notifications-load-all.json"; sourceTree = "<group>"; };
		B5A2417A217F98FC00595DEF /* broken-notifications.json */ = {isa = PBXFileReference; fileEncoding = 4; lastKnownFileType = text.json; path = "broken-notifications.json"; sourceTree = "<group>"; };
		B5A2417C217F9ECC00595DEF /* MetaContainer.swift */ = {isa = PBXFileReference; lastKnownFileType = sourcecode.swift; path = MetaContainer.swift; sourceTree = "<group>"; };
		B5BB1D0B20A2050300112D92 /* DateFormatter+Woo.swift */ = {isa = PBXFileReference; lastKnownFileType = sourcecode.swift; path = "DateFormatter+Woo.swift"; sourceTree = "<group>"; };
		B5BB1D0F20A237FB00112D92 /* Address.swift */ = {isa = PBXFileReference; lastKnownFileType = sourcecode.swift; path = Address.swift; sourceTree = "<group>"; };
		B5BB1D1120A255EC00112D92 /* OrderStatusEnum.swift */ = {isa = PBXFileReference; lastKnownFileType = sourcecode.swift; path = OrderStatusEnum.swift; sourceTree = "<group>"; };
		B5C151BA217EC34100C7BDC1 /* KeyedDecodingContainer+Woo.swift */ = {isa = PBXFileReference; lastKnownFileType = sourcecode.swift; path = "KeyedDecodingContainer+Woo.swift"; sourceTree = "<group>"; };
		B5C151BF217EE3FB00C7BDC1 /* NoteListMapperTests.swift */ = {isa = PBXFileReference; lastKnownFileType = sourcecode.swift; path = NoteListMapperTests.swift; sourceTree = "<group>"; };
		B5C6FCC720A32E4800A4F8E4 /* DateFormatterWooTests.swift */ = {isa = PBXFileReference; lastKnownFileType = sourcecode.swift; path = DateFormatterWooTests.swift; sourceTree = "<group>"; };
		B5C6FCCC20A34B8300A4F8E4 /* OrderListMapperTests.swift */ = {isa = PBXFileReference; lastKnownFileType = sourcecode.swift; path = OrderListMapperTests.swift; sourceTree = "<group>"; };
		B5C6FCCE20A3592900A4F8E4 /* OrderItem.swift */ = {isa = PBXFileReference; lastKnownFileType = sourcecode.swift; path = OrderItem.swift; sourceTree = "<group>"; };
		B5C6FCD320A373BA00A4F8E4 /* OrderMapper.swift */ = {isa = PBXFileReference; fileEncoding = 4; lastKnownFileType = sourcecode.swift; path = OrderMapper.swift; sourceTree = "<group>"; };
		B5C6FCD520A3768900A4F8E4 /* order.json */ = {isa = PBXFileReference; lastKnownFileType = text.json; path = order.json; sourceTree = "<group>"; };
		B5DAEFEF2180DD5A0002356A /* NotificationsRemote.swift */ = {isa = PBXFileReference; fileEncoding = 4; lastKnownFileType = sourcecode.swift; path = NotificationsRemote.swift; sourceTree = "<group>"; };
		BD9439D9B8F2C1ED2EADAA51 /* Pods-NetworkingTests.debug.xcconfig */ = {isa = PBXFileReference; includeInIndex = 1; lastKnownFileType = text.xcconfig; name = "Pods-NetworkingTests.debug.xcconfig"; path = "../Pods/Target Support Files/Pods-NetworkingTests/Pods-NetworkingTests.debug.xcconfig"; sourceTree = "<group>"; };
		C8F9A8CC6F90A8C9B5EF2EE2 /* Pods-Networking.release.xcconfig */ = {isa = PBXFileReference; includeInIndex = 1; lastKnownFileType = text.xcconfig; name = "Pods-Networking.release.xcconfig"; path = "../Pods/Target Support Files/Pods-Networking/Pods-Networking.release.xcconfig"; sourceTree = "<group>"; };
		CC851D0525E51ADF00249E9C /* Decimal+Extensions.swift */ = {isa = PBXFileReference; lastKnownFileType = sourcecode.swift; path = "Decimal+Extensions.swift"; sourceTree = "<group>"; };
		CC851D1325E52AB500249E9C /* Decimal+ExtensionsTests.swift */ = {isa = PBXFileReference; lastKnownFileType = sourcecode.swift; path = "Decimal+ExtensionsTests.swift"; sourceTree = "<group>"; };
		CE0A0F12223942D90075ED8D /* ProductImage.swift */ = {isa = PBXFileReference; lastKnownFileType = sourcecode.swift; path = ProductImage.swift; sourceTree = "<group>"; };
		CE0A0F1422396BF00075ED8D /* ProductAttribute.swift */ = {isa = PBXFileReference; lastKnownFileType = sourcecode.swift; path = ProductAttribute.swift; sourceTree = "<group>"; };
		CE0A0F16223970E80075ED8D /* ProductDefaultAttribute.swift */ = {isa = PBXFileReference; fileEncoding = 4; lastKnownFileType = sourcecode.swift; path = ProductDefaultAttribute.swift; sourceTree = "<group>"; };
		CE0A0F18223987DF0075ED8D /* ProductListMapper.swift */ = {isa = PBXFileReference; lastKnownFileType = sourcecode.swift; path = ProductListMapper.swift; sourceTree = "<group>"; };
		CE0A0F1A223989670075ED8D /* ProductsRemote.swift */ = {isa = PBXFileReference; lastKnownFileType = sourcecode.swift; path = ProductsRemote.swift; sourceTree = "<group>"; };
		CE0A0F1C22398D520075ED8D /* ProductListMapperTests.swift */ = {isa = PBXFileReference; lastKnownFileType = sourcecode.swift; path = ProductListMapperTests.swift; sourceTree = "<group>"; };
		CE0A0F1E223998A00075ED8D /* products-load-all.json */ = {isa = PBXFileReference; fileEncoding = 4; lastKnownFileType = text.json; path = "products-load-all.json"; sourceTree = "<group>"; };
		CE12FBD8221F3A6F00C59248 /* OrderStatus.swift */ = {isa = PBXFileReference; lastKnownFileType = sourcecode.swift; path = OrderStatus.swift; sourceTree = "<group>"; };
		CE132BB9223851F80029DB6C /* ProductCategory.swift */ = {isa = PBXFileReference; lastKnownFileType = sourcecode.swift; path = ProductCategory.swift; sourceTree = "<group>"; };
		CE132BBB223859710029DB6C /* ProductTag.swift */ = {isa = PBXFileReference; lastKnownFileType = sourcecode.swift; path = ProductTag.swift; sourceTree = "<group>"; };
		CE17C6B0229462C000AACE1C /* ProductStockStatus.swift */ = {isa = PBXFileReference; lastKnownFileType = sourcecode.swift; path = ProductStockStatus.swift; sourceTree = "<group>"; };
		CE19CB10222486A500E8AF7A /* order-statuses.json */ = {isa = PBXFileReference; fileEncoding = 4; lastKnownFileType = text.json; path = "order-statuses.json"; sourceTree = "<group>"; };
		CE20179220E3EFA7005B4C18 /* broken-orders.json */ = {isa = PBXFileReference; lastKnownFileType = text.json; path = "broken-orders.json"; sourceTree = "<group>"; };
		CE227092228DD44C00C0626C /* ProductStatus.swift */ = {isa = PBXFileReference; lastKnownFileType = sourcecode.swift; path = ProductStatus.swift; sourceTree = "<group>"; };
		CE43066923465F340073CBFF /* Refund.swift */ = {isa = PBXFileReference; lastKnownFileType = sourcecode.swift; path = Refund.swift; sourceTree = "<group>"; };
		CE43066B2347C5F90073CBFF /* OrderItemRefund.swift */ = {isa = PBXFileReference; lastKnownFileType = sourcecode.swift; path = OrderItemRefund.swift; sourceTree = "<group>"; };
		CE43066D2347CBA70073CBFF /* OrderItemTaxRefund.swift */ = {isa = PBXFileReference; lastKnownFileType = sourcecode.swift; path = OrderItemTaxRefund.swift; sourceTree = "<group>"; };
		CE43066F234B99F50073CBFF /* RefundsRemote.swift */ = {isa = PBXFileReference; lastKnownFileType = sourcecode.swift; path = RefundsRemote.swift; sourceTree = "<group>"; };
		CE430671234B9EB20073CBFF /* OrderItemTax.swift */ = {isa = PBXFileReference; lastKnownFileType = sourcecode.swift; path = OrderItemTax.swift; sourceTree = "<group>"; };
		CE430673234BA6AD0073CBFF /* RefundMapper.swift */ = {isa = PBXFileReference; lastKnownFileType = sourcecode.swift; path = RefundMapper.swift; sourceTree = "<group>"; };
		CE430675234BA7920073CBFF /* RefundListMapper.swift */ = {isa = PBXFileReference; lastKnownFileType = sourcecode.swift; path = RefundListMapper.swift; sourceTree = "<group>"; };
		CE43A8F8229F463000A4FF29 /* ProductDownload.swift */ = {isa = PBXFileReference; lastKnownFileType = sourcecode.swift; path = ProductDownload.swift; sourceTree = "<group>"; };
		CE50345D21B571A7007573C6 /* SitePlanMapper.swift */ = {isa = PBXFileReference; lastKnownFileType = sourcecode.swift; path = SitePlanMapper.swift; sourceTree = "<group>"; };
		CE50345F21B5799F007573C6 /* SitePlan.swift */ = {isa = PBXFileReference; lastKnownFileType = sourcecode.swift; path = SitePlan.swift; sourceTree = "<group>"; };
		CE50346621B5DCBE007573C6 /* site-plan.json */ = {isa = PBXFileReference; lastKnownFileType = text.json; path = "site-plan.json"; sourceTree = "<group>"; };
		CE583A0D2109154500D73C1C /* OrderNoteMapper.swift */ = {isa = PBXFileReference; lastKnownFileType = sourcecode.swift; path = OrderNoteMapper.swift; sourceTree = "<group>"; };
		CE6BFEE42236BF05005C79FB /* Product.swift */ = {isa = PBXFileReference; lastKnownFileType = sourcecode.swift; path = Product.swift; sourceTree = "<group>"; };
		CE6BFEE72236D133005C79FB /* ProductDimensions.swift */ = {isa = PBXFileReference; lastKnownFileType = sourcecode.swift; path = ProductDimensions.swift; sourceTree = "<group>"; };
		CE6BFEE92236E191005C79FB /* ProductType.swift */ = {isa = PBXFileReference; lastKnownFileType = sourcecode.swift; path = ProductType.swift; sourceTree = "<group>"; };
		CE6D666B2379E19D007835A1 /* Array+Woo.swift */ = {isa = PBXFileReference; lastKnownFileType = sourcecode.swift; path = "Array+Woo.swift"; sourceTree = "<group>"; };
		CE6D666E2379E82A007835A1 /* ArrayWooTests.swift */ = {isa = PBXFileReference; lastKnownFileType = sourcecode.swift; path = ArrayWooTests.swift; sourceTree = "<group>"; };
		CEC4BF8E234E382F008D9195 /* RefundMapperTests.swift */ = {isa = PBXFileReference; lastKnownFileType = sourcecode.swift; path = RefundMapperTests.swift; sourceTree = "<group>"; };
		CEC4BF90234E40B5008D9195 /* refund-single.json */ = {isa = PBXFileReference; fileEncoding = 4; lastKnownFileType = text.json; path = "refund-single.json"; sourceTree = "<group>"; };
		CEC4BF92234E7EE0008D9195 /* refunds-all.json */ = {isa = PBXFileReference; lastKnownFileType = text.json; path = "refunds-all.json"; sourceTree = "<group>"; };
		CEC4BF94234E7F34008D9195 /* RefundListMapperTests.swift */ = {isa = PBXFileReference; lastKnownFileType = sourcecode.swift; path = RefundListMapperTests.swift; sourceTree = "<group>"; };
		CECC759D23D6231900486676 /* order-560-all-refunds.json */ = {isa = PBXFileReference; fileEncoding = 4; lastKnownFileType = text.json; path = "order-560-all-refunds.json"; sourceTree = "<group>"; };
		CEF88DAA233E911A00BED485 /* order-fully-refunded.json */ = {isa = PBXFileReference; fileEncoding = 4; lastKnownFileType = text.json; path = "order-fully-refunded.json"; sourceTree = "<group>"; };
		CEF88DAC233E95B000BED485 /* OrderRefundCondensed.swift */ = {isa = PBXFileReference; lastKnownFileType = sourcecode.swift; path = OrderRefundCondensed.swift; sourceTree = "<group>"; };
		CEF88DAE233E9F7D00BED485 /* order-details-partially-refunded.json */ = {isa = PBXFileReference; fileEncoding = 4; lastKnownFileType = text.json; path = "order-details-partially-refunded.json"; sourceTree = "<group>"; };
		D7865552BE07C116627FE528 /* Pods-NetworkingTests.release-alpha.xcconfig */ = {isa = PBXFileReference; includeInIndex = 1; lastKnownFileType = text.xcconfig; name = "Pods-NetworkingTests.release-alpha.xcconfig"; path = "../Pods/Target Support Files/Pods-NetworkingTests/Pods-NetworkingTests.release-alpha.xcconfig"; sourceTree = "<group>"; };
		D800DA0925EFEB9C001E13CE /* WCPayRemoteTests.swift */ = {isa = PBXFileReference; lastKnownFileType = sourcecode.swift; path = WCPayRemoteTests.swift; sourceTree = "<group>"; };
		D800DA0D25EFEC21001E13CE /* wcpay-connection-token.json */ = {isa = PBXFileReference; lastKnownFileType = text.json; path = "wcpay-connection-token.json"; sourceTree = "<group>"; };
		D823D9022237450A00C90817 /* shipment_tracking_new.json */ = {isa = PBXFileReference; lastKnownFileType = text.json; path = shipment_tracking_new.json; sourceTree = "<group>"; };
		D823D904223746CE00C90817 /* NewShipmentTrackingMapper.swift */ = {isa = PBXFileReference; lastKnownFileType = sourcecode.swift; path = NewShipmentTrackingMapper.swift; sourceTree = "<group>"; };
		D823D90622376B4800C90817 /* shipment_tracking_new_custom_provider.json */ = {isa = PBXFileReference; lastKnownFileType = text.json; path = shipment_tracking_new_custom_provider.json; sourceTree = "<group>"; };
		D823D90A22376EFE00C90817 /* shipment_tracking_delete.json */ = {isa = PBXFileReference; lastKnownFileType = text.json; path = shipment_tracking_delete.json; sourceTree = "<group>"; };
		D823D90C2237784A00C90817 /* ShipmentTrackingProvider.swift */ = {isa = PBXFileReference; lastKnownFileType = sourcecode.swift; path = ShipmentTrackingProvider.swift; sourceTree = "<group>"; };
		D823D90F22377B4F00C90817 /* ShipmentTrackingProviderGroup.swift */ = {isa = PBXFileReference; lastKnownFileType = sourcecode.swift; path = ShipmentTrackingProviderGroup.swift; sourceTree = "<group>"; };
		D823D91122377DF200C90817 /* ShipmentTrackingProviderListMapper.swift */ = {isa = PBXFileReference; lastKnownFileType = sourcecode.swift; path = ShipmentTrackingProviderListMapper.swift; sourceTree = "<group>"; };
		D823D91322377EE600C90817 /* shipment_tracking_providers.json */ = {isa = PBXFileReference; lastKnownFileType = text.json; path = shipment_tracking_providers.json; sourceTree = "<group>"; };
		D8736B5B22F083C500A14A29 /* OrderCount.swift */ = {isa = PBXFileReference; lastKnownFileType = sourcecode.swift; path = OrderCount.swift; sourceTree = "<group>"; };
		D8736B5D22F0849700A14A29 /* OrderCountItem.swift */ = {isa = PBXFileReference; lastKnownFileType = sourcecode.swift; path = OrderCountItem.swift; sourceTree = "<group>"; };
		D8736B5F22F0887900A14A29 /* OrderCountMapper.swift */ = {isa = PBXFileReference; lastKnownFileType = sourcecode.swift; path = OrderCountMapper.swift; sourceTree = "<group>"; };
		D8736B6122F089E200A14A29 /* orders-count.json */ = {isa = PBXFileReference; lastKnownFileType = text.json; path = "orders-count.json"; sourceTree = "<group>"; };
		D87F6150226591E10031A13B /* NullNetwork.swift */ = {isa = PBXFileReference; lastKnownFileType = sourcecode.swift; path = NullNetwork.swift; sourceTree = "<group>"; };
		D88D5A40230BC5DA007B6E01 /* reviews-all.json */ = {isa = PBXFileReference; lastKnownFileType = text.json; path = "reviews-all.json"; sourceTree = "<group>"; };
		D88D5A42230BC668007B6E01 /* reviews-single.json */ = {isa = PBXFileReference; lastKnownFileType = text.json; path = "reviews-single.json"; sourceTree = "<group>"; };
		D88D5A44230BC6F9007B6E01 /* ProductReviewsRemote.swift */ = {isa = PBXFileReference; lastKnownFileType = sourcecode.swift; path = ProductReviewsRemote.swift; sourceTree = "<group>"; };
		D88D5A46230BC838007B6E01 /* ProductReview.swift */ = {isa = PBXFileReference; lastKnownFileType = sourcecode.swift; path = ProductReview.swift; sourceTree = "<group>"; };
		D88D5A48230BC8C7007B6E01 /* ProductReviewStatus.swift */ = {isa = PBXFileReference; lastKnownFileType = sourcecode.swift; path = ProductReviewStatus.swift; sourceTree = "<group>"; };
		D88D5A4A230BCF0A007B6E01 /* ProductReviewListMapper.swift */ = {isa = PBXFileReference; lastKnownFileType = sourcecode.swift; path = ProductReviewListMapper.swift; sourceTree = "<group>"; };
		D88D5A4C230BD010007B6E01 /* ProductReviewsRemoteTests.swift */ = {isa = PBXFileReference; lastKnownFileType = sourcecode.swift; name = ProductReviewsRemoteTests.swift; path = NetworkingTests/Remote/ProductReviewsRemoteTests.swift; sourceTree = SOURCE_ROOT; };
		D88D5A4E230BD276007B6E01 /* ProductReviewListMapperTests.swift */ = {isa = PBXFileReference; lastKnownFileType = sourcecode.swift; path = ProductReviewListMapperTests.swift; sourceTree = "<group>"; };
		D88E228F25AC990A0023F3B1 /* OrderFeeLine.swift */ = {isa = PBXFileReference; lastKnownFileType = sourcecode.swift; path = OrderFeeLine.swift; sourceTree = "<group>"; };
		D88E229325AC9B420023F3B1 /* OrderFeeTaxStatus.swift */ = {isa = PBXFileReference; lastKnownFileType = sourcecode.swift; path = OrderFeeTaxStatus.swift; sourceTree = "<group>"; };
		D8C11A5B22DFCF8100D4A88D /* order-stats-v4-year-alt.json */ = {isa = PBXFileReference; lastKnownFileType = text.json; path = "order-stats-v4-year-alt.json"; sourceTree = "<group>"; };
		D8C251CF230BD72700F49782 /* ProductReviewMapper.swift */ = {isa = PBXFileReference; lastKnownFileType = sourcecode.swift; path = ProductReviewMapper.swift; sourceTree = "<group>"; };
		D8EDFE1D25EE87F1003D2213 /* WCPayRemote.swift */ = {isa = PBXFileReference; lastKnownFileType = sourcecode.swift; path = WCPayRemote.swift; sourceTree = "<group>"; };
		D8EDFE2125EE88C9003D2213 /* WCPayConnectionToken.swift */ = {isa = PBXFileReference; lastKnownFileType = sourcecode.swift; path = WCPayConnectionToken.swift; sourceTree = "<group>"; };
		D8EDFE2525EE8A60003D2213 /* WCPayConnectionTokenMapper.swift */ = {isa = PBXFileReference; lastKnownFileType = sourcecode.swift; path = WCPayConnectionTokenMapper.swift; sourceTree = "<group>"; };
		D8FBFF0A22D3ADB1006E3336 /* OrderStatsRemoteV4.swift */ = {isa = PBXFileReference; lastKnownFileType = sourcecode.swift; path = OrderStatsRemoteV4.swift; sourceTree = "<group>"; };
		D8FBFF0C22D3AF4A006E3336 /* StatsGranularityV4.swift */ = {isa = PBXFileReference; lastKnownFileType = sourcecode.swift; path = StatsGranularityV4.swift; sourceTree = "<group>"; };
		D8FBFF0E22D3B25E006E3336 /* WooAPIVersionTests.swift */ = {isa = PBXFileReference; lastKnownFileType = sourcecode.swift; name = WooAPIVersionTests.swift; path = NetworkingTests/Requests/WooAPIVersionTests.swift; sourceTree = SOURCE_ROOT; };
		D8FBFF1022D3B3FC006E3336 /* OrderStatsV4Mapper.swift */ = {isa = PBXFileReference; lastKnownFileType = sourcecode.swift; path = OrderStatsV4Mapper.swift; sourceTree = "<group>"; };
		D8FBFF1422D3BE09006E3336 /* order-stats-v4-defaults.json */ = {isa = PBXFileReference; lastKnownFileType = text.json; path = "order-stats-v4-defaults.json"; sourceTree = "<group>"; };
		D8FBFF1722D4DDB9006E3336 /* order-stats-v4-hour.json */ = {isa = PBXFileReference; lastKnownFileType = text.json; path = "order-stats-v4-hour.json"; sourceTree = "<group>"; };
		D8FBFF1922D4DF7A006E3336 /* OrderStatsV4.swift */ = {isa = PBXFileReference; lastKnownFileType = sourcecode.swift; path = OrderStatsV4.swift; sourceTree = "<group>"; };
		D8FBFF1B22D51C34006E3336 /* OrderStatsRemoteV4Tests.swift */ = {isa = PBXFileReference; lastKnownFileType = sourcecode.swift; name = OrderStatsRemoteV4Tests.swift; path = NetworkingTests/Remote/OrderStatsRemoteV4Tests.swift; sourceTree = SOURCE_ROOT; };
		D8FBFF1D22D51F39006E3336 /* OrderStatsMapperV4Tests.swift */ = {isa = PBXFileReference; lastKnownFileType = sourcecode.swift; path = OrderStatsMapperV4Tests.swift; sourceTree = "<group>"; };
		D8FBFF1F22D52553006E3336 /* OrderStatsV4Totals.swift */ = {isa = PBXFileReference; lastKnownFileType = sourcecode.swift; path = OrderStatsV4Totals.swift; sourceTree = "<group>"; };
		D8FBFF2122D5266E006E3336 /* OrderStatsV4Interval.swift */ = {isa = PBXFileReference; lastKnownFileType = sourcecode.swift; path = OrderStatsV4Interval.swift; sourceTree = "<group>"; };
		D8FBFF2322D52815006E3336 /* order-stats-v4-daily.json */ = {isa = PBXFileReference; lastKnownFileType = text.json; path = "order-stats-v4-daily.json"; sourceTree = "<group>"; };
		D8FBFF2622D529F2006E3336 /* order-stats-v4-month.json */ = {isa = PBXFileReference; lastKnownFileType = text.json; path = "order-stats-v4-month.json"; sourceTree = "<group>"; };
		D8FBFF2822D52AFA006E3336 /* order-stats-v4-year.json */ = {isa = PBXFileReference; lastKnownFileType = text.json; path = "order-stats-v4-year.json"; sourceTree = "<group>"; };
		F3F25DC15EC1D7C631169CB5 /* Pods_Networking.framework */ = {isa = PBXFileReference; explicitFileType = wrapper.framework; includeInIndex = 0; path = Pods_Networking.framework; sourceTree = BUILT_PRODUCTS_DIR; };
		F6CEE1CA2AD376C0C28AE9F6 /* Pods-NetworkingTests.release.xcconfig */ = {isa = PBXFileReference; includeInIndex = 1; lastKnownFileType = text.xcconfig; name = "Pods-NetworkingTests.release.xcconfig"; path = "../Pods/Target Support Files/Pods-NetworkingTests/Pods-NetworkingTests.release.xcconfig"; sourceTree = "<group>"; };
/* End PBXFileReference section */

/* Begin PBXFrameworksBuildPhase section */
		B557D9DF209753AA005962F4 /* Frameworks */ = {
			isa = PBXFrameworksBuildPhase;
			buildActionMask = 2147483647;
			files = (
				6647C0161DAC6AB6570C53A7 /* Pods_Networking.framework in Frameworks */,
			);
			runOnlyForDeploymentPostprocessing = 0;
		};
		B557D9E9209753AA005962F4 /* Frameworks */ = {
			isa = PBXFrameworksBuildPhase;
			buildActionMask = 2147483647;
			files = (
				26FB056C25F6CB9100A40B26 /* Fakes.framework in Frameworks */,
				57150E1524F462E600E81611 /* TestKit in Frameworks */,
				B557D9ED209753AA005962F4 /* Networking.framework in Frameworks */,
				21DB5B99C4107CF69C0A57EC /* Pods_NetworkingTests.framework in Frameworks */,
			);
			runOnlyForDeploymentPostprocessing = 0;
		};
/* End PBXFrameworksBuildPhase section */

/* Begin PBXGroup section */
		020D07B623D852AB00FD9580 /* Media */ = {
			isa = PBXGroup;
			children = (
				020D07B723D852BB00FD9580 /* Media.swift */,
				020D07B923D8542000FD9580 /* UploadableMedia.swift */,
			);
			path = Media;
			sourceTree = "<group>";
		};
		02C2548225635BB500A04423 /* ShippingLabel */ = {
			isa = PBXGroup;
			children = (
				02C254B525637A8300A04423 /* Enums */,
				029BA4F3255D72EC006171FD /* ShippingLabelPrintData.swift */,
				02C254A7256373AB00A04423 /* ShippingLabel.swift */,
				02C2549925636E1500A04423 /* ShippingLabelAddress.swift */,
				457A573F25D1817E000797AD /* ShippingLabelAddressVerification.swift */,
				45A4B84925D2DECD00776FB4 /* ShippingLabelAddressValidationResponse.swift */,
				45A4B86125D3086600776FB4 /* ShippingLabelAddressValidationError.swift */,
				02C2549F25636F6900A04423 /* ShippingLabelRefund.swift */,
				02C254A3256371B200A04423 /* ShippingLabelSettings.swift */,
			);
			path = ShippingLabel;
			sourceTree = "<group>";
		};
		02C254B525637A8300A04423 /* Enums */ = {
			isa = PBXGroup;
			children = (
				02C2548325635BD000A04423 /* ShippingLabelPaperSize.swift */,
				02C254AB2563781800A04423 /* ShippingLabelStatus.swift */,
				02C254AF256378D000A04423 /* ShippingLabelRefundStatus.swift */,
			);
			path = Enums;
			sourceTree = "<group>";
		};
		26E839FE2554680C00390DD9 /* Fakes */ = {
			isa = PBXGroup;
			children = (
				26E83A012554683A00390DD9 /* GeneratedFakeable.swift */,
			);
			path = Fakes;
			sourceTree = "<group>";
		};
		35C45CCE73A311BE252F6BF4 /* Frameworks */ = {
			isa = PBXGroup;
			children = (
				26FB056B25F6CB9100A40B26 /* Fakes.framework */,
				F3F25DC15EC1D7C631169CB5 /* Pods_Networking.framework */,
				69314EDE650855CAF927057E /* Pods_NetworkingTests.framework */,
			);
			name = Frameworks;
			sourceTree = "<group>";
		};
		45AE58142306ADA8001901E3 /* Refund */ = {
			isa = PBXGroup;
			children = (
				CE43066923465F340073CBFF /* Refund.swift */,
				CE43066B2347C5F90073CBFF /* OrderItemRefund.swift */,
				CE43066D2347CBA70073CBFF /* OrderItemTaxRefund.swift */,
			);
			path = Refund;
			sourceTree = "<group>";
		};
		5726F72C2460A25F0031CAAC /* Copiable */ = {
			isa = PBXGroup;
			children = (
				5726F72D2460A2820031CAAC /* Copiable.swift */,
				5726F156248E8901005AE9B4 /* GeneratedCopiable.swift */,
			);
			path = Copiable;
			sourceTree = "<group>";
		};
		5726F72F2460A83D0031CAAC /* Copiable */ = {
			isa = PBXGroup;
			children = (
				5726F158248E9D88005AE9B4 /* Models+Copiable.generated.swift */,
			);
			path = Copiable;
			sourceTree = "<group>";
		};
		5726F7322460A8E30031CAAC /* Copiable */ = {
			isa = PBXGroup;
			children = (
				5726F7332460A8F00031CAAC /* CopiableTests.swift */,
			);
			path = Copiable;
			sourceTree = "<group>";
		};
		74A1D26921189AC100931DFA /* Stats */ = {
			isa = PBXGroup;
			children = (
				74D3BD132114FE6900A6E85E /* MIContainer.swift */,
				74D522B52113607F00042831 /* StatGranularity.swift */,
				74A1D26721189A7000931DFA /* SiteVisitStats.swift */,
				74A1D26A21189B8100931DFA /* SiteVisitStatsItem.swift */,
				74ABA1CC213F1B6B00FFAD30 /* TopEarnerStats.swift */,
				74ABA1CE213F1D1600FFAD30 /* TopEarnerStatsItem.swift */,
				D8FBFF0C22D3AF4A006E3336 /* StatsGranularityV4.swift */,
				D8FBFF1922D4DF7A006E3336 /* OrderStatsV4.swift */,
				D8FBFF1F22D52553006E3336 /* OrderStatsV4Totals.swift */,
				D8FBFF2122D5266E006E3336 /* OrderStatsV4Interval.swift */,
				26B2F74224C545D50065CCC8 /* Leaderboard.swift */,
				26B2F74A24C696C00065CCC8 /* LeaderboardRow.swift */,
				26B2F74C24C696E70065CCC8 /* LeaderboardRowContent.swift */,
			);
			path = Stats;
			sourceTree = "<group>";
		};
		B505F6EB20BEFD9100BB1B69 /* Tools */ = {
			isa = PBXGroup;
			children = (
				B518663420A0A2E800037A38 /* Loader.swift */,
				7452387021124B7700A973CD /* AnyCodable.swift */,
				7452387121124B7700A973CD /* AnyDecodable.swift */,
				7452386F21124B7700A973CD /* AnyEncodable.swift */,
			);
			name = Tools;
			path = Network/Tools;
			sourceTree = "<group>";
		};
		B50A583A21AD872E00617455 /* Devices */ = {
			isa = PBXGroup;
			children = (
				B50A583821AD861700617455 /* APNSDevice.swift */,
				B524194021AC60A700D6FC0A /* DotcomDevice.swift */,
			);
			name = Devices;
			sourceTree = "<group>";
		};
		B518662020A097B200037A38 /* Network */ = {
			isa = PBXGroup;
			children = (
				B518662120A097C200037A38 /* Network.swift */,
				B556FD68211CE2EC00B5DAE7 /* NetworkError.swift */,
				B518662320A099BF00037A38 /* AlamofireNetwork.swift */,
				B518662620A09BCC00037A38 /* MockNetwork.swift */,
				D87F6150226591E10031A13B /* NullNetwork.swift */,
			);
			path = Network;
			sourceTree = "<group>";
		};
		B518662820A09C5D00037A38 /* Remote */ = {
			isa = PBXGroup;
			children = (
				B5969E1420A47F99005E9DF1 /* RemoteTests.swift */,
				B505F6D620BEE58800BB1B69 /* AccountRemoteTests.swift */,
				93D8BC00226BC20600AD2EB3 /* AccountSettingsRemoteTests.swift */,
				740211E021939908002248DA /* CommentRemoteTests.swift */,
				B524194821AC659500D6FC0A /* DevicesRemoteTests.swift */,
				24F98C5F2502EF8200F49B68 /* FeatureFlagRemoteTests.swift */,
				26B2F74824C55ACE0065CCC8 /* LeaderboardsRemoteTests.swift */,
				020D07BF23D8587700FD9580 /* MediaRemoteTests.swift */,
				B554FA8A2180B1D500C54DFF /* NotificationsRemoteTests.swift */,
				B518662920A09C6F00037A38 /* OrdersRemoteTests.swift */,
				D8FBFF1B22D51C34006E3336 /* OrderStatsRemoteV4Tests.swift */,
				261CF1BB255AEE290090D8D3 /* PaymentsGatewayRemoteTests.swift */,
				74749B9422413119005C4CF2 /* ProductsRemoteTests.swift */,
				D88D5A4C230BD010007B6E01 /* ProductReviewsRemoteTests.swift */,
				45152814257A83DD0076B03C /* ProductAttributesRemoteTests.swift */,
				2661547A242DAC1C00A31661 /* ProductCategoriesRemoteTests.swift */,
				26E5A08B25A66FD3000DF8F6 /* ProductAttributeTermRemoteTests.swift */,
				4599FC6524A633A10056157A /* ProductTagsRemoteTests.swift */,
				7412A8F121B6E47A005D182A /* ReportRemoteTests.swift */,
				743E84F9221742E300FAC9D7 /* ShipmentsRemoteTests.swift */,
				74AB5B5021AF426D00859C12 /* SiteAPIRemoteTests.swift */,
				453305EE2459E46000264E50 /* SitePostsRemoteTests.swift */,
				74D5BECD217E0F98007B0348 /* SiteSettingsRemoteTests.swift */,
				74002D6B2118B88200A63C19 /* SiteVisitStatsRemoteTests.swift */,
				45ED4F13239E8F2E004F1BE3 /* TaxClassRemoteTests.swift */,
				74CF5E8321402C04000CED0A /* TopEarnerStatsRemoteTests.swift */,
				026CF621237D7E61009563D4 /* ProductVariationsRemoteTests.swift */,
				025CA2C5238F4F3500B05C81 /* ProductShippingClassRemoteTests.swift */,
				02E7FFCA256218F600C53030 /* ShippingLabelRemoteTests.swift */,
				D800DA0925EFEB9C001E13CE /* WCPayRemoteTests.swift */,
			);
			path = Remote;
			sourceTree = "<group>";
		};
		B518663220A0A2E800037A38 /* Settings */ = {
			isa = PBXGroup;
			children = (
				45551F132523E7FF007EF104 /* UserAgentTests.swift */,
				B518663320A0A2E800037A38 /* Constants.swift */,
			);
			path = Settings;
			sourceTree = "<group>";
		};
		B519A3E82097A91800E2603A /* Requests */ = {
			isa = PBXGroup;
			children = (
				B567AF2C20A0FB8F00AB6C62 /* AuthenticatedRequestTests.swift */,
				B567AF2D20A0FB8F00AB6C62 /* DotcomRequestTests.swift */,
				B567AF2E20A0FB8F00AB6C62 /* JetpackRequestTests.swift */,
			);
			path = Requests;
			sourceTree = "<group>";
		};
		B53EF539218138EB003E146F /* Validators */ = {
			isa = PBXGroup;
			children = (
				B53EF5332180F646003E146F /* DotcomValidator.swift */,
			);
			path = Validators;
			sourceTree = "<group>";
		};
		B557D9D9209753AA005962F4 = {
			isa = PBXGroup;
			children = (
				B557D9E5209753AA005962F4 /* Networking */,
				B557D9F0209753AA005962F4 /* NetworkingTests */,
				B557D9E4209753AA005962F4 /* Products */,
				B66F21EDEB26EE811202794F /* Pods */,
				35C45CCE73A311BE252F6BF4 /* Frameworks */,
			);
			sourceTree = "<group>";
		};
		B557D9E4209753AA005962F4 /* Products */ = {
			isa = PBXGroup;
			children = (
				B557D9E3209753AA005962F4 /* Networking.framework */,
				B557D9EC209753AA005962F4 /* NetworkingTests.xctest */,
			);
			name = Products;
			sourceTree = "<group>";
		};
		B557D9E5209753AA005962F4 /* Networking */ = {
			isa = PBXGroup;
			children = (
				26E839FE2554680C00390DD9 /* Fakes */,
				5726F72C2460A25F0031CAAC /* Copiable */,
				B5A0369F214C0F4C00774E2C /* Internal */,
				B5BB1D0A20A204F400112D92 /* Extensions */,
				B567AF2720A0FA0A00AB6C62 /* Mapper */,
				B557DA1B20979E6D005962F4 /* Model */,
				B518662020A097B200037A38 /* Network */,
				B557DA0620975515005962F4 /* Requests */,
				B557DA0520975507005962F4 /* Remote */,
				B557DA1020975F60005962F4 /* Settings */,
				B505F6EB20BEFD9100BB1B69 /* Tools */,
				B53EF539218138EB003E146F /* Validators */,
				B557D9E6209753AA005962F4 /* Networking.h */,
				B557D9E7209753AA005962F4 /* Info.plist */,
			);
			path = Networking;
			sourceTree = "<group>";
		};
		B557D9F0209753AA005962F4 /* NetworkingTests */ = {
			isa = PBXGroup;
			children = (
				5726F7322460A8E30031CAAC /* Copiable */,
				B559EBA820A0B5B100836CD4 /* Responses */,
				B518663220A0A2E800037A38 /* Settings */,
				B5C6FCC620A32E3100A4F8E4 /* Extensions */,
				B5C6FCCB20A34B5E00A4F8E4 /* Mapper */,
				B57B1E6521C9166F0046E764 /* Network */,
				B518662820A09C5D00037A38 /* Remote */,
				B519A3E82097A91800E2603A /* Requests */,
				B57B1E6821C925160046E764 /* Validators */,
				B557D9F3209753AA005962F4 /* Info.plist */,
			);
			path = NetworkingTests;
			sourceTree = "<group>";
		};
		B557DA0520975507005962F4 /* Remote */ = {
			isa = PBXGroup;
			children = (
				B557DA0020975500005962F4 /* Remote.swift */,
				B505F6D020BEE39600BB1B69 /* AccountRemote.swift */,
				740CF89821937A030023ED3A /* CommentRemote.swift */,
				B572F69921AC475C003EEFF0 /* DevicesRemote.swift */,
				24F98C512502E79800F49B68 /* FeatureFlagsRemote.swift */,
				26B2F74024C1F2C10065CCC8 /* LeaderboardsRemote.swift */,
				B5DAEFEF2180DD5A0002356A /* NotificationsRemote.swift */,
				B557DA0120975500005962F4 /* OrdersRemote.swift */,
				D8FBFF0A22D3ADB1006E3336 /* OrderStatsRemoteV4.swift */,
				261CF1B7255AE62D0090D8D3 /* PaymentGatewayRemote.swift */,
				45152808257A7C6E0076B03C /* ProductAttributesRemote.swift */,
				26615472242D596B00A31661 /* ProductCategoriesRemote.swift */,
				26E5A08725A66AFC000DF8F6 /* ProductAttributeTermRemote.swift */,
				D88D5A44230BC6F9007B6E01 /* ProductReviewsRemote.swift */,
				4599FC5D24A62AA70056157A /* ProductTagsRemote.swift */,
				CE0A0F1A223989670075ED8D /* ProductsRemote.swift */,
				026CF61F237D69D6009563D4 /* ProductVariationsRemote.swift */,
				025CA2C3238EBC4300B05C81 /* ProductShippingClassRemote.swift */,
				CE43066F234B99F50073CBFF /* RefundsRemote.swift */,
				7412A8E921B6E192005D182A /* ReportRemote.swift */,
				743E84E922171C5800FAC9D7 /* ShipmentsRemote.swift */,
				7426CA0C21AF27B9004E9FFC /* SiteAPIRemote.swift */,
				74046E1A217A684D007DD7BF /* SiteSettingsRemote.swift */,
				74A1D26E21189EA000931DFA /* SiteVisitStatsRemote.swift */,
				4568E2212459ADC60007E478 /* SitePostsRemote.swift */,
				4501068E2399B19500E24722 /* TaxClassRemote.swift */,
				74ABA1D0213F22CA00FFAD30 /* TopEarnersStatsRemote.swift */,
				020D07BB23D856BF00FD9580 /* MediaRemote.swift */,
				029BA4EF255D7282006171FD /* ShippingLabelRemote.swift */,
				D8EDFE1D25EE87F1003D2213 /* WCPayRemote.swift */,
			);
			path = Remote;
			sourceTree = "<group>";
		};
		B557DA0620975515005962F4 /* Requests */ = {
			isa = PBXGroup;
			children = (
				B567AF2420A0CCA300AB6C62 /* AuthenticatedRequest.swift */,
				B557DA0E20975E07005962F4 /* DotcomRequest.swift */,
				B557D9FF209754FF005962F4 /* JetpackRequest.swift */,
			);
			path = Requests;
			sourceTree = "<group>";
		};
		B557DA1020975F60005962F4 /* Settings */ = {
			isa = PBXGroup;
			children = (
				B557DA1720979D51005962F4 /* Credentials.swift */,
				B557DA1920979D66005962F4 /* Settings.swift */,
				45551F112523E7F1007EF104 /* UserAgent.swift */,
				B557DA0A20975D7E005962F4 /* WooAPIVersion.swift */,
				B557DA0C20975DB1005962F4 /* WordPressAPIVersion.swift */,
			);
			path = Settings;
			sourceTree = "<group>";
		};
		B557DA1B20979E6D005962F4 /* Model */ = {
			isa = PBXGroup;
			children = (
				5726F72F2460A83D0031CAAC /* Copiable */,
				B50A583A21AD872E00617455 /* Devices */,
				020D07B623D852AB00FD9580 /* Media */,
				CE6BFEE62236CF0D005C79FB /* Product */,
				45AE58142306ADA8001901E3 /* Refund */,
				02C2548225635BB500A04423 /* ShippingLabel */,
				74A1D26921189AC100931DFA /* Stats */,
				B505F6CE20BEE38B00BB1B69 /* Account.swift */,
				93D8BBFA226BBC5100AD2EB3 /* AccountSettings.swift */,
				B5BB1D0F20A237FB00112D92 /* Address.swift */,
				B53EF53721813806003E146F /* DotcomError.swift */,
				24F98C552502EA4800F49B68 /* FeatureFlag.swift */,
				B5A2417C217F9ECC00595DEF /* MetaContainer.swift */,
				B59325C6217E22FC000B0E8E /* Note.swift */,
				B59325D0217E4206000B0E8E /* NoteBlock.swift */,
				B59325CF217E4206000B0E8E /* NoteMedia.swift */,
				B59325D1217E4206000B0E8E /* NoteRange.swift */,
				B554FA902180BCFC00C54DFF /* NoteHash.swift */,
				B557DA1C20979E7D005962F4 /* Order.swift */,
				D8736B5B22F083C500A14A29 /* OrderCount.swift */,
				D8736B5D22F0849700A14A29 /* OrderCountItem.swift */,
				741B950020EBC8A700DD6E2D /* OrderCouponLine.swift */,
				D88E228F25AC990A0023F3B1 /* OrderFeeLine.swift */,
				D88E229325AC9B420023F3B1 /* OrderFeeTaxStatus.swift */,
				B5C6FCCE20A3592900A4F8E4 /* OrderItem.swift */,
				021EAA5525493B3600AA8CCD /* OrderItemAttribute.swift */,
				CE430671234B9EB20073CBFF /* OrderItemTax.swift */,
				74C8F06320EEB44800B6EDC9 /* OrderNote.swift */,
				CEF88DAC233E95B000BED485 /* OrderRefundCondensed.swift */,
				CE12FBD8221F3A6F00C59248 /* OrderStatus.swift */,
				B5BB1D1120A255EC00112D92 /* OrderStatusEnum.swift */,
				267313302559CC930026F7EF /* PaymentGateway.swift */,
				743E84EB22171F4600FAC9D7 /* ShipmentTracking.swift */,
				D823D90C2237784A00C90817 /* ShipmentTrackingProvider.swift */,
				D823D90F22377B4F00C90817 /* ShipmentTrackingProviderGroup.swift */,
				45E3EEBA237009CF00A826AC /* ShippingLine.swift */,
				261870772540A252006522A1 /* ShippingLineTax.swift */,
				B56C1EB720EA76F500D749F9 /* Site.swift */,
				7426CA0E21AF2C90004E9FFC /* SiteAPI.swift */,
				4568E2232459D3230007E478 /* Post.swift */,
				74046E1C217A6989007DD7BF /* SiteSetting.swift */,
				74159624224D4045003C21CF /* SiteSettingGroup.swift */,
				CE50345F21B5799F007573C6 /* SitePlan.swift */,
				450106842399A7CB00E24722 /* TaxClass.swift */,
				D8EDFE2125EE88C9003D2213 /* WCPayConnectionToken.swift */,
			);
			path = Model;
			sourceTree = "<group>";
		};
		B559EBA820A0B5B100836CD4 /* Responses */ = {
			isa = PBXGroup;
			children = (
				02E7FFCE25621C7900C53030 /* shipping-label-print.json */,
				CECC759D23D6231900486676 /* order-560-all-refunds.json */,
				74C8F06F20EEC3A800B6EDC9 /* broken-notes.json */,
				B5A2417A217F98FC00595DEF /* broken-notifications.json */,
				74C8F06B20EEBD5D00B6EDC9 /* broken-order.json */,
				CE20179220E3EFA7005B4C18 /* broken-orders.json */,
				B5147875211B9227007562E5 /* broken-orders-mark-2.json */,
				74A7B4BD217A841400E85A8B /* broken-settings-general.json */,
				B58D10C72114D21C00107ED4 /* generic_error.json */,
				B53EF53521813681003E146F /* generic_success.json */,
				B57B1E6B21C94C9F0046E764 /* timeout_error.json */,
				743E84FB22174CE000FAC9D7 /* restnoroute_error.json */,
				265BCA01243056E3004E53EE /* categories-all.json */,
				2683D70F24456EE4002A1589 /* categories-extra.json */,
				2683D70D24456DB7002A1589 /* categories-empty.json */,
				45B204BB24890B1200FE6526 /* category.json */,
				266C7F9125AD3C87006ED243 /* attribute-term.json */,
				26B6454D259BF81400EF3FB3 /* product-attribute-terms.json */,
				74C9477F2193A6C60024CB60 /* comment-moderate-approved.json */,
				74C9477E2193A6C60024CB60 /* comment-moderate-trash.json */,
				74C947812193A6C70024CB60 /* comment-moderate-unapproved.json */,
				740211DE2193985A002248DA /* comment-moderate-spam.json */,
				B524194621AC643900D6FC0A /* device-settings.json */,
				24F98C612502EFF600F49B68 /* feature-flags-load-all.json */,
				268B68FA24C87384007EBF1D /* leaderboards-products.json */,
				26B2F74624C55A6E0065CCC8 /* leaderboards-year.json */,
				268B68FC24C87E37007EBF1D /* leaderboards-year-alt.json */,
				B505F6D420BEE4E600BB1B69 /* me.json */,
				93D8BBFE226BC1DA00AD2EB3 /* me-settings.json */,
				02F096C12406691100C0C1D5 /* media-library.json */,
				020D07C123D858BB00FD9580 /* media-upload.json */,
				B58D10C92114D22E00107ED4 /* new-order-note.json */,
				022902D322E2436400059692 /* no_stats_permission_error.json */,
				B5A24178217F98F600595DEF /* notifications-load-all.json */,
				B554FA8C2180B59700C54DFF /* notifications-load-hashes.json */,
				B5C6FCD520A3768900A4F8E4 /* order.json */,
				02C254D62563999200A04423 /* order-shipping-labels.json */,
				D8736B6122F089E200A14A29 /* orders-count.json */,
				B559EBA920A0B5CD00836CD4 /* orders-load-all.json */,
				573B448C242422DB00E71ADC /* orders-load-all-2.json */,
				74C8F06520EEB76400B6EDC9 /* order-notes.json */,
				CEF88DAA233E911A00BED485 /* order-fully-refunded.json */,
				CEF88DAE233E9F7D00BED485 /* order-details-partially-refunded.json */,
				D8FBFF2322D52815006E3336 /* order-stats-v4-daily.json */,
				D8FBFF2622D529F2006E3336 /* order-stats-v4-month.json */,
				D8FBFF2822D52AFA006E3336 /* order-stats-v4-year.json */,
				D8FBFF1422D3BE09006E3336 /* order-stats-v4-defaults.json */,
				D8FBFF1722D4DDB9006E3336 /* order-stats-v4-hour.json */,
				D8C11A5B22DFCF8100D4A88D /* order-stats-v4-year-alt.json */,
				02BA23C822EEF62C009539E7 /* order-stats-v4-wcadmin-activated.json */,
				02BA23C722EEF62C009539E7 /* order-stats-v4-wcadmin-deactivated.json */,
				CE19CB10222486A500E8AF7A /* order-statuses.json */,
				0272E3F4254AA48F00436277 /* order-with-line-item-attributes.json */,
				0272E3FA254AABB800436277 /* order-with-line-item-attributes-before-API-support.json */,
				A69FE19C2588D70E0059A96B /* order-with-deleted-refunds.json */,
				261CF1B3255AD6B30090D8D3 /* payment-gateway-list.json */,
				261CF2CA255C50010090D8D3 /* payment-gateway-list-half.json */,
				74749B98224135C4005C4CF2 /* product.json */,
				02AAD53E250092A300BA1E26 /* product-add-or-delete.json */,
				02698CF524C17FC1005337C4 /* product-alternative-types.json */,
				02DD6491248A3EC00082523E /* product-external.json */,
				4524CD9B242CEFAB00B2F20A /* product-on-sale-with-empty-sale-price.json */,
				025CA2C7238F4FF400B05C81 /* product-shipping-classes-load-all.json */,
				020220E123966CD900290165 /* product-shipping-classes-load-one.json */,
				457FC68B2382B2FD00B41B02 /* product-update.json */,
				45152818257A84A60076B03C /* product-attributes-all.json */,
				4515281E257A89B90076B03C /* product-attribute-create.json */,
				45152824257A8B740076B03C /* product-attribute-update.json */,
				4515282A257A8C010076B03C /* product-attribute-delete.json */,
				026CF623237D839A009563D4 /* product-variations-load-all.json */,
				02698CF924C188E8005337C4 /* product-variations-load-all-alternative-types.json */,
				02698CFB24C1B0CE005337C4 /* product-variations-load-all-first-on-sale-empty-sale-price.json */,
				02C54CC524D3E937007D658F /* product-variations-load-all-manage-stock-two-states.json */,
				020C907A24C6E108001E2BEB /* product-variation-update.json */,
				451274A525276C82009911FF /* product-variation.json */,
				CE0A0F1E223998A00075ED8D /* products-load-all.json */,
				0282DD90233A120A006A5FDB /* products-search-photo.json */,
				45D685F923D0C3CF005F87D0 /* product-search-sku.json */,
				4599FC5B24A6276F0056157A /* product-tags-all.json */,
				45AF57A824AB42CD0088E2F7 /* product-tags-extra.json */,
				45AB8B0E24AA29DC00B5B36E /* product-tags-created.json */,
				45AB8B1224AA34CB00B5B36E /* product-tags-deleted.json */,
				45AB8B1F24AB3E1F00B5B36E /* product-tags-empty.json */,
				CEC4BF90234E40B5008D9195 /* refund-single.json */,
				CEC4BF92234E7EE0008D9195 /* refunds-all.json */,
				7412A8EF21B6E415005D182A /* report-orders.json */,
				D88D5A40230BC5DA007B6E01 /* reviews-all.json */,
				57BE08D72409B63700F6DCED /* reviews-missing-avatar-urls.json */,
				D88D5A42230BC668007B6E01 /* reviews-single.json */,
				74046E20217A73D0007DD7BF /* settings-general.json */,
				7492FAE2217FBDBC00ED2C69 /* settings-general-alt.json */,
				74159622224D2C86003C21CF /* settings-product.json */,
				74159627224D63CE003C21CF /* settings-product-alt.json */,
				743E84F022172D0900FAC9D7 /* shipment_tracking_empty.json */,
				743E84F522172D3E00FAC9D7 /* shipment_tracking_single.json */,
				743E84F122172D0900FAC9D7 /* shipment_tracking_multiple.json */,
				743E84EF22172D0900FAC9D7 /* shipment_tracking_plugin_not_active.json */,
				D823D9022237450A00C90817 /* shipment_tracking_new.json */,
				D823D90622376B4800C90817 /* shipment_tracking_new_custom_provider.json */,
				D823D90A22376EFE00C90817 /* shipment_tracking_delete.json */,
				D823D91322377EE600C90817 /* shipment_tracking_providers.json */,
				028FA471257E110700F88A48 /* shipping-label-refund-error.json */,
				028FA472257E110700F88A48 /* shipping-label-refund-success.json */,
				45A4B85525D2E75200776FB4 /* shipping-label-address-validation-success.json */,
				45A4B85B25D2FAB500776FB4 /* shipping-label-address-validation-error.json */,
				B56C1EB920EA7D2C00D749F9 /* sites.json */,
				7426CA1221AF34A3004E9FFC /* site-api.json */,
				74AB5B4E21AF3F0D00859C12 /* site-api-no-woo.json */,
				CE50346621B5DCBE007573C6 /* site-plan.json */,
				453305EC2459E1AA00264E50 /* site-post.json */,
				453305F42459ED2700264E50 /* site-post-update.json */,
				74A1D25F211898F000931DFA /* site-visits-day.json */,
				74A1D260211898F000931DFA /* site-visits-week.json */,
				74A1D261211898F000931DFA /* site-visits-month.json */,
				74A1D262211898F000931DFA /* site-visits-year.json */,
				743BF8BD21191B63008A9D87 /* site-visits.json */,
				74E30950216E8DCE00ABCE4C /* site-visits-alt.json */,
				022902D122E2436300059692 /* stats_module_disabled_error.json */,
				45ED4F11239E8C57004F1BE3 /* taxes-classes.json */,
				74ABA1C4213F17AA00FFAD30 /* top-performers-day.json */,
				74ABA1C8213F19FE00FFAD30 /* top-performers-week.json */,
				749737692141F2BE0008C490 /* top-performers-week-alt.json */,
				74ABA1C6213F19FD00FFAD30 /* top-performers-month.json */,
				74ABA1C7213F19FE00FFAD30 /* top-performers-year.json */,
				7495AACE225D366D00801A89 /* variation-as-product.json */,
				D800DA0D25EFEC21001E13CE /* wcpay-connection-token.json */,
			);
			path = Responses;
			sourceTree = "<group>";
		};
		B567AF2720A0FA0A00AB6C62 /* Mapper */ = {
			isa = PBXGroup;
			children = (
				B567AF2820A0FA1E00AB6C62 /* Mapper.swift */,
				B505F6CC20BEE37E00BB1B69 /* AccountMapper.swift */,
				93D8BBFC226BBEE800AD2EB3 /* AccountSettingsMapper.swift */,
				740211E221939C83002248DA /* CommentResultMapper.swift */,
				B524193E21AC5FE400D6FC0A /* DotcomDeviceMapper.swift */,
				24F98C572502EA8800F49B68 /* FeatureFlagMapper.swift */,
				26B2F74424C5573F0065CCC8 /* LeaderboardListMapper.swift */,
				020D07BD23D8570800FD9580 /* MediaListMapper.swift */,
				D823D904223746CE00C90817 /* NewShipmentTrackingMapper.swift */,
				B554FA8E2180BC7000C54DFF /* NoteHashListMapper.swift */,
				B59325CB217E2B4C000B0E8E /* NoteListMapper.swift */,
				B5C6FCD320A373BA00A4F8E4 /* OrderMapper.swift */,
				D8736B5F22F0887900A14A29 /* OrderCountMapper.swift */,
				B567AF2A20A0FA4200AB6C62 /* OrderListMapper.swift */,
				74C8F06720EEB7BC00B6EDC9 /* OrderNotesMapper.swift */,
				CE583A0D2109154500D73C1C /* OrderNoteMapper.swift */,
				02C254B825637BA000A04423 /* OrderShippingLabelListMapper.swift */,
				D8FBFF1022D3B3FC006E3336 /* OrderStatsV4Mapper.swift */,
				26731336255ACA850026F7EF /* PaymentGatewayListMapper.swift */,
				74749B96224134FF005C4CF2 /* ProductMapper.swift */,
				45152810257A81730076B03C /* ProductAttributeMapper.swift */,
				4515280C257A7EEC0076B03C /* ProductAttributeListMapper.swift */,
				26B6453F259BCDFE00EF3FB3 /* ProductAttributeTermMapper.swift */,
				26B64543259BCE0F00EF3FB3 /* ProductAttributeTermListMapper.swift */,
				CE0A0F18223987DF0075ED8D /* ProductListMapper.swift */,
				45B204B72489095100FE6526 /* ProductCategoryMapper.swift */,
				26615474242D7C9500A31661 /* ProductCategoryListMapper.swift */,
				D88D5A4A230BCF0A007B6E01 /* ProductReviewListMapper.swift */,
				D8C251CF230BD72700F49782 /* ProductReviewMapper.swift */,
				4599FC5724A624BD0056157A /* ProductTagListMapper.swift */,
				0219B03823964BB3007DCD5E /* ProductShippingClassMapper.swift */,
				025CA2C1238EBBAA00B05C81 /* ProductShippingClassListMapper.swift */,
				45D685F723D0BC78005F87D0 /* ProductSkuMapper.swift */,
				CE430673234BA6AD0073CBFF /* RefundMapper.swift */,
				CE430675234BA7920073CBFF /* RefundListMapper.swift */,
				7412A8EB21B6E286005D182A /* ReportOrderTotalsMapper.swift */,
				743E84ED2217244C00FAC9D7 /* ShipmentTrackingListMapper.swift */,
				D823D91122377DF200C90817 /* ShipmentTrackingProviderListMapper.swift */,
				7426CA1021AF30BD004E9FFC /* SiteAPIMapper.swift */,
				B56C1EB520EA757B00D749F9 /* SiteListMapper.swift */,
				CE50345D21B571A7007573C6 /* SitePlanMapper.swift */,
				453305E82459DF2100264E50 /* PostMapper.swift */,
				74046E1E217A6B70007DD7BF /* SiteSettingsMapper.swift */,
				74A1D26C21189DFE00931DFA /* SiteVisitStatsMapper.swift */,
				B53EF53B21814900003E146F /* SuccessResultMapper.swift */,
				450106902399B2C800E24722 /* TaxClassListMapper.swift */,
				74ABA1D2213F25AE00FFAD30 /* TopEarnerStatsMapper.swift */,
				026CF61D237D6985009563D4 /* ProductVariationListMapper.swift */,
				02C1CEF324C6A02B00703EBA /* ProductVariationMapper.swift */,
				029BA53A255DFABD006171FD /* ShippingLabelPrintDataMapper.swift */,
				021A84D9257DF92800BC71D1 /* ShippingLabelRefundMapper.swift */,
				45A4B84D25D2E11300776FB4 /* ShippingLabelAddressValidationResponseMapper.swift */,
				D8EDFE2525EE8A60003D2213 /* WCPayConnectionTokenMapper.swift */,
			);
			path = Mapper;
			sourceTree = "<group>";
		};
		B57B1E6521C9166F0046E764 /* Network */ = {
			isa = PBXGroup;
			children = (
				B57B1E6621C916850046E764 /* NetworkErrorTests.swift */,
			);
			path = Network;
			sourceTree = "<group>";
		};
		B57B1E6821C925160046E764 /* Validators */ = {
			isa = PBXGroup;
			children = (
				B57B1E6921C925280046E764 /* DotcomValidatorTests.swift */,
			);
			path = Validators;
			sourceTree = "<group>";
		};
		B5A0369F214C0F4C00774E2C /* Internal */ = {
			isa = PBXGroup;
			children = (
				743057B4218B6ACD00441A76 /* Queue.swift */,
				933A2731222234F800C2143A /* Logging.swift */,
			);
			name = Internal;
			sourceTree = "<group>";
		};
		B5BB1D0A20A204F400112D92 /* Extensions */ = {
			isa = PBXGroup;
			children = (
				CE6D666B2379E19D007835A1 /* Array+Woo.swift */,
				B58E5BE920FFB3D0003C986E /* CodingUserInfoKey+Woo.swift */,
				B5BB1D0B20A2050300112D92 /* DateFormatter+Woo.swift */,
				CC851D0525E51ADF00249E9C /* Decimal+Extensions.swift */,
				B53EF5312180F21C003E146F /* Dictionary+Woo.swift */,
				B5C151BA217EC34100C7BDC1 /* KeyedDecodingContainer+Woo.swift */,
				021C7BF623863D1800A3BCBD /* Encodable+Serialization.swift */,
				02BDB83423EA98C800BCC63E /* String+HTML.swift */,
				57E8FED2246616AC0057CD68 /* Result+Extensions.swift */,
				24F98C532502E8DD00F49B68 /* Bundle+Woo.swift */,
			);
			path = Extensions;
			sourceTree = "<group>";
		};
		B5C6FCC620A32E3100A4F8E4 /* Extensions */ = {
			isa = PBXGroup;
			children = (
				CE6D666E2379E82A007835A1 /* ArrayWooTests.swift */,
				24F98C5D2502EDCF00F49B68 /* BundleWooTests.swift */,
				B5C6FCC720A32E4800A4F8E4 /* DateFormatterWooTests.swift */,
				02BDB83623EA9C4D00BCC63E /* String+HTMLTests.swift */,
				0212683424C046CB00F8A892 /* MockNetwork+Path.swift */,
				CC851D1325E52AB500249E9C /* Decimal+ExtensionsTests.swift */,
			);
			path = Extensions;
			sourceTree = "<group>";
		};
		B5C6FCCB20A34B5E00A4F8E4 /* Mapper */ = {
			isa = PBXGroup;
			children = (
				B505F6D220BEE3A500BB1B69 /* AccountMapperTests.swift */,
				9387A6EF226E3F15001B53D7 /* AccountSettingsMapperTests.swift */,
				74AB0AC921948CE4008220CD /* CommentResultMapperTests.swift */,
				B524194221AC622500D6FC0A /* DotcomDeviceMapperTests.swift */,
				B554FA922180C17200C54DFF /* NoteHashListMapperTests.swift */,
				B5C151BF217EE3FB00C7BDC1 /* NoteListMapperTests.swift */,
				B5C6FCCC20A34B8300A4F8E4 /* OrderListMapperTests.swift */,
				74C8F06920EEBC8C00B6EDC9 /* OrderMapperTests.swift */,
				74C8F06D20EEC1E700B6EDC9 /* OrderNotesMapperTests.swift */,
				D8FBFF1D22D51F39006E3336 /* OrderStatsMapperV4Tests.swift */,
				262E5AD4255ACD6F000B2416 /* PaymentGatewayListMapperTests.swift */,
				CE0A0F1C22398D520075ED8D /* ProductListMapperTests.swift */,
				74CF0A8B22414D7800DB993F /* ProductMapperTests.swift */,
				D88D5A4E230BD276007B6E01 /* ProductReviewListMapperTests.swift */,
				45152830257A8E1A0076B03C /* ProductAttributeMapperTests.swift */,
				45152834257A8F490076B03C /* ProductAttributeListMapperTests.swift */,
				26B64547259BF2B900EF3FB3 /* ProductAttributeTermListMapperTests.swift */,
				45B204B924890A8C00FE6526 /* ProductCategoryMapperTests.swift */,
				26615478242DA54D00A31661 /* ProductCategoyListMapperTests.swift */,
				45D685FB23D0C739005F87D0 /* ProductSkuMapperTests.swift */,
				4599FC5924A626B70056157A /* ProductTagListMapperTests.swift */,
				CEC4BF94234E7F34008D9195 /* RefundListMapperTests.swift */,
				CEC4BF8E234E382F008D9195 /* RefundMapperTests.swift */,
				7412A8ED21B6E335005D182A /* ReportOrderMapperTests.swift */,
				743E84F722172E1F00FAC9D7 /* ShipmentTrackingListMapperTests.swift */,
				74AB5B4C21AF354E00859C12 /* SiteAPIMapperTests.swift */,
				453305EA2459E01A00264E50 /* PostMapperTests.swift */,
				74A7B4BB217A807400E85A8B /* SiteSettingsMapperTests.swift */,
				74002D692118B26000A63C19 /* SiteVisitStatsMapperTests.swift */,
				45ED4F0F239E8A54004F1BE3 /* TaxClassListMapperTest.swift */,
				74ABA1D4213F26B300FFAD30 /* TopEarnerStatsMapperTests.swift */,
				D8FBFF0E22D3B25E006E3336 /* WooAPIVersionTests.swift */,
				02698CF724C183A5005337C4 /* ProductVariationListMapperTests.swift */,
				020C907E24C7D359001E2BEB /* ProductVariationMapperTests.swift */,
				02C254D22563992900A04423 /* OrderShippingLabelListMapperTests.swift */,
			);
			path = Mapper;
			sourceTree = "<group>";
		};
		B66F21EDEB26EE811202794F /* Pods */ = {
			isa = PBXGroup;
			children = (
				753D6504FF01F09F6A33B73E /* Pods-Networking.debug.xcconfig */,
				C8F9A8CC6F90A8C9B5EF2EE2 /* Pods-Networking.release.xcconfig */,
				BD9439D9B8F2C1ED2EADAA51 /* Pods-NetworkingTests.debug.xcconfig */,
				F6CEE1CA2AD376C0C28AE9F6 /* Pods-NetworkingTests.release.xcconfig */,
				9BD9C6C44CAC220B3C3B90B7 /* Pods-Networking.release-alpha.xcconfig */,
				D7865552BE07C116627FE528 /* Pods-NetworkingTests.release-alpha.xcconfig */,
			);
			name = Pods;
			sourceTree = "<group>";
		};
		CE6BFEE62236CF0D005C79FB /* Product */ = {
			isa = PBXGroup;
			children = (
				CE6BFEE42236BF05005C79FB /* Product.swift */,
				CE0A0F1422396BF00075ED8D /* ProductAttribute.swift */,
				26B6453B259B8C0D00EF3FB3 /* ProductAttributeTerm.swift */,
				CE132BB9223851F80029DB6C /* ProductCategory.swift */,
				CE0A0F16223970E80075ED8D /* ProductDefaultAttribute.swift */,
				CE6BFEE72236D133005C79FB /* ProductDimensions.swift */,
				CE43A8F8229F463000A4FF29 /* ProductDownload.swift */,
				77CE405F2514CB3E003FF69D /* ProductDownloadDragAndDrop.swift */,
				CE0A0F12223942D90075ED8D /* ProductImage.swift */,
				CE227092228DD44C00C0626C /* ProductStatus.swift */,
				CE17C6B0229462C000AACE1C /* ProductStockStatus.swift */,
				CE6BFEE92236E191005C79FB /* ProductType.swift */,
				CE132BBB223859710029DB6C /* ProductTag.swift */,
				456F71D324CB1E2400472EC1 /* ProductTagFromBatchCreation.swift */,
				D88D5A46230BC838007B6E01 /* ProductReview.swift */,
				D88D5A48230BC8C7007B6E01 /* ProductReviewStatus.swift */,
				028296F6237D588700E84012 /* ProductVariation.swift */,
				026CF619237D607A009563D4 /* ProductVariationAttribute.swift */,
				457453E625A72C9700276508 /* CreateProductVariation.swift */,
				025CA2BF238EB8CB00B05C81 /* ProductShippingClass.swift */,
				021E2A1323A9FC5900B1DE07 /* ProductBackordersSetting.swift */,
				45D1CF4823BACA6500945A36 /* ProductTaxStatus.swift */,
				45CDAFAA2434CA9300F83C22 /* ProductCatalogVisibility.swift */,
				458C6DE325AC72A1009B300D /* StoredProductSettings.swift */,
			);
			path = Product;
			sourceTree = "<group>";
		};
/* End PBXGroup section */

/* Begin PBXHeadersBuildPhase section */
		B557D9E0209753AA005962F4 /* Headers */ = {
			isa = PBXHeadersBuildPhase;
			buildActionMask = 2147483647;
			files = (
				B557D9F4209753AA005962F4 /* Networking.h in Headers */,
			);
			runOnlyForDeploymentPostprocessing = 0;
		};
/* End PBXHeadersBuildPhase section */

/* Begin PBXNativeTarget section */
		B557D9E2209753AA005962F4 /* Networking */ = {
			isa = PBXNativeTarget;
			buildConfigurationList = B557D9F7209753AA005962F4 /* Build configuration list for PBXNativeTarget "Networking" */;
			buildPhases = (
				6BC2909022759950DF06CC9F /* [CP] Check Pods Manifest.lock */,
				B557D9DE209753AA005962F4 /* Sources */,
				B557D9DF209753AA005962F4 /* Frameworks */,
				B557D9E0209753AA005962F4 /* Headers */,
				B557D9E1209753AA005962F4 /* Resources */,
			);
			buildRules = (
			);
			dependencies = (
			);
			name = Networking;
			productName = Networking;
			productReference = B557D9E3209753AA005962F4 /* Networking.framework */;
			productType = "com.apple.product-type.framework";
		};
		B557D9EB209753AA005962F4 /* NetworkingTests */ = {
			isa = PBXNativeTarget;
			buildConfigurationList = B557D9FA209753AA005962F4 /* Build configuration list for PBXNativeTarget "NetworkingTests" */;
			buildPhases = (
				64AD9A97CC7706DAF87EE1E9 /* [CP] Check Pods Manifest.lock */,
				B557D9E8209753AA005962F4 /* Sources */,
				B557D9E9209753AA005962F4 /* Frameworks */,
				B557D9EA209753AA005962F4 /* Resources */,
				AF6F2217EABB7A84BD6BEF75 /* [CP] Embed Pods Frameworks */,
			);
			buildRules = (
			);
			dependencies = (
				B557D9EF209753AA005962F4 /* PBXTargetDependency */,
			);
			name = NetworkingTests;
			packageProductDependencies = (
				57150E1424F462E600E81611 /* TestKit */,
			);
			productName = NetworkingTests;
			productReference = B557D9EC209753AA005962F4 /* NetworkingTests.xctest */;
			productType = "com.apple.product-type.bundle.unit-test";
		};
/* End PBXNativeTarget section */

/* Begin PBXProject section */
		B557D9DA209753AA005962F4 /* Project object */ = {
			isa = PBXProject;
			attributes = {
				LastSwiftUpdateCheck = 0930;
				LastUpgradeCheck = 1210;
				ORGANIZATIONNAME = Automattic;
				TargetAttributes = {
					B557D9E2209753AA005962F4 = {
						CreatedOnToolsVersion = 9.3;
						LastSwiftMigration = 1140;
					};
					B557D9EB209753AA005962F4 = {
						CreatedOnToolsVersion = 9.3;
						LastSwiftMigration = 1020;
					};
				};
			};
			buildConfigurationList = B557D9DD209753AA005962F4 /* Build configuration list for PBXProject "Networking" */;
			compatibilityVersion = "Xcode 9.3";
			developmentRegion = en;
			hasScannedForEncodings = 0;
			knownRegions = (
				en,
				Base,
			);
			mainGroup = B557D9D9209753AA005962F4;
			productRefGroup = B557D9E4209753AA005962F4 /* Products */;
			projectDirPath = "";
			projectRoot = "";
			targets = (
				B557D9E2209753AA005962F4 /* Networking */,
				B557D9EB209753AA005962F4 /* NetworkingTests */,
			);
		};
/* End PBXProject section */

/* Begin PBXResourcesBuildPhase section */
		B557D9E1209753AA005962F4 /* Resources */ = {
			isa = PBXResourcesBuildPhase;
			buildActionMask = 2147483647;
			files = (
			);
			runOnlyForDeploymentPostprocessing = 0;
		};
		B557D9EA209753AA005962F4 /* Resources */ = {
			isa = PBXResourcesBuildPhase;
			buildActionMask = 2147483647;
			files = (
				74C8F07020EEC3A800B6EDC9 /* broken-notes.json in Resources */,
				74C8F06C20EEBD5D00B6EDC9 /* broken-order.json in Resources */,
				45D685FA23D0C3CF005F87D0 /* product-search-sku.json in Resources */,
				45ED4F12239E8C57004F1BE3 /* taxes-classes.json in Resources */,
				B5A2417B217F98FC00595DEF /* broken-notifications.json in Resources */,
				D823D91422377EE600C90817 /* shipment_tracking_providers.json in Resources */,
				4599FC5C24A6276F0056157A /* product-tags-all.json in Resources */,
				74A7B4BE217A841400E85A8B /* broken-settings-general.json in Resources */,
				026CF624237D839B009563D4 /* product-variations-load-all.json in Resources */,
				B5A24179217F98F600595DEF /* notifications-load-all.json in Resources */,
				0282DD91233A120A006A5FDB /* products-search-photo.json in Resources */,
				45152825257A8B740076B03C /* product-attribute-update.json in Resources */,
				743E84FC22174CE100FAC9D7 /* restnoroute_error.json in Resources */,
				CE20179320E3EFA7005B4C18 /* broken-orders.json in Resources */,
				D8FBFF2722D529F2006E3336 /* order-stats-v4-month.json in Resources */,
				D88D5A43230BC668007B6E01 /* reviews-single.json in Resources */,
				02DD6492248A3EC00082523E /* product-external.json in Resources */,
				45A4B85C25D2FAB500776FB4 /* shipping-label-address-validation-error.json in Resources */,
				740211DF2193985A002248DA /* comment-moderate-spam.json in Resources */,
				B5147876211B9227007562E5 /* broken-orders-mark-2.json in Resources */,
				24F98C622502EFF600F49B68 /* feature-flags-load-all.json in Resources */,
				B58D10C82114D21D00107ED4 /* generic_error.json in Resources */,
				CE50346721B5DCBE007573C6 /* site-plan.json in Resources */,
				743E84F322172D0A00FAC9D7 /* shipment_tracking_empty.json in Resources */,
				B505F6D520BEE4E700BB1B69 /* me.json in Resources */,
				028FA474257E110700F88A48 /* shipping-label-refund-success.json in Resources */,
				02BA23C922EEF62C009539E7 /* order-stats-v4-wcadmin-deactivated.json in Resources */,
				743E84F422172D0A00FAC9D7 /* shipment_tracking_multiple.json in Resources */,
				02698CF624C17FC1005337C4 /* product-alternative-types.json in Resources */,
				57BE08D82409B63800F6DCED /* reviews-missing-avatar-urls.json in Resources */,
				45AF57A924AB42CD0088E2F7 /* product-tags-extra.json in Resources */,
				74AB5B4F21AF3F0E00859C12 /* site-api-no-woo.json in Resources */,
				265BCA02243056E3004E53EE /* categories-all.json in Resources */,
				D8FBFF2422D52815006E3336 /* order-stats-v4-daily.json in Resources */,
				CEC4BF91234E40B5008D9195 /* refund-single.json in Resources */,
				2683D70E24456DB8002A1589 /* categories-empty.json in Resources */,
				D8736B6222F089E200A14A29 /* orders-count.json in Resources */,
				0272E3F5254AA48F00436277 /* order-with-line-item-attributes.json in Resources */,
				02AAD53F250092A400BA1E26 /* product-add-or-delete.json in Resources */,
				D823D90B22376EFE00C90817 /* shipment_tracking_delete.json in Resources */,
				74C947832193A6C70024CB60 /* comment-moderate-trash.json in Resources */,
				B58D10CA2114D22E00107ED4 /* new-order-note.json in Resources */,
				B57B1E6C21C94C9F0046E764 /* timeout_error.json in Resources */,
				B5C6FCD620A3768900A4F8E4 /* order.json in Resources */,
				D88D5A41230BC5DA007B6E01 /* reviews-all.json in Resources */,
				74C947862193A6C70024CB60 /* comment-moderate-unapproved.json in Resources */,
				B559EBAA20A0B5CD00836CD4 /* orders-load-all.json in Resources */,
				74C8F06620EEB76400B6EDC9 /* order-notes.json in Resources */,
				7426CA1321AF34A3004E9FFC /* site-api.json in Resources */,
				453305ED2459E1AA00264E50 /* site-post.json in Resources */,
				74749B99224135C4005C4CF2 /* product.json in Resources */,
				4515281F257A89B90076B03C /* product-attribute-create.json in Resources */,
				CEF88DAF233E9F7E00BED485 /* order-details-partially-refunded.json in Resources */,
				D823D9032237450A00C90817 /* shipment_tracking_new.json in Resources */,
				7412A8F021B6E416005D182A /* report-orders.json in Resources */,
				4515282B257A8C010076B03C /* product-attribute-delete.json in Resources */,
				020C907B24C6E108001E2BEB /* product-variation-update.json in Resources */,
				D8FBFF1822D4DDB9006E3336 /* order-stats-v4-hour.json in Resources */,
				B554FA8D2180B59700C54DFF /* notifications-load-hashes.json in Resources */,
				022902D622E2436400059692 /* no_stats_permission_error.json in Resources */,
				261CF2CB255C50010090D8D3 /* payment-gateway-list-half.json in Resources */,
				02C254D72563999300A04423 /* order-shipping-labels.json in Resources */,
				45B204BC24890B1200FE6526 /* category.json in Resources */,
				022902D422E2436400059692 /* stats_module_disabled_error.json in Resources */,
				025CA2C8238F4FF400B05C81 /* product-shipping-classes-load-all.json in Resources */,
				74046E21217A73D0007DD7BF /* settings-general.json in Resources */,
				7492FAE3217FBDBC00ED2C69 /* settings-general-alt.json in Resources */,
				93D8BBFF226BC1DA00AD2EB3 /* me-settings.json in Resources */,
				74C947842193A6C70024CB60 /* comment-moderate-approved.json in Resources */,
				D8C11A5C22DFCF8100D4A88D /* order-stats-v4-year-alt.json in Resources */,
				B56C1EBA20EA7D2C00D749F9 /* sites.json in Resources */,
				74A1D263211898F000931DFA /* site-visits-day.json in Resources */,
				02C54CC624D3E938007D658F /* product-variations-load-all-manage-stock-two-states.json in Resources */,
				D823D90722376B4800C90817 /* shipment_tracking_new_custom_provider.json in Resources */,
				268B68FD24C87E37007EBF1D /* leaderboards-year-alt.json in Resources */,
				74A1D264211898F000931DFA /* site-visits-week.json in Resources */,
				B53EF53621813681003E146F /* generic_success.json in Resources */,
				D8FBFF2922D52AFB006E3336 /* order-stats-v4-year.json in Resources */,
				02BA23CA22EEF62C009539E7 /* order-stats-v4-wcadmin-activated.json in Resources */,
				45152819257A84A60076B03C /* product-attributes-all.json in Resources */,
				45AB8B1324AA34CB00B5B36E /* product-tags-deleted.json in Resources */,
				02698CFC24C1B0CE005337C4 /* product-variations-load-all-first-on-sale-empty-sale-price.json in Resources */,
				74A1D265211898F000931DFA /* site-visits-month.json in Resources */,
				74159623224D2C86003C21CF /* settings-product.json in Resources */,
				266C7F9225AD3C88006ED243 /* attribute-term.json in Resources */,
				CEC4BF93234E7EE0008D9195 /* refunds-all.json in Resources */,
				D8FBFF1522D3BE09006E3336 /* order-stats-v4-defaults.json in Resources */,
				7495AACF225D366D00801A89 /* variation-as-product.json in Resources */,
				0272E3FB254AABB800436277 /* order-with-line-item-attributes-before-API-support.json in Resources */,
				74A1D266211898F000931DFA /* site-visits-year.json in Resources */,
				743BF8BE21191B63008A9D87 /* site-visits.json in Resources */,
				CE0A0F1F223998A10075ED8D /* products-load-all.json in Resources */,
				74E30951216E8DCE00ABCE4C /* site-visits-alt.json in Resources */,
				74ABA1C5213F17AA00FFAD30 /* top-performers-day.json in Resources */,
				26B2F74724C55A6E0065CCC8 /* leaderboards-year.json in Resources */,
				2683D71024456EE4002A1589 /* categories-extra.json in Resources */,
				A69FE19D2588D70E0059A96B /* order-with-deleted-refunds.json in Resources */,
				453305F52459ED2700264E50 /* site-post-update.json in Resources */,
				CECC759E23D6231A00486676 /* order-560-all-refunds.json in Resources */,
				02E7FFCF25621C7900C53030 /* shipping-label-print.json in Resources */,
				74ABA1CB213F19FE00FFAD30 /* top-performers-week.json in Resources */,
				B524194721AC643900D6FC0A /* device-settings.json in Resources */,
				CEF88DAB233E911A00BED485 /* order-fully-refunded.json in Resources */,
				02698CFA24C188E9005337C4 /* product-variations-load-all-alternative-types.json in Resources */,
				7497376A2141F2BE0008C490 /* top-performers-week-alt.json in Resources */,
				743E84F222172D0A00FAC9D7 /* shipment_tracking_plugin_not_active.json in Resources */,
				261CF1B4255AD6B30090D8D3 /* payment-gateway-list.json in Resources */,
				268B68FB24C87384007EBF1D /* leaderboards-products.json in Resources */,
				028FA473257E110700F88A48 /* shipping-label-refund-error.json in Resources */,
				74ABA1C9213F19FE00FFAD30 /* top-performers-month.json in Resources */,
				743E84F622172D3E00FAC9D7 /* shipment_tracking_single.json in Resources */,
				4524CD9C242CEFAB00B2F20A /* product-on-sale-with-empty-sale-price.json in Resources */,
				020220E223966CD900290165 /* product-shipping-classes-load-one.json in Resources */,
				45A4B85625D2E75300776FB4 /* shipping-label-address-validation-success.json in Resources */,
				457FC68C2382B2FD00B41B02 /* product-update.json in Resources */,
				CE19CB11222486A600E8AF7A /* order-statuses.json in Resources */,
				02F096C22406691100C0C1D5 /* media-library.json in Resources */,
				D800DA0E25EFEC21001E13CE /* wcpay-connection-token.json in Resources */,
				74159628224D63CE003C21CF /* settings-product-alt.json in Resources */,
				45AB8B2024AB3E1F00B5B36E /* product-tags-empty.json in Resources */,
				451274A625276C82009911FF /* product-variation.json in Resources */,
				020D07C223D858BB00FD9580 /* media-upload.json in Resources */,
				74ABA1CA213F19FE00FFAD30 /* top-performers-year.json in Resources */,
				45AB8B0F24AA29DC00B5B36E /* product-tags-created.json in Resources */,
			);
			runOnlyForDeploymentPostprocessing = 0;
		};
/* End PBXResourcesBuildPhase section */

/* Begin PBXShellScriptBuildPhase section */
		64AD9A97CC7706DAF87EE1E9 /* [CP] Check Pods Manifest.lock */ = {
			isa = PBXShellScriptBuildPhase;
			buildActionMask = 2147483647;
			files = (
			);
			inputPaths = (
				"${PODS_PODFILE_DIR_PATH}/Podfile.lock",
				"${PODS_ROOT}/Manifest.lock",
			);
			name = "[CP] Check Pods Manifest.lock";
			outputPaths = (
				"$(DERIVED_FILE_DIR)/Pods-NetworkingTests-checkManifestLockResult.txt",
			);
			runOnlyForDeploymentPostprocessing = 0;
			shellPath = /bin/sh;
			shellScript = "diff \"${PODS_PODFILE_DIR_PATH}/Podfile.lock\" \"${PODS_ROOT}/Manifest.lock\" > /dev/null\nif [ $? != 0 ] ; then\n    # print error to STDERR\n    echo \"error: The sandbox is not in sync with the Podfile.lock. Run 'pod install' or update your CocoaPods installation.\" >&2\n    exit 1\nfi\n# This output is used by Xcode 'outputs' to avoid re-running this script phase.\necho \"SUCCESS\" > \"${SCRIPT_OUTPUT_FILE_0}\"\n";
			showEnvVarsInLog = 0;
		};
		6BC2909022759950DF06CC9F /* [CP] Check Pods Manifest.lock */ = {
			isa = PBXShellScriptBuildPhase;
			buildActionMask = 2147483647;
			files = (
			);
			inputPaths = (
				"${PODS_PODFILE_DIR_PATH}/Podfile.lock",
				"${PODS_ROOT}/Manifest.lock",
			);
			name = "[CP] Check Pods Manifest.lock";
			outputPaths = (
				"$(DERIVED_FILE_DIR)/Pods-Networking-checkManifestLockResult.txt",
			);
			runOnlyForDeploymentPostprocessing = 0;
			shellPath = /bin/sh;
			shellScript = "diff \"${PODS_PODFILE_DIR_PATH}/Podfile.lock\" \"${PODS_ROOT}/Manifest.lock\" > /dev/null\nif [ $? != 0 ] ; then\n    # print error to STDERR\n    echo \"error: The sandbox is not in sync with the Podfile.lock. Run 'pod install' or update your CocoaPods installation.\" >&2\n    exit 1\nfi\n# This output is used by Xcode 'outputs' to avoid re-running this script phase.\necho \"SUCCESS\" > \"${SCRIPT_OUTPUT_FILE_0}\"\n";
			showEnvVarsInLog = 0;
		};
		AF6F2217EABB7A84BD6BEF75 /* [CP] Embed Pods Frameworks */ = {
			isa = PBXShellScriptBuildPhase;
			buildActionMask = 2147483647;
			files = (
			);
			inputFileListPaths = (
				"${PODS_ROOT}/Target Support Files/Pods-NetworkingTests/Pods-NetworkingTests-frameworks-${CONFIGURATION}-input-files.xcfilelist",
			);
			name = "[CP] Embed Pods Frameworks";
			outputFileListPaths = (
				"${PODS_ROOT}/Target Support Files/Pods-NetworkingTests/Pods-NetworkingTests-frameworks-${CONFIGURATION}-output-files.xcfilelist",
			);
			runOnlyForDeploymentPostprocessing = 0;
			shellPath = /bin/sh;
			shellScript = "\"${PODS_ROOT}/Target Support Files/Pods-NetworkingTests/Pods-NetworkingTests-frameworks.sh\"\n";
			showEnvVarsInLog = 0;
		};
/* End PBXShellScriptBuildPhase section */

/* Begin PBXSourcesBuildPhase section */
		B557D9DE209753AA005962F4 /* Sources */ = {
			isa = PBXSourcesBuildPhase;
			buildActionMask = 2147483647;
			files = (
				74ABA1CF213F1D1600FFAD30 /* TopEarnerStatsItem.swift in Sources */,
				7452387421124B7700A973CD /* AnyDecodable.swift in Sources */,
				CEF88DAD233E95B000BED485 /* OrderRefundCondensed.swift in Sources */,
				CE430670234B99F50073CBFF /* RefundsRemote.swift in Sources */,
				B56C1EB620EA757B00D749F9 /* SiteListMapper.swift in Sources */,
				B50A583921AD861700617455 /* APNSDevice.swift in Sources */,
				26455E2425F66982008A1D32 /* ProductAttributeTermRemote.swift in Sources */,
				7426CA0D21AF27B9004E9FFC /* SiteAPIRemote.swift in Sources */,
				D88D5A45230BC6F9007B6E01 /* ProductReviewsRemote.swift in Sources */,
				B59325D4217E4206000B0E8E /* NoteBlock.swift in Sources */,
				D8C251D0230BD72700F49782 /* ProductReviewMapper.swift in Sources */,
				B557DA1A20979D66005962F4 /* Settings.swift in Sources */,
				CE132BBA223851F80029DB6C /* ProductCategory.swift in Sources */,
				457A574025D1817E000797AD /* ShippingLabelAddressVerification.swift in Sources */,
				74ABA1D1213F22CA00FFAD30 /* TopEarnersStatsRemote.swift in Sources */,
				025CA2C0238EB8CB00B05C81 /* ProductShippingClass.swift in Sources */,
				02C1CEF424C6A02B00703EBA /* ProductVariationMapper.swift in Sources */,
				267313312559CC930026F7EF /* PaymentGateway.swift in Sources */,
				B58E5BEA20FFB3D0003C986E /* CodingUserInfoKey+Woo.swift in Sources */,
				B59325D3217E4206000B0E8E /* NoteMedia.swift in Sources */,
				26731337255ACA850026F7EF /* PaymentGatewayListMapper.swift in Sources */,
				CE227093228DD44C00C0626C /* ProductStatus.swift in Sources */,
				02C2548425635BD000A04423 /* ShippingLabelPaperSize.swift in Sources */,
				CE132BBC223859710029DB6C /* ProductTag.swift in Sources */,
				D88D5A47230BC838007B6E01 /* ProductReview.swift in Sources */,
				741B950120EBC8A700DD6E2D /* OrderCouponLine.swift in Sources */,
				020D07BA23D8542000FD9580 /* UploadableMedia.swift in Sources */,
				74C8F06420EEB44800B6EDC9 /* OrderNote.swift in Sources */,
				02C254AC2563781800A04423 /* ShippingLabelStatus.swift in Sources */,
				74ABA1D3213F25AE00FFAD30 /* TopEarnerStatsMapper.swift in Sources */,
				020D07B823D852BB00FD9580 /* Media.swift in Sources */,
				B5BB1D0C20A2050300112D92 /* DateFormatter+Woo.swift in Sources */,
				743E84EE2217244C00FAC9D7 /* ShipmentTrackingListMapper.swift in Sources */,
				B567AF2520A0CCA300AB6C62 /* AuthenticatedRequest.swift in Sources */,
				453305E92459DF2100264E50 /* PostMapper.swift in Sources */,
				456F71D424CB1E2400472EC1 /* ProductTagFromBatchCreation.swift in Sources */,
				CE430672234B9EB20073CBFF /* OrderItemTax.swift in Sources */,
				D8736B5C22F083C500A14A29 /* OrderCount.swift in Sources */,
				457453E725A72C9700276508 /* CreateProductVariation.swift in Sources */,
				B505F6EA20BEFC3700BB1B69 /* MockNetwork.swift in Sources */,
				CE0A0F17223970E80075ED8D /* ProductDefaultAttribute.swift in Sources */,
				CE6BFEE52236BF05005C79FB /* Product.swift in Sources */,
				5726F159248E9D88005AE9B4 /* Models+Copiable.generated.swift in Sources */,
				7452387221124B7700A973CD /* AnyEncodable.swift in Sources */,
				740CF89921937A030023ED3A /* CommentRemote.swift in Sources */,
				025CA2C2238EBBAA00B05C81 /* ProductShippingClassListMapper.swift in Sources */,
				74ABA1CD213F1B6B00FFAD30 /* TopEarnerStats.swift in Sources */,
				B557DA0220975500005962F4 /* JetpackRequest.swift in Sources */,
				D88E229025AC990A0023F3B1 /* OrderFeeLine.swift in Sources */,
				74046E1F217A6B70007DD7BF /* SiteSettingsMapper.swift in Sources */,
				26B2F74524C5573F0065CCC8 /* LeaderboardListMapper.swift in Sources */,
				24F98C542502E8DD00F49B68 /* Bundle+Woo.swift in Sources */,
				26E83A022554683A00390DD9 /* GeneratedFakeable.swift in Sources */,
				450106852399A7CB00E24722 /* TaxClass.swift in Sources */,
				CE12FBD9221F3A6F00C59248 /* OrderStatus.swift in Sources */,
				7426CA1121AF30BD004E9FFC /* SiteAPIMapper.swift in Sources */,
				57E8FED3246616AC0057CD68 /* Result+Extensions.swift in Sources */,
				020D07BC23D856BF00FD9580 /* MediaRemote.swift in Sources */,
				D823D91022377B4F00C90817 /* ShipmentTrackingProviderGroup.swift in Sources */,
				743E84EC22171F4600FAC9D7 /* ShipmentTracking.swift in Sources */,
				B56C1EB820EA76F500D749F9 /* Site.swift in Sources */,
				26615473242D596B00A31661 /* ProductCategoriesRemote.swift in Sources */,
				26615475242D7C9500A31661 /* ProductCategoryListMapper.swift in Sources */,
				45D685F823D0BC78005F87D0 /* ProductSkuMapper.swift in Sources */,
				D8736B6022F0887900A14A29 /* OrderCountMapper.swift in Sources */,
				7412A8EA21B6E192005D182A /* ReportRemote.swift in Sources */,
				B5A2417D217F9ECC00595DEF /* MetaContainer.swift in Sources */,
				025CA2C4238EBC4300B05C81 /* ProductShippingClassRemote.swift in Sources */,
				D88D5A4B230BCF0A007B6E01 /* ProductReviewListMapper.swift in Sources */,
				93D8BBFB226BBC5100AD2EB3 /* AccountSettings.swift in Sources */,
				B53EF53821813806003E146F /* DotcomError.swift in Sources */,
				45A4B84E25D2E11300776FB4 /* ShippingLabelAddressValidationResponseMapper.swift in Sources */,
				CC851D0625E51ADF00249E9C /* Decimal+Extensions.swift in Sources */,
				45D1CF4923BACA6500945A36 /* ProductTaxStatus.swift in Sources */,
				D823D91222377DF300C90817 /* ShipmentTrackingProviderListMapper.swift in Sources */,
				B5C151BB217EC34100C7BDC1 /* KeyedDecodingContainer+Woo.swift in Sources */,
				933A2732222234F800C2143A /* Logging.swift in Sources */,
				CE50346021B5799F007573C6 /* SitePlan.swift in Sources */,
				B59325CC217E2B4C000B0E8E /* NoteListMapper.swift in Sources */,
				B505F6CD20BEE37E00BB1B69 /* AccountMapper.swift in Sources */,
				5726F157248E8901005AE9B4 /* GeneratedCopiable.swift in Sources */,
				D8736B5E22F0849700A14A29 /* OrderCountItem.swift in Sources */,
				B554FA8F2180BC7000C54DFF /* NoteHashListMapper.swift in Sources */,
				B556FD69211CE2EC00B5DAE7 /* NetworkError.swift in Sources */,
				45B204B82489095100FE6526 /* ProductCategoryMapper.swift in Sources */,
				B557DA0D20975DB1005962F4 /* WordPressAPIVersion.swift in Sources */,
				7412A8EC21B6E286005D182A /* ReportOrderTotalsMapper.swift in Sources */,
				5726F72E2460A2820031CAAC /* Copiable.swift in Sources */,
				02C254A8256373AB00A04423 /* ShippingLabel.swift in Sources */,
				74A1D26F21189EA100931DFA /* SiteVisitStatsRemote.swift in Sources */,
				029BA4F4255D72EC006171FD /* ShippingLabelPrintData.swift in Sources */,
				24F98C562502EA4800F49B68 /* FeatureFlag.swift in Sources */,
				B557DA1D20979E7D005962F4 /* Order.swift in Sources */,
				74159625224D4045003C21CF /* SiteSettingGroup.swift in Sources */,
				26B2F74D24C696E70065CCC8 /* LeaderboardRowContent.swift in Sources */,
				D8FBFF1122D3B3FC006E3336 /* OrderStatsV4Mapper.swift in Sources */,
				D823D905223746CE00C90817 /* NewShipmentTrackingMapper.swift in Sources */,
				D8EDFE1E25EE87F1003D2213 /* WCPayRemote.swift in Sources */,
				743057B5218B6ACD00441A76 /* Queue.swift in Sources */,
				74A1D26821189A7100931DFA /* SiteVisitStats.swift in Sources */,
				02C254B0256378D000A04423 /* ShippingLabelRefundStatus.swift in Sources */,
				4568E2242459D3230007E478 /* Post.swift in Sources */,
				B557DA0320975500005962F4 /* Remote.swift in Sources */,
				B53EF53C21814900003E146F /* SuccessResultMapper.swift in Sources */,
				D8EDFE2625EE8A60003D2213 /* WCPayConnectionTokenMapper.swift in Sources */,
				02C254A4256371B200A04423 /* ShippingLabelSettings.swift in Sources */,
				B554FA912180BCFC00C54DFF /* NoteHash.swift in Sources */,
				CE0A0F19223987DF0075ED8D /* ProductListMapper.swift in Sources */,
				021C7BF723863D1800A3BCBD /* Encodable+Serialization.swift in Sources */,
				0219B03923964BB3007DCD5E /* ProductShippingClassMapper.swift in Sources */,
				7452387321124B7700A973CD /* AnyCodable.swift in Sources */,
				026CF61E237D6985009563D4 /* ProductVariationListMapper.swift in Sources */,
				CE43066E2347CBA70073CBFF /* OrderItemTaxRefund.swift in Sources */,
				26455E2125F66951008A1D32 /* ProductAttributeTerm.swift in Sources */,
				B567AF2920A0FA1E00AB6C62 /* Mapper.swift in Sources */,
				CE50345E21B571A7007573C6 /* SitePlanMapper.swift in Sources */,
				D8FBFF2022D52553006E3336 /* OrderStatsV4Totals.swift in Sources */,
				02C254B925637BA000A04423 /* OrderShippingLabelListMapper.swift in Sources */,
				261CF1B8255AE62D0090D8D3 /* PaymentGatewayRemote.swift in Sources */,
				CE0A0F1522396BF00075ED8D /* ProductAttribute.swift in Sources */,
				026CF620237D69D6009563D4 /* ProductVariationsRemote.swift in Sources */,
				4599FC5E24A62AA70056157A /* ProductTagsRemote.swift in Sources */,
				7426CA0F21AF2C90004E9FFC /* SiteAPI.swift in Sources */,
				D87F6151226591E10031A13B /* NullNetwork.swift in Sources */,
				CE43A8F9229F463000A4FF29 /* ProductDownload.swift in Sources */,
				B53EF5322180F21C003E146F /* Dictionary+Woo.swift in Sources */,
				24F98C522502E79800F49B68 /* FeatureFlagsRemote.swift in Sources */,
				74A1D26D21189DFF00931DFA /* SiteVisitStatsMapper.swift in Sources */,
				45152809257A7C6E0076B03C /* ProductAttributesRemote.swift in Sources */,
				D8FBFF2222D5266E006E3336 /* OrderStatsV4Interval.swift in Sources */,
				4568E2222459ADC60007E478 /* SitePostsRemote.swift in Sources */,
				4515280D257A7EEC0076B03C /* ProductAttributeListMapper.swift in Sources */,
				93D8BBFD226BBEE800AD2EB3 /* AccountSettingsMapper.swift in Sources */,
				74D522B62113607F00042831 /* StatGranularity.swift in Sources */,
				02C2549A25636E1500A04423 /* ShippingLabelAddress.swift in Sources */,
				B518662220A097C200037A38 /* Network.swift in Sources */,
				B572F69A21AC475C003EEFF0 /* DevicesRemote.swift in Sources */,
				B518662420A099BF00037A38 /* AlamofireNetwork.swift in Sources */,
				CE430676234BA7920073CBFF /* RefundListMapper.swift in Sources */,
				45551F122523E7F1007EF104 /* UserAgent.swift in Sources */,
				45CDAFAB2434CA9300F83C22 /* ProductCatalogVisibility.swift in Sources */,
				B557DA1820979D51005962F4 /* Credentials.swift in Sources */,
				CE583A0E2109154500D73C1C /* OrderNoteMapper.swift in Sources */,
				D8FBFF0D22D3AF4A006E3336 /* StatsGranularityV4.swift in Sources */,
				261870782540A252006522A1 /* ShippingLineTax.swift in Sources */,
				74046E1B217A684D007DD7BF /* SiteSettingsRemote.swift in Sources */,
				B5C6FCCF20A3592900A4F8E4 /* OrderItem.swift in Sources */,
				02C254A025636F6900A04423 /* ShippingLabelRefund.swift in Sources */,
				26B2F74124C1F2C10065CCC8 /* LeaderboardsRemote.swift in Sources */,
				26455E2725F669EA008A1D32 /* ProductAttributeTermListMapper.swift in Sources */,
				B524193F21AC5FE400D6FC0A /* DotcomDeviceMapper.swift in Sources */,
				021EAA5625493B3600AA8CCD /* OrderItemAttribute.swift in Sources */,
				77CE40602514CB3E003FF69D /* ProductDownloadDragAndDrop.swift in Sources */,
				450106912399B2C800E24722 /* TaxClassListMapper.swift in Sources */,
				74749B97224134FF005C4CF2 /* ProductMapper.swift in Sources */,
				26455E2A25F669F0008A1D32 /* ProductAttributeTermMapper.swift in Sources */,
				026CF61A237D607A009563D4 /* ProductVariationAttribute.swift in Sources */,
				D8FBFF1A22D4DF7A006E3336 /* OrderStatsV4.swift in Sources */,
				74A1D26B21189B8100931DFA /* SiteVisitStatsItem.swift in Sources */,
				B505F6EC20BEFDC200BB1B69 /* Loader.swift in Sources */,
				74D3BD142114FE6900A6E85E /* MIContainer.swift in Sources */,
				B5BB1D1220A255EC00112D92 /* OrderStatusEnum.swift in Sources */,
				D88E229425AC9B420023F3B1 /* OrderFeeTaxStatus.swift in Sources */,
				B5DAEFF02180DD5A0002356A /* NotificationsRemote.swift in Sources */,
				020D07BE23D8570800FD9580 /* MediaListMapper.swift in Sources */,
				74C8F06820EEB7BD00B6EDC9 /* OrderNotesMapper.swift in Sources */,
				24F98C582502EA8800F49B68 /* FeatureFlagMapper.swift in Sources */,
				4501068F2399B19500E24722 /* TaxClassRemote.swift in Sources */,
				B53EF5342180F646003E146F /* DotcomValidator.swift in Sources */,
				74046E1D217A6989007DD7BF /* SiteSetting.swift in Sources */,
				B5BB1D1020A237FB00112D92 /* Address.swift in Sources */,
				CE43066A23465F340073CBFF /* Refund.swift in Sources */,
				B524194121AC60A700D6FC0A /* DotcomDevice.swift in Sources */,
				D8EDFE2225EE88C9003D2213 /* WCPayConnectionToken.swift in Sources */,
				4599FC5824A624BD0056157A /* ProductTagListMapper.swift in Sources */,
				26B2F74B24C696C00065CCC8 /* LeaderboardRow.swift in Sources */,
				45A4B86225D3086600776FB4 /* ShippingLabelAddressValidationError.swift in Sources */,
				D823D90D2237784A00C90817 /* ShipmentTrackingProvider.swift in Sources */,
				021E2A1423A9FC5900B1DE07 /* ProductBackordersSetting.swift in Sources */,
				45A4B84A25D2DECD00776FB4 /* ShippingLabelAddressValidationResponse.swift in Sources */,
				CE17C6B1229462C000AACE1C /* ProductStockStatus.swift in Sources */,
				B557DA0420975500005962F4 /* OrdersRemote.swift in Sources */,
				CE43066C2347C5F90073CBFF /* OrderItemRefund.swift in Sources */,
				B5C6FCD420A373BB00A4F8E4 /* OrderMapper.swift in Sources */,
				D88D5A49230BC8C7007B6E01 /* ProductReviewStatus.swift in Sources */,
				029BA4F0255D7282006171FD /* ShippingLabelRemote.swift in Sources */,
				B557DA0F20975E07005962F4 /* DotcomRequest.swift in Sources */,
				740211E321939C84002248DA /* CommentResultMapper.swift in Sources */,
				45E3EEBB237009CF00A826AC /* ShippingLine.swift in Sources */,
				CE6BFEEA2236E191005C79FB /* ProductType.swift in Sources */,
				CE6D666C2379E19D007835A1 /* Array+Woo.swift in Sources */,
				B557DA0B20975D7E005962F4 /* WooAPIVersion.swift in Sources */,
				CE6BFEE82236D133005C79FB /* ProductDimensions.swift in Sources */,
				45152811257A81730076B03C /* ProductAttributeMapper.swift in Sources */,
				B505F6D120BEE39600BB1B69 /* AccountRemote.swift in Sources */,
				B567AF2B20A0FA4200AB6C62 /* OrderListMapper.swift in Sources */,
				021A84DA257DF92800BC71D1 /* ShippingLabelRefundMapper.swift in Sources */,
				02BDB83523EA98C800BCC63E /* String+HTML.swift in Sources */,
				B505F6CF20BEE38B00BB1B69 /* Account.swift in Sources */,
				743E84EA22171C5800FAC9D7 /* ShipmentsRemote.swift in Sources */,
				B59325D5217E4206000B0E8E /* NoteRange.swift in Sources */,
				26B2F74324C545D50065CCC8 /* Leaderboard.swift in Sources */,
				458C6DE425AC72A1009B300D /* StoredProductSettings.swift in Sources */,
				B59325C7217E22FC000B0E8E /* Note.swift in Sources */,
				CE0A0F13223942D90075ED8D /* ProductImage.swift in Sources */,
				D8FBFF0B22D3ADB1006E3336 /* OrderStatsRemoteV4.swift in Sources */,
				029BA53B255DFABD006171FD /* ShippingLabelPrintDataMapper.swift in Sources */,
				CE430674234BA6AD0073CBFF /* RefundMapper.swift in Sources */,
				CE0A0F1B223989670075ED8D /* ProductsRemote.swift in Sources */,
				028296F7237D588700E84012 /* ProductVariation.swift in Sources */,
			);
			runOnlyForDeploymentPostprocessing = 0;
		};
		B557D9E8209753AA005962F4 /* Sources */ = {
			isa = PBXSourcesBuildPhase;
			buildActionMask = 2147483647;
			files = (
				45551F142523E7FF007EF104 /* UserAgentTests.swift in Sources */,
				02BDB83723EA9C4D00BCC63E /* String+HTMLTests.swift in Sources */,
				74CF5E8421402C04000CED0A /* TopEarnerStatsRemoteTests.swift in Sources */,
				45B204BA24890A8C00FE6526 /* ProductCategoryMapperTests.swift in Sources */,
				74749B9522413119005C4CF2 /* ProductsRemoteTests.swift in Sources */,
				B524194321AC622500D6FC0A /* DotcomDeviceMapperTests.swift in Sources */,
				74D5BECE217E0F98007B0348 /* SiteSettingsRemoteTests.swift in Sources */,
				D8FBFF1C22D51C34006E3336 /* OrderStatsRemoteV4Tests.swift in Sources */,
				CE6D666F2379E82A007835A1 /* ArrayWooTests.swift in Sources */,
				45D685FC23D0C739005F87D0 /* ProductSkuMapperTests.swift in Sources */,
				CEC4BF95234E7F34008D9195 /* RefundListMapperTests.swift in Sources */,
				74A7B4BC217A807400E85A8B /* SiteSettingsMapperTests.swift in Sources */,
				2661547B242DAC1C00A31661 /* ProductCategoriesRemoteTests.swift in Sources */,
				CEC4BF8F234E382F008D9195 /* RefundMapperTests.swift in Sources */,
				24F98C5E2502EDCF00F49B68 /* BundleWooTests.swift in Sources */,
				74AB0ACA21948CE4008220CD /* CommentResultMapperTests.swift in Sources */,
				02698CF824C183A5005337C4 /* ProductVariationListMapperTests.swift in Sources */,
				B524194921AC659500D6FC0A /* DevicesRemoteTests.swift in Sources */,
				B505F6D320BEE3A500BB1B69 /* AccountMapperTests.swift in Sources */,
				5726F7342460A8F00031CAAC /* CopiableTests.swift in Sources */,
				26615479242DA54D00A31661 /* ProductCategoyListMapperTests.swift in Sources */,
				B5C6FCC820A32E4800A4F8E4 /* DateFormatterWooTests.swift in Sources */,
				74C8F06A20EEBC8C00B6EDC9 /* OrderMapperTests.swift in Sources */,
				45152835257A8F490076B03C /* ProductAttributeListMapperTests.swift in Sources */,
				74AB5B4D21AF354E00859C12 /* SiteAPIMapperTests.swift in Sources */,
				93D8BC01226BC20600AD2EB3 /* AccountSettingsRemoteTests.swift in Sources */,
				262E5AD5255ACD6F000B2416 /* PaymentGatewayListMapperTests.swift in Sources */,
				B5C151C0217EE3FB00C7BDC1 /* NoteListMapperTests.swift in Sources */,
				026CF622237D7E61009563D4 /* ProductVariationsRemoteTests.swift in Sources */,
				020D07C023D8587700FD9580 /* MediaRemoteTests.swift in Sources */,
				4599FC5A24A626B70056157A /* ProductTagListMapperTests.swift in Sources */,
				D88D5A4F230BD276007B6E01 /* ProductReviewListMapperTests.swift in Sources */,
				B567AF3120A0FB8F00AB6C62 /* JetpackRequestTests.swift in Sources */,
				7412A8F221B6E47A005D182A /* ReportRemoteTests.swift in Sources */,
				7412A8EE21B6E335005D182A /* ReportOrderMapperTests.swift in Sources */,
				74CF0A8C22414D7800DB993F /* ProductMapperTests.swift in Sources */,
				45152815257A83DD0076B03C /* ProductAttributesRemoteTests.swift in Sources */,
				B505F6D720BEE58800BB1B69 /* AccountRemoteTests.swift in Sources */,
				453305EB2459E01A00264E50 /* PostMapperTests.swift in Sources */,
				CE0A0F1D22398D520075ED8D /* ProductListMapperTests.swift in Sources */,
				025CA2C6238F4F3500B05C81 /* ProductShippingClassRemoteTests.swift in Sources */,
<<<<<<< HEAD
				26B64548259BF2B900EF3FB3 /* ProductAttributeTermListMapperTests.swift in Sources */,
				D800DA0A25EFEB9C001E13CE /* WCPayRemoteTests.swift in Sources */,
=======
>>>>>>> 632f11c7
				CC851D1425E52AB500249E9C /* Decimal+ExtensionsTests.swift in Sources */,
				B554FA8B2180B1D500C54DFF /* NotificationsRemoteTests.swift in Sources */,
				B518662A20A09C6F00037A38 /* OrdersRemoteTests.swift in Sources */,
				B5969E1520A47F99005E9DF1 /* RemoteTests.swift in Sources */,
				74C8F06E20EEC1E800B6EDC9 /* OrderNotesMapperTests.swift in Sources */,
				45ED4F10239E8A54004F1BE3 /* TaxClassListMapperTest.swift in Sources */,
				020C907F24C7D359001E2BEB /* ProductVariationMapperTests.swift in Sources */,
				74ABA1D5213F26B300FFAD30 /* TopEarnerStatsMapperTests.swift in Sources */,
				74AB5B5121AF426D00859C12 /* SiteAPIRemoteTests.swift in Sources */,
				4599FC6624A633A10056157A /* ProductTagsRemoteTests.swift in Sources */,
				B567AF2F20A0FB8F00AB6C62 /* AuthenticatedRequestTests.swift in Sources */,
				B5C6FCCD20A34B8300A4F8E4 /* OrderListMapperTests.swift in Sources */,
				B518663520A0A2E800037A38 /* Constants.swift in Sources */,
				D8FBFF1E22D51F39006E3336 /* OrderStatsMapperV4Tests.swift in Sources */,
				02E7FFCB256218F600C53030 /* ShippingLabelRemoteTests.swift in Sources */,
				9387A6F0226E3F15001B53D7 /* AccountSettingsMapperTests.swift in Sources */,
				B57B1E6721C916850046E764 /* NetworkErrorTests.swift in Sources */,
				D8FBFF0F22D3B25E006E3336 /* WooAPIVersionTests.swift in Sources */,
				45152831257A8E1A0076B03C /* ProductAttributeMapperTests.swift in Sources */,
				26B2F74924C55ACE0065CCC8 /* LeaderboardsRemoteTests.swift in Sources */,
				74002D6C2118B88200A63C19 /* SiteVisitStatsRemoteTests.swift in Sources */,
				0212683524C046CB00F8A892 /* MockNetwork+Path.swift in Sources */,
				B554FA932180C17200C54DFF /* NoteHashListMapperTests.swift in Sources */,
				74002D6A2118B26100A63C19 /* SiteVisitStatsMapperTests.swift in Sources */,
				743E84FA221742E300FAC9D7 /* ShipmentsRemoteTests.swift in Sources */,
				743E84F822172E1F00FAC9D7 /* ShipmentTrackingListMapperTests.swift in Sources */,
				45ED4F14239E8F2E004F1BE3 /* TaxClassRemoteTests.swift in Sources */,
				D88D5A4D230BD010007B6E01 /* ProductReviewsRemoteTests.swift in Sources */,
				261CF1BC255AEE290090D8D3 /* PaymentsGatewayRemoteTests.swift in Sources */,
				453305EF2459E46100264E50 /* SitePostsRemoteTests.swift in Sources */,
				24F98C602502EF8200F49B68 /* FeatureFlagRemoteTests.swift in Sources */,
				02C254D32563992900A04423 /* OrderShippingLabelListMapperTests.swift in Sources */,
				740211E121939908002248DA /* CommentRemoteTests.swift in Sources */,
				B57B1E6A21C925280046E764 /* DotcomValidatorTests.swift in Sources */,
				B567AF3020A0FB8F00AB6C62 /* DotcomRequestTests.swift in Sources */,
			);
			runOnlyForDeploymentPostprocessing = 0;
		};
/* End PBXSourcesBuildPhase section */

/* Begin PBXTargetDependency section */
		B557D9EF209753AA005962F4 /* PBXTargetDependency */ = {
			isa = PBXTargetDependency;
			target = B557D9E2209753AA005962F4 /* Networking */;
			targetProxy = B557D9EE209753AA005962F4 /* PBXContainerItemProxy */;
		};
/* End PBXTargetDependency section */

/* Begin XCBuildConfiguration section */
		1A96903E2359D9F30061E383 /* Release-Alpha */ = {
			isa = XCBuildConfiguration;
			buildSettings = {
				ALWAYS_SEARCH_USER_PATHS = NO;
				CLANG_ANALYZER_NONNULL = YES;
				CLANG_ANALYZER_NUMBER_OBJECT_CONVERSION = YES_AGGRESSIVE;
				CLANG_CXX_LANGUAGE_STANDARD = "gnu++14";
				CLANG_CXX_LIBRARY = "libc++";
				CLANG_ENABLE_MODULES = YES;
				CLANG_ENABLE_OBJC_ARC = YES;
				CLANG_ENABLE_OBJC_WEAK = YES;
				CLANG_WARN_BLOCK_CAPTURE_AUTORELEASING = YES;
				CLANG_WARN_BOOL_CONVERSION = YES;
				CLANG_WARN_COMMA = YES;
				CLANG_WARN_CONSTANT_CONVERSION = YES;
				CLANG_WARN_DEPRECATED_OBJC_IMPLEMENTATIONS = YES;
				CLANG_WARN_DIRECT_OBJC_ISA_USAGE = YES_ERROR;
				CLANG_WARN_DOCUMENTATION_COMMENTS = YES;
				CLANG_WARN_EMPTY_BODY = YES;
				CLANG_WARN_ENUM_CONVERSION = YES;
				CLANG_WARN_INFINITE_RECURSION = YES;
				CLANG_WARN_INT_CONVERSION = YES;
				CLANG_WARN_NON_LITERAL_NULL_CONVERSION = YES;
				CLANG_WARN_OBJC_IMPLICIT_RETAIN_SELF = YES;
				CLANG_WARN_OBJC_LITERAL_CONVERSION = YES;
				CLANG_WARN_OBJC_ROOT_CLASS = YES_ERROR;
				CLANG_WARN_QUOTED_INCLUDE_IN_FRAMEWORK_HEADER = YES;
				CLANG_WARN_RANGE_LOOP_ANALYSIS = YES;
				CLANG_WARN_STRICT_PROTOTYPES = YES;
				CLANG_WARN_SUSPICIOUS_MOVE = YES;
				CLANG_WARN_UNGUARDED_AVAILABILITY = YES_AGGRESSIVE;
				CLANG_WARN_UNREACHABLE_CODE = YES;
				CLANG_WARN__DUPLICATE_METHOD_MATCH = YES;
				CODE_SIGN_IDENTITY = "iPhone Developer";
				COPY_PHASE_STRIP = NO;
				CURRENT_PROJECT_VERSION = 1;
				DEBUG_INFORMATION_FORMAT = "dwarf-with-dsym";
				ENABLE_NS_ASSERTIONS = NO;
				ENABLE_STRICT_OBJC_MSGSEND = YES;
				GCC_C_LANGUAGE_STANDARD = gnu11;
				GCC_NO_COMMON_BLOCKS = YES;
				GCC_WARN_64_TO_32_BIT_CONVERSION = YES;
				GCC_WARN_ABOUT_RETURN_TYPE = YES_ERROR;
				GCC_WARN_UNDECLARED_SELECTOR = YES;
				GCC_WARN_UNINITIALIZED_AUTOS = YES_AGGRESSIVE;
				GCC_WARN_UNUSED_FUNCTION = YES;
				GCC_WARN_UNUSED_VARIABLE = YES;
				IPHONEOS_DEPLOYMENT_TARGET = 13.0;
				MTL_ENABLE_DEBUG_INFO = NO;
				SDKROOT = iphoneos;
				SWIFT_COMPILATION_MODE = wholemodule;
				SWIFT_OPTIMIZATION_LEVEL = "-O";
				VALIDATE_PRODUCT = YES;
				VALID_ARCHS = "$(ARCHS_STANDARD_64_BIT)";
				VERSIONING_SYSTEM = "apple-generic";
				VERSION_INFO_PREFIX = "";
			};
			name = "Release-Alpha";
		};
		1A96903F2359D9F30061E383 /* Release-Alpha */ = {
			isa = XCBuildConfiguration;
			baseConfigurationReference = 9BD9C6C44CAC220B3C3B90B7 /* Pods-Networking.release-alpha.xcconfig */;
			buildSettings = {
				CLANG_ENABLE_MODULES = YES;
				CODE_SIGN_IDENTITY = "";
				CODE_SIGN_STYLE = Automatic;
				DEFINES_MODULE = YES;
				DEVELOPMENT_TEAM = PZYM8XX95Q;
				DYLIB_COMPATIBILITY_VERSION = 1;
				DYLIB_CURRENT_VERSION = 1;
				DYLIB_INSTALL_NAME_BASE = "@rpath";
				INFOPLIST_FILE = Networking/Info.plist;
				INSTALL_PATH = "$(LOCAL_LIBRARY_DIR)/Frameworks";
				IPHONEOS_DEPLOYMENT_TARGET = 13.0;
				LD_RUNPATH_SEARCH_PATHS = (
					"$(inherited)",
					"@executable_path/Frameworks",
					"@loader_path/Frameworks",
				);
				PRODUCT_BUNDLE_IDENTIFIER = com.automattic.woo.Networking;
				PRODUCT_NAME = "$(TARGET_NAME:c99extidentifier)";
				SKIP_INSTALL = YES;
				SWIFT_VERSION = 5.0;
				TARGETED_DEVICE_FAMILY = "1,2";
				VALID_ARCHS = "$(inherited)";
			};
			name = "Release-Alpha";
		};
		1A9690402359D9F30061E383 /* Release-Alpha */ = {
			isa = XCBuildConfiguration;
			baseConfigurationReference = D7865552BE07C116627FE528 /* Pods-NetworkingTests.release-alpha.xcconfig */;
			buildSettings = {
				CLANG_ENABLE_MODULES = YES;
				CODE_SIGN_STYLE = Automatic;
				DEVELOPMENT_TEAM = PZYM8XX95Q;
				INFOPLIST_FILE = NetworkingTests/Info.plist;
				LD_RUNPATH_SEARCH_PATHS = (
					"$(inherited)",
					"@executable_path/Frameworks",
					"@loader_path/Frameworks",
				);
				PRODUCT_BUNDLE_IDENTIFIER = com.automattic.woo.NetworkingTests;
				PRODUCT_NAME = "$(TARGET_NAME)";
				SWIFT_VERSION = 5.0;
				TARGETED_DEVICE_FAMILY = "1,2";
				VALID_ARCHS = "$(inherited)";
			};
			name = "Release-Alpha";
		};
		B557D9F5209753AA005962F4 /* Debug */ = {
			isa = XCBuildConfiguration;
			buildSettings = {
				ALWAYS_SEARCH_USER_PATHS = NO;
				CLANG_ANALYZER_NONNULL = YES;
				CLANG_ANALYZER_NUMBER_OBJECT_CONVERSION = YES_AGGRESSIVE;
				CLANG_CXX_LANGUAGE_STANDARD = "gnu++14";
				CLANG_CXX_LIBRARY = "libc++";
				CLANG_ENABLE_MODULES = YES;
				CLANG_ENABLE_OBJC_ARC = YES;
				CLANG_ENABLE_OBJC_WEAK = YES;
				CLANG_WARN_BLOCK_CAPTURE_AUTORELEASING = YES;
				CLANG_WARN_BOOL_CONVERSION = YES;
				CLANG_WARN_COMMA = YES;
				CLANG_WARN_CONSTANT_CONVERSION = YES;
				CLANG_WARN_DEPRECATED_OBJC_IMPLEMENTATIONS = YES;
				CLANG_WARN_DIRECT_OBJC_ISA_USAGE = YES_ERROR;
				CLANG_WARN_DOCUMENTATION_COMMENTS = YES;
				CLANG_WARN_EMPTY_BODY = YES;
				CLANG_WARN_ENUM_CONVERSION = YES;
				CLANG_WARN_INFINITE_RECURSION = YES;
				CLANG_WARN_INT_CONVERSION = YES;
				CLANG_WARN_NON_LITERAL_NULL_CONVERSION = YES;
				CLANG_WARN_OBJC_IMPLICIT_RETAIN_SELF = YES;
				CLANG_WARN_OBJC_LITERAL_CONVERSION = YES;
				CLANG_WARN_OBJC_ROOT_CLASS = YES_ERROR;
				CLANG_WARN_QUOTED_INCLUDE_IN_FRAMEWORK_HEADER = YES;
				CLANG_WARN_RANGE_LOOP_ANALYSIS = YES;
				CLANG_WARN_STRICT_PROTOTYPES = YES;
				CLANG_WARN_SUSPICIOUS_MOVE = YES;
				CLANG_WARN_UNGUARDED_AVAILABILITY = YES_AGGRESSIVE;
				CLANG_WARN_UNREACHABLE_CODE = YES;
				CLANG_WARN__DUPLICATE_METHOD_MATCH = YES;
				CODE_SIGN_IDENTITY = "iPhone Developer";
				COPY_PHASE_STRIP = NO;
				CURRENT_PROJECT_VERSION = 1;
				DEBUG_INFORMATION_FORMAT = dwarf;
				ENABLE_STRICT_OBJC_MSGSEND = YES;
				ENABLE_TESTABILITY = YES;
				GCC_C_LANGUAGE_STANDARD = gnu11;
				GCC_DYNAMIC_NO_PIC = NO;
				GCC_NO_COMMON_BLOCKS = YES;
				GCC_OPTIMIZATION_LEVEL = 0;
				GCC_PREPROCESSOR_DEFINITIONS = (
					"DEBUG=1",
					"$(inherited)",
				);
				GCC_WARN_64_TO_32_BIT_CONVERSION = YES;
				GCC_WARN_ABOUT_RETURN_TYPE = YES_ERROR;
				GCC_WARN_UNDECLARED_SELECTOR = YES;
				GCC_WARN_UNINITIALIZED_AUTOS = YES_AGGRESSIVE;
				GCC_WARN_UNUSED_FUNCTION = YES;
				GCC_WARN_UNUSED_VARIABLE = YES;
				IPHONEOS_DEPLOYMENT_TARGET = 13.0;
				MTL_ENABLE_DEBUG_INFO = YES;
				ONLY_ACTIVE_ARCH = YES;
				SDKROOT = iphoneos;
				SWIFT_ACTIVE_COMPILATION_CONDITIONS = DEBUG;
				SWIFT_OPTIMIZATION_LEVEL = "-Onone";
				VALID_ARCHS = "$(ARCHS_STANDARD_64_BIT)";
				VERSIONING_SYSTEM = "apple-generic";
				VERSION_INFO_PREFIX = "";
			};
			name = Debug;
		};
		B557D9F6209753AA005962F4 /* Release */ = {
			isa = XCBuildConfiguration;
			buildSettings = {
				ALWAYS_SEARCH_USER_PATHS = NO;
				CLANG_ANALYZER_NONNULL = YES;
				CLANG_ANALYZER_NUMBER_OBJECT_CONVERSION = YES_AGGRESSIVE;
				CLANG_CXX_LANGUAGE_STANDARD = "gnu++14";
				CLANG_CXX_LIBRARY = "libc++";
				CLANG_ENABLE_MODULES = YES;
				CLANG_ENABLE_OBJC_ARC = YES;
				CLANG_ENABLE_OBJC_WEAK = YES;
				CLANG_WARN_BLOCK_CAPTURE_AUTORELEASING = YES;
				CLANG_WARN_BOOL_CONVERSION = YES;
				CLANG_WARN_COMMA = YES;
				CLANG_WARN_CONSTANT_CONVERSION = YES;
				CLANG_WARN_DEPRECATED_OBJC_IMPLEMENTATIONS = YES;
				CLANG_WARN_DIRECT_OBJC_ISA_USAGE = YES_ERROR;
				CLANG_WARN_DOCUMENTATION_COMMENTS = YES;
				CLANG_WARN_EMPTY_BODY = YES;
				CLANG_WARN_ENUM_CONVERSION = YES;
				CLANG_WARN_INFINITE_RECURSION = YES;
				CLANG_WARN_INT_CONVERSION = YES;
				CLANG_WARN_NON_LITERAL_NULL_CONVERSION = YES;
				CLANG_WARN_OBJC_IMPLICIT_RETAIN_SELF = YES;
				CLANG_WARN_OBJC_LITERAL_CONVERSION = YES;
				CLANG_WARN_OBJC_ROOT_CLASS = YES_ERROR;
				CLANG_WARN_QUOTED_INCLUDE_IN_FRAMEWORK_HEADER = YES;
				CLANG_WARN_RANGE_LOOP_ANALYSIS = YES;
				CLANG_WARN_STRICT_PROTOTYPES = YES;
				CLANG_WARN_SUSPICIOUS_MOVE = YES;
				CLANG_WARN_UNGUARDED_AVAILABILITY = YES_AGGRESSIVE;
				CLANG_WARN_UNREACHABLE_CODE = YES;
				CLANG_WARN__DUPLICATE_METHOD_MATCH = YES;
				CODE_SIGN_IDENTITY = "iPhone Developer";
				COPY_PHASE_STRIP = NO;
				CURRENT_PROJECT_VERSION = 1;
				DEBUG_INFORMATION_FORMAT = "dwarf-with-dsym";
				ENABLE_NS_ASSERTIONS = NO;
				ENABLE_STRICT_OBJC_MSGSEND = YES;
				GCC_C_LANGUAGE_STANDARD = gnu11;
				GCC_NO_COMMON_BLOCKS = YES;
				GCC_WARN_64_TO_32_BIT_CONVERSION = YES;
				GCC_WARN_ABOUT_RETURN_TYPE = YES_ERROR;
				GCC_WARN_UNDECLARED_SELECTOR = YES;
				GCC_WARN_UNINITIALIZED_AUTOS = YES_AGGRESSIVE;
				GCC_WARN_UNUSED_FUNCTION = YES;
				GCC_WARN_UNUSED_VARIABLE = YES;
				IPHONEOS_DEPLOYMENT_TARGET = 13.0;
				MTL_ENABLE_DEBUG_INFO = NO;
				SDKROOT = iphoneos;
				SWIFT_COMPILATION_MODE = wholemodule;
				SWIFT_OPTIMIZATION_LEVEL = "-O";
				VALIDATE_PRODUCT = YES;
				VALID_ARCHS = "$(ARCHS_STANDARD_64_BIT)";
				VERSIONING_SYSTEM = "apple-generic";
				VERSION_INFO_PREFIX = "";
			};
			name = Release;
		};
		B557D9F8209753AA005962F4 /* Debug */ = {
			isa = XCBuildConfiguration;
			baseConfigurationReference = 753D6504FF01F09F6A33B73E /* Pods-Networking.debug.xcconfig */;
			buildSettings = {
				CLANG_ENABLE_MODULES = YES;
				CODE_SIGN_IDENTITY = "";
				CODE_SIGN_STYLE = Automatic;
				DEFINES_MODULE = YES;
				DEVELOPMENT_TEAM = PZYM8XX95Q;
				DYLIB_COMPATIBILITY_VERSION = 1;
				DYLIB_CURRENT_VERSION = 1;
				DYLIB_INSTALL_NAME_BASE = "@rpath";
				INFOPLIST_FILE = Networking/Info.plist;
				INSTALL_PATH = "$(LOCAL_LIBRARY_DIR)/Frameworks";
				IPHONEOS_DEPLOYMENT_TARGET = 13.0;
				LD_RUNPATH_SEARCH_PATHS = (
					"$(inherited)",
					"@executable_path/Frameworks",
					"@loader_path/Frameworks",
				);
				PRODUCT_BUNDLE_IDENTIFIER = com.automattic.woo.Networking;
				PRODUCT_NAME = "$(TARGET_NAME:c99extidentifier)";
				SKIP_INSTALL = YES;
				SWIFT_OPTIMIZATION_LEVEL = "-Onone";
				SWIFT_VERSION = 5.0;
				TARGETED_DEVICE_FAMILY = "1,2";
				VALID_ARCHS = "$(inherited)";
			};
			name = Debug;
		};
		B557D9F9209753AA005962F4 /* Release */ = {
			isa = XCBuildConfiguration;
			baseConfigurationReference = C8F9A8CC6F90A8C9B5EF2EE2 /* Pods-Networking.release.xcconfig */;
			buildSettings = {
				CLANG_ENABLE_MODULES = YES;
				CODE_SIGN_IDENTITY = "";
				CODE_SIGN_STYLE = Automatic;
				DEFINES_MODULE = YES;
				DEVELOPMENT_TEAM = PZYM8XX95Q;
				DYLIB_COMPATIBILITY_VERSION = 1;
				DYLIB_CURRENT_VERSION = 1;
				DYLIB_INSTALL_NAME_BASE = "@rpath";
				INFOPLIST_FILE = Networking/Info.plist;
				INSTALL_PATH = "$(LOCAL_LIBRARY_DIR)/Frameworks";
				IPHONEOS_DEPLOYMENT_TARGET = 13.0;
				LD_RUNPATH_SEARCH_PATHS = (
					"$(inherited)",
					"@executable_path/Frameworks",
					"@loader_path/Frameworks",
				);
				PRODUCT_BUNDLE_IDENTIFIER = com.automattic.woo.Networking;
				PRODUCT_NAME = "$(TARGET_NAME:c99extidentifier)";
				SKIP_INSTALL = YES;
				SWIFT_VERSION = 5.0;
				TARGETED_DEVICE_FAMILY = "1,2";
				VALID_ARCHS = "$(inherited)";
			};
			name = Release;
		};
		B557D9FB209753AA005962F4 /* Debug */ = {
			isa = XCBuildConfiguration;
			baseConfigurationReference = BD9439D9B8F2C1ED2EADAA51 /* Pods-NetworkingTests.debug.xcconfig */;
			buildSettings = {
				CLANG_ENABLE_MODULES = YES;
				CODE_SIGN_STYLE = Automatic;
				DEVELOPMENT_TEAM = PZYM8XX95Q;
				INFOPLIST_FILE = NetworkingTests/Info.plist;
				LD_RUNPATH_SEARCH_PATHS = (
					"$(inherited)",
					"@executable_path/Frameworks",
					"@loader_path/Frameworks",
				);
				PRODUCT_BUNDLE_IDENTIFIER = com.automattic.woo.NetworkingTests;
				PRODUCT_NAME = "$(TARGET_NAME)";
				SWIFT_OPTIMIZATION_LEVEL = "-Onone";
				SWIFT_VERSION = 5.0;
				TARGETED_DEVICE_FAMILY = "1,2";
				VALID_ARCHS = "$(inherited)";
			};
			name = Debug;
		};
		B557D9FC209753AA005962F4 /* Release */ = {
			isa = XCBuildConfiguration;
			baseConfigurationReference = F6CEE1CA2AD376C0C28AE9F6 /* Pods-NetworkingTests.release.xcconfig */;
			buildSettings = {
				CLANG_ENABLE_MODULES = YES;
				CODE_SIGN_STYLE = Automatic;
				DEVELOPMENT_TEAM = PZYM8XX95Q;
				INFOPLIST_FILE = NetworkingTests/Info.plist;
				LD_RUNPATH_SEARCH_PATHS = (
					"$(inherited)",
					"@executable_path/Frameworks",
					"@loader_path/Frameworks",
				);
				PRODUCT_BUNDLE_IDENTIFIER = com.automattic.woo.NetworkingTests;
				PRODUCT_NAME = "$(TARGET_NAME)";
				SWIFT_VERSION = 5.0;
				TARGETED_DEVICE_FAMILY = "1,2";
				VALID_ARCHS = "$(inherited)";
			};
			name = Release;
		};
/* End XCBuildConfiguration section */

/* Begin XCConfigurationList section */
		B557D9DD209753AA005962F4 /* Build configuration list for PBXProject "Networking" */ = {
			isa = XCConfigurationList;
			buildConfigurations = (
				B557D9F5209753AA005962F4 /* Debug */,
				B557D9F6209753AA005962F4 /* Release */,
				1A96903E2359D9F30061E383 /* Release-Alpha */,
			);
			defaultConfigurationIsVisible = 0;
			defaultConfigurationName = Release;
		};
		B557D9F7209753AA005962F4 /* Build configuration list for PBXNativeTarget "Networking" */ = {
			isa = XCConfigurationList;
			buildConfigurations = (
				B557D9F8209753AA005962F4 /* Debug */,
				B557D9F9209753AA005962F4 /* Release */,
				1A96903F2359D9F30061E383 /* Release-Alpha */,
			);
			defaultConfigurationIsVisible = 0;
			defaultConfigurationName = Release;
		};
		B557D9FA209753AA005962F4 /* Build configuration list for PBXNativeTarget "NetworkingTests" */ = {
			isa = XCConfigurationList;
			buildConfigurations = (
				B557D9FB209753AA005962F4 /* Debug */,
				B557D9FC209753AA005962F4 /* Release */,
				1A9690402359D9F30061E383 /* Release-Alpha */,
			);
			defaultConfigurationIsVisible = 0;
			defaultConfigurationName = Release;
		};
/* End XCConfigurationList section */

/* Begin XCSwiftPackageProductDependency section */
		57150E1424F462E600E81611 /* TestKit */ = {
			isa = XCSwiftPackageProductDependency;
			productName = TestKit;
		};
/* End XCSwiftPackageProductDependency section */
	};
	rootObject = B557D9DA209753AA005962F4 /* Project object */;
}<|MERGE_RESOLUTION|>--- conflicted
+++ resolved
@@ -405,6 +405,8 @@
 		D88D5A4F230BD276007B6E01 /* ProductReviewListMapperTests.swift in Sources */ = {isa = PBXBuildFile; fileRef = D88D5A4E230BD276007B6E01 /* ProductReviewListMapperTests.swift */; };
 		D88E229025AC990A0023F3B1 /* OrderFeeLine.swift in Sources */ = {isa = PBXBuildFile; fileRef = D88E228F25AC990A0023F3B1 /* OrderFeeLine.swift */; };
 		D88E229425AC9B420023F3B1 /* OrderFeeTaxStatus.swift in Sources */ = {isa = PBXBuildFile; fileRef = D88E229325AC9B420023F3B1 /* OrderFeeTaxStatus.swift */; };
+		D8A2849A25FBB2E70019A84B /* ProductAttributeTermListMapperTests.swift in Sources */ = {isa = PBXBuildFile; fileRef = D8A2849925FBB2E70019A84B /* ProductAttributeTermListMapperTests.swift */; };
+		D8A284F425FBB48D0019A84B /* product-attribute-terms.json in Resources */ = {isa = PBXBuildFile; fileRef = 26B6454D259BF81400EF3FB3 /* product-attribute-terms.json */; };
 		D8C11A5C22DFCF8100D4A88D /* order-stats-v4-year-alt.json in Resources */ = {isa = PBXBuildFile; fileRef = D8C11A5B22DFCF8100D4A88D /* order-stats-v4-year-alt.json */; };
 		D8C251D0230BD72700F49782 /* ProductReviewMapper.swift in Sources */ = {isa = PBXBuildFile; fileRef = D8C251CF230BD72700F49782 /* ProductReviewMapper.swift */; };
 		D8EDFE1E25EE87F1003D2213 /* WCPayRemote.swift in Sources */ = {isa = PBXBuildFile; fileRef = D8EDFE1D25EE87F1003D2213 /* WCPayRemote.swift */; };
@@ -533,7 +535,6 @@
 		26B6453B259B8C0D00EF3FB3 /* ProductAttributeTerm.swift */ = {isa = PBXFileReference; lastKnownFileType = sourcecode.swift; path = ProductAttributeTerm.swift; sourceTree = "<group>"; };
 		26B6453F259BCDFE00EF3FB3 /* ProductAttributeTermMapper.swift */ = {isa = PBXFileReference; lastKnownFileType = sourcecode.swift; path = ProductAttributeTermMapper.swift; sourceTree = "<group>"; };
 		26B64543259BCE0F00EF3FB3 /* ProductAttributeTermListMapper.swift */ = {isa = PBXFileReference; lastKnownFileType = sourcecode.swift; path = ProductAttributeTermListMapper.swift; sourceTree = "<group>"; };
-		26B64547259BF2B900EF3FB3 /* ProductAttributeTermListMapperTests.swift */ = {isa = PBXFileReference; lastKnownFileType = sourcecode.swift; path = ProductAttributeTermListMapperTests.swift; sourceTree = "<group>"; };
 		26B6454D259BF81400EF3FB3 /* product-attribute-terms.json */ = {isa = PBXFileReference; lastKnownFileType = text.json; path = "product-attribute-terms.json"; sourceTree = "<group>"; };
 		26E5A08725A66AFC000DF8F6 /* ProductAttributeTermRemote.swift */ = {isa = PBXFileReference; lastKnownFileType = sourcecode.swift; path = ProductAttributeTermRemote.swift; sourceTree = "<group>"; };
 		26E5A08B25A66FD3000DF8F6 /* ProductAttributeTermRemoteTests.swift */ = {isa = PBXFileReference; lastKnownFileType = sourcecode.swift; path = ProductAttributeTermRemoteTests.swift; sourceTree = "<group>"; };
@@ -845,6 +846,7 @@
 		D88D5A4E230BD276007B6E01 /* ProductReviewListMapperTests.swift */ = {isa = PBXFileReference; lastKnownFileType = sourcecode.swift; path = ProductReviewListMapperTests.swift; sourceTree = "<group>"; };
 		D88E228F25AC990A0023F3B1 /* OrderFeeLine.swift */ = {isa = PBXFileReference; lastKnownFileType = sourcecode.swift; path = OrderFeeLine.swift; sourceTree = "<group>"; };
 		D88E229325AC9B420023F3B1 /* OrderFeeTaxStatus.swift */ = {isa = PBXFileReference; lastKnownFileType = sourcecode.swift; path = OrderFeeTaxStatus.swift; sourceTree = "<group>"; };
+		D8A2849925FBB2E70019A84B /* ProductAttributeTermListMapperTests.swift */ = {isa = PBXFileReference; fileEncoding = 4; lastKnownFileType = sourcecode.swift; path = ProductAttributeTermListMapperTests.swift; sourceTree = "<group>"; };
 		D8C11A5B22DFCF8100D4A88D /* order-stats-v4-year-alt.json */ = {isa = PBXFileReference; lastKnownFileType = text.json; path = "order-stats-v4-year-alt.json"; sourceTree = "<group>"; };
 		D8C251CF230BD72700F49782 /* ProductReviewMapper.swift */ = {isa = PBXFileReference; lastKnownFileType = sourcecode.swift; path = ProductReviewMapper.swift; sourceTree = "<group>"; };
 		D8EDFE1D25EE87F1003D2213 /* WCPayRemote.swift */ = {isa = PBXFileReference; lastKnownFileType = sourcecode.swift; path = WCPayRemote.swift; sourceTree = "<group>"; };
@@ -1527,12 +1529,12 @@
 				74C8F06D20EEC1E700B6EDC9 /* OrderNotesMapperTests.swift */,
 				D8FBFF1D22D51F39006E3336 /* OrderStatsMapperV4Tests.swift */,
 				262E5AD4255ACD6F000B2416 /* PaymentGatewayListMapperTests.swift */,
+				D8A2849925FBB2E70019A84B /* ProductAttributeTermListMapperTests.swift */,
 				CE0A0F1C22398D520075ED8D /* ProductListMapperTests.swift */,
 				74CF0A8B22414D7800DB993F /* ProductMapperTests.swift */,
 				D88D5A4E230BD276007B6E01 /* ProductReviewListMapperTests.swift */,
 				45152830257A8E1A0076B03C /* ProductAttributeMapperTests.swift */,
 				45152834257A8F490076B03C /* ProductAttributeListMapperTests.swift */,
-				26B64547259BF2B900EF3FB3 /* ProductAttributeTermListMapperTests.swift */,
 				45B204B924890A8C00FE6526 /* ProductCategoryMapperTests.swift */,
 				26615478242DA54D00A31661 /* ProductCategoyListMapperTests.swift */,
 				45D685FB23D0C739005F87D0 /* ProductSkuMapperTests.swift */,
@@ -1798,6 +1800,7 @@
 				74A1D266211898F000931DFA /* site-visits-year.json in Resources */,
 				743BF8BE21191B63008A9D87 /* site-visits.json in Resources */,
 				CE0A0F1F223998A10075ED8D /* products-load-all.json in Resources */,
+				D8A284F425FBB48D0019A84B /* product-attribute-terms.json in Resources */,
 				74E30951216E8DCE00ABCE4C /* site-visits-alt.json in Resources */,
 				74ABA1C5213F17AA00FFAD30 /* top-performers-day.json in Resources */,
 				26B2F74724C55A6E0065CCC8 /* leaderboards-year.json in Resources */,
@@ -2154,11 +2157,7 @@
 				453305EB2459E01A00264E50 /* PostMapperTests.swift in Sources */,
 				CE0A0F1D22398D520075ED8D /* ProductListMapperTests.swift in Sources */,
 				025CA2C6238F4F3500B05C81 /* ProductShippingClassRemoteTests.swift in Sources */,
-<<<<<<< HEAD
-				26B64548259BF2B900EF3FB3 /* ProductAttributeTermListMapperTests.swift in Sources */,
 				D800DA0A25EFEB9C001E13CE /* WCPayRemoteTests.swift in Sources */,
-=======
->>>>>>> 632f11c7
 				CC851D1425E52AB500249E9C /* Decimal+ExtensionsTests.swift in Sources */,
 				B554FA8B2180B1D500C54DFF /* NotificationsRemoteTests.swift in Sources */,
 				B518662A20A09C6F00037A38 /* OrdersRemoteTests.swift in Sources */,
@@ -2194,6 +2193,7 @@
 				740211E121939908002248DA /* CommentRemoteTests.swift in Sources */,
 				B57B1E6A21C925280046E764 /* DotcomValidatorTests.swift in Sources */,
 				B567AF3020A0FB8F00AB6C62 /* DotcomRequestTests.swift in Sources */,
+				D8A2849A25FBB2E70019A84B /* ProductAttributeTermListMapperTests.swift in Sources */,
 			);
 			runOnlyForDeploymentPostprocessing = 0;
 		};
