--- conflicted
+++ resolved
@@ -699,12 +699,9 @@
 		DE42F96B296BC23800D514C2 /* customer-without-data.json in Resources */ = {isa = PBXBuildFile; fileRef = DE42F96A296BC23800D514C2 /* customer-without-data.json */; };
 		DE42F96D296BC67E00D514C2 /* wc-analytics-customers-without-data.json in Resources */ = {isa = PBXBuildFile; fileRef = DE42F96C296BC67E00D514C2 /* wc-analytics-customers-without-data.json */; };
 		DE42F96F296BC9A700D514C2 /* countries-without-data.json in Resources */ = {isa = PBXBuildFile; fileRef = DE42F96E296BC9A700D514C2 /* countries-without-data.json */; };
-<<<<<<< HEAD
 		DE4F2A3F29750EF400B0701C /* inbox-note-list-without-data.json in Resources */ = {isa = PBXBuildFile; fileRef = DE4F2A3D29750EF400B0701C /* inbox-note-list-without-data.json */; };
 		DE4F2A4029750EF400B0701C /* inbox-note-without-data.json in Resources */ = {isa = PBXBuildFile; fileRef = DE4F2A3E29750EF400B0701C /* inbox-note-without-data.json */; };
-=======
 		DE4F2A4229751EAE00B0701C /* setting-coupon-without-data.json in Resources */ = {isa = PBXBuildFile; fileRef = DE4F2A4129751EAE00B0701C /* setting-coupon-without-data.json */; };
->>>>>>> ce0ef509
 		DE50295928C5BD0200551736 /* JetpackUser.swift in Sources */ = {isa = PBXBuildFile; fileRef = DE50295828C5BD0200551736 /* JetpackUser.swift */; };
 		DE50295B28C5F99700551736 /* DotcomUser.swift in Sources */ = {isa = PBXBuildFile; fileRef = DE50295A28C5F99700551736 /* DotcomUser.swift */; };
 		DE50295D28C6068B00551736 /* JetpackUserMapper.swift in Sources */ = {isa = PBXBuildFile; fileRef = DE50295C28C6068B00551736 /* JetpackUserMapper.swift */; };
@@ -1524,12 +1521,9 @@
 		DE42F96A296BC23800D514C2 /* customer-without-data.json */ = {isa = PBXFileReference; fileEncoding = 4; lastKnownFileType = text.json; path = "customer-without-data.json"; sourceTree = "<group>"; };
 		DE42F96C296BC67E00D514C2 /* wc-analytics-customers-without-data.json */ = {isa = PBXFileReference; fileEncoding = 4; lastKnownFileType = text.json; path = "wc-analytics-customers-without-data.json"; sourceTree = "<group>"; };
 		DE42F96E296BC9A700D514C2 /* countries-without-data.json */ = {isa = PBXFileReference; fileEncoding = 4; lastKnownFileType = text.json; path = "countries-without-data.json"; sourceTree = "<group>"; };
-<<<<<<< HEAD
 		DE4F2A3D29750EF400B0701C /* inbox-note-list-without-data.json */ = {isa = PBXFileReference; fileEncoding = 4; lastKnownFileType = text.json; path = "inbox-note-list-without-data.json"; sourceTree = "<group>"; };
 		DE4F2A3E29750EF400B0701C /* inbox-note-without-data.json */ = {isa = PBXFileReference; fileEncoding = 4; lastKnownFileType = text.json; path = "inbox-note-without-data.json"; sourceTree = "<group>"; };
-=======
 		DE4F2A4129751EAE00B0701C /* setting-coupon-without-data.json */ = {isa = PBXFileReference; fileEncoding = 4; lastKnownFileType = text.json; path = "setting-coupon-without-data.json"; sourceTree = "<group>"; };
->>>>>>> ce0ef509
 		DE50295828C5BD0200551736 /* JetpackUser.swift */ = {isa = PBXFileReference; lastKnownFileType = sourcecode.swift; path = JetpackUser.swift; sourceTree = "<group>"; };
 		DE50295A28C5F99700551736 /* DotcomUser.swift */ = {isa = PBXFileReference; lastKnownFileType = sourcecode.swift; path = DotcomUser.swift; sourceTree = "<group>"; };
 		DE50295C28C6068B00551736 /* JetpackUserMapper.swift */ = {isa = PBXFileReference; lastKnownFileType = sourcecode.swift; path = JetpackUserMapper.swift; sourceTree = "<group>"; };
@@ -2155,12 +2149,9 @@
 		B559EBA820A0B5B100836CD4 /* Responses */ = {
 			isa = PBXGroup;
 			children = (
-<<<<<<< HEAD
 				DE4F2A3D29750EF400B0701C /* inbox-note-list-without-data.json */,
 				DE4F2A3E29750EF400B0701C /* inbox-note-without-data.json */,
-=======
 				DE4F2A4129751EAE00B0701C /* setting-coupon-without-data.json */,
->>>>>>> ce0ef509
 				DEEDA4432975003800F845AB /* settings-general-without-data.json */,
 				DEA6B1C8296D0E8A005AA5E9 /* systemStatus-without-data.json */,
 				DEA6B1C7296D0E8A005AA5E9 /* systemStatusWithPluginsOnly-without-data.json */,
