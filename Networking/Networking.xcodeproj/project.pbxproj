--- conflicted
+++ resolved
@@ -543,10 +543,8 @@
 		D823D91022377B4F00C90817 /* ShipmentTrackingProviderGroup.swift in Sources */ = {isa = PBXBuildFile; fileRef = D823D90F22377B4F00C90817 /* ShipmentTrackingProviderGroup.swift */; };
 		D823D91222377DF300C90817 /* ShipmentTrackingProviderListMapper.swift in Sources */ = {isa = PBXBuildFile; fileRef = D823D91122377DF200C90817 /* ShipmentTrackingProviderListMapper.swift */; };
 		D823D91422377EE600C90817 /* shipment_tracking_providers.json in Resources */ = {isa = PBXBuildFile; fileRef = D823D91322377EE600C90817 /* shipment_tracking_providers.json */; };
-<<<<<<< HEAD
 		D865CE6E278CC19A002C8520 /* stripe-location.json in Resources */ = {isa = PBXBuildFile; fileRef = D865CE6C278CC19A002C8520 /* stripe-location.json */; };
 		D865CE6F278CC19A002C8520 /* stripe-location-error.json in Resources */ = {isa = PBXBuildFile; fileRef = D865CE6D278CC19A002C8520 /* stripe-location-error.json */; };
-=======
 		D865CE5B278CA10B002C8520 /* stripe-payment-intent-requires-payment-method.json in Resources */ = {isa = PBXBuildFile; fileRef = D865CE5A278CA10B002C8520 /* stripe-payment-intent-requires-payment-method.json */; };
 		D865CE5D278CA159002C8520 /* stripe-payment-intent-requires-confirmation.json in Resources */ = {isa = PBXBuildFile; fileRef = D865CE5C278CA159002C8520 /* stripe-payment-intent-requires-confirmation.json */; };
 		D865CE5F278CA183002C8520 /* stripe-payment-intent-requires-action.json in Resources */ = {isa = PBXBuildFile; fileRef = D865CE5E278CA183002C8520 /* stripe-payment-intent-requires-action.json */; };
@@ -558,7 +556,6 @@
 		D865CE6B278CA266002C8520 /* stripe-payment-intent-error.json in Resources */ = {isa = PBXBuildFile; fileRef = D865CE6A278CA266002C8520 /* stripe-payment-intent-error.json */; };
 		D865CE72278CC215002C8520 /* stripe-customer.json in Resources */ = {isa = PBXBuildFile; fileRef = D865CE70278CC215002C8520 /* stripe-customer.json */; };
 		D865CE73278CC215002C8520 /* stripe-customer-error.json in Resources */ = {isa = PBXBuildFile; fileRef = D865CE71278CC215002C8520 /* stripe-customer-error.json */; };
->>>>>>> 156db184
 		D87F6151226591E10031A13B /* NullNetwork.swift in Sources */ = {isa = PBXBuildFile; fileRef = D87F6150226591E10031A13B /* NullNetwork.swift */; };
 		D88D5A41230BC5DA007B6E01 /* reviews-all.json in Resources */ = {isa = PBXBuildFile; fileRef = D88D5A40230BC5DA007B6E01 /* reviews-all.json */; };
 		D88D5A43230BC668007B6E01 /* reviews-single.json in Resources */ = {isa = PBXBuildFile; fileRef = D88D5A42230BC668007B6E01 /* reviews-single.json */; };
@@ -1194,10 +1191,8 @@
 		D823D90F22377B4F00C90817 /* ShipmentTrackingProviderGroup.swift */ = {isa = PBXFileReference; lastKnownFileType = sourcecode.swift; path = ShipmentTrackingProviderGroup.swift; sourceTree = "<group>"; };
 		D823D91122377DF200C90817 /* ShipmentTrackingProviderListMapper.swift */ = {isa = PBXFileReference; lastKnownFileType = sourcecode.swift; path = ShipmentTrackingProviderListMapper.swift; sourceTree = "<group>"; };
 		D823D91322377EE600C90817 /* shipment_tracking_providers.json */ = {isa = PBXFileReference; lastKnownFileType = text.json; path = shipment_tracking_providers.json; sourceTree = "<group>"; };
-<<<<<<< HEAD
 		D865CE6C278CC19A002C8520 /* stripe-location.json */ = {isa = PBXFileReference; fileEncoding = 4; lastKnownFileType = text.json; path = "stripe-location.json"; sourceTree = "<group>"; };
 		D865CE6D278CC19A002C8520 /* stripe-location-error.json */ = {isa = PBXFileReference; fileEncoding = 4; lastKnownFileType = text.json; path = "stripe-location-error.json"; sourceTree = "<group>"; };
-=======
 		D865CE5A278CA10B002C8520 /* stripe-payment-intent-requires-payment-method.json */ = {isa = PBXFileReference; fileEncoding = 4; lastKnownFileType = text.json; path = "stripe-payment-intent-requires-payment-method.json"; sourceTree = "<group>"; };
 		D865CE5C278CA159002C8520 /* stripe-payment-intent-requires-confirmation.json */ = {isa = PBXFileReference; fileEncoding = 4; lastKnownFileType = text.json; path = "stripe-payment-intent-requires-confirmation.json"; sourceTree = "<group>"; };
 		D865CE5E278CA183002C8520 /* stripe-payment-intent-requires-action.json */ = {isa = PBXFileReference; fileEncoding = 4; lastKnownFileType = text.json; path = "stripe-payment-intent-requires-action.json"; sourceTree = "<group>"; };
@@ -1209,7 +1204,6 @@
 		D865CE6A278CA266002C8520 /* stripe-payment-intent-error.json */ = {isa = PBXFileReference; fileEncoding = 4; lastKnownFileType = text.json; path = "stripe-payment-intent-error.json"; sourceTree = "<group>"; };
 		D865CE70278CC215002C8520 /* stripe-customer.json */ = {isa = PBXFileReference; fileEncoding = 4; lastKnownFileType = text.json; path = "stripe-customer.json"; sourceTree = "<group>"; };
 		D865CE71278CC215002C8520 /* stripe-customer-error.json */ = {isa = PBXFileReference; fileEncoding = 4; lastKnownFileType = text.json; path = "stripe-customer-error.json"; sourceTree = "<group>"; };
->>>>>>> 156db184
 		D87F6150226591E10031A13B /* NullNetwork.swift */ = {isa = PBXFileReference; lastKnownFileType = sourcecode.swift; path = NullNetwork.swift; sourceTree = "<group>"; };
 		D88D5A40230BC5DA007B6E01 /* reviews-all.json */ = {isa = PBXFileReference; lastKnownFileType = text.json; path = "reviews-all.json"; sourceTree = "<group>"; };
 		D88D5A42230BC668007B6E01 /* reviews-single.json */ = {isa = PBXFileReference; lastKnownFileType = text.json; path = "reviews-single.json"; sourceTree = "<group>"; };
@@ -1739,10 +1733,8 @@
 		B559EBA820A0B5B100836CD4 /* Responses */ = {
 			isa = PBXGroup;
 			children = (
-<<<<<<< HEAD
 				D865CE6D278CC19A002C8520 /* stripe-location-error.json */,
 				D865CE6C278CC19A002C8520 /* stripe-location.json */,
-=======
 				D865CE6A278CA266002C8520 /* stripe-payment-intent-error.json */,
 				D865CE68278CA245002C8520 /* stripe-payment-intent-unknown-status.json */,
 				D865CE66278CA225002C8520 /* stripe-payment-intent-succeeded.json */,
@@ -1754,7 +1746,6 @@
 				D865CE5A278CA10B002C8520 /* stripe-payment-intent-requires-payment-method.json */,
 				D865CE71278CC215002C8520 /* stripe-customer-error.json */,
 				D865CE70278CC215002C8520 /* stripe-customer.json */,
->>>>>>> 156db184
 				31A451C527863A2D00FE81AA /* stripe-account-complete.json */,
 				31A451C927863A2D00FE81AA /* stripe-account-dev-test.json */,
 				31A451C227863A2D00FE81AA /* stripe-account-live-live.json */,
@@ -2020,15 +2011,12 @@
 				311D412D2783C07D00052F64 /* StripeAccountMapper.swift */,
 				3192F21B260D32550067FEF9 /* WCPayAccountMapper.swift */,
 				D8EDFE2525EE8A60003D2213 /* ReaderConnectionTokenMapper.swift */,
-<<<<<<< HEAD
 				318E8FD226C31F1C00F519D7 /* WCPayCustomerMapper.swift */,
 				3178A49E2703E5CF00A8B4CA /* RemoteReaderLocationMapper.swift */,
 				31054701262E04F700C5C02B /* WCPayPaymentIntentMapper.swift */,
-=======
 				318E8FD226C31F1C00F519D7 /* CustomerMapper.swift */,
 				3178A49E2703E5CF00A8B4CA /* WCPayReaderLocationMapper.swift */,
 				31054701262E04F700C5C02B /* RemotePaymentIntentMapper.swift */,
->>>>>>> 156db184
 				45A4B84D25D2E11300776FB4 /* ShippingLabelAddressValidationSuccessMapper.swift */,
 				CCF48B272628A4EB0034EA83 /* ShippingLabelAccountSettingsMapper.swift */,
 				456930AA264EB85A009ED69D /* ShippingLabelCarriersAndRatesMapper.swift */,
