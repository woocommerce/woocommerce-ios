--- conflicted
+++ resolved
@@ -717,11 +717,8 @@
 		DE50296328C609DE00551736 /* jetpack-user-not-connected.json in Resources */ = {isa = PBXBuildFile; fileRef = DE50296228C609DE00551736 /* jetpack-user-not-connected.json */; };
 		DE50296528C60A8000551736 /* JetpackUserMapperTests.swift in Sources */ = {isa = PBXBuildFile; fileRef = DE50296428C60A8000551736 /* JetpackUserMapperTests.swift */; };
 		DE5CA111288A3E080077BEF9 /* product-malformed-variations-and-image-alt.json in Resources */ = {isa = PBXBuildFile; fileRef = DE5CA110288A3E080077BEF9 /* product-malformed-variations-and-image-alt.json */; };
-<<<<<<< HEAD
 		DE66C5572976913C00DAA978 /* wcpay-charge-card-present-without-data.json in Resources */ = {isa = PBXBuildFile; fileRef = DE66C5562976913C00DAA978 /* wcpay-charge-card-present-without-data.json */; };
-=======
 		DE66C5532976508300DAA978 /* CookieNonceAuthenticator.swift in Sources */ = {isa = PBXBuildFile; fileRef = DE66C5522976508300DAA978 /* CookieNonceAuthenticator.swift */; };
->>>>>>> 9726ccb5
 		DE6F308727966FEF004E1C9A /* CouponReportListMapperTests.swift in Sources */ = {isa = PBXBuildFile; fileRef = DE6F308627966FEF004E1C9A /* CouponReportListMapperTests.swift */; };
 		DE74F29A27E08F5A0002FE59 /* SiteSettingMapper.swift in Sources */ = {isa = PBXBuildFile; fileRef = DE74F29927E08F5A0002FE59 /* SiteSettingMapper.swift */; };
 		DE74F29C27E0A1D00002FE59 /* setting-coupon.json in Resources */ = {isa = PBXBuildFile; fileRef = DE74F29B27E0A1D00002FE59 /* setting-coupon.json */; };
@@ -1552,11 +1549,8 @@
 		DE50296228C609DE00551736 /* jetpack-user-not-connected.json */ = {isa = PBXFileReference; fileEncoding = 4; lastKnownFileType = text.json; path = "jetpack-user-not-connected.json"; sourceTree = "<group>"; };
 		DE50296428C60A8000551736 /* JetpackUserMapperTests.swift */ = {isa = PBXFileReference; lastKnownFileType = sourcecode.swift; path = JetpackUserMapperTests.swift; sourceTree = "<group>"; };
 		DE5CA110288A3E080077BEF9 /* product-malformed-variations-and-image-alt.json */ = {isa = PBXFileReference; fileEncoding = 4; lastKnownFileType = text.json; path = "product-malformed-variations-and-image-alt.json"; sourceTree = "<group>"; };
-<<<<<<< HEAD
 		DE66C5562976913C00DAA978 /* wcpay-charge-card-present-without-data.json */ = {isa = PBXFileReference; fileEncoding = 4; lastKnownFileType = text.json; path = "wcpay-charge-card-present-without-data.json"; sourceTree = "<group>"; };
-=======
 		DE66C5522976508300DAA978 /* CookieNonceAuthenticator.swift */ = {isa = PBXFileReference; lastKnownFileType = sourcecode.swift; path = CookieNonceAuthenticator.swift; sourceTree = "<group>"; };
->>>>>>> 9726ccb5
 		DE6F308627966FEF004E1C9A /* CouponReportListMapperTests.swift */ = {isa = PBXFileReference; lastKnownFileType = sourcecode.swift; path = CouponReportListMapperTests.swift; sourceTree = "<group>"; };
 		DE74F29927E08F5A0002FE59 /* SiteSettingMapper.swift */ = {isa = PBXFileReference; lastKnownFileType = sourcecode.swift; path = SiteSettingMapper.swift; sourceTree = "<group>"; };
 		DE74F29B27E0A1D00002FE59 /* setting-coupon.json */ = {isa = PBXFileReference; fileEncoding = 4; lastKnownFileType = text.json; path = "setting-coupon.json"; sourceTree = "<group>"; };
