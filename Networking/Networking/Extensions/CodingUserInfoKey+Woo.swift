--- conflicted
+++ resolved
@@ -21,13 +21,11 @@
     ///
     public static let productID = CodingUserInfoKey(rawValue: "productID")!
 
-<<<<<<< HEAD
+    /// Used to store the UserID within a Coder/Decoder's userInfo dictionary.
+    ///
+    public static let userID = CodingUserInfoKey(rawValue: "userID")!
+
     /// Used to store the QueryID within a Coder/Decoder's userInfo dictionary.
     ///
     public static let queryID = CodingUserInfoKey(rawValue: "queryID")!
-=======
-    /// Used to store the UserID within a Coder/Decoder's userInfo dictionary.
-    ///
-    public static let userID = CodingUserInfoKey(rawValue: "userID")!
->>>>>>> 1f8bdd17
 }