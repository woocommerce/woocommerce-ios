--- conflicted
+++ resolved
@@ -8,11 +8,7 @@
     /// - parameter headers: The HTTP headers. `nil` by default.
     ///
     /// - returns: The new `URLRequest` instance.
-<<<<<<< HEAD
-    init(url: URL, method: HTTPMethod, headers: [String: String]? = nil) throws {
-=======
     init(url: URL, method: HTTPMethod, headers: [String: String]? = nil) {
->>>>>>> 5824fa44
         self.init(url: url)
 
         httpMethod = method.rawValue
