--- conflicted
+++ resolved
@@ -801,34 +801,6 @@
     }
 }
 
-<<<<<<< HEAD
-extension Networking.GoogleAdsCampaign {
-    public func copy(
-        id: CopiableProp<Int64> = .copy,
-        name: CopiableProp<String> = .copy,
-        rawStatus: CopiableProp<String> = .copy,
-        rawType: CopiableProp<String> = .copy,
-        amount: CopiableProp<Double> = .copy,
-        country: CopiableProp<String> = .copy,
-        targetedLocations: CopiableProp<[String]> = .copy
-    ) -> Networking.GoogleAdsCampaign {
-        let id = id ?? self.id
-        let name = name ?? self.name
-        let rawStatus = rawStatus ?? self.rawStatus
-        let rawType = rawType ?? self.rawType
-        let amount = amount ?? self.amount
-        let country = country ?? self.country
-        let targetedLocations = targetedLocations ?? self.targetedLocations
-
-        return Networking.GoogleAdsCampaign(
-            id: id,
-            name: name,
-            rawStatus: rawStatus,
-            rawType: rawType,
-            amount: amount,
-            country: country,
-            targetedLocations: targetedLocations
-=======
 extension Networking.GoogleAdsCampaignStats {
     public func copy(
         siteID: CopiableProp<Int64> = .copy,
@@ -891,7 +863,6 @@
             clicks: clicks,
             impressions: impressions,
             conversions: conversions
->>>>>>> cef921da
         )
     }
 }
