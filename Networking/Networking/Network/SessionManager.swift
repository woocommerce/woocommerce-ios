import Foundation

/// Manages network requests with a native URLSession.
///
final class SessionManager {
    /// The underlying session.
    let session: URLSession

    /// A default instance of `SessionManager`, used by top-level Alamofire request methods, and suitable for use
    /// directly for any ad hoc requests.
    static let `default`: SessionManager = {
        let configuration = URLSessionConfiguration.default
        configuration.httpAdditionalHeaders = SessionManager.defaultHTTPHeaders

        return SessionManager(configuration: configuration)
    }()

    /// Creates default values for the "Accept-Encoding", "Accept-Language" and "User-Agent" headers.
    static let defaultHTTPHeaders: [String: String] = {
        // Accept-Encoding HTTP Header; see https://tools.ietf.org/html/rfc7230#section-4.2.3
        let acceptEncoding: String = "gzip;q=1.0, compress;q=0.5"

        // Accept-Language HTTP Header; see https://tools.ietf.org/html/rfc7231#section-5.3.5
        let acceptLanguage = Locale.preferredLanguages.prefix(6).enumerated().map { index, languageCode in
            let quality = 1.0 - (Double(index) * 0.1)
            return "\(languageCode);q=\(quality)"
        }.joined(separator: ", ")

        return [
            "Accept-Encoding": acceptEncoding,
            "Accept-Language": acceptLanguage,
            "User-Agent": UserAgent.defaultUserAgent
        ]
    }()

    init(configuration: URLSessionConfiguration = URLSessionConfiguration.default) {
        self.session = URLSession(configuration: configuration, delegate: nil, delegateQueue: nil)
    }

    deinit {
        session.invalidateAndCancel()
    }

    /// Executes an input request and returns its contents as Data asynchronously.
    /// - parameter urlRequest: The URL request.
    /// - returns: The retrieved `Data`.
    ///
<<<<<<< HEAD
    @discardableResult
=======
    /// - returns: The created `DataRequest`.
>>>>>>> ce73c8fd
    func request(_ urlRequest: Request) async throws -> Data {
        let originalRequest = try urlRequest.asURLRequest()
        let (data, _) = try await session.data(for: originalRequest)
        return data
    }

    /// Uploads multipart form data for the input request.
    /// - parameter urlRequest: The URL request.
    /// - returns: The retrieved `Data`.
    ///
    func upload(multipartFormData: @escaping (MultipartFormDataType) -> Void,
                with urlRequest: Request) async throws -> Data {
        let formData = MultipartFormData()
        multipartFormData(formData)

        var urlRequestWithContentType = try urlRequest.asURLRequest()
        urlRequestWithContentType.setValue(formData.contentType, forHTTPHeaderField: "Content-Type")

        let fileManager = FileManager.default
        let tempDirectoryURL = URL(fileURLWithPath: NSTemporaryDirectory())
        let directoryURL = tempDirectoryURL.appendingPathComponent("com.automattic.woocommerce/multipart.form.data")
        let fileName = UUID().uuidString
        let fileURL = directoryURL.appendingPathComponent(fileName)

        try fileManager.createDirectory(at: directoryURL, withIntermediateDirectories: true, attributes: nil)

        try formData.writeEncodedData(to: fileURL)
        let (data, _) = try await session.upload(for: urlRequestWithContentType, fromFile: fileURL)

        // Cleanup the temp file once the upload is complete
        do {
            try FileManager.default.removeItem(at: fileURL)
        } catch {
            // No-op
        }

        return await MainActor.run { data }
    }
}<|MERGE_RESOLUTION|>--- conflicted
+++ resolved
@@ -45,11 +45,6 @@
     /// - parameter urlRequest: The URL request.
     /// - returns: The retrieved `Data`.
     ///
-<<<<<<< HEAD
-    @discardableResult
-=======
-    /// - returns: The created `DataRequest`.
->>>>>>> ce73c8fd
     func request(_ urlRequest: Request) async throws -> Data {
         let originalRequest = try urlRequest.asURLRequest()
         let (data, _) = try await session.data(for: originalRequest)
