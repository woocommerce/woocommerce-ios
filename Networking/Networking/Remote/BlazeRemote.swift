--- conflicted
+++ resolved
@@ -34,12 +34,8 @@
     /// Fetches target locations for campaign creation.
     /// - Parameters:
     ///    - siteID: WPCom ID for the site to create ads campaigns.
-<<<<<<< HEAD
-    ///    - query: Keyword to search for locations.
+    ///    - query: Keyword to search for locations. Requires a minimum of 3 characters, or else will return error.
     ///    - locale: The locale to receive in the response.
-=======
-    ///    - query: Keyword to search for locations. Requires a minimum of 3 characters, or else will return error.
->>>>>>> bac90c57
     ///
     func fetchTargetLocations(for siteID: Int64, query: String, locale: String) async throws -> [BlazeTargetLocation]
 }
