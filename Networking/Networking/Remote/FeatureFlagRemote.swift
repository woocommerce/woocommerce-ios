--- conflicted
+++ resolved
@@ -29,12 +29,6 @@
 public enum RemoteFeatureFlag: Decodable {
     case storeCreationCompleteNotification
     case oneDayAfterStoreCreationNameWithoutFreeTrial
-<<<<<<< HEAD
-    case twentyFourHoursAfterFreeTrialSubscribed
-=======
-    case oneDayBeforeFreeTrialExpiresNotification
-    case oneDayAfterFreeTrialExpiresNotification
->>>>>>> 34fc7a07
     case blaze
     case hardcodedPlanUpgradeDetailsMilestone1AreAccurate
 
@@ -44,15 +38,6 @@
             self = .storeCreationCompleteNotification
         case "woo_notification_nudge_free_trial_after_1d":
             self = .oneDayAfterStoreCreationNameWithoutFreeTrial
-<<<<<<< HEAD
-        case "woo_notification_24h_after_free_trial_subscribed":
-            self = .twentyFourHoursAfterFreeTrialSubscribed
-=======
-        case "woo_notification_1d_before_free_trial_expires":
-            self = .oneDayBeforeFreeTrialExpiresNotification
-        case "woo_notification_1d_after_free_trial_expires":
-            self = .oneDayAfterFreeTrialExpiresNotification
->>>>>>> 34fc7a07
         case "woo_blaze":
             self = .blaze
         case "woo_hardcoded_plan_upgrade_details_milestone_1_are_accurate":
