--- conflicted
+++ resolved
@@ -26,14 +26,10 @@
                         pageNumber: Int,
                         pageSize: Int,
                         excludedProductIDs: [Int64],
-<<<<<<< HEAD
-                        completion: @escaping ([Product]?, Error?) -> Void)
+                        completion: @escaping (Result<[Product], Error>) -> Void)
     func searchProductBySKU(for siteID: Int64,
                             sku: String,
                             completion: @escaping (Result<Product, Error>) -> Void)
-=======
-                        completion: @escaping (Result<[Product], Error>) -> Void)
->>>>>>> 213de69b
     func searchSku(for siteID: Int64,
                    sku: String,
                    completion: @escaping (Result<String, Error>) -> Void)
