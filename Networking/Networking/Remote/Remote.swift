--- conflicted
+++ resolved
@@ -41,11 +41,7 @@
     ///
     /// - Parameters:
     ///     - request: Request that should be performed.
-<<<<<<< HEAD
-    ///     - completion: Closure to be executed upon completion. Will receive the JSON Parsed Response (if successfull)
-=======
     ///     - completion: Closure to be executed upon completion. Will receive the JSON Parsed Response (if successful)
->>>>>>> 21e833f6
     ///
     func enqueue(_ request: URLRequestConvertible, completion: @escaping (Any?, Error?) -> Void) {
         let authenticated = AuthenticatedRequest(credentials: credentials, request: request)
