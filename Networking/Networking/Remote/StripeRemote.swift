import Foundation

/// Stripe (Extension): Remote Endpoints
///
public class StripeRemote: Remote {
    /// Loads a card reader connection token for a given site ID and parses the response
    /// - Parameters:
    ///   - siteID: Site for which we'll fetch the connection token.
    ///   - completion: Closure to be executed upon completion.
    public func loadConnectionToken(for siteID: Int64,
                                    completion: @escaping(Result<ReaderConnectionToken, Error>) -> Void) {
        let request = JetpackRequest(wooApiVersion: .mark3, method: .post, siteID: siteID, path: Path.connectionTokens)

        let mapper = ReaderConnectionTokenMapper()

        enqueue(request, mapper: mapper, completion: completion)
    }

    /// Loads a Stripe account for a given site ID and parses the response
    /// - Parameters:
    ///   - siteID: Site for which we'll fetch the Stripe account info.
    ///   - completion: Closure to be executed upon completion.
    public func loadAccount(for siteID: Int64,
                            completion: @escaping (Result<StripeAccount, Error>) -> Void) {
        let parameters = [AccountParameterKeys.fields: AccountParameterValues.fieldValues]

        let request = JetpackRequest(wooApiVersion: .mark3, method: .get, siteID: siteID, path: Path.accounts, parameters: parameters)

        let mapper = StripeAccountMapper()

        enqueue(request, mapper: mapper, completion: completion)
    }

    /// TODO loadConnectionToken(for siteID: Int64,...)

    /// Captures a payment for an order. See https://stripe.com/docs/terminal/payments#capture-payment
    /// - Parameters:
    ///   - siteID: Site for which we'll capture the payment.
    ///   - orderID: Order for which we are capturing the payment.
    ///   - paymentIntentID: Stripe Payment Intent ID created using the Terminal SDK.
    ///   - completion: Closure to be run on completion.
    public func captureOrderPayment(for siteID: Int64,
                               orderID: Int64,
                               paymentIntentID: String,
                               completion: @escaping (Result<RemotePaymentIntent, Error>) -> Void) {
        let path = "\(Path.orders)/\(orderID)/\(Path.captureTerminalPayment)"

        let parameters = [
            CaptureOrderPaymentKeys.fields: CaptureOrderPaymentValues.fieldValues,
            CaptureOrderPaymentKeys.paymentIntentID: paymentIntentID
        ]

        let request = JetpackRequest(wooApiVersion: .mark3, method: .post, siteID: siteID, path: path, parameters: parameters)

        let mapper = RemotePaymentIntentMapper()

        enqueue(request, mapper: mapper, completion: completion)
    }

    /// Creates a (or returns an existing) Stripe Connect customer for an order. See https://stripe.com/docs/api/customers/create
    /// Updates the order meta with the Customer for us.
    /// Also note that the JSON returned by the endpoint is an abridged copy of Stripe's response.
    /// - Parameters:
    ///   - siteID: Site for which we'll create (or simply return) the customer.
    ///   - orderID: Order for which we'll create (or simply return) the customer.
    ///   - completion: Closure to be run on completion.
    public func fetchOrderCustomer(for siteID: Int64,
                               orderID: Int64,
                               completion: @escaping (Result<Customer, Error>) -> Void) {
        let path = "\(Path.orders)/\(orderID)/\(Path.createCustomer)"

        let request = JetpackRequest(wooApiVersion: .mark3, method: .post, siteID: siteID, path: path, parameters: [:])

        let mapper = CustomerMapper()

        enqueue(request, mapper: mapper, completion: completion)
    }

    /// TODO loadDefaultReaderLocation(for siteID: Int64,...)
}

// MARK: - Constants!
//
private extension StripeRemote {
    enum Path {
        static let connectionTokens = "wc_stripe/connection_tokens"
        static let accounts = "wc_stripe/account/summary"
        static let orders = "payments/orders"
<<<<<<< HEAD
        static let captureTerminalPayment = "capture_terminal_payment"
=======
        static let createCustomer = "create_customer"
>>>>>>> da4deb2f
    }

    enum AccountParameterKeys {
        static let fields: String = "_fields"
    }

    enum AccountParameterValues {
        static let fieldValues: String = """
            status,is_live,test_mode,has_pending_requirements,has_overdue_requirements,current_deadline,\
            statement_descriptor,store_currencies,country
            """
    }

    enum CaptureOrderPaymentKeys {
        static let fields: String = "_fields"
        static let paymentIntentID: String = "payment_intent_id"
    }

    enum CaptureOrderPaymentValues {
        static let fieldValues: String = "id,status"
    }
}<|MERGE_RESOLUTION|>--- conflicted
+++ resolved
@@ -86,11 +86,8 @@
         static let connectionTokens = "wc_stripe/connection_tokens"
         static let accounts = "wc_stripe/account/summary"
         static let orders = "payments/orders"
-<<<<<<< HEAD
         static let captureTerminalPayment = "capture_terminal_payment"
-=======
         static let createCustomer = "create_customer"
->>>>>>> da4deb2f
     }
 
     enum AccountParameterKeys {
