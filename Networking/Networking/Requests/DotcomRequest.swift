--- conflicted
+++ resolved
@@ -29,9 +29,9 @@
     /// HTTP Headers
     let headers: [String: String]
 
-<<<<<<< HEAD
+    /// Allows custom encoding for the parameters.
     private let encoding: ParameterEncoding
-=======
+
     /// Whether this request should be transformed to a REST request if application password is available.
     ///
     private let availableAsRESTRequest: Bool
@@ -44,20 +44,22 @@
     ///     - path: RPC that should be executed.
     ///     - parameters: Collection of String parameters to be passed over to our target RPC.
     ///     - headers: Headers used in the URLRequest
+    ///     - encoding: How the parameters are encoded. Default to use `URLEncoding`.
     ///
     init(wordpressApiVersion: WordPressAPIVersion,
          method: HTTPMethod,
          path: String,
          parameters: [String: Any]? = nil,
-         headers: [String: String]? = nil) {
+         headers: [String: String]? = nil,
+         encoding: ParameterEncoding = URLEncoding.default) {
         self.wordpressApiVersion = wordpressApiVersion
         self.method = method
         self.path = path
         self.parameters = parameters ?? [:]
         self.headers = headers ?? [:]
+        self.encoding = encoding
         self.availableAsRESTRequest = false
     }
->>>>>>> b0c4a24a
 
     /// Initializer.
     ///
@@ -66,37 +68,27 @@
     ///     - method: HTTP Method we should use.
     ///     - path: RPC that should be executed.
     ///     - parameters: Collection of String parameters to be passed over to our target RPC.
-<<<<<<< HEAD
-    ///     - encoding: How the parameters are encoded. Default to use `URLEncoding`.
-=======
     ///     - headers: Headers used in the URLRequest
     ///     - availableAsRESTRequest: Whether the request should be transformed to a REST request if application password is available.
->>>>>>> b0c4a24a
     ///
     init(wordpressApiVersion: WordPressAPIVersion,
          method: HTTPMethod,
          path: String,
          parameters: [String: Any]? = nil,
          headers: [String: String]? = nil,
-<<<<<<< HEAD
-         encoding: ParameterEncoding = URLEncoding.default) {
-=======
+         encoding: ParameterEncoding = URLEncoding.default,
          availableAsRESTRequest: Bool) throws {
         if availableAsRESTRequest && !wordpressApiVersion.isWPOrgEndpoint {
             throw DotcomRequestError.apiVersionCannotBeAccessedUsingRESTAPI
         }
 
->>>>>>> b0c4a24a
         self.wordpressApiVersion = wordpressApiVersion
         self.method = method
         self.path = path
         self.parameters = parameters ?? [:]
         self.headers = headers ?? [:]
-<<<<<<< HEAD
         self.encoding = encoding
-=======
         self.availableAsRESTRequest = availableAsRESTRequest
->>>>>>> b0c4a24a
     }
 
     /// Returns a URLRequest instance representing the current WordPress.com Request.
