--- conflicted
+++ resolved
@@ -117,9 +117,6 @@
         XCTAssertFalse(product.soldIndividually)
         XCTAssertTrue(product.purchasable)
         XCTAssertEqual(product.permalink, "")
-<<<<<<< HEAD
-        XCTAssertNil(product.stockQuantity)
-=======
         XCTAssertEqual(product.sku, "123")
         XCTAssertEqual(product.weight, "213")
         XCTAssertEqual(product.dimensions.length, "12")
@@ -128,7 +125,7 @@
         XCTAssertEqual(product.downloads.first?.downloadID, "12345")
         XCTAssertEqual(product.backordersAllowed, true)
         XCTAssertEqual(product.onSale, false)
->>>>>>> 2f27cc73
+        XCTAssertNil(product.stockQuantity)
     }
 
     /// Verifies that the `salePrice` field of the Product are parsed correctly when the product is on sale, and the sale price is an empty string
