--- conflicted
+++ resolved
@@ -40,14 +40,11 @@
         XCTAssertFalse(productVariation.manageStock)
         XCTAssertTrue(productVariation.purchasable)
         XCTAssertEqual(productVariation.permalink, "")
-<<<<<<< HEAD
-        XCTAssertEqual(productVariation.stockQuantity, 16)
-=======
         XCTAssertEqual(productVariation.sku, "12345")
         XCTAssertEqual(productVariation.weight, "2.5")
         XCTAssertEqual(productVariation.backordersAllowed, true)
         XCTAssertEqual(productVariation.onSale, false)
->>>>>>> 2f27cc73
+        XCTAssertEqual(productVariation.stockQuantity, 16)
     }
 
     /// Test that the fields for variations of a subscription product are properly parsed.
