import TestKit
import XCTest
@testable import Networking

final class FeatureFlagRemoteTests: XCTestCase {
    /// Dummy Network Wrapper
    ///
    private var network: MockNetwork!

    /// Repeat always!
    ///
    override func setUp() {
        super.setUp()
        network = MockNetwork()
        network.removeAllSimulatedResponses()
    }

    override func tearDown() {
        network = nil
        super.tearDown()
    }

    // MARK: - Load All Feature Flag Tests

    func test_loadAllFeatureFlags_returns_all_known_flags() async throws {
        // Given
        let remote = FeatureFlagRemote(network: network)
        network.simulateResponse(requestUrlSuffix: "mobile/feature-flags", filename: "feature-flags-load-all")

        // When
        let featureFlags = try await remote.loadAllFeatureFlags()

        // Then
        XCTAssertEqual(featureFlags, [
            .storeCreationCompleteNotification: false,
            .oneDayAfterStoreCreationNameWithoutFreeTrial: false,
<<<<<<< HEAD
            .twentyFourHoursAfterFreeTrialSubscribed: false
=======
            .oneDayBeforeFreeTrialExpiresNotification: false,
            .oneDayAfterFreeTrialExpiresNotification: false
>>>>>>> 34fc7a07
        ])
    }

    func test_loadAllFeatureFlags_returns_empty_dictionary_when_response_does_not_include_known_flags() async throws {
        // Given
        let remote = FeatureFlagRemote(network: network)
        network.simulateResponse(requestUrlSuffix: "mobile/feature-flags", filename: "feature-flags-load-all-with-missing-values")

        // When
        let featureFlags = try await remote.loadAllFeatureFlags()

        // Then
        XCTAssert(featureFlags.isEmpty)
    }

    func test_loadAllFeatureFlags_properly_handles_errors() async throws {
        // Given
        let remote = FeatureFlagRemote(network: network)

        // When
        await assertThrowsError({ _ = try await remote.loadAllFeatureFlags() }, errorAssert: {
            // Then
            ($0 as? NetworkError) == .notFound
        })
    }
}<|MERGE_RESOLUTION|>--- conflicted
+++ resolved
@@ -33,13 +33,7 @@
         // Then
         XCTAssertEqual(featureFlags, [
             .storeCreationCompleteNotification: false,
-            .oneDayAfterStoreCreationNameWithoutFreeTrial: false,
-<<<<<<< HEAD
-            .twentyFourHoursAfterFreeTrialSubscribed: false
-=======
-            .oneDayBeforeFreeTrialExpiresNotification: false,
-            .oneDayAfterFreeTrialExpiresNotification: false
->>>>>>> 34fc7a07
+            .oneDayAfterStoreCreationNameWithoutFreeTrial: false
         ])
     }
 
