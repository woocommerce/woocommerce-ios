import XCTest
import TestKit
@testable import Networking

final class SiteRemoteTests: XCTestCase {
    /// Mock network wrapper.
    private var network: MockNetwork!

    private var remote: SiteRemote!

    override func setUp() {
        super.setUp()
        network = MockNetwork()
        remote = SiteRemote(network: network, dotcomClientID: "", dotcomClientSecret: "")
    }

    override func tearDown() {
        remote = nil
        network = nil
        super.tearDown()
    }

    // MARK: - `createSite`

    func test_createSite_returns_created_site_on_success() async throws {
        // Given
        network.simulateResponse(requestUrlSuffix: "sites/new", filename: "site-creation-success")

        // When
        let response = try await remote.createSite(name: "Wapuu swags", flow: .onboarding(domain: "wapuu.store"))

        // Then
        XCTAssertTrue(response.success)
        XCTAssertEqual(response.site, .init(siteID: "202211",
                                            name: "Wapuu swags",
                                            url: "https://wapuu.store/",
                                            siteSlug: "wapuu.store"))
    }

    func test_createSite_returns_invalidDomain_error_when_domain_is_empty() async throws {
        await assertThrowsError({ _ = try await remote.createSite(name: "Wapuu swags", flow: .onboarding(domain: "")) },
                                errorAssert: { ($0 as? SiteCreationError) == .invalidDomain} )
    }

    func test_createSite_returns_DotcomError_failure_on_domain_error() async throws {
        // Given
        network.simulateResponse(requestUrlSuffix: "sites/new", filename: "site-creation-domain-error")

        await assertThrowsError({
            // When
            _ = try await remote.createSite(name: "Wapuu swags", flow: .onboarding(domain: "wapuu.store"))
        }, errorAssert: { ($0 as? DotcomError) == .unknown(code: "blog_name_only_lowercase_letters_and_numbers",
                                                message: "Site names can only contain lowercase letters (a-z) and numbers.")
        })
    }

    func test_createSite_returns_failure_on_empty_response() async throws {
        await assertThrowsError({
            // When
            _ = try await remote.createSite(name: "Wapuu swags", flow: .onboarding(domain: "wapuu.store"))
        }, errorAssert: { ($0 as? NetworkError) == .notFound })
    }

    // MARK: - `launchSite`

    func test_launchSite_returns_on_success() async throws {
        // Given
        network.simulateResponse(requestUrlSuffix: "launch", filename: "site-launch-success")

        // When
        do {
            try await remote.launchSite(siteID: 134)
        } catch {
            // Then
            XCTFail("Unexpected failure launching site: \(error)")
        }
    }

    func test_launchSite_returns_DotcomError_failure_on_already_launched_error() async throws {
        // Given
        network.simulateResponse(requestUrlSuffix: "launch", filename: "site-launch-error-already-launched")

        await assertThrowsError({
            // When
            try await remote.launchSite(siteID: 134)
        }, errorAssert: {
            ($0 as? WordPressApiError) == .unknown(code: "already-launched",
                                                   message: "This site has already been launched")
        })
    }

    func test_launchSite_returns_WordPressApiError_failure_on_unauthorized_error() async throws {
        // Given
        network.simulateResponse(requestUrlSuffix: "launch", filename: "site-launch-error-unauthorized")

        await assertThrowsError({
            // When
            try await remote.launchSite(siteID: 134)
        }, errorAssert: {
            ($0 as? WordPressApiError) == .unknown(code: "unauthorized",
                                                   message: "You do not have permission to launch this site.")
        })
    }

    func test_launchSite_returns_failure_on_empty_response() async throws {
        await assertThrowsError({
            // When
            _ = try await remote.launchSite(siteID: 134)
        }, errorAssert: { ($0 as? NetworkError) == .notFound })
    }

    // MARK: - `enableFreeTrial`

    func test_enableFreeTrial_with_profiler_data_returns_on_success() async throws {
        // Given
        network.simulateResponse(requestUrlSuffix: "ecommerce-trial/add/ecommerce-trial-bundle-monthly", filename: "site-enable-trial-success")

        // When
        try await remote.enableFreeTrial(siteID: 134, profilerData: .init(name: "Woo shop",
                                                                          category: nil,
                                                                          sellingStatus: .alreadySellingOnline,
                                                                          sellingPlatforms: "wordPress",
                                                                          countryCode: "US"))
    }

    func test_enableFreeTrial_with_full_profiler_data_sets_all_parameters() async throws {
        // When
        try? await remote.enableFreeTrial(siteID: 134, profilerData: .init(name: "Woo shop",
                                                                           category: "other",
                                                                           sellingStatus: .alreadySellingOnline,
                                                                           sellingPlatforms: "wordPress",
                                                                           countryCode: "US"))

        // Then
        let parameterDictionary = try XCTUnwrap(network.queryParametersDictionary)
        let onboardingDictionary = try XCTUnwrap(parameterDictionary["wpcom_woocommerce_onboarding"] as? [String: Any])
        XCTAssertEqual(onboardingDictionary["blogname"] as? String, "Woo shop")
        XCTAssertEqual(onboardingDictionary["woocommerce_default_country"] as? String, "US")
        let profilerDictionary = try XCTUnwrap(onboardingDictionary["woocommerce_onboarding_profile"] as? [String: Any])
        XCTAssertEqual(profilerDictionary["is_store_country_set"] as? Bool, true)
        XCTAssertEqual(profilerDictionary["selling_venues"] as? String, "other")
        XCTAssertEqual(profilerDictionary["other_platform"] as? String, "wordPress")
        let profilerIndustryDictionary = try XCTUnwrap(profilerDictionary["industry"] as? [[String: String]])
        XCTAssertEqual(profilerIndustryDictionary, [["slug": "other"]])
    }

    func test_enableFreeTrial_with_nil_industry_data_does_not_contain_industry_parameters() async throws {
        // When
        try? await remote.enableFreeTrial(siteID: 134, profilerData: .init(name: "Woo shop",
                                                                           // Industry (category) data is nil.
                                                                           category: nil,
                                                                           sellingStatus: .alreadySellingOnline,
                                                                           sellingPlatforms: "wordPress",
                                                                           countryCode: "US"))

        // Then
        let parameterDictionary = try XCTUnwrap(network.queryParametersDictionary)
        let onboardingDictionary = try XCTUnwrap(parameterDictionary["wpcom_woocommerce_onboarding"] as? [String: Any])
        let profilerDictionary = try XCTUnwrap(onboardingDictionary["woocommerce_onboarding_profile"] as? [String: Any])
        let profilerIndustryDictionary = try XCTUnwrap(profilerDictionary["industry"] as? [[String: String]])
        XCTAssertEqual(profilerIndustryDictionary, [[:]])
    }

    func test_enableFreeTrial_with_nil_selling_status_does_not_contain_selling_status_parameters() async throws {
        // When
        try? await remote.enableFreeTrial(siteID: 134, profilerData: .init(name: "Woo shop",
                                                                           category: nil,
                                                                           sellingStatus: nil,
                                                                           sellingPlatforms: nil,
                                                                           countryCode: "US"))

        // Then
        let parameterDictionary = try XCTUnwrap(network.queryParametersDictionary)
        let onboardingDictionary = try XCTUnwrap(parameterDictionary["wpcom_woocommerce_onboarding"] as? [String: Any])
        let profilerDictionary = try XCTUnwrap(onboardingDictionary["woocommerce_onboarding_profile"] as? [String: Any])
        XCTAssertFalse(profilerDictionary.keys.contains("selling_venues"))
        XCTAssertFalse(profilerDictionary.keys.contains("other_platform"))
    }

    func test_enableFreeTrial_returns_DotcomError_failure_on_already_upgraded_error() async throws {
        // Given
        network.simulateResponse(requestUrlSuffix: "ecommerce-trial/add/ecommerce-trial-bundle-monthly", filename: "site-enable-trial-error-already-upgraded")

        await assertThrowsError({
            // When
            try await remote.enableFreeTrial(siteID: 134, profilerData: .init(name: "Woo shop",
                                                                              category: nil,
                                                                              sellingStatus: .alreadySellingOnline,
                                                                              sellingPlatforms: "wordPress",
                                                                              countryCode: "US"))
        }, errorAssert: { error in
            (error as? DotcomError) == .unknown(code: "no-upgrades-permitted",
                                                message: "You cannot add WordPress.com eCommerce Trial when you already have paid upgrades")
        })
    }

<<<<<<< HEAD

    // MARK: - `uploadStoreProfilerAnswers`

    func test_uploadStoreProfilerAnswers_with_profiler_data_returns_on_success() async throws {
        // Given
        network.simulateResponse(requestUrlSuffix: "options", filename: "site-upload-profiler-answers-success")

        // When
        try await remote.uploadStoreProfilerAnswers(siteID: 134, answers: .init(sellingStatus: .alreadySelling, category: "wordPress", countryCode: "US"))
    }

    func test_uploadStoreProfilerAnswers_with_full_profiler_data_sets_all_parameters() async throws {
        // When
        try? await remote.uploadStoreProfilerAnswers(siteID: 134, answers: .init(sellingStatus: .alreadySelling, category: "wordPress", countryCode: "US"))

        // Then
        let parameterDictionary = try XCTUnwrap(network.queryParametersDictionary)

        XCTAssertEqual(parameterDictionary["woocommerce_default_country"] as? String, "US")
        let profilerDictionary = try XCTUnwrap(parameterDictionary["woocommerce_onboarding_profile"] as? [String: Any])
        XCTAssertEqual(profilerDictionary["is_store_country_set"] as? Bool, true)
        XCTAssertEqual(profilerDictionary["business_choice"] as? String, "im_already_selling")
        XCTAssertEqual(try XCTUnwrap(profilerDictionary["industry"] as? [String]), ["wordPress"])
    }

    func test_uploadStoreProfilerAnswers_with_nil_category_data_does_not_contain_industry_parameters() async throws {
        // When
        try? await remote.uploadStoreProfilerAnswers(siteID: 134, answers: .init(sellingStatus: .alreadySelling, category: nil, countryCode: "US"))

        // Then
        let parameterDictionary = try XCTUnwrap(network.queryParametersDictionary)
        let profilerDictionary = try XCTUnwrap(parameterDictionary["woocommerce_onboarding_profile"] as? [String: Any])
        XCTAssertFalse(profilerDictionary.keys.contains("industry"))
    }

    func test_uploadStoreProfilerAnswers_with_nil_selling_status_does_not_contain_business_choice_parameters() async throws {
        // When
        try? await remote.uploadStoreProfilerAnswers(siteID: 134, answers: .init(sellingStatus: nil, category: "wordPress", countryCode: "US"))

        // Then
        let parameterDictionary = try XCTUnwrap(network.queryParametersDictionary)
        let profilerDictionary = try XCTUnwrap(parameterDictionary["woocommerce_onboarding_profile"] as? [String: Any])
        XCTAssertFalse(profilerDictionary.keys.contains("business_choice"))
    }

    func test_uploadStoreProfilerAnswers_returns_DotcomError_on_failure() async throws {
        // Given
        network.simulateResponse(requestUrlSuffix: "options", filename: "generic_error")

        await assertThrowsError({
            // When
            try await remote.uploadStoreProfilerAnswers(siteID: 134, answers: .init(sellingStatus: nil, category: "wordPress", countryCode: "US"))
        }, errorAssert: { error in
            (error as? DotcomError) == .unauthorized
        })
=======
    // MARK: - `updateSiteTitle`
    func test_updateSiteTitle_returns_on_success() async throws {
        // Given
        network.simulateResponse(requestUrlSuffix: "settings", filename: "site-settings-success")

        // When
        try await remote.updateSiteTitle(siteID: 123, title: "Test")
    }

    func test_updateSiteTitle_returns_failure_on_empty_response() async throws {
        await assertThrowsError({
            // When
            _ = try await remote.updateSiteTitle(siteID: 123, title: "Test")
        }, errorAssert: { ($0 as? NetworkError) == .notFound })
>>>>>>> 60d69f20
    }
}<|MERGE_RESOLUTION|>--- conflicted
+++ resolved
@@ -194,7 +194,21 @@
         })
     }
 
-<<<<<<< HEAD
+    // MARK: - `updateSiteTitle`
+    func test_updateSiteTitle_returns_on_success() async throws {
+        // Given
+        network.simulateResponse(requestUrlSuffix: "settings", filename: "site-settings-success")
+
+        // When
+        try await remote.updateSiteTitle(siteID: 123, title: "Test")
+    }
+
+    func test_updateSiteTitle_returns_failure_on_empty_response() async throws {
+        await assertThrowsError({
+            // When
+            _ = try await remote.updateSiteTitle(siteID: 123, title: "Test")
+        }, errorAssert: { ($0 as? NetworkError) == .notFound })
+    }
 
     // MARK: - `uploadStoreProfilerAnswers`
 
@@ -250,21 +264,5 @@
         }, errorAssert: { error in
             (error as? DotcomError) == .unauthorized
         })
-=======
-    // MARK: - `updateSiteTitle`
-    func test_updateSiteTitle_returns_on_success() async throws {
-        // Given
-        network.simulateResponse(requestUrlSuffix: "settings", filename: "site-settings-success")
-
-        // When
-        try await remote.updateSiteTitle(siteID: 123, title: "Test")
-    }
-
-    func test_updateSiteTitle_returns_failure_on_empty_response() async throws {
-        await assertThrowsError({
-            // When
-            _ = try await remote.updateSiteTitle(siteID: 123, title: "Test")
-        }, errorAssert: { ($0 as? NetworkError) == .notFound })
->>>>>>> 60d69f20
     }
 }