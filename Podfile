# For security reasons, please always keep the wordpress-mobile source first and the CDN second.
# For more info, see https://github.com/wordpress-mobile/cocoapods-specs#source-order-and-security-considerations
install! 'cocoapods', warn_for_multiple_pod_sources: false
source 'https://github.com/wordpress-mobile/cocoapods-specs.git'
source 'https://cdn.cocoapods.org/'

raise 'Please run CocoaPods via `bundle exec`' unless %w[BUNDLE_BIN_PATH BUNDLE_GEMFILE].any? { |k| ENV.key?(k) }

inhibit_all_warnings!
use_frameworks! # Defaulting to use_frameworks! See pre_install hook below for static linking.
use_modular_headers!

app_ios_deployment_target = Gem::Version.new('14.0')

platform :ios, app_ios_deployment_target.version
workspace 'WooCommerce.xcworkspace'

## Pods shared between all the targets
## ===================================
##
def aztec
  pod 'WordPress-Editor-iOS', '~> 1.11.0'
end

# Main Target!
# ============
#
target 'WooCommerce' do
  project 'WooCommerce/WooCommerce.xcodeproj'

  # Automattic Libraries
  # ====================
  #

  #pod 'Automattic-Tracks-iOS', :git => 'https://github.com/Automattic/Automattic-Tracks-iOS.git', :branch => 'add/build-configuration'
  pod 'Automattic-Tracks-iOS', '~> 0.9.0'

  pod 'Gridicons', '~> 1.0'

  # To allow pod to pick up beta versions use -beta. E.g., 1.1.7-beta.1
  pod 'WordPressAuthenticator', '~> 1.42.0'
  # pod 'WordPressAuthenticator', :git => 'https://github.com/wordpress-mobile/WordPressAuthenticator-iOS.git', :commit => ''
  # pod 'WordPressAuthenticator', :git => 'https://github.com/wordpress-mobile/WordPressAuthenticator-iOS.git', :branch => ''
  # pod 'WordPressAuthenticator', :path => '../WordPressAuthenticator-iOS'

  pod 'WordPressShared', '~> 1.15'

  pod 'WordPressUI', '~> 1.12.1'
  # pod 'WordPressUI', :git => 'https://github.com/wordpress-mobile/WordPressUI-iOS.git', :branch => ''

  aztec

  pod 'WPMediaPicker', '~> 1.7.1'

  # External Libraries
  # ==================
  #
  pod 'Alamofire', '~> 4.8'
  pod 'KeychainAccess', '~> 3.2'
  pod 'CocoaLumberjack', '~> 3.5'
  pod 'CocoaLumberjack/Swift', '~> 3.5'
  pod 'XLPagerTabStrip', '~> 9.0'
  pod 'Charts', '~> 3.6.0'
  pod 'ZendeskSupportSDK', '~> 5.0'
<<<<<<< HEAD
  pod 'Kingfisher', '~> 5.11.0'
  pod 'StripeTerminal', '~> 2.0'
=======
  pod 'Kingfisher', '~> 6.0.0'
  pod 'StripeTerminal', '~> 1.4.0'
>>>>>>> 2a3a138a
  pod 'Wormholy', '~> 1.6.4', configurations: ['Debug']

  # Unit Tests
  # ==========
  #
  target 'WooCommerceTests' do
    inherit! :search_paths
  end
end

# Yosemite Layer:
# ===============
#
def yosemite_pods
  pod 'Alamofire', '~> 4.8'
  pod 'StripeTerminal', '~> 2.0'
  pod 'CocoaLumberjack', '~> 3.5'
  pod 'CocoaLumberjack/Swift', '~> 3.5'

  # To allow pod to pick up beta versions use -beta. E.g., 1.1.7-beta.1
  pod 'WordPressKit', '~> 4.40.0'
  # pod 'WordPressKit', :git => 'https://github.com/wordpress-mobile/WordPressKit-iOS.git', :branch => ''

  aztec
end

# Yosemite Target:
# ================
#
target 'Yosemite' do
  project 'Yosemite/Yosemite.xcodeproj'
  yosemite_pods
end

# Unit Tests
# ==========
#
target 'YosemiteTests' do
  project 'Yosemite/Yosemite.xcodeproj'
  yosemite_pods
end

# Networking Layer:
# =================
#
def networking_pods
  pod 'Alamofire', '~> 4.8'
  pod 'CocoaLumberjack', '~> 3.5'
  pod 'CocoaLumberjack/Swift', '~> 3.5'

  pod 'Sourcery', '~> 1.0.3', configuration: 'Debug'

  # Used for HTML parsing
  aztec
end

# Networking Target:
# ==================
#
target 'Networking' do
  project 'Networking/Networking.xcodeproj'
  networking_pods
end

# Unit Tests
# ==========
#
target 'NetworkingTests' do
  project 'Networking/Networking.xcodeproj'
  networking_pods
end

# Storage Layer:
# ==============
#
def storage_pods
  pod 'CocoaLumberjack', '~> 3.5'
  pod 'CocoaLumberjack/Swift', '~> 3.5'
end

# Storage Target:
# ===============
#
target 'Storage' do
  project 'Storage/Storage.xcodeproj'
  storage_pods
end

# Unit Tests
# ==========
#
target 'StorageTests' do
  project 'Storage/Storage.xcodeproj'
  storage_pods
end

# Hardware Layer:
# =================
#
def hardware_pods
  pod 'StripeTerminal', '~> 2.0'
  pod 'CocoaLumberjack', '~> 3.5'
  pod 'CocoaLumberjack/Swift', '~> 3.5'
end

# Hardware Target:
# ==================
#
target 'Hardware' do
  project 'Hardware/Hardware.xcodeproj'
  hardware_pods
end

# Unit Tests
# ==========
#
target 'HardwareTests' do
  project 'Hardware/Hardware.xcodeproj'
  hardware_pods
end

# SampleReceiptPrinter Target:
# ==================
#
target 'SampleReceiptPrinter' do
  project 'Hardware/Hardware.xcodeproj'
  hardware_pods
end

# Workarounds:
# ============
#

# Static Frameworks:
# ============
#
# Make all pods that are not shared across multiple targets into static frameworks by overriding the static_framework? function to return true
# Linking the shared frameworks statically would lead to duplicate symbols
# A future version of CocoaPods may make this easier to do. See https://github.com/CocoaPods/CocoaPods/issues/7428
shared_targets = %w[Storage Networking Yosemite Hardware]
# Statically linking Sentry results in a conflict with `NSDictionary.objectAtKeyPath`, but dynamically
# linking it resolves this.
dynamic_pods = ['Sentry']
pre_install do |installer|
  static = []
  dynamic = []
  installer.pod_targets.each do |pod|
    # If this pod is a dependency of one of our shared targets or its explicitly excluded, it must be linked dynamically
    if pod.target_definitions.any? { |t| shared_targets.include? t.name } || dynamic_pods.include?(pod.name)
      dynamic << pod
      next
    end
    static << pod
    def pod.static_framework?
      true
    end
  end

  puts "Installing #{static.count} pods as static frameworks"
  puts "Installing #{dynamic.count} pods as dynamic frameworks"

  # Force CocoaLumberjack Swift version
  installer.analysis_result.specifications.each do |s|
    s.swift_version = '5.0' if s.name == 'CocoaLumberjack'
  end
end

post_install do |installer|
  # Workaround: Drop 32 Bit Architectures
  # =====================================
  #
  installer.pods_project.build_configuration_list.build_configurations.each do |configuration|
    configuration.build_settings['VALID_ARCHS'] = '$(ARCHS_STANDARD_64_BIT)'
  end

  # Let Pods targets inherit deployment target from the app
  # This solution is suggested here: https://github.com/CocoaPods/CocoaPods/issues/4859
  # =====================================
  #
  installer.pods_project.targets.each do |target|
    target.build_configurations.each do |configuration|
      pod_ios_deployment_target = Gem::Version.new(configuration.build_settings['IPHONEOS_DEPLOYMENT_TARGET'])
      if pod_ios_deployment_target <= app_ios_deployment_target
        configuration.build_settings.delete 'IPHONEOS_DEPLOYMENT_TARGET'
      end
    end
  end

  # Flag Alpha builds for Tracks
  # ============================
  installer.pods_project.targets.each do |target|
    next unless target.name == "Automattic-Tracks-iOS"
    target.build_configurations.each do |config|
      next unless config.name == "Release-Alpha"
      config.build_settings['GCC_PREPROCESSOR_DEFINITIONS'] ||= ['$(inherited)', 'ALPHA=1']
    end
  end
end<|MERGE_RESOLUTION|>--- conflicted
+++ resolved
@@ -62,13 +62,8 @@
   pod 'XLPagerTabStrip', '~> 9.0'
   pod 'Charts', '~> 3.6.0'
   pod 'ZendeskSupportSDK', '~> 5.0'
-<<<<<<< HEAD
-  pod 'Kingfisher', '~> 5.11.0'
   pod 'StripeTerminal', '~> 2.0'
-=======
   pod 'Kingfisher', '~> 6.0.0'
-  pod 'StripeTerminal', '~> 1.4.0'
->>>>>>> 2a3a138a
   pod 'Wormholy', '~> 1.6.4', configurations: ['Debug']
 
   # Unit Tests
