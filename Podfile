--- conflicted
+++ resolved
@@ -56,12 +56,7 @@
   pod 'Charts', '~> 3.3.0'
   pod 'ZendeskSupportSDK', '~> 5.0'
   pod 'Kingfisher', '~> 5.11.0'
-<<<<<<< HEAD
   pod 'Wormholy', '~> 1.5.1', :configurations => ['Debug']
-  pod 'FloatingPanel', '1.7.4'
-=======
-  pod 'Wormholy', '~> 1.6.0', :configurations => ['Debug']
->>>>>>> 09b8ab01
 
   # Unit Tests
   # ==========
