# frozen_string_literal: true

require 'cocoapods-catalyst-support'

# For security reasons, please always keep the wordpress-mobile source first and the CDN second.
# For more info, see https://github.com/wordpress-mobile/cocoapods-specs#source-order-and-security-considerations
install! 'cocoapods', warn_for_multiple_pod_sources: false
source 'https://github.com/wordpress-mobile/cocoapods-specs.git'
source 'https://cdn.cocoapods.org/'

raise 'Please run CocoaPods via `bundle exec`' unless %w[BUNDLE_BIN_PATH BUNDLE_GEMFILE].any? { |k| ENV.key?(k) }

inhibit_all_warnings!
use_frameworks! # Defaulting to use_frameworks! See pre_install hook below for static linking.
use_modular_headers!

app_ios_deployment_target = Gem::Version.new('16.0')

platform :ios, app_ios_deployment_target.version
workspace 'WooCommerce.xcworkspace'

## Pods shared between all the targets
## =====================================
##
def aztec
  pod 'WordPress-Editor-iOS', '~> 1.19'
  # pod 'WordPress-Editor-iOS', git: 'https://github.com/wordpress-mobile/AztecEditor-iOS.git', commit: ''
  # pod 'WordPress-Aztec-iOS', git: 'https://github.com/wordpress-mobile/AztecEditor-iOS.git', commit: ''
end

def tracks
  pod 'Automattic-Tracks-iOS', '~> 3.0'
  # pod 'Automattic-Tracks-iOS', :git => 'https://github.com/Automattic/Automattic-Tracks-iOS.git', :branch => 'trunk'
  # pod 'Automattic-Tracks-iOS', :git => 'https://github.com/Automattic/Automattic-Tracks-iOS.git', :commit => ''
  # pod 'Automattic-Tracks-iOS', :path => '../Automattic-Tracks-iOS'
end

def wordpress_shared
  pod 'WordPressShared', '~> 2.1'
end

def keychain
  pod 'KeychainAccess', '~> 4.2.2'
end

def alamofire
  pod 'Alamofire', '~> 5.0'
end

def cocoa_lumberjack
  pod 'CocoaLumberjack', '~> 3.8.5'
  pod 'CocoaLumberjack/Swift', '~> 3.8.5'
end

def stripe_terminal
<<<<<<< HEAD
  pod 'StripeTerminal', '~> 3.4.0'
=======
  pod 'StripeTerminal', '~> 3.3.1'
>>>>>>> d8e9147f
end

def networking_pods
  alamofire
  cocoa_lumberjack

  pod 'Sourcery', '~> 1.0.3', configuration: 'Debug'
  wordpress_shared

  # Used for HTML parsing
  aztec

  # Used for storing application password
  keychain
end

# Main Target!
# ============
#
target 'WooCommerce' do
  project 'WooCommerce/WooCommerce.xcodeproj'

  # Automattic Libraries
  # ====================
  #

  tracks

  pod 'Gridicons', '~> 1.2.0'

  # To allow pod to pick up beta versions use -beta. E.g., 1.1.7-beta.1
  pod 'WordPressAuthenticator', '~> 9.0.7'
  # pod 'WordPressAuthenticator', git: 'https://github.com/wordpress-mobile/WordPressAuthenticator-iOS.git', branch: ''
  # pod 'WordPressAuthenticator', git: 'https://github.com/wordpress-mobile/WordPressAuthenticator-iOS.git', commit: ''
  # pod 'WordPressAuthenticator', path: '../WordPressAuthenticator-iOS'

  wordpress_shared

  pod 'WordPressUI', '~> 1.15'
  # pod 'WordPressUI', :git => 'https://github.com/wordpress-mobile/WordPressUI-iOS.git', :branch => ''
  # pod 'WordPressUI', git: 'https://github.com/wordpress-mobile/WordPressUI-iOS.git', commit: ''

  aztec

  pod 'WPMediaPicker', '~> 1.8'
  # pod 'WPMediaPicker', git: 'https://github.com/wordpress-mobile/MediaPicker-iOS.git', commit: ''

  # External Libraries
  # ==================
  #
  alamofire
  cocoa_lumberjack
  keychain
  pod 'ZendeskSupportSDK', '~> 6.0'
  stripe_terminal
  pod 'Kingfisher', '~> 7.6.2'
  pod 'Wormholy', '~> 1.6.6', configurations: ['Debug']

  # Unit Tests
  # ==========
  #
  target 'WooCommerceTests' do
    inherit! :search_paths
  end
end

# StoreWidget Target
# ==========
#
target 'StoreWidgetsExtension' do
  project 'WooCommerce/WooCommerce.xcodeproj'
  tracks
  keychain
end

# Notification Content Target
# ==========
#
target 'NotificationExtension' do
  project 'WooCommerce/WooCommerce.xcodeproj'
  tracks
  keychain
end

# Yosemite Layer:
# ===============
#
def yosemite_pods
  alamofire
  stripe_terminal
  cocoa_lumberjack
  networking_pods

  aztec
end

# Yosemite Target:
# ================
#
target 'Yosemite' do
  project 'Yosemite/Yosemite.xcodeproj'
  yosemite_pods
end

# Unit Tests
# ==========
#
target 'YosemiteTests' do
  project 'Yosemite/Yosemite.xcodeproj'
  yosemite_pods
end

# WooFoundation Layer:
# ===============
#
def woofoundation_pods
  cocoa_lumberjack
end

# Tools Target:
# ================
#
target 'WooFoundation' do
  project 'WooFoundation/WooFoundation.xcodeproj'
  woofoundation_pods
end

# Unit Tests
# ==========
#
target 'WooFoundationTests' do
  project 'WooFoundation/WooFoundation.xcodeproj'
  woofoundation_pods
end

# Networking Target:
# ==================
#
target 'Networking' do
  project 'Networking/Networking.xcodeproj'
  networking_pods
end

# Unit Tests
# ==========
#
target 'NetworkingTests' do
  project 'Networking/Networking.xcodeproj'
  networking_pods

  # Including `yosemite_pods` because `Fakes.framework` has a dependency `Yosemite` while `Networking` does not.
  yosemite_pods
end

# Storage Layer:
# ==============
#
def storage_pods
  cocoa_lumberjack
end

# Storage Target:
# ===============
#
target 'Storage' do
  project 'Storage/Storage.xcodeproj'
  storage_pods
end

# Unit Tests
# ==========
#
target 'StorageTests' do
  project 'Storage/Storage.xcodeproj'
  storage_pods
end

# Hardware Layer:
# =================
#
def hardware_pods
  stripe_terminal
  cocoa_lumberjack
end

# Hardware Target:
# ==================
#
target 'Hardware' do
  project 'Hardware/Hardware.xcodeproj'
  hardware_pods
end

# Unit Tests
# ==========
#
target 'HardwareTests' do
  project 'Hardware/Hardware.xcodeproj'
  hardware_pods
end

# SampleReceiptPrinter Target:
# ==================
#
target 'SampleReceiptPrinter' do
  project 'Hardware/Hardware.xcodeproj'
  hardware_pods
end

# Experiments Layer:
# ==================
#
def experiments_pods
  tracks
  cocoa_lumberjack
end

# Experiments Target:
# ===================
#
target 'Experiments' do
  project 'Experiments/Experiments.xcodeproj'
  experiments_pods
end

# Unit Tests
# ==========
#
target 'ExperimentsTests' do
  project 'Experiments/Experiments.xcodeproj'
  experiments_pods
end

# Tools
# ==========
#
def swiftlint_version
  require 'yaml'

  YAML.load_file('.swiftlint.yml')['swiftlint_version']
end

abstract_target 'Tools' do
  pod 'SwiftLint', swiftlint_version
end

# Workarounds:
# ============
#

# Static Frameworks:
# ============
#
# Make all pods that are not shared across multiple targets into static frameworks by overriding the static_framework? function to return true
# Linking the shared frameworks statically would lead to duplicate symbols
# A future version of CocoaPods may make this easier to do. See https://github.com/CocoaPods/CocoaPods/issues/7428
shared_targets = %w[Storage Networking Yosemite Hardware]
# Statically linking Sentry results in a conflict with `NSDictionary.objectAtKeyPath`, but dynamically
# linking it resolves this.
dynamic_pods = ['Sentry']
pre_install do |installer|
  static = []
  dynamic = []
  installer.pod_targets.each do |pod|
    # If this pod is a dependency of one of our shared targets or its explicitly excluded, it must be linked dynamically
    if pod.target_definitions.any? { |t| shared_targets.include? t.name } || dynamic_pods.include?(pod.name)
      dynamic << pod
      next
    end
    static << pod
    def pod.static_framework?
      true
    end
  end

  puts "Installing #{static.count} pods as static frameworks"
  puts "Installing #{dynamic.count} pods as dynamic frameworks"

  # Force CocoaLumberjack Swift version
  installer.analysis_result.specifications.each do |s|
    s.swift_version = '5.0' if s.name == 'CocoaLumberjack'
  end
end

# Configure your macCatalyst dependencies
catalyst_configuration do
  # Uncomment the next line for a verbose output
  # verbose!

  # ios '<pod_name>' # This dependency will only be available for iOS
  ios 'StripeTerminal'
  ios 'ZendeskSupportSDK'
  # macos '<pod_name>' # This dependency will only be available for macOS
end

post_install do |installer|
  installer.configure_catalyst
  # Workaround: Drop 32 Bit Architectures
  # =====================================
  #
  installer.pods_project.build_configuration_list.build_configurations.each do |configuration|
    configuration.build_settings['VALID_ARCHS'] = '$(ARCHS_STANDARD_64_BIT)'
  end

  # Let Pods targets inherit deployment target from the app
  # This solution is suggested here: https://github.com/CocoaPods/CocoaPods/issues/4859
  # =====================================
  #
  installer.pods_project.targets.each do |target|
    # Fix bundle targets' 'Signing Certificate' to 'Sign to Run Locally'
    if target.respond_to?(:product_type) && (target.product_type == 'com.apple.product-type.bundle')
      target.build_configurations.each do |config|
        config.build_settings['CODE_SIGN_IDENTITY[sdk=macosx*]'] = '-'
      end
    end
    target.build_configurations.each do |configuration|
      pod_ios_deployment_target = Gem::Version.new(configuration.build_settings['IPHONEOS_DEPLOYMENT_TARGET'])
      configuration.build_settings.delete 'IPHONEOS_DEPLOYMENT_TARGET' if pod_ios_deployment_target <= app_ios_deployment_target
    end
  end

  # Flag Alpha builds for Tracks
  # ============================
  # rubocop:disable Style/CombinableLoops
  installer.pods_project.targets.each do |target|
    next unless target.name == 'Automattic-Tracks-iOS'

    target.build_configurations.each do |config|
      next unless config.name == 'Release-Alpha'

      config.build_settings['GCC_PREPROCESSOR_DEFINITIONS'] ||= ['$(inherited)', 'ALPHA=1']
    end
  end

  # Fix a code signing issue in Xcode 14 beta.
  # This solution is suggested here: https://github.com/CocoaPods/CocoaPods/issues/11402#issuecomment-1189861270
  # ====================================
  installer.pods_project.targets.each do |target|
    target.build_configurations.each do |config|
      config.build_settings['CODE_SIGN_IDENTITY'] = ''
    end
  end
  # rubocop:enable Style/CombinableLoops

  yellow_marker = "\033[33m"
  reset_marker = "\033[0m"
  puts "#{yellow_marker}The abstract target warning below is expected. Feel free to ignore it.#{reset_marker}"
end<|MERGE_RESOLUTION|>--- conflicted
+++ resolved
@@ -53,11 +53,7 @@
 end
 
 def stripe_terminal
-<<<<<<< HEAD
   pod 'StripeTerminal', '~> 3.4.0'
-=======
-  pod 'StripeTerminal', '~> 3.3.1'
->>>>>>> d8e9147f
 end
 
 def networking_pods
