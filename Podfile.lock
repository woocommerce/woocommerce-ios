PODS:
  - Alamofire (4.8.0)
  - AppAuth (1.5.0):
    - AppAuth/Core (= 1.5.0)
    - AppAuth/ExternalUserAgent (= 1.5.0)
  - AppAuth/Core (1.5.0)
  - AppAuth/ExternalUserAgent (1.5.0):
    - AppAuth/Core
  - Automattic-Tracks-iOS (0.11.1):
    - Sentry (~> 6)
    - Sodium (>= 0.9.1)
    - UIDeviceIdentifier (~> 2.0)
  - CocoaLumberjack (3.7.4):
    - CocoaLumberjack/Core (= 3.7.4)
  - CocoaLumberjack/Core (3.7.4)
  - CocoaLumberjack/Swift (3.7.4):
    - CocoaLumberjack/Core
  - FormatterKit/Resources (1.9.0)
  - FormatterKit/TimeIntervalFormatter (1.9.0):
    - FormatterKit/Resources
  - GoogleSignIn (6.0.2):
    - AppAuth (~> 1.4)
    - GTMAppAuth (~> 1.0)
    - GTMSessionFetcher/Core (~> 1.1)
  - Gridicons (1.2.0)
  - GTMAppAuth (1.3.0):
    - AppAuth/Core (~> 1.4)
    - GTMSessionFetcher/Core (~> 1.5)
  - GTMSessionFetcher/Core (1.7.2)
  - KeychainAccess (4.2.2)
  - Kingfisher (7.2.2)
  - NSObject-SafeExpectations (0.0.4)
  - "NSURL+IDN (0.4)"
  - Sentry (6.2.1):
    - Sentry/Core (= 6.2.1)
  - Sentry/Core (6.2.1)
  - Sodium (0.9.1)
  - Sourcery (1.0.3)
  - StripeTerminal (2.7.0)
  - SVProgressHUD (2.2.5)
  - UIDeviceIdentifier (2.0.0)
  - WordPress-Aztec-iOS (1.11.0)
  - WordPress-Editor-iOS (1.11.0):
    - WordPress-Aztec-iOS (= 1.11.0)
<<<<<<< HEAD
  - WordPressAuthenticator (2.2.0-beta.4):
=======
  - WordPressAuthenticator (2.2.0-beta.3):
>>>>>>> 02b6339d
    - Alamofire (~> 4.8)
    - CocoaLumberjack (~> 3.5)
    - GoogleSignIn (~> 6.0.1)
    - Gridicons (~> 1.0)
    - "NSURL+IDN (= 0.4)"
    - SVProgressHUD (~> 2.2.5)
    - WordPressKit (~> 4.18-beta)
    - WordPressShared (~> 1.12-beta)
    - WordPressUI (~> 1.7-beta)
  - WordPressKit (4.49.0):
    - Alamofire (~> 4.8.0)
    - CocoaLumberjack (~> 3.4)
    - NSObject-SafeExpectations (= 0.0.4)
    - UIDeviceIdentifier (~> 2.0)
    - WordPressShared (~> 1.15-beta)
    - wpxmlrpc (~> 0.9)
  - WordPressShared (1.16.1):
    - CocoaLumberjack (~> 3.4)
    - FormatterKit/TimeIntervalFormatter (~> 1.8)
  - WordPressUI (1.12.5)
  - Wormholy (1.6.5)
  - WPMediaPicker (1.8.1)
  - wpxmlrpc (0.9.0)
  - XLPagerTabStrip (9.0.0)
  - ZendeskCommonUISDK (6.1.1)
  - ZendeskCoreSDK (2.5.1)
  - ZendeskMessagingAPISDK (3.8.2):
    - ZendeskSDKConfigurationsSDK (~> 1.1.8)
  - ZendeskMessagingSDK (3.8.2):
    - ZendeskCommonUISDK (~> 6.1.1)
    - ZendeskMessagingAPISDK (~> 3.8.2)
  - ZendeskSDKConfigurationsSDK (1.1.8)
  - ZendeskSupportProvidersSDK (5.3.0):
    - ZendeskCoreSDK (~> 2.5.1)
  - ZendeskSupportSDK (5.3.0):
    - ZendeskMessagingSDK (~> 3.8.2)
    - ZendeskSupportProvidersSDK (~> 5.3.0)

DEPENDENCIES:
  - Alamofire (~> 4.8)
  - Automattic-Tracks-iOS (~> 0.11.1)
  - CocoaLumberjack (~> 3.7.4)
  - CocoaLumberjack/Swift (~> 3.7.4)
  - Gridicons (~> 1.2.0)
  - KeychainAccess (~> 4.2.2)
  - Kingfisher (~> 7.2.2)
  - Sourcery (~> 1.0.3)
  - StripeTerminal (~> 2.7)
  - WordPress-Editor-iOS (~> 1.11.0)
<<<<<<< HEAD
  - WordPressAuthenticator (from `https://github.com/wordpress-mobile/WordPressAuthenticator-iOS.git`, commit `51f90cd6d9a0a2e0494069afce5eff894baa8348`)
=======
  - WordPressAuthenticator (~> 2.2.0-beta.3)
>>>>>>> 02b6339d
  - WordPressKit (~> 4.49.0)
  - WordPressShared (~> 1.15)
  - WordPressUI (~> 1.12.5)
  - Wormholy (~> 1.6.5)
  - WPMediaPicker (~> 1.8.1)
  - XLPagerTabStrip (~> 9.0)
  - ZendeskSupportSDK (~> 5.0)

SPEC REPOS:
  trunk:
    - Alamofire
    - AppAuth
    - Automattic-Tracks-iOS
    - CocoaLumberjack
    - FormatterKit
    - GoogleSignIn
    - Gridicons
    - GTMAppAuth
    - GTMSessionFetcher
    - KeychainAccess
    - Kingfisher
    - NSObject-SafeExpectations
    - "NSURL+IDN"
    - Sentry
    - Sodium
    - Sourcery
    - StripeTerminal
    - SVProgressHUD
    - UIDeviceIdentifier
    - WordPress-Aztec-iOS
    - WordPress-Editor-iOS
    - WordPressKit
    - WordPressShared
    - WordPressUI
    - Wormholy
    - WPMediaPicker
    - wpxmlrpc
    - XLPagerTabStrip
    - ZendeskCommonUISDK
    - ZendeskCoreSDK
    - ZendeskMessagingAPISDK
    - ZendeskMessagingSDK
    - ZendeskSDKConfigurationsSDK
    - ZendeskSupportProvidersSDK
    - ZendeskSupportSDK

EXTERNAL SOURCES:
  WordPressAuthenticator:
    :commit: 51f90cd6d9a0a2e0494069afce5eff894baa8348
    :git: https://github.com/wordpress-mobile/WordPressAuthenticator-iOS.git

CHECKOUT OPTIONS:
  WordPressAuthenticator:
    :commit: 51f90cd6d9a0a2e0494069afce5eff894baa8348
    :git: https://github.com/wordpress-mobile/WordPressAuthenticator-iOS.git

SPEC CHECKSUMS:
  Alamofire: 3ec537f71edc9804815215393ae2b1a8ea33a844
  AppAuth: 80317d99ac7ff2801a2f18ff86b48cd315ed465d
  Automattic-Tracks-iOS: 5cd49d3acf76c26b92b4094d34ba84e6b55e5425
  CocoaLumberjack: 543c79c114dadc3b1aba95641d8738b06b05b646
  FormatterKit: 184db51bf120b633693a73624a4cede89ec51a41
  GoogleSignIn: fd381840dbe7c1137aa6dc30849a5c3e070c034a
  Gridicons: 4455b9f366960121430e45997e32112ae49ffe1d
  GTMAppAuth: 4d8f864896f3646f0c33baf38a28362f4c601e15
  GTMSessionFetcher: 5595ec75acf5be50814f81e9189490412bad82ba
  KeychainAccess: c0c4f7f38f6fc7bbe58f5702e25f7bd2f65abf51
  Kingfisher: 184d4d1a8c36666e663caf8e08abe87898595c53
  NSObject-SafeExpectations: ab8fe623d36b25aa1f150affa324e40a2f3c0374
  "NSURL+IDN": afc873e639c18138a1589697c3add197fe8679ca
  Sentry: 9b922b396b0e0bca8516a10e36b0ea3ebea5faf7
  Sodium: 23d11554ecd556196d313cf6130d406dfe7ac6da
  Sourcery: 70a6048014bd4f37ea80e6bd4354d47bf3b760e1
  StripeTerminal: 237b759168a00c7f55b97c743cd8a4921866c46b
  SVProgressHUD: 1428aafac632c1f86f62aa4243ec12008d7a51d6
  UIDeviceIdentifier: af4e11e25a2ea670078e2bd677bb0e8144f9f063
  WordPress-Aztec-iOS: 050b34d4c3adfb7c60363849049b13d60683b348
  WordPress-Editor-iOS: 304098424f1051cb271546c99f906aac296b1b81
<<<<<<< HEAD
  WordPressAuthenticator: aa037491876133fb025c04c6eaee050e4d79f771
=======
  WordPressAuthenticator: 9f8448772fe3d0576b84e2d20bdbe1ee9a601bb6
>>>>>>> 02b6339d
  WordPressKit: 96deb6ba37ea5eaec4ddcaa53eca04d653246152
  WordPressShared: 5477f179c7fe03b5d574f91adda66f67d131827e
  WordPressUI: c5be816f6c7b3392224ac21de9e521e89fa108ac
  Wormholy: 3252bc3e55a1847ef9a0976c1377bd77bf3635fa
  WPMediaPicker: 9011a0ec1f468c039af7485c244576b4c9889a0f
  wpxmlrpc: bf55a43a7e710bd2a4fb8c02dfe83b1246f14f13
  XLPagerTabStrip: 61c57fd61f611ee5f01ff1495ad6fbee8bf496c5
  ZendeskCommonUISDK: 5808802951ad2bb424f0bed4259dc3c0ce9b52ec
  ZendeskCoreSDK: 19a18e5ef2edcb18f4dbc0ea0d12bd31f515712a
  ZendeskMessagingAPISDK: 144e0fb0e633a3c4e73149b781ab65338938d5a8
  ZendeskMessagingSDK: 500e83d9413481e95180c37ddca0d4ef9d515600
  ZendeskSDKConfigurationsSDK: 8371b468db0d09e9198f6c5a97818826943ee1ee
  ZendeskSupportProvidersSDK: 2bdf8544f7cd0fd4c002546f5704b813845beb2a
  ZendeskSupportSDK: 3a8e508ab1d9dd22dc038df6c694466414e037ba

<<<<<<< HEAD
PODFILE CHECKSUM: f564433da26d306849fd32f88b5ca36e1fffb628
=======
PODFILE CHECKSUM: cfd704bd22d40450f707bf2fe73ee95c44cd4005
>>>>>>> 02b6339d

COCOAPODS: 1.11.2<|MERGE_RESOLUTION|>--- conflicted
+++ resolved
@@ -42,11 +42,7 @@
   - WordPress-Aztec-iOS (1.11.0)
   - WordPress-Editor-iOS (1.11.0):
     - WordPress-Aztec-iOS (= 1.11.0)
-<<<<<<< HEAD
   - WordPressAuthenticator (2.2.0-beta.4):
-=======
-  - WordPressAuthenticator (2.2.0-beta.3):
->>>>>>> 02b6339d
     - Alamofire (~> 4.8)
     - CocoaLumberjack (~> 3.5)
     - GoogleSignIn (~> 6.0.1)
@@ -96,11 +92,7 @@
   - Sourcery (~> 1.0.3)
   - StripeTerminal (~> 2.7)
   - WordPress-Editor-iOS (~> 1.11.0)
-<<<<<<< HEAD
   - WordPressAuthenticator (from `https://github.com/wordpress-mobile/WordPressAuthenticator-iOS.git`, commit `51f90cd6d9a0a2e0494069afce5eff894baa8348`)
-=======
-  - WordPressAuthenticator (~> 2.2.0-beta.3)
->>>>>>> 02b6339d
   - WordPressKit (~> 4.49.0)
   - WordPressShared (~> 1.15)
   - WordPressUI (~> 1.12.5)
@@ -179,11 +171,7 @@
   UIDeviceIdentifier: af4e11e25a2ea670078e2bd677bb0e8144f9f063
   WordPress-Aztec-iOS: 050b34d4c3adfb7c60363849049b13d60683b348
   WordPress-Editor-iOS: 304098424f1051cb271546c99f906aac296b1b81
-<<<<<<< HEAD
   WordPressAuthenticator: aa037491876133fb025c04c6eaee050e4d79f771
-=======
-  WordPressAuthenticator: 9f8448772fe3d0576b84e2d20bdbe1ee9a601bb6
->>>>>>> 02b6339d
   WordPressKit: 96deb6ba37ea5eaec4ddcaa53eca04d653246152
   WordPressShared: 5477f179c7fe03b5d574f91adda66f67d131827e
   WordPressUI: c5be816f6c7b3392224ac21de9e521e89fa108ac
@@ -199,10 +187,6 @@
   ZendeskSupportProvidersSDK: 2bdf8544f7cd0fd4c002546f5704b813845beb2a
   ZendeskSupportSDK: 3a8e508ab1d9dd22dc038df6c694466414e037ba
 
-<<<<<<< HEAD
-PODFILE CHECKSUM: f564433da26d306849fd32f88b5ca36e1fffb628
-=======
-PODFILE CHECKSUM: cfd704bd22d40450f707bf2fe73ee95c44cd4005
->>>>>>> 02b6339d
+PODFILE CHECKSUM: 199b527cefa35c3fb28f7b3e8cf4880b4821ea65
 
 COCOAPODS: 1.11.2