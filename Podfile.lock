--- conflicted
+++ resolved
@@ -28,22 +28,14 @@
   - WordPress-Aztec-iOS (1.19.9)
   - WordPress-Editor-iOS (1.19.9):
     - WordPress-Aztec-iOS (= 1.19.9)
-<<<<<<< HEAD
-  - WordPressAuthenticator (7.2.1):
-=======
   - WordPressAuthenticator (7.3.0):
->>>>>>> 08f48c20
     - Gridicons (~> 1.0)
     - "NSURL+IDN (= 0.4)"
     - SVProgressHUD (~> 2.2.5)
     - WordPressKit (~> 8.7-beta)
     - WordPressShared (~> 2.1-beta)
     - WordPressUI (~> 1.7-beta)
-<<<<<<< HEAD
-  - WordPressKit (8.9.1):
-=======
   - WordPressKit (8.10.0):
->>>>>>> 08f48c20
     - Alamofire (~> 4.8.0)
     - NSObject-SafeExpectations (~> 0.0.4)
     - UIDeviceIdentifier (~> 2.0)
@@ -87,6 +79,8 @@
   - ZendeskSupportSDK (~> 6.0)
 
 SPEC REPOS:
+  https://github.com/wordpress-mobile/cocoapods-specs.git:
+    - WordPressKit
   trunk:
     - Alamofire
     - Automattic-Tracks-iOS
@@ -105,7 +99,6 @@
     - UIDeviceIdentifier
     - WordPress-Aztec-iOS
     - WordPress-Editor-iOS
-    - WordPressKit
     - WordPressShared
     - WordPressUI
     - Wormholy
@@ -126,11 +119,7 @@
 
 CHECKOUT OPTIONS:
   WordPressAuthenticator:
-<<<<<<< HEAD
-    :commit: 48637d73fe1c8f249ea7fdec1d71fdca9a366509
-=======
     :commit: 77c77d005b1a34f9c0dc656addc884e5eb6fd362
->>>>>>> 08f48c20
     :git: https://github.com/wordpress-mobile/WordPressAuthenticator-iOS.git
 
 SPEC CHECKSUMS:
@@ -151,13 +140,8 @@
   UIDeviceIdentifier: 442b65b4ff1832d4ca9c2a157815cb29ad981b17
   WordPress-Aztec-iOS: fbebd569c61baa252b3f5058c0a2a9a6ada686bb
   WordPress-Editor-iOS: bda9f7f942212589b890329a0cb22547311749ef
-<<<<<<< HEAD
-  WordPressAuthenticator: eb60491871a2b8819017deed2970b054d2678547
-  WordPressKit: e774ca87068b8ea02bbb0bd0b75b98aa5d722cb9
-=======
   WordPressAuthenticator: 16f6560a06008cc502b92c85e76eaaa90248c12b
   WordPressKit: 30510174ad90a997acef42a5880bdda45c5c66e9
->>>>>>> 08f48c20
   WordPressShared: 0aa459e5257a77184db87805a998f447443c9706
   WordPressUI: 7304a3a604b8dc582981e723e6d7caa9dd5a9f0e
   Wormholy: 09da0b876f9276031fd47383627cb75e194fc068
