PODS:
  - Alamofire (4.8.0)
  - Automattic-Tracks-iOS (3.0.0):
    - Sentry (~> 8.0)
    - Sodium (>= 0.9.1)
    - UIDeviceIdentifier (~> 2.0)
  - CocoaLumberjack (3.7.4):
    - CocoaLumberjack/Core (= 3.7.4)
  - CocoaLumberjack/Core (3.7.4)
  - CocoaLumberjack/Swift (3.7.4):
    - CocoaLumberjack/Core
  - Gridicons (1.2.0)
  - KeychainAccess (4.2.2)
  - Kingfisher (7.6.2)
  - NSObject-SafeExpectations (0.0.6)
  - "NSURL+IDN (0.4)"
  - Sentry (8.15.2):
    - Sentry/Core (= 8.15.2)
    - SentryPrivate (= 8.15.2)
  - Sentry/Core (8.15.2):
    - SentryPrivate (= 8.15.2)
  - SentryPrivate (8.15.2)
  - Sodium (0.9.1)
  - Sourcery (1.0.3)
  - StripeTerminal (3.1.0)
  - SVProgressHUD (2.2.5)
  - UIDeviceIdentifier (2.3.0)
  - WordPress-Aztec-iOS (1.19.9)
  - WordPress-Editor-iOS (1.19.9):
    - WordPress-Aztec-iOS (= 1.19.9)
  - WordPressAuthenticator (9.0.0):
    - Gridicons (~> 1.0)
    - "NSURL+IDN (= 0.4)"
    - SVProgressHUD (~> 2.2.5)
    - WordPressKit (~> 12.0)
    - WordPressShared (~> 2.1-beta)
    - WordPressUI (~> 1.7-beta)
  - WordPressKit (12.0.0):
    - Alamofire (~> 4.8.0)
    - NSObject-SafeExpectations (~> 0.0.4)
    - UIDeviceIdentifier (~> 2.0)
    - WordPressShared (~> 2.0-beta)
    - wpxmlrpc (~> 0.10)
  - WordPressShared (2.1.0)
  - WordPressUI (1.15.0)
  - Wormholy (1.6.6)
  - WPMediaPicker (1.8.1)
  - wpxmlrpc (0.10.0)
  - ZendeskCommonUISDK (7.0.0)
  - ZendeskCoreSDK (3.0.0)
  - ZendeskMessagingAPISDK (4.0.0):
    - ZendeskSDKConfigurationsSDK (= 2.0.0)
  - ZendeskMessagingSDK (4.0.0):
    - ZendeskCommonUISDK (= 7.0.0)
    - ZendeskMessagingAPISDK (= 4.0.0)
  - ZendeskSDKConfigurationsSDK (2.0.0)
  - ZendeskSupportProvidersSDK (6.0.0):
    - ZendeskCoreSDK (= 3.0.0)
  - ZendeskSupportSDK (6.0.0):
    - ZendeskMessagingSDK (= 4.0.0)
    - ZendeskSupportProvidersSDK (= 6.0.0)

DEPENDENCIES:
  - Alamofire (~> 4.8)
  - Automattic-Tracks-iOS (~> 3.0)
  - CocoaLumberjack (~> 3.7.4)
  - CocoaLumberjack/Swift (~> 3.7.4)
  - Gridicons (~> 1.2.0)
  - KeychainAccess (~> 4.2.2)
  - Kingfisher (~> 7.6.2)
  - Sourcery (~> 1.0.3)
  - StripeTerminal (~> 3.1.0)
<<<<<<< HEAD
  - WordPress-Editor-iOS (from `https://github.com/wordpress-mobile/AztecEditor-iOS.git`, commit `4049aa539ff4d0f3ef304a16d002ad3470c03720`)
  - WordPressAuthenticator (~> 9.0)
=======
  - WordPress-Editor-iOS (~> 1.19.9)
  - WordPressAuthenticator (from `https://github.com/wordpress-mobile/WordPressAuthenticator-iOS.git`, commit `6312d0a91e709a4bae017e04f70e520199928928`)
>>>>>>> 49b3cbda
  - WordPressShared (~> 2.1)
  - WordPressUI (from `https://github.com/wordpress-mobile/WordPressUI-iOS.git`, commit `a0248ba6dabaed1d493416fd1273aa6718c76331`)
  - Wormholy (~> 1.6.6)
  - WPMediaPicker (~> 1.8.1)
  - ZendeskSupportSDK (~> 6.0)

SPEC REPOS:
  https://github.com/wordpress-mobile/cocoapods-specs.git:
    - WordPressKit
  trunk:
    - Alamofire
    - Automattic-Tracks-iOS
    - CocoaLumberjack
    - Gridicons
    - KeychainAccess
    - Kingfisher
    - NSObject-SafeExpectations
    - "NSURL+IDN"
    - Sentry
    - SentryPrivate
    - Sodium
    - Sourcery
    - StripeTerminal
    - SVProgressHUD
    - UIDeviceIdentifier
    - WordPress-Aztec-iOS
    - WordPressShared
    - Wormholy
    - WPMediaPicker
    - wpxmlrpc
    - ZendeskCommonUISDK
    - ZendeskCoreSDK
    - ZendeskMessagingAPISDK
    - ZendeskMessagingSDK
    - ZendeskSDKConfigurationsSDK
    - ZendeskSupportProvidersSDK
    - ZendeskSupportSDK

EXTERNAL SOURCES:
<<<<<<< HEAD
  WordPress-Editor-iOS:
    :commit: 4049aa539ff4d0f3ef304a16d002ad3470c03720
    :git: https://github.com/wordpress-mobile/AztecEditor-iOS.git
=======
  WordPressAuthenticator:
    :commit: 6312d0a91e709a4bae017e04f70e520199928928
    :git: https://github.com/wordpress-mobile/WordPressAuthenticator-iOS.git
>>>>>>> 49b3cbda
  WordPressUI:
    :commit: a0248ba6dabaed1d493416fd1273aa6718c76331
    :git: https://github.com/wordpress-mobile/WordPressUI-iOS.git

CHECKOUT OPTIONS:
<<<<<<< HEAD
  WordPress-Editor-iOS:
    :commit: 4049aa539ff4d0f3ef304a16d002ad3470c03720
    :git: https://github.com/wordpress-mobile/AztecEditor-iOS.git
=======
  WordPressAuthenticator:
    :commit: 6312d0a91e709a4bae017e04f70e520199928928
    :git: https://github.com/wordpress-mobile/WordPressAuthenticator-iOS.git
>>>>>>> 49b3cbda
  WordPressUI:
    :commit: a0248ba6dabaed1d493416fd1273aa6718c76331
    :git: https://github.com/wordpress-mobile/WordPressUI-iOS.git

SPEC CHECKSUMS:
  Alamofire: 3ec537f71edc9804815215393ae2b1a8ea33a844
  Automattic-Tracks-iOS: f30bf3362a77010ccb9fe9aded453645089f6ccb
  CocoaLumberjack: 543c79c114dadc3b1aba95641d8738b06b05b646
  Gridicons: 4455b9f366960121430e45997e32112ae49ffe1d
  KeychainAccess: c0c4f7f38f6fc7bbe58f5702e25f7bd2f65abf51
  Kingfisher: 6c5449c6450c5239166510ba04afe374a98afc4f
  NSObject-SafeExpectations: c01c8881cbd97efad6f668286b913cd0b7d62ab5
  "NSURL+IDN": afc873e639c18138a1589697c3add197fe8679ca
  Sentry: 6f5742b4c47c17c9adcf265f6f328cf4a0ed1923
  SentryPrivate: b2f7996f37781080f04a946eb4e377ff63c64195
  Sodium: 23d11554ecd556196d313cf6130d406dfe7ac6da
  Sourcery: 70a6048014bd4f37ea80e6bd4354d47bf3b760e1
  StripeTerminal: fa064cf68a7a3df7c2ee1b2e6d33c8866d1e6aef
  SVProgressHUD: 1428aafac632c1f86f62aa4243ec12008d7a51d6
  UIDeviceIdentifier: 442b65b4ff1832d4ca9c2a157815cb29ad981b17
  WordPress-Aztec-iOS: fbebd569c61baa252b3f5058c0a2a9a6ada686bb
  WordPress-Editor-iOS: bda9f7f942212589b890329a0cb22547311749ef
  WordPressAuthenticator: ce9688b78d71e296ea54159c4eef3a1ea5cc1838
  WordPressKit: 55d1abb019a150a59ede51ace089cb148a4375a0
  WordPressShared: 0aa459e5257a77184db87805a998f447443c9706
  WordPressUI: a491454affda3b0fb812812e637dc5e8f8f6bd06
  Wormholy: 09da0b876f9276031fd47383627cb75e194fc068
  WPMediaPicker: 9011a0ec1f468c039af7485c244576b4c9889a0f
  wpxmlrpc: 68db063041e85d186db21f674adf08d9c70627fd
  ZendeskCommonUISDK: f06dbac6c9e74c3afff75ecdc6bec3832b23258c
  ZendeskCoreSDK: ce6dbb5eb4d61d2d061547a92bd0b0fe98602e9d
  ZendeskMessagingAPISDK: 95a99f1eab9482b4106ec88466b93a89f9f7c5fa
  ZendeskMessagingSDK: 4f5f3d43766bb3b2ea6411d1331cfe609ff33618
  ZendeskSDKConfigurationsSDK: a5c21010e17b71d02bc2cfe73dcc9da1efa0a7b2
  ZendeskSupportProvidersSDK: 685b5d185af47ced0ec40564ec46355c838bbd06
  ZendeskSupportSDK: 92e6f9d334e81e9186f8a17583862350460a5393

<<<<<<< HEAD
PODFILE CHECKSUM: ec77d4d26375deae5a3d51b0a45aeeacaeae4a06
=======
PODFILE CHECKSUM: 956d7b1e1b8ee9b7319118d6153afced7de19966
>>>>>>> 49b3cbda

COCOAPODS: 1.14.0<|MERGE_RESOLUTION|>--- conflicted
+++ resolved
@@ -70,13 +70,8 @@
   - Kingfisher (~> 7.6.2)
   - Sourcery (~> 1.0.3)
   - StripeTerminal (~> 3.1.0)
-<<<<<<< HEAD
-  - WordPress-Editor-iOS (from `https://github.com/wordpress-mobile/AztecEditor-iOS.git`, commit `4049aa539ff4d0f3ef304a16d002ad3470c03720`)
-  - WordPressAuthenticator (~> 9.0)
-=======
   - WordPress-Editor-iOS (~> 1.19.9)
   - WordPressAuthenticator (from `https://github.com/wordpress-mobile/WordPressAuthenticator-iOS.git`, commit `6312d0a91e709a4bae017e04f70e520199928928`)
->>>>>>> 49b3cbda
   - WordPressShared (~> 2.1)
   - WordPressUI (from `https://github.com/wordpress-mobile/WordPressUI-iOS.git`, commit `a0248ba6dabaed1d493416fd1273aa6718c76331`)
   - Wormholy (~> 1.6.6)
@@ -103,6 +98,7 @@
     - SVProgressHUD
     - UIDeviceIdentifier
     - WordPress-Aztec-iOS
+    - WordPress-Editor-iOS
     - WordPressShared
     - Wormholy
     - WPMediaPicker
@@ -116,29 +112,17 @@
     - ZendeskSupportSDK
 
 EXTERNAL SOURCES:
-<<<<<<< HEAD
-  WordPress-Editor-iOS:
-    :commit: 4049aa539ff4d0f3ef304a16d002ad3470c03720
-    :git: https://github.com/wordpress-mobile/AztecEditor-iOS.git
-=======
   WordPressAuthenticator:
     :commit: 6312d0a91e709a4bae017e04f70e520199928928
     :git: https://github.com/wordpress-mobile/WordPressAuthenticator-iOS.git
->>>>>>> 49b3cbda
   WordPressUI:
     :commit: a0248ba6dabaed1d493416fd1273aa6718c76331
     :git: https://github.com/wordpress-mobile/WordPressUI-iOS.git
 
 CHECKOUT OPTIONS:
-<<<<<<< HEAD
-  WordPress-Editor-iOS:
-    :commit: 4049aa539ff4d0f3ef304a16d002ad3470c03720
-    :git: https://github.com/wordpress-mobile/AztecEditor-iOS.git
-=======
   WordPressAuthenticator:
     :commit: 6312d0a91e709a4bae017e04f70e520199928928
     :git: https://github.com/wordpress-mobile/WordPressAuthenticator-iOS.git
->>>>>>> 49b3cbda
   WordPressUI:
     :commit: a0248ba6dabaed1d493416fd1273aa6718c76331
     :git: https://github.com/wordpress-mobile/WordPressUI-iOS.git
@@ -176,10 +160,6 @@
   ZendeskSupportProvidersSDK: 685b5d185af47ced0ec40564ec46355c838bbd06
   ZendeskSupportSDK: 92e6f9d334e81e9186f8a17583862350460a5393
 
-<<<<<<< HEAD
-PODFILE CHECKSUM: ec77d4d26375deae5a3d51b0a45aeeacaeae4a06
-=======
 PODFILE CHECKSUM: 956d7b1e1b8ee9b7319118d6153afced7de19966
->>>>>>> 49b3cbda
 
 COCOAPODS: 1.14.0