PODS:
  - Alamofire (4.6.0)
  - Automattic-Tracks-iOS (0.2.0):
    - CocoaLumberjack (~> 3.2.0)
    - Reachability (~> 3.1)
    - UIDeviceIdentifier (~> 0.4)
  - CocoaLumberjack (3.2.1):
    - CocoaLumberjack/Default (= 3.2.1)
    - CocoaLumberjack/Extensions (= 3.2.1)
  - CocoaLumberjack/Default (3.2.1)
  - CocoaLumberjack/Extensions (3.2.1):
    - CocoaLumberjack/Default
  - Crashlytics (3.9.3):
    - Fabric (~> 1.7.2)
  - Fabric (1.7.5)
  - Gridicons (0.14)
  - Reachability (3.2)
  - UIDeviceIdentifier (0.5.0)

DEPENDENCIES:
  - Alamofire (= 4.6.0)
  - Automattic-Tracks-iOS (from `https://github.com/Automattic/Automattic-Tracks-iOS.git`, tag `0.2.1`)
  - Crashlytics (= 3.9.3)
  - Gridicons (= 0.14)

SPEC REPOS:
  https://github.com/CocoaPods/Specs.git:
    - Alamofire
    - CocoaLumberjack
    - Crashlytics
    - Fabric
    - Gridicons
    - Reachability
    - UIDeviceIdentifier

EXTERNAL SOURCES:
  Automattic-Tracks-iOS:
    :git: https://github.com/Automattic/Automattic-Tracks-iOS.git
    :tag: 0.2.1

CHECKOUT OPTIONS:
  Automattic-Tracks-iOS:
    :git: https://github.com/Automattic/Automattic-Tracks-iOS.git
    :tag: 0.2.1

SPEC CHECKSUMS:
  Alamofire: f41a599bd63041760b26d393ec1069d9d7b917f4
  Automattic-Tracks-iOS: edc4365d31602490af88dbed181b0b666cbdcf75
  CocoaLumberjack: 2800c03334042fe80589423c8d80e582dcaec482
  Crashlytics: dbb07d01876c171c5ccbdf7826410380189e452c
  Fabric: ae7146a5f505ea370a1e44820b4b1dc8890e2890
  Gridicons: 558073b1ff34092a49336ee0955ad97d2ef799f0
  Reachability: 33e18b67625424e47b6cde6d202dce689ad7af96
  UIDeviceIdentifier: a959a6d4f51036b4180dd31fb26483a820f1cc46

PODFILE CHECKSUM: feafa1ad29ca70583ff1a300f00c39c7717f36e1

<<<<<<< HEAD
COCOAPODS: 1.5.0
=======
COCOAPODS: 1.4.0
>>>>>>> b409434f
<|MERGE_RESOLUTION|>--- conflicted
+++ resolved
@@ -12,7 +12,7 @@
     - CocoaLumberjack/Default
   - Crashlytics (3.9.3):
     - Fabric (~> 1.7.2)
-  - Fabric (1.7.5)
+  - Fabric (1.7.6)
   - Gridicons (0.14)
   - Reachability (3.2)
   - UIDeviceIdentifier (0.5.0)
@@ -48,15 +48,11 @@
   Automattic-Tracks-iOS: edc4365d31602490af88dbed181b0b666cbdcf75
   CocoaLumberjack: 2800c03334042fe80589423c8d80e582dcaec482
   Crashlytics: dbb07d01876c171c5ccbdf7826410380189e452c
-  Fabric: ae7146a5f505ea370a1e44820b4b1dc8890e2890
+  Fabric: f8d42c893bb187326a7968b62abe55c36a987a46
   Gridicons: 558073b1ff34092a49336ee0955ad97d2ef799f0
   Reachability: 33e18b67625424e47b6cde6d202dce689ad7af96
   UIDeviceIdentifier: a959a6d4f51036b4180dd31fb26483a820f1cc46
 
 PODFILE CHECKSUM: feafa1ad29ca70583ff1a300f00c39c7717f36e1
 
-<<<<<<< HEAD
-COCOAPODS: 1.5.0
-=======
-COCOAPODS: 1.4.0
->>>>>>> b409434f
+COCOAPODS: 1.5.0