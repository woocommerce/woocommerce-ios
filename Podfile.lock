--- conflicted
+++ resolved
@@ -22,7 +22,7 @@
   - SentryPrivate (8.15.2)
   - Sodium (0.9.1)
   - Sourcery (1.0.3)
-  - StripeTerminal (3.3.1)
+  - StripeTerminal (3.1.0)
   - SVProgressHUD (2.2.5)
   - SwiftLint (0.54.0)
   - UIDeviceIdentifier (2.3.0)
@@ -69,7 +69,7 @@
   - KeychainAccess (~> 4.2.2)
   - Kingfisher (~> 7.6.2)
   - Sourcery (~> 1.0.3)
-  - StripeTerminal (~> 3.3.1)
+  - StripeTerminal (~> 3.1.0)
   - SwiftLint (= 0.54.0)
   - WordPress-Editor-iOS (~> 1.19)
   - WordPressAuthenticator (~> 9.0)
@@ -128,7 +128,7 @@
   SentryPrivate: b2f7996f37781080f04a946eb4e377ff63c64195
   Sodium: 23d11554ecd556196d313cf6130d406dfe7ac6da
   Sourcery: 70a6048014bd4f37ea80e6bd4354d47bf3b760e1
-  StripeTerminal: 369ef0cf0b90d838f42be1a0b371475986f4b79f
+  StripeTerminal: fa064cf68a7a3df7c2ee1b2e6d33c8866d1e6aef
   SVProgressHUD: 1428aafac632c1f86f62aa4243ec12008d7a51d6
   SwiftLint: c1de071d9d08c8aba837545f6254315bc900e211
   UIDeviceIdentifier: 442b65b4ff1832d4ca9c2a157815cb29ad981b17
@@ -149,10 +149,6 @@
   ZendeskSupportProvidersSDK: 685b5d185af47ced0ec40564ec46355c838bbd06
   ZendeskSupportSDK: 92e6f9d334e81e9186f8a17583862350460a5393
 
-<<<<<<< HEAD
-PODFILE CHECKSUM: 6461cb95545c510b33c68043f94f181ba9332c1a
-=======
 PODFILE CHECKSUM: 023a42d75e7703ceb23107fcaeb7ab7d7eb9b824
->>>>>>> 06aae74c
 
 COCOAPODS: 1.14.0