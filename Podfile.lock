PODS:
  - Alamofire (4.8.0)
  - Automattic-Tracks-iOS (3.0.0):
    - Sentry (~> 8.0)
    - Sodium (>= 0.9.1)
    - UIDeviceIdentifier (~> 2.0)
  - CocoaLumberjack (3.7.4):
    - CocoaLumberjack/Core (= 3.7.4)
  - CocoaLumberjack/Core (3.7.4)
  - CocoaLumberjack/Swift (3.7.4):
    - CocoaLumberjack/Core
  - Gridicons (1.2.0)
  - KeychainAccess (4.2.2)
  - Kingfisher (7.6.2)
  - NSObject-SafeExpectations (0.0.6)
  - "NSURL+IDN (0.4)"
  - Sentry (8.15.2):
    - Sentry/Core (= 8.15.2)
    - SentryPrivate (= 8.15.2)
  - Sentry/Core (8.15.2):
    - SentryPrivate (= 8.15.2)
  - SentryPrivate (8.15.2)
  - Sodium (0.9.1)
  - Sourcery (1.0.3)
  - StripeTerminal (3.1.0)
  - SVProgressHUD (2.2.5)
  - UIDeviceIdentifier (2.3.0)
  - WordPress-Aztec-iOS (1.19.9)
  - WordPress-Editor-iOS (1.19.9):
    - WordPress-Aztec-iOS (= 1.19.9)
  - WordPressAuthenticator (9.0.0):
    - Gridicons (~> 1.0)
    - "NSURL+IDN (= 0.4)"
    - SVProgressHUD (~> 2.2.5)
    - WordPressKit (~> 12.0)
    - WordPressShared (~> 2.1-beta)
    - WordPressUI (~> 1.7-beta)
  - WordPressKit (12.0.0):
    - Alamofire (~> 4.8.0)
    - NSObject-SafeExpectations (~> 0.0.4)
    - UIDeviceIdentifier (~> 2.0)
    - WordPressShared (~> 2.0-beta)
    - wpxmlrpc (~> 0.10)
  - WordPressShared (2.1.0)
  - WordPressUI (1.15.0)
  - Wormholy (1.6.6)
  - WPMediaPicker (1.8.10)
  - wpxmlrpc (0.10.0)
  - ZendeskCommonUISDK (7.0.0)
  - ZendeskCoreSDK (3.0.0)
  - ZendeskMessagingAPISDK (4.0.0):
    - ZendeskSDKConfigurationsSDK (= 2.0.0)
  - ZendeskMessagingSDK (4.0.0):
    - ZendeskCommonUISDK (= 7.0.0)
    - ZendeskMessagingAPISDK (= 4.0.0)
  - ZendeskSDKConfigurationsSDK (2.0.0)
  - ZendeskSupportProvidersSDK (6.0.0):
    - ZendeskCoreSDK (= 3.0.0)
  - ZendeskSupportSDK (6.0.0):
    - ZendeskMessagingSDK (= 4.0.0)
    - ZendeskSupportProvidersSDK (= 6.0.0)

DEPENDENCIES:
  - Alamofire (~> 4.8)
  - Automattic-Tracks-iOS (~> 3.0)
  - CocoaLumberjack (~> 3.7.4)
  - CocoaLumberjack/Swift (~> 3.7.4)
  - Gridicons (~> 1.2.0)
  - KeychainAccess (~> 4.2.2)
  - Kingfisher (~> 7.6.2)
  - Sourcery (~> 1.0.3)
  - StripeTerminal (~> 3.1.0)
  - WordPress-Editor-iOS (~> 1.19.9)
  - WordPressAuthenticator (from `https://github.com/wordpress-mobile/WordPressAuthenticator-iOS.git`, commit `6312d0a91e709a4bae017e04f70e520199928928`)
  - WordPressShared (~> 2.1)
  - WordPressUI (from `https://github.com/wordpress-mobile/WordPressUI-iOS.git`, commit `a0248ba6dabaed1d493416fd1273aa6718c76331`)
  - Wormholy (~> 1.6.6)
  - WPMediaPicker (from `https://github.com/wordpress-mobile/MediaPicker-iOS.git`, commit `1dfb9cbbfbd60597befc057087f3e22ef571be5d`)
  - ZendeskSupportSDK (~> 6.0)

SPEC REPOS:
  https://github.com/wordpress-mobile/cocoapods-specs.git:
    - WordPressKit
  trunk:
    - Alamofire
    - Automattic-Tracks-iOS
    - CocoaLumberjack
    - Gridicons
    - KeychainAccess
    - Kingfisher
    - NSObject-SafeExpectations
    - "NSURL+IDN"
    - Sentry
    - SentryPrivate
    - Sodium
    - Sourcery
    - StripeTerminal
    - SVProgressHUD
    - UIDeviceIdentifier
    - WordPress-Aztec-iOS
    - WordPress-Editor-iOS
    - WordPressShared
    - Wormholy
    - wpxmlrpc
    - ZendeskCommonUISDK
    - ZendeskCoreSDK
    - ZendeskMessagingAPISDK
    - ZendeskMessagingSDK
    - ZendeskSDKConfigurationsSDK
    - ZendeskSupportProvidersSDK
    - ZendeskSupportSDK

EXTERNAL SOURCES:
<<<<<<< HEAD
  WPMediaPicker:
    :commit: 1dfb9cbbfbd60597befc057087f3e22ef571be5d
    :git: https://github.com/wordpress-mobile/MediaPicker-iOS.git

CHECKOUT OPTIONS:
  WPMediaPicker:
    :commit: 1dfb9cbbfbd60597befc057087f3e22ef571be5d
    :git: https://github.com/wordpress-mobile/MediaPicker-iOS.git
=======
  WordPressAuthenticator:
    :commit: 6312d0a91e709a4bae017e04f70e520199928928
    :git: https://github.com/wordpress-mobile/WordPressAuthenticator-iOS.git
  WordPressUI:
    :commit: a0248ba6dabaed1d493416fd1273aa6718c76331
    :git: https://github.com/wordpress-mobile/WordPressUI-iOS.git

CHECKOUT OPTIONS:
  WordPressAuthenticator:
    :commit: 6312d0a91e709a4bae017e04f70e520199928928
    :git: https://github.com/wordpress-mobile/WordPressAuthenticator-iOS.git
  WordPressUI:
    :commit: a0248ba6dabaed1d493416fd1273aa6718c76331
    :git: https://github.com/wordpress-mobile/WordPressUI-iOS.git
>>>>>>> 5c1cb47b

SPEC CHECKSUMS:
  Alamofire: 3ec537f71edc9804815215393ae2b1a8ea33a844
  Automattic-Tracks-iOS: f30bf3362a77010ccb9fe9aded453645089f6ccb
  CocoaLumberjack: 543c79c114dadc3b1aba95641d8738b06b05b646
  Gridicons: 4455b9f366960121430e45997e32112ae49ffe1d
  KeychainAccess: c0c4f7f38f6fc7bbe58f5702e25f7bd2f65abf51
  Kingfisher: 6c5449c6450c5239166510ba04afe374a98afc4f
  NSObject-SafeExpectations: c01c8881cbd97efad6f668286b913cd0b7d62ab5
  "NSURL+IDN": afc873e639c18138a1589697c3add197fe8679ca
  Sentry: 6f5742b4c47c17c9adcf265f6f328cf4a0ed1923
  SentryPrivate: b2f7996f37781080f04a946eb4e377ff63c64195
  Sodium: 23d11554ecd556196d313cf6130d406dfe7ac6da
  Sourcery: 70a6048014bd4f37ea80e6bd4354d47bf3b760e1
  StripeTerminal: fa064cf68a7a3df7c2ee1b2e6d33c8866d1e6aef
  SVProgressHUD: 1428aafac632c1f86f62aa4243ec12008d7a51d6
  UIDeviceIdentifier: 442b65b4ff1832d4ca9c2a157815cb29ad981b17
  WordPress-Aztec-iOS: fbebd569c61baa252b3f5058c0a2a9a6ada686bb
  WordPress-Editor-iOS: bda9f7f942212589b890329a0cb22547311749ef
  WordPressAuthenticator: ce9688b78d71e296ea54159c4eef3a1ea5cc1838
  WordPressKit: 55d1abb019a150a59ede51ace089cb148a4375a0
  WordPressShared: 0aa459e5257a77184db87805a998f447443c9706
  WordPressUI: a491454affda3b0fb812812e637dc5e8f8f6bd06
  Wormholy: 09da0b876f9276031fd47383627cb75e194fc068
  WPMediaPicker: 332812329cbdc672cdb385b8ac3a389f668d3012
  wpxmlrpc: 68db063041e85d186db21f674adf08d9c70627fd
  ZendeskCommonUISDK: f06dbac6c9e74c3afff75ecdc6bec3832b23258c
  ZendeskCoreSDK: ce6dbb5eb4d61d2d061547a92bd0b0fe98602e9d
  ZendeskMessagingAPISDK: 95a99f1eab9482b4106ec88466b93a89f9f7c5fa
  ZendeskMessagingSDK: 4f5f3d43766bb3b2ea6411d1331cfe609ff33618
  ZendeskSDKConfigurationsSDK: a5c21010e17b71d02bc2cfe73dcc9da1efa0a7b2
  ZendeskSupportProvidersSDK: 685b5d185af47ced0ec40564ec46355c838bbd06
  ZendeskSupportSDK: 92e6f9d334e81e9186f8a17583862350460a5393

<<<<<<< HEAD
PODFILE CHECKSUM: af0e09445c26fe8da3d24e66047f9f2e214d4d1b
=======
PODFILE CHECKSUM: 956d7b1e1b8ee9b7319118d6153afced7de19966
>>>>>>> 5c1cb47b

COCOAPODS: 1.14.0<|MERGE_RESOLUTION|>--- conflicted
+++ resolved
@@ -44,7 +44,7 @@
   - WordPressShared (2.1.0)
   - WordPressUI (1.15.0)
   - Wormholy (1.6.6)
-  - WPMediaPicker (1.8.10)
+  - WPMediaPicker (1.8.1)
   - wpxmlrpc (0.10.0)
   - ZendeskCommonUISDK (7.0.0)
   - ZendeskCoreSDK (3.0.0)
@@ -75,7 +75,7 @@
   - WordPressShared (~> 2.1)
   - WordPressUI (from `https://github.com/wordpress-mobile/WordPressUI-iOS.git`, commit `a0248ba6dabaed1d493416fd1273aa6718c76331`)
   - Wormholy (~> 1.6.6)
-  - WPMediaPicker (from `https://github.com/wordpress-mobile/MediaPicker-iOS.git`, commit `1dfb9cbbfbd60597befc057087f3e22ef571be5d`)
+  - WPMediaPicker (~> 1.8.1)
   - ZendeskSupportSDK (~> 6.0)
 
 SPEC REPOS:
@@ -101,6 +101,7 @@
     - WordPress-Editor-iOS
     - WordPressShared
     - Wormholy
+    - WPMediaPicker
     - wpxmlrpc
     - ZendeskCommonUISDK
     - ZendeskCoreSDK
@@ -111,16 +112,6 @@
     - ZendeskSupportSDK
 
 EXTERNAL SOURCES:
-<<<<<<< HEAD
-  WPMediaPicker:
-    :commit: 1dfb9cbbfbd60597befc057087f3e22ef571be5d
-    :git: https://github.com/wordpress-mobile/MediaPicker-iOS.git
-
-CHECKOUT OPTIONS:
-  WPMediaPicker:
-    :commit: 1dfb9cbbfbd60597befc057087f3e22ef571be5d
-    :git: https://github.com/wordpress-mobile/MediaPicker-iOS.git
-=======
   WordPressAuthenticator:
     :commit: 6312d0a91e709a4bae017e04f70e520199928928
     :git: https://github.com/wordpress-mobile/WordPressAuthenticator-iOS.git
@@ -135,7 +126,6 @@
   WordPressUI:
     :commit: a0248ba6dabaed1d493416fd1273aa6718c76331
     :git: https://github.com/wordpress-mobile/WordPressUI-iOS.git
->>>>>>> 5c1cb47b
 
 SPEC CHECKSUMS:
   Alamofire: 3ec537f71edc9804815215393ae2b1a8ea33a844
@@ -160,7 +150,7 @@
   WordPressShared: 0aa459e5257a77184db87805a998f447443c9706
   WordPressUI: a491454affda3b0fb812812e637dc5e8f8f6bd06
   Wormholy: 09da0b876f9276031fd47383627cb75e194fc068
-  WPMediaPicker: 332812329cbdc672cdb385b8ac3a389f668d3012
+  WPMediaPicker: 9011a0ec1f468c039af7485c244576b4c9889a0f
   wpxmlrpc: 68db063041e85d186db21f674adf08d9c70627fd
   ZendeskCommonUISDK: f06dbac6c9e74c3afff75ecdc6bec3832b23258c
   ZendeskCoreSDK: ce6dbb5eb4d61d2d061547a92bd0b0fe98602e9d
@@ -170,10 +160,6 @@
   ZendeskSupportProvidersSDK: 685b5d185af47ced0ec40564ec46355c838bbd06
   ZendeskSupportSDK: 92e6f9d334e81e9186f8a17583862350460a5393
 
-<<<<<<< HEAD
-PODFILE CHECKSUM: af0e09445c26fe8da3d24e66047f9f2e214d4d1b
-=======
 PODFILE CHECKSUM: 956d7b1e1b8ee9b7319118d6153afced7de19966
->>>>>>> 5c1cb47b
 
 COCOAPODS: 1.14.0