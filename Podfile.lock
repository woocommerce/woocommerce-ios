PODS:
  - Alamofire (4.8.2)
  - Automattic-Tracks-iOS (3.2.0):
    - Sentry (~> 8.0)
    - Sodium (>= 0.9.1)
    - UIDeviceIdentifier (~> 2.0)
  - CocoaLumberjack (3.7.4):
    - CocoaLumberjack/Core (= 3.7.4)
  - CocoaLumberjack/Core (3.7.4)
  - CocoaLumberjack/Swift (3.7.4):
    - CocoaLumberjack/Core
  - Gridicons (1.2.0)
  - KeychainAccess (4.2.2)
  - Kingfisher (7.6.2)
  - NSObject-SafeExpectations (0.0.6)
  - "NSURL+IDN (0.4)"
  - Sentry (8.20.0):
    - Sentry/Core (= 8.20.0)
    - SentryPrivate (= 8.20.0)
  - Sentry/Core (8.20.0):
    - SentryPrivate (= 8.20.0)
  - SentryPrivate (8.20.0)
  - Sodium (0.9.1)
  - Sourcery (1.0.3)
  - StripeTerminal (3.3.1)
  - SVProgressHUD (2.2.5)
  - SwiftLint (0.54.0)
  - UIDeviceIdentifier (2.3.0)
  - WordPress-Aztec-iOS (1.19.10)
  - WordPress-Editor-iOS (1.19.10):
    - WordPress-Aztec-iOS (= 1.19.10)
  - WordPressAuthenticator (9.0.1):
    - Gridicons (~> 1.0)
    - "NSURL+IDN (= 0.4)"
    - SVProgressHUD (~> 2.2.5)
    - WordPressKit (~> 13.0)
    - WordPressShared (~> 2.1-beta)
    - WordPressUI (~> 1.7-beta)
  - WordPressKit (13.1.0):
    - Alamofire (~> 4.8.0)
    - NSObject-SafeExpectations (~> 0.0.4)
    - UIDeviceIdentifier (~> 2.0)
    - WordPressShared (~> 2.0-beta)
    - wpxmlrpc (~> 0.10)
  - WordPressShared (2.3.0)
  - WordPressUI (1.15.1)
  - Wormholy (1.6.6)
  - WPMediaPicker (1.8.11)
  - wpxmlrpc (0.10.0)
  - ZendeskCommonUISDK (7.0.0)
  - ZendeskCoreSDK (3.0.0)
  - ZendeskMessagingAPISDK (4.0.0):
    - ZendeskSDKConfigurationsSDK (= 2.0.0)
  - ZendeskMessagingSDK (4.0.0):
    - ZendeskCommonUISDK (= 7.0.0)
    - ZendeskMessagingAPISDK (= 4.0.0)
  - ZendeskSDKConfigurationsSDK (2.0.0)
  - ZendeskSupportProvidersSDK (6.0.0):
    - ZendeskCoreSDK (= 3.0.0)
  - ZendeskSupportSDK (6.0.0):
    - ZendeskMessagingSDK (= 4.0.0)
    - ZendeskSupportProvidersSDK (= 6.0.0)

DEPENDENCIES:
  - Alamofire (~> 4.8)
  - Automattic-Tracks-iOS (~> 3.0)
  - CocoaLumberjack (~> 3.7.4)
  - CocoaLumberjack/Swift (~> 3.7.4)
  - Gridicons (~> 1.2.0)
  - KeychainAccess (~> 4.2.2)
  - Kingfisher (~> 7.6.2)
  - Sourcery (~> 1.0.3)
  - StripeTerminal (~> 3.3.1)
  - SwiftLint (= 0.54.0)
  - WordPress-Editor-iOS (~> 1.19)
  - WordPressAuthenticator (~> 9.0)
  - WordPressKit (~> 13.1)
  - WordPressShared (~> 2.1)
  - WordPressUI (~> 1.15)
  - Wormholy (~> 1.6.6)
  - WPMediaPicker (~> 1.8)
  - ZendeskSupportSDK (~> 6.0)

SPEC REPOS:
  https://github.com/wordpress-mobile/cocoapods-specs.git:
    - WordPressAuthenticator
  trunk:
    - Alamofire
    - Automattic-Tracks-iOS
    - CocoaLumberjack
    - Gridicons
    - KeychainAccess
    - Kingfisher
    - NSObject-SafeExpectations
    - "NSURL+IDN"
    - Sentry
    - SentryPrivate
    - Sodium
    - Sourcery
    - StripeTerminal
    - SVProgressHUD
    - SwiftLint
    - UIDeviceIdentifier
    - WordPress-Aztec-iOS
    - WordPress-Editor-iOS
    - WordPressKit
    - WordPressShared
    - WordPressUI
    - Wormholy
    - WPMediaPicker
    - wpxmlrpc
    - ZendeskCommonUISDK
    - ZendeskCoreSDK
    - ZendeskMessagingAPISDK
    - ZendeskMessagingSDK
    - ZendeskSDKConfigurationsSDK
    - ZendeskSupportProvidersSDK
    - ZendeskSupportSDK

SPEC CHECKSUMS:
  Alamofire: ae5c501addb7afdbb13687d7f2f722c78734c2d3
  Automattic-Tracks-iOS: baa126f98d2ce26fd54ee2534bef6e2d46480a5c
  CocoaLumberjack: 543c79c114dadc3b1aba95641d8738b06b05b646
  Gridicons: 4455b9f366960121430e45997e32112ae49ffe1d
  KeychainAccess: c0c4f7f38f6fc7bbe58f5702e25f7bd2f65abf51
  Kingfisher: 6c5449c6450c5239166510ba04afe374a98afc4f
  NSObject-SafeExpectations: c01c8881cbd97efad6f668286b913cd0b7d62ab5
  "NSURL+IDN": afc873e639c18138a1589697c3add197fe8679ca
  Sentry: a8d7b373b9f9868442b02a0c425192f693103cbf
  SentryPrivate: 006b24af16828441f70e2ab6adf241bd0a8ad130
  Sodium: 23d11554ecd556196d313cf6130d406dfe7ac6da
  Sourcery: 70a6048014bd4f37ea80e6bd4354d47bf3b760e1
  StripeTerminal: 369ef0cf0b90d838f42be1a0b371475986f4b79f
  SVProgressHUD: 1428aafac632c1f86f62aa4243ec12008d7a51d6
  SwiftLint: c1de071d9d08c8aba837545f6254315bc900e211
  UIDeviceIdentifier: 442b65b4ff1832d4ca9c2a157815cb29ad981b17
  WordPress-Aztec-iOS: 8eaa928fb3a5694924ed3befac64beaae5656e12
  WordPress-Editor-iOS: 98ce1fc542c3a09e48ddc9423405b1d1e48240f1
  WordPressAuthenticator: 0891ba77c788044d32fe67a4d0435fdd598cecbd
  WordPressKit: c1ba7b4f531693a0914f676423808fdffd820d81
  WordPressShared: f99faa127509b666d2f8b931989a900e2fd9d10d
  WordPressUI: 700e3ec5a9f77b6920c8104c338c85788036ab3c
  Wormholy: 09da0b876f9276031fd47383627cb75e194fc068
  WPMediaPicker: 79548964e9c7e131ccfa72270bdda3aec8fa56b5
  wpxmlrpc: 68db063041e85d186db21f674adf08d9c70627fd
  ZendeskCommonUISDK: f06dbac6c9e74c3afff75ecdc6bec3832b23258c
  ZendeskCoreSDK: ce6dbb5eb4d61d2d061547a92bd0b0fe98602e9d
  ZendeskMessagingAPISDK: 95a99f1eab9482b4106ec88466b93a89f9f7c5fa
  ZendeskMessagingSDK: 4f5f3d43766bb3b2ea6411d1331cfe609ff33618
  ZendeskSDKConfigurationsSDK: a5c21010e17b71d02bc2cfe73dcc9da1efa0a7b2
  ZendeskSupportProvidersSDK: 685b5d185af47ced0ec40564ec46355c838bbd06
  ZendeskSupportSDK: 92e6f9d334e81e9186f8a17583862350460a5393

<<<<<<< HEAD
PODFILE CHECKSUM: b855c5beb0e5d01659b061f14541d7c8028b575d
=======
PODFILE CHECKSUM: 5fb1fdceb4e03f0d797cd3e5fff96ccdd9059485
>>>>>>> bee07cc7

COCOAPODS: 1.14.0<|MERGE_RESOLUTION|>--- conflicted
+++ resolved
@@ -1,6 +1,6 @@
 PODS:
-  - Alamofire (4.8.2)
-  - Automattic-Tracks-iOS (3.2.0):
+  - Alamofire (4.8.0)
+  - Automattic-Tracks-iOS (3.0.0):
     - Sentry (~> 8.0)
     - Sodium (>= 0.9.1)
     - UIDeviceIdentifier (~> 2.0)
@@ -14,15 +14,15 @@
   - Kingfisher (7.6.2)
   - NSObject-SafeExpectations (0.0.6)
   - "NSURL+IDN (0.4)"
-  - Sentry (8.20.0):
-    - Sentry/Core (= 8.20.0)
-    - SentryPrivate (= 8.20.0)
-  - Sentry/Core (8.20.0):
-    - SentryPrivate (= 8.20.0)
-  - SentryPrivate (8.20.0)
+  - Sentry (8.15.2):
+    - Sentry/Core (= 8.15.2)
+    - SentryPrivate (= 8.15.2)
+  - Sentry/Core (8.15.2):
+    - SentryPrivate (= 8.15.2)
+  - SentryPrivate (8.15.2)
   - Sodium (0.9.1)
   - Sourcery (1.0.3)
-  - StripeTerminal (3.3.1)
+  - StripeTerminal (3.1.0)
   - SVProgressHUD (2.2.5)
   - SwiftLint (0.54.0)
   - UIDeviceIdentifier (2.3.0)
@@ -42,7 +42,7 @@
     - UIDeviceIdentifier (~> 2.0)
     - WordPressShared (~> 2.0-beta)
     - wpxmlrpc (~> 0.10)
-  - WordPressShared (2.3.0)
+  - WordPressShared (2.1.0)
   - WordPressUI (1.15.1)
   - Wormholy (1.6.6)
   - WPMediaPicker (1.8.11)
@@ -70,7 +70,7 @@
   - KeychainAccess (~> 4.2.2)
   - Kingfisher (~> 7.6.2)
   - Sourcery (~> 1.0.3)
-  - StripeTerminal (~> 3.3.1)
+  - StripeTerminal (~> 3.1.0)
   - SwiftLint (= 0.54.0)
   - WordPress-Editor-iOS (~> 1.19)
   - WordPressAuthenticator (~> 9.0)
@@ -84,6 +84,7 @@
 SPEC REPOS:
   https://github.com/wordpress-mobile/cocoapods-specs.git:
     - WordPressAuthenticator
+    - WordPressKit
   trunk:
     - Alamofire
     - Automattic-Tracks-iOS
@@ -103,7 +104,6 @@
     - UIDeviceIdentifier
     - WordPress-Aztec-iOS
     - WordPress-Editor-iOS
-    - WordPressKit
     - WordPressShared
     - WordPressUI
     - Wormholy
@@ -118,27 +118,27 @@
     - ZendeskSupportSDK
 
 SPEC CHECKSUMS:
-  Alamofire: ae5c501addb7afdbb13687d7f2f722c78734c2d3
-  Automattic-Tracks-iOS: baa126f98d2ce26fd54ee2534bef6e2d46480a5c
+  Alamofire: 3ec537f71edc9804815215393ae2b1a8ea33a844
+  Automattic-Tracks-iOS: f30bf3362a77010ccb9fe9aded453645089f6ccb
   CocoaLumberjack: 543c79c114dadc3b1aba95641d8738b06b05b646
   Gridicons: 4455b9f366960121430e45997e32112ae49ffe1d
   KeychainAccess: c0c4f7f38f6fc7bbe58f5702e25f7bd2f65abf51
   Kingfisher: 6c5449c6450c5239166510ba04afe374a98afc4f
   NSObject-SafeExpectations: c01c8881cbd97efad6f668286b913cd0b7d62ab5
   "NSURL+IDN": afc873e639c18138a1589697c3add197fe8679ca
-  Sentry: a8d7b373b9f9868442b02a0c425192f693103cbf
-  SentryPrivate: 006b24af16828441f70e2ab6adf241bd0a8ad130
+  Sentry: 6f5742b4c47c17c9adcf265f6f328cf4a0ed1923
+  SentryPrivate: b2f7996f37781080f04a946eb4e377ff63c64195
   Sodium: 23d11554ecd556196d313cf6130d406dfe7ac6da
   Sourcery: 70a6048014bd4f37ea80e6bd4354d47bf3b760e1
-  StripeTerminal: 369ef0cf0b90d838f42be1a0b371475986f4b79f
+  StripeTerminal: fa064cf68a7a3df7c2ee1b2e6d33c8866d1e6aef
   SVProgressHUD: 1428aafac632c1f86f62aa4243ec12008d7a51d6
   SwiftLint: c1de071d9d08c8aba837545f6254315bc900e211
   UIDeviceIdentifier: 442b65b4ff1832d4ca9c2a157815cb29ad981b17
   WordPress-Aztec-iOS: 8eaa928fb3a5694924ed3befac64beaae5656e12
   WordPress-Editor-iOS: 98ce1fc542c3a09e48ddc9423405b1d1e48240f1
   WordPressAuthenticator: 0891ba77c788044d32fe67a4d0435fdd598cecbd
-  WordPressKit: c1ba7b4f531693a0914f676423808fdffd820d81
-  WordPressShared: f99faa127509b666d2f8b931989a900e2fd9d10d
+  WordPressKit: 7189845e0325fc6022a02638b572e1de8c1d7cc6
+  WordPressShared: 0aa459e5257a77184db87805a998f447443c9706
   WordPressUI: 700e3ec5a9f77b6920c8104c338c85788036ab3c
   Wormholy: 09da0b876f9276031fd47383627cb75e194fc068
   WPMediaPicker: 79548964e9c7e131ccfa72270bdda3aec8fa56b5
@@ -151,10 +151,6 @@
   ZendeskSupportProvidersSDK: 685b5d185af47ced0ec40564ec46355c838bbd06
   ZendeskSupportSDK: 92e6f9d334e81e9186f8a17583862350460a5393
 
-<<<<<<< HEAD
-PODFILE CHECKSUM: b855c5beb0e5d01659b061f14541d7c8028b575d
-=======
 PODFILE CHECKSUM: 5fb1fdceb4e03f0d797cd3e5fff96ccdd9059485
->>>>>>> bee07cc7
 
 COCOAPODS: 1.14.0