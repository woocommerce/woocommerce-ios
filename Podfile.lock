PODS:
  - Alamofire (4.8.0)
  - Automattic-Tracks-iOS (3.0.0):
    - Sentry (~> 8.0)
    - Sodium (>= 0.9.1)
    - UIDeviceIdentifier (~> 2.0)
  - CocoaLumberjack (3.7.4):
    - CocoaLumberjack/Core (= 3.7.4)
  - CocoaLumberjack/Core (3.7.4)
  - CocoaLumberjack/Swift (3.7.4):
    - CocoaLumberjack/Core
  - Gridicons (1.2.0)
  - KeychainAccess (4.2.2)
  - Kingfisher (7.6.2)
  - NSObject-SafeExpectations (0.0.6)
  - "NSURL+IDN (0.4)"
  - Sentry (8.15.2):
    - Sentry/Core (= 8.15.2)
    - SentryPrivate (= 8.15.2)
  - Sentry/Core (8.15.2):
    - SentryPrivate (= 8.15.2)
  - SentryPrivate (8.15.2)
  - Sodium (0.9.1)
  - Sourcery (1.0.3)
  - StripeTerminal (3.1.0)
  - SVProgressHUD (2.2.5)
  - UIDeviceIdentifier (2.3.0)
  - WordPress-Aztec-iOS (1.19.9)
  - WordPress-Editor-iOS (1.19.9):
    - WordPress-Aztec-iOS (= 1.19.9)
  - WordPressAuthenticator (9.0.0):
    - Gridicons (~> 1.0)
    - "NSURL+IDN (= 0.4)"
    - SVProgressHUD (~> 2.2.5)
    - WordPressKit (~> 12.0)
    - WordPressShared (~> 2.1-beta)
    - WordPressUI (~> 1.7-beta)
  - WordPressKit (12.0.0):
    - Alamofire (~> 4.8.0)
    - NSObject-SafeExpectations (~> 0.0.4)
    - UIDeviceIdentifier (~> 2.0)
    - WordPressShared (~> 2.0-beta)
    - wpxmlrpc (~> 0.10)
  - WordPressShared (2.1.0)
  - WordPressUI (1.15.0)
  - Wormholy (1.6.6)
  - WPMediaPicker (1.8.10)
  - wpxmlrpc (0.10.0)
  - ZendeskCommonUISDK (7.0.0)
  - ZendeskCoreSDK (3.0.0)
  - ZendeskMessagingAPISDK (4.0.0):
    - ZendeskSDKConfigurationsSDK (= 2.0.0)
  - ZendeskMessagingSDK (4.0.0):
    - ZendeskCommonUISDK (= 7.0.0)
    - ZendeskMessagingAPISDK (= 4.0.0)
  - ZendeskSDKConfigurationsSDK (2.0.0)
  - ZendeskSupportProvidersSDK (6.0.0):
    - ZendeskCoreSDK (= 3.0.0)
  - ZendeskSupportSDK (6.0.0):
    - ZendeskMessagingSDK (= 4.0.0)
    - ZendeskSupportProvidersSDK (= 6.0.0)

DEPENDENCIES:
  - Alamofire (~> 4.8)
  - Automattic-Tracks-iOS (~> 3.0)
  - CocoaLumberjack (~> 3.7.4)
  - CocoaLumberjack/Swift (~> 3.7.4)
  - Gridicons (~> 1.2.0)
  - KeychainAccess (~> 4.2.2)
  - Kingfisher (~> 7.6.2)
  - Sourcery (~> 1.0.3)
  - StripeTerminal (~> 3.1.0)
  - WordPress-Aztec-iOS (from `https://github.com/wordpress-mobile/AztecEditor-iOS.git`, commit `4049aa539ff4d0f3ef304a16d002ad3470c03720`)
  - WordPress-Editor-iOS (from `https://github.com/wordpress-mobile/AztecEditor-iOS.git`, commit `4049aa539ff4d0f3ef304a16d002ad3470c03720`)
  - WordPressAuthenticator (from `https://github.com/wordpress-mobile/WordPressAuthenticator-iOS.git`, commit `6312d0a91e709a4bae017e04f70e520199928928`)
  - WordPressShared (~> 2.1)
  - WordPressUI (from `https://github.com/wordpress-mobile/WordPressUI-iOS.git`, commit `a0248ba6dabaed1d493416fd1273aa6718c76331`)
  - Wormholy (~> 1.6.6)
  - WPMediaPicker (from `https://github.com/wordpress-mobile/MediaPicker-iOS.git`, commit `1dfb9cbbfbd60597befc057087f3e22ef571be5d`)
  - ZendeskSupportSDK (~> 6.0)

SPEC REPOS:
  https://github.com/wordpress-mobile/cocoapods-specs.git:
    - WordPressKit
  trunk:
    - Alamofire
    - Automattic-Tracks-iOS
    - CocoaLumberjack
    - Gridicons
    - KeychainAccess
    - Kingfisher
    - NSObject-SafeExpectations
    - "NSURL+IDN"
    - Sentry
    - SentryPrivate
    - Sodium
    - Sourcery
    - StripeTerminal
    - SVProgressHUD
    - UIDeviceIdentifier
    - WordPressShared
    - Wormholy
    - wpxmlrpc
    - ZendeskCommonUISDK
    - ZendeskCoreSDK
    - ZendeskMessagingAPISDK
    - ZendeskMessagingSDK
    - ZendeskSDKConfigurationsSDK
    - ZendeskSupportProvidersSDK
    - ZendeskSupportSDK

EXTERNAL SOURCES:
  WordPress-Aztec-iOS:
    :commit: 4049aa539ff4d0f3ef304a16d002ad3470c03720
    :git: https://github.com/wordpress-mobile/AztecEditor-iOS.git
  WordPress-Editor-iOS:
    :commit: 4049aa539ff4d0f3ef304a16d002ad3470c03720
    :git: https://github.com/wordpress-mobile/AztecEditor-iOS.git
  WordPressAuthenticator:
    :commit: 6312d0a91e709a4bae017e04f70e520199928928
    :git: https://github.com/wordpress-mobile/WordPressAuthenticator-iOS.git
  WordPressUI:
    :commit: a0248ba6dabaed1d493416fd1273aa6718c76331
    :git: https://github.com/wordpress-mobile/WordPressUI-iOS.git
  WPMediaPicker:
    :commit: 1dfb9cbbfbd60597befc057087f3e22ef571be5d
    :git: https://github.com/wordpress-mobile/MediaPicker-iOS.git

CHECKOUT OPTIONS:
  WordPress-Aztec-iOS:
    :commit: 4049aa539ff4d0f3ef304a16d002ad3470c03720
    :git: https://github.com/wordpress-mobile/AztecEditor-iOS.git
  WordPress-Editor-iOS:
    :commit: 4049aa539ff4d0f3ef304a16d002ad3470c03720
    :git: https://github.com/wordpress-mobile/AztecEditor-iOS.git
  WordPressAuthenticator:
    :commit: 6312d0a91e709a4bae017e04f70e520199928928
    :git: https://github.com/wordpress-mobile/WordPressAuthenticator-iOS.git
  WordPressUI:
    :commit: a0248ba6dabaed1d493416fd1273aa6718c76331
    :git: https://github.com/wordpress-mobile/WordPressUI-iOS.git
  WPMediaPicker:
    :commit: 1dfb9cbbfbd60597befc057087f3e22ef571be5d
    :git: https://github.com/wordpress-mobile/MediaPicker-iOS.git

SPEC CHECKSUMS:
  Alamofire: 3ec537f71edc9804815215393ae2b1a8ea33a844
  Automattic-Tracks-iOS: f30bf3362a77010ccb9fe9aded453645089f6ccb
  CocoaLumberjack: 543c79c114dadc3b1aba95641d8738b06b05b646
  Gridicons: 4455b9f366960121430e45997e32112ae49ffe1d
  KeychainAccess: c0c4f7f38f6fc7bbe58f5702e25f7bd2f65abf51
  Kingfisher: 6c5449c6450c5239166510ba04afe374a98afc4f
  NSObject-SafeExpectations: c01c8881cbd97efad6f668286b913cd0b7d62ab5
  "NSURL+IDN": afc873e639c18138a1589697c3add197fe8679ca
  Sentry: 6f5742b4c47c17c9adcf265f6f328cf4a0ed1923
  SentryPrivate: b2f7996f37781080f04a946eb4e377ff63c64195
  Sodium: 23d11554ecd556196d313cf6130d406dfe7ac6da
  Sourcery: 70a6048014bd4f37ea80e6bd4354d47bf3b760e1
  StripeTerminal: fa064cf68a7a3df7c2ee1b2e6d33c8866d1e6aef
  SVProgressHUD: 1428aafac632c1f86f62aa4243ec12008d7a51d6
  UIDeviceIdentifier: 442b65b4ff1832d4ca9c2a157815cb29ad981b17
  WordPress-Aztec-iOS: fbebd569c61baa252b3f5058c0a2a9a6ada686bb
  WordPress-Editor-iOS: bda9f7f942212589b890329a0cb22547311749ef
  WordPressAuthenticator: ce9688b78d71e296ea54159c4eef3a1ea5cc1838
  WordPressKit: 55d1abb019a150a59ede51ace089cb148a4375a0
  WordPressShared: 0aa459e5257a77184db87805a998f447443c9706
  WordPressUI: a491454affda3b0fb812812e637dc5e8f8f6bd06
  Wormholy: 09da0b876f9276031fd47383627cb75e194fc068
  WPMediaPicker: 332812329cbdc672cdb385b8ac3a389f668d3012
  wpxmlrpc: 68db063041e85d186db21f674adf08d9c70627fd
  ZendeskCommonUISDK: f06dbac6c9e74c3afff75ecdc6bec3832b23258c
  ZendeskCoreSDK: ce6dbb5eb4d61d2d061547a92bd0b0fe98602e9d
  ZendeskMessagingAPISDK: 95a99f1eab9482b4106ec88466b93a89f9f7c5fa
  ZendeskMessagingSDK: 4f5f3d43766bb3b2ea6411d1331cfe609ff33618
  ZendeskSDKConfigurationsSDK: a5c21010e17b71d02bc2cfe73dcc9da1efa0a7b2
  ZendeskSupportProvidersSDK: 685b5d185af47ced0ec40564ec46355c838bbd06
  ZendeskSupportSDK: 92e6f9d334e81e9186f8a17583862350460a5393

<<<<<<< HEAD
PODFILE CHECKSUM: d85a886d0fb1877192e8736159a32c23730bf5a4
=======
PODFILE CHECKSUM: 38eabe4bae46614b61ebe9f1d9b7b152a0bcf589
>>>>>>> ff9ef154

COCOAPODS: 1.14.0<|MERGE_RESOLUTION|>--- conflicted
+++ resolved
@@ -70,8 +70,7 @@
   - Kingfisher (~> 7.6.2)
   - Sourcery (~> 1.0.3)
   - StripeTerminal (~> 3.1.0)
-  - WordPress-Aztec-iOS (from `https://github.com/wordpress-mobile/AztecEditor-iOS.git`, commit `4049aa539ff4d0f3ef304a16d002ad3470c03720`)
-  - WordPress-Editor-iOS (from `https://github.com/wordpress-mobile/AztecEditor-iOS.git`, commit `4049aa539ff4d0f3ef304a16d002ad3470c03720`)
+  - WordPress-Editor-iOS (~> 1.19.9)
   - WordPressAuthenticator (from `https://github.com/wordpress-mobile/WordPressAuthenticator-iOS.git`, commit `6312d0a91e709a4bae017e04f70e520199928928`)
   - WordPressShared (~> 2.1)
   - WordPressUI (from `https://github.com/wordpress-mobile/WordPressUI-iOS.git`, commit `a0248ba6dabaed1d493416fd1273aa6718c76331`)
@@ -98,6 +97,8 @@
     - StripeTerminal
     - SVProgressHUD
     - UIDeviceIdentifier
+    - WordPress-Aztec-iOS
+    - WordPress-Editor-iOS
     - WordPressShared
     - Wormholy
     - wpxmlrpc
@@ -110,12 +111,6 @@
     - ZendeskSupportSDK
 
 EXTERNAL SOURCES:
-  WordPress-Aztec-iOS:
-    :commit: 4049aa539ff4d0f3ef304a16d002ad3470c03720
-    :git: https://github.com/wordpress-mobile/AztecEditor-iOS.git
-  WordPress-Editor-iOS:
-    :commit: 4049aa539ff4d0f3ef304a16d002ad3470c03720
-    :git: https://github.com/wordpress-mobile/AztecEditor-iOS.git
   WordPressAuthenticator:
     :commit: 6312d0a91e709a4bae017e04f70e520199928928
     :git: https://github.com/wordpress-mobile/WordPressAuthenticator-iOS.git
@@ -127,12 +122,6 @@
     :git: https://github.com/wordpress-mobile/MediaPicker-iOS.git
 
 CHECKOUT OPTIONS:
-  WordPress-Aztec-iOS:
-    :commit: 4049aa539ff4d0f3ef304a16d002ad3470c03720
-    :git: https://github.com/wordpress-mobile/AztecEditor-iOS.git
-  WordPress-Editor-iOS:
-    :commit: 4049aa539ff4d0f3ef304a16d002ad3470c03720
-    :git: https://github.com/wordpress-mobile/AztecEditor-iOS.git
   WordPressAuthenticator:
     :commit: 6312d0a91e709a4bae017e04f70e520199928928
     :git: https://github.com/wordpress-mobile/WordPressAuthenticator-iOS.git
@@ -176,10 +165,6 @@
   ZendeskSupportProvidersSDK: 685b5d185af47ced0ec40564ec46355c838bbd06
   ZendeskSupportSDK: 92e6f9d334e81e9186f8a17583862350460a5393
 
-<<<<<<< HEAD
-PODFILE CHECKSUM: d85a886d0fb1877192e8736159a32c23730bf5a4
-=======
 PODFILE CHECKSUM: 38eabe4bae46614b61ebe9f1d9b7b152a0bcf589
->>>>>>> ff9ef154
 
 COCOAPODS: 1.14.0