*** PLEASE FOLLOW THIS FORMAT: [<priority indicator, more stars = higher priority>] <description> [<PR URL>]

13.6
-----


13.5
-----
- [*] Settings > Domains: Premium domains are now supported, the domain suggestions now match the results on web and Android. It's more noticeable for stores with a domain credit, where not all domains are free for the first year anymore. [https://github.com/woocommerce/woocommerce-ios/pull/9607]
- [*] Product form > Inventory: the SKU scanner is enabled for all users, where it used to be behind a feature switch in Settings > Experimental Features. [https://github.com/woocommerce/woocommerce-ios/pull/9631]
[Internal] Products: Simplify Product Editing experiment is removed; there should be no changes to the existing product creation/editing behavior. [https://github.com/woocommerce/woocommerce-ios/pull/9602]
- [*] Payments: Products are removed directly from an order when its count is below one, instead of opening an extra screen to remove it. [https://github.com/woocommerce/woocommerce-ios/pull/9624]
- [*] Orders: Parses HTML-encoded characters and removes extraneous, non-attribute meta data from the list of attributes for an item in an order. [https://github.com/woocommerce/woocommerce-ios/pull/9603]
<<<<<<< HEAD
- [*] Product form > description editor: fix the extra bottom inset after hiding the keyboard either manually (available on a tablet) or applying an AI-generated product description. [https://github.com/woocommerce/woocommerce-ios/pull/9638]
=======
- [*] Products: Adds the component descriptions to the list of components in a composite product (using the Composite Products extension). [https://github.com/woocommerce/woocommerce-ios/pull/9634]
- [*] Products: Adds the product SKU to the bundled products list in product details, for Bundle products (using the Product Bundles extension). [https://github.com/woocommerce/woocommerce-ios/pull/9626]
- [*] Product form > description editor AI for WPCOM stores: the prompt was updated so that the generated description is shorter. [https://github.com/woocommerce/woocommerce-ios/pull/9637]
>>>>>>> 906ff2d6

13.4
-----
- [*] Payments: Popular and last sold products are displayed on top of the products selection screen when creating or editing an order. [https://github.com/woocommerce/woocommerce-ios/pull/9539]

- [Internal] Payments: Update StripeTerminal pod to 2.19.1 [https://github.com/woocommerce/woocommerce-ios/pull/9537]
- [**] Adds read-only support for the Gift Cards extension in order details. [https://github.com/woocommerce/woocommerce-ios/pull/9558]
- [**] Adds read-only support for the Subscriptions extension in order and product details. [https://github.com/woocommerce/woocommerce-ios/pull/9541]
- [*] Product form > description editor: a magic wand button is added to the keyboard toolbar to auto-generate a product description using Jetpack AI for WPCOM stores. [https://github.com/woocommerce/woocommerce-ios/pull/9577]
- [Internal] Payments: Upate Tap to Pay connection flow strings to avoid mentioning "reader" [https://github.com/woocommerce/woocommerce-ios/pull/9563]
- [*] Store onboarding: Now the onboarding task list can be shown/hidden from settings and also from the dashboard. [https://github.com/woocommerce/woocommerce-ios/pull/9572, https://github.com/woocommerce/woocommerce-ios/pull/9573]
- [**] Adds read-only support for the Min/Max Quantities extension in product details. [https://github.com/woocommerce/woocommerce-ios/pull/9585]

13.3
-----
- [***] Payments: UK-based stores merchants can take In-Person Payments. [https://github.com/woocommerce/woocommerce-ios/pull/9496]
- [*] Store creation free trial flow now includes 3 profiler questions again with updated options: store category, selling status, and store country. [https://github.com/woocommerce/woocommerce-ios/pull/9513]
- [*] Shipping Labels: Origin address's phone number is now saved locally and pre-populated in the creation form. [https://github.com/woocommerce/woocommerce-ios/pull/9520]
- [Internal] Almost all mappers have been updated to only decode without the data envelope if it's not available. Please do a smoke test to ensure that all features still work as before. [https://github.com/woocommerce/woocommerce-ios/pull/9510]
- [Internal] Store onboarding: Mark "Launch your store" task as complete if the store is already public. This is a workaround for a backend issue which marks "Launch your store" task incomplete for already live stores. [https://github.com/woocommerce/woocommerce-ios/pull/9507]
- [*] Payments: Added Universal Link support for Set up Tap to Pay on iPhone, and to open Universal Links from Just in Time Messages, to more easily navigate to app features. [https://github.com/woocommerce/woocommerce-ios/pull/9518]
- [*] Login: Potentially fixed the crash on the onboarding screen. [https://github.com/woocommerce/woocommerce-ios/pull/9523]

13.2
-----
- [Internal] Store creation: New loading screen added for create store flow. [https://github.com/woocommerce/woocommerce-ios/pull/9383]
- [*] Payments: Add account type field to receipts [https://github.com/woocommerce/woocommerce-ios/pull/9416]
- [*] Products can now be filtered within Order creation [https://github.com/woocommerce/woocommerce-ios/pull/9258]
- [*] Products: Adds read-only support for the Composite Products extension in the Products list, including a list of components in product details. [https://github.com/woocommerce/woocommerce-ios/pull/9455]


13.1
-----
- [internal] Users can now create a Free Trial store from the app from the Get Started section of the app prologue. [https://github.com/woocommerce/woocommerce-ios/pull/9396]
- [**] Adds support for Product Multi-selection when creating and/or editing Orders. [https://github.com/woocommerce/woocommerce-ios/issues/8888]
- [**] Users can now install Jetpack for their non-Jetpack sites after logging in with application passwords. [https://github.com/woocommerce/woocommerce-ios/pull/9354]
- [*] Payments: We show a Tap to Pay on iPhone feedback survey button in the Payments menu after the first Tap to Pay on iPhone payment is taken [https://github.com/woocommerce/woocommerce-ios/pull/9366]
- [Internal] Added SiteID to some IPP tracks events [https://github.com/woocommerce/woocommerce-ios/pull/9572,]

13.0
-----
- [*] Adds a banner in "Launch store" task screen to upgrade from free trial plan. [https://github.com/woocommerce/woocommerce-ios/pull/9323]
- [*] Fix: Description, sale price, and image will be copied over to the new product variations when duplicating a variable product. [https://github.com/woocommerce/woocommerce-ios/pull/9322]


12.9
-----
- [**] Dashboard: an onboarding card is shown for sites with the following tasks if any is incomplete: "tell us more about your store" (store location) that opens a webview, "add your first product" that starts the product creation flow, "launch your store" that publishes the store, "customize your domain" that starts the domain purchase flow, and "get paid" that opens a webview. A subset of the tasks may be shown to self-hosted sites and WPCOM sites on a free trial. [https://github.com/woocommerce/woocommerce-ios/pull/9285]
- [*] Jetpack benefit banner and modal is now available on the dashboard screen after logging in with site credentials. [https://github.com/woocommerce/woocommerce-ios/pull/9232]
- [*] Payments: Local search is added to the products selection screen in the order creation flow to speed the process. [https://github.com/woocommerce/woocommerce-ios/pull/9178]
- [*] Fix: Prevent product variations not loading due to an encoding error for `permalink`, which was altered by a plugin. [https://github.com/woocommerce/woocommerce-ios/pull/9233]
- [*] Login: Users can now log in to self-hosted sites without Jetpack by approving application password authorization to their sites. [https://github.com/woocommerce/woocommerce-ios/pull/9260]
- [*] Payments: Tap to Pay on iPhone can now be selected from the Payment Methods screen [https://github.com/woocommerce/woocommerce-ios/pull/9242]
- [**] Payments: Set up Tap to Pay on iPhone flow added to the Payments Menu. Use it to configure the reader, and try a payment, before collecting a card payment with a customer. [https://github.com/woocommerce/woocommerce-ios/pull/9280]

12.8
-----
- [*] Shortcuts: We can now trigger the order creation and payment collection flows from the iOS Shortcuts app. [https://github.com/woocommerce/woocommerce-ios/pull/9103]
- [Internal] Dashboard: the UI layer had a major refactoring to allow scrolling for content more than stats for the onboarding project. The main design change is on the refresh control, where it was moved from each stats tab to below the navigation bar. Other design changes are not expected. [https://github.com/woocommerce/woocommerce-ios/pull/9031]
- [**] Products: Adds read-only support for the Product Bundles extension, including a list of bundled products and stock status for product bundles. [https://github.com/woocommerce/woocommerce-ios/pull/9177]
- [Internal] Mobile Payments: Updated StripeTerminal to 2.18 [https://github.com/woocommerce/woocommerce-ios/pull/9118]

12.7
-----
- [Internal] Shipping Label: add condition checks before showing contact options [https://github.com/woocommerce/woocommerce-ios/pull/8982]
- [*] Main screens are now accessible through the Home Screen Spotlight Search [https://github.com/woocommerce/woocommerce-ios/pull/9082]
- [*] Stats: Fixed a crash when order stats use a date and time matching the start of Daylight Saving Time. [https://github.com/woocommerce/woocommerce-ios/pull/9083]
- [*] Fix: Dismiss Take Payment popup after sharing the payment link to another app. [https://github.com/woocommerce/woocommerce-ios/pull/9042]
- [*] Site credential login: Catch invalid cookie nonce [https://github.com/woocommerce/woocommerce-ios/pull/9102]
- [*] Better error messages for site credential login failures [https://github.com/woocommerce/woocommerce-ios/pull/9125]
- [Internal] New Zendesk tag for site credential login errors [https://github.com/woocommerce/woocommerce-ios/pull/9150]

12.6
-----
- [*] Fix: When a product's details can be edited, they display a disclosure indicator (chevron). [https://github.com/woocommerce/woocommerce-ios/pull/8980]
- [*] Payments: fixed a bug where enabled rows in the Payments Menu were sometimes incorrectly shown as disabled [https://github.com/woocommerce/woocommerce-ios/pull/8983]
- [Internal] Mobile Payments: fixed logic on display of IPP feedback banner on Order List [https://github.com/woocommerce/woocommerce-ios/pull/8994]
- [**] Support: Merchants can now contact support with a new and refined experience. [https://github.com/woocommerce/woocommerce-ios/pull/9006/files]
- [***] Mobile Payments: Tap to Pay on iPhone enabled for all US merchants [https://github.com/woocommerce/woocommerce-ios/pull/9023]

12.5
-----
- [Internal] Dashboard: the stats implementation had a major update to replace a third-party library in order to support the upcoming store onboarding card. Minimal design changes are expected, and horizontal scrolling between different time range tabs is not available anymore. [https://github.com/woocommerce/woocommerce-ios/pull/8942]

12.4
-----
- [**] Menu > Settings: adds a `Domains` row for WPCOM sites to see their site domains, add a new domain, or redeems a domain credit if available. [https://github.com/woocommerce/woocommerce-ios/pull/8870]
- [Internal] Prologue screen now has only the entry point to site address login flow, and application password authentication is used for sites without Jetpack. [https://github.com/woocommerce/woocommerce-ios/pull/8846]
- [Internal] A new tag has been added for Zendesk for users authenticated with application password. [https://github.com/woocommerce/woocommerce-ios/pull/8850]
- [Internal] Failures in the logged-out state are now tracked with anonymous ID. [https://github.com/woocommerce/woocommerce-ios/pull/8861]
- [*] Fix: Fixed a crash when switching away from the Products tab. [https://github.com/woocommerce/woocommerce-ios/pull/8874]

12.3
-----
- [Internal] We have updated the Zendesk SDK to version 6.0 [https://github.com/woocommerce/woocommerce-ios/pull/8828]
- [Internal] Tap to Pay on iPhone made publicly available via an Experimental Feature toggle [https://github.com/woocommerce/woocommerce-ios/pull/8814]

12.2
-----
- [*] Fix: Adding a new attribute will auto-capitalize the first letter for each word in the attribute name. [https://github.com/woocommerce/woocommerce-ios/pull/8772]
- [internal] Logging: Improvements on logging potential errors when loading Order Details [https://github.com/woocommerce/woocommerce-ios/pull/8781]
- [Internal] Now we track the specific error code when a networking-related operation fails [https://github.com/woocommerce/woocommerce-ios/issues/8527]

12.1
-----
- [*] Adds an In-Person Payments survey banner on top of the Orders view [https://github.com/woocommerce/woocommerce-ios/issues/8530]
- [*] Fix: Allow product's `purchasable` to be a number as some third-party plugins could alter the type in the API. This could help with the Products tab not loading due to product decoding errors. [https://github.com/woocommerce/woocommerce-ios/pull/8718]
- [***] [Internal] Start the AB test for allowing login to the app using site credentials [https://github.com/woocommerce/woocommerce-ios/pull/8744]

12.0
-----
- [**] Adds a feature of bulk updating products from the product's list. [https://github.com/woocommerce/woocommerce-ios/pull/8704]
- [internal] Store creation flow now includes 3 profiler questions: store category, selling status, and store country. [https://github.com/woocommerce/woocommerce-ios/pull/8667]

11.9
-----
- [**] Now you can generate all possible variations for a product's attributes [https://github.com/woocommerce/woocommerce-ios/pull/8619]
- [*] Mobile payments: fixed card reader manuals links. [https://github.com/woocommerce/woocommerce-ios/pull/8628]

11.8
-----
- [*] Design refresh: Buttons, links, and other calls to action are now purple instead of pink. [https://github.com/woocommerce/woocommerce-ios/pull/8451]
- [internal] Design: Updated capitalization for various pages, links, and buttons to match new design guidelines. [https://github.com/woocommerce/woocommerce-ios/pull/8455]
- [internal] Remove A/B testing and release native Jetpack installation flow for all users. [https://github.com/woocommerce/woocommerce-ios/pull/8533]

11.7
-----
- [**] Analytics Hub: Now you can select custom date ranges. [https://github.com/woocommerce/woocommerce-ios/pull/8414]
- [**] Analytics Hub: Now you can see Views and Conversion Rate analytics in the new Sessions card. [https://github.com/woocommerce/woocommerce-ios/pull/8428]
- [*] My Store: We fixed an issue with Visitors and Conversion stats where sometimes visitors could be counted more than once in the selected period. [https://github.com/woocommerce/woocommerce-ios/pull/8427]


11.6
-----
- [***] We added a new Analytics Hub inside the My Store area of the app. Simply click on the See More button under the store stats to check more detailed information on Revenue, Orders and Products. [https://github.com/woocommerce/woocommerce-ios/pull/8356]
- [*] In-Person Payments: fixed timing issues in payments flow, which caused "Remove card" to be shown for too long [https://github.com/woocommerce/woocommerce-ios/pull/8351]

11.5
-----
- [*] Account deletion is now supported for all users in settings or in the empty stores screen (in the ellipsis menu). [https://github.com/woocommerce/woocommerce-ios/pull/8179, https://github.com/woocommerce/woocommerce-ios/pull/8272]
- [*] In-Person Payments: We removed any references to Simple Payments from Orders, and the red badge from the Menu tab and Menu Payments icon announcing the new Payments section. [https://github.com/woocommerce/woocommerce-ios/pull/8183]
- [internal] Store creation flow was improved with native implementation. It is available from the login prologue (`Get Started` CTA), login email error screen, and store picker (`Add a store` CTA from the empty stores screen or at the bottom of the store list). [Example testing steps in https://github.com/woocommerce/woocommerce-ios/pull/8251]
- [internal] New stores have two new Products onboarding features: A banner with an `Add a Product` CTA on the My Store screen, and the option to add new products using templates. [https://github.com/woocommerce/woocommerce-ios/pull/8294]

11.4
-----
- [*] Add System Status Report to ZenDesk support requests. [https://github.com/woocommerce/woocommerce-ios/pull/8171]


11.3
-----
- [*] In-Person Payments: Show spinner while preparing reader for payment, instead of saying it's ready before it is. [https://github.com/woocommerce/woocommerce-ios/pull/8115]
- [internal] In-Person Payments: update StripeTerminal from 2.7 to 2.14 [https://github.com/woocommerce/woocommerce-ios/pull/8132]
- [*] In-Person Payments: Fixed payment method prompt for WisePad 3 to show only Tap and Insert options [https://github.com/woocommerce/woocommerce-ios/pull/8136]

11.2
-----
- [***] You can now preview draft products before publishing. [https://github.com/woocommerce/woocommerce-ios/pull/8102]
- [*] The survey at the end of the login onboarding flow is no longer available. [https://github.com/woocommerce/woocommerce-ios/pull/8062]
- [*] Fixed layout issues on the Account Mismatch error screen. [https://github.com/woocommerce/woocommerce-ios/pull/8074]
- [*] The Accept Payments Easily banner has been removed from the order list [https://github.com/woocommerce/woocommerce-ios/pull/8078]

11.1
-----
- [**] You can now search customers when creating or editing an order. [https://github.com/woocommerce/woocommerce-ios/issues/7741]
- [internal] Store creation is available from the login prologue, login email error screen, and store picker. [https://github.com/woocommerce/woocommerce-ios/pull/8023]
- [internal] The login flow is simplified with only the option to log in with WordPress.com. This flow is presented in parallel with the existing flow in an A/B test experiment. [https://github.com/woocommerce/woocommerce-ios/pull/7996]
- [**] Relevant Just In Time Messages will be displayed on the My Store screen [https://github.com/woocommerce/woocommerce-ios/issues/7853]

11.0
-----
- [internal] Add support for controlling performance monitoring via Sentry. **Off by default**. [https://github.com/woocommerce/woocommerce-ios/pull/7831]


10.9
-----
- [***] Dropped iOS 14 support. From now we support iOS 15 and later. [https://github.com/woocommerce/woocommerce-ios/pull/7851]
- [*] Login: Now you can handle Jetpack site connection for your self-hosted sites from the app. [https://github.com/woocommerce/woocommerce-ios/pull/7847]


10.8
-----
- [***] Stats: Now you can add a Today's Stats Widget to your lock screen (iOS 16 only) to monitor your sales. [https://github.com/woocommerce/woocommerce-ios/pull/7839]
- [internal] In-Person Payments: add UTM parameters to card reader purchase URLs to allow attribution [https://github.com/woocommerce/woocommerce-ios/pull/7858]
- [*] In-Person Payments: the Purchase card reader links now all open in authenticated web views, to make it easier to log in to woocommerce.com. [https://github.com/woocommerce/woocommerce-ios/pull/7862]

10.7
-----
- [*] Universal Links: Users can now open universal links in the app. [https://github.com/woocommerce/woocommerce-ios/pull/7632]
- [internal] Store picker: Show error when the role eligibility check fails while selecting a store. [https://github.com/woocommerce/woocommerce-ios/pull/7816]
- [internal] Store picker: Add loading state to `Continue` button. [https://github.com/woocommerce/woocommerce-ios/pull/7821]
- [internal] Store picker: Use Jetpack tunnel API for fetching user info for role checking. [https://github.com/woocommerce/woocommerce-ios/pull/7822]
- [*] Allow in-app notices to be swiped away [https://github.com/woocommerce/woocommerce-ios/pull/7801]

10.6
-----

- [**] Products tab: products search now has an option to search products by SKU. Stores with WC version 6.6+ support partial SKU search, otherwise the product(s) with the exact SKU match is returned. [https://github.com/woocommerce/woocommerce-ios/pull/7781]
- [*] Fixed a rare crash when selecting a store in the store picker. [https://github.com/woocommerce/woocommerce-ios/pull/7765]
- [*] Settings: Display the WooCommerce version and available updates in Settings [https://github.com/woocommerce/woocommerce-ios/pull/7779]
- [*] Show suggestion for logging in to a WP.com site with a mismatched WP.com account. [https://github.com/woocommerce/woocommerce-ios/pull/7773]
- [*] Help center: Added help center web page with FAQs for "Not a WooCommerce site" and "Wrong WordPress.com account" error screens. [https://github.com/woocommerce/woocommerce-ios/pull/7767, https://github.com/woocommerce/woocommerce-ios/pull/7769]
- [*] Now you can bulk edit variation prices. [https://github.com/woocommerce/woocommerce-ios/pull/7803]
- [**] Reviews: Now you can reply to product reviews using the Reply button while viewing a product review. [https://github.com/woocommerce/woocommerce-ios/pull/7799]

10.5
-----
- [**] Products: Now you can duplicate products from the More menu of the product detail screen. [https://github.com/woocommerce/woocommerce-ios/pull/7727]
- [**] Login: Added Jetpack connection support from the Account Mismatch error screen. [https://github.com/woocommerce/woocommerce-ios/pull/7748]
- [*] Orders: We are bringing back the ability to add/edit customer notes and addresses from the main order screen [https://github.com/woocommerce/woocommerce-ios/pull/7750]
- [*] Help center: Added help center web page with FAQs for "Wrong WordPress.com account error" screen. [https://github.com/woocommerce/woocommerce-ios/pull/7747]
- [*] Widgets: The Today's Stat Widget adds support for bigger fonts. [https://github.com/woocommerce/woocommerce-ios/pull/7752]

10.4
-----
- [***] Stats: Now you can add a Today's Stats Widget to your homescreen to monitor your sales. [https://github.com/woocommerce/woocommerce-ios/pull/7732]
- [*] Help center: Added help center web page with FAQs for "Pick a WooCommerce Store", "Enter WordPress.com password" and "Open mail to find magic link" screens. [https://github.com/woocommerce/woocommerce-ios/pull/7641, https://github.com/woocommerce/woocommerce-ios/pull/7730, https://github.com/woocommerce/woocommerce-ios/pull/7737]
- [*] In-Person Payments: Fixed a bug where cancelling a card reader connection would temporarily prevent further connections [https://github.com/woocommerce/woocommerce-ios/pull/7689]
- [*] In-Person Payments: Improvements to the card reader connection flow UI [https://github.com/woocommerce/woocommerce-ios/pull/7687]
- [*] Login: Users can now set up the Jetpack connection between a self-hosted site and their WP.com account. [https://github.com/woocommerce/woocommerce-ios/pull/7608]
- [*] Product list: the "Draft" blue color is fixed to be more readable for a draft product row in the product list. [https://github.com/woocommerce/woocommerce-ios/pull/7724]
- [*] Notifications: App icon badge is now cleared correctly after visiting the orders tab. [https://github.com/woocommerce/woocommerce-ios/pull/7735]

10.3
-----
- [*] Dashboard: the last selected time range tab (Today/This Week/This Month/This Year) is persisted for the site and shown on the next site launch (app launch or switching stores). [https://github.com/woocommerce/woocommerce-ios/pull/7638]
- [*] Dashboard: swiping to another time range tab now triggers syncing for the target tab. Previously, the stats on the target tab aren't synced from the swipe gesture. [https://github.com/woocommerce/woocommerce-ios/pull/7650]
- [*] In-Person Payments: Fixed an issue where the Pay in Person toggle could be out of sync with the setting on the website. [https://github.com/woocommerce/woocommerce-ios/pull/7656]
- [*] In-Person Payments: Removed the need to sign in when purchasing a card reader [https://github.com/woocommerce/woocommerce-ios/pull/7670]
- [*] In-Person Payments: Fixed a bug where canceling a reader connection could result in being unable to connect a reader in future [https://github.com/woocommerce/woocommerce-ios/pull/7678]
- [*] In-Person Payments: Fixed a bug which prevented the Collect Payment button from being shown for Cash on Delivery orders  [https://github.com/woocommerce/woocommerce-ios/pull/7694]

10.2
-----
- [*] Help center: Added help center web page with FAQs for "Enter Store Credentials", "Enter WordPress.com email " and "Jetpack required Error" screens. [https://github.com/woocommerce/woocommerce-ios/pull/7588, https://github.com/woocommerce/woocommerce-ios/pull/7590, https://github.com/woocommerce/woocommerce-ios/pull/7621]
- [*] In-Person Payments: Fixed the Learn More link from the `Enable Pay in Person` onboarding screen for WCPay [https://github.com/woocommerce/woocommerce-ios/pull/7598]
- [**] In-Person Payments: Added a switch for the Pay in Person payment method on the Payments menu. This allows you to accept In-Person Payments for website orders [https://github.com/woocommerce/woocommerce-ios/pull/7613]

10.1
-----
- [*] In-Person Payments: The onboarding notice on the In-Person Payments menu is correctly dismissed after multiple prompts are shown. [https://github.com/woocommerce/woocommerce-ios/pull/7543]
- [*] Help center: Added custom help center web page with FAQs for "Enter Store Address" and "Enter WordPress.com email" screens. [https://github.com/woocommerce/woocommerce-ios/pull/7553, https://github.com/woocommerce/woocommerce-ios/pull/7573]
- [*] In-Person Payments: The plugin selection is saved correctly after multiple onboarding prompts. [https://github.com/woocommerce/woocommerce-ios/pull/7544]
- [**] In-Person Payments: A new prompt to enable `Pay in Person` for your store's checkout, to accept In-Person Payments for website orders [https://github.com/woocommerce/woocommerce-ios/issues/7474]

10.0
-----
- [**] In-Person Payments and Simple Payments have been moved to a new Payments section [https://github.com/woocommerce/woocommerce-ios/pull/7473]
- [*] Login: on the WP.com password screen, the magic link login option is moved from below "Reset your password" to below the primary Continue button for higher visibility. [https://github.com/woocommerce/woocommerce-ios/pull/7469]
- [*] Login: some minor enhancements are made to the error screen after entering an invalid WP.com email - a new "What is WordPress.com?" link, hiding the "Log in with store address" button when it's from the store address login flow, and some copy changes. [https://github.com/woocommerce/woocommerce-ios/pull/7485]
- [**] In-Person Payments: Accounts with pending requirements are no longer blocked from taking payments - we have added a skip button to the relevant screen. [https://github.com/woocommerce/woocommerce-ios/pull/7504]
- [*] Login: New button added to the empty site picker screen to enter a site address for troubleshooting. [https://github.com/woocommerce/woocommerce-ios/pull/7484]

9.9
-----
- [*] [Sign in with store credentials]: New screen added with instructions to verify Jetpack connected email. [https://github.com/woocommerce/woocommerce-ios/pull/7424]
- [*] [Sign in with store credentials]: Stop clearing username/password after an invalid attempt to enable users to fix typos. [https://github.com/woocommerce/woocommerce-ios/pull/7444]
- [*] Login: after entering WP.com email, a magic link is automatically sent when it is enabled (magic links are disabled for A8C emails and WP.com accounts with recently changed password) and a new screen is shown with an option to log in with password. [https://github.com/woocommerce/woocommerce-ios/pull/7449]

9.8
-----
- [***] Login: Introduce a way to sign in using store credentials.  [https://github.com/woocommerce/woocommerce-ios/pull/7320]
- [**] Login: You can now install WooCommerce to your self-hosted sites from the login flow. [https://github.com/woocommerce/woocommerce-ios/pull/7401]
- [**] Orders: Now you can quickly mark an order as completed by swiping it to the left! [https://github.com/woocommerce/woocommerce-ios/pull/7385]
- [*] In-Person Payments: The purchase card reader information card appears also in the Orders list screen. [https://github.com/woocommerce/woocommerce-ios/pull/7326]
- [*] Login: in release 9.7, when the app is in logged out state, an onboarding screen is shown before the prologue screen if the user hasn't finished or skipped it. In release 9.8, a survey is added to the end of the onboarding screen. [https://github.com/woocommerce/woocommerce-ios/pull/7416]
- [*] Login: a local notification is scheduled after the user encounters an error from logging in with an invalid site address or WP.com email/password. Please see testing scenarios in the PR, with regression testing on order/review remote notifications. [https://github.com/woocommerce/woocommerce-ios/pull/7323, https://github.com/woocommerce/woocommerce-ios/pull/7372, https://github.com/woocommerce/woocommerce-ios/pull/7422]

9.7
-----
- [***] Orders: Orders can now be edited within the app. [https://github.com/woocommerce/woocommerce-ios/pull/7300]
- [**] Orders: You can now view the Custom Fields for an order in the Order Details screen. [https://github.com/woocommerce/woocommerce-ios/pull/7310]
- [*] In-Person Payments: Card Reader Manuals now appear based on country availability, consolidated into an unique view [https://github.com/woocommerce/woocommerce-ios/pull/7178]
- [*] Login: Jetpack setup flow is now accessible from the Login with Store Address flow. [https://github.com/woocommerce/woocommerce-ios/pull/7294]
- [*] In-Person Payments: The purchase card reader information card can be dismissed [https://github.com/woocommerce/woocommerce-ios/pull/7260]
- [*] In-Person Payments: When dismissing the purchase card reader information card, the user can choose to be reminded in 14 days. [https://github.com/woocommerce/woocommerce-ios/pull/7271]
- [*] In-Person Payments: The purchase card reader information card appears also in the App Settings screen. [https://github.com/woocommerce/woocommerce-ios/pull/7308]
- [*] Refund lines in the Order details screen now appear ordered from oldest to newest [https://github.com/woocommerce/woocommerce-ios/pull/7287]
- [*] Login: when the app is in logged out state, an onboarding screen is shown before the prologue screen if the user hasn't finished or skipped it.  [https://github.com/woocommerce/woocommerce-ios/pull/7324]
- [*] Orders: When a store has no orders yet, there is an updated message with a link to learn more on the Orders tab. [https://github.com/woocommerce/woocommerce-ios/pull/7328]

9.6
-----
- [***] Coupons: Coupons can now be created from within the app. [https://github.com/woocommerce/woocommerce-ios/pull/7239]
- [**] Order Details: All unpaid orders have a Collect Payment button, which shows a payment method selection screen. Choices are Cash, Card, and Payment Link. [https://github.com/woocommerce/woocommerce-ios/pull/7111]
- [**] In-Person Payments: Support for selecting preferred payment gateway when multiple extensions are installed on the store. [https://github.com/woocommerce/woocommerce-ios/pull/7153]
- [*] Coupons: Removed the redundant animation when reloading the coupon list. [https://github.com/woocommerce/woocommerce-ios/pull/7137]
- [*] Login: Display "What is WordPress.com?" link in "Continue With WordPress.com" flow. [https://github.com/woocommerce/woocommerce-ios/pull/7213]
- [*] Login: Display the Jetpack requirement error after login is successful.
- [*] Login: Display a "New to WooCommerce?" link in the login prologue screen above the login buttons. [https://github.com/woocommerce/woocommerce-ios/pull/7261]
- [*] In-Person Payments: Publicize the Card Present Payments feature on the Payment Method screen [https://github.com/woocommerce/woocommerce-ios/pull/7225]
- [*] In-Person Payments: Add blog_id to IPP transaction description to match WCPay [https://github.com/woocommerce/woocommerce-ios/pull/7221]
- [*] Product form: after uploading an image, the product can now be saved immediately while the image is being uploaded in the background. When no images are pending upload for the saved product, the images are added to the product. Testing instructions: https://github.com/woocommerce/woocommerce-ios/pull/7196. [https://github.com/woocommerce/woocommerce-ios/pull/7254]

9.5
-----
- [*] Coupons: Fixed issue saving "Individual Use" and "Exclude Sale Items" fields. [https://github.com/woocommerce/woocommerce-ios/pull/7117]
- [*] Orders: The customer shipping/billing address form now navigates back automatically after selecting a country or state. [https://github.com/woocommerce/woocommerce-ios/pull/7119]
- [internal] In settings and empty stores screen, the "Close Account" link is shown for users who signed in with Apple (the only way to create an account) to close their WordPress.com account. [https://github.com/woocommerce/woocommerce-ios/pull/7143]

9.4
-----
- [*] Orders: Order details now displays both the date and time for all orders. [https://github.com/woocommerce/woocommerce-ios/pull/6996]
- [*] Simple payments have the `Card` option available for stores with configuration issues to resolve, and show onboarding to help resolve them [https://github.com/woocommerce/woocommerce-ios/pull/7002]
- [*] Order & Product list: Now, we can pull to refresh from an empty view. [https://github.com/woocommerce/woocommerce-ios/pull/7023, https://github.com/woocommerce/woocommerce-ios/pull/7030]
- [*] Order Creation: Fixes a bug where selecting a variable product to add to a new order would sometimes open the wrong list of product variations. [https://github.com/woocommerce/woocommerce-ios/pull/7042]
- [*] Collect payment button on Order Details no longer flickers when the screen loads [https://github.com/woocommerce/woocommerce-ios/pull/7043]
- [*] Issue refund button on Order Details is shown for all paid orders [https://github.com/woocommerce/woocommerce-ios/pull/7046]
- [*] Order Creation: Fixes several bugs with the Products section not showing the correct order items or not correctly updating the item quantity. [https://github.com/woocommerce/woocommerce-ios/pull/7067]

9.3
-----
- [***] In-Person Payments is now available for merchants using WooCommerce Payments in Canada. [https://github.com/woocommerce/woocommerce-ios/pull/6954]
- [*] In-Person Payments: Accessibility improvement [https://github.com/woocommerce/woocommerce-ios/pull/6869, https://github.com/woocommerce/woocommerce-ios/pull/6886, https://github.com/woocommerce/woocommerce-ios/pull/6906]
- [*] Orders: Now it's possible to select and copy text from the notes on an order. [https://github.com/woocommerce/woocommerce-ios/pull/6894]
- [*] Support Arabic numerals on amount fields. [https://github.com/woocommerce/woocommerce-ios/pull/6891]
- [*] Product Selector: Enabled selecting all variations on variable product rows. [https://github.com/woocommerce/woocommerce-ios/pull/6899]
- [internal] Order Creation: Adding new products, shipping, fee, or customer details to an order now blocks the UI immediately while the order is syncing remotely. [https://github.com/woocommerce/woocommerce-ios/pull/6974]

- [*] Coupons: Now it's possible to update discount types for coupons. [https://github.com/woocommerce/woocommerce-ios/pull/6935]
- [*] Orders tab: the view width now adjusts to the app in tablet split view on iOS 15. [https://github.com/woocommerce/woocommerce-ios/pull/6951]

9.2
-----
- [***] Experimental Features: Coupons editing and deletion features are now enabled as part of coupon management. [https://github.com/woocommerce/woocommerce-ios/pull/6853]
- [*] Order Creation: Updated percentage fee flow - added amount preview, disabled percentage option when editing. [https://github.com/woocommerce/woocommerce-ios/pull/6763]
- [*] Product Details: Update status badge layout and show it for more cases. [https://github.com/woocommerce/woocommerce-ios/pull/6768]
- [*] Coupons: now, the percentage amount of coupons will be displayed correctly in the listing and in coupon detail if the amount contains fraction digits. [https://github.com/woocommerce/woocommerce-ios/pull/6804]
- [*] Coupons: Filter initial search results to show only coupons of the currently selected store. [https://github.com/woocommerce/woocommerce-ios/pull/6800]
- [*] Coupons: Fixed crash when there are duplicated items on the coupon list. [https://github.com/woocommerce/woocommerce-ios/pull/6798]
- [*] In-Person Payments: Run onboarding checks when connecting a reader. [https://github.com/woocommerce/woocommerce-ios/pull/6761, https://github.com/woocommerce/woocommerce-ios/pull/6774, https://github.com/woocommerce/woocommerce-ios/pull/6789]
- [*] In-Person Payments: after collecting payment for an order, merchants can now email the receipt in addition to printing it in Order Details > See Receipt if email is available on the device. [https://github.com/woocommerce/woocommerce-ios/pull/6833]

9.1
-----

- [*] Product name field in product form - Remove scroll behaviour and increase field height to fully display long product names. [https://github.com/woocommerce/woocommerce-ios/pull/6681]
- [*] Filter toolbar in Products list tab - Filter toolbar is pinned outside of the products list. [https://github.com/woocommerce/woocommerce-ios/pull/6698]
- [internal] Loading screens are refactored to avoid duplicated code and a potential crash. Please quickly smoke test them to make sure that everything still works as before. [https://github.com/woocommerce/woocommerce-ios/pull/6717]
- [*] Shipping settings - Weight and shipping package dimensions are localized based on device locale. Also, decimal point information is no longer lost upon saving a product, when using comma as a decimal separator. [https://github.com/woocommerce/woocommerce-ios/pull/6721]

9.0
-----

- [*] Share payment links from the order details screen. [https://github.com/woocommerce/woocommerce-ios/pull/6609]
- [internal] Reviews lists on Products and Menu tabs are refactored to avoid duplicated code. Please quickly smoke test them to make sure that everything still works as before. [https://github.com/woocommerce/woocommerce-ios/pull/6553]
- [**] Now it's possible to change the order of the product images. [https://github.com/woocommerce/woocommerce-ios/pull/6620]
- [*] Improved accessibility for the error banner and info banner displayed in Orders and Products. [https://github.com/woocommerce/woocommerce-ios/pull/6633]

8.9
-----
- [*] Coupons: Fixed issue loading the coupon list from the local storage on initial load. [https://github.com/woocommerce/woocommerce-ios/pull/6463]
- [*] Coupons: Update layout of the coupon details screen. [https://github.com/woocommerce/woocommerce-ios/pull/6522]
- [*] In-Person Payments: Removed collecting L2/L3 data. [https://github.com/woocommerce/woocommerce-ios/pull/6519]
- [*] Hub Menu: Multiple menu items can no longer be tapped simultaneously. [https://github.com/woocommerce/woocommerce-ios/pull/6484]
- [*] Jetpack CP: Fixed crash when attempting to access WP-Admin with an invalid URL that has an unsupported scheme. [https://github.com/woocommerce/woocommerce-ios/pull/6502]
- [***] Orders: Order Creation is now available to everyone! You can go to the Orders tab and tap the + button to create a new order. [https://github.com/woocommerce/woocommerce-ios/pull/6537]
- [internal] Loading screens are refactored to avoid duplicated code and a potential crash. Please quickly smoke test them to make sure that everything still works as before. [https://github.com/woocommerce/woocommerce-ios/pull/6535] [https://github.com/woocommerce/woocommerce-ios/pull/6544]

8.8
-----
- [*] Updates the app's About screen to be consistent with Automattic's other mobile apps. [https://github.com/woocommerce/woocommerce-ios/pull/6421]
- [***] Experimental Feature: It's now possible to add custom shipping method and fees in order creation flow. Tax amount and Order total is now synced from backend. [https://github.com/woocommerce/woocommerce-ios/pull/6429]
- [**] Now it's possible to filter orders by custom statuses. [https://github.com/woocommerce/woocommerce-ios/pull/6390]
- [*] Fixed issue presenting Edit Customer Note screen as a modal on large screens. [https://github.com/woocommerce/woocommerce-ios/pull/6406]
- [*] Products displayed in Order Detail now follow the same order of the web. [https://github.com/woocommerce/woocommerce-ios/pull/6401]
- [*] Simple Payments now shows a detailed tax break up before taking the payment. [https://github.com/woocommerce/woocommerce-ios/pull/6412]
- [*] Coupons list now shows an error view if coupons are disabled for the store. Coupons can be enabled again from this view. [https://github.com/woocommerce/woocommerce-ios/pull/6446]
- [*] Coupon details screen now displays more informative error messages when loading the total discount amount fails. [https://github.com/woocommerce/woocommerce-ios/pull/6457]
- [internal] Shipping Labels: the navigation bar in the web view for adding payments is now correctly hidden. [https://github.com/woocommerce/woocommerce-ios/pull/6435]

8.7
-----
- [**] In-Person Payments: Added card details to refund confirmation screen to help with refunding to the payment card [https://github.com/woocommerce/woocommerce-ios/pull/6241]
- [*] Coupons: Replace the toggles on Usage Details screen with text for uneditable contents. [https://github.com/woocommerce/woocommerce-ios/pull/6287]
- [*] Improve image loading for thumbnails especially on the Product list. [https://github.com/woocommerce/woocommerce-ios/pull/6299]
- [*] Coupons: Added feedback banner on the top of the coupon list. [https://github.com/woocommerce/woocommerce-ios/pull/6316]
- [*] Coupons: Handled error when loading total discounted amount fails. [https://github.com/woocommerce/woocommerce-ios/pull/6368]
- [internal] Removed all feature flags for Shipping Labels. Please smoke test all parts of Shipping Labels to make sure that everything still works as before. [https://github.com/woocommerce/woocommerce-ios/pull/6270]
- [*] In-Person Payments: Localized messages and UI [https://github.com/woocommerce/woocommerce-ios/pull/6317]
- [*] My Store: Fixed incorrect currency symbol of revenue text for stores with non-USD currency. [https://github.com/woocommerce/woocommerce-ios/pull/6335]
- [*] Notifications: Dismiss presented view before presenting content from notifications [https://github.com/woocommerce/woocommerce-ios/pull/6354]
- [*] Reviews: Fixed missing product information on first load [https://github.com/woocommerce/woocommerce-ios/pull/6367]
- [internal] Removed the feature flag for My store tab UI updates. Please smoke test the store stats and top performers in the "My store" tab to make sure everything works as before. [https://github.com/woocommerce/woocommerce-ios/pull/6334]
- [*] In-Person Payments: Add support for accepting payments on bookable products [https://github.com/woocommerce/woocommerce-ios/pull/6364]
- [*] In-Person Payments: Fixed issue where payment could be stuck prompting to remove the card if the payment was declined and retried before removing the card.

8.6
-----
- [***] Merchants can now view coupons in their stores by enabling Coupon Management in Experimental Features. [https://github.com/woocommerce/woocommerce-ios/pull/6209]
- [*] Orders: In the experimental Order Creation feature, product variations added to a new order now show a list of their attributes. [https://github.com/woocommerce/woocommerce-ios/pull/6131]
- [*] Enlarged the tap area for the action button on the notice view. [https://github.com/woocommerce/woocommerce-ios/pull/6146]
- [*] Reviews: Fixed crash on iPad when tapping the More button. [https://github.com/woocommerce/woocommerce-ios/pull/6187]
- [*] In-Person Payments: Remove Stripe from Experimental Features as it is always enabled now. [https://github.com/woocommerce/woocommerce-ios/pull/6205]
- [*] Disabled unnecessary selection of the "Refund via" row on the Refund Confirmation screen [https://github.com/woocommerce/woocommerce-ios/pull/6198]
- [*] Increased minimum version of Stripe extension for In-Person Payments to 6.2.0 [https://github.com/woocommerce/woocommerce-ios/pull/xxxx]
- [internal] Removed `pushNotificationsForAllStores` feature flag. Since the changes are non-trivial, it would be great to smoke test push notifications for all stores in beta testing. [https://github.com/woocommerce/woocommerce-ios/pull/6231]

8.5
-----
- [*] In-Person Payments: Inform the user when a card reader battery is so low that it needs to be charged before the reader can be connected. [https://github.com/woocommerce/woocommerce-ios/pull/5998]
- [***] The My store tab is having a new look with new conversion stats and shows up to 5 top performing products now (used to be 3). [https://github.com/woocommerce/woocommerce-ios/pull/5991]
- [**] Fixed a crash at the startup of the app, related to Gridicons. [https://github.com/woocommerce/woocommerce-ios/pull/6005]
- [***] Experimental Feature: It's now possible to create Orders in the app by enabling it in Settings > Experimental Features. For now you can change the order status, add products, and add customer details (billing and shipping addresses). [https://github.com/woocommerce/woocommerce-ios/pull/6060]
- [*] Fixed issue in date range selection for the orders filters where is some cases dates are not available for selection. [https://github.com/woocommerce/woocommerce-ios/pull/6090]
- [*] Enabled "view product in store" and "share product" options for variable products when accessing them through the order details screen. [https://github.com/woocommerce/woocommerce-ios/pull/6091]

8.4
-----
- [***] In-Person Payments: Support for Stripe M2 card reader. [https://github.com/woocommerce/woocommerce-ios/pull/5844]
- [***] We introduced a new tab called "Menu", a tab in the main navigation where you can browser different sub-sections of the app: Switch Store, Settings, WooCommerce Admin, View Store and Reviews. [https://github.com/woocommerce/woocommerce-ios/pull/5926]
- [***] Store admins can now access sites with plugins that have Jetpack Connection Package (e.g. WooCommerce Payments, Jetpack Backup) in the app. These sites do not require Jetpack-the-plugin to connect anymore. Store admins can still install Jetpack-the-plugin from the app through settings or a Jetpack banner. [https://github.com/woocommerce/woocommerce-ios/pull/5924]
- [*] Add/Edit Product screen: Fix transient product name while adding images.[https://github.com/woocommerce/woocommerce-ios/pull/5840]

8.3
-----
- [***] All merchants can create Simple Payments orders. [https://github.com/woocommerce/woocommerce-ios/pull/5684]
- [**] System status report can now be viewed and copied directly from within the app. [https://github.com/woocommerce/woocommerce-ios/pull/5702]
- [**] Product SKU input scanner is now available as a beta feature. To try it, enable it from settings and you can scan a barcode to use as the product SKU in product inventory settings! [https://github.com/woocommerce/woocommerce-ios/pull/5695]
- [**] Now you chan share a payment link when creating a Simple Payments order [https://github.com/woocommerce/woocommerce-ios/pull/5819]
- [*] Reviews: "Mark all as read" checkmark bar button item button replaced with menu button which launches an action sheet. Menu button is displayed only if there are unread reviews available.[https://github.com/woocommerce/woocommerce-ios/pull/5833]
- [internal] Refactored ReviewsViewController to add tests. [https://github.com/woocommerce/woocommerce-ios/pull/5834]

8.2
-----
- [***] In-Person Payments: Now you can collect Simple Payments on the go. [https://github.com/woocommerce/woocommerce-ios/pull/5635]
- [*] Products: After generating a new variation for a variable product, you are now taken directly to edit the new variation. [https://github.com/woocommerce/woocommerce-ios/pull/5649]
- [*] Dashboard: the visitor count in the Today tab is now shown when Jetpack site stats are enabled.
- [*] Add/Edit Product Images: tapping on the last `n` images while `n` images are pending upload does not crash the app anymore. [https://github.com/woocommerce/woocommerce-ios/pull/5672]

8.2
-----
- [*] Shipping Labels: Fixes a crash when saving a new shipping label after opening the order from a push notification. [https://github.com/woocommerce/woocommerce-ios/pull/5549]
- [**] In-Person Payments: Improved support for VoiceOver. [https://github.com/woocommerce/woocommerce-ios/pull/5572]
- [*] In-Person Payments: Fixes a crash when printing more than one receipt. [https://github.com/woocommerce/woocommerce-ios/pull/5575]

8.1
-----
- [***] Now it's possible to filter Order List by multiple statuses and date ranges. Plus, we removed the top tab bar on Orders Tab. [https://github.com/woocommerce/woocommerce-ios/pull/5491]
- [*] Login: Password AutoFill will suggest wordpress.com accounts. [https://github.com/woocommerce/woocommerce-ios/pull/5399]
- [*] Store picker: after logging in with store address, the pre-selected store is now the currently selected store instead of the store from login flow. [https://github.com/woocommerce/woocommerce-ios/pull/5508]
- [*] The application icon number from order push notifications is now cleared after visiting the orders tab. [https://github.com/woocommerce/woocommerce-ios/pull/5715]
- [internal] Migrated Settings screen to MVVM [https://github.com/woocommerce/woocommerce-ios/pull/5393]


8.0
-----
- [*] Product List: Add support for product filtering by category. [https://github.com/woocommerce/woocommerce-ios/pull/5388]
- [***] Push notifications are now supported for all connected stores. [https://github.com/woocommerce/woocommerce-ios/pull/5299]
- [*] Fix: in Settings > Switch Store, tapping "Dismiss" after selecting a different store does not switch stores anymore. [https://github.com/woocommerce/woocommerce-ios/pull/5359]

7.9
-----
- [*] Fix: after disconnecting a site or connecting to a new site, the sites in site picker (Settings > Switch Store) should be updated accordingly. The only exception is when the newly disconnected site is the currently selected site. [https://github.com/woocommerce/woocommerce-ios/pull/5241]
- [*] Order Details: Show a button on the "Product" section of Order Details screen to allow recreating shipping labels. [https://github.com/woocommerce/woocommerce-ios/pull/5255]
- [*] Edit Order Address - Enable `Done` button when `Use as {Shipping/Billing} Address` toggle is turned on. [https://github.com/woocommerce/woocommerce-ios/pull/5254]
- [*] Add/Edit Product: fix an issue where the product name keyboard is English only. [https://github.com/woocommerce/woocommerce-ios/pull/5288]
- [*] Order Details: some sites cannot parse order requests where the fields parameter has spaces, and the products section cannot load as a result. The spaces are now removed. [https://github.com/woocommerce/woocommerce-ios/pull/5298]

7.8
-----
- [***] Shipping Labels: merchants can create multiple packages for the same order, moving the items between different packages. [https://github.com/woocommerce/woocommerce-ios/pull/5190]
- [*] Fix: Navigation bar buttons are now consistently pink on iOS 15. [https://github.com/woocommerce/woocommerce-ios/pull/5139]
- [*] Fix incorrect info banner color and signature option spacing on Carrier and Rates screen. [https://github.com/woocommerce/woocommerce-ios/pull/5144]
- [x] Fix an error where merchants were unable to connect to valid stores when they have other stores with corrupted information https://github.com/woocommerce/woocommerce-ios/pull/5161
- [*] Shipping Labels: Fix issue with decimal values on customs form when setting the device with locales that use comma as decimal point. [https://github.com/woocommerce/woocommerce-ios/pull/5195]
- [*] Shipping Labels: Fix crash when tapping on Learn more rows of customs form. [https://github.com/woocommerce/woocommerce-ios/pull/5207]
- [*] Shipping Labels: The shipping address now prefills the phone number from the billing address if a shipping phone number is not available. [https://github.com/woocommerce/woocommerce-ios/pull/5177]
- [*] Shipping Labels: now in Carrier and Rates we always display the discounted rate instead of the retail rate if available. [https://github.com/woocommerce/woocommerce-ios/pull/5188]
- [*] Shipping Labels: If the shipping address is invalid, there are now options to email, call, or message the customer. [https://github.com/woocommerce/woocommerce-ios/pull/5228]
- [*] Accessibility: notify when offline mode banner appears or disappears. [https://github.com/woocommerce/woocommerce-ios/pull/5225]

7.7
-----
- [***] In-Person Payments: US merchants can now obtain a card reader and then collect payments directly from the app. [https://github.com/woocommerce/woocommerce-ios/pull/5030]
- [***] Shipping Labels: Merchants can now add new payment methods for shipping labels directly from the app. [https://github.com/woocommerce/woocommerce-ios/pull/5023]
- [**] Merchants can now edit shipping & billing addresses from orders. [https://github.com/woocommerce/woocommerce-ios/pull/5097]
- [x] Fix: now a default paper size will be selected in Shipping Label print screen. [https://github.com/woocommerce/woocommerce-ios/pull/5035]
- [*] Show banner on screens that use cached data when device is offline. [https://github.com/woocommerce/woocommerce-ios/pull/5000]
- [*] Fix incorrect subtitle on customs row of Shipping Label purchase flow. [https://github.com/woocommerce/woocommerce-ios/pull/5093]
- [*] Make sure customs form printing option is not available on non-international orders. [https://github.com/woocommerce/woocommerce-ios/pull/5104]
- [*] Fix incorrect logo for DHL in Shipping Labels flow. [https://github.com/woocommerce/woocommerce-ios/pull/5105]

7.6
-----
- [x] Show an improved error modal if there are problems while selecting a store. [https://github.com/woocommerce/woocommerce-ios/pull/5006]
- [***] Shipping Labels: Merchants can now add new custom and service packages for shipping labels directly from the app. [https://github.com/woocommerce/woocommerce-ios/pull/4976]
- [*] Fix: when product image upload fails, the image cell stop loading. [https://github.com/woocommerce/woocommerce-ios/pull/4989]

7.5
-----
- [***] Merchants can now purchase shipping labels and declare customs forms for international orders. [https://github.com/woocommerce/woocommerce-ios/pull/4896]
- [**] Merchants can now edit customer provided notes from orders. [https://github.com/woocommerce/woocommerce-ios/pull/4893]
- [*] Fix empty states sometimes not centered vertically [https://github.com/woocommerce/woocommerce-ios/pull/4890]
- [*] Fix error syncing products due to decoding failure of regular_price in product variations. [https://github.com/woocommerce/woocommerce-ios/pull/4901]
- [*] Hide bottom bar on shipping label purchase form. [https://github.com/woocommerce/woocommerce-ios/pull/4902]

7.4
-----
- [*] Fix an issue where some extension was not shown in order item details. [https://github.com/woocommerce/woocommerce-ios/pull/4753]
- [*] Fix: The refund button within Order Details will be hidden if the refund is zero. [https://github.com/woocommerce/woocommerce-ios/pull/4789]
- [*] Fix: Incorrect arrow direction for right-to-left languages on Shipping Label flow. [https://github.com/woocommerce/woocommerce-ios/pull/4796]
- [*] Fix: Shouldn't be able to schedule a sale without sale price. [https://github.com/woocommerce/woocommerce-ios/pull/4825]
- [*] Fix: Edit address screen is pushed twice in Shipping Label flow when missing name in origin or destination address. [https://github.com/woocommerce/woocommerce-ios/pull/4845]

7.3
-----
- [*] Order Detail: now we do not offer the "email note to customer" option if no email is available. [https://github.com/woocommerce/woocommerce-ios/pull/4680]
- [*] My Store: If there are errors loading the My Store screen, a banner now appears at the top of the screen with links to troubleshoot or contact support. [https://github.com/woocommerce/woocommerce-ios/pull/4704]
- [*] Fix: Added 'Product saved' confirmation message when a product is updated [https://github.com/woocommerce/woocommerce-ios/pull/4709]
- [*] Shipping Labels: Updated address validation to automatically use trivially normalized address for origin and destination. [https://github.com/woocommerce/woocommerce-ios/pull/4719]
- [*] Fix: Order details for products with negative prices now will show correctly [https://github.com/woocommerce/woocommerce-ios/pull/4683]
- [*] Fix: Order list not extend edge-to-edge in dark mode. [https://github.com/woocommerce/woocommerce-ios/pull/4728]
- [*] Plugins: Added list of active and inactive plugins that can be reached by admins in the settings screen. [https://github.com/woocommerce/woocommerce-ios/pull/4735]
- [*] Login: Updated appearance of back buttons in navigation bar to minimal style. [https://github.com/woocommerce/woocommerce-ios/pull/4726]
- [internal] Upgraded Zendesk SDK to version 5.3.0. [https://github.com/woocommerce/woocommerce-ios/pull/4699]
- [internal] Updated GoogleSignIn to version 6.0.1 through WordPressAuthenticator. There should be no functional changes, but may impact Google sign in flow. [https://github.com/woocommerce/woocommerce-ios/pull/4725]

7.2
-----
- [*] Order Fulfillment: Updated success notice message [https://github.com/woocommerce/woocommerce-ios/pull/4589]
- [*] Order Fulfillment: Fixed issue footer view getting clipped of by iPhone notch [https://github.com/woocommerce/woocommerce-ios/pull/4631]
- [*] Shipping Labels: Updated address validation to make sure a name is entered for each address. [https://github.com/woocommerce/woocommerce-ios/pull/4601]
- [*] Shipping Labels: Hide Contact button on Shipping To Address form when customer phone number is not provided. [https://github.com/woocommerce/woocommerce-ios/pull/4663]
- [*] Shipping Labels: Updated edge-to-edge table views for all forms. [https://github.com/woocommerce/woocommerce-ios/pull/4657]
- [*] Orders and Order Details: Updated edge-to-edge table views for consistent look across the app. [https://github.com/woocommerce/woocommerce-ios/pull/4638]
- [*] Reviews and Review Details: Updated edge-to-edge table views for consistent look across the app. [https://github.com/woocommerce/woocommerce-ios/pull/4637]
- [*] New error screen displayed to users without the required roles to access the store. [https://github.com/woocommerce/woocommerce-ios/pull/4493]

7.1
-----
- [***] Merchants from US can create shipping labels for physical orders from the app. The feature supports for now only orders where the shipping address is in the US. [https://github.com/woocommerce/woocommerce-ios/pull/4578]
- [**] Due to popular demand, the Order fulfill is displayed once again when clicking on the Mark order complete button. [https://github.com/woocommerce/woocommerce-ios/pull/4567]
- [*] Fix: Interactive pop gesture on Order Details and Settings screen. [https://github.com/woocommerce/woocommerce-ios/pull/4504]
- [*] Fix: Frozen refresh control and placeholder when switching tabs [https://github.com/woocommerce/woocommerce-ios/pull/4505]
- [internal] Stats tab: added network sync throttling [https://github.com/woocommerce/woocommerce-ios/pull/4494]

7.0
-----
- [**] Order Detail: now we display Order Items and Shipping Label Packages as separate sections. [https://github.com/woocommerce/woocommerce-ios/pull/4445]
- [*] Fix: Orders for a variable product with different configurations of a single variation will now show each order item separately. [https://github.com/woocommerce/woocommerce-ios/pull/4445]
- [*] If the Orders, Products, or Reviews lists can't load, a banner now appears at the top of the screen with links to troubleshoot or contact support. [https://github.com/woocommerce/woocommerce-ios/pull/4400, https://github.com/woocommerce/woocommerce-ios/pull/4407]
- [*] Fix: Stats tabs are now displayed and ordered correctly in RTL languages. [https://github.com/woocommerce/woocommerce-ios/pull/4444]
- [*] Fix: Missing "Add Tracking" button in orders details. [https://github.com/woocommerce/woocommerce-ios/pull/4520]


6.9
-----
- [*] Order Detail: now we display a loader on top, to communicate that the order detail view has not yet been fully loaded. [https://github.com/woocommerce/woocommerce-ios/pull/4396]
- [*] Products: You can edit product attributes for variations right from the main product form. [https://github.com/woocommerce/woocommerce-ios/pull/4350]
- [*] Improved CTA. "Print Shipping Label" instead of "Reprint Shipping Label". [https://github.com/woocommerce/woocommerce-ios/pull/4394]
- [*] Improved application log viewer. [https://github.com/woocommerce/woocommerce-ios/pull/4387]
- [*] Improved the experience when creating the first variation. [https://github.com/woocommerce/woocommerce-ios/pull/4405]

6.8
-----

- [***] Dropped iOS 13 support. From now we support iOS 14 and later. [https://github.com/woocommerce/woocommerce-ios/pull/4209]
- [**] Products: Added the option to create and edit a virtual product directly from the product detail screen. [https://github.com/woocommerce/woocommerce-ios/pull/4214]

6.7
-----
- [**] Add-Ons: Order add-ons are now available as a beta feature. To try it, enable it from settings! [https://github.com/woocommerce/woocommerce-ios/pull/4119]

6.6
-----
- [*] Fix: Product variations only support at most one image, so we won't show an option to add a second one. [https://github.com/woocommerce/woocommerce-ios/pull/3994]
- [*] Fix: The screen to select images from the Media Library would sometimes crash when the library had a specific number of images. [https://github.com/woocommerce/woocommerce-ios/pull/4003]
- [*] Improved error messages for logins. [https://github.com/woocommerce/woocommerce-ios/pull/3957]

6.5
-----
- [*] Fix: Product images with non-latin characters in filenames now will load correctly and won't break Media Library. [https://github.com/woocommerce/woocommerce-ios/pull/3935]
- [*] Fix: The screen to select images from the Media Library would sometimes crash when the library had a specific number of images. [https://github.com/woocommerce/woocommerce-ios/pull/4070]

6.4
-----
- [*] Login: New design and illustrations for the initial login screen, promoting the app's main features. [https://github.com/woocommerce/woocommerce-ios/pull/3867]
- [*] Enhancement/fix: Unify back button style across the app. [https://github.com/woocommerce/woocommerce-ios/pull/3872]

6.3
-----
- [**] Products: Now you can add variable products from the create product action sheet. [https://github.com/woocommerce/woocommerce-ios/pull/3836]
- [**] Products: Now you can easily publish a product draft or pending product using the navigation bar buttons [https://github.com/woocommerce/woocommerce-ios/pull/3846]
- [*] Fix: In landscape orientation, all backgrounds on detail screens and their subsections now extend edge-to-edge. [https://github.com/woocommerce/woocommerce-ios/pull/3808]
- [*] Fix: Creating an attribute or a variation no longer saves your product pending changes. [https://github.com/woocommerce/woocommerce-ios/pull/3832]
- [*] Enhancement/fix: image & text footnote info link rows are now center aligned in order details reprint shipping label info row and reprint screen. [https://github.com/woocommerce/woocommerce-ios/pull/3805]

6.2
-----

- [***] Products: When editing a product, you can now create/delete/update product variations, product attributes and product attribute options. https://github.com/woocommerce/woocommerce-ios/pull/3791
- [**] Large titles are enabled for the four main tabs like in Android. In Dashboard and Orders tab, a workaround is implemented with some UI/UX tradeoffs where the title size animation is not as smooth among other minor differences from Products and Reviews tab. We can encourage beta users to share any UI issues they find with large titles. [https://github.com/woocommerce/woocommerce-ios/pull/3763]
- [*] Fix: Load product inventory settings in read-only mode when the product has a decimal stock quantity. This fixes the products tab not loading due to product decoding errors when third-party plugins enable decimal stock quantities. [https://github.com/woocommerce/woocommerce-ios/pull/3717]
- [*] Fix: Loading state stuck in Reviews List. [https://github.com/woocommerce/woocommerce-ios/pull/3753]

6.1
-----
- [**] Products: When editing variable products, you can now edit the variation attributes to select different attribute options. [https://github.com/woocommerce/woocommerce-ios/pull/3628]
- [*] Fixes a bug where long pressing the back button sometimes displayed an empty list of screens.
- [*] Product Type: Updated product type detail to display "Downloadable" if a product is downloadable. [https://github.com/woocommerce/woocommerce-ios/pull/3647]
- [*] Product Description: Updated the placeholder text in the Aztec Editor screens to provide more context. [https://github.com/woocommerce/woocommerce-ios/pull/3668]
- [*] Fix: Update the downloadable files row to read-only, if the product is accessed from Order Details. [https://github.com/woocommerce/woocommerce-ios/pull/3669]
- [*] Fix: Thumbnail image of a product wasn't being loaded correctly in Order Details. [https://github.com/woocommerce/woocommerce-ios/pull/3678]
- [*] Fix: Allow product's `regular_price` to be a number and `sold_individually` to be `null` as some third-party plugins could alter the type in the API. This could help with the products tab not loading due to product decoding errors. [https://github.com/woocommerce/woocommerce-ios/pull/3679]
- [internal] Attempted fix for a crash in product image upload. [https://github.com/woocommerce/woocommerce-ios/pull/3693]

6.0
-----
- [**] Due to popular demand, the product SKU is displayed once again in Order Details screen. [https://github.com/woocommerce/woocommerce-ios/pull/3564]
- [*] Updated copyright notice to WooCommerce
- [*] Fix: top performers in "This Week" tab should be showing the same data as in WC Admin.
- [*] Fix: visitor stats in Dashboard should be more consistent with web data on days when the end date for more than one tab is the same (e.g. "This Week" and "This Month" both end on January 31). [https://github.com/woocommerce/woocommerce-ios/pull/3532]
- [*] Fix: navbar title on cross-sells products list displayed title for upsells [https://github.com/woocommerce/woocommerce-ios/pull/3565]
- [*] Added drag-and-drop sorting to Linked Products [https://github.com/woocommerce/woocommerce-ios/pull/3548]
- [internal] Refactored Core Data migrator stack to help reduce crashes [https://github.com/woocommerce/woocommerce-ios/pull/3523]


5.9
-----
- [**] Product List: if a user applies custom sort orders and filters in the Product List, now when they reopen the app will be able to see the previous settings applied. [https://github.com/woocommerce/woocommerce-ios/pull/3454]
- [*] Removed fulfillment screen and moved fulfillment to the order details screen. [https://github.com/woocommerce/woocommerce-ios/pull/3453]
- [*] Fix: billing information action sheets now are presented correctly on iPad. [https://github.com/woocommerce/woocommerce-ios/pull/3457]
- [*] fix: the rows in the product search list now don't have double separators. [https://github.com/woocommerce/woocommerce-ios/pull/3456]
- [*] Fix: During login, the spinner when a continue button is in loading state is now visible in dark mode. [https://github.com/woocommerce/woocommerce-ios/pull/3472]
- [*] fix: when adding a note to an order, the text gets no more deleted if you tap on “Email note to customer”. [https://github.com/woocommerce/woocommerce-ios/pull/3473]
- [*] Added Fees to order details. [https://github.com/woocommerce/woocommerce-ios/pull/3475]
- [*] fix: now we don't show any more similar alert notices if an error occurred. [https://github.com/woocommerce/woocommerce-ios/pull/3474]
- [*] fix: in Settings > Switch Store, the spinner in the "Continue" button at the bottom is now visible in dark mode. [https://github.com/woocommerce/woocommerce-ios/pull/3468]
- [*] fix: in order details, the shipping and billing address are displayed in the order of the country (in some eastern Asian countries, the address starts from the largest unit to the smallest). [https://github.com/woocommerce/woocommerce-ios/pull/3469]
- [*] fix: product is now read-only when opened from the order details. [https://github.com/woocommerce/woocommerce-ios/pull/3491]
- [*] fix: pull to refresh on the order status picker screen does not resets anymore the current selection. [https://github.com/woocommerce/woocommerce-ios/pull/3493]
- [*] When adding or editing a link (e.g. in a product description) link settings are now presented as a popover on iPad. [https://github.com/woocommerce/woocommerce-ios/pull/3492]
- [*] fix: the glitch when launching the app in logged out state or after tapping "Try another account" in store picker is now gone. [https://github.com/woocommerce/woocommerce-ios/pull/3498]
- [*] Minor enhancements: in product editing form > product reviews list, the rows don't show highlighted state on tap anymore since they are not actionable. Same for the number of upsell and cross-sell products in product editing form > linked products. [https://github.com/woocommerce/woocommerce-ios/pull/3502]


5.8
-----
- [***] Products M5 features are now available to all. Products M5 features: add and edit linked products, add and edit downloadable files, product deletion. [https://github.com/woocommerce/woocommerce-ios/pull/3420]
- [***] Shipping labels M1 features are now available to all: view shipping label details, request a refund, and reprint a shipping label via AirPrint. [https://github.com/woocommerce/woocommerce-ios/pull/3436]
- [**] Improved login flow, including better error handling. [https://github.com/woocommerce/woocommerce-ios/pull/3332]


5.7
-----
- [***] Dropped iOS 12 support. From now we support iOS 13 and later. [https://github.com/woocommerce/woocommerce-ios/pull/3216]
- [*] Fixed spinner appearance in the footer of orders list. [https://github.com/woocommerce/woocommerce-ios/pull/3249]
- [*] In order details, the image for a line item associated with a variation is shown now after the variation has been synced. [https://github.com/woocommerce/woocommerce-ios/pull/3314]
- [internal] Refactored Core Data stack so more errors will be propagated. [https://github.com/woocommerce/woocommerce-ios/pull/3267]


5.6
-----
- [**] Fixed order list sometimes not showing newly submitted orders.
- [*] now the date pickers on iOS 14 are opened as modal view. [https://github.com/woocommerce/woocommerce-ios/pull/3148]
- [*] now it's possible to remove an image from a Product Variation if the WC version 4.7+. [https://github.com/woocommerce/woocommerce-ios/pull/3159]
- [*] removed the Product Title in product screen navigation bar. [https://github.com/woocommerce/woocommerce-ios/pull/3187]
- [*] the icon of the cells inside the Product Detail are now aligned at 10px from the top margin. [https://github.com/woocommerce/woocommerce-ios/pull/3199]
- [**] Added the ability to issue refunds from the order screen. Refunds can be done towards products or towards shipping. [https://github.com/woocommerce/woocommerce-ios/pull/3204]
- [*] Prevent banner dismiss when tapping "give feedback" on products screen. [https://github.com/woocommerce/woocommerce-ios/pull/3221]
- [*] Add keyboard dismiss in Add Tracking screen [https://github.com/woocommerce/woocommerce-ios/pull/3220]


5.5
-----
- [**] Products M4 features are now available to all. Products M4 features: add a simple/grouped/external product with actions to publish or save as draft. [https://github.com/woocommerce/woocommerce-ios/pull/3133]
- [*] enhancement: Order details screen now shows variation attributes for WC version 4.7+. [https://github.com/woocommerce/woocommerce-ios/pull/3109]
- [*] fix: Product detail screen now includes the number of ratings for that product. [https://github.com/woocommerce/woocommerce-ios/pull/3089]
- [*] fix: Product subtitle now wraps correctly in order details. [https://github.com/woocommerce/woocommerce-ios/pull/3201]


5.4
-----
- [*] fix: text headers on Product price screen are no more clipped with large text sizes. [https://github.com/woocommerce/woocommerce-ios/pull/3090]


5.4
-----
- [*] fix: the footer in app Settings is now correctly centered.
- [*] fix: Products tab: earlier draft products now show up in the same order as in core when sorting by "Newest to Oldest".
- [*] enhancement: in product details > price settings, the sale dates can be edited inline in iOS 14 using the new date picker. Also, the sale end date picker editing does not automatically end on changes anymore. [https://github.com/woocommerce/woocommerce-ios/pull/3044]
- [*] enhancement: in order details > add tracking, the date shipped can be edited inline in iOS 14 using the new date picker. [https://github.com/woocommerce/woocommerce-ios/pull/3044]
- [*] enhancement: in products list, the "(No Title)" placeholder will be showed when a product doesn't have the title set. [https://github.com/woocommerce/woocommerce-ios/pull/3068]
- [*] fix: the placeholder views in the top dashboard chart and orders tab do not have unexpected white background color in Dark mode in iOS 14 anymore. [https://github.com/woocommerce/woocommerce-ios/pull/3063]


5.3
-----
- [**] In Settings > Experimental Features, a Products switch is now available for turning Products M4 features on and off (default off). Products M4 features: add a simple/grouped/external product with actions to publish or save as draft.
- [*] Opening a product from order details now shows readonly product details of the same styles as in editable product details.
- [*] Opening a product variation from order details now shows readonly product variation details and this product variation does not appear in the Products tab anymore.
- [*] Enhancement: when not saving a product as "published", the in-progress modal now shows title and message like "saving your product" instead of "publishing your product".
- [*] In product and variation list, the stock quantity is not shown anymore when stock management is disabled.
- [*] Enhancement: when the user attempts to dismiss the product selector search modal while at least one product is selected for a grouped product's linked products, a discard changes action sheet is shown.
- [internal] Renamed a product database table (Attribute) to GenericAttribute. This adds a new database migration.  [https://github.com/woocommerce/woocommerce-ios/pull/2883]
- [internal] Refactored the text fields in the Manual Shipment Tracking page. [https://github.com/woocommerce/woocommerce-ios/pull/2979]
- [internal] Attempt fix for startup crashes. [https://github.com/woocommerce/woocommerce-ios/pull/3069]


5.2
-----
- [**] Products: now you can editing basic fields for non-core products (whose product type is not simple/external/variable/grouped) - images, name, description, readonly price, readonly inventory, tags, categories, short description, and product settings.
- [*] Enhancement: for variable products, the stock status is now shown in its variation list.
- [*] Sign In With Apple: if the Apple ID has been disconnected from the WordPress app (e.g. in Settings > Apple ID > Password & Security > Apps using Apple ID), the app is logged out on app launch or app switch.
- [*] Now from an Order Detail it's only possible to open a Product in read-only mode.
- [internal] #2881 Upgraded WPAuth from 1.24 to 1.26-beta.12. Regressions may happen in login flows.
- [internal] #2896 Configured the same user agent header for all the network requests made through the app.
- [internal] #2879 After logging out, the persistent store is not reset anymore to fix a crash in SIWA revoked token scenario after app launch (issue #2830). No user-facing changes are intended, the data should be associated with a site after logging out and in like before.

5.1
-----
- [*] bugfix: now reviews are refreshed correctly. If you try to delete or to set as spam a review from the web, the result will match in the product reviews list.
- [*] If the Products switch is on in Settings > Experimental Features:
  - For a variable product, the stock status is not shown in the product details anymore when stock management is disabled since stock status is controlled at variation level.
- [internal] The Order List and Orders Search → Filter has a new backend architecture (#2820). This was changed as an experiment to fix #1543. This affects iOS 13.0 users only. No new behaviors have been added. Github project: https://git.io/JUBco.
- [*] Orders → Search list will now show the full counts instead of “99+”. #2825


5.0
-----
- [*] Order details > product details: tapping outside of the bottom sheet from "Add more details" menu does not dismiss the whole product details anymore.
- [*] If the Products switch is on in Settings > Experimental Features, product editing for basic fields are enabled for non-core products (whose product type is not simple/external/variable/grouped) - images, name, description, readonly price, readonly inventory, tags, categories, short description, and product settings.
- [*] Order Detail: added "Guest" placeholder on Order Details card when there's no customer name.
- [*] If the Products switch is on in Settings > Experimental Features:
  - Product editing for basic fields are enabled for non-core products (whose product type is not simple/external/variable/grouped) - images, name, description, readonly price, readonly inventory, tags, categories, short description, and product settings.
  - Inventory and shipping settings are now editable for a variable product.
  - A product variation's stock status is now editable in inventory settings.
  - Reviews row is now hidden if reviews are disabled.
  - Now it's possible to open the product's reviews screen also if there are no reviews.
  - We improved our VoiceOver support in Product Detail screen.
- [*] In Settings, the "Feature Request" button was replaced with "Send Feedback" (Survey) (https://git.io/JUmUY)


4.9
-----
- [**] Sign in with Apple is now available in the log in process.
- [**] In Settings > Experimental Features, a Products switch is now available for turning Products M3 features on and off for core products (default off for beta testing). Products M3 features: edit grouped, external and variable products, enable/disable reviews, change product type and update categories and tags.
- [*] Edit Products: the update action now shows up on the product details after updating just the sale price.
- [*] Fix a crash that sometimes happen when tapping on a Product Review push notification.
- [*] Variable product > variation list: a warning banner is shown if any variations do not have a price, and warning text is shown on these variation rows.


4.8
-----
- [*] Enabled right/left swipe on product images.


4.7
-----
- [*] Fixed an intermittent crash when sending an SMS from the app.


4.6
-----
- [*] Fix an issue in the y-axis values on the dashboard charts where a negative value could show two minus signs.
- [*] When a simple product doesn't have a price set, the price row on the product details screen now shows "Add Price" placeholder instead of an empty regular price.
- [*] If WooCommerce 4.0 is available the app will show the new stats dashboard, otherwise will show a banner indicating the user to upgrade.
- [*] The total orders row is removed from the readonly product details (products that are not a simple product) to avoid confusion since it's not shown on the editable form for simple products.


4.5
-----
- [**] Products: now you can update product images, product settings, viewing and sharing a product.
- [*] In Order Details, the item subtotal is now shown on the right side instead of the quantity. The quantity can still be viewed underneath the product name.
- [*] In Order Details, SKU was removed from the Products List. It is still shown when fulfilling the order or viewing the product details.
- [*] Polish the loading state on the product variations screen.
- [*] When opening a simple product from outside of the Products tab (e.g. from Top Performers section or an order), the product name and ellipsis menu (if the Products feature switch is enabled) should be visible in the navigation bar.


4.4
-----
- Order Detail: the HTML shipping method is now showed correctly
- [internal] Logging in via 'Log in with Google' has changes that can cause regressions. See https://git.io/Jf2Fs for full testing details.
- [**] Fix bugs related to push notifications: after receiving a new order push notification, the Reviews tab does not show a badge anymore. The application icon badge number is now cleared by navigating to the Orders tab and/or the Reviews tab, depending on the types of notifications received.
- [*] The discard changes prompt now only appears when navigating from product images screen if any images have been deleted.
- [*] Fix the issue where product details screen cannot be scrolled to the bottom in landscape after keyboard is dismissed (e.g. from editing product title).
- [*] The product name is now shown in the product details navigation bar so that the name is always visible.
- [*] The images pending upload should be visible after editing product images from product details.
- [*] The discard changes prompt does not appear when navigating from product settings detail screens with a text field (slug, purchase note, and menu order) anymore.
- [*] Fix the wrong cell appearance in the order status list.
- [*] The "View product in store" action will be shown only if the product is published.
- [internal] Modified the component used for fetching data from the database. Please watch out for crashes in lists.


4.3
-----
- Products: now the Product details can be edited and saved outside Products tab (e.g. from Order details or Top Performers).
- [internal]: the navigation to the password entry screen has changed and can cause regressions. See https://git.io/JflDW for testing details.
- [internal] Refactored some API calls for fetching a Note, Product, and Product Review.
- Products: we improved our VoiceOver support in Product Price settings
- In Settings > Experimental Features, a Products switch is now available for turning Products M2 features on and off for simple products (default off for beta testing). Products M2 features: update product images, product settings, viewing and sharing a product.
- The WIP banner on the Products tab is now collapsed by default for more vertical space.
- Dropped iOS 11 support. From now we support iOS 12 and later.
- In Order Details, the Payment card is now shown right after the Products and Refunded Products cards.


4.2
-----
- Products: now tapping anywhere on a product cell where you need to insert data, like in Product Price and Product Shipping settings, you start to edit the text field.
- Products: now the keyboard pop up automatically in Edit Description
- The Processing orders list will now show upcoming (future) orders.
- Improved stats: fixed the incorrect time range on "This Week" tab when loading improved stats on a day when daily saving time changes.
- [internal]: the "send magic link" screen has navigation changes that can cause regressions. See https://git.io/Jfqio for testing details.
- The Orders list is now automatically refreshed when reopening the app.
- The Orders list is automatically refreshed if a new order (push notification) comes in.
- Orders -> Search: The statuses now shows the total number of orders with that status.


4.1
-----
- Fix an intermittent crash when downloading Orders
- The Photo Library permission alert shouldn't be prompted when opening the readonly product details or edit product for simple products, which is reproducible on iOS 11 or 12 devices. (The permission is only triggered when uploading images in Zendesk support or in debug builds with Products M2 enabled.)
- [internal] Updated the empty search result views for Products and Orders. https://git.io/Jvdap


4.0
-----
- Products is now available with limited editing for simple products!
- Fix pulling to refresh on the Processing tab sometimes will not show the up-to-date orders.
- Edit Product > Price Settings: schedule sale is now available even when either the start or end date is not set, and the sale end date can be removed now.
- Improved stats: fixed a crash when loading improved stats on a day when daily saving time changes.
- [internal] Changed the Shipping and Tax classes list loading so that any cached data is shown right away
- [internal] Edit Products M2: added an image upload source for product images - WordPress Media Library.
- [internal] Slightly changed the dependency graph of the database fetching component. Please watch out for data loading regressions.
- [internal] the signup and login Magic Link flows have code changes. See https://git.io/JvyB3 for testing details.
- [internal] the login via Magic Link flows have code changes. See https://git.io/JvyB3 for testing details.
- [internal] the login via Continue with Google flows have code changes that can cause regressions. See https://git.io/Jvyjg for testing details.
- [internal] the signup and login Magic Link flows have code changes. See https://git.io/JvyB3 for testing details.
- [internal] under Edit Products M2 feature flag, there are 4 ways to sort the products on the products tab.
- [internal] the login flow has changes to the 2-factor authentication navigation. See https://git.io/JvdKP for testing details.

3.9
-----
- bugfix: now in the Order List the order status label is no more clipped
- bugfix: now the launch screen is no more stretched
- The Shipping Provider flow, will be called now Shipping Carrier.
- Edit Products: in price settings, the order of currency and price field follows the store currency options under wp-admin > WooCommerce > Settings > General.
- [internal] The signup and login flows have code changes. See https://git.io/Jv1Me for testing details.

3.8
-----
- Dashboard stats: any negative revenue (from refunds for example) for a time period are shown now.
- Redesigned Orders List: Processing and All Orders are now shown in front. Filtering was moved to the Search view.
- Fix Reviews sometimes failing to load on some WooCommerce configurations
- Experimental: a Products feature switch is visible in Settings > Experimental Features that shows/hides the Products tab, and allow to edit a product.

3.7
-----
- Dashboard: now tapping on a product on "Top Performers" section open the product detail

3.6
-----
- Order Details: see a list of issued refunds inside the order detail screen
- Orders tab: Orders to fulfill badge shows numbers 1-99, and now 99+ for anything over 99. Previously, it was 9+.
- Orders tab: The full total amount is now shown.
- Order Details & Product UI: if a Product name has HTML escape characters, they should be decoded in the app.
- Order Details: if the Order has multiple Products, tapping on any Product should open the same Product now.
- bugfix: the orders badge on tab bar now is correctly refreshed after switching to a store with badge count equal to zero.
- The orders tab now localizes item quantities and the order badge.


3.5
-----
- bugfix: when the app is in the foreground while receiving a push notification, the badge on the Orders tab and Reviews tab should be updated correctly based on the type of the notification.
- bugfix: after logging out and in, the Product list should be loaded to the correct store instead of being empty.
- bugfix: in Contact Support, a message should always be sent successfully now.

3.4
-----
- bugfix: on the Order Details screen, the product quantity title in the 2-column header view aligns to the right now
- bugfix: tapping on a new Order push notification, it used to go to the Reviews tab. Now it should go to the new Order screen
- bugfix: on the Products tab, if tapping on a Product and then switching stores, the old Product details used to remain on the Products tab. Now the Product list is always shown on the Products tab after switching stores.
- Dark mode: colors are updated up to design for the navigation bar, tab bar, Fulfill Order > add tracking icon, Review Details > product link icon.
- bugfix/enhancement: on the Products tab, if there are no Products the "Work In Progress" banner is shown with an image placeholder below now.
- bugfix: the deleted Product Variations should not show up after syncing anymore.
- bugfix: now the shipping address in the Order Detail is hidden if the order contains only virtual products
- bugfix: when logged out, Contact Support should be enabled now after typing a valid email address with an email keyboard type.

3.3
-----
- bugfix: add some padding to an order item image in the Fulfillment view, when no SKU exists
- bugfix: View Billing Information > Contact Details: the email button wouldn't do anything if you don't have an email account configured in the Mail app. Now an option to copy the email address is presented instead of doing nothing.
- bugfix: Fulfill Order screen now displays full customer provided note, instead of cutting it to a single line.
- bugfix: Fixed clipped content on section headings with larger font sizes
- bugfix: Fixed footer overlapping the last row in Settings > About with larger font sizes
- bugfix: the Orders badge on tab bar now is correctly refreshed after switching stores

3.2.1
-----
- bugfix: the order detail status and "Begin fulfillment" button now are correctly updated when the order status changes
- bugfix: after adding a new order note, now it appear correctly inside the order detail

3.2
-----
- Experimental: a Products feature switch is visible in Settings > Experimental Features that shows/hides the Products tab with a Work In Progress banner at the top.
- Experimental: if a Product has variations, the variants info are shown on the Product Details that navigates to a list of variations with each price or visibility shown.
- Enhancement: Support for dark mode
- bugfix: Settings no longer convert to partial dark mode.
- Experimental: Support the latest wc-admin plugin release, v0.23.0 and up

3.1
-----
- The order detail view now includes the shipping method of the order.
- Enhancement: The Reviews tab now presents all the Product Reviews
- Updated appearance of Order Details - temporarily disabling dark mode.
- bugfix: fixed UI appearance on cells of Order List when tapping with dark mode enabled.
- bugfix: Reviews no longer convert to partial dark mode. Dark mode coming soon!
- bugfix: Order Details now has the right space between cells.
- bugfix: update the new stats endpoint for WC Admin plugin version 0.22+, and notify the user about the minimum plugin version when they cannot see the new stats. It'd be great to also mention this in the App Store release notes: the new stats UI now requires WC Admin plugin version 0.22+.

3.0
-----
- bugfix: for sites with empty site time zone in the API (usually with UTC specified in wp-admin settings) and when the site time zone is not GMT+0, the stats v4 data no longer has the wrong boundaries (example in #1357).
- bugfix: fixed a UI appearance problem on mail composer on iOS 13.

2.9
-----
- bugfix: the badge "9+" on the Orders tab doesn't overlap with the tab label on iPhone SE/8 landscape now, and polished based on design spec.
- bugfix: the Top Performers in the new stats page should not have a dark header bar when launching the app in Dark mode.
- Enhancement: preselect current Order status when editing the status with a list of order statuses.
- bugfix: on Orders tab, the order status filter now stays after changing an Order status.

2.8
-----

2.7
-----
- Enhancement: Enhancements to the Order Details screen, adding more customer information.
- bugfix: the App Logs shouldn't be editable, only copy / paste.
- bugfix: Reviews were not localized.
- bugfix: On log in, some users would see the Continue button but be unable to Continue, due to errors with the account. A new "Try another account" button has been added as an option.
- bugfix: Product Details page was displaying the Price in the wrong currency.
- Enhancement: removed the "New Orders" card from the My store tab, now that the Orders tab displays the same information.
- Added brand new stats page for user with the WooCommerce Admin plugin and provided an option for users to opt in or out directly from the Settings page.
- bugfix: Order Details: icon on "Details" cell for fulfilled order can be wrong.

2.6
-----
- bugfix: 9+ orders in the orders badge text is now easier to read
- bugfix: Keep those sign-in bugs coming! We tracked down and fixed a `Log in with Jetpack` issue, where users with a Byte Order Mark in their `wp-config.php` file were returning error responses during API requests. These users would see their store listed in the sign-in screen, but were unable to tap the Continue button.
- bugfix: prevents a potential edge case where the login screen could be dismissed in a future version of iOS.
- bugfix: While tuning up the behind-the-scenes for Order Detail screens, we accidentally lost the ability to automatically download any missing product images. Product image downloads restored!

2.5
-----
- bugfix: on certain devices, pulling down to refresh on Order Details screen used to result in weird UI with misplaced labels. Should be fixed in this release.
- Enhancement: Display a badge in the bottom tab, overlapping the Orders icon, to indicate the number of orders processing.
- Enhancement: The Notifications tab has been replaced by Reviews

2.4
-----
- New feature: in Order Details > Shipment Tracking, a new action is added to the "more" action menu for copying tracking number.
- Enhancement: updated the footer in Settings to inform users that we're hiring.
- bugfix & improvement: when Jetpack site stats module is turned off or when user has no permission to view site stats, the generic error toast is not shown to the user anymore. Additionally, the visitors stats UI is shown/hidden when the Jetpack module is activated/deactivated respectively.

2.3
-----
- Improvement: improved Dynamic Type support in the body of the notification in the Notifications tab.

2.2
-----
- improvement: opting out of Tracks syncs with WordPress.com

2.1
-----
- improvement: improved support for RTL languages in the Dashboard
- enhancement: You can now view product images on orders. Tapping on Products in Orders will present a view-only version of the Product's Details.

2.0
-----
- bugfix: dates in the Order Details screen are now localised.
- improvement: improved support for larger font sizes in the login screen

1.9
-----
- bugfix: fixes "Unable to load content" error message when attempting to get Top Performers content.
- new feature: You can now manually add shipment tracking to an Order. This feature is for users who have the [Shipment Tracking plugin](https://woocommerce.com/products/shipment-tracking) installed.
- bugfix: fixes Store Picker: some users are unable to continue after logging in.
- bugfix: fixes a crash when the network connection is slow

1.8
-----

1.7.1
-----
- Fixed a bug where Order List did not load for some users.
- update: this app supports iOS 12.0 and up.
- improvement: improved support for large text sizes.
- bugfix: fixes Order List not loading for some users.
- bugfix: fixes "Unable to load content" error message when attempting to get Top Performers content.

1.7
-----
- improvement: you can now log in using a site address.

1.6
-----
- improvement: Tracking numbers can now be copied to the pasteboard from the order details screen.

1.5
-----
- bugfix: Sometimes Settings would style all the options like "Log Out". No longer happens now.
- bugfix: order status refreshes upon pull-to-refresh in Order Details
- bugfix: payment status label background color showing up beyond rounded border
- improvement: change top performers text from "Total Product Order" to "Total orders" for clarity
- bugfix: fixed an issue on the order details screen where the shipment tracking dates were incorrect

1.4
-----
- bugfix: fix a crash happening on log out
- new feature: Add shipment tracking to Order Details screen
- improvement: The store switcher now allows you to go back to the previous screen without logging you out
- improvement: Custom order status labels are now supported! Instead of just displaying the order status slug and capitalizing the slug, the custom order status label will now be fetched from the server and properly displayed.
- improvement: Filtering by custom order status now supported!
- new feature: You can now manually change the status of an order on the order details screen
- bugfix: correctly flips chevron on Dashboard > New Orders, to support RTL languages.
- bugfix: fixed an issue on the order details screen where the shipment tracking dates were incorrect

1.3
-----
- bugfix: Allows for decimal quantities which some extensions have
- new feature: quick site select. Navigate to Settings > select row with store website.
- improvement: Updated the colors of the bars in the charts for better readability
- improvement: Present an error message with an option to retry when adding a note to an order fails
- improvement: Present an error message with an option to retry when fulfilling an order fails
- bugfix: Log out of the current account right after selecting "Try another account" in store picker
- improvement: Use the store name for the title of the view in "My store" tab
- improvement: Add an alert to let the user know about our new store switcher
- improvement: Display Address in Order Details screen unless every field is empty<|MERGE_RESOLUTION|>--- conflicted
+++ resolved
@@ -2,7 +2,7 @@
 
 13.6
 -----
-
+- [*] Product form > description editor: fix the extra bottom inset after hiding the keyboard either manually (available on a tablet) or applying an AI-generated product description. [https://github.com/woocommerce/woocommerce-ios/pull/9638]
 
 13.5
 -----
@@ -11,13 +11,9 @@
 [Internal] Products: Simplify Product Editing experiment is removed; there should be no changes to the existing product creation/editing behavior. [https://github.com/woocommerce/woocommerce-ios/pull/9602]
 - [*] Payments: Products are removed directly from an order when its count is below one, instead of opening an extra screen to remove it. [https://github.com/woocommerce/woocommerce-ios/pull/9624]
 - [*] Orders: Parses HTML-encoded characters and removes extraneous, non-attribute meta data from the list of attributes for an item in an order. [https://github.com/woocommerce/woocommerce-ios/pull/9603]
-<<<<<<< HEAD
-- [*] Product form > description editor: fix the extra bottom inset after hiding the keyboard either manually (available on a tablet) or applying an AI-generated product description. [https://github.com/woocommerce/woocommerce-ios/pull/9638]
-=======
 - [*] Products: Adds the component descriptions to the list of components in a composite product (using the Composite Products extension). [https://github.com/woocommerce/woocommerce-ios/pull/9634]
 - [*] Products: Adds the product SKU to the bundled products list in product details, for Bundle products (using the Product Bundles extension). [https://github.com/woocommerce/woocommerce-ios/pull/9626]
 - [*] Product form > description editor AI for WPCOM stores: the prompt was updated so that the generated description is shorter. [https://github.com/woocommerce/woocommerce-ios/pull/9637]
->>>>>>> 906ff2d6
 
 13.4
 -----
