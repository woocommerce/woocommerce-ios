--- conflicted
+++ resolved
@@ -2,23 +2,17 @@
 
 14.6
 -----
-<<<<<<< HEAD
 - [Internal] Switched AI endpoint to be able to track and measure costs. [https://github.com/woocommerce/woocommerce-ios/pull/10218]
-=======
 - [Internal] Media picker flow was refactored to support interactive dismissal for device photo picker and WordPress media picker sources. Affected flows: product form > images, and virtual product form > downloadable files. [https://github.com/woocommerce/woocommerce-ios/pull/10236]
 - [**] Product discounts: Users can now add discounts to products when creating an order. [https://github.com/woocommerce/woocommerce-ios/pull/10244]
 
->>>>>>> 52af5393
 
 14.5
 -----
 - [*] Product details: The share button is displayed with text instead of icon for better discoverability. [https://github.com/woocommerce/woocommerce-ios/pull/10216]
 - [*] Resolved an issue where users were unable to add a new note to an order. Previously, upon opening an order detail and selecting the "Add a new note" option, the text field was non-selectable, preventing users from writing down the note. This issue has now been addressed and users should be able to add notes to their orders without any issues. [https://github.com/woocommerce/woocommerce-ios/pull/10222]
 - [*] Store creation: Update the timeout view with the option to retry the site check. [https://github.com/woocommerce/woocommerce-ios/pull/10221]
-<<<<<<< HEAD
-=======
 - [*] Fixed issue showing the expired alert for sites that got reverted to simple sites after their plan expired. [https://github.com/woocommerce/woocommerce-ios/pull/10228]
->>>>>>> 52af5393
 
 14.4
 -----
