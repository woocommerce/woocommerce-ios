*** PLEASE FOLLOW THIS FORMAT: [<priority indicator, more stars = higher priority>] <description> [<PR URL>]
*** Use [*****] to indicate smoke tests of all critical flows should be run on the final IPA before release (e.g. major library or OS update).


19.9
-----
<<<<<<< HEAD

=======
- [**] Fixed Collect Payment from the menu on iPads running iOS 16 [https://github.com/woocommerce/woocommerce-ios/pull/13491]
>>>>>>> bf231fc7

19.8
-----
- [*] Add support to background update the order list and the dashboard analytics cards(Performance & Top Performers).
- [*] Dynamic Dashboard: Display unavailable analytics view when logged in without WPCom. [https://github.com/woocommerce/woocommerce-ios/pull/13440]
- [*] Fix large text support in Bar Code Scanner. [https://github.com/woocommerce/woocommerce-ios/pull/13464]
- [internal] Enable Blaze only if the store has Jetpack installed and connected. [https://github.com/woocommerce/woocommerce-ios/pull/13448]

19.7
-----
- [*] Order status is consistent across the order list/dashboard card/filter list/search list. [https://github.com/woocommerce/woocommerce-ios/pull/13408]
- [*] Stats: The Google Campaign analytics card now has a call to action to create a paid campaign if there are no campaign analytics for the selected time period. [https://github.com/woocommerce/woocommerce-ios/pull/13397]
- [*] Blaze: Hide the Promote with Blaze button on the product form after creating a campaign. [https://github.com/woocommerce/woocommerce-ios/pull/13410]
- [**] Google Ads campaign management is now available for stores with plugin version 2.7.7 or later. [https://github.com/woocommerce/woocommerce-ios/pull/13421]
- [*] Product Creation AI: Progress bar and guidance text to encourage users to enter product features. [https://github.com/woocommerce/woocommerce-ios/pull/13412]
- [*] Blaze: Hide the product URL destination in campaign creation if the URL is empty. [https://github.com/woocommerce/woocommerce-ios/pull/13430]

19.6
-----

- [*] Order Creation: Improved tax-inclusive product price presentation [https://github.com/woocommerce/woocommerce-ios/pull/13305]
- [**] Product Creation AI: Milestone 1 which simplifies package photo flow and revamps UI. [https://github.com/woocommerce/woocommerce-ios/pull/13335]
- [**] Stats: The Google Campaigns analytics card now supports selecting any available campaign metric. [https://github.com/woocommerce/woocommerce-ios/pull/13366]
- [internal] Blaze: Check that product URL is not empty before campaign creation. [https://github.com/woocommerce/woocommerce-ios/pull/13351]
- [Internal] Removed feature flag for product description AI [https://github.com/woocommerce/woocommerce-ios/pull/13334]
- [Internal] Removed feature flag for product sharing AI [https://github.com/woocommerce/woocommerce-ios/pull/13337]
- [Internal] Removed feature flag for product description AI tooltip [https://github.com/woocommerce/woocommerce-ios/pull/13341]
- [Internal] Removed feature flag for the native Blaze campaign creation flow. [https://github.com/woocommerce/woocommerce-ios/pull/13356]
- [Internal] Removed feature flag for dynamic dashboard M2. [https://github.com/woocommerce/woocommerce-ios/pull/13359]
- [Internal] Removed store creation related code. [https://github.com/woocommerce/woocommerce-ios/pull/13379]

19.5
-----
- [**] Cash Payment: Set the payment method and payment method title to orders completed with cash payment. [https://github.com/woocommerce/woocommerce-ios/pull/13257]

19.4
-----
- [**] Stats: The Analytics Hub (accessed by tapping "View all store analytics" on the My Store dashboard) now includes analytics for Google Ads campaigns, when the Google Listings & Ads extension is active and connected to Google. [https://github.com/woocommerce/woocommerce-ios/pull/13245]
- [***] Inbox Notes have been enabled in both the Dynamic Dashboard and the Hub Menu, offering users a centralized and non-intrusive method for receiving important updates, feature announcements, and pertinent information. [https://github.com/woocommerce/woocommerce-ios/pull/13214]

19.3
-----
- [*] Blaze Campaigns: Added date range checks to ensure campaign start dates are within 60 days from today to avoid validation errors. [https://github.com/woocommerce/woocommerce-ios/pull/13124]
- [*] Payments: fixed issue when connecting to a card reader after cancelling reader discovery [https://github.com/woocommerce/woocommerce-ios/issues/13125]
- [*] Payments: fixed issue when connecting to a card reader after an error during reader connection [https://github.com/woocommerce/woocommerce-ios/pull/13126]
- [*] Blaze i3: Implemented ux improvements for a more intuitive and streamlined interface. [https://github.com/woocommerce/woocommerce-ios/pull/13172]
- [*] Payments: improved collect payment error handling, by checking whether the payment was actually successful on some errors [https://github.com/woocommerce/woocommerce-ios/pull/13165]

19.2
-----
- [*] Internal: Add additional logs for payment gateway accounts missing requirements. [https://github.com/woocommerce/woocommerce-ios/pull/13078]
- [*] The `Private` tag was not displayed for products set to private on the product list tab. [https://github.com/woocommerce/woocommerce-ios/pull/13083]
- [*] Product Form: Support picking videos from local library for downloadable files. [https://github.com/woocommerce/woocommerce-ios/pull/13051]
- [*] Disable bookable products from the order creation form. [https://github.com/woocommerce/woocommerce-ios/pull/13022]
- [internal] Update: ZendeskSupportSDK from v6.0 to v.8.0.3 [https://github.com/woocommerce/woocommerce-ios/pull/12984]
- [*] Order Creation: Fixes a bug where the customer list would not load when adding a customer to an order, if the store had a customer with no previous activity. [https://github.com/woocommerce/woocommerce-ios/pull/13094]
- [*] Dynamic dashboard: Fix potential issue rendering Stock card when stock quantity is non-integer. [https://github.com/woocommerce/woocommerce-ios/pull/13098]

19.1
-----
- [*] Added "Private" filter option for enhanced product filtering on iOS. [https://github.com/woocommerce/woocommerce-ios/pull/13009]
- [*] Products: The creation sheet is now simplified and categorized better [https://github.com/woocommerce/woocommerce-ios/pull/12273]
- [*] Restore a missing navigation bar on the privacy settings screen. [https://github.com/woocommerce/woocommerce-ios/pull/13018]
- [**] Customers: The customers section (Menu > Customers) now includes registered customers' phone number and billing/shipping addresses, when available, with actions to copy their contact details or contact them via phone. [https://github.com/woocommerce/woocommerce-ios/pull/13034]
- [*] Product form: Hide subscription product type options when site is ineligible for subscription products. [https://github.com/woocommerce/woocommerce-ios/pull/13049]
- [**] Customers: You can now create a new order for registered customers in the Customers section (Menu > Customers). Tap the + button in a customer's details to create a new order with that customer pre-filled in the order form.


19.0
-----
- [***] Now you can add more sections to the My Store screen including contents for the last orders, top products with low stock, top active coupons and more! [https://github.com/woocommerce/woocommerce-ios/pull/12890]
- [internal] Resolved an issue where users were unable to upload product images when the store is set to private on WP.com. [https://github.com/woocommerce/woocommerce-ios/issues/12646]
- [internal] Bump Tracks iOS library to v.3.4.1, that fix a deadlock while getting device info. [https://github.com/woocommerce/woocommerce-ios/pull/12939]

18.9
-----
- [***] Explore our new Watch App to get glance of you store data and latest orders.
- [*] Orders: Fixes an issue where adding shipping to an order without selecting a shipping method prevented the order from being created/updated. [https://github.com/woocommerce/woocommerce-ios/pull/12870]
- [**] Orders: Multiple shipping lines can now be viewed, added, edited, or removed on orders; previously only the first shipping line on an order was supported. [https://github.com/woocommerce/woocommerce-ios/pull/12888]
- [internal] Orders: An empty order list screen after applying filters no longer affects Dashboard cards eligibility. [https://github.com/woocommerce/woocommerce-ios/pull/12873]

18.8
-----
- [*] Menu > Payments > Collect Payment: fix the the "card reader" & "Tap To Pay" payment methods where it was no-op before. [https://github.com/woocommerce/woocommerce-ios/pull/12801]
- [internal] Optimize API calls sent for Dashboard screen. [https://github.com/woocommerce/woocommerce-ios/pull/12775]
- [**] Adds edit support for the Min/Max Quantities extension in product details. [https://github.com/woocommerce/woocommerce-ios/pull/12758]

18.7
-----
- [*] Resolved an issue where the image on the tutorial of application password on the iPad login page was displayed too large, improving the login experience for iPad users. [https://github.com/woocommerce/woocommerce-ios/pull/12759]

18.7
-----

18.6
-----
- [*] Change text color in badge view in order products list to fix the dark mode readability. [https://github.com/woocommerce/woocommerce-ios/pull/12630]
- [*] Speculative fix for a crash when opening order notifications [https://github.com/woocommerce/woocommerce-ios/pull/12643]
- [internal] Show In-App feedback card in dashboard. [https://github.com/woocommerce/woocommerce-ios/pull/12636]
- [*] Shipping: A shipping method can now be selected when adding or editing shipping on an order. [https://github.com/woocommerce/woocommerce-ios/pull/12688]

18.5
-----
- [*] Barcode scanning: Fixed bug where variable parent products could be added to orders directly using the barcode scanner. [https://github.com/woocommerce/woocommerce-ios/pull/12576]

18.4.1
-----
- [***] The application crashes when the `Charts` library attempts to calculate stride values for the y-axis with negative numbers, typically occurring when the data contains negative revenue (refunds). The issue is traced to the `NumberBins.init(size:range:)` method within the library, causing a crash seconds after app launch when viewing stats in the new Dynamic Dashboard. [https://github.com/woocommerce/woocommerce-ios/pull/12672]

18.4
-----
- [*] Bug fix: tapping on the "Collect payment" quick action (long press on the app icon) or deeplink (http://woo.com/mobile/payments/collect-payment) now shows the order form instead of a blank view. [https://github.com/woocommerce/woocommerce-ios/pull/12559]
- [internal] Blaze: Change campaign image minimum expected dimensions. [https://github.com/woocommerce/woocommerce-ios/pull/12544]


18.3
-----
- [*] Fixed an issue where the "Reset Activity log" button did not clear the current day's log files, ensuring all logs are now properly reset when the button is pressed. [https://github.com/woocommerce/woocommerce-ios/pull/12479]

18.2
-----
- [*] Menu > Payments > Collect Payment: the simple payments flow has been migrated to order form with custom amount. [https://github.com/woocommerce/woocommerce-ios/pull/12455]
- [*] Login: Allow login using site credentials for Jetpack connected stores. [https://github.com/woocommerce/woocommerce-ios/pull/12429]
- [internal] Updated all `woo.com` URLs to use `woocommerce.com` domain. [https://github.com/woocommerce/woocommerce-ios/pull/12452]
- [*] Blaze: Validate that campaign image has minimum expected dimensions. [https://github.com/woocommerce/woocommerce-ios/pull/12470]

18.1
-----
- [**] Orders: now it's possible to swiftly delete orders right from the Order Detail page.
- [**] Stats: The Analytics Hub now includes analytics for Product Bundles and Gift Cards, when those extensions are active. [https://github.com/woocommerce/woocommerce-ios/pull/12425]
- [*] Login: Fix issues in Jetpack installation feature. [https://github.com/woocommerce/woocommerce-ios/pull/12426]
- [Internal] WooExpress: Site creation with WooExpress is now disabled. [https://github.com/woocommerce/woocommerce-ios/issues/12323]
- [*] Product Creation AI: Update prompt to fix error during product creation. [https://github.com/woocommerce/woocommerce-ios/pull/12457]
- [internal] Fix product package flow error by specifying json as response format. [https://github.com/woocommerce/woocommerce-ios/pull/12466]

18.0
-----
- [**] Hub Menu: A new Customers section shows a searchable list of customers with their details, including the option to contact a customer via email. [https://github.com/woocommerce/woocommerce-ios/pull/12349]
- [Internal] Update Woo Purple color palette [https://github.com/woocommerce/woocommerce-ios/pull/12330]
- [internal] The dependency setup in `AppDelegate`'s `application(_:willFinishLaunchingWithOptions:)` was updated as an attempted fix for one of the top crashes. [https://github.com/woocommerce/woocommerce-ios/pull/12268]
- [*] Order List: Speculative fix for a crash on the iPad when viewing orders [https://github.com/woocommerce/woocommerce-ios/pull/12369]

17.9
-----
- [***] Blaze: revamped the Blaze advertising flow with a native implementation to enhance user experience. This allows merchants to seamlessly create and manage their campaigns directly within the Woo mobile apps, without opening the flow in a webview. [https://github.com/woocommerce/woocommerce-ios/pull/12361]
- [**] Added 4 home screen quick actions: "New Order", "Orders", "Add a product", "Collect Payment" [https://github.com/woocommerce/woocommerce-ios/pull/12264/]
- [Internal] Payments: Updated StripeTerminal pod to 3.3.1 [https://github.com/woocommerce/woocommerce-ios/pull/12078]

17.8
-----

17.7
-----
- [***] [internal] Alamofire, which is the HTTP client library used in the app, has been updated to v5. [https://github.com/woocommerce/woocommerce-ios/pull/12125]
- [internal] Blaze: Update campaign status values to match v1.1 endpoint. [https://github.com/woocommerce/woocommerce-ios/pull/12207]
- [**] Orders: Merchants can filter orders by selecting a customer [https://github.com/woocommerce/woocommerce-ios/pull/12100]
- [**] Login: Adds a small tutorial before presenting the web view application password authentication screen. [https://github.com/woocommerce/woocommerce-ios/pull/12240]
- [**] Performance: Add a connectivity tool to diagnose possible network failures [https://github.com/woocommerce/woocommerce-ios/pull/12240]
- [internal] Performance: Retries orders timeout errors [https://github.com/woocommerce/woocommerce-ios/pull/12240]
- [**] My Store Analytics: Now a custom date range can be added for analyzing store performance in any arbitrary time ranges. [https://github.com/woocommerce/woocommerce-ios/pull/12243]
- [***] Orders: Side-by-side view for Order Creation or Editing on iPad and larger iPhones [https://github.com/woocommerce/woocommerce-ios/pull/12246]



17.6
-----
- Orders: Merchants can now contact their customers through WhatsApp and Telegram apps. [https://github.com/woocommerce/woocommerce-ios/pull/12099]
- [internal] Blaze: Use v1.1 endpoint to load campaigns list. [https://github.com/woocommerce/woocommerce-ios/pull/12127]
- Orders: Merchants can filter orders by selecting a product. [https://github.com/woocommerce/woocommerce-ios/pull/12129]
- [**] Products tab: split view is now supported in the products tab. [https://github.com/woocommerce/woocommerce-ios/pull/12158]
- [***] Stats: Merchants can now customize their analytics by enabling/disabling and reordering the cards in the Analytics Hub. [https://github.com/woocommerce/woocommerce-ios/pull/12156]


17.5
-----


17.4
-----
- [***] Dropped iOS 15 support. From now we support iOS 16 and later. [https://github.com/woocommerce/woocommerce-ios/pull/11965]

17.3
-----
- [***] Products: Cache product images to reduce network requests. [https://github.com/woocommerce/woocommerce-ios/pull/11902]
- [***] Stats: The Analytics Hub now includes links to the full analytics report for each supported analytics card (Revenue, Orders, Products). [https://github.com/woocommerce/woocommerce-ios/pull/11920]
- [**] Orders: Show the order attribution info in the order detail screen. [https://github.com/woocommerce/woocommerce-ios/pull/11963, https://github.com/woocommerce/woocommerce-ios/pull/11966]
- [**] Orders: Orders have an associated receipt now. Receipts can be printed, or shared via other apps installed on device. The feature will become available for merchants with WooCommerce version of 8.7.0+. [https://github.com/woocommerce/woocommerce-ios/pull/11956]
- [*] Products > product scanning: in wider devices, the product details after scanning a barcode does not show in split view with an empty secondary view anymore. Camera capture is also enabled when the app is in split mode with another app in iOS 16+ for supported devices. [https://github.com/woocommerce/woocommerce-ios/pull/11931]

17.2
-----
- [*] Added configureDefaultBackgroundConfiguration(), updateDefaultBackgroundConfiguration() and listSelectedBackground for default cell selected background color [https://github.com/woocommerce/woocommerce-ios/pull/11777]
- [*] Orders: the placeholder cells shown in the loading state have the animated redacted content again. [https://github.com/woocommerce/woocommerce-ios/pull/11842]
- [*] Fixed arrow directions for RTL locales. [https://github.com/woocommerce/woocommerce-ios/pull/11833]
- [*] Update Product Creation AI prompt to avoid unexpected response from AI. [https://github.com/woocommerce/woocommerce-ios/pull/11853]
- [*] Fixed incorrect site URL when creating Blaze campaigns after switching stores. [https://github.com/woocommerce/woocommerce-ios/pull/11872]
- [*] Orders in split view: when the store has no orders and then an order is created, the order list is now shown instead of the empty view. [https://github.com/woocommerce/woocommerce-ios/pull/11849]
- [*] Fixed a crash in product description. [https://github.com/woocommerce/woocommerce-ios/pull/11865]
- [*] Products: attempted fix of a crash when adding images [https://github.com/woocommerce/woocommerce-ios/pull/11843]

17.1
-----
- [*] Fixed issue loading system status report for sites using faulty themes. [https://github.com/woocommerce/woocommerce-ios/pull/11798]
- [*] Blaze: Hide the Blaze section on the Dashboard screen when logged in without WPCom. [https://github.com/woocommerce/woocommerce-ios/pull/11797]
- [*] Shipping labels: Show the purchase and print flows in modal screens [https://github.com/woocommerce/woocommerce-ios/pull/11815]
- [***] Orders: side-by-side view for Order List and Order Details on iPad (and large iPhones) [https://github.com/woocommerce/woocommerce-ios/pull/11818]

17.0
-----
- [*] Payments: cash payment is now in fullscreen and supports entering a different amount paid by the customer with an option to record it in an order note. The calculated change due amount is also shown. [https://github.com/woocommerce/woocommerce-ios/pull/11365]
- [internal] Analytics Hub: Sessions card (views and conversion rate) is now hidden for non-Jetpack stores, since they don't have those stats. [https://github.com/woocommerce/woocommerce-ios/pull/11694]
- [*] Analytics Hub: Sessions card now shows a prompt for admins to enable Jetpack Stats if the Jetpack module is disabled. [https://github.com/woocommerce/woocommerce-ios/pull/11708]
- [***] [internal] Refactor WP.com sign in API requests. [https://github.com/woocommerce/woocommerce-ios/pull/11734]

16.9
-----
- [*] Order Creation/Editing: removed ability to delete an order line using the `-` button on the stepper, to avoid accidental deletion. [https://github.com/woocommerce/woocommerce-ios/pull/11651]
- [internal] Product Creation AI: Change when and how many times we ask users to participate in survey. [https://github.com/woocommerce/woocommerce-ios/pull/11646]
- [*] Order creation: after selecting a registered customer, the customer is now linked to the order. [https://github.com/woocommerce/woocommerce-ios/pull/11645]

16.8
-----
- [**] Payments: merchants can collect payment directly from the order creation form [https://github.com/woocommerce/woocommerce-ios/pull/11490]
- [*] Payments: order totals are now shown in an expandable drawer, so they're accessible without scrolling [https://github.com/woocommerce/woocommerce-ios/pull/11503]
- [*] Store creation: Inform user once store ready if app killed while waiting for store to be ready. [https://github.com/woocommerce/woocommerce-ios/pull/11478]
- [*] Dashboard: Resolves a decoding error with certain payment gateway plugins that previously caused an error loading data in the dashboard. [https://github.com/woocommerce/woocommerce-ios/pull/11489]
- [*] Payments: Updated UI for Deposit Summary [https://github.com/woocommerce/woocommerce-ios/pull/11533]
- [**] Lightweight Storefront: Added option to select themes for WPCom store in both Settings and Store Creation flows. [https://github.com/woocommerce/woocommerce-ios/issues/11291]
- [*] Orders: order creation/paid/refund dates are now shown in the store time zone instead of the device time zone. [https://github.com/woocommerce/woocommerce-ios/pull/11539, https://github.com/woocommerce/woocommerce-ios/pull/11536]
- [*] Similar to orders above, the latest time range in analytics is now in the store time zone instead of the device time zone. [https://github.com/woocommerce/woocommerce-ios/pull/11479]
- [*] For JCP sites, Jetpack installation flow should now succeed without an error in the beginning. [https://github.com/woocommerce/woocommerce-ios/pull/11558]
- [*] Login: logging in to self-hosted sites without Jetpack connection (with application password) on multiple devices of the same device family (iPhone/iPad) is now supported. Previously, the previously logged in device becomes logged out after logging in to the same account/store on a different device of the same device family.   [https://github.com/woocommerce/woocommerce-ios/pull/11575]
- [*] Product bundles: bundle configuration form is now shown after scanning a bundle product with barcode in the order list or order form. [https://github.com/woocommerce/woocommerce-ios/pull/11610]
- [internal] Dashboard: The "Add products to sell" products onboarding banner is removed from the dashboard (replaced by Add Product task in store onboarding task list) [https://github.com/woocommerce/woocommerce-ios/pull/11596]

16.7
-----
- [*] Order editing: fixed bug preventing retry for errors when editing or creating an order [https://github.com/woocommerce/woocommerce-ios/pull/11391]
- [*] Payments: Tap to Pay trial payments are now automatically refunded [https://github.com/woocommerce/woocommerce-ios/pull/11395]
- [*] Product Creation AI: Show survey to collect user feedback. [https://github.com/woocommerce/woocommerce-ios/pull/11390]
- [*] Edit Products: category list is now searchable. [https://github.com/woocommerce/woocommerce-ios/pull/11380]
- [*] Show one time shipping setting status in product details screen. [https://github.com/woocommerce/woocommerce-ios/pull/11403]
- [*] Remove features and challenges questions from the store creation profiler flow. [https://github.com/woocommerce/woocommerce-ios/pull/11410]
- [*] Edit Products: make downloadable files more discoverable [https://github.com/woocommerce/woocommerce-ios/pull/11388]
- [**] [internal] A minor refactor in authentication flow, including but not limited to social sign-in and two factor authentication. [https://github.com/woocommerce/woocommerce-ios/pull/11402]
- [*] Login: after logging in from the `Create a New Store` CTA in the prologue screen, it should start the store creation flow. [https://github.com/woocommerce/woocommerce-ios/pull/11385]
- [**] Products: Merchants now can scan product barcodes directly from the Product list in order to update inventory [https://github.com/woocommerce/woocommerce-ios/pull/11457]

16.6
-----
- [**] Order form: quantity can now be typed in [https://github.com/woocommerce/woocommerce-ios/pull/11349]
- [*] Payments: Supress displaying an error when the card reader connection is manually cancelled [https://github.com/woocommerce/woocommerce-ios/pull/11230]
- [internal] Fix runtime warning when uploading media when built from Xcode 15 [https://github.com/woocommerce/woocommerce-ios/pull/11355]
- [*] Products: Downloadable products now accept local files of types other than images. [https://github.com/woocommerce/woocommerce-ios/pull/11353]
- [*] Products: Downloadable products now accept file types other than images from WordPress media library. [https://github.com/woocommerce/woocommerce-ios/pull/11356]
- [*] Payments menu: restored the ability to search for Payments in device Spotlight. [https://github.com/woocommerce/woocommerce-ios/pull/11343]
- [*] Payments menu: show the selected payment gateway when there's more than one to choose from [https://github.com/woocommerce/woocommerce-ios/pull/11345]
- [**] Fixed a crash that occurred when reordering product images during the image upload process. Now, users will not be able to reorder images until the upload is complete, providing a smoother and more stable experience. [https://github.com/woocommerce/woocommerce-ios/pull/11350]
- [internal] Process network response in background thread to avoid blocking main thread. [https://github.com/woocommerce/woocommerce-ios/pull/11381]
- [**] Attempted to fix a crash that has been occurring for some users during magic link login. [https://github.com/woocommerce/woocommerce-ios/pull/11373]
- [*] Fixed a crash due to using unavailable system image in devices below iOS 16.0. [https://github.com/woocommerce/woocommerce-ios/pull/11394]

16.5
-----
- [*] Payments: WooPayments merchants can swipe between currencies in the Deposit Summary on the Payments menu [https://github.com/woocommerce/woocommerce-ios/pull/11309]
- [**] Shipping Labels: Fixed issue presenting the printing view for customs forms. [https://github.com/woocommerce/woocommerce-ios/pull/11288]
- [*] Now, merchants can manage "One time shipping" setting for a subscription product. [https://github.com/woocommerce/woocommerce-ios/pull/11310]
- [**] My Store: The Blaze section is now dismissible. [https://github.com/woocommerce/woocommerce-ios/pull/11308]
- [internal] Product Subscriptions: Handle yearly Synchronise renewals case while enabling One time shipping setting. [https://github.com/woocommerce/woocommerce-ios/pull/11312]
- [internal] Order form: Updated design for product bundles and their bundled items in order creation/editing, to more clearly show the hierarchy and bundled item prices. [https://github.com/woocommerce/woocommerce-ios/pull/11321]
- [internal] Update Shimmer dependency to avoid high CPU and memory use crashing the app when built with Xcode 15 [https://github.com/woocommerce/woocommerce-ios/pull/11320]
- [internal] Fix issue with scrolling some views when built from Xcode 15 [https://github.com/woocommerce/woocommerce-ios/pull/11335]
- [*] Animate display of the onboarding notice in the payments menu [https://github.com/woocommerce/woocommerce-ios/pull/11339]

16.4
-----
- [internal] Adds `store_id` to track events. [https://github.com/woocommerce/woocommerce-ios/pull/11227]
- [Internal] Payments: Updated StripeTerminal pod to 3.1.0 [https://github.com/woocommerce/woocommerce-ios/pull/11080]
- [internal] Payments: Restored analytics for Payments Menu after SwiftUI rewrite [https://github.com/woocommerce/woocommerce-ios/pull/11262]
- [***] Merchants can now create or edit subscription products. [https://github.com/woocommerce/woocommerce-ios/issues/11183]
- [*] Order form: when adding/updating a bundle with an optional & non-selected variable item, any other bundled items should be added/updated properly. [https://github.com/woocommerce/woocommerce-ios/pull/11254]
- [internal] Order form: Fix a bug where the wrong product details appeared when adding a discount to a product in an order. [https://github.com/woocommerce/woocommerce-ios/pull/11280]
- [*] Now the Blaze section in the Dashboard (My store tab) is displayed under the Stats. Before, it was on top of the view. [https://github.com/woocommerce/woocommerce-ios/pull/11275]

16.3
-----
- [internal] Payments Menu: rewritten in SwiftUI [https://github.com/woocommerce/woocommerce-ios/pull/11169]
- [*] Orders: users can now calculate a custom amount based on the order total percentage. [https://github.com/woocommerce/woocommerce-ios/pull/11154]
- [*] Orders: users can now decide whether their custom amounts are taxable or not. [https://github.com/woocommerce/woocommerce-ios/pull/11156]
- [*] Order form: the merchant can now configure a bundle product (quantity and variation attributes of the bundled products). Testing plan: pe5pgL-3Ze-p2 [https://github.com/woocommerce/woocommerce-ios/pull/11186]
- [internal] Updated all `woocommerce.com` URLs to use `woo.com` domain [https://github.com/woocommerce/woocommerce-ios/pull/11182]

16.2
-----
- [**] Orders: order details show custom amounts on their own section. Other fields are re-designed towards a cleaner look. [https://github.com/woocommerce/woocommerce-ios/pull/11097]
- [*] Add support for Universal Links in the woo.com domain [https://github.com/woocommerce/woocommerce-ios/pull/11098]
- [*] Order form: when adding a product/variation by scanning a barcode, only the product/variation with the exact SKU should be added to the order. [https://github.com/woocommerce/woocommerce-ios/pull/11089]

16.1
-----
- [**] Orders: order creation sections are optimised for a simpler and more intuitive flow. [https://github.com/woocommerce/woocommerce-ios/pull/11042]
- [*] Payments: Fix Tap to Pay reconnection on foreground, to speed up TTP transactions. [https://github.com/woocommerce/woocommerce-ios/pull/11054]
- [*] Payments: Fix Tap to Pay reconnection on fresh launch, to speed up TTP transactions. [https://github.com/woocommerce/woocommerce-ios/pull/11056]
- [*] Orders: Fix a bug that shows the wrong customer screen during the order creation flow. [https://github.com/woocommerce/woocommerce-ios/pull/11053]
- [*] Orders: All order edit buttons render now with the pencil system image to make them consistent. [https://github.com/woocommerce/woocommerce-ios/pull/11048]

16.0
-----
- [*] Optimized Blaze experience in My store. Improved Blaze campaign creation and list screens. [https://github.com/woocommerce/woocommerce-ios/pull/10969, https://github.com/woocommerce/woocommerce-ios/pull/10959]
- [*] Orders: Fixed UI issue where an incorrect tooltip is displayed during Order Creation [https://github.com/woocommerce/woocommerce-ios/pull/10998]
- [*] Orders: Fixed UI issue showing incorrect discounted total product value in certain cases [https://github.com/woocommerce/woocommerce-ios/pull/11016]
- [*] Fix a crash on launch related to Core Data and Tracks [https://github.com/woocommerce/woocommerce-ios/pull/10994]
- [*] Login: Fixed issue checking site info for some users. [https://github.com/woocommerce/woocommerce-ios/pull/11006]
- [**] Orders: Users can now add custom amounts to orders. [https://github.com/woocommerce/woocommerce-ios/pull/11022]
- [*] Payments: hide the `Set up Tap to Pay` button in About Tap to Pay when set up is complete [https://github.com/woocommerce/woocommerce-ios/pull/11025]

15.9
-----
- [***] User can now use their stored passkeys to log in into WordPress.com [https://github.com/woocommerce/woocommerce-ios/pull/10904]
- [***] Payments: UK-based merchants can take payments using Tap to Pay on iPhone [https://github.com/woocommerce/woocommerce-ios/pull/10957]
- [*] App login links are now handled when the onboarding screen is shown. [https://github.com/woocommerce/woocommerce-ios/pull/10974]

15.8
-----
- [*] Users can now navigate to other orders without leaving the Order Detail screen. [https://github.com/woocommerce/woocommerce-ios/pull/10849]
- [*] The Set up Tap to Pay on iPhone row in the Payments menu now reflects when you've completed set up for the current device and store [https://github.com/woocommerce/woocommerce-ios/pull/10923]
- [*] The Set up Tap to Pay on iPhone Learn More button opens more details about Tap to Pay [https://github.com/woocommerce/woocommerce-ios/pull/10934]
- [internal] Use minimumAllowedChargeAmount, not 0.50, for the Try a Payment flow [https://github.com/woocommerce/woocommerce-ios/pull/10937]
- [*] Changes to the Payments menu to make it clearer [https://github.com/woocommerce/woocommerce-ios/pull/10936]
- [*] Order creation: We updated the UX by allowing direct product discounts to be added, and improved the Product Discount screen [https://github.com/woocommerce/woocommerce-ios/pull/10929]

15.7
-----
- [*] Generate new tags/categories while creating product using AI. [https://github.com/woocommerce/woocommerce-ios/pull/10864]
- [*] Fix: in order details where an order item is a variable product with attributes and has add-ons, the variation attributes are shown now. [https://github.com/woocommerce/woocommerce-ios/pull/10877]

15.6
-----
- [**] Taxes in orders: Users can now store the tax rate's location to add it automatically to a new order customer's address. [https://github.com/woocommerce/woocommerce-ios/pull/10802]
- [**] WPCOM stores and self-hosted stores with Jetpack AI plugin can now create products using AI. [https://github.com/woocommerce/woocommerce-ios/pull/10812]
- [*] Order form: the merchant can apply a gift card to an order. [https://github.com/woocommerce/woocommerce-ios/pull/10759]

15.5
-----
- [*] Store creation: Start store creation flow after a new WPCOM account sign up. [https://github.com/woocommerce/woocommerce-ios/pull/10729]
- [*] Different orders with the same gift card code applied should all show the gift card info in order details now. [https://github.com/woocommerce/woocommerce-ios/pull/10719]
- [*] Enabled product description and product sharing AI features for self-hosted sites with Jetpack AI plugin. [https://github.com/woocommerce/woocommerce-ios/pull/10747]
- [*] Order form: the applied gift cards are shown below the coupon section. [https://github.com/woocommerce/woocommerce-ios/pull/10743]

15.4
-----
- [*] Enable editing product details when tapping on order item on the order detail screen. [https://github.com/woocommerce/woocommerce-ios/pull/10632]
- [*] Taxes in orders: Add empty state design for the Tax Rate selector. [https://github.com/woocommerce/woocommerce-ios/pull/10665]
- [*] Added protection against accidental double-charging with In-Person Payments in poor network conditions [https://github.com/woocommerce/woocommerce-ios/pull/10647]
- [**] Improved retry handling for In-Person Payments that fail [https://github.com/woocommerce/woocommerce-ios/pull/10673]
- [*] See more of your order by long pressing an order push notification. [https://github.com/woocommerce/woocommerce-ios/pull/10658]
- [*] Order details: product add-ons for a line item are shown in separate lines for better readability. [https://github.com/woocommerce/woocommerce-ios/pull/10661]
- [**] Product categories now can be deleted as part of the product editing flow. [https://github.com/woocommerce/woocommerce-ios/pull/10643]
- [**] Product categories can now be updated as part of the product editing flow. [https://github.com/woocommerce/woocommerce-ios/pull/10648]

15.3
-----
- [internal] Add `site_url` to Tracks events [https://github.com/woocommerce/woocommerce-ios/pull/10610]
- [Internal] Some internal changes were made to the image upload feature to support image processing in the app, no app changes are expected. [https://github.com/woocommerce/woocommerce-ios/pull/10631]
- [**] Taxes in orders: Users can now select the tax rate's location to add it to the order customer's address. [https://github.com/woocommerce/woocommerce-ios/pull/10651]
- [*] Automatically show the media selector sheet on the product images screen when there are no pre-existing images. [https://github.com/woocommerce/woocommerce-ios/pull/10644]

15.2
-----
- [*] Fixed minor UI issues in the store creation profiler flow. [https://github.com/woocommerce/woocommerce-ios/pull/10555]
- [*] Updated priority, description and URL for payment onboarding task. [https://github.com/woocommerce/woocommerce-ios/pull/10572]
- [*] New setup instructions screen for WCPay store onboarding task. [https://github.com/woocommerce/woocommerce-ios/pull/10579]
- [*] Show celebration view after successful WCPay setup. [https://github.com/woocommerce/woocommerce-ios/pull/10594]
- [**] Taxes in orders: Users can now see the order tax rates, get more information about them, and navigate to wp-admin to change them. [https://github.com/woocommerce/woocommerce-ios/pull/10569]


15.1
-----
- [*] What's New announcements support dark mode properly [https://github.com/woocommerce/woocommerce-ios/pull/10540]
- [*] Updated UI and copy on prologue and free trial summary screens. [https://github.com/woocommerce/woocommerce-ios/pull/10539]

15.0
-----
- [*] The store name can now be updated from the Settings screen. [https://github.com/woocommerce/woocommerce-ios/pull/10485]
- [**] The store creation flow has been optimized to start store creation immediately and show profiler questions afterward. [https://github.com/woocommerce/woocommerce-ios/pull/10473, https://github.com/woocommerce/woocommerce-ios/pull/10466]
- [*] Settings: Close Account option is moved to a new section Account Settings and is now available for all WPCom users. [https://github.com/woocommerce/woocommerce-ios/pull/10502]

14.9
-----
- [*] Only show Blaze banner on the My Store and Product List screens if the store has no existing orders. [https://github.com/woocommerce/woocommerce-ios/pull/10438]
- [**] Order creation: We improved the way the merchants can request, search and select a customer when creating an order. [https://github.com/woocommerce/woocommerce-ios/pull/10456]


14.8
-----
- [Internal] Native store creation flow with free trial is enabled by default - all code for the old flows have been removed. [https://github.com/woocommerce/woocommerce-ios/pull/10362]
- [*] Store creation: Improvements to the Upgrades screen accessibility [https://github.com/woocommerce/woocommerce-ios/pull/10363]
- [*] Stores with expired WooExpress plans can now be upgraded within the app (if eligible for IAP) via a new banner. [https://github.com/woocommerce/woocommerce-ios/pull/10369]
- [*] The expired site plan should navigate to IAP for sites with expired WooExpress plans (if eligible for IAP). [https://github.com/woocommerce/woocommerce-ios/pull/10384]
- [Internal] New default property `plan` is tracked in every event for logged-in users. [https://github.com/woocommerce/woocommerce-ios/pull/10356]
- [Internal] Google sign in now defaults to bypassing the Google SDK [https://github.com/woocommerce/woocommerce-ios/pull/10341]
- [*] Product list filter (Products tab and order creation > add products > filter): product types from extensions supported in the app are now available for product filtering - subscription, variable subscription, bundle, and composite. [https://github.com/woocommerce/woocommerce-ios/pull/10382]
 
14.7
-----
- [*] Local notifications: Add a reminder to purchase a plan is scheduled 6hr after a free trial subscription. [https://github.com/woocommerce/woocommerce-ios/pull/10268]
- [Internal] Shipment tracking is only enabled and synced when the order has non-virtual products.  [https://github.com/woocommerce/woocommerce-ios/pull/10288]
- [Internal] New default property `was_ecommerce_trial` is tracked in every event for logged-in users. [https://github.com/woocommerce/woocommerce-ios/pull/10343]
- [*] Photo -> Product: Reset details from previous image when new image is selected. [https://github.com/woocommerce/woocommerce-ios/pull/10297]
- [**] You can now see your shipping zone list from Settings. [https://github.com/woocommerce/woocommerce-ios/pull/10258]
- [*] Order list: Suggest testing orders for stores without any orders. [https://github.com/woocommerce/woocommerce-ios/pull/10346]
- [*] Local notifications: Show free trial survey after 24h since subscription. [https://github.com/woocommerce/woocommerce-ios/pull/10324, https://github.com/woocommerce/woocommerce-ios/pull/10328]
- [*] Local notifications: Add a reminder after 3 days if answered "Still Exploring" in Free trial survey. [https://github.com/woocommerce/woocommerce-ios/pull/10331]
- [*] Product description AI: the AI sheet has been improved with the product name field made more prominent. [https://github.com/woocommerce/woocommerce-ios/pull/10333]
- [**] Store creation: US users can upgrade to a choice of plans for their store via In-App Purchase [https://github.com/woocommerce/woocommerce-ios/pull/10340]

14.6
-----
- [Internal] Switched AI endpoint to be able to track and measure costs. [https://github.com/woocommerce/woocommerce-ios/pull/10218]
- [Internal] Media picker flow was refactored to support interactive dismissal for device photo picker and WordPress media picker sources. Affected flows: product form > images, and virtual product form > downloadable files. [https://github.com/woocommerce/woocommerce-ios/pull/10236]
- [Internal] Errors: Improved error message when orders, products, or reviews can't be loaded due to a parsing (decoding) error. [https://github.com/woocommerce/woocommerce-ios/pull/10252, https://github.com/woocommerce/woocommerce-ios/pull/10260]
- [*] Orders with Coupons: Users can now select a coupon from a list when adding it to an order. [https://github.com/woocommerce/woocommerce-ios/pull/10255]
- [Internal] Orders: Improved error message when orders can't be loaded due to a parsing (decoding) error. [https://github.com/woocommerce/woocommerce-ios/pull/10252]
- [**] Product discounts: Users can now add discounts to products when creating an order. [https://github.com/woocommerce/woocommerce-ios/pull/10244]
- [*] We've resolved an issue that was causing the app to crash when trying to dismiss certain screens (bottom sheets). [https://github.com/woocommerce/woocommerce-ios/pull/10254]
- [Internal] Fixed a bug preventing the "We couldn't load your data" error banner from appearing on the My store dashboard. [https://github.com/woocommerce/woocommerce-ios/pull/10262]
- [Internal] Errors: Improved error message and troubleshooting guide when the Jetpack connection is broken. [https://github.com/woocommerce/woocommerce-ios/pull/10275]
- [Internal] A new way to create a product from an image using AI is being A/B tested. [https://github.com/woocommerce/woocommerce-ios/pull/10253]

14.5
-----
- [*] Product details: The share button is displayed with text instead of icon for better discoverability. [https://github.com/woocommerce/woocommerce-ios/pull/10216]
- [*] Resolved an issue where users were unable to add a new note to an order. Previously, upon opening an order detail and selecting the "Add a new note" option, the text field was non-selectable, preventing users from writing down the note. This issue has now been addressed and users should be able to add notes to their orders without any issues. [https://github.com/woocommerce/woocommerce-ios/pull/10222]
- [*] Store creation: Update the timeout view with the option to retry the site check. [https://github.com/woocommerce/woocommerce-ios/pull/10221]
- [*] Fixed issue showing the expired alert for sites that got reverted to simple sites after their plan expired. [https://github.com/woocommerce/woocommerce-ios/pull/10228]

14.4
-----
- [*] Blaze: New banner on the My Store and Products screens for admins of eligible stores. [https://github.com/woocommerce/woocommerce-ios/pull/10135, https://github.com/woocommerce/woocommerce-ios/pull/10160, https://github.com/woocommerce/woocommerce-ios/pull/10172]
- [*] Shipping Labels: Fixed a bug preventing label printing in orders viewed from search [https://github.com/woocommerce/woocommerce-ios/pull/10161]
- [*] Blaze: Disable the entry point in the product creation form. [https://github.com/woocommerce/woocommerce-ios/pull/10173]
- [*] Product description and sharing message AI: Fixed incorrect language issue by using a separate prompt for identifying language. [https://github.com/woocommerce/woocommerce-ios/pull/10169, https://github.com/woocommerce/woocommerce-ios/pull/10177, https://github.com/woocommerce/woocommerce-ios/pull/10179]

14.3
-----
- [*] SKU Scanner: Add the SKU to the error message after a failure. [https://github.com/woocommerce/woocommerce-ios/pull/10085]
- [*] Add URL route handler to open the `My Store` tab when a deeplink to `/mobile` is opened, instead of bouncing back to Safari [https://github.com/woocommerce/woocommerce-ios/pull/10077]
- [Internal] Performance: Replaces the endpoint used to load Top Performers on the My Store tab, for faster loading. [https://github.com/woocommerce/woocommerce-ios/pull/10113]
- [*] A feedback banner is added for product description AI and product sharing AI sheets. [https://github.com/woocommerce/woocommerce-ios/pull/10102]
- [*] Product creation: the product type row is now editable when creating a product. [https://github.com/woocommerce/woocommerce-ios/pull/10087]
- [***] Store creation: US users can upgrade Woo Express free trial stores via In-App Purchase [https://github.com/woocommerce/woocommerce-ios/pull/10123]
- [*] Orders: Users can can now add multiple coupons to orders (not only one) [https://github.com/woocommerce/woocommerce-ios/pull/10126]
- [*] Free trial: Local notification after 24 hours since Free trial subscription time to remind to purchase plan. [https://github.com/woocommerce/woocommerce-ios/pull/10133, https://github.com/woocommerce/woocommerce-ios/pull/10130]
- [**] Product description AI: an announcement modal is shown for WPCOM stores about the feature, and a new CTA "Write with AI" is more discoverable in the product form with a tooltip. [https://github.com/woocommerce/woocommerce-ios/pull/10142]

14.2
-----
- [Internal] Blaze status check was updated to save an API request. The Blaze eligibility for each site should remain the same. [https://github.com/woocommerce/woocommerce-ios/pull/10020]
- [*] Fixed the unusable state of the app when the default store runs on an expired free trial plan. [https://github.com/woocommerce/woocommerce-ios/pull/10059]
- [Internal] Performance: When loading the refunds on an order (e.g. in order details), we now only request them from remote if they are not already in local storage. [https://github.com/woocommerce/woocommerce-ios/pull/10039]
- [*] Orders: Users can can now add coupons to orders [https://github.com/woocommerce/woocommerce-ios/pull/10035]
- [*] Coupons: The Coupons Management feature is fully released and not in Beta anymore [https://github.com/woocommerce/woocommerce-ios/pull/10032]
- [*] Store creation: the progress view copy was updated to inform the merchants that it can take a few minutes for the store to be ready. The progress view is now only shown after necessary requests are made before the app is likely backgrounded. The error handling is also polished.  [https://github.com/woocommerce/woocommerce-ios/pull/10047, https://github.com/woocommerce/woocommerce-ios/pull/10069]
- [Internal] Performance: When loading a single order (e.g. in order details), we now load the order from storage unless it has been modified remotely. [https://github.com/woocommerce/woocommerce-ios/pull/10036]
- [Internal] Performance: When the Orders tab is opened, we now only sync orders that have been created or modified since the last successful sync. [https://github.com/woocommerce/woocommerce-ios/pull/10065]
- [Internal] App size: Replaced 30MB PDFs on Store Creation waiting screen with ~400KB PNGs - to assess impact on app bundle size. [https://github.com/woocommerce/woocommerce-ios/pull/10067]

14.1
-----
- [*] Plans: Expired or cancelled plans are now shown more reliably [https://github.com/woocommerce/woocommerce-ios/pull/9924]
- [*] Product Sharing: AI-generated messages are now available. [https://github.com/woocommerce/woocommerce-ios/pull/9976]
- [***] Orders: Users can add products to orders by scanning their sku barcode or QR-code [https://github.com/woocommerce/woocommerce-ios/pull/9972]
- [Internal] Store creation: a workaround was previously implemented that can result in an inaccurate app experience like when the free trial banner is not shown immediately after store creation due to out-of-sync site properties. Now that the API issue is fixed, the app now waits for the site for a bit longer but ensures all necessary properties are synced. [https://github.com/woocommerce/woocommerce-ios/pull/9957]
- [Internal] Product details AI: Updated prompts to identify the language in provided text to use in responses for product description and sharing. [https://github.com/woocommerce/woocommerce-ios/pull/9961]
- [*] Blaze: products can now be promoted in WordPress.com and Tumblr from the app if the site/product is eligible. Two entry points: 1) Menu tab > General, 2) Product form > more menu. [https://github.com/woocommerce/woocommerce-ios/pull/9906]

14.0
-----
- [*] Payments: Remove the upsell-card-readers banner from the Payment Methods Screen [https://github.com/woocommerce/woocommerce-ios/pull/9869]


13.9
-----
- [*] Orders: Allow alternative types for the `taxID` in `ShippingLineTax` or `sku` in `OrderItem`, as some third-party plugins alter the type in the API. This helps with the order list not loading due to order decoding errors. [https://github.com/woocommerce/woocommerce-ios/pull/9844]
- [*] Payments: Location permissions request is not shown to TTP users who grant "Allow once" permission on first foregrounding the app any more [https://github.com/woocommerce/woocommerce-ios/pull/9821]
- [*] Products: Allow alternative types for `stockQuantity` in `Product` and `ProductVariation`, as some third-party plugins alter the type in the API. This helps with the product list not loading due to product decoding errors. [https://github.com/woocommerce/woocommerce-ios/pull/9850]
- [*] Products: Allow alternative types for the `backordersAllowed` and `onSale` in `Product` and `ProductVariation`, as some third-party plugins alter the types in the API. This helps with the product list not loading due to product decoding errors. [https://github.com/woocommerce/woocommerce-ios/pull/9849]
- [*] Products: Allow alternative types for the `sku` and `weight` in `ProductVariation`, as some third-party plugins alter the types in the API. This helps with the product variation list not loading due to product variation decoding errors. [https://github.com/woocommerce/woocommerce-ios/pull/9847]
- [*] Products: Allow alternative types for the `sku` and `weight` in `Product`, the dimensions in `ProductDimensions`, and the `downloadID` in `ProductDownload`, as some third-party plugins alter the types in the API. This helps with the product list not loading due to product decoding errors. [https://github.com/woocommerce/woocommerce-ios/pull/9846]
- [*] Products: Add support for parsing variation objects for the `variations` field in `Product`, as some third-party plugins alter the type for this field in the API. This allows the variations to be loaded for variable products if those third-party plugins are active. [https://github.com/woocommerce/woocommerce-ios/pull/9857]

13.8
-----
- [Internal] Orders: Bundled products (within a product bundle) are now indented, to show their relationship to the parent bundle. [https://github.com/woocommerce/woocommerce-ios/pull/9778]
- [Internal] Orders: Composite components (within a composite product) are now indented, to show their relationship to the parent composite product. [https://github.com/woocommerce/woocommerce-ios/pull/9780]
- [*] Add Products: A new view is display to celebrate when the first product is created in a store. [https://github.com/woocommerce/woocommerce-ios/pull/9790]
- [*] Product List: Added swipe-to-share gesture on product rows. [https://github.com/woocommerce/woocommerce-ios/pull/9799]
- [*] Product form: a share action is shown in the navigation bar if the product can be shared and no more than one action is displayed, in addition to the more menu > Share. [https://github.com/woocommerce/woocommerce-ios/pull/9789]
- [*] Payments: show badges leading to Set up Tap to Pay on iPhone for eligible stores and devices [https://github.com/woocommerce/woocommerce-ios/pull/9812]
- [*] Orders: Fixes a bug where the Orders list would not load if an order had a non-integer gift card amount applied to the order (with the Gift Cards extension). [https://github.com/woocommerce/woocommerce-ios/pull/9795]

- [*] My Store: A new button to share the current store is added on the top right of the screen. [https://github.com/woocommerce/woocommerce-ios/pull/9796]
- [*] Mobile Payments: The screen brightness is increased when showing the Scan to Pay view so the QR code can be scanned more easily [https://github.com/woocommerce/woocommerce-ios/pull/9807]
- [*] Mobile Payments: The Woo logo is added to the QR code on the Scan to Pay screen [https://github.com/woocommerce/woocommerce-ios/pull/9823]
- [*] Allow EU merchants to have better control of their privacy choices. A privacy choices banner will be shown the next time they open the app. [https://github.com/woocommerce/woocommerce-ios/pull/9825]

13.7
-----
- [Internal] Adds guidance for new Customs rule when shipping to some EU countries. [https://github.com/woocommerce/woocommerce-ios/pull/9715]
- [*] JITMs: Added modal-style Just in Time Message support on the dashboard [https://github.com/woocommerce/woocommerce-ios/pull/9694]
- [**] Order Creation: Products can be searched by SKU when adding products to an order. [https://github.com/woocommerce/woocommerce-ios/pull/9711]
- [*] Orders: Fixes order details so separate order items are not combined just because they are the same product or variation. [https://github.com/woocommerce/woocommerce-ios/pull/9710]
- [Internal] Store creation: starting May 4, store creation used to time out while waiting for the site to be ready (become a Jetpack/Woo site). A workaround was implemented to wait for the site differently. [https://github.com/woocommerce/woocommerce-ios/pull/9767]
- [**] Mobile Payments: Tap to Pay is initialised on launch or foreground, to speed up payments [https://github.com/woocommerce/woocommerce-ios/pull/9750]
- [*] Store Creation: Local notifications are used to support users during the store creation process. [https://github.com/woocommerce/woocommerce-ios/pull/9717, https://github.com/woocommerce/woocommerce-ios/pull/9719, https://github.com/woocommerce/woocommerce-ios/pull/9749]
- [**] Mobile Payments: Merchants can now collect in-person payments by showing a QR code to their customers. [https://github.com/woocommerce/woocommerce-ios/pull/9762]
- [Internal] Orders: Bundled products (within a product bundle) are now indented, to show their relationship to the parent bundle. [https://github.com/woocommerce/woocommerce-ios/pull/9778]

13.6
-----
- [*] Remove login error local notifications that used to be scheduled 24 hours from certain login errors. [https://github.com/woocommerce/woocommerce-ios/pull/9666]
- [*] JITMs: Added customization to Just in Time Message banner background and badges [https://github.com/woocommerce/woocommerce-ios/pull/9633]
- [*] Product form > description editor: fix the extra bottom inset after hiding the keyboard either manually (available on a tablet) or applying an AI-generated product description. [https://github.com/woocommerce/woocommerce-ios/pull/9638]
- [*] Products: Fixes stock statuses for Product Bundles so that backordered bundles and bundle stock quantities are displayed as expected. [https://github.com/woocommerce/woocommerce-ios/pull/9681]

13.5
-----
- [*] Settings > Domains: Premium domains are now supported, the domain suggestions now match the results on web and Android. It's more noticeable for stores with a domain credit, where not all domains are free for the first year anymore. [https://github.com/woocommerce/woocommerce-ios/pull/9607]
- [*] Product form > Inventory: the SKU scanner is enabled for all users, where it used to be behind a feature switch in Settings > Experimental Features. [https://github.com/woocommerce/woocommerce-ios/pull/9631]
[Internal] Products: Simplify Product Editing experiment is removed; there should be no changes to the existing product creation/editing behavior. [https://github.com/woocommerce/woocommerce-ios/pull/9602]
- [*] Payments: Products are removed directly from an order when its count is below one, instead of opening an extra screen to remove it. [https://github.com/woocommerce/woocommerce-ios/pull/9624]
- [*] Orders: Parses HTML-encoded characters and removes extraneous, non-attribute meta data from the list of attributes for an item in an order. [https://github.com/woocommerce/woocommerce-ios/pull/9603]
- [*] Products: Adds the component descriptions to the list of components in a composite product (using the Composite Products extension). [https://github.com/woocommerce/woocommerce-ios/pull/9634]
- [*] Products: Adds the product SKU to the bundled products list in product details, for Bundle products (using the Product Bundles extension). [https://github.com/woocommerce/woocommerce-ios/pull/9626]
- [*] Product form > description editor AI for WPCOM stores: the prompt was updated so that the generated description is shorter. [https://github.com/woocommerce/woocommerce-ios/pull/9637]

13.4
-----
- [*] Payments: Popular and last sold products are displayed on top of the products selection screen when creating or editing an order. [https://github.com/woocommerce/woocommerce-ios/pull/9539]

- [Internal] Payments: Update StripeTerminal pod to 2.19.1 [https://github.com/woocommerce/woocommerce-ios/pull/9537]
- [**] Adds read-only support for the Gift Cards extension in order details. [https://github.com/woocommerce/woocommerce-ios/pull/9558]
- [**] Adds read-only support for the Subscriptions extension in order and product details. [https://github.com/woocommerce/woocommerce-ios/pull/9541]
- [*] Product form > description editor: a magic wand button is added to the keyboard toolbar to auto-generate a product description using Jetpack AI for WPCOM stores. [https://github.com/woocommerce/woocommerce-ios/pull/9577]
- [Internal] Payments: Upate Tap to Pay connection flow strings to avoid mentioning "reader" [https://github.com/woocommerce/woocommerce-ios/pull/9563]
- [*] Store onboarding: Now the onboarding task list can be shown/hidden from settings and also from the dashboard. [https://github.com/woocommerce/woocommerce-ios/pull/9572, https://github.com/woocommerce/woocommerce-ios/pull/9573]
- [**] Adds read-only support for the Min/Max Quantities extension in product details. [https://github.com/woocommerce/woocommerce-ios/pull/9585]

13.3
-----
- [***] Payments: UK-based stores merchants can take In-Person Payments. [https://github.com/woocommerce/woocommerce-ios/pull/9496]
- [*] Store creation free trial flow now includes 3 profiler questions again with updated options: store category, selling status, and store country. [https://github.com/woocommerce/woocommerce-ios/pull/9513]
- [*] Shipping Labels: Origin address's phone number is now saved locally and pre-populated in the creation form. [https://github.com/woocommerce/woocommerce-ios/pull/9520]
- [Internal] Almost all mappers have been updated to only decode without the data envelope if it's not available. Please do a smoke test to ensure that all features still work as before. [https://github.com/woocommerce/woocommerce-ios/pull/9510]
- [Internal] Store onboarding: Mark "Launch your store" task as complete if the store is already public. This is a workaround for a backend issue which marks "Launch your store" task incomplete for already live stores. [https://github.com/woocommerce/woocommerce-ios/pull/9507]
- [*] Payments: Added Universal Link support for Set up Tap to Pay on iPhone, and to open Universal Links from Just in Time Messages, to more easily navigate to app features. [https://github.com/woocommerce/woocommerce-ios/pull/9518]
- [*] Login: Potentially fixed the crash on the onboarding screen. [https://github.com/woocommerce/woocommerce-ios/pull/9523]

13.2
-----
- [Internal] Store creation: New loading screen added for create store flow. [https://github.com/woocommerce/woocommerce-ios/pull/9383]
- [*] Payments: Add account type field to receipts [https://github.com/woocommerce/woocommerce-ios/pull/9416]
- [*] Products can now be filtered within Order creation [https://github.com/woocommerce/woocommerce-ios/pull/9258]
- [*] Products: Adds read-only support for the Composite Products extension in the Products list, including a list of components in product details. [https://github.com/woocommerce/woocommerce-ios/pull/9455]


13.1
-----
- [internal] Users can now create a Free Trial store from the app from the Get Started section of the app prologue. [https://github.com/woocommerce/woocommerce-ios/pull/9396]
- [**] Adds support for Product Multi-selection when creating and/or editing Orders. [https://github.com/woocommerce/woocommerce-ios/issues/8888]
- [**] Users can now install Jetpack for their non-Jetpack sites after logging in with application passwords. [https://github.com/woocommerce/woocommerce-ios/pull/9354]
- [*] Payments: We show a Tap to Pay on iPhone feedback survey button in the Payments menu after the first Tap to Pay on iPhone payment is taken [https://github.com/woocommerce/woocommerce-ios/pull/9366]
- [Internal] Added SiteID to some IPP tracks events [https://github.com/woocommerce/woocommerce-ios/pull/9572,]

13.0
-----
- [*] Adds a banner in "Launch store" task screen to upgrade from free trial plan. [https://github.com/woocommerce/woocommerce-ios/pull/9323]
- [*] Fix: Description, sale price, and image will be copied over to the new product variations when duplicating a variable product. [https://github.com/woocommerce/woocommerce-ios/pull/9322]


12.9
-----
- [**] Dashboard: an onboarding card is shown for sites with the following tasks if any is incomplete: "tell us more about your store" (store location) that opens a webview, "add your first product" that starts the product creation flow, "launch your store" that publishes the store, "customize your domain" that starts the domain purchase flow, and "get paid" that opens a webview. A subset of the tasks may be shown to self-hosted sites and WPCOM sites on a free trial. [https://github.com/woocommerce/woocommerce-ios/pull/9285]
- [*] Jetpack benefit banner and modal is now available on the dashboard screen after logging in with site credentials. [https://github.com/woocommerce/woocommerce-ios/pull/9232]
- [*] Payments: Local search is added to the products selection screen in the order creation flow to speed the process. [https://github.com/woocommerce/woocommerce-ios/pull/9178]
- [*] Fix: Prevent product variations not loading due to an encoding error for `permalink`, which was altered by a plugin. [https://github.com/woocommerce/woocommerce-ios/pull/9233]
- [*] Login: Users can now log in to self-hosted sites without Jetpack by approving application password authorization to their sites. [https://github.com/woocommerce/woocommerce-ios/pull/9260]
- [*] Payments: Tap to Pay on iPhone can now be selected from the Payment Methods screen [https://github.com/woocommerce/woocommerce-ios/pull/9242]
- [**] Payments: Set up Tap to Pay on iPhone flow added to the Payments Menu. Use it to configure the reader, and try a payment, before collecting a card payment with a customer. [https://github.com/woocommerce/woocommerce-ios/pull/9280]

12.8
-----
- [*] Shortcuts: We can now trigger the order creation and payment collection flows from the iOS Shortcuts app. [https://github.com/woocommerce/woocommerce-ios/pull/9103]
- [Internal] Dashboard: the UI layer had a major refactoring to allow scrolling for content more than stats for the onboarding project. The main design change is on the refresh control, where it was moved from each stats tab to below the navigation bar. Other design changes are not expected. [https://github.com/woocommerce/woocommerce-ios/pull/9031]
- [**] Products: Adds read-only support for the Product Bundles extension, including a list of bundled products and stock status for product bundles. [https://github.com/woocommerce/woocommerce-ios/pull/9177]
- [Internal] Mobile Payments: Updated StripeTerminal to 2.18 [https://github.com/woocommerce/woocommerce-ios/pull/9118]

12.7
-----
- [Internal] Shipping Label: add condition checks before showing contact options [https://github.com/woocommerce/woocommerce-ios/pull/8982]
- [*] Main screens are now accessible through the Home Screen Spotlight Search [https://github.com/woocommerce/woocommerce-ios/pull/9082]
- [*] Stats: Fixed a crash when order stats use a date and time matching the start of Daylight Saving Time. [https://github.com/woocommerce/woocommerce-ios/pull/9083]
- [*] Fix: Dismiss Take Payment popup after sharing the payment link to another app. [https://github.com/woocommerce/woocommerce-ios/pull/9042]
- [*] Site credential login: Catch invalid cookie nonce [https://github.com/woocommerce/woocommerce-ios/pull/9102]
- [*] Better error messages for site credential login failures [https://github.com/woocommerce/woocommerce-ios/pull/9125]
- [Internal] New Zendesk tag for site credential login errors [https://github.com/woocommerce/woocommerce-ios/pull/9150]

12.6
-----
- [*] Fix: When a product's details can be edited, they display a disclosure indicator (chevron). [https://github.com/woocommerce/woocommerce-ios/pull/8980]
- [*] Payments: fixed a bug where enabled rows in the Payments Menu were sometimes incorrectly shown as disabled [https://github.com/woocommerce/woocommerce-ios/pull/8983]
- [Internal] Mobile Payments: fixed logic on display of IPP feedback banner on Order List [https://github.com/woocommerce/woocommerce-ios/pull/8994]
- [**] Support: Merchants can now contact support with a new and refined experience. [https://github.com/woocommerce/woocommerce-ios/pull/9006/files]
- [***] Mobile Payments: Tap to Pay on iPhone enabled for all US merchants [https://github.com/woocommerce/woocommerce-ios/pull/9023]

12.5
-----
- [Internal] Dashboard: the stats implementation had a major update to replace a third-party library in order to support the upcoming store onboarding card. Minimal design changes are expected, and horizontal scrolling between different time range tabs is not available anymore. [https://github.com/woocommerce/woocommerce-ios/pull/8942]

12.4
-----
- [**] Menu > Settings: adds a `Domains` row for WPCOM sites to see their site domains, add a new domain, or redeems a domain credit if available. [https://github.com/woocommerce/woocommerce-ios/pull/8870]
- [Internal] Prologue screen now has only the entry point to site address login flow, and application password authentication is used for sites without Jetpack. [https://github.com/woocommerce/woocommerce-ios/pull/8846]
- [Internal] A new tag has been added for Zendesk for users authenticated with application password. [https://github.com/woocommerce/woocommerce-ios/pull/8850]
- [Internal] Failures in the logged-out state are now tracked with anonymous ID. [https://github.com/woocommerce/woocommerce-ios/pull/8861]
- [*] Fix: Fixed a crash when switching away from the Products tab. [https://github.com/woocommerce/woocommerce-ios/pull/8874]

12.3
-----
- [Internal] We have updated the Zendesk SDK to version 6.0 [https://github.com/woocommerce/woocommerce-ios/pull/8828]
- [Internal] Tap to Pay on iPhone made publicly available via an Experimental Feature toggle [https://github.com/woocommerce/woocommerce-ios/pull/8814]

12.2
-----
- [*] Fix: Adding a new attribute will auto-capitalize the first letter for each word in the attribute name. [https://github.com/woocommerce/woocommerce-ios/pull/8772]
- [internal] Logging: Improvements on logging potential errors when loading Order Details [https://github.com/woocommerce/woocommerce-ios/pull/8781]
- [Internal] Now we track the specific error code when a networking-related operation fails [https://github.com/woocommerce/woocommerce-ios/issues/8527]

12.1
-----
- [*] Adds an In-Person Payments survey banner on top of the Orders view [https://github.com/woocommerce/woocommerce-ios/issues/8530]
- [*] Fix: Allow product's `purchasable` to be a number as some third-party plugins could alter the type in the API. This could help with the Products tab not loading due to product decoding errors. [https://github.com/woocommerce/woocommerce-ios/pull/8718]
- [***] [Internal] Start the AB test for allowing login to the app using site credentials [https://github.com/woocommerce/woocommerce-ios/pull/8744]

12.0
-----
- [**] Adds a feature of bulk updating products from the product's list. [https://github.com/woocommerce/woocommerce-ios/pull/8704]
- [internal] Store creation flow now includes 3 profiler questions: store category, selling status, and store country. [https://github.com/woocommerce/woocommerce-ios/pull/8667]

11.9
-----
- [**] Now you can generate all possible variations for a product's attributes [https://github.com/woocommerce/woocommerce-ios/pull/8619]
- [*] Mobile payments: fixed card reader manuals links. [https://github.com/woocommerce/woocommerce-ios/pull/8628]

11.8
-----
- [*] Design refresh: Buttons, links, and other calls to action are now purple instead of pink. [https://github.com/woocommerce/woocommerce-ios/pull/8451]
- [internal] Design: Updated capitalization for various pages, links, and buttons to match new design guidelines. [https://github.com/woocommerce/woocommerce-ios/pull/8455]
- [internal] Remove A/B testing and release native Jetpack installation flow for all users. [https://github.com/woocommerce/woocommerce-ios/pull/8533]

11.7
-----
- [**] Analytics Hub: Now you can select custom date ranges. [https://github.com/woocommerce/woocommerce-ios/pull/8414]
- [**] Analytics Hub: Now you can see Views and Conversion Rate analytics in the new Sessions card. [https://github.com/woocommerce/woocommerce-ios/pull/8428]
- [*] My Store: We fixed an issue with Visitors and Conversion stats where sometimes visitors could be counted more than once in the selected period. [https://github.com/woocommerce/woocommerce-ios/pull/8427]


11.6
-----
- [***] We added a new Analytics Hub inside the My Store area of the app. Simply click on the See More button under the store stats to check more detailed information on Revenue, Orders and Products. [https://github.com/woocommerce/woocommerce-ios/pull/8356]
- [*] In-Person Payments: fixed timing issues in payments flow, which caused "Remove card" to be shown for too long [https://github.com/woocommerce/woocommerce-ios/pull/8351]

11.5
-----
- [*] Account deletion is now supported for all users in settings or in the empty stores screen (in the ellipsis menu). [https://github.com/woocommerce/woocommerce-ios/pull/8179, https://github.com/woocommerce/woocommerce-ios/pull/8272]
- [*] In-Person Payments: We removed any references to Simple Payments from Orders, and the red badge from the Menu tab and Menu Payments icon announcing the new Payments section. [https://github.com/woocommerce/woocommerce-ios/pull/8183]
- [internal] Store creation flow was improved with native implementation. It is available from the login prologue (`Get Started` CTA), login email error screen, and store picker (`Add a store` CTA from the empty stores screen or at the bottom of the store list). [Example testing steps in https://github.com/woocommerce/woocommerce-ios/pull/8251]
- [internal] New stores have two new Products onboarding features: A banner with an `Add a Product` CTA on the My Store screen, and the option to add new products using templates. [https://github.com/woocommerce/woocommerce-ios/pull/8294]

11.4
-----
- [*] Add System Status Report to ZenDesk support requests. [https://github.com/woocommerce/woocommerce-ios/pull/8171]


11.3
-----
- [*] In-Person Payments: Show spinner while preparing reader for payment, instead of saying it's ready before it is. [https://github.com/woocommerce/woocommerce-ios/pull/8115]
- [internal] In-Person Payments: update StripeTerminal from 2.7 to 2.14 [https://github.com/woocommerce/woocommerce-ios/pull/8132]
- [*] In-Person Payments: Fixed payment method prompt for WisePad 3 to show only Tap and Insert options [https://github.com/woocommerce/woocommerce-ios/pull/8136]

11.2
-----
- [***] You can now preview draft products before publishing. [https://github.com/woocommerce/woocommerce-ios/pull/8102]
- [*] The survey at the end of the login onboarding flow is no longer available. [https://github.com/woocommerce/woocommerce-ios/pull/8062]
- [*] Fixed layout issues on the Account Mismatch error screen. [https://github.com/woocommerce/woocommerce-ios/pull/8074]
- [*] The Accept Payments Easily banner has been removed from the order list [https://github.com/woocommerce/woocommerce-ios/pull/8078]

11.1
-----
- [**] You can now search customers when creating or editing an order. [https://github.com/woocommerce/woocommerce-ios/issues/7741]
- [internal] Store creation is available from the login prologue, login email error screen, and store picker. [https://github.com/woocommerce/woocommerce-ios/pull/8023]
- [internal] The login flow is simplified with only the option to log in with WordPress.com. This flow is presented in parallel with the existing flow in an A/B test experiment. [https://github.com/woocommerce/woocommerce-ios/pull/7996]
- [**] Relevant Just In Time Messages will be displayed on the My Store screen [https://github.com/woocommerce/woocommerce-ios/issues/7853]

11.0
-----
- [internal] Add support for controlling performance monitoring via Sentry. **Off by default**. [https://github.com/woocommerce/woocommerce-ios/pull/7831]


10.9
-----
- [***] Dropped iOS 14 support. From now we support iOS 15 and later. [https://github.com/woocommerce/woocommerce-ios/pull/7851]
- [*] Login: Now you can handle Jetpack site connection for your self-hosted sites from the app. [https://github.com/woocommerce/woocommerce-ios/pull/7847]


10.8
-----
- [***] Stats: Now you can add a Today's Stats Widget to your lock screen (iOS 16 only) to monitor your sales. [https://github.com/woocommerce/woocommerce-ios/pull/7839]
- [internal] In-Person Payments: add UTM parameters to card reader purchase URLs to allow attribution [https://github.com/woocommerce/woocommerce-ios/pull/7858]
- [*] In-Person Payments: the Purchase card reader links now all open in authenticated web views, to make it easier to log in to woocommerce.com. [https://github.com/woocommerce/woocommerce-ios/pull/7862]

10.7
-----
- [*] Universal Links: Users can now open universal links in the app. [https://github.com/woocommerce/woocommerce-ios/pull/7632]
- [internal] Store picker: Show error when the role eligibility check fails while selecting a store. [https://github.com/woocommerce/woocommerce-ios/pull/7816]
- [internal] Store picker: Add loading state to `Continue` button. [https://github.com/woocommerce/woocommerce-ios/pull/7821]
- [internal] Store picker: Use Jetpack tunnel API for fetching user info for role checking. [https://github.com/woocommerce/woocommerce-ios/pull/7822]
- [*] Allow in-app notices to be swiped away [https://github.com/woocommerce/woocommerce-ios/pull/7801]

10.6
-----

- [**] Products tab: products search now has an option to search products by SKU. Stores with WC version 6.6+ support partial SKU search, otherwise the product(s) with the exact SKU match is returned. [https://github.com/woocommerce/woocommerce-ios/pull/7781]
- [*] Fixed a rare crash when selecting a store in the store picker. [https://github.com/woocommerce/woocommerce-ios/pull/7765]
- [*] Settings: Display the WooCommerce version and available updates in Settings [https://github.com/woocommerce/woocommerce-ios/pull/7779]
- [*] Show suggestion for logging in to a WP.com site with a mismatched WP.com account. [https://github.com/woocommerce/woocommerce-ios/pull/7773]
- [*] Help center: Added help center web page with FAQs for "Not a WooCommerce site" and "Wrong WordPress.com account" error screens. [https://github.com/woocommerce/woocommerce-ios/pull/7767, https://github.com/woocommerce/woocommerce-ios/pull/7769]
- [*] Now you can bulk edit variation prices. [https://github.com/woocommerce/woocommerce-ios/pull/7803]
- [**] Reviews: Now you can reply to product reviews using the Reply button while viewing a product review. [https://github.com/woocommerce/woocommerce-ios/pull/7799]

10.5
-----
- [**] Products: Now you can duplicate products from the More menu of the product detail screen. [https://github.com/woocommerce/woocommerce-ios/pull/7727]
- [**] Login: Added Jetpack connection support from the Account Mismatch error screen. [https://github.com/woocommerce/woocommerce-ios/pull/7748]
- [*] Orders: We are bringing back the ability to add/edit customer notes and addresses from the main order screen [https://github.com/woocommerce/woocommerce-ios/pull/7750]
- [*] Help center: Added help center web page with FAQs for "Wrong WordPress.com account error" screen. [https://github.com/woocommerce/woocommerce-ios/pull/7747]
- [*] Widgets: The Today's Stat Widget adds support for bigger fonts. [https://github.com/woocommerce/woocommerce-ios/pull/7752]

10.4
-----
- [***] Stats: Now you can add a Today's Stats Widget to your homescreen to monitor your sales. [https://github.com/woocommerce/woocommerce-ios/pull/7732]
- [*] Help center: Added help center web page with FAQs for "Pick a WooCommerce Store", "Enter WordPress.com password" and "Open mail to find magic link" screens. [https://github.com/woocommerce/woocommerce-ios/pull/7641, https://github.com/woocommerce/woocommerce-ios/pull/7730, https://github.com/woocommerce/woocommerce-ios/pull/7737]
- [*] In-Person Payments: Fixed a bug where cancelling a card reader connection would temporarily prevent further connections [https://github.com/woocommerce/woocommerce-ios/pull/7689]
- [*] In-Person Payments: Improvements to the card reader connection flow UI [https://github.com/woocommerce/woocommerce-ios/pull/7687]
- [*] Login: Users can now set up the Jetpack connection between a self-hosted site and their WP.com account. [https://github.com/woocommerce/woocommerce-ios/pull/7608]
- [*] Product list: the "Draft" blue color is fixed to be more readable for a draft product row in the product list. [https://github.com/woocommerce/woocommerce-ios/pull/7724]
- [*] Notifications: App icon badge is now cleared correctly after visiting the orders tab. [https://github.com/woocommerce/woocommerce-ios/pull/7735]

10.3
-----
- [*] Dashboard: the last selected time range tab (Today/This Week/This Month/This Year) is persisted for the site and shown on the next site launch (app launch or switching stores). [https://github.com/woocommerce/woocommerce-ios/pull/7638]
- [*] Dashboard: swiping to another time range tab now triggers syncing for the target tab. Previously, the stats on the target tab aren't synced from the swipe gesture. [https://github.com/woocommerce/woocommerce-ios/pull/7650]
- [*] In-Person Payments: Fixed an issue where the Pay in Person toggle could be out of sync with the setting on the website. [https://github.com/woocommerce/woocommerce-ios/pull/7656]
- [*] In-Person Payments: Removed the need to sign in when purchasing a card reader [https://github.com/woocommerce/woocommerce-ios/pull/7670]
- [*] In-Person Payments: Fixed a bug where canceling a reader connection could result in being unable to connect a reader in future [https://github.com/woocommerce/woocommerce-ios/pull/7678]
- [*] In-Person Payments: Fixed a bug which prevented the Collect Payment button from being shown for Cash on Delivery orders  [https://github.com/woocommerce/woocommerce-ios/pull/7694]

10.2
-----
- [*] Help center: Added help center web page with FAQs for "Enter Store Credentials", "Enter WordPress.com email " and "Jetpack required Error" screens. [https://github.com/woocommerce/woocommerce-ios/pull/7588, https://github.com/woocommerce/woocommerce-ios/pull/7590, https://github.com/woocommerce/woocommerce-ios/pull/7621]
- [*] In-Person Payments: Fixed the Learn More link from the `Enable Pay in Person` onboarding screen for WCPay [https://github.com/woocommerce/woocommerce-ios/pull/7598]
- [**] In-Person Payments: Added a switch for the Pay in Person payment method on the Payments menu. This allows you to accept In-Person Payments for website orders [https://github.com/woocommerce/woocommerce-ios/pull/7613]

10.1
-----
- [*] In-Person Payments: The onboarding notice on the In-Person Payments menu is correctly dismissed after multiple prompts are shown. [https://github.com/woocommerce/woocommerce-ios/pull/7543]
- [*] Help center: Added custom help center web page with FAQs for "Enter Store Address" and "Enter WordPress.com email" screens. [https://github.com/woocommerce/woocommerce-ios/pull/7553, https://github.com/woocommerce/woocommerce-ios/pull/7573]
- [*] In-Person Payments: The plugin selection is saved correctly after multiple onboarding prompts. [https://github.com/woocommerce/woocommerce-ios/pull/7544]
- [**] In-Person Payments: A new prompt to enable `Pay in Person` for your store's checkout, to accept In-Person Payments for website orders [https://github.com/woocommerce/woocommerce-ios/issues/7474]

10.0
-----
- [**] In-Person Payments and Simple Payments have been moved to a new Payments section [https://github.com/woocommerce/woocommerce-ios/pull/7473]
- [*] Login: on the WP.com password screen, the magic link login option is moved from below "Reset your password" to below the primary Continue button for higher visibility. [https://github.com/woocommerce/woocommerce-ios/pull/7469]
- [*] Login: some minor enhancements are made to the error screen after entering an invalid WP.com email - a new "What is WordPress.com?" link, hiding the "Log in with store address" button when it's from the store address login flow, and some copy changes. [https://github.com/woocommerce/woocommerce-ios/pull/7485]
- [**] In-Person Payments: Accounts with pending requirements are no longer blocked from taking payments - we have added a skip button to the relevant screen. [https://github.com/woocommerce/woocommerce-ios/pull/7504]
- [*] Login: New button added to the empty site picker screen to enter a site address for troubleshooting. [https://github.com/woocommerce/woocommerce-ios/pull/7484]

9.9
-----
- [*] [Sign in with store credentials]: New screen added with instructions to verify Jetpack connected email. [https://github.com/woocommerce/woocommerce-ios/pull/7424]
- [*] [Sign in with store credentials]: Stop clearing username/password after an invalid attempt to enable users to fix typos. [https://github.com/woocommerce/woocommerce-ios/pull/7444]
- [*] Login: after entering WP.com email, a magic link is automatically sent when it is enabled (magic links are disabled for A8C emails and WP.com accounts with recently changed password) and a new screen is shown with an option to log in with password. [https://github.com/woocommerce/woocommerce-ios/pull/7449]

9.8
-----
- [***] Login: Introduce a way to sign in using store credentials.  [https://github.com/woocommerce/woocommerce-ios/pull/7320]
- [**] Login: You can now install WooCommerce to your self-hosted sites from the login flow. [https://github.com/woocommerce/woocommerce-ios/pull/7401]
- [**] Orders: Now you can quickly mark an order as completed by swiping it to the left! [https://github.com/woocommerce/woocommerce-ios/pull/7385]
- [*] In-Person Payments: The purchase card reader information card appears also in the Orders list screen. [https://github.com/woocommerce/woocommerce-ios/pull/7326]
- [*] Login: in release 9.7, when the app is in logged out state, an onboarding screen is shown before the prologue screen if the user hasn't finished or skipped it. In release 9.8, a survey is added to the end of the onboarding screen. [https://github.com/woocommerce/woocommerce-ios/pull/7416]
- [*] Login: a local notification is scheduled after the user encounters an error from logging in with an invalid site address or WP.com email/password. Please see testing scenarios in the PR, with regression testing on order/review remote notifications. [https://github.com/woocommerce/woocommerce-ios/pull/7323, https://github.com/woocommerce/woocommerce-ios/pull/7372, https://github.com/woocommerce/woocommerce-ios/pull/7422]

9.7
-----
- [***] Orders: Orders can now be edited within the app. [https://github.com/woocommerce/woocommerce-ios/pull/7300]
- [**] Orders: You can now view the Custom Fields for an order in the Order Details screen. [https://github.com/woocommerce/woocommerce-ios/pull/7310]
- [*] In-Person Payments: Card Reader Manuals now appear based on country availability, consolidated into an unique view [https://github.com/woocommerce/woocommerce-ios/pull/7178]
- [*] Login: Jetpack setup flow is now accessible from the Login with Store Address flow. [https://github.com/woocommerce/woocommerce-ios/pull/7294]
- [*] In-Person Payments: The purchase card reader information card can be dismissed [https://github.com/woocommerce/woocommerce-ios/pull/7260]
- [*] In-Person Payments: When dismissing the purchase card reader information card, the user can choose to be reminded in 14 days. [https://github.com/woocommerce/woocommerce-ios/pull/7271]
- [*] In-Person Payments: The purchase card reader information card appears also in the App Settings screen. [https://github.com/woocommerce/woocommerce-ios/pull/7308]
- [*] Refund lines in the Order details screen now appear ordered from oldest to newest [https://github.com/woocommerce/woocommerce-ios/pull/7287]
- [*] Login: when the app is in logged out state, an onboarding screen is shown before the prologue screen if the user hasn't finished or skipped it.  [https://github.com/woocommerce/woocommerce-ios/pull/7324]
- [*] Orders: When a store has no orders yet, there is an updated message with a link to learn more on the Orders tab. [https://github.com/woocommerce/woocommerce-ios/pull/7328]

9.6
-----
- [***] Coupons: Coupons can now be created from within the app. [https://github.com/woocommerce/woocommerce-ios/pull/7239]
- [**] Order Details: All unpaid orders have a Collect Payment button, which shows a payment method selection screen. Choices are Cash, Card, and Payment Link. [https://github.com/woocommerce/woocommerce-ios/pull/7111]
- [**] In-Person Payments: Support for selecting preferred payment gateway when multiple extensions are installed on the store. [https://github.com/woocommerce/woocommerce-ios/pull/7153]
- [*] Coupons: Removed the redundant animation when reloading the coupon list. [https://github.com/woocommerce/woocommerce-ios/pull/7137]
- [*] Login: Display "What is WordPress.com?" link in "Continue With WordPress.com" flow. [https://github.com/woocommerce/woocommerce-ios/pull/7213]
- [*] Login: Display the Jetpack requirement error after login is successful.
- [*] Login: Display a "New to WooCommerce?" link in the login prologue screen above the login buttons. [https://github.com/woocommerce/woocommerce-ios/pull/7261]
- [*] In-Person Payments: Publicize the Card Present Payments feature on the Payment Method screen [https://github.com/woocommerce/woocommerce-ios/pull/7225]
- [*] In-Person Payments: Add blog_id to IPP transaction description to match WCPay [https://github.com/woocommerce/woocommerce-ios/pull/7221]
- [*] Product form: after uploading an image, the product can now be saved immediately while the image is being uploaded in the background. When no images are pending upload for the saved product, the images are added to the product. Testing instructions: https://github.com/woocommerce/woocommerce-ios/pull/7196. [https://github.com/woocommerce/woocommerce-ios/pull/7254]

9.5
-----
- [*] Coupons: Fixed issue saving "Individual Use" and "Exclude Sale Items" fields. [https://github.com/woocommerce/woocommerce-ios/pull/7117]
- [*] Orders: The customer shipping/billing address form now navigates back automatically after selecting a country or state. [https://github.com/woocommerce/woocommerce-ios/pull/7119]
- [internal] In settings and empty stores screen, the "Close Account" link is shown for users who signed in with Apple (the only way to create an account) to close their WordPress.com account. [https://github.com/woocommerce/woocommerce-ios/pull/7143]

9.4
-----
- [*] Orders: Order details now displays both the date and time for all orders. [https://github.com/woocommerce/woocommerce-ios/pull/6996]
- [*] Simple payments have the `Card` option available for stores with configuration issues to resolve, and show onboarding to help resolve them [https://github.com/woocommerce/woocommerce-ios/pull/7002]
- [*] Order & Product list: Now, we can pull to refresh from an empty view. [https://github.com/woocommerce/woocommerce-ios/pull/7023, https://github.com/woocommerce/woocommerce-ios/pull/7030]
- [*] Order Creation: Fixes a bug where selecting a variable product to add to a new order would sometimes open the wrong list of product variations. [https://github.com/woocommerce/woocommerce-ios/pull/7042]
- [*] Collect payment button on Order Details no longer flickers when the screen loads [https://github.com/woocommerce/woocommerce-ios/pull/7043]
- [*] Issue refund button on Order Details is shown for all paid orders [https://github.com/woocommerce/woocommerce-ios/pull/7046]
- [*] Order Creation: Fixes several bugs with the Products section not showing the correct order items or not correctly updating the item quantity. [https://github.com/woocommerce/woocommerce-ios/pull/7067]

9.3
-----
- [***] In-Person Payments is now available for merchants using WooCommerce Payments in Canada. [https://github.com/woocommerce/woocommerce-ios/pull/6954]
- [*] In-Person Payments: Accessibility improvement [https://github.com/woocommerce/woocommerce-ios/pull/6869, https://github.com/woocommerce/woocommerce-ios/pull/6886, https://github.com/woocommerce/woocommerce-ios/pull/6906]
- [*] Orders: Now it's possible to select and copy text from the notes on an order. [https://github.com/woocommerce/woocommerce-ios/pull/6894]
- [*] Support Arabic numerals on amount fields. [https://github.com/woocommerce/woocommerce-ios/pull/6891]
- [*] Product Selector: Enabled selecting all variations on variable product rows. [https://github.com/woocommerce/woocommerce-ios/pull/6899]
- [internal] Order Creation: Adding new products, shipping, fee, or customer details to an order now blocks the UI immediately while the order is syncing remotely. [https://github.com/woocommerce/woocommerce-ios/pull/6974]

- [*] Coupons: Now it's possible to update discount types for coupons. [https://github.com/woocommerce/woocommerce-ios/pull/6935]
- [*] Orders tab: the view width now adjusts to the app in tablet split view on iOS 15. [https://github.com/woocommerce/woocommerce-ios/pull/6951]

9.2
-----
- [***] Experimental Features: Coupons editing and deletion features are now enabled as part of coupon management. [https://github.com/woocommerce/woocommerce-ios/pull/6853]
- [*] Order Creation: Updated percentage fee flow - added amount preview, disabled percentage option when editing. [https://github.com/woocommerce/woocommerce-ios/pull/6763]
- [*] Product Details: Update status badge layout and show it for more cases. [https://github.com/woocommerce/woocommerce-ios/pull/6768]
- [*] Coupons: now, the percentage amount of coupons will be displayed correctly in the listing and in coupon detail if the amount contains fraction digits. [https://github.com/woocommerce/woocommerce-ios/pull/6804]
- [*] Coupons: Filter initial search results to show only coupons of the currently selected store. [https://github.com/woocommerce/woocommerce-ios/pull/6800]
- [*] Coupons: Fixed crash when there are duplicated items on the coupon list. [https://github.com/woocommerce/woocommerce-ios/pull/6798]
- [*] In-Person Payments: Run onboarding checks when connecting a reader. [https://github.com/woocommerce/woocommerce-ios/pull/6761, https://github.com/woocommerce/woocommerce-ios/pull/6774, https://github.com/woocommerce/woocommerce-ios/pull/6789]
- [*] In-Person Payments: after collecting payment for an order, merchants can now email the receipt in addition to printing it in Order Details > See Receipt if email is available on the device. [https://github.com/woocommerce/woocommerce-ios/pull/6833]

9.1
-----

- [*] Product name field in product form - Remove scroll behaviour and increase field height to fully display long product names. [https://github.com/woocommerce/woocommerce-ios/pull/6681]
- [*] Filter toolbar in Products list tab - Filter toolbar is pinned outside of the products list. [https://github.com/woocommerce/woocommerce-ios/pull/6698]
- [internal] Loading screens are refactored to avoid duplicated code and a potential crash. Please quickly smoke test them to make sure that everything still works as before. [https://github.com/woocommerce/woocommerce-ios/pull/6717]
- [*] Shipping settings - Weight and shipping package dimensions are localized based on device locale. Also, decimal point information is no longer lost upon saving a product, when using comma as a decimal separator. [https://github.com/woocommerce/woocommerce-ios/pull/6721]

9.0
-----

- [*] Share payment links from the order details screen. [https://github.com/woocommerce/woocommerce-ios/pull/6609]
- [internal] Reviews lists on Products and Menu tabs are refactored to avoid duplicated code. Please quickly smoke test them to make sure that everything still works as before. [https://github.com/woocommerce/woocommerce-ios/pull/6553]
- [**] Now it's possible to change the order of the product images. [https://github.com/woocommerce/woocommerce-ios/pull/6620]
- [*] Improved accessibility for the error banner and info banner displayed in Orders and Products. [https://github.com/woocommerce/woocommerce-ios/pull/6633]

8.9
-----
- [*] Coupons: Fixed issue loading the coupon list from the local storage on initial load. [https://github.com/woocommerce/woocommerce-ios/pull/6463]
- [*] Coupons: Update layout of the coupon details screen. [https://github.com/woocommerce/woocommerce-ios/pull/6522]
- [*] In-Person Payments: Removed collecting L2/L3 data. [https://github.com/woocommerce/woocommerce-ios/pull/6519]
- [*] Hub Menu: Multiple menu items can no longer be tapped simultaneously. [https://github.com/woocommerce/woocommerce-ios/pull/6484]
- [*] Jetpack CP: Fixed crash when attempting to access WP-Admin with an invalid URL that has an unsupported scheme. [https://github.com/woocommerce/woocommerce-ios/pull/6502]
- [***] Orders: Order Creation is now available to everyone! You can go to the Orders tab and tap the + button to create a new order. [https://github.com/woocommerce/woocommerce-ios/pull/6537]
- [internal] Loading screens are refactored to avoid duplicated code and a potential crash. Please quickly smoke test them to make sure that everything still works as before. [https://github.com/woocommerce/woocommerce-ios/pull/6535] [https://github.com/woocommerce/woocommerce-ios/pull/6544]

8.8
-----
- [*] Updates the app's About screen to be consistent with Automattic's other mobile apps. [https://github.com/woocommerce/woocommerce-ios/pull/6421]
- [***] Experimental Feature: It's now possible to add custom shipping method and fees in order creation flow. Tax amount and Order total is now synced from backend. [https://github.com/woocommerce/woocommerce-ios/pull/6429]
- [**] Now it's possible to filter orders by custom statuses. [https://github.com/woocommerce/woocommerce-ios/pull/6390]
- [*] Fixed issue presenting Edit Customer Note screen as a modal on large screens. [https://github.com/woocommerce/woocommerce-ios/pull/6406]
- [*] Products displayed in Order Detail now follow the same order of the web. [https://github.com/woocommerce/woocommerce-ios/pull/6401]
- [*] Simple Payments now shows a detailed tax break up before taking the payment. [https://github.com/woocommerce/woocommerce-ios/pull/6412]
- [*] Coupons list now shows an error view if coupons are disabled for the store. Coupons can be enabled again from this view. [https://github.com/woocommerce/woocommerce-ios/pull/6446]
- [*] Coupon details screen now displays more informative error messages when loading the total discount amount fails. [https://github.com/woocommerce/woocommerce-ios/pull/6457]
- [internal] Shipping Labels: the navigation bar in the web view for adding payments is now correctly hidden. [https://github.com/woocommerce/woocommerce-ios/pull/6435]

8.7
-----
- [**] In-Person Payments: Added card details to refund confirmation screen to help with refunding to the payment card [https://github.com/woocommerce/woocommerce-ios/pull/6241]
- [*] Coupons: Replace the toggles on Usage Details screen with text for uneditable contents. [https://github.com/woocommerce/woocommerce-ios/pull/6287]
- [*] Improve image loading for thumbnails especially on the Product list. [https://github.com/woocommerce/woocommerce-ios/pull/6299]
- [*] Coupons: Added feedback banner on the top of the coupon list. [https://github.com/woocommerce/woocommerce-ios/pull/6316]
- [*] Coupons: Handled error when loading total discounted amount fails. [https://github.com/woocommerce/woocommerce-ios/pull/6368]
- [internal] Removed all feature flags for Shipping Labels. Please smoke test all parts of Shipping Labels to make sure that everything still works as before. [https://github.com/woocommerce/woocommerce-ios/pull/6270]
- [*] In-Person Payments: Localized messages and UI [https://github.com/woocommerce/woocommerce-ios/pull/6317]
- [*] My Store: Fixed incorrect currency symbol of revenue text for stores with non-USD currency. [https://github.com/woocommerce/woocommerce-ios/pull/6335]
- [*] Notifications: Dismiss presented view before presenting content from notifications [https://github.com/woocommerce/woocommerce-ios/pull/6354]
- [*] Reviews: Fixed missing product information on first load [https://github.com/woocommerce/woocommerce-ios/pull/6367]
- [internal] Removed the feature flag for My store tab UI updates. Please smoke test the store stats and top performers in the "My store" tab to make sure everything works as before. [https://github.com/woocommerce/woocommerce-ios/pull/6334]
- [*] In-Person Payments: Add support for accepting payments on bookable products [https://github.com/woocommerce/woocommerce-ios/pull/6364]
- [*] In-Person Payments: Fixed issue where payment could be stuck prompting to remove the card if the payment was declined and retried before removing the card.

8.6
-----
- [***] Merchants can now view coupons in their stores by enabling Coupon Management in Experimental Features. [https://github.com/woocommerce/woocommerce-ios/pull/6209]
- [*] Orders: In the experimental Order Creation feature, product variations added to a new order now show a list of their attributes. [https://github.com/woocommerce/woocommerce-ios/pull/6131]
- [*] Enlarged the tap area for the action button on the notice view. [https://github.com/woocommerce/woocommerce-ios/pull/6146]
- [*] Reviews: Fixed crash on iPad when tapping the More button. [https://github.com/woocommerce/woocommerce-ios/pull/6187]
- [*] In-Person Payments: Remove Stripe from Experimental Features as it is always enabled now. [https://github.com/woocommerce/woocommerce-ios/pull/6205]
- [*] Disabled unnecessary selection of the "Refund via" row on the Refund Confirmation screen [https://github.com/woocommerce/woocommerce-ios/pull/6198]
- [*] Increased minimum version of Stripe extension for In-Person Payments to 6.2.0 [https://github.com/woocommerce/woocommerce-ios/pull/xxxx]
- [internal] Removed `pushNotificationsForAllStores` feature flag. Since the changes are non-trivial, it would be great to smoke test push notifications for all stores in beta testing. [https://github.com/woocommerce/woocommerce-ios/pull/6231]

8.5
-----
- [*] In-Person Payments: Inform the user when a card reader battery is so low that it needs to be charged before the reader can be connected. [https://github.com/woocommerce/woocommerce-ios/pull/5998]
- [***] The My store tab is having a new look with new conversion stats and shows up to 5 top performing products now (used to be 3). [https://github.com/woocommerce/woocommerce-ios/pull/5991]
- [**] Fixed a crash at the startup of the app, related to Gridicons. [https://github.com/woocommerce/woocommerce-ios/pull/6005]
- [***] Experimental Feature: It's now possible to create Orders in the app by enabling it in Settings > Experimental Features. For now you can change the order status, add products, and add customer details (billing and shipping addresses). [https://github.com/woocommerce/woocommerce-ios/pull/6060]
- [*] Fixed issue in date range selection for the orders filters where is some cases dates are not available for selection. [https://github.com/woocommerce/woocommerce-ios/pull/6090]
- [*] Enabled "view product in store" and "share product" options for variable products when accessing them through the order details screen. [https://github.com/woocommerce/woocommerce-ios/pull/6091]

8.4
-----
- [***] In-Person Payments: Support for Stripe M2 card reader. [https://github.com/woocommerce/woocommerce-ios/pull/5844]
- [***] We introduced a new tab called "Menu", a tab in the main navigation where you can browser different sub-sections of the app: Switch Store, Settings, WooCommerce Admin, View Store and Reviews. [https://github.com/woocommerce/woocommerce-ios/pull/5926]
- [***] Store admins can now access sites with plugins that have Jetpack Connection Package (e.g. WooCommerce Payments, Jetpack Backup) in the app. These sites do not require Jetpack-the-plugin to connect anymore. Store admins can still install Jetpack-the-plugin from the app through settings or a Jetpack banner. [https://github.com/woocommerce/woocommerce-ios/pull/5924]
- [*] Add/Edit Product screen: Fix transient product name while adding images.[https://github.com/woocommerce/woocommerce-ios/pull/5840]

8.3
-----
- [***] All merchants can create Simple Payments orders. [https://github.com/woocommerce/woocommerce-ios/pull/5684]
- [**] System status report can now be viewed and copied directly from within the app. [https://github.com/woocommerce/woocommerce-ios/pull/5702]
- [**] Product SKU input scanner is now available as a beta feature. To try it, enable it from settings and you can scan a barcode to use as the product SKU in product inventory settings! [https://github.com/woocommerce/woocommerce-ios/pull/5695]
- [**] Now you chan share a payment link when creating a Simple Payments order [https://github.com/woocommerce/woocommerce-ios/pull/5819]
- [*] Reviews: "Mark all as read" checkmark bar button item button replaced with menu button which launches an action sheet. Menu button is displayed only if there are unread reviews available.[https://github.com/woocommerce/woocommerce-ios/pull/5833]
- [internal] Refactored ReviewsViewController to add tests. [https://github.com/woocommerce/woocommerce-ios/pull/5834]

8.2
-----
- [***] In-Person Payments: Now you can collect Simple Payments on the go. [https://github.com/woocommerce/woocommerce-ios/pull/5635]
- [*] Products: After generating a new variation for a variable product, you are now taken directly to edit the new variation. [https://github.com/woocommerce/woocommerce-ios/pull/5649]
- [*] Dashboard: the visitor count in the Today tab is now shown when Jetpack site stats are enabled.
- [*] Add/Edit Product Images: tapping on the last `n` images while `n` images are pending upload does not crash the app anymore. [https://github.com/woocommerce/woocommerce-ios/pull/5672]

8.2
-----
- [*] Shipping Labels: Fixes a crash when saving a new shipping label after opening the order from a push notification. [https://github.com/woocommerce/woocommerce-ios/pull/5549]
- [**] In-Person Payments: Improved support for VoiceOver. [https://github.com/woocommerce/woocommerce-ios/pull/5572]
- [*] In-Person Payments: Fixes a crash when printing more than one receipt. [https://github.com/woocommerce/woocommerce-ios/pull/5575]

8.1
-----
- [***] Now it's possible to filter Order List by multiple statuses and date ranges. Plus, we removed the top tab bar on Orders Tab. [https://github.com/woocommerce/woocommerce-ios/pull/5491]
- [*] Login: Password AutoFill will suggest wordpress.com accounts. [https://github.com/woocommerce/woocommerce-ios/pull/5399]
- [*] Store picker: after logging in with store address, the pre-selected store is now the currently selected store instead of the store from login flow. [https://github.com/woocommerce/woocommerce-ios/pull/5508]
- [*] The application icon number from order push notifications is now cleared after visiting the orders tab. [https://github.com/woocommerce/woocommerce-ios/pull/5715]
- [internal] Migrated Settings screen to MVVM [https://github.com/woocommerce/woocommerce-ios/pull/5393]


8.0
-----
- [*] Product List: Add support for product filtering by category. [https://github.com/woocommerce/woocommerce-ios/pull/5388]
- [***] Push notifications are now supported for all connected stores. [https://github.com/woocommerce/woocommerce-ios/pull/5299]
- [*] Fix: in Settings > Switch Store, tapping "Dismiss" after selecting a different store does not switch stores anymore. [https://github.com/woocommerce/woocommerce-ios/pull/5359]

7.9
-----
- [*] Fix: after disconnecting a site or connecting to a new site, the sites in site picker (Settings > Switch Store) should be updated accordingly. The only exception is when the newly disconnected site is the currently selected site. [https://github.com/woocommerce/woocommerce-ios/pull/5241]
- [*] Order Details: Show a button on the "Product" section of Order Details screen to allow recreating shipping labels. [https://github.com/woocommerce/woocommerce-ios/pull/5255]
- [*] Edit Order Address - Enable `Done` button when `Use as {Shipping/Billing} Address` toggle is turned on. [https://github.com/woocommerce/woocommerce-ios/pull/5254]
- [*] Add/Edit Product: fix an issue where the product name keyboard is English only. [https://github.com/woocommerce/woocommerce-ios/pull/5288]
- [*] Order Details: some sites cannot parse order requests where the fields parameter has spaces, and the products section cannot load as a result. The spaces are now removed. [https://github.com/woocommerce/woocommerce-ios/pull/5298]

7.8
-----
- [***] Shipping Labels: merchants can create multiple packages for the same order, moving the items between different packages. [https://github.com/woocommerce/woocommerce-ios/pull/5190]
- [*] Fix: Navigation bar buttons are now consistently pink on iOS 15. [https://github.com/woocommerce/woocommerce-ios/pull/5139]
- [*] Fix incorrect info banner color and signature option spacing on Carrier and Rates screen. [https://github.com/woocommerce/woocommerce-ios/pull/5144]
- [x] Fix an error where merchants were unable to connect to valid stores when they have other stores with corrupted information https://github.com/woocommerce/woocommerce-ios/pull/5161
- [*] Shipping Labels: Fix issue with decimal values on customs form when setting the device with locales that use comma as decimal point. [https://github.com/woocommerce/woocommerce-ios/pull/5195]
- [*] Shipping Labels: Fix crash when tapping on Learn more rows of customs form. [https://github.com/woocommerce/woocommerce-ios/pull/5207]
- [*] Shipping Labels: The shipping address now prefills the phone number from the billing address if a shipping phone number is not available. [https://github.com/woocommerce/woocommerce-ios/pull/5177]
- [*] Shipping Labels: now in Carrier and Rates we always display the discounted rate instead of the retail rate if available. [https://github.com/woocommerce/woocommerce-ios/pull/5188]
- [*] Shipping Labels: If the shipping address is invalid, there are now options to email, call, or message the customer. [https://github.com/woocommerce/woocommerce-ios/pull/5228]
- [*] Accessibility: notify when offline mode banner appears or disappears. [https://github.com/woocommerce/woocommerce-ios/pull/5225]

7.7
-----
- [***] In-Person Payments: US merchants can now obtain a card reader and then collect payments directly from the app. [https://github.com/woocommerce/woocommerce-ios/pull/5030]
- [***] Shipping Labels: Merchants can now add new payment methods for shipping labels directly from the app. [https://github.com/woocommerce/woocommerce-ios/pull/5023]
- [**] Merchants can now edit shipping & billing addresses from orders. [https://github.com/woocommerce/woocommerce-ios/pull/5097]
- [x] Fix: now a default paper size will be selected in Shipping Label print screen. [https://github.com/woocommerce/woocommerce-ios/pull/5035]
- [*] Show banner on screens that use cached data when device is offline. [https://github.com/woocommerce/woocommerce-ios/pull/5000]
- [*] Fix incorrect subtitle on customs row of Shipping Label purchase flow. [https://github.com/woocommerce/woocommerce-ios/pull/5093]
- [*] Make sure customs form printing option is not available on non-international orders. [https://github.com/woocommerce/woocommerce-ios/pull/5104]
- [*] Fix incorrect logo for DHL in Shipping Labels flow. [https://github.com/woocommerce/woocommerce-ios/pull/5105]

7.6
-----
- [x] Show an improved error modal if there are problems while selecting a store. [https://github.com/woocommerce/woocommerce-ios/pull/5006]
- [***] Shipping Labels: Merchants can now add new custom and service packages for shipping labels directly from the app. [https://github.com/woocommerce/woocommerce-ios/pull/4976]
- [*] Fix: when product image upload fails, the image cell stop loading. [https://github.com/woocommerce/woocommerce-ios/pull/4989]

7.5
-----
- [***] Merchants can now purchase shipping labels and declare customs forms for international orders. [https://github.com/woocommerce/woocommerce-ios/pull/4896]
- [**] Merchants can now edit customer provided notes from orders. [https://github.com/woocommerce/woocommerce-ios/pull/4893]
- [*] Fix empty states sometimes not centered vertically [https://github.com/woocommerce/woocommerce-ios/pull/4890]
- [*] Fix error syncing products due to decoding failure of regular_price in product variations. [https://github.com/woocommerce/woocommerce-ios/pull/4901]
- [*] Hide bottom bar on shipping label purchase form. [https://github.com/woocommerce/woocommerce-ios/pull/4902]

7.4
-----
- [*] Fix an issue where some extension was not shown in order item details. [https://github.com/woocommerce/woocommerce-ios/pull/4753]
- [*] Fix: The refund button within Order Details will be hidden if the refund is zero. [https://github.com/woocommerce/woocommerce-ios/pull/4789]
- [*] Fix: Incorrect arrow direction for right-to-left languages on Shipping Label flow. [https://github.com/woocommerce/woocommerce-ios/pull/4796]
- [*] Fix: Shouldn't be able to schedule a sale without sale price. [https://github.com/woocommerce/woocommerce-ios/pull/4825]
- [*] Fix: Edit address screen is pushed twice in Shipping Label flow when missing name in origin or destination address. [https://github.com/woocommerce/woocommerce-ios/pull/4845]

7.3
-----
- [*] Order Detail: now we do not offer the "email note to customer" option if no email is available. [https://github.com/woocommerce/woocommerce-ios/pull/4680]
- [*] My Store: If there are errors loading the My Store screen, a banner now appears at the top of the screen with links to troubleshoot or contact support. [https://github.com/woocommerce/woocommerce-ios/pull/4704]
- [*] Fix: Added 'Product saved' confirmation message when a product is updated [https://github.com/woocommerce/woocommerce-ios/pull/4709]
- [*] Shipping Labels: Updated address validation to automatically use trivially normalized address for origin and destination. [https://github.com/woocommerce/woocommerce-ios/pull/4719]
- [*] Fix: Order details for products with negative prices now will show correctly [https://github.com/woocommerce/woocommerce-ios/pull/4683]
- [*] Fix: Order list not extend edge-to-edge in dark mode. [https://github.com/woocommerce/woocommerce-ios/pull/4728]
- [*] Plugins: Added list of active and inactive plugins that can be reached by admins in the settings screen. [https://github.com/woocommerce/woocommerce-ios/pull/4735]
- [*] Login: Updated appearance of back buttons in navigation bar to minimal style. [https://github.com/woocommerce/woocommerce-ios/pull/4726]
- [internal] Upgraded Zendesk SDK to version 5.3.0. [https://github.com/woocommerce/woocommerce-ios/pull/4699]
- [internal] Updated GoogleSignIn to version 6.0.1 through WordPressAuthenticator. There should be no functional changes, but may impact Google sign in flow. [https://github.com/woocommerce/woocommerce-ios/pull/4725]

7.2
-----
- [*] Order Fulfillment: Updated success notice message [https://github.com/woocommerce/woocommerce-ios/pull/4589]
- [*] Order Fulfillment: Fixed issue footer view getting clipped of by iPhone notch [https://github.com/woocommerce/woocommerce-ios/pull/4631]
- [*] Shipping Labels: Updated address validation to make sure a name is entered for each address. [https://github.com/woocommerce/woocommerce-ios/pull/4601]
- [*] Shipping Labels: Hide Contact button on Shipping To Address form when customer phone number is not provided. [https://github.com/woocommerce/woocommerce-ios/pull/4663]
- [*] Shipping Labels: Updated edge-to-edge table views for all forms. [https://github.com/woocommerce/woocommerce-ios/pull/4657]
- [*] Orders and Order Details: Updated edge-to-edge table views for consistent look across the app. [https://github.com/woocommerce/woocommerce-ios/pull/4638]
- [*] Reviews and Review Details: Updated edge-to-edge table views for consistent look across the app. [https://github.com/woocommerce/woocommerce-ios/pull/4637]
- [*] New error screen displayed to users without the required roles to access the store. [https://github.com/woocommerce/woocommerce-ios/pull/4493]

7.1
-----
- [***] Merchants from US can create shipping labels for physical orders from the app. The feature supports for now only orders where the shipping address is in the US. [https://github.com/woocommerce/woocommerce-ios/pull/4578]
- [**] Due to popular demand, the Order fulfill is displayed once again when clicking on the Mark order complete button. [https://github.com/woocommerce/woocommerce-ios/pull/4567]
- [*] Fix: Interactive pop gesture on Order Details and Settings screen. [https://github.com/woocommerce/woocommerce-ios/pull/4504]
- [*] Fix: Frozen refresh control and placeholder when switching tabs [https://github.com/woocommerce/woocommerce-ios/pull/4505]
- [internal] Stats tab: added network sync throttling [https://github.com/woocommerce/woocommerce-ios/pull/4494]

7.0
-----
- [**] Order Detail: now we display Order Items and Shipping Label Packages as separate sections. [https://github.com/woocommerce/woocommerce-ios/pull/4445]
- [*] Fix: Orders for a variable product with different configurations of a single variation will now show each order item separately. [https://github.com/woocommerce/woocommerce-ios/pull/4445]
- [*] If the Orders, Products, or Reviews lists can't load, a banner now appears at the top of the screen with links to troubleshoot or contact support. [https://github.com/woocommerce/woocommerce-ios/pull/4400, https://github.com/woocommerce/woocommerce-ios/pull/4407]
- [*] Fix: Stats tabs are now displayed and ordered correctly in RTL languages. [https://github.com/woocommerce/woocommerce-ios/pull/4444]
- [*] Fix: Missing "Add Tracking" button in orders details. [https://github.com/woocommerce/woocommerce-ios/pull/4520]


6.9
-----
- [*] Order Detail: now we display a loader on top, to communicate that the order detail view has not yet been fully loaded. [https://github.com/woocommerce/woocommerce-ios/pull/4396]
- [*] Products: You can edit product attributes for variations right from the main product form. [https://github.com/woocommerce/woocommerce-ios/pull/4350]
- [*] Improved CTA. "Print Shipping Label" instead of "Reprint Shipping Label". [https://github.com/woocommerce/woocommerce-ios/pull/4394]
- [*] Improved application log viewer. [https://github.com/woocommerce/woocommerce-ios/pull/4387]
- [*] Improved the experience when creating the first variation. [https://github.com/woocommerce/woocommerce-ios/pull/4405]

6.8
-----

- [***] Dropped iOS 13 support. From now we support iOS 14 and later. [https://github.com/woocommerce/woocommerce-ios/pull/4209]
- [**] Products: Added the option to create and edit a virtual product directly from the product detail screen. [https://github.com/woocommerce/woocommerce-ios/pull/4214]

6.7
-----
- [**] Add-Ons: Order add-ons are now available as a beta feature. To try it, enable it from settings! [https://github.com/woocommerce/woocommerce-ios/pull/4119]

6.6
-----
- [*] Fix: Product variations only support at most one image, so we won't show an option to add a second one. [https://github.com/woocommerce/woocommerce-ios/pull/3994]
- [*] Fix: The screen to select images from the Media Library would sometimes crash when the library had a specific number of images. [https://github.com/woocommerce/woocommerce-ios/pull/4003]
- [*] Improved error messages for logins. [https://github.com/woocommerce/woocommerce-ios/pull/3957]

6.5
-----
- [*] Fix: Product images with non-latin characters in filenames now will load correctly and won't break Media Library. [https://github.com/woocommerce/woocommerce-ios/pull/3935]
- [*] Fix: The screen to select images from the Media Library would sometimes crash when the library had a specific number of images. [https://github.com/woocommerce/woocommerce-ios/pull/4070]

6.4
-----
- [*] Login: New design and illustrations for the initial login screen, promoting the app's main features. [https://github.com/woocommerce/woocommerce-ios/pull/3867]
- [*] Enhancement/fix: Unify back button style across the app. [https://github.com/woocommerce/woocommerce-ios/pull/3872]

6.3
-----
- [**] Products: Now you can add variable products from the create product action sheet. [https://github.com/woocommerce/woocommerce-ios/pull/3836]
- [**] Products: Now you can easily publish a product draft or pending product using the navigation bar buttons [https://github.com/woocommerce/woocommerce-ios/pull/3846]
- [*] Fix: In landscape orientation, all backgrounds on detail screens and their subsections now extend edge-to-edge. [https://github.com/woocommerce/woocommerce-ios/pull/3808]
- [*] Fix: Creating an attribute or a variation no longer saves your product pending changes. [https://github.com/woocommerce/woocommerce-ios/pull/3832]
- [*] Enhancement/fix: image & text footnote info link rows are now center aligned in order details reprint shipping label info row and reprint screen. [https://github.com/woocommerce/woocommerce-ios/pull/3805]

6.2
-----

- [***] Products: When editing a product, you can now create/delete/update product variations, product attributes and product attribute options. https://github.com/woocommerce/woocommerce-ios/pull/3791
- [**] Large titles are enabled for the four main tabs like in Android. In Dashboard and Orders tab, a workaround is implemented with some UI/UX tradeoffs where the title size animation is not as smooth among other minor differences from Products and Reviews tab. We can encourage beta users to share any UI issues they find with large titles. [https://github.com/woocommerce/woocommerce-ios/pull/3763]
- [*] Fix: Load product inventory settings in read-only mode when the product has a decimal stock quantity. This fixes the products tab not loading due to product decoding errors when third-party plugins enable decimal stock quantities. [https://github.com/woocommerce/woocommerce-ios/pull/3717]
- [*] Fix: Loading state stuck in Reviews List. [https://github.com/woocommerce/woocommerce-ios/pull/3753]

6.1
-----
- [**] Products: When editing variable products, you can now edit the variation attributes to select different attribute options. [https://github.com/woocommerce/woocommerce-ios/pull/3628]
- [*] Fixes a bug where long pressing the back button sometimes displayed an empty list of screens.
- [*] Product Type: Updated product type detail to display "Downloadable" if a product is downloadable. [https://github.com/woocommerce/woocommerce-ios/pull/3647]
- [*] Product Description: Updated the placeholder text in the Aztec Editor screens to provide more context. [https://github.com/woocommerce/woocommerce-ios/pull/3668]
- [*] Fix: Update the downloadable files row to read-only, if the product is accessed from Order Details. [https://github.com/woocommerce/woocommerce-ios/pull/3669]
- [*] Fix: Thumbnail image of a product wasn't being loaded correctly in Order Details. [https://github.com/woocommerce/woocommerce-ios/pull/3678]
- [*] Fix: Allow product's `regular_price` to be a number and `sold_individually` to be `null` as some third-party plugins could alter the type in the API. This could help with the products tab not loading due to product decoding errors. [https://github.com/woocommerce/woocommerce-ios/pull/3679]
- [internal] Attempted fix for a crash in product image upload. [https://github.com/woocommerce/woocommerce-ios/pull/3693]

6.0
-----
- [**] Due to popular demand, the product SKU is displayed once again in Order Details screen. [https://github.com/woocommerce/woocommerce-ios/pull/3564]
- [*] Updated copyright notice to WooCommerce
- [*] Fix: top performers in "This Week" tab should be showing the same data as in WC Admin.
- [*] Fix: visitor stats in Dashboard should be more consistent with web data on days when the end date for more than one tab is the same (e.g. "This Week" and "This Month" both end on January 31). [https://github.com/woocommerce/woocommerce-ios/pull/3532]
- [*] Fix: navbar title on cross-sells products list displayed title for upsells [https://github.com/woocommerce/woocommerce-ios/pull/3565]
- [*] Added drag-and-drop sorting to Linked Products [https://github.com/woocommerce/woocommerce-ios/pull/3548]
- [internal] Refactored Core Data migrator stack to help reduce crashes [https://github.com/woocommerce/woocommerce-ios/pull/3523]


5.9
-----
- [**] Product List: if a user applies custom sort orders and filters in the Product List, now when they reopen the app will be able to see the previous settings applied. [https://github.com/woocommerce/woocommerce-ios/pull/3454]
- [*] Removed fulfillment screen and moved fulfillment to the order details screen. [https://github.com/woocommerce/woocommerce-ios/pull/3453]
- [*] Fix: billing information action sheets now are presented correctly on iPad. [https://github.com/woocommerce/woocommerce-ios/pull/3457]
- [*] fix: the rows in the product search list now don't have double separators. [https://github.com/woocommerce/woocommerce-ios/pull/3456]
- [*] Fix: During login, the spinner when a continue button is in loading state is now visible in dark mode. [https://github.com/woocommerce/woocommerce-ios/pull/3472]
- [*] fix: when adding a note to an order, the text gets no more deleted if you tap on “Email note to customer”. [https://github.com/woocommerce/woocommerce-ios/pull/3473]
- [*] Added Fees to order details. [https://github.com/woocommerce/woocommerce-ios/pull/3475]
- [*] fix: now we don't show any more similar alert notices if an error occurred. [https://github.com/woocommerce/woocommerce-ios/pull/3474]
- [*] fix: in Settings > Switch Store, the spinner in the "Continue" button at the bottom is now visible in dark mode. [https://github.com/woocommerce/woocommerce-ios/pull/3468]
- [*] fix: in order details, the shipping and billing address are displayed in the order of the country (in some eastern Asian countries, the address starts from the largest unit to the smallest). [https://github.com/woocommerce/woocommerce-ios/pull/3469]
- [*] fix: product is now read-only when opened from the order details. [https://github.com/woocommerce/woocommerce-ios/pull/3491]
- [*] fix: pull to refresh on the order status picker screen does not resets anymore the current selection. [https://github.com/woocommerce/woocommerce-ios/pull/3493]
- [*] When adding or editing a link (e.g. in a product description) link settings are now presented as a popover on iPad. [https://github.com/woocommerce/woocommerce-ios/pull/3492]
- [*] fix: the glitch when launching the app in logged out state or after tapping "Try another account" in store picker is now gone. [https://github.com/woocommerce/woocommerce-ios/pull/3498]
- [*] Minor enhancements: in product editing form > product reviews list, the rows don't show highlighted state on tap anymore since they are not actionable. Same for the number of upsell and cross-sell products in product editing form > linked products. [https://github.com/woocommerce/woocommerce-ios/pull/3502]


5.8
-----
- [***] Products M5 features are now available to all. Products M5 features: add and edit linked products, add and edit downloadable files, product deletion. [https://github.com/woocommerce/woocommerce-ios/pull/3420]
- [***] Shipping labels M1 features are now available to all: view shipping label details, request a refund, and reprint a shipping label via AirPrint. [https://github.com/woocommerce/woocommerce-ios/pull/3436]
- [**] Improved login flow, including better error handling. [https://github.com/woocommerce/woocommerce-ios/pull/3332]


5.7
-----
- [***] Dropped iOS 12 support. From now we support iOS 13 and later. [https://github.com/woocommerce/woocommerce-ios/pull/3216]
- [*] Fixed spinner appearance in the footer of orders list. [https://github.com/woocommerce/woocommerce-ios/pull/3249]
- [*] In order details, the image for a line item associated with a variation is shown now after the variation has been synced. [https://github.com/woocommerce/woocommerce-ios/pull/3314]
- [internal] Refactored Core Data stack so more errors will be propagated. [https://github.com/woocommerce/woocommerce-ios/pull/3267]


5.6
-----
- [**] Fixed order list sometimes not showing newly submitted orders.
- [*] now the date pickers on iOS 14 are opened as modal view. [https://github.com/woocommerce/woocommerce-ios/pull/3148]
- [*] now it's possible to remove an image from a Product Variation if the WC version 4.7+. [https://github.com/woocommerce/woocommerce-ios/pull/3159]
- [*] removed the Product Title in product screen navigation bar. [https://github.com/woocommerce/woocommerce-ios/pull/3187]
- [*] the icon of the cells inside the Product Detail are now aligned at 10px from the top margin. [https://github.com/woocommerce/woocommerce-ios/pull/3199]
- [**] Added the ability to issue refunds from the order screen. Refunds can be done towards products or towards shipping. [https://github.com/woocommerce/woocommerce-ios/pull/3204]
- [*] Prevent banner dismiss when tapping "give feedback" on products screen. [https://github.com/woocommerce/woocommerce-ios/pull/3221]
- [*] Add keyboard dismiss in Add Tracking screen [https://github.com/woocommerce/woocommerce-ios/pull/3220]


5.5
-----
- [**] Products M4 features are now available to all. Products M4 features: add a simple/grouped/external product with actions to publish or save as draft. [https://github.com/woocommerce/woocommerce-ios/pull/3133]
- [*] enhancement: Order details screen now shows variation attributes for WC version 4.7+. [https://github.com/woocommerce/woocommerce-ios/pull/3109]
- [*] fix: Product detail screen now includes the number of ratings for that product. [https://github.com/woocommerce/woocommerce-ios/pull/3089]
- [*] fix: Product subtitle now wraps correctly in order details. [https://github.com/woocommerce/woocommerce-ios/pull/3201]


5.4
-----
- [*] fix: text headers on Product price screen are no more clipped with large text sizes. [https://github.com/woocommerce/woocommerce-ios/pull/3090]


5.4
-----
- [*] fix: the footer in app Settings is now correctly centered.
- [*] fix: Products tab: earlier draft products now show up in the same order as in core when sorting by "Newest to Oldest".
- [*] enhancement: in product details > price settings, the sale dates can be edited inline in iOS 14 using the new date picker. Also, the sale end date picker editing does not automatically end on changes anymore. [https://github.com/woocommerce/woocommerce-ios/pull/3044]
- [*] enhancement: in order details > add tracking, the date shipped can be edited inline in iOS 14 using the new date picker. [https://github.com/woocommerce/woocommerce-ios/pull/3044]
- [*] enhancement: in products list, the "(No Title)" placeholder will be showed when a product doesn't have the title set. [https://github.com/woocommerce/woocommerce-ios/pull/3068]
- [*] fix: the placeholder views in the top dashboard chart and orders tab do not have unexpected white background color in Dark mode in iOS 14 anymore. [https://github.com/woocommerce/woocommerce-ios/pull/3063]


5.3
-----
- [**] In Settings > Experimental Features, a Products switch is now available for turning Products M4 features on and off (default off). Products M4 features: add a simple/grouped/external product with actions to publish or save as draft.
- [*] Opening a product from order details now shows readonly product details of the same styles as in editable product details.
- [*] Opening a product variation from order details now shows readonly product variation details and this product variation does not appear in the Products tab anymore.
- [*] Enhancement: when not saving a product as "published", the in-progress modal now shows title and message like "saving your product" instead of "publishing your product".
- [*] In product and variation list, the stock quantity is not shown anymore when stock management is disabled.
- [*] Enhancement: when the user attempts to dismiss the product selector search modal while at least one product is selected for a grouped product's linked products, a discard changes action sheet is shown.
- [internal] Renamed a product database table (Attribute) to GenericAttribute. This adds a new database migration.  [https://github.com/woocommerce/woocommerce-ios/pull/2883]
- [internal] Refactored the text fields in the Manual Shipment Tracking page. [https://github.com/woocommerce/woocommerce-ios/pull/2979]
- [internal] Attempt fix for startup crashes. [https://github.com/woocommerce/woocommerce-ios/pull/3069]


5.2
-----
- [**] Products: now you can editing basic fields for non-core products (whose product type is not simple/external/variable/grouped) - images, name, description, readonly price, readonly inventory, tags, categories, short description, and product settings.
- [*] Enhancement: for variable products, the stock status is now shown in its variation list.
- [*] Sign In With Apple: if the Apple ID has been disconnected from the WordPress app (e.g. in Settings > Apple ID > Password & Security > Apps using Apple ID), the app is logged out on app launch or app switch.
- [*] Now from an Order Detail it's only possible to open a Product in read-only mode.
- [internal] #2881 Upgraded WPAuth from 1.24 to 1.26-beta.12. Regressions may happen in login flows.
- [internal] #2896 Configured the same user agent header for all the network requests made through the app.
- [internal] #2879 After logging out, the persistent store is not reset anymore to fix a crash in SIWA revoked token scenario after app launch (issue #2830). No user-facing changes are intended, the data should be associated with a site after logging out and in like before.

5.1
-----
- [*] bugfix: now reviews are refreshed correctly. If you try to delete or to set as spam a review from the web, the result will match in the product reviews list.
- [*] If the Products switch is on in Settings > Experimental Features:
  - For a variable product, the stock status is not shown in the product details anymore when stock management is disabled since stock status is controlled at variation level.
- [internal] The Order List and Orders Search → Filter has a new backend architecture (#2820). This was changed as an experiment to fix #1543. This affects iOS 13.0 users only. No new behaviors have been added. Github project: https://git.io/JUBco.
- [*] Orders → Search list will now show the full counts instead of “99+”. #2825


5.0
-----
- [*] Order details > product details: tapping outside of the bottom sheet from "Add more details" menu does not dismiss the whole product details anymore.
- [*] If the Products switch is on in Settings > Experimental Features, product editing for basic fields are enabled for non-core products (whose product type is not simple/external/variable/grouped) - images, name, description, readonly price, readonly inventory, tags, categories, short description, and product settings.
- [*] Order Detail: added "Guest" placeholder on Order Details card when there's no customer name.
- [*] If the Products switch is on in Settings > Experimental Features:
  - Product editing for basic fields are enabled for non-core products (whose product type is not simple/external/variable/grouped) - images, name, description, readonly price, readonly inventory, tags, categories, short description, and product settings.
  - Inventory and shipping settings are now editable for a variable product.
  - A product variation's stock status is now editable in inventory settings.
  - Reviews row is now hidden if reviews are disabled.
  - Now it's possible to open the product's reviews screen also if there are no reviews.
  - We improved our VoiceOver support in Product Detail screen.
- [*] In Settings, the "Feature Request" button was replaced with "Send Feedback" (Survey) (https://git.io/JUmUY)


4.9
-----
- [**] Sign in with Apple is now available in the log in process.
- [**] In Settings > Experimental Features, a Products switch is now available for turning Products M3 features on and off for core products (default off for beta testing). Products M3 features: edit grouped, external and variable products, enable/disable reviews, change product type and update categories and tags.
- [*] Edit Products: the update action now shows up on the product details after updating just the sale price.
- [*] Fix a crash that sometimes happen when tapping on a Product Review push notification.
- [*] Variable product > variation list: a warning banner is shown if any variations do not have a price, and warning text is shown on these variation rows.


4.8
-----
- [*] Enabled right/left swipe on product images.


4.7
-----
- [*] Fixed an intermittent crash when sending an SMS from the app.


4.6
-----
- [*] Fix an issue in the y-axis values on the dashboard charts where a negative value could show two minus signs.
- [*] When a simple product doesn't have a price set, the price row on the product details screen now shows "Add Price" placeholder instead of an empty regular price.
- [*] If WooCommerce 4.0 is available the app will show the new stats dashboard, otherwise will show a banner indicating the user to upgrade.
- [*] The total orders row is removed from the readonly product details (products that are not a simple product) to avoid confusion since it's not shown on the editable form for simple products.


4.5
-----
- [**] Products: now you can update product images, product settings, viewing and sharing a product.
- [*] In Order Details, the item subtotal is now shown on the right side instead of the quantity. The quantity can still be viewed underneath the product name.
- [*] In Order Details, SKU was removed from the Products List. It is still shown when fulfilling the order or viewing the product details.
- [*] Polish the loading state on the product variations screen.
- [*] When opening a simple product from outside of the Products tab (e.g. from Top Performers section or an order), the product name and ellipsis menu (if the Products feature switch is enabled) should be visible in the navigation bar.


4.4
-----
- Order Detail: the HTML shipping method is now showed correctly
- [internal] Logging in via 'Log in with Google' has changes that can cause regressions. See https://git.io/Jf2Fs for full testing details.
- [**] Fix bugs related to push notifications: after receiving a new order push notification, the Reviews tab does not show a badge anymore. The application icon badge number is now cleared by navigating to the Orders tab and/or the Reviews tab, depending on the types of notifications received.
- [*] The discard changes prompt now only appears when navigating from product images screen if any images have been deleted.
- [*] Fix the issue where product details screen cannot be scrolled to the bottom in landscape after keyboard is dismissed (e.g. from editing product title).
- [*] The product name is now shown in the product details navigation bar so that the name is always visible.
- [*] The images pending upload should be visible after editing product images from product details.
- [*] The discard changes prompt does not appear when navigating from product settings detail screens with a text field (slug, purchase note, and menu order) anymore.
- [*] Fix the wrong cell appearance in the order status list.
- [*] The "View product in store" action will be shown only if the product is published.
- [internal] Modified the component used for fetching data from the database. Please watch out for crashes in lists.


4.3
-----
- Products: now the Product details can be edited and saved outside Products tab (e.g. from Order details or Top Performers).
- [internal]: the navigation to the password entry screen has changed and can cause regressions. See https://git.io/JflDW for testing details.
- [internal] Refactored some API calls for fetching a Note, Product, and Product Review.
- Products: we improved our VoiceOver support in Product Price settings
- In Settings > Experimental Features, a Products switch is now available for turning Products M2 features on and off for simple products (default off for beta testing). Products M2 features: update product images, product settings, viewing and sharing a product.
- The WIP banner on the Products tab is now collapsed by default for more vertical space.
- Dropped iOS 11 support. From now we support iOS 12 and later.
- In Order Details, the Payment card is now shown right after the Products and Refunded Products cards.


4.2
-----
- Products: now tapping anywhere on a product cell where you need to insert data, like in Product Price and Product Shipping settings, you start to edit the text field.
- Products: now the keyboard pop up automatically in Edit Description
- The Processing orders list will now show upcoming (future) orders.
- Improved stats: fixed the incorrect time range on "This Week" tab when loading improved stats on a day when daily saving time changes.
- [internal]: the "send magic link" screen has navigation changes that can cause regressions. See https://git.io/Jfqio for testing details.
- The Orders list is now automatically refreshed when reopening the app.
- The Orders list is automatically refreshed if a new order (push notification) comes in.
- Orders -> Search: The statuses now shows the total number of orders with that status.


4.1
-----
- Fix an intermittent crash when downloading Orders
- The Photo Library permission alert shouldn't be prompted when opening the readonly product details or edit product for simple products, which is reproducible on iOS 11 or 12 devices. (The permission is only triggered when uploading images in Zendesk support or in debug builds with Products M2 enabled.)
- [internal] Updated the empty search result views for Products and Orders. https://git.io/Jvdap


4.0
-----
- Products is now available with limited editing for simple products!
- Fix pulling to refresh on the Processing tab sometimes will not show the up-to-date orders.
- Edit Product > Price Settings: schedule sale is now available even when either the start or end date is not set, and the sale end date can be removed now.
- Improved stats: fixed a crash when loading improved stats on a day when daily saving time changes.
- [internal] Changed the Shipping and Tax classes list loading so that any cached data is shown right away
- [internal] Edit Products M2: added an image upload source for product images - WordPress Media Library.
- [internal] Slightly changed the dependency graph of the database fetching component. Please watch out for data loading regressions.
- [internal] the signup and login Magic Link flows have code changes. See https://git.io/JvyB3 for testing details.
- [internal] the login via Magic Link flows have code changes. See https://git.io/JvyB3 for testing details.
- [internal] the login via Continue with Google flows have code changes that can cause regressions. See https://git.io/Jvyjg for testing details.
- [internal] the signup and login Magic Link flows have code changes. See https://git.io/JvyB3 for testing details.
- [internal] under Edit Products M2 feature flag, there are 4 ways to sort the products on the products tab.
- [internal] the login flow has changes to the 2-factor authentication navigation. See https://git.io/JvdKP for testing details.

3.9
-----
- bugfix: now in the Order List the order status label is no more clipped
- bugfix: now the launch screen is no more stretched
- The Shipping Provider flow, will be called now Shipping Carrier.
- Edit Products: in price settings, the order of currency and price field follows the store currency options under wp-admin > WooCommerce > Settings > General.
- [internal] The signup and login flows have code changes. See https://git.io/Jv1Me for testing details.

3.8
-----
- Dashboard stats: any negative revenue (from refunds for example) for a time period are shown now.
- Redesigned Orders List: Processing and All Orders are now shown in front. Filtering was moved to the Search view.
- Fix Reviews sometimes failing to load on some WooCommerce configurations
- Experimental: a Products feature switch is visible in Settings > Experimental Features that shows/hides the Products tab, and allow to edit a product.

3.7
-----
- Dashboard: now tapping on a product on "Top Performers" section open the product detail

3.6
-----
- Order Details: see a list of issued refunds inside the order detail screen
- Orders tab: Orders to fulfill badge shows numbers 1-99, and now 99+ for anything over 99. Previously, it was 9+.
- Orders tab: The full total amount is now shown.
- Order Details & Product UI: if a Product name has HTML escape characters, they should be decoded in the app.
- Order Details: if the Order has multiple Products, tapping on any Product should open the same Product now.
- bugfix: the orders badge on tab bar now is correctly refreshed after switching to a store with badge count equal to zero.
- The orders tab now localizes item quantities and the order badge.


3.5
-----
- bugfix: when the app is in the foreground while receiving a push notification, the badge on the Orders tab and Reviews tab should be updated correctly based on the type of the notification.
- bugfix: after logging out and in, the Product list should be loaded to the correct store instead of being empty.
- bugfix: in Contact Support, a message should always be sent successfully now.

3.4
-----
- bugfix: on the Order Details screen, the product quantity title in the 2-column header view aligns to the right now
- bugfix: tapping on a new Order push notification, it used to go to the Reviews tab. Now it should go to the new Order screen
- bugfix: on the Products tab, if tapping on a Product and then switching stores, the old Product details used to remain on the Products tab. Now the Product list is always shown on the Products tab after switching stores.
- Dark mode: colors are updated up to design for the navigation bar, tab bar, Fulfill Order > add tracking icon, Review Details > product link icon.
- bugfix/enhancement: on the Products tab, if there are no Products the "Work In Progress" banner is shown with an image placeholder below now.
- bugfix: the deleted Product Variations should not show up after syncing anymore.
- bugfix: now the shipping address in the Order Detail is hidden if the order contains only virtual products
- bugfix: when logged out, Contact Support should be enabled now after typing a valid email address with an email keyboard type.

3.3
-----
- bugfix: add some padding to an order item image in the Fulfillment view, when no SKU exists
- bugfix: View Billing Information > Contact Details: the email button wouldn't do anything if you don't have an email account configured in the Mail app. Now an option to copy the email address is presented instead of doing nothing.
- bugfix: Fulfill Order screen now displays full customer provided note, instead of cutting it to a single line.
- bugfix: Fixed clipped content on section headings with larger font sizes
- bugfix: Fixed footer overlapping the last row in Settings > About with larger font sizes
- bugfix: the Orders badge on tab bar now is correctly refreshed after switching stores

3.2.1
-----
- bugfix: the order detail status and "Begin fulfillment" button now are correctly updated when the order status changes
- bugfix: after adding a new order note, now it appear correctly inside the order detail

3.2
-----
- Experimental: a Products feature switch is visible in Settings > Experimental Features that shows/hides the Products tab with a Work In Progress banner at the top.
- Experimental: if a Product has variations, the variants info are shown on the Product Details that navigates to a list of variations with each price or visibility shown.
- Enhancement: Support for dark mode
- bugfix: Settings no longer convert to partial dark mode.
- Experimental: Support the latest wc-admin plugin release, v0.23.0 and up

3.1
-----
- The order detail view now includes the shipping method of the order.
- Enhancement: The Reviews tab now presents all the Product Reviews
- Updated appearance of Order Details - temporarily disabling dark mode.
- bugfix: fixed UI appearance on cells of Order List when tapping with dark mode enabled.
- bugfix: Reviews no longer convert to partial dark mode. Dark mode coming soon!
- bugfix: Order Details now has the right space between cells.
- bugfix: update the new stats endpoint for WC Admin plugin version 0.22+, and notify the user about the minimum plugin version when they cannot see the new stats. It'd be great to also mention this in the App Store release notes: the new stats UI now requires WC Admin plugin version 0.22+.

3.0
-----
- bugfix: for sites with empty site time zone in the API (usually with UTC specified in wp-admin settings) and when the site time zone is not GMT+0, the stats v4 data no longer has the wrong boundaries (example in #1357).
- bugfix: fixed a UI appearance problem on mail composer on iOS 13.

2.9
-----
- bugfix: the badge "9+" on the Orders tab doesn't overlap with the tab label on iPhone SE/8 landscape now, and polished based on design spec.
- bugfix: the Top Performers in the new stats page should not have a dark header bar when launching the app in Dark mode.
- Enhancement: preselect current Order status when editing the status with a list of order statuses.
- bugfix: on Orders tab, the order status filter now stays after changing an Order status.

2.8
-----

2.7
-----
- Enhancement: Enhancements to the Order Details screen, adding more customer information.
- bugfix: the App Logs shouldn't be editable, only copy / paste.
- bugfix: Reviews were not localized.
- bugfix: On log in, some users would see the Continue button but be unable to Continue, due to errors with the account. A new "Try another account" button has been added as an option.
- bugfix: Product Details page was displaying the Price in the wrong currency.
- Enhancement: removed the "New Orders" card from the My store tab, now that the Orders tab displays the same information.
- Added brand new stats page for user with the WooCommerce Admin plugin and provided an option for users to opt in or out directly from the Settings page.
- bugfix: Order Details: icon on "Details" cell for fulfilled order can be wrong.

2.6
-----
- bugfix: 9+ orders in the orders badge text is now easier to read
- bugfix: Keep those sign-in bugs coming! We tracked down and fixed a `Log in with Jetpack` issue, where users with a Byte Order Mark in their `wp-config.php` file were returning error responses during API requests. These users would see their store listed in the sign-in screen, but were unable to tap the Continue button.
- bugfix: prevents a potential edge case where the login screen could be dismissed in a future version of iOS.
- bugfix: While tuning up the behind-the-scenes for Order Detail screens, we accidentally lost the ability to automatically download any missing product images. Product image downloads restored!

2.5
-----
- bugfix: on certain devices, pulling down to refresh on Order Details screen used to result in weird UI with misplaced labels. Should be fixed in this release.
- Enhancement: Display a badge in the bottom tab, overlapping the Orders icon, to indicate the number of orders processing.
- Enhancement: The Notifications tab has been replaced by Reviews

2.4
-----
- New feature: in Order Details > Shipment Tracking, a new action is added to the "more" action menu for copying tracking number.
- Enhancement: updated the footer in Settings to inform users that we're hiring.
- bugfix & improvement: when Jetpack site stats module is turned off or when user has no permission to view site stats, the generic error toast is not shown to the user anymore. Additionally, the visitors stats UI is shown/hidden when the Jetpack module is activated/deactivated respectively.

2.3
-----
- Improvement: improved Dynamic Type support in the body of the notification in the Notifications tab.

2.2
-----
- improvement: opting out of Tracks syncs with WordPress.com

2.1
-----
- improvement: improved support for RTL languages in the Dashboard
- enhancement: You can now view product images on orders. Tapping on Products in Orders will present a view-only version of the Product's Details.

2.0
-----
- bugfix: dates in the Order Details screen are now localised.
- improvement: improved support for larger font sizes in the login screen

1.9
-----
- bugfix: fixes "Unable to load content" error message when attempting to get Top Performers content.
- new feature: You can now manually add shipment tracking to an Order. This feature is for users who have the [Shipment Tracking plugin](https://woocommerce.com/products/shipment-tracking) installed.
- bugfix: fixes Store Picker: some users are unable to continue after logging in.
- bugfix: fixes a crash when the network connection is slow

1.8
-----

1.7.1
-----
- Fixed a bug where Order List did not load for some users.
- update: this app supports iOS 12.0 and up.
- improvement: improved support for large text sizes.
- bugfix: fixes Order List not loading for some users.
- bugfix: fixes "Unable to load content" error message when attempting to get Top Performers content.

1.7
-----
- improvement: you can now log in using a site address.

1.6
-----
- improvement: Tracking numbers can now be copied to the pasteboard from the order details screen.

1.5
-----
- bugfix: Sometimes Settings would style all the options like "Log Out". No longer happens now.
- bugfix: order status refreshes upon pull-to-refresh in Order Details
- bugfix: payment status label background color showing up beyond rounded border
- improvement: change top performers text from "Total Product Order" to "Total orders" for clarity
- bugfix: fixed an issue on the order details screen where the shipment tracking dates were incorrect

1.4
-----
- bugfix: fix a crash happening on log out
- new feature: Add shipment tracking to Order Details screen
- improvement: The store switcher now allows you to go back to the previous screen without logging you out
- improvement: Custom order status labels are now supported! Instead of just displaying the order status slug and capitalizing the slug, the custom order status label will now be fetched from the server and properly displayed.
- improvement: Filtering by custom order status now supported!
- new feature: You can now manually change the status of an order on the order details screen
- bugfix: correctly flips chevron on Dashboard > New Orders, to support RTL languages.
- bugfix: fixed an issue on the order details screen where the shipment tracking dates were incorrect

1.3
-----
- bugfix: Allows for decimal quantities which some extensions have
- new feature: quick site select. Navigate to Settings > select row with store website.
- improvement: Updated the colors of the bars in the charts for better readability
- improvement: Present an error message with an option to retry when adding a note to an order fails
- improvement: Present an error message with an option to retry when fulfilling an order fails
- bugfix: Log out of the current account right after selecting "Try another account" in store picker
- improvement: Use the store name for the title of the view in "My store" tab
- improvement: Add an alert to let the user know about our new store switcher
- improvement: Display Address in Order Details screen unless every field is empty<|MERGE_RESOLUTION|>--- conflicted
+++ resolved
@@ -4,11 +4,7 @@
 
 19.9
 -----
-<<<<<<< HEAD
-
-=======
 - [**] Fixed Collect Payment from the menu on iPads running iOS 16 [https://github.com/woocommerce/woocommerce-ios/pull/13491]
->>>>>>> bf231fc7
 
 19.8
 -----
