--- conflicted
+++ resolved
@@ -4,12 +4,9 @@
 -----
 - [*] Order status is consistent across the order list/dashboard card/filter list/search list. [https://github.com/woocommerce/woocommerce-ios/pull/13408]
 - [*] Stats: The Google Campaign analytics card now has a call to action to create a paid campaign if there are no campaign analytics for the selected time period. [https://github.com/woocommerce/woocommerce-ios/pull/13397]
-<<<<<<< HEAD
 - [*] Blaze: Hide the Promote with Blaze button on the product form after creating a campaign. [https://github.com/woocommerce/woocommerce-ios/pull/13410]
-=======
 - [**] Google Ads campaign management is now available for stores with plugin version 2.7.7 or later. [https://github.com/woocommerce/woocommerce-ios/pull/13421]
 - [*] Product Creation AI: Progress bar and guidance text to encourage users to enter product features. [https://github.com/woocommerce/woocommerce-ios/pull/13412]
->>>>>>> b948187f
 
 19.6
 -----
