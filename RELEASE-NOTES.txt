--- conflicted
+++ resolved
@@ -3,11 +3,8 @@
 15.6
 -----
 - [**] Taxes in orders: Users can now store the tax rate's location to add it automatically to a new order customer's address. [https://github.com/woocommerce/woocommerce-ios/pull/10802]
-<<<<<<< HEAD
 - [**] WPCOM stores and self-hosted stores with Jetpack AI plugin can now create products using AI. [https://github.com/woocommerce/woocommerce-ios/pull/10812]
-=======
 - [*] Order form: the merchant can apply a gift card to an order. [https://github.com/woocommerce/woocommerce-ios/pull/10759]
->>>>>>> 7afdd3f5
 
 15.5
 -----
