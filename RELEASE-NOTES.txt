*** PLEASE FOLLOW THIS FORMAT: [<priority indicator, more stars = higher priority>] <description> [<PR URL>]

13.5
-----
[Internal] Products: Simplify Product Editing experiment is removed; there should be no changes to the existing product creation/editing behavior. [https://github.com/woocommerce/woocommerce-ios/pull/9602]
<<<<<<< HEAD
- [*] Payments: Products are removed directly from an order when its count is below one, instead of opening an extra screen to remove it. [https://github.com/woocommerce/woocommerce-ios/pull/9624]
=======
- [*] Orders: Parses HTML-encoded characters and removes extraneous, non-attribute meta data from the list of attributes for an item in an order. [https://github.com/woocommerce/woocommerce-ios/pull/9603]
>>>>>>> df3dae02

13.4
-----
- [*] Payments: Popular and last sold products are displayed on top of the products selection screen when creating or editing an order. [https://github.com/woocommerce/woocommerce-ios/pull/9539]

- [Internal] Payments: Update StripeTerminal pod to 2.19.1 [https://github.com/woocommerce/woocommerce-ios/pull/9537]
- [**] Adds read-only support for the Gift Cards extension in order details. [https://github.com/woocommerce/woocommerce-ios/pull/9558]
- [**] Adds read-only support for the Subscriptions extension in order and product details. [https://github.com/woocommerce/woocommerce-ios/pull/9541]
- [*] Product form > description editor: a magic wand button is added to the keyboard toolbar to auto-generate a product description using Jetpack AI for WPCOM stores. [https://github.com/woocommerce/woocommerce-ios/pull/9577]
- [Internal] Payments: Upate Tap to Pay connection flow strings to avoid mentioning "reader" [https://github.com/woocommerce/woocommerce-ios/pull/9563]
- [*] Store onboarding: Now the onboarding task list can be shown/hidden from settings and also from the dashboard. [https://github.com/woocommerce/woocommerce-ios/pull/9572, https://github.com/woocommerce/woocommerce-ios/pull/9573]
- [**] Adds read-only support for the Min/Max Quantities extension in product details. [https://github.com/woocommerce/woocommerce-ios/pull/9585]

13.3
-----
- [***] Payments: UK-based stores merchants can take In-Person Payments. [https://github.com/woocommerce/woocommerce-ios/pull/9496]
- [*] Store creation free trial flow now includes 3 profiler questions again with updated options: store category, selling status, and store country. [https://github.com/woocommerce/woocommerce-ios/pull/9513]
- [*] Shipping Labels: Origin address's phone number is now saved locally and pre-populated in the creation form. [https://github.com/woocommerce/woocommerce-ios/pull/9520]
- [Internal] Almost all mappers have been updated to only decode without the data envelope if it's not available. Please do a smoke test to ensure that all features still work as before. [https://github.com/woocommerce/woocommerce-ios/pull/9510]
- [Internal] Store onboarding: Mark "Launch your store" task as complete if the store is already public. This is a workaround for a backend issue which marks "Launch your store" task incomplete for already live stores. [https://github.com/woocommerce/woocommerce-ios/pull/9507]
- [*] Payments: Added Universal Link support for Set up Tap to Pay on iPhone, and to open Universal Links from Just in Time Messages, to more easily navigate to app features. [https://github.com/woocommerce/woocommerce-ios/pull/9518]
- [*] Login: Potentially fixed the crash on the onboarding screen. [https://github.com/woocommerce/woocommerce-ios/pull/9523]

13.2
-----
- [Internal] Store creation: New loading screen added for create store flow. [https://github.com/woocommerce/woocommerce-ios/pull/9383]
- [*] Payments: Add account type field to receipts [https://github.com/woocommerce/woocommerce-ios/pull/9416]
- [*] Products can now be filtered within Order creation [https://github.com/woocommerce/woocommerce-ios/pull/9258]
- [*] Products: Adds read-only support for the Composite Products extension in the Products list, including a list of components in product details. [https://github.com/woocommerce/woocommerce-ios/pull/9455]


13.1
-----
- [internal] Users can now create a Free Trial store from the app from the Get Started section of the app prologue. [https://github.com/woocommerce/woocommerce-ios/pull/9396]
- [**] Adds support for Product Multi-selection when creating and/or editing Orders. [https://github.com/woocommerce/woocommerce-ios/issues/8888]
- [**] Users can now install Jetpack for their non-Jetpack sites after logging in with application passwords. [https://github.com/woocommerce/woocommerce-ios/pull/9354]
- [*] Payments: We show a Tap to Pay on iPhone feedback survey button in the Payments menu after the first Tap to Pay on iPhone payment is taken [https://github.com/woocommerce/woocommerce-ios/pull/9366]
- [Internal] Added SiteID to some IPP tracks events [https://github.com/woocommerce/woocommerce-ios/pull/9572,]

13.0
-----
- [*] Adds a banner in "Launch store" task screen to upgrade from free trial plan. [https://github.com/woocommerce/woocommerce-ios/pull/9323]
- [*] Fix: Description, sale price, and image will be copied over to the new product variations when duplicating a variable product. [https://github.com/woocommerce/woocommerce-ios/pull/9322]


12.9
-----
- [**] Dashboard: an onboarding card is shown for sites with the following tasks if any is incomplete: "tell us more about your store" (store location) that opens a webview, "add your first product" that starts the product creation flow, "launch your store" that publishes the store, "customize your domain" that starts the domain purchase flow, and "get paid" that opens a webview. A subset of the tasks may be shown to self-hosted sites and WPCOM sites on a free trial. [https://github.com/woocommerce/woocommerce-ios/pull/9285]
- [*] Jetpack benefit banner and modal is now available on the dashboard screen after logging in with site credentials. [https://github.com/woocommerce/woocommerce-ios/pull/9232]
- [*] Payments: Local search is added to the products selection screen in the order creation flow to speed the process. [https://github.com/woocommerce/woocommerce-ios/pull/9178]
- [*] Fix: Prevent product variations not loading due to an encoding error for `permalink`, which was altered by a plugin. [https://github.com/woocommerce/woocommerce-ios/pull/9233]
- [*] Login: Users can now log in to self-hosted sites without Jetpack by approving application password authorization to their sites. [https://github.com/woocommerce/woocommerce-ios/pull/9260]
- [*] Payments: Tap to Pay on iPhone can now be selected from the Payment Methods screen [https://github.com/woocommerce/woocommerce-ios/pull/9242]
- [**] Payments: Set up Tap to Pay on iPhone flow added to the Payments Menu. Use it to configure the reader, and try a payment, before collecting a card payment with a customer. [https://github.com/woocommerce/woocommerce-ios/pull/9280]

12.8
-----
- [*] Shortcuts: We can now trigger the order creation and payment collection flows from the iOS Shortcuts app. [https://github.com/woocommerce/woocommerce-ios/pull/9103]
- [Internal] Dashboard: the UI layer had a major refactoring to allow scrolling for content more than stats for the onboarding project. The main design change is on the refresh control, where it was moved from each stats tab to below the navigation bar. Other design changes are not expected. [https://github.com/woocommerce/woocommerce-ios/pull/9031]
- [**] Products: Adds read-only support for the Product Bundles extension, including a list of bundled products and stock status for product bundles. [https://github.com/woocommerce/woocommerce-ios/pull/9177]
- [Internal] Mobile Payments: Updated StripeTerminal to 2.18 [https://github.com/woocommerce/woocommerce-ios/pull/9118]

12.7
-----
- [Internal] Shipping Label: add condition checks before showing contact options [https://github.com/woocommerce/woocommerce-ios/pull/8982]
- [*] Main screens are now accessible through the Home Screen Spotlight Search [https://github.com/woocommerce/woocommerce-ios/pull/9082]
- [*] Stats: Fixed a crash when order stats use a date and time matching the start of Daylight Saving Time. [https://github.com/woocommerce/woocommerce-ios/pull/9083]
- [*] Fix: Dismiss Take Payment popup after sharing the payment link to another app. [https://github.com/woocommerce/woocommerce-ios/pull/9042]
- [*] Site credential login: Catch invalid cookie nonce [https://github.com/woocommerce/woocommerce-ios/pull/9102]
- [*] Better error messages for site credential login failures [https://github.com/woocommerce/woocommerce-ios/pull/9125]
- [Internal] New Zendesk tag for site credential login errors [https://github.com/woocommerce/woocommerce-ios/pull/9150]

12.6
-----
- [*] Fix: When a product's details can be edited, they display a disclosure indicator (chevron). [https://github.com/woocommerce/woocommerce-ios/pull/8980]
- [*] Payments: fixed a bug where enabled rows in the Payments Menu were sometimes incorrectly shown as disabled [https://github.com/woocommerce/woocommerce-ios/pull/8983]
- [Internal] Mobile Payments: fixed logic on display of IPP feedback banner on Order List [https://github.com/woocommerce/woocommerce-ios/pull/8994]
- [**] Support: Merchants can now contact support with a new and refined experience. [https://github.com/woocommerce/woocommerce-ios/pull/9006/files]
- [***] Mobile Payments: Tap to Pay on iPhone enabled for all US merchants [https://github.com/woocommerce/woocommerce-ios/pull/9023]

12.5
-----
- [Internal] Dashboard: the stats implementation had a major update to replace a third-party library in order to support the upcoming store onboarding card. Minimal design changes are expected, and horizontal scrolling between different time range tabs is not available anymore. [https://github.com/woocommerce/woocommerce-ios/pull/8942]

12.4
-----
- [**] Menu > Settings: adds a `Domains` row for WPCOM sites to see their site domains, add a new domain, or redeems a domain credit if available. [https://github.com/woocommerce/woocommerce-ios/pull/8870]
- [Internal] Prologue screen now has only the entry point to site address login flow, and application password authentication is used for sites without Jetpack. [https://github.com/woocommerce/woocommerce-ios/pull/8846]
- [Internal] A new tag has been added for Zendesk for users authenticated with application password. [https://github.com/woocommerce/woocommerce-ios/pull/8850]
- [Internal] Failures in the logged-out state are now tracked with anonymous ID. [https://github.com/woocommerce/woocommerce-ios/pull/8861]
- [*] Fix: Fixed a crash when switching away from the Products tab. [https://github.com/woocommerce/woocommerce-ios/pull/8874]

12.3
-----
- [Internal] We have updated the Zendesk SDK to version 6.0 [https://github.com/woocommerce/woocommerce-ios/pull/8828]
- [Internal] Tap to Pay on iPhone made publicly available via an Experimental Feature toggle [https://github.com/woocommerce/woocommerce-ios/pull/8814]

12.2
-----
- [*] Fix: Adding a new attribute will auto-capitalize the first letter for each word in the attribute name. [https://github.com/woocommerce/woocommerce-ios/pull/8772]
- [internal] Logging: Improvements on logging potential errors when loading Order Details [https://github.com/woocommerce/woocommerce-ios/pull/8781]
- [Internal] Now we track the specific error code when a networking-related operation fails [https://github.com/woocommerce/woocommerce-ios/issues/8527]

12.1
-----
- [*] Adds an In-Person Payments survey banner on top of the Orders view [https://github.com/woocommerce/woocommerce-ios/issues/8530]
- [*] Fix: Allow product's `purchasable` to be a number as some third-party plugins could alter the type in the API. This could help with the Products tab not loading due to product decoding errors. [https://github.com/woocommerce/woocommerce-ios/pull/8718]
- [***] [Internal] Start the AB test for allowing login to the app using site credentials [https://github.com/woocommerce/woocommerce-ios/pull/8744]

12.0
-----
- [**] Adds a feature of bulk updating products from the product's list. [https://github.com/woocommerce/woocommerce-ios/pull/8704]
- [internal] Store creation flow now includes 3 profiler questions: store category, selling status, and store country. [https://github.com/woocommerce/woocommerce-ios/pull/8667]

11.9
-----
- [**] Now you can generate all possible variations for a product's attributes [https://github.com/woocommerce/woocommerce-ios/pull/8619]
- [*] Mobile payments: fixed card reader manuals links. [https://github.com/woocommerce/woocommerce-ios/pull/8628]

11.8
-----
- [*] Design refresh: Buttons, links, and other calls to action are now purple instead of pink. [https://github.com/woocommerce/woocommerce-ios/pull/8451]
- [internal] Design: Updated capitalization for various pages, links, and buttons to match new design guidelines. [https://github.com/woocommerce/woocommerce-ios/pull/8455]
- [internal] Remove A/B testing and release native Jetpack installation flow for all users. [https://github.com/woocommerce/woocommerce-ios/pull/8533]

11.7
-----
- [**] Analytics Hub: Now you can select custom date ranges. [https://github.com/woocommerce/woocommerce-ios/pull/8414]
- [**] Analytics Hub: Now you can see Views and Conversion Rate analytics in the new Sessions card. [https://github.com/woocommerce/woocommerce-ios/pull/8428]
- [*] My Store: We fixed an issue with Visitors and Conversion stats where sometimes visitors could be counted more than once in the selected period. [https://github.com/woocommerce/woocommerce-ios/pull/8427]


11.6
-----
- [***] We added a new Analytics Hub inside the My Store area of the app. Simply click on the See More button under the store stats to check more detailed information on Revenue, Orders and Products. [https://github.com/woocommerce/woocommerce-ios/pull/8356]
- [*] In-Person Payments: fixed timing issues in payments flow, which caused "Remove card" to be shown for too long [https://github.com/woocommerce/woocommerce-ios/pull/8351]

11.5
-----
- [*] Account deletion is now supported for all users in settings or in the empty stores screen (in the ellipsis menu). [https://github.com/woocommerce/woocommerce-ios/pull/8179, https://github.com/woocommerce/woocommerce-ios/pull/8272]
- [*] In-Person Payments: We removed any references to Simple Payments from Orders, and the red badge from the Menu tab and Menu Payments icon announcing the new Payments section. [https://github.com/woocommerce/woocommerce-ios/pull/8183]
- [internal] Store creation flow was improved with native implementation. It is available from the login prologue (`Get Started` CTA), login email error screen, and store picker (`Add a store` CTA from the empty stores screen or at the bottom of the store list). [Example testing steps in https://github.com/woocommerce/woocommerce-ios/pull/8251]
- [internal] New stores have two new Products onboarding features: A banner with an `Add a Product` CTA on the My Store screen, and the option to add new products using templates. [https://github.com/woocommerce/woocommerce-ios/pull/8294]

11.4
-----
- [*] Add System Status Report to ZenDesk support requests. [https://github.com/woocommerce/woocommerce-ios/pull/8171]


11.3
-----
- [*] In-Person Payments: Show spinner while preparing reader for payment, instead of saying it's ready before it is. [https://github.com/woocommerce/woocommerce-ios/pull/8115]
- [internal] In-Person Payments: update StripeTerminal from 2.7 to 2.14 [https://github.com/woocommerce/woocommerce-ios/pull/8132]
- [*] In-Person Payments: Fixed payment method prompt for WisePad 3 to show only Tap and Insert options [https://github.com/woocommerce/woocommerce-ios/pull/8136]

11.2
-----
- [***] You can now preview draft products before publishing. [https://github.com/woocommerce/woocommerce-ios/pull/8102]
- [*] The survey at the end of the login onboarding flow is no longer available. [https://github.com/woocommerce/woocommerce-ios/pull/8062]
- [*] Fixed layout issues on the Account Mismatch error screen. [https://github.com/woocommerce/woocommerce-ios/pull/8074]
- [*] The Accept Payments Easily banner has been removed from the order list [https://github.com/woocommerce/woocommerce-ios/pull/8078]

11.1
-----
- [**] You can now search customers when creating or editing an order. [https://github.com/woocommerce/woocommerce-ios/issues/7741]
- [internal] Store creation is available from the login prologue, login email error screen, and store picker. [https://github.com/woocommerce/woocommerce-ios/pull/8023]
- [internal] The login flow is simplified with only the option to log in with WordPress.com. This flow is presented in parallel with the existing flow in an A/B test experiment. [https://github.com/woocommerce/woocommerce-ios/pull/7996]
- [**] Relevant Just In Time Messages will be displayed on the My Store screen [https://github.com/woocommerce/woocommerce-ios/issues/7853]

11.0
-----
- [internal] Add support for controlling performance monitoring via Sentry. **Off by default**. [https://github.com/woocommerce/woocommerce-ios/pull/7831]


10.9
-----
- [***] Dropped iOS 14 support. From now we support iOS 15 and later. [https://github.com/woocommerce/woocommerce-ios/pull/7851]
- [*] Login: Now you can handle Jetpack site connection for your self-hosted sites from the app. [https://github.com/woocommerce/woocommerce-ios/pull/7847]


10.8
-----
- [***] Stats: Now you can add a Today's Stats Widget to your lock screen (iOS 16 only) to monitor your sales. [https://github.com/woocommerce/woocommerce-ios/pull/7839]
- [internal] In-Person Payments: add UTM parameters to card reader purchase URLs to allow attribution [https://github.com/woocommerce/woocommerce-ios/pull/7858]
- [*] In-Person Payments: the Purchase card reader links now all open in authenticated web views, to make it easier to log in to woocommerce.com. [https://github.com/woocommerce/woocommerce-ios/pull/7862]

10.7
-----
- [*] Universal Links: Users can now open universal links in the app. [https://github.com/woocommerce/woocommerce-ios/pull/7632]
- [internal] Store picker: Show error when the role eligibility check fails while selecting a store. [https://github.com/woocommerce/woocommerce-ios/pull/7816]
- [internal] Store picker: Add loading state to `Continue` button. [https://github.com/woocommerce/woocommerce-ios/pull/7821]
- [internal] Store picker: Use Jetpack tunnel API for fetching user info for role checking. [https://github.com/woocommerce/woocommerce-ios/pull/7822]
- [*] Allow in-app notices to be swiped away [https://github.com/woocommerce/woocommerce-ios/pull/7801]

10.6
-----

- [**] Products tab: products search now has an option to search products by SKU. Stores with WC version 6.6+ support partial SKU search, otherwise the product(s) with the exact SKU match is returned. [https://github.com/woocommerce/woocommerce-ios/pull/7781]
- [*] Fixed a rare crash when selecting a store in the store picker. [https://github.com/woocommerce/woocommerce-ios/pull/7765]
- [*] Settings: Display the WooCommerce version and available updates in Settings [https://github.com/woocommerce/woocommerce-ios/pull/7779]
- [*] Show suggestion for logging in to a WP.com site with a mismatched WP.com account. [https://github.com/woocommerce/woocommerce-ios/pull/7773]
- [*] Help center: Added help center web page with FAQs for "Not a WooCommerce site" and "Wrong WordPress.com account" error screens. [https://github.com/woocommerce/woocommerce-ios/pull/7767, https://github.com/woocommerce/woocommerce-ios/pull/7769]
- [*] Now you can bulk edit variation prices. [https://github.com/woocommerce/woocommerce-ios/pull/7803]
- [**] Reviews: Now you can reply to product reviews using the Reply button while viewing a product review. [https://github.com/woocommerce/woocommerce-ios/pull/7799]

10.5
-----
- [**] Products: Now you can duplicate products from the More menu of the product detail screen. [https://github.com/woocommerce/woocommerce-ios/pull/7727]
- [**] Login: Added Jetpack connection support from the Account Mismatch error screen. [https://github.com/woocommerce/woocommerce-ios/pull/7748]
- [*] Orders: We are bringing back the ability to add/edit customer notes and addresses from the main order screen [https://github.com/woocommerce/woocommerce-ios/pull/7750]
- [*] Help center: Added help center web page with FAQs for "Wrong WordPress.com account error" screen. [https://github.com/woocommerce/woocommerce-ios/pull/7747]
- [*] Widgets: The Today's Stat Widget adds support for bigger fonts. [https://github.com/woocommerce/woocommerce-ios/pull/7752]

10.4
-----
- [***] Stats: Now you can add a Today's Stats Widget to your homescreen to monitor your sales. [https://github.com/woocommerce/woocommerce-ios/pull/7732]
- [*] Help center: Added help center web page with FAQs for "Pick a WooCommerce Store", "Enter WordPress.com password" and "Open mail to find magic link" screens. [https://github.com/woocommerce/woocommerce-ios/pull/7641, https://github.com/woocommerce/woocommerce-ios/pull/7730, https://github.com/woocommerce/woocommerce-ios/pull/7737]
- [*] In-Person Payments: Fixed a bug where cancelling a card reader connection would temporarily prevent further connections [https://github.com/woocommerce/woocommerce-ios/pull/7689]
- [*] In-Person Payments: Improvements to the card reader connection flow UI [https://github.com/woocommerce/woocommerce-ios/pull/7687]
- [*] Login: Users can now set up the Jetpack connection between a self-hosted site and their WP.com account. [https://github.com/woocommerce/woocommerce-ios/pull/7608]
- [*] Product list: the "Draft" blue color is fixed to be more readable for a draft product row in the product list. [https://github.com/woocommerce/woocommerce-ios/pull/7724]
- [*] Notifications: App icon badge is now cleared correctly after visiting the orders tab. [https://github.com/woocommerce/woocommerce-ios/pull/7735]

10.3
-----
- [*] Dashboard: the last selected time range tab (Today/This Week/This Month/This Year) is persisted for the site and shown on the next site launch (app launch or switching stores). [https://github.com/woocommerce/woocommerce-ios/pull/7638]
- [*] Dashboard: swiping to another time range tab now triggers syncing for the target tab. Previously, the stats on the target tab aren't synced from the swipe gesture. [https://github.com/woocommerce/woocommerce-ios/pull/7650]
- [*] In-Person Payments: Fixed an issue where the Pay in Person toggle could be out of sync with the setting on the website. [https://github.com/woocommerce/woocommerce-ios/pull/7656]
- [*] In-Person Payments: Removed the need to sign in when purchasing a card reader [https://github.com/woocommerce/woocommerce-ios/pull/7670]
- [*] In-Person Payments: Fixed a bug where canceling a reader connection could result in being unable to connect a reader in future [https://github.com/woocommerce/woocommerce-ios/pull/7678]
- [*] In-Person Payments: Fixed a bug which prevented the Collect Payment button from being shown for Cash on Delivery orders  [https://github.com/woocommerce/woocommerce-ios/pull/7694]

10.2
-----
- [*] Help center: Added help center web page with FAQs for "Enter Store Credentials", "Enter WordPress.com email " and "Jetpack required Error" screens. [https://github.com/woocommerce/woocommerce-ios/pull/7588, https://github.com/woocommerce/woocommerce-ios/pull/7590, https://github.com/woocommerce/woocommerce-ios/pull/7621]
- [*] In-Person Payments: Fixed the Learn More link from the `Enable Pay in Person` onboarding screen for WCPay [https://github.com/woocommerce/woocommerce-ios/pull/7598]
- [**] In-Person Payments: Added a switch for the Pay in Person payment method on the Payments menu. This allows you to accept In-Person Payments for website orders [https://github.com/woocommerce/woocommerce-ios/pull/7613]

10.1
-----
- [*] In-Person Payments: The onboarding notice on the In-Person Payments menu is correctly dismissed after multiple prompts are shown. [https://github.com/woocommerce/woocommerce-ios/pull/7543]
- [*] Help center: Added custom help center web page with FAQs for "Enter Store Address" and "Enter WordPress.com email" screens. [https://github.com/woocommerce/woocommerce-ios/pull/7553, https://github.com/woocommerce/woocommerce-ios/pull/7573]
- [*] In-Person Payments: The plugin selection is saved correctly after multiple onboarding prompts. [https://github.com/woocommerce/woocommerce-ios/pull/7544]
- [**] In-Person Payments: A new prompt to enable `Pay in Person` for your store's checkout, to accept In-Person Payments for website orders [https://github.com/woocommerce/woocommerce-ios/issues/7474]

10.0
-----
- [**] In-Person Payments and Simple Payments have been moved to a new Payments section [https://github.com/woocommerce/woocommerce-ios/pull/7473]
- [*] Login: on the WP.com password screen, the magic link login option is moved from below "Reset your password" to below the primary Continue button for higher visibility. [https://github.com/woocommerce/woocommerce-ios/pull/7469]
- [*] Login: some minor enhancements are made to the error screen after entering an invalid WP.com email - a new "What is WordPress.com?" link, hiding the "Log in with store address" button when it's from the store address login flow, and some copy changes. [https://github.com/woocommerce/woocommerce-ios/pull/7485]
- [**] In-Person Payments: Accounts with pending requirements are no longer blocked from taking payments - we have added a skip button to the relevant screen. [https://github.com/woocommerce/woocommerce-ios/pull/7504]
- [*] Login: New button added to the empty site picker screen to enter a site address for troubleshooting. [https://github.com/woocommerce/woocommerce-ios/pull/7484]

9.9
-----
- [*] [Sign in with store credentials]: New screen added with instructions to verify Jetpack connected email. [https://github.com/woocommerce/woocommerce-ios/pull/7424]
- [*] [Sign in with store credentials]: Stop clearing username/password after an invalid attempt to enable users to fix typos. [https://github.com/woocommerce/woocommerce-ios/pull/7444]
- [*] Login: after entering WP.com email, a magic link is automatically sent when it is enabled (magic links are disabled for A8C emails and WP.com accounts with recently changed password) and a new screen is shown with an option to log in with password. [https://github.com/woocommerce/woocommerce-ios/pull/7449]

9.8
-----
- [***] Login: Introduce a way to sign in using store credentials.  [https://github.com/woocommerce/woocommerce-ios/pull/7320]
- [**] Login: You can now install WooCommerce to your self-hosted sites from the login flow. [https://github.com/woocommerce/woocommerce-ios/pull/7401]
- [**] Orders: Now you can quickly mark an order as completed by swiping it to the left! [https://github.com/woocommerce/woocommerce-ios/pull/7385]
- [*] In-Person Payments: The purchase card reader information card appears also in the Orders list screen. [https://github.com/woocommerce/woocommerce-ios/pull/7326]
- [*] Login: in release 9.7, when the app is in logged out state, an onboarding screen is shown before the prologue screen if the user hasn't finished or skipped it. In release 9.8, a survey is added to the end of the onboarding screen. [https://github.com/woocommerce/woocommerce-ios/pull/7416]
- [*] Login: a local notification is scheduled after the user encounters an error from logging in with an invalid site address or WP.com email/password. Please see testing scenarios in the PR, with regression testing on order/review remote notifications. [https://github.com/woocommerce/woocommerce-ios/pull/7323, https://github.com/woocommerce/woocommerce-ios/pull/7372, https://github.com/woocommerce/woocommerce-ios/pull/7422]

9.7
-----
- [***] Orders: Orders can now be edited within the app. [https://github.com/woocommerce/woocommerce-ios/pull/7300]
- [**] Orders: You can now view the Custom Fields for an order in the Order Details screen. [https://github.com/woocommerce/woocommerce-ios/pull/7310]
- [*] In-Person Payments: Card Reader Manuals now appear based on country availability, consolidated into an unique view [https://github.com/woocommerce/woocommerce-ios/pull/7178]
- [*] Login: Jetpack setup flow is now accessible from the Login with Store Address flow. [https://github.com/woocommerce/woocommerce-ios/pull/7294]
- [*] In-Person Payments: The purchase card reader information card can be dismissed [https://github.com/woocommerce/woocommerce-ios/pull/7260]
- [*] In-Person Payments: When dismissing the purchase card reader information card, the user can choose to be reminded in 14 days. [https://github.com/woocommerce/woocommerce-ios/pull/7271]
- [*] In-Person Payments: The purchase card reader information card appears also in the App Settings screen. [https://github.com/woocommerce/woocommerce-ios/pull/7308]
- [*] Refund lines in the Order details screen now appear ordered from oldest to newest [https://github.com/woocommerce/woocommerce-ios/pull/7287]
- [*] Login: when the app is in logged out state, an onboarding screen is shown before the prologue screen if the user hasn't finished or skipped it.  [https://github.com/woocommerce/woocommerce-ios/pull/7324]
- [*] Orders: When a store has no orders yet, there is an updated message with a link to learn more on the Orders tab. [https://github.com/woocommerce/woocommerce-ios/pull/7328]

9.6
-----
- [***] Coupons: Coupons can now be created from within the app. [https://github.com/woocommerce/woocommerce-ios/pull/7239]
- [**] Order Details: All unpaid orders have a Collect Payment button, which shows a payment method selection screen. Choices are Cash, Card, and Payment Link. [https://github.com/woocommerce/woocommerce-ios/pull/7111]
- [**] In-Person Payments: Support for selecting preferred payment gateway when multiple extensions are installed on the store. [https://github.com/woocommerce/woocommerce-ios/pull/7153]
- [*] Coupons: Removed the redundant animation when reloading the coupon list. [https://github.com/woocommerce/woocommerce-ios/pull/7137]
- [*] Login: Display "What is WordPress.com?" link in "Continue With WordPress.com" flow. [https://github.com/woocommerce/woocommerce-ios/pull/7213]
- [*] Login: Display the Jetpack requirement error after login is successful.
- [*] Login: Display a "New to WooCommerce?" link in the login prologue screen above the login buttons. [https://github.com/woocommerce/woocommerce-ios/pull/7261]
- [*] In-Person Payments: Publicize the Card Present Payments feature on the Payment Method screen [https://github.com/woocommerce/woocommerce-ios/pull/7225]
- [*] In-Person Payments: Add blog_id to IPP transaction description to match WCPay [https://github.com/woocommerce/woocommerce-ios/pull/7221]
- [*] Product form: after uploading an image, the product can now be saved immediately while the image is being uploaded in the background. When no images are pending upload for the saved product, the images are added to the product. Testing instructions: https://github.com/woocommerce/woocommerce-ios/pull/7196. [https://github.com/woocommerce/woocommerce-ios/pull/7254]

9.5
-----
- [*] Coupons: Fixed issue saving "Individual Use" and "Exclude Sale Items" fields. [https://github.com/woocommerce/woocommerce-ios/pull/7117]
- [*] Orders: The customer shipping/billing address form now navigates back automatically after selecting a country or state. [https://github.com/woocommerce/woocommerce-ios/pull/7119]
- [internal] In settings and empty stores screen, the "Close Account" link is shown for users who signed in with Apple (the only way to create an account) to close their WordPress.com account. [https://github.com/woocommerce/woocommerce-ios/pull/7143]

9.4
-----
- [*] Orders: Order details now displays both the date and time for all orders. [https://github.com/woocommerce/woocommerce-ios/pull/6996]
- [*] Simple payments have the `Card` option available for stores with configuration issues to resolve, and show onboarding to help resolve them [https://github.com/woocommerce/woocommerce-ios/pull/7002]
- [*] Order & Product list: Now, we can pull to refresh from an empty view. [https://github.com/woocommerce/woocommerce-ios/pull/7023, https://github.com/woocommerce/woocommerce-ios/pull/7030]
- [*] Order Creation: Fixes a bug where selecting a variable product to add to a new order would sometimes open the wrong list of product variations. [https://github.com/woocommerce/woocommerce-ios/pull/7042]
- [*] Collect payment button on Order Details no longer flickers when the screen loads [https://github.com/woocommerce/woocommerce-ios/pull/7043]
- [*] Issue refund button on Order Details is shown for all paid orders [https://github.com/woocommerce/woocommerce-ios/pull/7046]
- [*] Order Creation: Fixes several bugs with the Products section not showing the correct order items or not correctly updating the item quantity. [https://github.com/woocommerce/woocommerce-ios/pull/7067]

9.3
-----
- [***] In-Person Payments is now available for merchants using WooCommerce Payments in Canada. [https://github.com/woocommerce/woocommerce-ios/pull/6954]
- [*] In-Person Payments: Accessibility improvement [https://github.com/woocommerce/woocommerce-ios/pull/6869, https://github.com/woocommerce/woocommerce-ios/pull/6886, https://github.com/woocommerce/woocommerce-ios/pull/6906]
- [*] Orders: Now it's possible to select and copy text from the notes on an order. [https://github.com/woocommerce/woocommerce-ios/pull/6894]
- [*] Support Arabic numerals on amount fields. [https://github.com/woocommerce/woocommerce-ios/pull/6891]
- [*] Product Selector: Enabled selecting all variations on variable product rows. [https://github.com/woocommerce/woocommerce-ios/pull/6899]
- [internal] Order Creation: Adding new products, shipping, fee, or customer details to an order now blocks the UI immediately while the order is syncing remotely. [https://github.com/woocommerce/woocommerce-ios/pull/6974]

- [*] Coupons: Now it's possible to update discount types for coupons. [https://github.com/woocommerce/woocommerce-ios/pull/6935]
- [*] Orders tab: the view width now adjusts to the app in tablet split view on iOS 15. [https://github.com/woocommerce/woocommerce-ios/pull/6951]

9.2
-----
- [***] Experimental Features: Coupons editing and deletion features are now enabled as part of coupon management. [https://github.com/woocommerce/woocommerce-ios/pull/6853]
- [*] Order Creation: Updated percentage fee flow - added amount preview, disabled percentage option when editing. [https://github.com/woocommerce/woocommerce-ios/pull/6763]
- [*] Product Details: Update status badge layout and show it for more cases. [https://github.com/woocommerce/woocommerce-ios/pull/6768]
- [*] Coupons: now, the percentage amount of coupons will be displayed correctly in the listing and in coupon detail if the amount contains fraction digits. [https://github.com/woocommerce/woocommerce-ios/pull/6804]
- [*] Coupons: Filter initial search results to show only coupons of the currently selected store. [https://github.com/woocommerce/woocommerce-ios/pull/6800]
- [*] Coupons: Fixed crash when there are duplicated items on the coupon list. [https://github.com/woocommerce/woocommerce-ios/pull/6798]
- [*] In-Person Payments: Run onboarding checks when connecting a reader. [https://github.com/woocommerce/woocommerce-ios/pull/6761, https://github.com/woocommerce/woocommerce-ios/pull/6774, https://github.com/woocommerce/woocommerce-ios/pull/6789]
- [*] In-Person Payments: after collecting payment for an order, merchants can now email the receipt in addition to printing it in Order Details > See Receipt if email is available on the device. [https://github.com/woocommerce/woocommerce-ios/pull/6833]

9.1
-----

- [*] Product name field in product form - Remove scroll behaviour and increase field height to fully display long product names. [https://github.com/woocommerce/woocommerce-ios/pull/6681]
- [*] Filter toolbar in Products list tab - Filter toolbar is pinned outside of the products list. [https://github.com/woocommerce/woocommerce-ios/pull/6698]
- [internal] Loading screens are refactored to avoid duplicated code and a potential crash. Please quickly smoke test them to make sure that everything still works as before. [https://github.com/woocommerce/woocommerce-ios/pull/6717]
- [*] Shipping settings - Weight and shipping package dimensions are localized based on device locale. Also, decimal point information is no longer lost upon saving a product, when using comma as a decimal separator. [https://github.com/woocommerce/woocommerce-ios/pull/6721]

9.0
-----

- [*] Share payment links from the order details screen. [https://github.com/woocommerce/woocommerce-ios/pull/6609]
- [internal] Reviews lists on Products and Menu tabs are refactored to avoid duplicated code. Please quickly smoke test them to make sure that everything still works as before. [https://github.com/woocommerce/woocommerce-ios/pull/6553]
- [**] Now it's possible to change the order of the product images. [https://github.com/woocommerce/woocommerce-ios/pull/6620]
- [*] Improved accessibility for the error banner and info banner displayed in Orders and Products. [https://github.com/woocommerce/woocommerce-ios/pull/6633]

8.9
-----
- [*] Coupons: Fixed issue loading the coupon list from the local storage on initial load. [https://github.com/woocommerce/woocommerce-ios/pull/6463]
- [*] Coupons: Update layout of the coupon details screen. [https://github.com/woocommerce/woocommerce-ios/pull/6522]
- [*] In-Person Payments: Removed collecting L2/L3 data. [https://github.com/woocommerce/woocommerce-ios/pull/6519]
- [*] Hub Menu: Multiple menu items can no longer be tapped simultaneously. [https://github.com/woocommerce/woocommerce-ios/pull/6484]
- [*] Jetpack CP: Fixed crash when attempting to access WP-Admin with an invalid URL that has an unsupported scheme. [https://github.com/woocommerce/woocommerce-ios/pull/6502]
- [***] Orders: Order Creation is now available to everyone! You can go to the Orders tab and tap the + button to create a new order. [https://github.com/woocommerce/woocommerce-ios/pull/6537]
- [internal] Loading screens are refactored to avoid duplicated code and a potential crash. Please quickly smoke test them to make sure that everything still works as before. [https://github.com/woocommerce/woocommerce-ios/pull/6535] [https://github.com/woocommerce/woocommerce-ios/pull/6544]

8.8
-----
- [*] Updates the app's About screen to be consistent with Automattic's other mobile apps. [https://github.com/woocommerce/woocommerce-ios/pull/6421]
- [***] Experimental Feature: It's now possible to add custom shipping method and fees in order creation flow. Tax amount and Order total is now synced from backend. [https://github.com/woocommerce/woocommerce-ios/pull/6429]
- [**] Now it's possible to filter orders by custom statuses. [https://github.com/woocommerce/woocommerce-ios/pull/6390]
- [*] Fixed issue presenting Edit Customer Note screen as a modal on large screens. [https://github.com/woocommerce/woocommerce-ios/pull/6406]
- [*] Products displayed in Order Detail now follow the same order of the web. [https://github.com/woocommerce/woocommerce-ios/pull/6401]
- [*] Simple Payments now shows a detailed tax break up before taking the payment. [https://github.com/woocommerce/woocommerce-ios/pull/6412]
- [*] Coupons list now shows an error view if coupons are disabled for the store. Coupons can be enabled again from this view. [https://github.com/woocommerce/woocommerce-ios/pull/6446]
- [*] Coupon details screen now displays more informative error messages when loading the total discount amount fails. [https://github.com/woocommerce/woocommerce-ios/pull/6457]
- [internal] Shipping Labels: the navigation bar in the web view for adding payments is now correctly hidden. [https://github.com/woocommerce/woocommerce-ios/pull/6435]

8.7
-----
- [**] In-Person Payments: Added card details to refund confirmation screen to help with refunding to the payment card [https://github.com/woocommerce/woocommerce-ios/pull/6241]
- [*] Coupons: Replace the toggles on Usage Details screen with text for uneditable contents. [https://github.com/woocommerce/woocommerce-ios/pull/6287]
- [*] Improve image loading for thumbnails especially on the Product list. [https://github.com/woocommerce/woocommerce-ios/pull/6299]
- [*] Coupons: Added feedback banner on the top of the coupon list. [https://github.com/woocommerce/woocommerce-ios/pull/6316]
- [*] Coupons: Handled error when loading total discounted amount fails. [https://github.com/woocommerce/woocommerce-ios/pull/6368]
- [internal] Removed all feature flags for Shipping Labels. Please smoke test all parts of Shipping Labels to make sure that everything still works as before. [https://github.com/woocommerce/woocommerce-ios/pull/6270]
- [*] In-Person Payments: Localized messages and UI [https://github.com/woocommerce/woocommerce-ios/pull/6317]
- [*] My Store: Fixed incorrect currency symbol of revenue text for stores with non-USD currency. [https://github.com/woocommerce/woocommerce-ios/pull/6335]
- [*] Notifications: Dismiss presented view before presenting content from notifications [https://github.com/woocommerce/woocommerce-ios/pull/6354]
- [*] Reviews: Fixed missing product information on first load [https://github.com/woocommerce/woocommerce-ios/pull/6367]
- [internal] Removed the feature flag for My store tab UI updates. Please smoke test the store stats and top performers in the "My store" tab to make sure everything works as before. [https://github.com/woocommerce/woocommerce-ios/pull/6334]
- [*] In-Person Payments: Add support for accepting payments on bookable products [https://github.com/woocommerce/woocommerce-ios/pull/6364]
- [*] In-Person Payments: Fixed issue where payment could be stuck prompting to remove the card if the payment was declined and retried before removing the card.

8.6
-----
- [***] Merchants can now view coupons in their stores by enabling Coupon Management in Experimental Features. [https://github.com/woocommerce/woocommerce-ios/pull/6209]
- [*] Orders: In the experimental Order Creation feature, product variations added to a new order now show a list of their attributes. [https://github.com/woocommerce/woocommerce-ios/pull/6131]
- [*] Enlarged the tap area for the action button on the notice view. [https://github.com/woocommerce/woocommerce-ios/pull/6146]
- [*] Reviews: Fixed crash on iPad when tapping the More button. [https://github.com/woocommerce/woocommerce-ios/pull/6187]
- [*] In-Person Payments: Remove Stripe from Experimental Features as it is always enabled now. [https://github.com/woocommerce/woocommerce-ios/pull/6205]
- [*] Disabled unnecessary selection of the "Refund via" row on the Refund Confirmation screen [https://github.com/woocommerce/woocommerce-ios/pull/6198]
- [*] Increased minimum version of Stripe extension for In-Person Payments to 6.2.0 [https://github.com/woocommerce/woocommerce-ios/pull/xxxx]
- [internal] Removed `pushNotificationsForAllStores` feature flag. Since the changes are non-trivial, it would be great to smoke test push notifications for all stores in beta testing. [https://github.com/woocommerce/woocommerce-ios/pull/6231]

8.5
-----
- [*] In-Person Payments: Inform the user when a card reader battery is so low that it needs to be charged before the reader can be connected. [https://github.com/woocommerce/woocommerce-ios/pull/5998]
- [***] The My store tab is having a new look with new conversion stats and shows up to 5 top performing products now (used to be 3). [https://github.com/woocommerce/woocommerce-ios/pull/5991]
- [**] Fixed a crash at the startup of the app, related to Gridicons. [https://github.com/woocommerce/woocommerce-ios/pull/6005]
- [***] Experimental Feature: It's now possible to create Orders in the app by enabling it in Settings > Experimental Features. For now you can change the order status, add products, and add customer details (billing and shipping addresses). [https://github.com/woocommerce/woocommerce-ios/pull/6060]
- [*] Fixed issue in date range selection for the orders filters where is some cases dates are not available for selection. [https://github.com/woocommerce/woocommerce-ios/pull/6090]
- [*] Enabled "view product in store" and "share product" options for variable products when accessing them through the order details screen. [https://github.com/woocommerce/woocommerce-ios/pull/6091]

8.4
-----
- [***] In-Person Payments: Support for Stripe M2 card reader. [https://github.com/woocommerce/woocommerce-ios/pull/5844]
- [***] We introduced a new tab called "Menu", a tab in the main navigation where you can browser different sub-sections of the app: Switch Store, Settings, WooCommerce Admin, View Store and Reviews. [https://github.com/woocommerce/woocommerce-ios/pull/5926]
- [***] Store admins can now access sites with plugins that have Jetpack Connection Package (e.g. WooCommerce Payments, Jetpack Backup) in the app. These sites do not require Jetpack-the-plugin to connect anymore. Store admins can still install Jetpack-the-plugin from the app through settings or a Jetpack banner. [https://github.com/woocommerce/woocommerce-ios/pull/5924]
- [*] Add/Edit Product screen: Fix transient product name while adding images.[https://github.com/woocommerce/woocommerce-ios/pull/5840]

8.3
-----
- [***] All merchants can create Simple Payments orders. [https://github.com/woocommerce/woocommerce-ios/pull/5684]
- [**] System status report can now be viewed and copied directly from within the app. [https://github.com/woocommerce/woocommerce-ios/pull/5702]
- [**] Product SKU input scanner is now available as a beta feature. To try it, enable it from settings and you can scan a barcode to use as the product SKU in product inventory settings! [https://github.com/woocommerce/woocommerce-ios/pull/5695]
- [**] Now you chan share a payment link when creating a Simple Payments order [https://github.com/woocommerce/woocommerce-ios/pull/5819]
- [*] Reviews: "Mark all as read" checkmark bar button item button replaced with menu button which launches an action sheet. Menu button is displayed only if there are unread reviews available.[https://github.com/woocommerce/woocommerce-ios/pull/5833]
- [internal] Refactored ReviewsViewController to add tests. [https://github.com/woocommerce/woocommerce-ios/pull/5834]

8.2
-----
- [***] In-Person Payments: Now you can collect Simple Payments on the go. [https://github.com/woocommerce/woocommerce-ios/pull/5635]
- [*] Products: After generating a new variation for a variable product, you are now taken directly to edit the new variation. [https://github.com/woocommerce/woocommerce-ios/pull/5649]
- [*] Dashboard: the visitor count in the Today tab is now shown when Jetpack site stats are enabled.
- [*] Add/Edit Product Images: tapping on the last `n` images while `n` images are pending upload does not crash the app anymore. [https://github.com/woocommerce/woocommerce-ios/pull/5672]

8.2
-----
- [*] Shipping Labels: Fixes a crash when saving a new shipping label after opening the order from a push notification. [https://github.com/woocommerce/woocommerce-ios/pull/5549]
- [**] In-Person Payments: Improved support for VoiceOver. [https://github.com/woocommerce/woocommerce-ios/pull/5572]
- [*] In-Person Payments: Fixes a crash when printing more than one receipt. [https://github.com/woocommerce/woocommerce-ios/pull/5575]

8.1
-----
- [***] Now it's possible to filter Order List by multiple statuses and date ranges. Plus, we removed the top tab bar on Orders Tab. [https://github.com/woocommerce/woocommerce-ios/pull/5491]
- [*] Login: Password AutoFill will suggest wordpress.com accounts. [https://github.com/woocommerce/woocommerce-ios/pull/5399]
- [*] Store picker: after logging in with store address, the pre-selected store is now the currently selected store instead of the store from login flow. [https://github.com/woocommerce/woocommerce-ios/pull/5508]
- [*] The application icon number from order push notifications is now cleared after visiting the orders tab. [https://github.com/woocommerce/woocommerce-ios/pull/5715]
- [internal] Migrated Settings screen to MVVM [https://github.com/woocommerce/woocommerce-ios/pull/5393]


8.0
-----
- [*] Product List: Add support for product filtering by category. [https://github.com/woocommerce/woocommerce-ios/pull/5388]
- [***] Push notifications are now supported for all connected stores. [https://github.com/woocommerce/woocommerce-ios/pull/5299]
- [*] Fix: in Settings > Switch Store, tapping "Dismiss" after selecting a different store does not switch stores anymore. [https://github.com/woocommerce/woocommerce-ios/pull/5359]

7.9
-----
- [*] Fix: after disconnecting a site or connecting to a new site, the sites in site picker (Settings > Switch Store) should be updated accordingly. The only exception is when the newly disconnected site is the currently selected site. [https://github.com/woocommerce/woocommerce-ios/pull/5241]
- [*] Order Details: Show a button on the "Product" section of Order Details screen to allow recreating shipping labels. [https://github.com/woocommerce/woocommerce-ios/pull/5255]
- [*] Edit Order Address - Enable `Done` button when `Use as {Shipping/Billing} Address` toggle is turned on. [https://github.com/woocommerce/woocommerce-ios/pull/5254]
- [*] Add/Edit Product: fix an issue where the product name keyboard is English only. [https://github.com/woocommerce/woocommerce-ios/pull/5288]
- [*] Order Details: some sites cannot parse order requests where the fields parameter has spaces, and the products section cannot load as a result. The spaces are now removed. [https://github.com/woocommerce/woocommerce-ios/pull/5298]

7.8
-----
- [***] Shipping Labels: merchants can create multiple packages for the same order, moving the items between different packages. [https://github.com/woocommerce/woocommerce-ios/pull/5190]
- [*] Fix: Navigation bar buttons are now consistently pink on iOS 15. [https://github.com/woocommerce/woocommerce-ios/pull/5139]
- [*] Fix incorrect info banner color and signature option spacing on Carrier and Rates screen. [https://github.com/woocommerce/woocommerce-ios/pull/5144]
- [x] Fix an error where merchants were unable to connect to valid stores when they have other stores with corrupted information https://github.com/woocommerce/woocommerce-ios/pull/5161
- [*] Shipping Labels: Fix issue with decimal values on customs form when setting the device with locales that use comma as decimal point. [https://github.com/woocommerce/woocommerce-ios/pull/5195]
- [*] Shipping Labels: Fix crash when tapping on Learn more rows of customs form. [https://github.com/woocommerce/woocommerce-ios/pull/5207]
- [*] Shipping Labels: The shipping address now prefills the phone number from the billing address if a shipping phone number is not available. [https://github.com/woocommerce/woocommerce-ios/pull/5177]
- [*] Shipping Labels: now in Carrier and Rates we always display the discounted rate instead of the retail rate if available. [https://github.com/woocommerce/woocommerce-ios/pull/5188]
- [*] Shipping Labels: If the shipping address is invalid, there are now options to email, call, or message the customer. [https://github.com/woocommerce/woocommerce-ios/pull/5228]
- [*] Accessibility: notify when offline mode banner appears or disappears. [https://github.com/woocommerce/woocommerce-ios/pull/5225]

7.7
-----
- [***] In-Person Payments: US merchants can now obtain a card reader and then collect payments directly from the app. [https://github.com/woocommerce/woocommerce-ios/pull/5030]
- [***] Shipping Labels: Merchants can now add new payment methods for shipping labels directly from the app. [https://github.com/woocommerce/woocommerce-ios/pull/5023]
- [**] Merchants can now edit shipping & billing addresses from orders. [https://github.com/woocommerce/woocommerce-ios/pull/5097]
- [x] Fix: now a default paper size will be selected in Shipping Label print screen. [https://github.com/woocommerce/woocommerce-ios/pull/5035]
- [*] Show banner on screens that use cached data when device is offline. [https://github.com/woocommerce/woocommerce-ios/pull/5000]
- [*] Fix incorrect subtitle on customs row of Shipping Label purchase flow. [https://github.com/woocommerce/woocommerce-ios/pull/5093]
- [*] Make sure customs form printing option is not available on non-international orders. [https://github.com/woocommerce/woocommerce-ios/pull/5104]
- [*] Fix incorrect logo for DHL in Shipping Labels flow. [https://github.com/woocommerce/woocommerce-ios/pull/5105]

7.6
-----
- [x] Show an improved error modal if there are problems while selecting a store. [https://github.com/woocommerce/woocommerce-ios/pull/5006]
- [***] Shipping Labels: Merchants can now add new custom and service packages for shipping labels directly from the app. [https://github.com/woocommerce/woocommerce-ios/pull/4976]
- [*] Fix: when product image upload fails, the image cell stop loading. [https://github.com/woocommerce/woocommerce-ios/pull/4989]

7.5
-----
- [***] Merchants can now purchase shipping labels and declare customs forms for international orders. [https://github.com/woocommerce/woocommerce-ios/pull/4896]
- [**] Merchants can now edit customer provided notes from orders. [https://github.com/woocommerce/woocommerce-ios/pull/4893]
- [*] Fix empty states sometimes not centered vertically [https://github.com/woocommerce/woocommerce-ios/pull/4890]
- [*] Fix error syncing products due to decoding failure of regular_price in product variations. [https://github.com/woocommerce/woocommerce-ios/pull/4901]
- [*] Hide bottom bar on shipping label purchase form. [https://github.com/woocommerce/woocommerce-ios/pull/4902]

7.4
-----
- [*] Fix an issue where some extension was not shown in order item details. [https://github.com/woocommerce/woocommerce-ios/pull/4753]
- [*] Fix: The refund button within Order Details will be hidden if the refund is zero. [https://github.com/woocommerce/woocommerce-ios/pull/4789]
- [*] Fix: Incorrect arrow direction for right-to-left languages on Shipping Label flow. [https://github.com/woocommerce/woocommerce-ios/pull/4796]
- [*] Fix: Shouldn't be able to schedule a sale without sale price. [https://github.com/woocommerce/woocommerce-ios/pull/4825]
- [*] Fix: Edit address screen is pushed twice in Shipping Label flow when missing name in origin or destination address. [https://github.com/woocommerce/woocommerce-ios/pull/4845]

7.3
-----
- [*] Order Detail: now we do not offer the "email note to customer" option if no email is available. [https://github.com/woocommerce/woocommerce-ios/pull/4680]
- [*] My Store: If there are errors loading the My Store screen, a banner now appears at the top of the screen with links to troubleshoot or contact support. [https://github.com/woocommerce/woocommerce-ios/pull/4704]
- [*] Fix: Added 'Product saved' confirmation message when a product is updated [https://github.com/woocommerce/woocommerce-ios/pull/4709]
- [*] Shipping Labels: Updated address validation to automatically use trivially normalized address for origin and destination. [https://github.com/woocommerce/woocommerce-ios/pull/4719]
- [*] Fix: Order details for products with negative prices now will show correctly [https://github.com/woocommerce/woocommerce-ios/pull/4683]
- [*] Fix: Order list not extend edge-to-edge in dark mode. [https://github.com/woocommerce/woocommerce-ios/pull/4728]
- [*] Plugins: Added list of active and inactive plugins that can be reached by admins in the settings screen. [https://github.com/woocommerce/woocommerce-ios/pull/4735]
- [*] Login: Updated appearance of back buttons in navigation bar to minimal style. [https://github.com/woocommerce/woocommerce-ios/pull/4726]
- [internal] Upgraded Zendesk SDK to version 5.3.0. [https://github.com/woocommerce/woocommerce-ios/pull/4699]
- [internal] Updated GoogleSignIn to version 6.0.1 through WordPressAuthenticator. There should be no functional changes, but may impact Google sign in flow. [https://github.com/woocommerce/woocommerce-ios/pull/4725]

7.2
-----
- [*] Order Fulfillment: Updated success notice message [https://github.com/woocommerce/woocommerce-ios/pull/4589]
- [*] Order Fulfillment: Fixed issue footer view getting clipped of by iPhone notch [https://github.com/woocommerce/woocommerce-ios/pull/4631]
- [*] Shipping Labels: Updated address validation to make sure a name is entered for each address. [https://github.com/woocommerce/woocommerce-ios/pull/4601]
- [*] Shipping Labels: Hide Contact button on Shipping To Address form when customer phone number is not provided. [https://github.com/woocommerce/woocommerce-ios/pull/4663]
- [*] Shipping Labels: Updated edge-to-edge table views for all forms. [https://github.com/woocommerce/woocommerce-ios/pull/4657]
- [*] Orders and Order Details: Updated edge-to-edge table views for consistent look across the app. [https://github.com/woocommerce/woocommerce-ios/pull/4638]
- [*] Reviews and Review Details: Updated edge-to-edge table views for consistent look across the app. [https://github.com/woocommerce/woocommerce-ios/pull/4637]
- [*] New error screen displayed to users without the required roles to access the store. [https://github.com/woocommerce/woocommerce-ios/pull/4493]

7.1
-----
- [***] Merchants from US can create shipping labels for physical orders from the app. The feature supports for now only orders where the shipping address is in the US. [https://github.com/woocommerce/woocommerce-ios/pull/4578]
- [**] Due to popular demand, the Order fulfill is displayed once again when clicking on the Mark order complete button. [https://github.com/woocommerce/woocommerce-ios/pull/4567]
- [*] Fix: Interactive pop gesture on Order Details and Settings screen. [https://github.com/woocommerce/woocommerce-ios/pull/4504]
- [*] Fix: Frozen refresh control and placeholder when switching tabs [https://github.com/woocommerce/woocommerce-ios/pull/4505]
- [internal] Stats tab: added network sync throttling [https://github.com/woocommerce/woocommerce-ios/pull/4494]

7.0
-----
- [**] Order Detail: now we display Order Items and Shipping Label Packages as separate sections. [https://github.com/woocommerce/woocommerce-ios/pull/4445]
- [*] Fix: Orders for a variable product with different configurations of a single variation will now show each order item separately. [https://github.com/woocommerce/woocommerce-ios/pull/4445]
- [*] If the Orders, Products, or Reviews lists can't load, a banner now appears at the top of the screen with links to troubleshoot or contact support. [https://github.com/woocommerce/woocommerce-ios/pull/4400, https://github.com/woocommerce/woocommerce-ios/pull/4407]
- [*] Fix: Stats tabs are now displayed and ordered correctly in RTL languages. [https://github.com/woocommerce/woocommerce-ios/pull/4444]
- [*] Fix: Missing "Add Tracking" button in orders details. [https://github.com/woocommerce/woocommerce-ios/pull/4520]


6.9
-----
- [*] Order Detail: now we display a loader on top, to communicate that the order detail view has not yet been fully loaded. [https://github.com/woocommerce/woocommerce-ios/pull/4396]
- [*] Products: You can edit product attributes for variations right from the main product form. [https://github.com/woocommerce/woocommerce-ios/pull/4350]
- [*] Improved CTA. "Print Shipping Label" instead of "Reprint Shipping Label". [https://github.com/woocommerce/woocommerce-ios/pull/4394]
- [*] Improved application log viewer. [https://github.com/woocommerce/woocommerce-ios/pull/4387]
- [*] Improved the experience when creating the first variation. [https://github.com/woocommerce/woocommerce-ios/pull/4405]

6.8
-----

- [***] Dropped iOS 13 support. From now we support iOS 14 and later. [https://github.com/woocommerce/woocommerce-ios/pull/4209]
- [**] Products: Added the option to create and edit a virtual product directly from the product detail screen. [https://github.com/woocommerce/woocommerce-ios/pull/4214]

6.7
-----
- [**] Add-Ons: Order add-ons are now available as a beta feature. To try it, enable it from settings! [https://github.com/woocommerce/woocommerce-ios/pull/4119]

6.6
-----
- [*] Fix: Product variations only support at most one image, so we won't show an option to add a second one. [https://github.com/woocommerce/woocommerce-ios/pull/3994]
- [*] Fix: The screen to select images from the Media Library would sometimes crash when the library had a specific number of images. [https://github.com/woocommerce/woocommerce-ios/pull/4003]
- [*] Improved error messages for logins. [https://github.com/woocommerce/woocommerce-ios/pull/3957]

6.5
-----
- [*] Fix: Product images with non-latin characters in filenames now will load correctly and won't break Media Library. [https://github.com/woocommerce/woocommerce-ios/pull/3935]
- [*] Fix: The screen to select images from the Media Library would sometimes crash when the library had a specific number of images. [https://github.com/woocommerce/woocommerce-ios/pull/4070]

6.4
-----
- [*] Login: New design and illustrations for the initial login screen, promoting the app's main features. [https://github.com/woocommerce/woocommerce-ios/pull/3867]
- [*] Enhancement/fix: Unify back button style across the app. [https://github.com/woocommerce/woocommerce-ios/pull/3872]

6.3
-----
- [**] Products: Now you can add variable products from the create product action sheet. [https://github.com/woocommerce/woocommerce-ios/pull/3836]
- [**] Products: Now you can easily publish a product draft or pending product using the navigation bar buttons [https://github.com/woocommerce/woocommerce-ios/pull/3846]
- [*] Fix: In landscape orientation, all backgrounds on detail screens and their subsections now extend edge-to-edge. [https://github.com/woocommerce/woocommerce-ios/pull/3808]
- [*] Fix: Creating an attribute or a variation no longer saves your product pending changes. [https://github.com/woocommerce/woocommerce-ios/pull/3832]
- [*] Enhancement/fix: image & text footnote info link rows are now center aligned in order details reprint shipping label info row and reprint screen. [https://github.com/woocommerce/woocommerce-ios/pull/3805]

6.2
-----

- [***] Products: When editing a product, you can now create/delete/update product variations, product attributes and product attribute options. https://github.com/woocommerce/woocommerce-ios/pull/3791
- [**] Large titles are enabled for the four main tabs like in Android. In Dashboard and Orders tab, a workaround is implemented with some UI/UX tradeoffs where the title size animation is not as smooth among other minor differences from Products and Reviews tab. We can encourage beta users to share any UI issues they find with large titles. [https://github.com/woocommerce/woocommerce-ios/pull/3763]
- [*] Fix: Load product inventory settings in read-only mode when the product has a decimal stock quantity. This fixes the products tab not loading due to product decoding errors when third-party plugins enable decimal stock quantities. [https://github.com/woocommerce/woocommerce-ios/pull/3717]
- [*] Fix: Loading state stuck in Reviews List. [https://github.com/woocommerce/woocommerce-ios/pull/3753]

6.1
-----
- [**] Products: When editing variable products, you can now edit the variation attributes to select different attribute options. [https://github.com/woocommerce/woocommerce-ios/pull/3628]
- [*] Fixes a bug where long pressing the back button sometimes displayed an empty list of screens.
- [*] Product Type: Updated product type detail to display "Downloadable" if a product is downloadable. [https://github.com/woocommerce/woocommerce-ios/pull/3647]
- [*] Product Description: Updated the placeholder text in the Aztec Editor screens to provide more context. [https://github.com/woocommerce/woocommerce-ios/pull/3668]
- [*] Fix: Update the downloadable files row to read-only, if the product is accessed from Order Details. [https://github.com/woocommerce/woocommerce-ios/pull/3669]
- [*] Fix: Thumbnail image of a product wasn't being loaded correctly in Order Details. [https://github.com/woocommerce/woocommerce-ios/pull/3678]
- [*] Fix: Allow product's `regular_price` to be a number and `sold_individually` to be `null` as some third-party plugins could alter the type in the API. This could help with the products tab not loading due to product decoding errors. [https://github.com/woocommerce/woocommerce-ios/pull/3679]
- [internal] Attempted fix for a crash in product image upload. [https://github.com/woocommerce/woocommerce-ios/pull/3693]

6.0
-----
- [**] Due to popular demand, the product SKU is displayed once again in Order Details screen. [https://github.com/woocommerce/woocommerce-ios/pull/3564]
- [*] Updated copyright notice to WooCommerce
- [*] Fix: top performers in "This Week" tab should be showing the same data as in WC Admin.
- [*] Fix: visitor stats in Dashboard should be more consistent with web data on days when the end date for more than one tab is the same (e.g. "This Week" and "This Month" both end on January 31). [https://github.com/woocommerce/woocommerce-ios/pull/3532]
- [*] Fix: navbar title on cross-sells products list displayed title for upsells [https://github.com/woocommerce/woocommerce-ios/pull/3565]
- [*] Added drag-and-drop sorting to Linked Products [https://github.com/woocommerce/woocommerce-ios/pull/3548]
- [internal] Refactored Core Data migrator stack to help reduce crashes [https://github.com/woocommerce/woocommerce-ios/pull/3523]


5.9
-----
- [**] Product List: if a user applies custom sort orders and filters in the Product List, now when they reopen the app will be able to see the previous settings applied. [https://github.com/woocommerce/woocommerce-ios/pull/3454]
- [*] Removed fulfillment screen and moved fulfillment to the order details screen. [https://github.com/woocommerce/woocommerce-ios/pull/3453]
- [*] Fix: billing information action sheets now are presented correctly on iPad. [https://github.com/woocommerce/woocommerce-ios/pull/3457]
- [*] fix: the rows in the product search list now don't have double separators. [https://github.com/woocommerce/woocommerce-ios/pull/3456]
- [*] Fix: During login, the spinner when a continue button is in loading state is now visible in dark mode. [https://github.com/woocommerce/woocommerce-ios/pull/3472]
- [*] fix: when adding a note to an order, the text gets no more deleted if you tap on “Email note to customer”. [https://github.com/woocommerce/woocommerce-ios/pull/3473]
- [*] Added Fees to order details. [https://github.com/woocommerce/woocommerce-ios/pull/3475]
- [*] fix: now we don't show any more similar alert notices if an error occurred. [https://github.com/woocommerce/woocommerce-ios/pull/3474]
- [*] fix: in Settings > Switch Store, the spinner in the "Continue" button at the bottom is now visible in dark mode. [https://github.com/woocommerce/woocommerce-ios/pull/3468]
- [*] fix: in order details, the shipping and billing address are displayed in the order of the country (in some eastern Asian countries, the address starts from the largest unit to the smallest). [https://github.com/woocommerce/woocommerce-ios/pull/3469]
- [*] fix: product is now read-only when opened from the order details. [https://github.com/woocommerce/woocommerce-ios/pull/3491]
- [*] fix: pull to refresh on the order status picker screen does not resets anymore the current selection. [https://github.com/woocommerce/woocommerce-ios/pull/3493]
- [*] When adding or editing a link (e.g. in a product description) link settings are now presented as a popover on iPad. [https://github.com/woocommerce/woocommerce-ios/pull/3492]
- [*] fix: the glitch when launching the app in logged out state or after tapping "Try another account" in store picker is now gone. [https://github.com/woocommerce/woocommerce-ios/pull/3498]
- [*] Minor enhancements: in product editing form > product reviews list, the rows don't show highlighted state on tap anymore since they are not actionable. Same for the number of upsell and cross-sell products in product editing form > linked products. [https://github.com/woocommerce/woocommerce-ios/pull/3502]


5.8
-----
- [***] Products M5 features are now available to all. Products M5 features: add and edit linked products, add and edit downloadable files, product deletion. [https://github.com/woocommerce/woocommerce-ios/pull/3420]
- [***] Shipping labels M1 features are now available to all: view shipping label details, request a refund, and reprint a shipping label via AirPrint. [https://github.com/woocommerce/woocommerce-ios/pull/3436]
- [**] Improved login flow, including better error handling. [https://github.com/woocommerce/woocommerce-ios/pull/3332]


5.7
-----
- [***] Dropped iOS 12 support. From now we support iOS 13 and later. [https://github.com/woocommerce/woocommerce-ios/pull/3216]
- [*] Fixed spinner appearance in the footer of orders list. [https://github.com/woocommerce/woocommerce-ios/pull/3249]
- [*] In order details, the image for a line item associated with a variation is shown now after the variation has been synced. [https://github.com/woocommerce/woocommerce-ios/pull/3314]
- [internal] Refactored Core Data stack so more errors will be propagated. [https://github.com/woocommerce/woocommerce-ios/pull/3267]


5.6
-----
- [**] Fixed order list sometimes not showing newly submitted orders.
- [*] now the date pickers on iOS 14 are opened as modal view. [https://github.com/woocommerce/woocommerce-ios/pull/3148]
- [*] now it's possible to remove an image from a Product Variation if the WC version 4.7+. [https://github.com/woocommerce/woocommerce-ios/pull/3159]
- [*] removed the Product Title in product screen navigation bar. [https://github.com/woocommerce/woocommerce-ios/pull/3187]
- [*] the icon of the cells inside the Product Detail are now aligned at 10px from the top margin. [https://github.com/woocommerce/woocommerce-ios/pull/3199]
- [**] Added the ability to issue refunds from the order screen. Refunds can be done towards products or towards shipping. [https://github.com/woocommerce/woocommerce-ios/pull/3204]
- [*] Prevent banner dismiss when tapping "give feedback" on products screen. [https://github.com/woocommerce/woocommerce-ios/pull/3221]
- [*] Add keyboard dismiss in Add Tracking screen [https://github.com/woocommerce/woocommerce-ios/pull/3220]


5.5
-----
- [**] Products M4 features are now available to all. Products M4 features: add a simple/grouped/external product with actions to publish or save as draft. [https://github.com/woocommerce/woocommerce-ios/pull/3133]
- [*] enhancement: Order details screen now shows variation attributes for WC version 4.7+. [https://github.com/woocommerce/woocommerce-ios/pull/3109]
- [*] fix: Product detail screen now includes the number of ratings for that product. [https://github.com/woocommerce/woocommerce-ios/pull/3089]
- [*] fix: Product subtitle now wraps correctly in order details. [https://github.com/woocommerce/woocommerce-ios/pull/3201]


5.4
-----
- [*] fix: text headers on Product price screen are no more clipped with large text sizes. [https://github.com/woocommerce/woocommerce-ios/pull/3090]


5.4
-----
- [*] fix: the footer in app Settings is now correctly centered.
- [*] fix: Products tab: earlier draft products now show up in the same order as in core when sorting by "Newest to Oldest".
- [*] enhancement: in product details > price settings, the sale dates can be edited inline in iOS 14 using the new date picker. Also, the sale end date picker editing does not automatically end on changes anymore. [https://github.com/woocommerce/woocommerce-ios/pull/3044]
- [*] enhancement: in order details > add tracking, the date shipped can be edited inline in iOS 14 using the new date picker. [https://github.com/woocommerce/woocommerce-ios/pull/3044]
- [*] enhancement: in products list, the "(No Title)" placeholder will be showed when a product doesn't have the title set. [https://github.com/woocommerce/woocommerce-ios/pull/3068]
- [*] fix: the placeholder views in the top dashboard chart and orders tab do not have unexpected white background color in Dark mode in iOS 14 anymore. [https://github.com/woocommerce/woocommerce-ios/pull/3063]


5.3
-----
- [**] In Settings > Experimental Features, a Products switch is now available for turning Products M4 features on and off (default off). Products M4 features: add a simple/grouped/external product with actions to publish or save as draft.
- [*] Opening a product from order details now shows readonly product details of the same styles as in editable product details.
- [*] Opening a product variation from order details now shows readonly product variation details and this product variation does not appear in the Products tab anymore.
- [*] Enhancement: when not saving a product as "published", the in-progress modal now shows title and message like "saving your product" instead of "publishing your product".
- [*] In product and variation list, the stock quantity is not shown anymore when stock management is disabled.
- [*] Enhancement: when the user attempts to dismiss the product selector search modal while at least one product is selected for a grouped product's linked products, a discard changes action sheet is shown.
- [internal] Renamed a product database table (Attribute) to GenericAttribute. This adds a new database migration.  [https://github.com/woocommerce/woocommerce-ios/pull/2883]
- [internal] Refactored the text fields in the Manual Shipment Tracking page. [https://github.com/woocommerce/woocommerce-ios/pull/2979]
- [internal] Attempt fix for startup crashes. [https://github.com/woocommerce/woocommerce-ios/pull/3069]


5.2
-----
- [**] Products: now you can editing basic fields for non-core products (whose product type is not simple/external/variable/grouped) - images, name, description, readonly price, readonly inventory, tags, categories, short description, and product settings.
- [*] Enhancement: for variable products, the stock status is now shown in its variation list.
- [*] Sign In With Apple: if the Apple ID has been disconnected from the WordPress app (e.g. in Settings > Apple ID > Password & Security > Apps using Apple ID), the app is logged out on app launch or app switch.
- [*] Now from an Order Detail it's only possible to open a Product in read-only mode.
- [internal] #2881 Upgraded WPAuth from 1.24 to 1.26-beta.12. Regressions may happen in login flows.
- [internal] #2896 Configured the same user agent header for all the network requests made through the app.
- [internal] #2879 After logging out, the persistent store is not reset anymore to fix a crash in SIWA revoked token scenario after app launch (issue #2830). No user-facing changes are intended, the data should be associated with a site after logging out and in like before.

5.1
-----
- [*] bugfix: now reviews are refreshed correctly. If you try to delete or to set as spam a review from the web, the result will match in the product reviews list.
- [*] If the Products switch is on in Settings > Experimental Features:
  - For a variable product, the stock status is not shown in the product details anymore when stock management is disabled since stock status is controlled at variation level.
- [internal] The Order List and Orders Search → Filter has a new backend architecture (#2820). This was changed as an experiment to fix #1543. This affects iOS 13.0 users only. No new behaviors have been added. Github project: https://git.io/JUBco.
- [*] Orders → Search list will now show the full counts instead of “99+”. #2825


5.0
-----
- [*] Order details > product details: tapping outside of the bottom sheet from "Add more details" menu does not dismiss the whole product details anymore.
- [*] If the Products switch is on in Settings > Experimental Features, product editing for basic fields are enabled for non-core products (whose product type is not simple/external/variable/grouped) - images, name, description, readonly price, readonly inventory, tags, categories, short description, and product settings.
- [*] Order Detail: added "Guest" placeholder on Order Details card when there's no customer name.
- [*] If the Products switch is on in Settings > Experimental Features:
  - Product editing for basic fields are enabled for non-core products (whose product type is not simple/external/variable/grouped) - images, name, description, readonly price, readonly inventory, tags, categories, short description, and product settings.
  - Inventory and shipping settings are now editable for a variable product.
  - A product variation's stock status is now editable in inventory settings.
  - Reviews row is now hidden if reviews are disabled.
  - Now it's possible to open the product's reviews screen also if there are no reviews.
  - We improved our VoiceOver support in Product Detail screen.
- [*] In Settings, the "Feature Request" button was replaced with "Send Feedback" (Survey) (https://git.io/JUmUY)


4.9
-----
- [**] Sign in with Apple is now available in the log in process.
- [**] In Settings > Experimental Features, a Products switch is now available for turning Products M3 features on and off for core products (default off for beta testing). Products M3 features: edit grouped, external and variable products, enable/disable reviews, change product type and update categories and tags.
- [*] Edit Products: the update action now shows up on the product details after updating just the sale price.
- [*] Fix a crash that sometimes happen when tapping on a Product Review push notification.
- [*] Variable product > variation list: a warning banner is shown if any variations do not have a price, and warning text is shown on these variation rows.


4.8
-----
- [*] Enabled right/left swipe on product images.


4.7
-----
- [*] Fixed an intermittent crash when sending an SMS from the app.


4.6
-----
- [*] Fix an issue in the y-axis values on the dashboard charts where a negative value could show two minus signs.
- [*] When a simple product doesn't have a price set, the price row on the product details screen now shows "Add Price" placeholder instead of an empty regular price.
- [*] If WooCommerce 4.0 is available the app will show the new stats dashboard, otherwise will show a banner indicating the user to upgrade.
- [*] The total orders row is removed from the readonly product details (products that are not a simple product) to avoid confusion since it's not shown on the editable form for simple products.


4.5
-----
- [**] Products: now you can update product images, product settings, viewing and sharing a product.
- [*] In Order Details, the item subtotal is now shown on the right side instead of the quantity. The quantity can still be viewed underneath the product name.
- [*] In Order Details, SKU was removed from the Products List. It is still shown when fulfilling the order or viewing the product details.
- [*] Polish the loading state on the product variations screen.
- [*] When opening a simple product from outside of the Products tab (e.g. from Top Performers section or an order), the product name and ellipsis menu (if the Products feature switch is enabled) should be visible in the navigation bar.


4.4
-----
- Order Detail: the HTML shipping method is now showed correctly
- [internal] Logging in via 'Log in with Google' has changes that can cause regressions. See https://git.io/Jf2Fs for full testing details.
- [**] Fix bugs related to push notifications: after receiving a new order push notification, the Reviews tab does not show a badge anymore. The application icon badge number is now cleared by navigating to the Orders tab and/or the Reviews tab, depending on the types of notifications received.
- [*] The discard changes prompt now only appears when navigating from product images screen if any images have been deleted.
- [*] Fix the issue where product details screen cannot be scrolled to the bottom in landscape after keyboard is dismissed (e.g. from editing product title).
- [*] The product name is now shown in the product details navigation bar so that the name is always visible.
- [*] The images pending upload should be visible after editing product images from product details.
- [*] The discard changes prompt does not appear when navigating from product settings detail screens with a text field (slug, purchase note, and menu order) anymore.
- [*] Fix the wrong cell appearance in the order status list.
- [*] The "View product in store" action will be shown only if the product is published.
- [internal] Modified the component used for fetching data from the database. Please watch out for crashes in lists.


4.3
-----
- Products: now the Product details can be edited and saved outside Products tab (e.g. from Order details or Top Performers).
- [internal]: the navigation to the password entry screen has changed and can cause regressions. See https://git.io/JflDW for testing details.
- [internal] Refactored some API calls for fetching a Note, Product, and Product Review.
- Products: we improved our VoiceOver support in Product Price settings
- In Settings > Experimental Features, a Products switch is now available for turning Products M2 features on and off for simple products (default off for beta testing). Products M2 features: update product images, product settings, viewing and sharing a product.
- The WIP banner on the Products tab is now collapsed by default for more vertical space.
- Dropped iOS 11 support. From now we support iOS 12 and later.
- In Order Details, the Payment card is now shown right after the Products and Refunded Products cards.


4.2
-----
- Products: now tapping anywhere on a product cell where you need to insert data, like in Product Price and Product Shipping settings, you start to edit the text field.
- Products: now the keyboard pop up automatically in Edit Description
- The Processing orders list will now show upcoming (future) orders.
- Improved stats: fixed the incorrect time range on "This Week" tab when loading improved stats on a day when daily saving time changes.
- [internal]: the "send magic link" screen has navigation changes that can cause regressions. See https://git.io/Jfqio for testing details.
- The Orders list is now automatically refreshed when reopening the app.
- The Orders list is automatically refreshed if a new order (push notification) comes in.
- Orders -> Search: The statuses now shows the total number of orders with that status.


4.1
-----
- Fix an intermittent crash when downloading Orders
- The Photo Library permission alert shouldn't be prompted when opening the readonly product details or edit product for simple products, which is reproducible on iOS 11 or 12 devices. (The permission is only triggered when uploading images in Zendesk support or in debug builds with Products M2 enabled.)
- [internal] Updated the empty search result views for Products and Orders. https://git.io/Jvdap


4.0
-----
- Products is now available with limited editing for simple products!
- Fix pulling to refresh on the Processing tab sometimes will not show the up-to-date orders.
- Edit Product > Price Settings: schedule sale is now available even when either the start or end date is not set, and the sale end date can be removed now.
- Improved stats: fixed a crash when loading improved stats on a day when daily saving time changes.
- [internal] Changed the Shipping and Tax classes list loading so that any cached data is shown right away
- [internal] Edit Products M2: added an image upload source for product images - WordPress Media Library.
- [internal] Slightly changed the dependency graph of the database fetching component. Please watch out for data loading regressions.
- [internal] the signup and login Magic Link flows have code changes. See https://git.io/JvyB3 for testing details.
- [internal] the login via Magic Link flows have code changes. See https://git.io/JvyB3 for testing details.
- [internal] the login via Continue with Google flows have code changes that can cause regressions. See https://git.io/Jvyjg for testing details.
- [internal] the signup and login Magic Link flows have code changes. See https://git.io/JvyB3 for testing details.
- [internal] under Edit Products M2 feature flag, there are 4 ways to sort the products on the products tab.
- [internal] the login flow has changes to the 2-factor authentication navigation. See https://git.io/JvdKP for testing details.

3.9
-----
- bugfix: now in the Order List the order status label is no more clipped
- bugfix: now the launch screen is no more stretched
- The Shipping Provider flow, will be called now Shipping Carrier.
- Edit Products: in price settings, the order of currency and price field follows the store currency options under wp-admin > WooCommerce > Settings > General.
- [internal] The signup and login flows have code changes. See https://git.io/Jv1Me for testing details.

3.8
-----
- Dashboard stats: any negative revenue (from refunds for example) for a time period are shown now.
- Redesigned Orders List: Processing and All Orders are now shown in front. Filtering was moved to the Search view.
- Fix Reviews sometimes failing to load on some WooCommerce configurations
- Experimental: a Products feature switch is visible in Settings > Experimental Features that shows/hides the Products tab, and allow to edit a product.

3.7
-----
- Dashboard: now tapping on a product on "Top Performers" section open the product detail

3.6
-----
- Order Details: see a list of issued refunds inside the order detail screen
- Orders tab: Orders to fulfill badge shows numbers 1-99, and now 99+ for anything over 99. Previously, it was 9+.
- Orders tab: The full total amount is now shown.
- Order Details & Product UI: if a Product name has HTML escape characters, they should be decoded in the app.
- Order Details: if the Order has multiple Products, tapping on any Product should open the same Product now.
- bugfix: the orders badge on tab bar now is correctly refreshed after switching to a store with badge count equal to zero.
- The orders tab now localizes item quantities and the order badge.


3.5
-----
- bugfix: when the app is in the foreground while receiving a push notification, the badge on the Orders tab and Reviews tab should be updated correctly based on the type of the notification.
- bugfix: after logging out and in, the Product list should be loaded to the correct store instead of being empty.
- bugfix: in Contact Support, a message should always be sent successfully now.

3.4
-----
- bugfix: on the Order Details screen, the product quantity title in the 2-column header view aligns to the right now
- bugfix: tapping on a new Order push notification, it used to go to the Reviews tab. Now it should go to the new Order screen
- bugfix: on the Products tab, if tapping on a Product and then switching stores, the old Product details used to remain on the Products tab. Now the Product list is always shown on the Products tab after switching stores.
- Dark mode: colors are updated up to design for the navigation bar, tab bar, Fulfill Order > add tracking icon, Review Details > product link icon.
- bugfix/enhancement: on the Products tab, if there are no Products the "Work In Progress" banner is shown with an image placeholder below now.
- bugfix: the deleted Product Variations should not show up after syncing anymore.
- bugfix: now the shipping address in the Order Detail is hidden if the order contains only virtual products
- bugfix: when logged out, Contact Support should be enabled now after typing a valid email address with an email keyboard type.

3.3
-----
- bugfix: add some padding to an order item image in the Fulfillment view, when no SKU exists
- bugfix: View Billing Information > Contact Details: the email button wouldn't do anything if you don't have an email account configured in the Mail app. Now an option to copy the email address is presented instead of doing nothing.
- bugfix: Fulfill Order screen now displays full customer provided note, instead of cutting it to a single line.
- bugfix: Fixed clipped content on section headings with larger font sizes
- bugfix: Fixed footer overlapping the last row in Settings > About with larger font sizes
- bugfix: the Orders badge on tab bar now is correctly refreshed after switching stores

3.2.1
-----
- bugfix: the order detail status and "Begin fulfillment" button now are correctly updated when the order status changes
- bugfix: after adding a new order note, now it appear correctly inside the order detail

3.2
-----
- Experimental: a Products feature switch is visible in Settings > Experimental Features that shows/hides the Products tab with a Work In Progress banner at the top.
- Experimental: if a Product has variations, the variants info are shown on the Product Details that navigates to a list of variations with each price or visibility shown.
- Enhancement: Support for dark mode
- bugfix: Settings no longer convert to partial dark mode.
- Experimental: Support the latest wc-admin plugin release, v0.23.0 and up

3.1
-----
- The order detail view now includes the shipping method of the order.
- Enhancement: The Reviews tab now presents all the Product Reviews
- Updated appearance of Order Details - temporarily disabling dark mode.
- bugfix: fixed UI appearance on cells of Order List when tapping with dark mode enabled.
- bugfix: Reviews no longer convert to partial dark mode. Dark mode coming soon!
- bugfix: Order Details now has the right space between cells.
- bugfix: update the new stats endpoint for WC Admin plugin version 0.22+, and notify the user about the minimum plugin version when they cannot see the new stats. It'd be great to also mention this in the App Store release notes: the new stats UI now requires WC Admin plugin version 0.22+.

3.0
-----
- bugfix: for sites with empty site time zone in the API (usually with UTC specified in wp-admin settings) and when the site time zone is not GMT+0, the stats v4 data no longer has the wrong boundaries (example in #1357).
- bugfix: fixed a UI appearance problem on mail composer on iOS 13.

2.9
-----
- bugfix: the badge "9+" on the Orders tab doesn't overlap with the tab label on iPhone SE/8 landscape now, and polished based on design spec.
- bugfix: the Top Performers in the new stats page should not have a dark header bar when launching the app in Dark mode.
- Enhancement: preselect current Order status when editing the status with a list of order statuses.
- bugfix: on Orders tab, the order status filter now stays after changing an Order status.

2.8
-----

2.7
-----
- Enhancement: Enhancements to the Order Details screen, adding more customer information.
- bugfix: the App Logs shouldn't be editable, only copy / paste.
- bugfix: Reviews were not localized.
- bugfix: On log in, some users would see the Continue button but be unable to Continue, due to errors with the account. A new "Try another account" button has been added as an option.
- bugfix: Product Details page was displaying the Price in the wrong currency.
- Enhancement: removed the "New Orders" card from the My store tab, now that the Orders tab displays the same information.
- Added brand new stats page for user with the WooCommerce Admin plugin and provided an option for users to opt in or out directly from the Settings page.
- bugfix: Order Details: icon on "Details" cell for fulfilled order can be wrong.

2.6
-----
- bugfix: 9+ orders in the orders badge text is now easier to read
- bugfix: Keep those sign-in bugs coming! We tracked down and fixed a `Log in with Jetpack` issue, where users with a Byte Order Mark in their `wp-config.php` file were returning error responses during API requests. These users would see their store listed in the sign-in screen, but were unable to tap the Continue button.
- bugfix: prevents a potential edge case where the login screen could be dismissed in a future version of iOS.
- bugfix: While tuning up the behind-the-scenes for Order Detail screens, we accidentally lost the ability to automatically download any missing product images. Product image downloads restored!

2.5
-----
- bugfix: on certain devices, pulling down to refresh on Order Details screen used to result in weird UI with misplaced labels. Should be fixed in this release.
- Enhancement: Display a badge in the bottom tab, overlapping the Orders icon, to indicate the number of orders processing.
- Enhancement: The Notifications tab has been replaced by Reviews

2.4
-----
- New feature: in Order Details > Shipment Tracking, a new action is added to the "more" action menu for copying tracking number.
- Enhancement: updated the footer in Settings to inform users that we're hiring.
- bugfix & improvement: when Jetpack site stats module is turned off or when user has no permission to view site stats, the generic error toast is not shown to the user anymore. Additionally, the visitors stats UI is shown/hidden when the Jetpack module is activated/deactivated respectively.

2.3
-----
- Improvement: improved Dynamic Type support in the body of the notification in the Notifications tab.

2.2
-----
- improvement: opting out of Tracks syncs with WordPress.com

2.1
-----
- improvement: improved support for RTL languages in the Dashboard
- enhancement: You can now view product images on orders. Tapping on Products in Orders will present a view-only version of the Product's Details.

2.0
-----
- bugfix: dates in the Order Details screen are now localised.
- improvement: improved support for larger font sizes in the login screen

1.9
-----
- bugfix: fixes "Unable to load content" error message when attempting to get Top Performers content.
- new feature: You can now manually add shipment tracking to an Order. This feature is for users who have the [Shipment Tracking plugin](https://woocommerce.com/products/shipment-tracking) installed.
- bugfix: fixes Store Picker: some users are unable to continue after logging in.
- bugfix: fixes a crash when the network connection is slow

1.8
-----

1.7.1
-----
- Fixed a bug where Order List did not load for some users.
- update: this app supports iOS 12.0 and up.
- improvement: improved support for large text sizes.
- bugfix: fixes Order List not loading for some users.
- bugfix: fixes "Unable to load content" error message when attempting to get Top Performers content.

1.7
-----
- improvement: you can now log in using a site address.

1.6
-----
- improvement: Tracking numbers can now be copied to the pasteboard from the order details screen.

1.5
-----
- bugfix: Sometimes Settings would style all the options like "Log Out". No longer happens now.
- bugfix: order status refreshes upon pull-to-refresh in Order Details
- bugfix: payment status label background color showing up beyond rounded border
- improvement: change top performers text from "Total Product Order" to "Total orders" for clarity
- bugfix: fixed an issue on the order details screen where the shipment tracking dates were incorrect

1.4
-----
- bugfix: fix a crash happening on log out
- new feature: Add shipment tracking to Order Details screen
- improvement: The store switcher now allows you to go back to the previous screen without logging you out
- improvement: Custom order status labels are now supported! Instead of just displaying the order status slug and capitalizing the slug, the custom order status label will now be fetched from the server and properly displayed.
- improvement: Filtering by custom order status now supported!
- new feature: You can now manually change the status of an order on the order details screen
- bugfix: correctly flips chevron on Dashboard > New Orders, to support RTL languages.
- bugfix: fixed an issue on the order details screen where the shipment tracking dates were incorrect

1.3
-----
- bugfix: Allows for decimal quantities which some extensions have
- new feature: quick site select. Navigate to Settings > select row with store website.
- improvement: Updated the colors of the bars in the charts for better readability
- improvement: Present an error message with an option to retry when adding a note to an order fails
- improvement: Present an error message with an option to retry when fulfilling an order fails
- bugfix: Log out of the current account right after selecting "Try another account" in store picker
- improvement: Use the store name for the title of the view in "My store" tab
- improvement: Add an alert to let the user know about our new store switcher
- improvement: Display Address in Order Details screen unless every field is empty<|MERGE_RESOLUTION|>--- conflicted
+++ resolved
@@ -3,11 +3,8 @@
 13.5
 -----
 [Internal] Products: Simplify Product Editing experiment is removed; there should be no changes to the existing product creation/editing behavior. [https://github.com/woocommerce/woocommerce-ios/pull/9602]
-<<<<<<< HEAD
 - [*] Payments: Products are removed directly from an order when its count is below one, instead of opening an extra screen to remove it. [https://github.com/woocommerce/woocommerce-ios/pull/9624]
-=======
 - [*] Orders: Parses HTML-encoded characters and removes extraneous, non-attribute meta data from the list of attributes for an item in an order. [https://github.com/woocommerce/woocommerce-ios/pull/9603]
->>>>>>> df3dae02
 
 13.4
 -----
