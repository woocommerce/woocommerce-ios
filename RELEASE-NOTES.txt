--- conflicted
+++ resolved
@@ -2,11 +2,7 @@
 
 12.8
 -----
-<<<<<<< HEAD
-
-=======
 - [Internal] Dashboard: the UI layer had a major refactoring to allow scrolling for content more than stats for the onboarding project. The main design change is on the refresh control, where it was moved from each stats tab to below the navigation bar. Other design changes are not expected. [https://github.com/woocommerce/woocommerce-ios/pull/9031]
->>>>>>> 9dce164d
 
 12.7
 -----
