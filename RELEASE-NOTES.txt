*** PLEASE FOLLOW THIS FORMAT: [<priority indicator, more stars = higher priority>] <description> [<PR URL>]

16.8
-----
<<<<<<< HEAD
- [**] Payments: merchants can collect payment directly from the order creation form [https://github.com/woocommerce/woocommerce-ios/pull/11490]
=======
- [*] Store creation: Inform user once store ready if app killed while waiting for store to be ready. [https://github.com/woocommerce/woocommerce-ios/pull/11478]
- [*] Dashboard: Resolves a decoding error with certain payment gateway plugins that previously caused an error loading data in the dashboard. [https://github.com/woocommerce/woocommerce-ios/pull/11489]
>>>>>>> 634a7c3b

16.7
-----
- [*] Order editing: fixed bug preventing retry for errors when editing or creating an order [https://github.com/woocommerce/woocommerce-ios/pull/11391]
- [*] Payments: Tap to Pay trial payments are now automatically refunded [https://github.com/woocommerce/woocommerce-ios/pull/11395]
- [*] Product Creation AI: Show survey to collect user feedback. [https://github.com/woocommerce/woocommerce-ios/pull/11390]
- [*] Edit Products: category list is now searchable. [https://github.com/woocommerce/woocommerce-ios/pull/11380]
- [*] Show one time shipping setting status in product details screen. [https://github.com/woocommerce/woocommerce-ios/pull/11403]
- [*] Remove features and challenges questions from the store creation profiler flow. [https://github.com/woocommerce/woocommerce-ios/pull/11410]
- [*] Edit Products: make downloadable files more discoverable [https://github.com/woocommerce/woocommerce-ios/pull/11388]
- [**] [internal] A minor refactor in authentication flow, including but not limited to social sign-in and two factor authentication. [https://github.com/woocommerce/woocommerce-ios/pull/11402]
- [*] Login: after logging in from the `Create a New Store` CTA in the prologue screen, it should start the store creation flow. [https://github.com/woocommerce/woocommerce-ios/pull/11385]
- [**] Products: Merchants now can scan product barcodes directly from the Product list in order to update inventory [https://github.com/woocommerce/woocommerce-ios/pull/11457]

16.6
-----
- [**] Order form: quantity can now be typed in [https://github.com/woocommerce/woocommerce-ios/pull/11349]
- [*] Payments: Supress displaying an error when the card reader connection is manually cancelled [https://github.com/woocommerce/woocommerce-ios/pull/11230]
- [internal] Fix runtime warning when uploading media when built from Xcode 15 [https://github.com/woocommerce/woocommerce-ios/pull/11355]
- [*] Products: Downloadable products now accept local files of types other than images. [https://github.com/woocommerce/woocommerce-ios/pull/11353]
- [*] Products: Downloadable products now accept file types other than images from WordPress media library. [https://github.com/woocommerce/woocommerce-ios/pull/11356]
- [*] Payments menu: restored the ability to search for Payments in device Spotlight. [https://github.com/woocommerce/woocommerce-ios/pull/11343]
- [*] Payments menu: show the selected payment gateway when there's more than one to choose from [https://github.com/woocommerce/woocommerce-ios/pull/11345]
- [**] Fixed a crash that occurred when reordering product images during the image upload process. Now, users will not be able to reorder images until the upload is complete, providing a smoother and more stable experience. [https://github.com/woocommerce/woocommerce-ios/pull/11350]
- [internal] Process network response in background thread to avoid blocking main thread. [https://github.com/woocommerce/woocommerce-ios/pull/11381]
- [**] Attempted to fix a crash that has been occurring for some users during magic link login. [https://github.com/woocommerce/woocommerce-ios/pull/11373]
- [*] Fixed a crash due to using unavailable system image in devices below iOS 16.0. [https://github.com/woocommerce/woocommerce-ios/pull/11394]

16.5
-----
- [*] Payments: WooPayments merchants can swipe between currencies in the Deposit Summary on the Payments menu [https://github.com/woocommerce/woocommerce-ios/pull/11309]
- [**] Shipping Labels: Fixed issue presenting the printing view for customs forms. [https://github.com/woocommerce/woocommerce-ios/pull/11288]
- [*] Now, merchants can manage "One time shipping" setting for a subscription product. [https://github.com/woocommerce/woocommerce-ios/pull/11310]
- [**] My Store: The Blaze section is now dismissible. [https://github.com/woocommerce/woocommerce-ios/pull/11308]
- [internal] Product Subscriptions: Handle yearly Synchronise renewals case while enabling One time shipping setting. [https://github.com/woocommerce/woocommerce-ios/pull/11312]
- [internal] Order form: Updated design for product bundles and their bundled items in order creation/editing, to more clearly show the hierarchy and bundled item prices. [https://github.com/woocommerce/woocommerce-ios/pull/11321]
- [internal] Update Shimmer dependency to avoid high CPU and memory use crashing the app when built with Xcode 15 [https://github.com/woocommerce/woocommerce-ios/pull/11320]
- [internal] Fix issue with scrolling some views when built from Xcode 15 [https://github.com/woocommerce/woocommerce-ios/pull/11335]
- [*] Animate display of the onboarding notice in the payments menu [https://github.com/woocommerce/woocommerce-ios/pull/11339]

16.4
-----
- [internal] Adds `store_id` to track events. [https://github.com/woocommerce/woocommerce-ios/pull/11227]
- [Internal] Payments: Updated StripeTerminal pod to 3.1.0 [https://github.com/woocommerce/woocommerce-ios/pull/11080]
- [internal] Payments: Restored analytics for Payments Menu after SwiftUI rewrite [https://github.com/woocommerce/woocommerce-ios/pull/11262]
- [***] Merchants can now create or edit subscription products. [https://github.com/woocommerce/woocommerce-ios/issues/11183]
- [*] Order form: when adding/updating a bundle with an optional & non-selected variable item, any other bundled items should be added/updated properly. [https://github.com/woocommerce/woocommerce-ios/pull/11254]
- [internal] Order form: Fix a bug where the wrong product details appeared when adding a discount to a product in an order. [https://github.com/woocommerce/woocommerce-ios/pull/11280]
- [*] Now the Blaze section in the Dashboard (My store tab) is displayed under the Stats. Before, it was on top of the view. [https://github.com/woocommerce/woocommerce-ios/pull/11275]

16.3
-----
- [internal] Payments Menu: rewritten in SwiftUI [https://github.com/woocommerce/woocommerce-ios/pull/11169]
- [*] Orders: users can now calculate a custom amount based on the order total percentage. [https://github.com/woocommerce/woocommerce-ios/pull/11154]
- [*] Orders: users can now decide whether their custom amounts are taxable or not. [https://github.com/woocommerce/woocommerce-ios/pull/11156]
- [*] Order form: the merchant can now configure a bundle product (quantity and variation attributes of the bundled products). Testing plan: pe5pgL-3Ze-p2 [https://github.com/woocommerce/woocommerce-ios/pull/11186]
- [internal] Updated all `woocommerce.com` URLs to use `woo.com` domain [https://github.com/woocommerce/woocommerce-ios/pull/11182]

16.2
-----
- [**] Orders: order details show custom amounts on their own section. Other fields are re-designed towards a cleaner look. [https://github.com/woocommerce/woocommerce-ios/pull/11097]
- [*] Add support for Universal Links in the woo.com domain [https://github.com/woocommerce/woocommerce-ios/pull/11098]
- [*] Order form: when adding a product/variation by scanning a barcode, only the product/variation with the exact SKU should be added to the order. [https://github.com/woocommerce/woocommerce-ios/pull/11089]

16.1
-----
- [**] Orders: order creation sections are optimised for a simpler and more intuitive flow. [https://github.com/woocommerce/woocommerce-ios/pull/11042]
- [*] Payments: Fix Tap to Pay reconnection on foreground, to speed up TTP transactions. [https://github.com/woocommerce/woocommerce-ios/pull/11054]
- [*] Payments: Fix Tap to Pay reconnection on fresh launch, to speed up TTP transactions. [https://github.com/woocommerce/woocommerce-ios/pull/11056]
- [*] Orders: Fix a bug that shows the wrong customer screen during the order creation flow. [https://github.com/woocommerce/woocommerce-ios/pull/11053]
- [*] Orders: All order edit buttons render now with the pencil system image to make them consistent. [https://github.com/woocommerce/woocommerce-ios/pull/11048]

16.0
-----
- [*] Optimized Blaze experience in My store. Improved Blaze campaign creation and list screens. [https://github.com/woocommerce/woocommerce-ios/pull/10969, https://github.com/woocommerce/woocommerce-ios/pull/10959]
- [*] Orders: Fixed UI issue where an incorrect tooltip is displayed during Order Creation [https://github.com/woocommerce/woocommerce-ios/pull/10998]
- [*] Orders: Fixed UI issue showing incorrect discounted total product value in certain cases [https://github.com/woocommerce/woocommerce-ios/pull/11016]
- [*] Fix a crash on launch related to Core Data and Tracks [https://github.com/woocommerce/woocommerce-ios/pull/10994]
- [*] Login: Fixed issue checking site info for some users. [https://github.com/woocommerce/woocommerce-ios/pull/11006]
- [**] Orders: Users can now add custom amounts to orders. [https://github.com/woocommerce/woocommerce-ios/pull/11022]
- [*] Payments: hide the `Set up Tap to Pay` button in About Tap to Pay when set up is complete [https://github.com/woocommerce/woocommerce-ios/pull/11025]

15.9
-----
- [***] User can now use their stored passkeys to log in into WordPress.com [https://github.com/woocommerce/woocommerce-ios/pull/10904]
- [***] Payments: UK-based merchants can take payments using Tap to Pay on iPhone [https://github.com/woocommerce/woocommerce-ios/pull/10957]
- [*] App login links are now handled when the onboarding screen is shown. [https://github.com/woocommerce/woocommerce-ios/pull/10974]

15.8
-----
- [*] Users can now navigate to other orders without leaving the Order Detail screen. [https://github.com/woocommerce/woocommerce-ios/pull/10849]
- [*] The Set up Tap to Pay on iPhone row in the Payments menu now reflects when you've completed set up for the current device and store [https://github.com/woocommerce/woocommerce-ios/pull/10923]
- [*] The Set up Tap to Pay on iPhone Learn More button opens more details about Tap to Pay [https://github.com/woocommerce/woocommerce-ios/pull/10934]
- [internal] Use minimumAllowedChargeAmount, not 0.50, for the Try a Payment flow [https://github.com/woocommerce/woocommerce-ios/pull/10937]
- [*] Changes to the Payments menu to make it clearer [https://github.com/woocommerce/woocommerce-ios/pull/10936]
- [*] Order creation: We updated the UX by allowing direct product discounts to be added, and improved the Product Discount screen [https://github.com/woocommerce/woocommerce-ios/pull/10929]

15.7
-----
- [*] Generate new tags/categories while creating product using AI. [https://github.com/woocommerce/woocommerce-ios/pull/10864]
- [*] Fix: in order details where an order item is a variable product with attributes and has add-ons, the variation attributes are shown now. [https://github.com/woocommerce/woocommerce-ios/pull/10877]

15.6
-----
- [**] Taxes in orders: Users can now store the tax rate's location to add it automatically to a new order customer's address. [https://github.com/woocommerce/woocommerce-ios/pull/10802]
- [**] WPCOM stores and self-hosted stores with Jetpack AI plugin can now create products using AI. [https://github.com/woocommerce/woocommerce-ios/pull/10812]
- [*] Order form: the merchant can apply a gift card to an order. [https://github.com/woocommerce/woocommerce-ios/pull/10759]

15.5
-----
- [*] Store creation: Start store creation flow after a new WPCOM account sign up. [https://github.com/woocommerce/woocommerce-ios/pull/10729]
- [*] Different orders with the same gift card code applied should all show the gift card info in order details now. [https://github.com/woocommerce/woocommerce-ios/pull/10719]
- [*] Enabled product description and product sharing AI features for self-hosted sites with Jetpack AI plugin. [https://github.com/woocommerce/woocommerce-ios/pull/10747]
- [*] Order form: the applied gift cards are shown below the coupon section. [https://github.com/woocommerce/woocommerce-ios/pull/10743]

15.4
-----
- [*] Enable editing product details when tapping on order item on the order detail screen. [https://github.com/woocommerce/woocommerce-ios/pull/10632]
- [*] Taxes in orders: Add empty state design for the Tax Rate selector. [https://github.com/woocommerce/woocommerce-ios/pull/10665]
- [*] Added protection against accidental double-charging with In-Person Payments in poor network conditions [https://github.com/woocommerce/woocommerce-ios/pull/10647]
- [**] Improved retry handling for In-Person Payments that fail [https://github.com/woocommerce/woocommerce-ios/pull/10673]
- [*] See more of your order by long pressing an order push notification. [https://github.com/woocommerce/woocommerce-ios/pull/10658]
- [*] Order details: product add-ons for a line item are shown in separate lines for better readability. [https://github.com/woocommerce/woocommerce-ios/pull/10661]
- [**] Product categories now can be deleted as part of the product editing flow. [https://github.com/woocommerce/woocommerce-ios/pull/10643]
- [**] Product categories can now be updated as part of the product editing flow. [https://github.com/woocommerce/woocommerce-ios/pull/10648]

15.3
-----
- [internal] Add `site_url` to Tracks events [https://github.com/woocommerce/woocommerce-ios/pull/10610]
- [Internal] Some internal changes were made to the image upload feature to support image processing in the app, no app changes are expected. [https://github.com/woocommerce/woocommerce-ios/pull/10631]
- [**] Taxes in orders: Users can now select the tax rate's location to add it to the order customer's address. [https://github.com/woocommerce/woocommerce-ios/pull/10651]
- [*] Automatically show the media selector sheet on the product images screen when there are no pre-existing images. [https://github.com/woocommerce/woocommerce-ios/pull/10644]

15.2
-----
- [*] Fixed minor UI issues in the store creation profiler flow. [https://github.com/woocommerce/woocommerce-ios/pull/10555]
- [*] Updated priority, description and URL for payment onboarding task. [https://github.com/woocommerce/woocommerce-ios/pull/10572]
- [*] New setup instructions screen for WCPay store onboarding task. [https://github.com/woocommerce/woocommerce-ios/pull/10579]
- [*] Show celebration view after successful WCPay setup. [https://github.com/woocommerce/woocommerce-ios/pull/10594]
- [**] Taxes in orders: Users can now see the order tax rates, get more information about them, and navigate to wp-admin to change them. [https://github.com/woocommerce/woocommerce-ios/pull/10569]


15.1
-----
- [*] What's New announcements support dark mode properly [https://github.com/woocommerce/woocommerce-ios/pull/10540]
- [*] Updated UI and copy on prologue and free trial summary screens. [https://github.com/woocommerce/woocommerce-ios/pull/10539]

15.0
-----
- [*] The store name can now be updated from the Settings screen. [https://github.com/woocommerce/woocommerce-ios/pull/10485]
- [**] The store creation flow has been optimized to start store creation immediately and show profiler questions afterward. [https://github.com/woocommerce/woocommerce-ios/pull/10473, https://github.com/woocommerce/woocommerce-ios/pull/10466]
- [*] Settings: Close Account option is moved to a new section Account Settings and is now available for all WPCom users. [https://github.com/woocommerce/woocommerce-ios/pull/10502]

14.9
-----
- [*] Only show Blaze banner on the My Store and Product List screens if the store has no existing orders. [https://github.com/woocommerce/woocommerce-ios/pull/10438]
- [**] Order creation: We improved the way the merchants can request, search and select a customer when creating an order. [https://github.com/woocommerce/woocommerce-ios/pull/10456]


14.8
-----
- [Internal] Native store creation flow with free trial is enabled by default - all code for the old flows have been removed. [https://github.com/woocommerce/woocommerce-ios/pull/10362]
- [*] Store creation: Improvements to the Upgrades screen accessibility [https://github.com/woocommerce/woocommerce-ios/pull/10363]
- [*] Stores with expired WooExpress plans can now be upgraded within the app (if eligible for IAP) via a new banner. [https://github.com/woocommerce/woocommerce-ios/pull/10369]
- [*] The expired site plan should navigate to IAP for sites with expired WooExpress plans (if eligible for IAP). [https://github.com/woocommerce/woocommerce-ios/pull/10384]
- [Internal] New default property `plan` is tracked in every event for logged-in users. [https://github.com/woocommerce/woocommerce-ios/pull/10356]
- [Internal] Google sign in now defaults to bypassing the Google SDK [https://github.com/woocommerce/woocommerce-ios/pull/10341]
- [*] Product list filter (Products tab and order creation > add products > filter): product types from extensions supported in the app are now available for product filtering - subscription, variable subscription, bundle, and composite. [https://github.com/woocommerce/woocommerce-ios/pull/10382]
 
14.7
-----
- [*] Local notifications: Add a reminder to purchase a plan is scheduled 6hr after a free trial subscription. [https://github.com/woocommerce/woocommerce-ios/pull/10268]
- [Internal] Shipment tracking is only enabled and synced when the order has non-virtual products.  [https://github.com/woocommerce/woocommerce-ios/pull/10288]
- [Internal] New default property `was_ecommerce_trial` is tracked in every event for logged-in users. [https://github.com/woocommerce/woocommerce-ios/pull/10343]
- [*] Photo -> Product: Reset details from previous image when new image is selected. [https://github.com/woocommerce/woocommerce-ios/pull/10297]
- [**] You can now see your shipping zone list from Settings. [https://github.com/woocommerce/woocommerce-ios/pull/10258]
- [*] Order list: Suggest testing orders for stores without any orders. [https://github.com/woocommerce/woocommerce-ios/pull/10346]
- [*] Local notifications: Show free trial survey after 24h since subscription. [https://github.com/woocommerce/woocommerce-ios/pull/10324, https://github.com/woocommerce/woocommerce-ios/pull/10328]
- [*] Local notifications: Add a reminder after 3 days if answered "Still Exploring" in Free trial survey. [https://github.com/woocommerce/woocommerce-ios/pull/10331]
- [*] Product description AI: the AI sheet has been improved with the product name field made more prominent. [https://github.com/woocommerce/woocommerce-ios/pull/10333]
- [**] Store creation: US users can upgrade to a choice of plans for their store via In-App Purchase [https://github.com/woocommerce/woocommerce-ios/pull/10340]

14.6
-----
- [Internal] Switched AI endpoint to be able to track and measure costs. [https://github.com/woocommerce/woocommerce-ios/pull/10218]
- [Internal] Media picker flow was refactored to support interactive dismissal for device photo picker and WordPress media picker sources. Affected flows: product form > images, and virtual product form > downloadable files. [https://github.com/woocommerce/woocommerce-ios/pull/10236]
- [Internal] Errors: Improved error message when orders, products, or reviews can't be loaded due to a parsing (decoding) error. [https://github.com/woocommerce/woocommerce-ios/pull/10252, https://github.com/woocommerce/woocommerce-ios/pull/10260]
- [*] Orders with Coupons: Users can now select a coupon from a list when adding it to an order. [https://github.com/woocommerce/woocommerce-ios/pull/10255]
- [Internal] Orders: Improved error message when orders can't be loaded due to a parsing (decoding) error. [https://github.com/woocommerce/woocommerce-ios/pull/10252]
- [**] Product discounts: Users can now add discounts to products when creating an order. [https://github.com/woocommerce/woocommerce-ios/pull/10244]
- [*] We've resolved an issue that was causing the app to crash when trying to dismiss certain screens (bottom sheets). [https://github.com/woocommerce/woocommerce-ios/pull/10254]
- [Internal] Fixed a bug preventing the "We couldn't load your data" error banner from appearing on the My store dashboard. [https://github.com/woocommerce/woocommerce-ios/pull/10262]
- [Internal] Errors: Improved error message and troubleshooting guide when the Jetpack connection is broken. [https://github.com/woocommerce/woocommerce-ios/pull/10275]
- [Internal] A new way to create a product from an image using AI is being A/B tested. [https://github.com/woocommerce/woocommerce-ios/pull/10253]

14.5
-----
- [*] Product details: The share button is displayed with text instead of icon for better discoverability. [https://github.com/woocommerce/woocommerce-ios/pull/10216]
- [*] Resolved an issue where users were unable to add a new note to an order. Previously, upon opening an order detail and selecting the "Add a new note" option, the text field was non-selectable, preventing users from writing down the note. This issue has now been addressed and users should be able to add notes to their orders without any issues. [https://github.com/woocommerce/woocommerce-ios/pull/10222]
- [*] Store creation: Update the timeout view with the option to retry the site check. [https://github.com/woocommerce/woocommerce-ios/pull/10221]
- [*] Fixed issue showing the expired alert for sites that got reverted to simple sites after their plan expired. [https://github.com/woocommerce/woocommerce-ios/pull/10228]

14.4
-----
- [*] Blaze: New banner on the My Store and Products screens for admins of eligible stores. [https://github.com/woocommerce/woocommerce-ios/pull/10135, https://github.com/woocommerce/woocommerce-ios/pull/10160, https://github.com/woocommerce/woocommerce-ios/pull/10172]
- [*] Shipping Labels: Fixed a bug preventing label printing in orders viewed from search [https://github.com/woocommerce/woocommerce-ios/pull/10161]
- [*] Blaze: Disable the entry point in the product creation form. [https://github.com/woocommerce/woocommerce-ios/pull/10173]
- [*] Product description and sharing message AI: Fixed incorrect language issue by using a separate prompt for identifying language. [https://github.com/woocommerce/woocommerce-ios/pull/10169, https://github.com/woocommerce/woocommerce-ios/pull/10177, https://github.com/woocommerce/woocommerce-ios/pull/10179]

14.3
-----
- [*] SKU Scanner: Add the SKU to the error message after a failure. [https://github.com/woocommerce/woocommerce-ios/pull/10085]
- [*] Add URL route handler to open the `My Store` tab when a deeplink to `/mobile` is opened, instead of bouncing back to Safari [https://github.com/woocommerce/woocommerce-ios/pull/10077]
- [Internal] Performance: Replaces the endpoint used to load Top Performers on the My Store tab, for faster loading. [https://github.com/woocommerce/woocommerce-ios/pull/10113]
- [*] A feedback banner is added for product description AI and product sharing AI sheets. [https://github.com/woocommerce/woocommerce-ios/pull/10102]
- [*] Product creation: the product type row is now editable when creating a product. [https://github.com/woocommerce/woocommerce-ios/pull/10087]
- [***] Store creation: US users can upgrade Woo Express free trial stores via In-App Purchase [https://github.com/woocommerce/woocommerce-ios/pull/10123]
- [*] Orders: Users can can now add multiple coupons to orders (not only one) [https://github.com/woocommerce/woocommerce-ios/pull/10126]
- [*] Free trial: Local notification after 24 hours since Free trial subscription time to remind to purchase plan. [https://github.com/woocommerce/woocommerce-ios/pull/10133, https://github.com/woocommerce/woocommerce-ios/pull/10130]
- [**] Product description AI: an announcement modal is shown for WPCOM stores about the feature, and a new CTA "Write with AI" is more discoverable in the product form with a tooltip. [https://github.com/woocommerce/woocommerce-ios/pull/10142]

14.2
-----
- [Internal] Blaze status check was updated to save an API request. The Blaze eligibility for each site should remain the same. [https://github.com/woocommerce/woocommerce-ios/pull/10020]
- [*] Fixed the unusable state of the app when the default store runs on an expired free trial plan. [https://github.com/woocommerce/woocommerce-ios/pull/10059]
- [Internal] Performance: When loading the refunds on an order (e.g. in order details), we now only request them from remote if they are not already in local storage. [https://github.com/woocommerce/woocommerce-ios/pull/10039]
- [*] Orders: Users can can now add coupons to orders [https://github.com/woocommerce/woocommerce-ios/pull/10035]
- [*] Coupons: The Coupons Management feature is fully released and not in Beta anymore [https://github.com/woocommerce/woocommerce-ios/pull/10032]
- [*] Store creation: the progress view copy was updated to inform the merchants that it can take a few minutes for the store to be ready. The progress view is now only shown after necessary requests are made before the app is likely backgrounded. The error handling is also polished.  [https://github.com/woocommerce/woocommerce-ios/pull/10047, https://github.com/woocommerce/woocommerce-ios/pull/10069]
- [Internal] Performance: When loading a single order (e.g. in order details), we now load the order from storage unless it has been modified remotely. [https://github.com/woocommerce/woocommerce-ios/pull/10036]
- [Internal] Performance: When the Orders tab is opened, we now only sync orders that have been created or modified since the last successful sync. [https://github.com/woocommerce/woocommerce-ios/pull/10065]
- [Internal] App size: Replaced 30MB PDFs on Store Creation waiting screen with ~400KB PNGs - to assess impact on app bundle size. [https://github.com/woocommerce/woocommerce-ios/pull/10067]

14.1
-----
- [*] Plans: Expired or cancelled plans are now shown more reliably [https://github.com/woocommerce/woocommerce-ios/pull/9924]
- [*] Product Sharing: AI-generated messages are now available. [https://github.com/woocommerce/woocommerce-ios/pull/9976]
- [***] Orders: Users can add products to orders by scanning their sku barcode or QR-code [https://github.com/woocommerce/woocommerce-ios/pull/9972]
- [Internal] Store creation: a workaround was previously implemented that can result in an inaccurate app experience like when the free trial banner is not shown immediately after store creation due to out-of-sync site properties. Now that the API issue is fixed, the app now waits for the site for a bit longer but ensures all necessary properties are synced. [https://github.com/woocommerce/woocommerce-ios/pull/9957]
- [Internal] Product details AI: Updated prompts to identify the language in provided text to use in responses for product description and sharing. [https://github.com/woocommerce/woocommerce-ios/pull/9961]
- [*] Blaze: products can now be promoted in WordPress.com and Tumblr from the app if the site/product is eligible. Two entry points: 1) Menu tab > General, 2) Product form > more menu. [https://github.com/woocommerce/woocommerce-ios/pull/9906]

14.0
-----
- [*] Payments: Remove the upsell-card-readers banner from the Payment Methods Screen [https://github.com/woocommerce/woocommerce-ios/pull/9869]


13.9
-----
- [*] Orders: Allow alternative types for the `taxID` in `ShippingLineTax` or `sku` in `OrderItem`, as some third-party plugins alter the type in the API. This helps with the order list not loading due to order decoding errors. [https://github.com/woocommerce/woocommerce-ios/pull/9844]
- [*] Payments: Location permissions request is not shown to TTP users who grant "Allow once" permission on first foregrounding the app any more [https://github.com/woocommerce/woocommerce-ios/pull/9821]
- [*] Products: Allow alternative types for `stockQuantity` in `Product` and `ProductVariation`, as some third-party plugins alter the type in the API. This helps with the product list not loading due to product decoding errors. [https://github.com/woocommerce/woocommerce-ios/pull/9850]
- [*] Products: Allow alternative types for the `backordersAllowed` and `onSale` in `Product` and `ProductVariation`, as some third-party plugins alter the types in the API. This helps with the product list not loading due to product decoding errors. [https://github.com/woocommerce/woocommerce-ios/pull/9849]
- [*] Products: Allow alternative types for the `sku` and `weight` in `ProductVariation`, as some third-party plugins alter the types in the API. This helps with the product variation list not loading due to product variation decoding errors. [https://github.com/woocommerce/woocommerce-ios/pull/9847]
- [*] Products: Allow alternative types for the `sku` and `weight` in `Product`, the dimensions in `ProductDimensions`, and the `downloadID` in `ProductDownload`, as some third-party plugins alter the types in the API. This helps with the product list not loading due to product decoding errors. [https://github.com/woocommerce/woocommerce-ios/pull/9846]
- [*] Products: Add support for parsing variation objects for the `variations` field in `Product`, as some third-party plugins alter the type for this field in the API. This allows the variations to be loaded for variable products if those third-party plugins are active. [https://github.com/woocommerce/woocommerce-ios/pull/9857]

13.8
-----
- [Internal] Orders: Bundled products (within a product bundle) are now indented, to show their relationship to the parent bundle. [https://github.com/woocommerce/woocommerce-ios/pull/9778]
- [Internal] Orders: Composite components (within a composite product) are now indented, to show their relationship to the parent composite product. [https://github.com/woocommerce/woocommerce-ios/pull/9780]
- [*] Add Products: A new view is display to celebrate when the first product is created in a store. [https://github.com/woocommerce/woocommerce-ios/pull/9790]
- [*] Product List: Added swipe-to-share gesture on product rows. [https://github.com/woocommerce/woocommerce-ios/pull/9799]
- [*] Product form: a share action is shown in the navigation bar if the product can be shared and no more than one action is displayed, in addition to the more menu > Share. [https://github.com/woocommerce/woocommerce-ios/pull/9789]
- [*] Payments: show badges leading to Set up Tap to Pay on iPhone for eligible stores and devices [https://github.com/woocommerce/woocommerce-ios/pull/9812]
- [*] Orders: Fixes a bug where the Orders list would not load if an order had a non-integer gift card amount applied to the order (with the Gift Cards extension). [https://github.com/woocommerce/woocommerce-ios/pull/9795]

- [*] My Store: A new button to share the current store is added on the top right of the screen. [https://github.com/woocommerce/woocommerce-ios/pull/9796]
- [*] Mobile Payments: The screen brightness is increased when showing the Scan to Pay view so the QR code can be scanned more easily [https://github.com/woocommerce/woocommerce-ios/pull/9807]
- [*] Mobile Payments: The Woo logo is added to the QR code on the Scan to Pay screen [https://github.com/woocommerce/woocommerce-ios/pull/9823]
- [*] Allow EU merchants to have better control of their privacy choices. A privacy choices banner will be shown the next time they open the app. [https://github.com/woocommerce/woocommerce-ios/pull/9825]

13.7
-----
- [Internal] Adds guidance for new Customs rule when shipping to some EU countries. [https://github.com/woocommerce/woocommerce-ios/pull/9715]
- [*] JITMs: Added modal-style Just in Time Message support on the dashboard [https://github.com/woocommerce/woocommerce-ios/pull/9694]
- [**] Order Creation: Products can be searched by SKU when adding products to an order. [https://github.com/woocommerce/woocommerce-ios/pull/9711]
- [*] Orders: Fixes order details so separate order items are not combined just because they are the same product or variation. [https://github.com/woocommerce/woocommerce-ios/pull/9710]
- [Internal] Store creation: starting May 4, store creation used to time out while waiting for the site to be ready (become a Jetpack/Woo site). A workaround was implemented to wait for the site differently. [https://github.com/woocommerce/woocommerce-ios/pull/9767]
- [**] Mobile Payments: Tap to Pay is initialised on launch or foreground, to speed up payments [https://github.com/woocommerce/woocommerce-ios/pull/9750]
- [*] Store Creation: Local notifications are used to support users during the store creation process. [https://github.com/woocommerce/woocommerce-ios/pull/9717, https://github.com/woocommerce/woocommerce-ios/pull/9719, https://github.com/woocommerce/woocommerce-ios/pull/9749]
- [**] Mobile Payments: Merchants can now collect in-person payments by showing a QR code to their customers. [https://github.com/woocommerce/woocommerce-ios/pull/9762]
- [Internal] Orders: Bundled products (within a product bundle) are now indented, to show their relationship to the parent bundle. [https://github.com/woocommerce/woocommerce-ios/pull/9778]

13.6
-----
- [*] Remove login error local notifications that used to be scheduled 24 hours from certain login errors. [https://github.com/woocommerce/woocommerce-ios/pull/9666]
- [*] JITMs: Added customization to Just in Time Message banner background and badges [https://github.com/woocommerce/woocommerce-ios/pull/9633]
- [*] Product form > description editor: fix the extra bottom inset after hiding the keyboard either manually (available on a tablet) or applying an AI-generated product description. [https://github.com/woocommerce/woocommerce-ios/pull/9638]
- [*] Products: Fixes stock statuses for Product Bundles so that backordered bundles and bundle stock quantities are displayed as expected. [https://github.com/woocommerce/woocommerce-ios/pull/9681]

13.5
-----
- [*] Settings > Domains: Premium domains are now supported, the domain suggestions now match the results on web and Android. It's more noticeable for stores with a domain credit, where not all domains are free for the first year anymore. [https://github.com/woocommerce/woocommerce-ios/pull/9607]
- [*] Product form > Inventory: the SKU scanner is enabled for all users, where it used to be behind a feature switch in Settings > Experimental Features. [https://github.com/woocommerce/woocommerce-ios/pull/9631]
[Internal] Products: Simplify Product Editing experiment is removed; there should be no changes to the existing product creation/editing behavior. [https://github.com/woocommerce/woocommerce-ios/pull/9602]
- [*] Payments: Products are removed directly from an order when its count is below one, instead of opening an extra screen to remove it. [https://github.com/woocommerce/woocommerce-ios/pull/9624]
- [*] Orders: Parses HTML-encoded characters and removes extraneous, non-attribute meta data from the list of attributes for an item in an order. [https://github.com/woocommerce/woocommerce-ios/pull/9603]
- [*] Products: Adds the component descriptions to the list of components in a composite product (using the Composite Products extension). [https://github.com/woocommerce/woocommerce-ios/pull/9634]
- [*] Products: Adds the product SKU to the bundled products list in product details, for Bundle products (using the Product Bundles extension). [https://github.com/woocommerce/woocommerce-ios/pull/9626]
- [*] Product form > description editor AI for WPCOM stores: the prompt was updated so that the generated description is shorter. [https://github.com/woocommerce/woocommerce-ios/pull/9637]

13.4
-----
- [*] Payments: Popular and last sold products are displayed on top of the products selection screen when creating or editing an order. [https://github.com/woocommerce/woocommerce-ios/pull/9539]

- [Internal] Payments: Update StripeTerminal pod to 2.19.1 [https://github.com/woocommerce/woocommerce-ios/pull/9537]
- [**] Adds read-only support for the Gift Cards extension in order details. [https://github.com/woocommerce/woocommerce-ios/pull/9558]
- [**] Adds read-only support for the Subscriptions extension in order and product details. [https://github.com/woocommerce/woocommerce-ios/pull/9541]
- [*] Product form > description editor: a magic wand button is added to the keyboard toolbar to auto-generate a product description using Jetpack AI for WPCOM stores. [https://github.com/woocommerce/woocommerce-ios/pull/9577]
- [Internal] Payments: Upate Tap to Pay connection flow strings to avoid mentioning "reader" [https://github.com/woocommerce/woocommerce-ios/pull/9563]
- [*] Store onboarding: Now the onboarding task list can be shown/hidden from settings and also from the dashboard. [https://github.com/woocommerce/woocommerce-ios/pull/9572, https://github.com/woocommerce/woocommerce-ios/pull/9573]
- [**] Adds read-only support for the Min/Max Quantities extension in product details. [https://github.com/woocommerce/woocommerce-ios/pull/9585]

13.3
-----
- [***] Payments: UK-based stores merchants can take In-Person Payments. [https://github.com/woocommerce/woocommerce-ios/pull/9496]
- [*] Store creation free trial flow now includes 3 profiler questions again with updated options: store category, selling status, and store country. [https://github.com/woocommerce/woocommerce-ios/pull/9513]
- [*] Shipping Labels: Origin address's phone number is now saved locally and pre-populated in the creation form. [https://github.com/woocommerce/woocommerce-ios/pull/9520]
- [Internal] Almost all mappers have been updated to only decode without the data envelope if it's not available. Please do a smoke test to ensure that all features still work as before. [https://github.com/woocommerce/woocommerce-ios/pull/9510]
- [Internal] Store onboarding: Mark "Launch your store" task as complete if the store is already public. This is a workaround for a backend issue which marks "Launch your store" task incomplete for already live stores. [https://github.com/woocommerce/woocommerce-ios/pull/9507]
- [*] Payments: Added Universal Link support for Set up Tap to Pay on iPhone, and to open Universal Links from Just in Time Messages, to more easily navigate to app features. [https://github.com/woocommerce/woocommerce-ios/pull/9518]
- [*] Login: Potentially fixed the crash on the onboarding screen. [https://github.com/woocommerce/woocommerce-ios/pull/9523]

13.2
-----
- [Internal] Store creation: New loading screen added for create store flow. [https://github.com/woocommerce/woocommerce-ios/pull/9383]
- [*] Payments: Add account type field to receipts [https://github.com/woocommerce/woocommerce-ios/pull/9416]
- [*] Products can now be filtered within Order creation [https://github.com/woocommerce/woocommerce-ios/pull/9258]
- [*] Products: Adds read-only support for the Composite Products extension in the Products list, including a list of components in product details. [https://github.com/woocommerce/woocommerce-ios/pull/9455]


13.1
-----
- [internal] Users can now create a Free Trial store from the app from the Get Started section of the app prologue. [https://github.com/woocommerce/woocommerce-ios/pull/9396]
- [**] Adds support for Product Multi-selection when creating and/or editing Orders. [https://github.com/woocommerce/woocommerce-ios/issues/8888]
- [**] Users can now install Jetpack for their non-Jetpack sites after logging in with application passwords. [https://github.com/woocommerce/woocommerce-ios/pull/9354]
- [*] Payments: We show a Tap to Pay on iPhone feedback survey button in the Payments menu after the first Tap to Pay on iPhone payment is taken [https://github.com/woocommerce/woocommerce-ios/pull/9366]
- [Internal] Added SiteID to some IPP tracks events [https://github.com/woocommerce/woocommerce-ios/pull/9572,]

13.0
-----
- [*] Adds a banner in "Launch store" task screen to upgrade from free trial plan. [https://github.com/woocommerce/woocommerce-ios/pull/9323]
- [*] Fix: Description, sale price, and image will be copied over to the new product variations when duplicating a variable product. [https://github.com/woocommerce/woocommerce-ios/pull/9322]


12.9
-----
- [**] Dashboard: an onboarding card is shown for sites with the following tasks if any is incomplete: "tell us more about your store" (store location) that opens a webview, "add your first product" that starts the product creation flow, "launch your store" that publishes the store, "customize your domain" that starts the domain purchase flow, and "get paid" that opens a webview. A subset of the tasks may be shown to self-hosted sites and WPCOM sites on a free trial. [https://github.com/woocommerce/woocommerce-ios/pull/9285]
- [*] Jetpack benefit banner and modal is now available on the dashboard screen after logging in with site credentials. [https://github.com/woocommerce/woocommerce-ios/pull/9232]
- [*] Payments: Local search is added to the products selection screen in the order creation flow to speed the process. [https://github.com/woocommerce/woocommerce-ios/pull/9178]
- [*] Fix: Prevent product variations not loading due to an encoding error for `permalink`, which was altered by a plugin. [https://github.com/woocommerce/woocommerce-ios/pull/9233]
- [*] Login: Users can now log in to self-hosted sites without Jetpack by approving application password authorization to their sites. [https://github.com/woocommerce/woocommerce-ios/pull/9260]
- [*] Payments: Tap to Pay on iPhone can now be selected from the Payment Methods screen [https://github.com/woocommerce/woocommerce-ios/pull/9242]
- [**] Payments: Set up Tap to Pay on iPhone flow added to the Payments Menu. Use it to configure the reader, and try a payment, before collecting a card payment with a customer. [https://github.com/woocommerce/woocommerce-ios/pull/9280]

12.8
-----
- [*] Shortcuts: We can now trigger the order creation and payment collection flows from the iOS Shortcuts app. [https://github.com/woocommerce/woocommerce-ios/pull/9103]
- [Internal] Dashboard: the UI layer had a major refactoring to allow scrolling for content more than stats for the onboarding project. The main design change is on the refresh control, where it was moved from each stats tab to below the navigation bar. Other design changes are not expected. [https://github.com/woocommerce/woocommerce-ios/pull/9031]
- [**] Products: Adds read-only support for the Product Bundles extension, including a list of bundled products and stock status for product bundles. [https://github.com/woocommerce/woocommerce-ios/pull/9177]
- [Internal] Mobile Payments: Updated StripeTerminal to 2.18 [https://github.com/woocommerce/woocommerce-ios/pull/9118]

12.7
-----
- [Internal] Shipping Label: add condition checks before showing contact options [https://github.com/woocommerce/woocommerce-ios/pull/8982]
- [*] Main screens are now accessible through the Home Screen Spotlight Search [https://github.com/woocommerce/woocommerce-ios/pull/9082]
- [*] Stats: Fixed a crash when order stats use a date and time matching the start of Daylight Saving Time. [https://github.com/woocommerce/woocommerce-ios/pull/9083]
- [*] Fix: Dismiss Take Payment popup after sharing the payment link to another app. [https://github.com/woocommerce/woocommerce-ios/pull/9042]
- [*] Site credential login: Catch invalid cookie nonce [https://github.com/woocommerce/woocommerce-ios/pull/9102]
- [*] Better error messages for site credential login failures [https://github.com/woocommerce/woocommerce-ios/pull/9125]
- [Internal] New Zendesk tag for site credential login errors [https://github.com/woocommerce/woocommerce-ios/pull/9150]

12.6
-----
- [*] Fix: When a product's details can be edited, they display a disclosure indicator (chevron). [https://github.com/woocommerce/woocommerce-ios/pull/8980]
- [*] Payments: fixed a bug where enabled rows in the Payments Menu were sometimes incorrectly shown as disabled [https://github.com/woocommerce/woocommerce-ios/pull/8983]
- [Internal] Mobile Payments: fixed logic on display of IPP feedback banner on Order List [https://github.com/woocommerce/woocommerce-ios/pull/8994]
- [**] Support: Merchants can now contact support with a new and refined experience. [https://github.com/woocommerce/woocommerce-ios/pull/9006/files]
- [***] Mobile Payments: Tap to Pay on iPhone enabled for all US merchants [https://github.com/woocommerce/woocommerce-ios/pull/9023]

12.5
-----
- [Internal] Dashboard: the stats implementation had a major update to replace a third-party library in order to support the upcoming store onboarding card. Minimal design changes are expected, and horizontal scrolling between different time range tabs is not available anymore. [https://github.com/woocommerce/woocommerce-ios/pull/8942]

12.4
-----
- [**] Menu > Settings: adds a `Domains` row for WPCOM sites to see their site domains, add a new domain, or redeems a domain credit if available. [https://github.com/woocommerce/woocommerce-ios/pull/8870]
- [Internal] Prologue screen now has only the entry point to site address login flow, and application password authentication is used for sites without Jetpack. [https://github.com/woocommerce/woocommerce-ios/pull/8846]
- [Internal] A new tag has been added for Zendesk for users authenticated with application password. [https://github.com/woocommerce/woocommerce-ios/pull/8850]
- [Internal] Failures in the logged-out state are now tracked with anonymous ID. [https://github.com/woocommerce/woocommerce-ios/pull/8861]
- [*] Fix: Fixed a crash when switching away from the Products tab. [https://github.com/woocommerce/woocommerce-ios/pull/8874]

12.3
-----
- [Internal] We have updated the Zendesk SDK to version 6.0 [https://github.com/woocommerce/woocommerce-ios/pull/8828]
- [Internal] Tap to Pay on iPhone made publicly available via an Experimental Feature toggle [https://github.com/woocommerce/woocommerce-ios/pull/8814]

12.2
-----
- [*] Fix: Adding a new attribute will auto-capitalize the first letter for each word in the attribute name. [https://github.com/woocommerce/woocommerce-ios/pull/8772]
- [internal] Logging: Improvements on logging potential errors when loading Order Details [https://github.com/woocommerce/woocommerce-ios/pull/8781]
- [Internal] Now we track the specific error code when a networking-related operation fails [https://github.com/woocommerce/woocommerce-ios/issues/8527]

12.1
-----
- [*] Adds an In-Person Payments survey banner on top of the Orders view [https://github.com/woocommerce/woocommerce-ios/issues/8530]
- [*] Fix: Allow product's `purchasable` to be a number as some third-party plugins could alter the type in the API. This could help with the Products tab not loading due to product decoding errors. [https://github.com/woocommerce/woocommerce-ios/pull/8718]
- [***] [Internal] Start the AB test for allowing login to the app using site credentials [https://github.com/woocommerce/woocommerce-ios/pull/8744]

12.0
-----
- [**] Adds a feature of bulk updating products from the product's list. [https://github.com/woocommerce/woocommerce-ios/pull/8704]
- [internal] Store creation flow now includes 3 profiler questions: store category, selling status, and store country. [https://github.com/woocommerce/woocommerce-ios/pull/8667]

11.9
-----
- [**] Now you can generate all possible variations for a product's attributes [https://github.com/woocommerce/woocommerce-ios/pull/8619]
- [*] Mobile payments: fixed card reader manuals links. [https://github.com/woocommerce/woocommerce-ios/pull/8628]

11.8
-----
- [*] Design refresh: Buttons, links, and other calls to action are now purple instead of pink. [https://github.com/woocommerce/woocommerce-ios/pull/8451]
- [internal] Design: Updated capitalization for various pages, links, and buttons to match new design guidelines. [https://github.com/woocommerce/woocommerce-ios/pull/8455]
- [internal] Remove A/B testing and release native Jetpack installation flow for all users. [https://github.com/woocommerce/woocommerce-ios/pull/8533]

11.7
-----
- [**] Analytics Hub: Now you can select custom date ranges. [https://github.com/woocommerce/woocommerce-ios/pull/8414]
- [**] Analytics Hub: Now you can see Views and Conversion Rate analytics in the new Sessions card. [https://github.com/woocommerce/woocommerce-ios/pull/8428]
- [*] My Store: We fixed an issue with Visitors and Conversion stats where sometimes visitors could be counted more than once in the selected period. [https://github.com/woocommerce/woocommerce-ios/pull/8427]


11.6
-----
- [***] We added a new Analytics Hub inside the My Store area of the app. Simply click on the See More button under the store stats to check more detailed information on Revenue, Orders and Products. [https://github.com/woocommerce/woocommerce-ios/pull/8356]
- [*] In-Person Payments: fixed timing issues in payments flow, which caused "Remove card" to be shown for too long [https://github.com/woocommerce/woocommerce-ios/pull/8351]

11.5
-----
- [*] Account deletion is now supported for all users in settings or in the empty stores screen (in the ellipsis menu). [https://github.com/woocommerce/woocommerce-ios/pull/8179, https://github.com/woocommerce/woocommerce-ios/pull/8272]
- [*] In-Person Payments: We removed any references to Simple Payments from Orders, and the red badge from the Menu tab and Menu Payments icon announcing the new Payments section. [https://github.com/woocommerce/woocommerce-ios/pull/8183]
- [internal] Store creation flow was improved with native implementation. It is available from the login prologue (`Get Started` CTA), login email error screen, and store picker (`Add a store` CTA from the empty stores screen or at the bottom of the store list). [Example testing steps in https://github.com/woocommerce/woocommerce-ios/pull/8251]
- [internal] New stores have two new Products onboarding features: A banner with an `Add a Product` CTA on the My Store screen, and the option to add new products using templates. [https://github.com/woocommerce/woocommerce-ios/pull/8294]

11.4
-----
- [*] Add System Status Report to ZenDesk support requests. [https://github.com/woocommerce/woocommerce-ios/pull/8171]


11.3
-----
- [*] In-Person Payments: Show spinner while preparing reader for payment, instead of saying it's ready before it is. [https://github.com/woocommerce/woocommerce-ios/pull/8115]
- [internal] In-Person Payments: update StripeTerminal from 2.7 to 2.14 [https://github.com/woocommerce/woocommerce-ios/pull/8132]
- [*] In-Person Payments: Fixed payment method prompt for WisePad 3 to show only Tap and Insert options [https://github.com/woocommerce/woocommerce-ios/pull/8136]

11.2
-----
- [***] You can now preview draft products before publishing. [https://github.com/woocommerce/woocommerce-ios/pull/8102]
- [*] The survey at the end of the login onboarding flow is no longer available. [https://github.com/woocommerce/woocommerce-ios/pull/8062]
- [*] Fixed layout issues on the Account Mismatch error screen. [https://github.com/woocommerce/woocommerce-ios/pull/8074]
- [*] The Accept Payments Easily banner has been removed from the order list [https://github.com/woocommerce/woocommerce-ios/pull/8078]

11.1
-----
- [**] You can now search customers when creating or editing an order. [https://github.com/woocommerce/woocommerce-ios/issues/7741]
- [internal] Store creation is available from the login prologue, login email error screen, and store picker. [https://github.com/woocommerce/woocommerce-ios/pull/8023]
- [internal] The login flow is simplified with only the option to log in with WordPress.com. This flow is presented in parallel with the existing flow in an A/B test experiment. [https://github.com/woocommerce/woocommerce-ios/pull/7996]
- [**] Relevant Just In Time Messages will be displayed on the My Store screen [https://github.com/woocommerce/woocommerce-ios/issues/7853]

11.0
-----
- [internal] Add support for controlling performance monitoring via Sentry. **Off by default**. [https://github.com/woocommerce/woocommerce-ios/pull/7831]


10.9
-----
- [***] Dropped iOS 14 support. From now we support iOS 15 and later. [https://github.com/woocommerce/woocommerce-ios/pull/7851]
- [*] Login: Now you can handle Jetpack site connection for your self-hosted sites from the app. [https://github.com/woocommerce/woocommerce-ios/pull/7847]


10.8
-----
- [***] Stats: Now you can add a Today's Stats Widget to your lock screen (iOS 16 only) to monitor your sales. [https://github.com/woocommerce/woocommerce-ios/pull/7839]
- [internal] In-Person Payments: add UTM parameters to card reader purchase URLs to allow attribution [https://github.com/woocommerce/woocommerce-ios/pull/7858]
- [*] In-Person Payments: the Purchase card reader links now all open in authenticated web views, to make it easier to log in to woocommerce.com. [https://github.com/woocommerce/woocommerce-ios/pull/7862]

10.7
-----
- [*] Universal Links: Users can now open universal links in the app. [https://github.com/woocommerce/woocommerce-ios/pull/7632]
- [internal] Store picker: Show error when the role eligibility check fails while selecting a store. [https://github.com/woocommerce/woocommerce-ios/pull/7816]
- [internal] Store picker: Add loading state to `Continue` button. [https://github.com/woocommerce/woocommerce-ios/pull/7821]
- [internal] Store picker: Use Jetpack tunnel API for fetching user info for role checking. [https://github.com/woocommerce/woocommerce-ios/pull/7822]
- [*] Allow in-app notices to be swiped away [https://github.com/woocommerce/woocommerce-ios/pull/7801]

10.6
-----

- [**] Products tab: products search now has an option to search products by SKU. Stores with WC version 6.6+ support partial SKU search, otherwise the product(s) with the exact SKU match is returned. [https://github.com/woocommerce/woocommerce-ios/pull/7781]
- [*] Fixed a rare crash when selecting a store in the store picker. [https://github.com/woocommerce/woocommerce-ios/pull/7765]
- [*] Settings: Display the WooCommerce version and available updates in Settings [https://github.com/woocommerce/woocommerce-ios/pull/7779]
- [*] Show suggestion for logging in to a WP.com site with a mismatched WP.com account. [https://github.com/woocommerce/woocommerce-ios/pull/7773]
- [*] Help center: Added help center web page with FAQs for "Not a WooCommerce site" and "Wrong WordPress.com account" error screens. [https://github.com/woocommerce/woocommerce-ios/pull/7767, https://github.com/woocommerce/woocommerce-ios/pull/7769]
- [*] Now you can bulk edit variation prices. [https://github.com/woocommerce/woocommerce-ios/pull/7803]
- [**] Reviews: Now you can reply to product reviews using the Reply button while viewing a product review. [https://github.com/woocommerce/woocommerce-ios/pull/7799]

10.5
-----
- [**] Products: Now you can duplicate products from the More menu of the product detail screen. [https://github.com/woocommerce/woocommerce-ios/pull/7727]
- [**] Login: Added Jetpack connection support from the Account Mismatch error screen. [https://github.com/woocommerce/woocommerce-ios/pull/7748]
- [*] Orders: We are bringing back the ability to add/edit customer notes and addresses from the main order screen [https://github.com/woocommerce/woocommerce-ios/pull/7750]
- [*] Help center: Added help center web page with FAQs for "Wrong WordPress.com account error" screen. [https://github.com/woocommerce/woocommerce-ios/pull/7747]
- [*] Widgets: The Today's Stat Widget adds support for bigger fonts. [https://github.com/woocommerce/woocommerce-ios/pull/7752]

10.4
-----
- [***] Stats: Now you can add a Today's Stats Widget to your homescreen to monitor your sales. [https://github.com/woocommerce/woocommerce-ios/pull/7732]
- [*] Help center: Added help center web page with FAQs for "Pick a WooCommerce Store", "Enter WordPress.com password" and "Open mail to find magic link" screens. [https://github.com/woocommerce/woocommerce-ios/pull/7641, https://github.com/woocommerce/woocommerce-ios/pull/7730, https://github.com/woocommerce/woocommerce-ios/pull/7737]
- [*] In-Person Payments: Fixed a bug where cancelling a card reader connection would temporarily prevent further connections [https://github.com/woocommerce/woocommerce-ios/pull/7689]
- [*] In-Person Payments: Improvements to the card reader connection flow UI [https://github.com/woocommerce/woocommerce-ios/pull/7687]
- [*] Login: Users can now set up the Jetpack connection between a self-hosted site and their WP.com account. [https://github.com/woocommerce/woocommerce-ios/pull/7608]
- [*] Product list: the "Draft" blue color is fixed to be more readable for a draft product row in the product list. [https://github.com/woocommerce/woocommerce-ios/pull/7724]
- [*] Notifications: App icon badge is now cleared correctly after visiting the orders tab. [https://github.com/woocommerce/woocommerce-ios/pull/7735]

10.3
-----
- [*] Dashboard: the last selected time range tab (Today/This Week/This Month/This Year) is persisted for the site and shown on the next site launch (app launch or switching stores). [https://github.com/woocommerce/woocommerce-ios/pull/7638]
- [*] Dashboard: swiping to another time range tab now triggers syncing for the target tab. Previously, the stats on the target tab aren't synced from the swipe gesture. [https://github.com/woocommerce/woocommerce-ios/pull/7650]
- [*] In-Person Payments: Fixed an issue where the Pay in Person toggle could be out of sync with the setting on the website. [https://github.com/woocommerce/woocommerce-ios/pull/7656]
- [*] In-Person Payments: Removed the need to sign in when purchasing a card reader [https://github.com/woocommerce/woocommerce-ios/pull/7670]
- [*] In-Person Payments: Fixed a bug where canceling a reader connection could result in being unable to connect a reader in future [https://github.com/woocommerce/woocommerce-ios/pull/7678]
- [*] In-Person Payments: Fixed a bug which prevented the Collect Payment button from being shown for Cash on Delivery orders  [https://github.com/woocommerce/woocommerce-ios/pull/7694]

10.2
-----
- [*] Help center: Added help center web page with FAQs for "Enter Store Credentials", "Enter WordPress.com email " and "Jetpack required Error" screens. [https://github.com/woocommerce/woocommerce-ios/pull/7588, https://github.com/woocommerce/woocommerce-ios/pull/7590, https://github.com/woocommerce/woocommerce-ios/pull/7621]
- [*] In-Person Payments: Fixed the Learn More link from the `Enable Pay in Person` onboarding screen for WCPay [https://github.com/woocommerce/woocommerce-ios/pull/7598]
- [**] In-Person Payments: Added a switch for the Pay in Person payment method on the Payments menu. This allows you to accept In-Person Payments for website orders [https://github.com/woocommerce/woocommerce-ios/pull/7613]

10.1
-----
- [*] In-Person Payments: The onboarding notice on the In-Person Payments menu is correctly dismissed after multiple prompts are shown. [https://github.com/woocommerce/woocommerce-ios/pull/7543]
- [*] Help center: Added custom help center web page with FAQs for "Enter Store Address" and "Enter WordPress.com email" screens. [https://github.com/woocommerce/woocommerce-ios/pull/7553, https://github.com/woocommerce/woocommerce-ios/pull/7573]
- [*] In-Person Payments: The plugin selection is saved correctly after multiple onboarding prompts. [https://github.com/woocommerce/woocommerce-ios/pull/7544]
- [**] In-Person Payments: A new prompt to enable `Pay in Person` for your store's checkout, to accept In-Person Payments for website orders [https://github.com/woocommerce/woocommerce-ios/issues/7474]

10.0
-----
- [**] In-Person Payments and Simple Payments have been moved to a new Payments section [https://github.com/woocommerce/woocommerce-ios/pull/7473]
- [*] Login: on the WP.com password screen, the magic link login option is moved from below "Reset your password" to below the primary Continue button for higher visibility. [https://github.com/woocommerce/woocommerce-ios/pull/7469]
- [*] Login: some minor enhancements are made to the error screen after entering an invalid WP.com email - a new "What is WordPress.com?" link, hiding the "Log in with store address" button when it's from the store address login flow, and some copy changes. [https://github.com/woocommerce/woocommerce-ios/pull/7485]
- [**] In-Person Payments: Accounts with pending requirements are no longer blocked from taking payments - we have added a skip button to the relevant screen. [https://github.com/woocommerce/woocommerce-ios/pull/7504]
- [*] Login: New button added to the empty site picker screen to enter a site address for troubleshooting. [https://github.com/woocommerce/woocommerce-ios/pull/7484]

9.9
-----
- [*] [Sign in with store credentials]: New screen added with instructions to verify Jetpack connected email. [https://github.com/woocommerce/woocommerce-ios/pull/7424]
- [*] [Sign in with store credentials]: Stop clearing username/password after an invalid attempt to enable users to fix typos. [https://github.com/woocommerce/woocommerce-ios/pull/7444]
- [*] Login: after entering WP.com email, a magic link is automatically sent when it is enabled (magic links are disabled for A8C emails and WP.com accounts with recently changed password) and a new screen is shown with an option to log in with password. [https://github.com/woocommerce/woocommerce-ios/pull/7449]

9.8
-----
- [***] Login: Introduce a way to sign in using store credentials.  [https://github.com/woocommerce/woocommerce-ios/pull/7320]
- [**] Login: You can now install WooCommerce to your self-hosted sites from the login flow. [https://github.com/woocommerce/woocommerce-ios/pull/7401]
- [**] Orders: Now you can quickly mark an order as completed by swiping it to the left! [https://github.com/woocommerce/woocommerce-ios/pull/7385]
- [*] In-Person Payments: The purchase card reader information card appears also in the Orders list screen. [https://github.com/woocommerce/woocommerce-ios/pull/7326]
- [*] Login: in release 9.7, when the app is in logged out state, an onboarding screen is shown before the prologue screen if the user hasn't finished or skipped it. In release 9.8, a survey is added to the end of the onboarding screen. [https://github.com/woocommerce/woocommerce-ios/pull/7416]
- [*] Login: a local notification is scheduled after the user encounters an error from logging in with an invalid site address or WP.com email/password. Please see testing scenarios in the PR, with regression testing on order/review remote notifications. [https://github.com/woocommerce/woocommerce-ios/pull/7323, https://github.com/woocommerce/woocommerce-ios/pull/7372, https://github.com/woocommerce/woocommerce-ios/pull/7422]

9.7
-----
- [***] Orders: Orders can now be edited within the app. [https://github.com/woocommerce/woocommerce-ios/pull/7300]
- [**] Orders: You can now view the Custom Fields for an order in the Order Details screen. [https://github.com/woocommerce/woocommerce-ios/pull/7310]
- [*] In-Person Payments: Card Reader Manuals now appear based on country availability, consolidated into an unique view [https://github.com/woocommerce/woocommerce-ios/pull/7178]
- [*] Login: Jetpack setup flow is now accessible from the Login with Store Address flow. [https://github.com/woocommerce/woocommerce-ios/pull/7294]
- [*] In-Person Payments: The purchase card reader information card can be dismissed [https://github.com/woocommerce/woocommerce-ios/pull/7260]
- [*] In-Person Payments: When dismissing the purchase card reader information card, the user can choose to be reminded in 14 days. [https://github.com/woocommerce/woocommerce-ios/pull/7271]
- [*] In-Person Payments: The purchase card reader information card appears also in the App Settings screen. [https://github.com/woocommerce/woocommerce-ios/pull/7308]
- [*] Refund lines in the Order details screen now appear ordered from oldest to newest [https://github.com/woocommerce/woocommerce-ios/pull/7287]
- [*] Login: when the app is in logged out state, an onboarding screen is shown before the prologue screen if the user hasn't finished or skipped it.  [https://github.com/woocommerce/woocommerce-ios/pull/7324]
- [*] Orders: When a store has no orders yet, there is an updated message with a link to learn more on the Orders tab. [https://github.com/woocommerce/woocommerce-ios/pull/7328]

9.6
-----
- [***] Coupons: Coupons can now be created from within the app. [https://github.com/woocommerce/woocommerce-ios/pull/7239]
- [**] Order Details: All unpaid orders have a Collect Payment button, which shows a payment method selection screen. Choices are Cash, Card, and Payment Link. [https://github.com/woocommerce/woocommerce-ios/pull/7111]
- [**] In-Person Payments: Support for selecting preferred payment gateway when multiple extensions are installed on the store. [https://github.com/woocommerce/woocommerce-ios/pull/7153]
- [*] Coupons: Removed the redundant animation when reloading the coupon list. [https://github.com/woocommerce/woocommerce-ios/pull/7137]
- [*] Login: Display "What is WordPress.com?" link in "Continue With WordPress.com" flow. [https://github.com/woocommerce/woocommerce-ios/pull/7213]
- [*] Login: Display the Jetpack requirement error after login is successful.
- [*] Login: Display a "New to WooCommerce?" link in the login prologue screen above the login buttons. [https://github.com/woocommerce/woocommerce-ios/pull/7261]
- [*] In-Person Payments: Publicize the Card Present Payments feature on the Payment Method screen [https://github.com/woocommerce/woocommerce-ios/pull/7225]
- [*] In-Person Payments: Add blog_id to IPP transaction description to match WCPay [https://github.com/woocommerce/woocommerce-ios/pull/7221]
- [*] Product form: after uploading an image, the product can now be saved immediately while the image is being uploaded in the background. When no images are pending upload for the saved product, the images are added to the product. Testing instructions: https://github.com/woocommerce/woocommerce-ios/pull/7196. [https://github.com/woocommerce/woocommerce-ios/pull/7254]

9.5
-----
- [*] Coupons: Fixed issue saving "Individual Use" and "Exclude Sale Items" fields. [https://github.com/woocommerce/woocommerce-ios/pull/7117]
- [*] Orders: The customer shipping/billing address form now navigates back automatically after selecting a country or state. [https://github.com/woocommerce/woocommerce-ios/pull/7119]
- [internal] In settings and empty stores screen, the "Close Account" link is shown for users who signed in with Apple (the only way to create an account) to close their WordPress.com account. [https://github.com/woocommerce/woocommerce-ios/pull/7143]

9.4
-----
- [*] Orders: Order details now displays both the date and time for all orders. [https://github.com/woocommerce/woocommerce-ios/pull/6996]
- [*] Simple payments have the `Card` option available for stores with configuration issues to resolve, and show onboarding to help resolve them [https://github.com/woocommerce/woocommerce-ios/pull/7002]
- [*] Order & Product list: Now, we can pull to refresh from an empty view. [https://github.com/woocommerce/woocommerce-ios/pull/7023, https://github.com/woocommerce/woocommerce-ios/pull/7030]
- [*] Order Creation: Fixes a bug where selecting a variable product to add to a new order would sometimes open the wrong list of product variations. [https://github.com/woocommerce/woocommerce-ios/pull/7042]
- [*] Collect payment button on Order Details no longer flickers when the screen loads [https://github.com/woocommerce/woocommerce-ios/pull/7043]
- [*] Issue refund button on Order Details is shown for all paid orders [https://github.com/woocommerce/woocommerce-ios/pull/7046]
- [*] Order Creation: Fixes several bugs with the Products section not showing the correct order items or not correctly updating the item quantity. [https://github.com/woocommerce/woocommerce-ios/pull/7067]

9.3
-----
- [***] In-Person Payments is now available for merchants using WooCommerce Payments in Canada. [https://github.com/woocommerce/woocommerce-ios/pull/6954]
- [*] In-Person Payments: Accessibility improvement [https://github.com/woocommerce/woocommerce-ios/pull/6869, https://github.com/woocommerce/woocommerce-ios/pull/6886, https://github.com/woocommerce/woocommerce-ios/pull/6906]
- [*] Orders: Now it's possible to select and copy text from the notes on an order. [https://github.com/woocommerce/woocommerce-ios/pull/6894]
- [*] Support Arabic numerals on amount fields. [https://github.com/woocommerce/woocommerce-ios/pull/6891]
- [*] Product Selector: Enabled selecting all variations on variable product rows. [https://github.com/woocommerce/woocommerce-ios/pull/6899]
- [internal] Order Creation: Adding new products, shipping, fee, or customer details to an order now blocks the UI immediately while the order is syncing remotely. [https://github.com/woocommerce/woocommerce-ios/pull/6974]

- [*] Coupons: Now it's possible to update discount types for coupons. [https://github.com/woocommerce/woocommerce-ios/pull/6935]
- [*] Orders tab: the view width now adjusts to the app in tablet split view on iOS 15. [https://github.com/woocommerce/woocommerce-ios/pull/6951]

9.2
-----
- [***] Experimental Features: Coupons editing and deletion features are now enabled as part of coupon management. [https://github.com/woocommerce/woocommerce-ios/pull/6853]
- [*] Order Creation: Updated percentage fee flow - added amount preview, disabled percentage option when editing. [https://github.com/woocommerce/woocommerce-ios/pull/6763]
- [*] Product Details: Update status badge layout and show it for more cases. [https://github.com/woocommerce/woocommerce-ios/pull/6768]
- [*] Coupons: now, the percentage amount of coupons will be displayed correctly in the listing and in coupon detail if the amount contains fraction digits. [https://github.com/woocommerce/woocommerce-ios/pull/6804]
- [*] Coupons: Filter initial search results to show only coupons of the currently selected store. [https://github.com/woocommerce/woocommerce-ios/pull/6800]
- [*] Coupons: Fixed crash when there are duplicated items on the coupon list. [https://github.com/woocommerce/woocommerce-ios/pull/6798]
- [*] In-Person Payments: Run onboarding checks when connecting a reader. [https://github.com/woocommerce/woocommerce-ios/pull/6761, https://github.com/woocommerce/woocommerce-ios/pull/6774, https://github.com/woocommerce/woocommerce-ios/pull/6789]
- [*] In-Person Payments: after collecting payment for an order, merchants can now email the receipt in addition to printing it in Order Details > See Receipt if email is available on the device. [https://github.com/woocommerce/woocommerce-ios/pull/6833]

9.1
-----

- [*] Product name field in product form - Remove scroll behaviour and increase field height to fully display long product names. [https://github.com/woocommerce/woocommerce-ios/pull/6681]
- [*] Filter toolbar in Products list tab - Filter toolbar is pinned outside of the products list. [https://github.com/woocommerce/woocommerce-ios/pull/6698]
- [internal] Loading screens are refactored to avoid duplicated code and a potential crash. Please quickly smoke test them to make sure that everything still works as before. [https://github.com/woocommerce/woocommerce-ios/pull/6717]
- [*] Shipping settings - Weight and shipping package dimensions are localized based on device locale. Also, decimal point information is no longer lost upon saving a product, when using comma as a decimal separator. [https://github.com/woocommerce/woocommerce-ios/pull/6721]

9.0
-----

- [*] Share payment links from the order details screen. [https://github.com/woocommerce/woocommerce-ios/pull/6609]
- [internal] Reviews lists on Products and Menu tabs are refactored to avoid duplicated code. Please quickly smoke test them to make sure that everything still works as before. [https://github.com/woocommerce/woocommerce-ios/pull/6553]
- [**] Now it's possible to change the order of the product images. [https://github.com/woocommerce/woocommerce-ios/pull/6620]
- [*] Improved accessibility for the error banner and info banner displayed in Orders and Products. [https://github.com/woocommerce/woocommerce-ios/pull/6633]

8.9
-----
- [*] Coupons: Fixed issue loading the coupon list from the local storage on initial load. [https://github.com/woocommerce/woocommerce-ios/pull/6463]
- [*] Coupons: Update layout of the coupon details screen. [https://github.com/woocommerce/woocommerce-ios/pull/6522]
- [*] In-Person Payments: Removed collecting L2/L3 data. [https://github.com/woocommerce/woocommerce-ios/pull/6519]
- [*] Hub Menu: Multiple menu items can no longer be tapped simultaneously. [https://github.com/woocommerce/woocommerce-ios/pull/6484]
- [*] Jetpack CP: Fixed crash when attempting to access WP-Admin with an invalid URL that has an unsupported scheme. [https://github.com/woocommerce/woocommerce-ios/pull/6502]
- [***] Orders: Order Creation is now available to everyone! You can go to the Orders tab and tap the + button to create a new order. [https://github.com/woocommerce/woocommerce-ios/pull/6537]
- [internal] Loading screens are refactored to avoid duplicated code and a potential crash. Please quickly smoke test them to make sure that everything still works as before. [https://github.com/woocommerce/woocommerce-ios/pull/6535] [https://github.com/woocommerce/woocommerce-ios/pull/6544]

8.8
-----
- [*] Updates the app's About screen to be consistent with Automattic's other mobile apps. [https://github.com/woocommerce/woocommerce-ios/pull/6421]
- [***] Experimental Feature: It's now possible to add custom shipping method and fees in order creation flow. Tax amount and Order total is now synced from backend. [https://github.com/woocommerce/woocommerce-ios/pull/6429]
- [**] Now it's possible to filter orders by custom statuses. [https://github.com/woocommerce/woocommerce-ios/pull/6390]
- [*] Fixed issue presenting Edit Customer Note screen as a modal on large screens. [https://github.com/woocommerce/woocommerce-ios/pull/6406]
- [*] Products displayed in Order Detail now follow the same order of the web. [https://github.com/woocommerce/woocommerce-ios/pull/6401]
- [*] Simple Payments now shows a detailed tax break up before taking the payment. [https://github.com/woocommerce/woocommerce-ios/pull/6412]
- [*] Coupons list now shows an error view if coupons are disabled for the store. Coupons can be enabled again from this view. [https://github.com/woocommerce/woocommerce-ios/pull/6446]
- [*] Coupon details screen now displays more informative error messages when loading the total discount amount fails. [https://github.com/woocommerce/woocommerce-ios/pull/6457]
- [internal] Shipping Labels: the navigation bar in the web view for adding payments is now correctly hidden. [https://github.com/woocommerce/woocommerce-ios/pull/6435]

8.7
-----
- [**] In-Person Payments: Added card details to refund confirmation screen to help with refunding to the payment card [https://github.com/woocommerce/woocommerce-ios/pull/6241]
- [*] Coupons: Replace the toggles on Usage Details screen with text for uneditable contents. [https://github.com/woocommerce/woocommerce-ios/pull/6287]
- [*] Improve image loading for thumbnails especially on the Product list. [https://github.com/woocommerce/woocommerce-ios/pull/6299]
- [*] Coupons: Added feedback banner on the top of the coupon list. [https://github.com/woocommerce/woocommerce-ios/pull/6316]
- [*] Coupons: Handled error when loading total discounted amount fails. [https://github.com/woocommerce/woocommerce-ios/pull/6368]
- [internal] Removed all feature flags for Shipping Labels. Please smoke test all parts of Shipping Labels to make sure that everything still works as before. [https://github.com/woocommerce/woocommerce-ios/pull/6270]
- [*] In-Person Payments: Localized messages and UI [https://github.com/woocommerce/woocommerce-ios/pull/6317]
- [*] My Store: Fixed incorrect currency symbol of revenue text for stores with non-USD currency. [https://github.com/woocommerce/woocommerce-ios/pull/6335]
- [*] Notifications: Dismiss presented view before presenting content from notifications [https://github.com/woocommerce/woocommerce-ios/pull/6354]
- [*] Reviews: Fixed missing product information on first load [https://github.com/woocommerce/woocommerce-ios/pull/6367]
- [internal] Removed the feature flag for My store tab UI updates. Please smoke test the store stats and top performers in the "My store" tab to make sure everything works as before. [https://github.com/woocommerce/woocommerce-ios/pull/6334]
- [*] In-Person Payments: Add support for accepting payments on bookable products [https://github.com/woocommerce/woocommerce-ios/pull/6364]
- [*] In-Person Payments: Fixed issue where payment could be stuck prompting to remove the card if the payment was declined and retried before removing the card.

8.6
-----
- [***] Merchants can now view coupons in their stores by enabling Coupon Management in Experimental Features. [https://github.com/woocommerce/woocommerce-ios/pull/6209]
- [*] Orders: In the experimental Order Creation feature, product variations added to a new order now show a list of their attributes. [https://github.com/woocommerce/woocommerce-ios/pull/6131]
- [*] Enlarged the tap area for the action button on the notice view. [https://github.com/woocommerce/woocommerce-ios/pull/6146]
- [*] Reviews: Fixed crash on iPad when tapping the More button. [https://github.com/woocommerce/woocommerce-ios/pull/6187]
- [*] In-Person Payments: Remove Stripe from Experimental Features as it is always enabled now. [https://github.com/woocommerce/woocommerce-ios/pull/6205]
- [*] Disabled unnecessary selection of the "Refund via" row on the Refund Confirmation screen [https://github.com/woocommerce/woocommerce-ios/pull/6198]
- [*] Increased minimum version of Stripe extension for In-Person Payments to 6.2.0 [https://github.com/woocommerce/woocommerce-ios/pull/xxxx]
- [internal] Removed `pushNotificationsForAllStores` feature flag. Since the changes are non-trivial, it would be great to smoke test push notifications for all stores in beta testing. [https://github.com/woocommerce/woocommerce-ios/pull/6231]

8.5
-----
- [*] In-Person Payments: Inform the user when a card reader battery is so low that it needs to be charged before the reader can be connected. [https://github.com/woocommerce/woocommerce-ios/pull/5998]
- [***] The My store tab is having a new look with new conversion stats and shows up to 5 top performing products now (used to be 3). [https://github.com/woocommerce/woocommerce-ios/pull/5991]
- [**] Fixed a crash at the startup of the app, related to Gridicons. [https://github.com/woocommerce/woocommerce-ios/pull/6005]
- [***] Experimental Feature: It's now possible to create Orders in the app by enabling it in Settings > Experimental Features. For now you can change the order status, add products, and add customer details (billing and shipping addresses). [https://github.com/woocommerce/woocommerce-ios/pull/6060]
- [*] Fixed issue in date range selection for the orders filters where is some cases dates are not available for selection. [https://github.com/woocommerce/woocommerce-ios/pull/6090]
- [*] Enabled "view product in store" and "share product" options for variable products when accessing them through the order details screen. [https://github.com/woocommerce/woocommerce-ios/pull/6091]

8.4
-----
- [***] In-Person Payments: Support for Stripe M2 card reader. [https://github.com/woocommerce/woocommerce-ios/pull/5844]
- [***] We introduced a new tab called "Menu", a tab in the main navigation where you can browser different sub-sections of the app: Switch Store, Settings, WooCommerce Admin, View Store and Reviews. [https://github.com/woocommerce/woocommerce-ios/pull/5926]
- [***] Store admins can now access sites with plugins that have Jetpack Connection Package (e.g. WooCommerce Payments, Jetpack Backup) in the app. These sites do not require Jetpack-the-plugin to connect anymore. Store admins can still install Jetpack-the-plugin from the app through settings or a Jetpack banner. [https://github.com/woocommerce/woocommerce-ios/pull/5924]
- [*] Add/Edit Product screen: Fix transient product name while adding images.[https://github.com/woocommerce/woocommerce-ios/pull/5840]

8.3
-----
- [***] All merchants can create Simple Payments orders. [https://github.com/woocommerce/woocommerce-ios/pull/5684]
- [**] System status report can now be viewed and copied directly from within the app. [https://github.com/woocommerce/woocommerce-ios/pull/5702]
- [**] Product SKU input scanner is now available as a beta feature. To try it, enable it from settings and you can scan a barcode to use as the product SKU in product inventory settings! [https://github.com/woocommerce/woocommerce-ios/pull/5695]
- [**] Now you chan share a payment link when creating a Simple Payments order [https://github.com/woocommerce/woocommerce-ios/pull/5819]
- [*] Reviews: "Mark all as read" checkmark bar button item button replaced with menu button which launches an action sheet. Menu button is displayed only if there are unread reviews available.[https://github.com/woocommerce/woocommerce-ios/pull/5833]
- [internal] Refactored ReviewsViewController to add tests. [https://github.com/woocommerce/woocommerce-ios/pull/5834]

8.2
-----
- [***] In-Person Payments: Now you can collect Simple Payments on the go. [https://github.com/woocommerce/woocommerce-ios/pull/5635]
- [*] Products: After generating a new variation for a variable product, you are now taken directly to edit the new variation. [https://github.com/woocommerce/woocommerce-ios/pull/5649]
- [*] Dashboard: the visitor count in the Today tab is now shown when Jetpack site stats are enabled.
- [*] Add/Edit Product Images: tapping on the last `n` images while `n` images are pending upload does not crash the app anymore. [https://github.com/woocommerce/woocommerce-ios/pull/5672]

8.2
-----
- [*] Shipping Labels: Fixes a crash when saving a new shipping label after opening the order from a push notification. [https://github.com/woocommerce/woocommerce-ios/pull/5549]
- [**] In-Person Payments: Improved support for VoiceOver. [https://github.com/woocommerce/woocommerce-ios/pull/5572]
- [*] In-Person Payments: Fixes a crash when printing more than one receipt. [https://github.com/woocommerce/woocommerce-ios/pull/5575]

8.1
-----
- [***] Now it's possible to filter Order List by multiple statuses and date ranges. Plus, we removed the top tab bar on Orders Tab. [https://github.com/woocommerce/woocommerce-ios/pull/5491]
- [*] Login: Password AutoFill will suggest wordpress.com accounts. [https://github.com/woocommerce/woocommerce-ios/pull/5399]
- [*] Store picker: after logging in with store address, the pre-selected store is now the currently selected store instead of the store from login flow. [https://github.com/woocommerce/woocommerce-ios/pull/5508]
- [*] The application icon number from order push notifications is now cleared after visiting the orders tab. [https://github.com/woocommerce/woocommerce-ios/pull/5715]
- [internal] Migrated Settings screen to MVVM [https://github.com/woocommerce/woocommerce-ios/pull/5393]


8.0
-----
- [*] Product List: Add support for product filtering by category. [https://github.com/woocommerce/woocommerce-ios/pull/5388]
- [***] Push notifications are now supported for all connected stores. [https://github.com/woocommerce/woocommerce-ios/pull/5299]
- [*] Fix: in Settings > Switch Store, tapping "Dismiss" after selecting a different store does not switch stores anymore. [https://github.com/woocommerce/woocommerce-ios/pull/5359]

7.9
-----
- [*] Fix: after disconnecting a site or connecting to a new site, the sites in site picker (Settings > Switch Store) should be updated accordingly. The only exception is when the newly disconnected site is the currently selected site. [https://github.com/woocommerce/woocommerce-ios/pull/5241]
- [*] Order Details: Show a button on the "Product" section of Order Details screen to allow recreating shipping labels. [https://github.com/woocommerce/woocommerce-ios/pull/5255]
- [*] Edit Order Address - Enable `Done` button when `Use as {Shipping/Billing} Address` toggle is turned on. [https://github.com/woocommerce/woocommerce-ios/pull/5254]
- [*] Add/Edit Product: fix an issue where the product name keyboard is English only. [https://github.com/woocommerce/woocommerce-ios/pull/5288]
- [*] Order Details: some sites cannot parse order requests where the fields parameter has spaces, and the products section cannot load as a result. The spaces are now removed. [https://github.com/woocommerce/woocommerce-ios/pull/5298]

7.8
-----
- [***] Shipping Labels: merchants can create multiple packages for the same order, moving the items between different packages. [https://github.com/woocommerce/woocommerce-ios/pull/5190]
- [*] Fix: Navigation bar buttons are now consistently pink on iOS 15. [https://github.com/woocommerce/woocommerce-ios/pull/5139]
- [*] Fix incorrect info banner color and signature option spacing on Carrier and Rates screen. [https://github.com/woocommerce/woocommerce-ios/pull/5144]
- [x] Fix an error where merchants were unable to connect to valid stores when they have other stores with corrupted information https://github.com/woocommerce/woocommerce-ios/pull/5161
- [*] Shipping Labels: Fix issue with decimal values on customs form when setting the device with locales that use comma as decimal point. [https://github.com/woocommerce/woocommerce-ios/pull/5195]
- [*] Shipping Labels: Fix crash when tapping on Learn more rows of customs form. [https://github.com/woocommerce/woocommerce-ios/pull/5207]
- [*] Shipping Labels: The shipping address now prefills the phone number from the billing address if a shipping phone number is not available. [https://github.com/woocommerce/woocommerce-ios/pull/5177]
- [*] Shipping Labels: now in Carrier and Rates we always display the discounted rate instead of the retail rate if available. [https://github.com/woocommerce/woocommerce-ios/pull/5188]
- [*] Shipping Labels: If the shipping address is invalid, there are now options to email, call, or message the customer. [https://github.com/woocommerce/woocommerce-ios/pull/5228]
- [*] Accessibility: notify when offline mode banner appears or disappears. [https://github.com/woocommerce/woocommerce-ios/pull/5225]

7.7
-----
- [***] In-Person Payments: US merchants can now obtain a card reader and then collect payments directly from the app. [https://github.com/woocommerce/woocommerce-ios/pull/5030]
- [***] Shipping Labels: Merchants can now add new payment methods for shipping labels directly from the app. [https://github.com/woocommerce/woocommerce-ios/pull/5023]
- [**] Merchants can now edit shipping & billing addresses from orders. [https://github.com/woocommerce/woocommerce-ios/pull/5097]
- [x] Fix: now a default paper size will be selected in Shipping Label print screen. [https://github.com/woocommerce/woocommerce-ios/pull/5035]
- [*] Show banner on screens that use cached data when device is offline. [https://github.com/woocommerce/woocommerce-ios/pull/5000]
- [*] Fix incorrect subtitle on customs row of Shipping Label purchase flow. [https://github.com/woocommerce/woocommerce-ios/pull/5093]
- [*] Make sure customs form printing option is not available on non-international orders. [https://github.com/woocommerce/woocommerce-ios/pull/5104]
- [*] Fix incorrect logo for DHL in Shipping Labels flow. [https://github.com/woocommerce/woocommerce-ios/pull/5105]

7.6
-----
- [x] Show an improved error modal if there are problems while selecting a store. [https://github.com/woocommerce/woocommerce-ios/pull/5006]
- [***] Shipping Labels: Merchants can now add new custom and service packages for shipping labels directly from the app. [https://github.com/woocommerce/woocommerce-ios/pull/4976]
- [*] Fix: when product image upload fails, the image cell stop loading. [https://github.com/woocommerce/woocommerce-ios/pull/4989]

7.5
-----
- [***] Merchants can now purchase shipping labels and declare customs forms for international orders. [https://github.com/woocommerce/woocommerce-ios/pull/4896]
- [**] Merchants can now edit customer provided notes from orders. [https://github.com/woocommerce/woocommerce-ios/pull/4893]
- [*] Fix empty states sometimes not centered vertically [https://github.com/woocommerce/woocommerce-ios/pull/4890]
- [*] Fix error syncing products due to decoding failure of regular_price in product variations. [https://github.com/woocommerce/woocommerce-ios/pull/4901]
- [*] Hide bottom bar on shipping label purchase form. [https://github.com/woocommerce/woocommerce-ios/pull/4902]

7.4
-----
- [*] Fix an issue where some extension was not shown in order item details. [https://github.com/woocommerce/woocommerce-ios/pull/4753]
- [*] Fix: The refund button within Order Details will be hidden if the refund is zero. [https://github.com/woocommerce/woocommerce-ios/pull/4789]
- [*] Fix: Incorrect arrow direction for right-to-left languages on Shipping Label flow. [https://github.com/woocommerce/woocommerce-ios/pull/4796]
- [*] Fix: Shouldn't be able to schedule a sale without sale price. [https://github.com/woocommerce/woocommerce-ios/pull/4825]
- [*] Fix: Edit address screen is pushed twice in Shipping Label flow when missing name in origin or destination address. [https://github.com/woocommerce/woocommerce-ios/pull/4845]

7.3
-----
- [*] Order Detail: now we do not offer the "email note to customer" option if no email is available. [https://github.com/woocommerce/woocommerce-ios/pull/4680]
- [*] My Store: If there are errors loading the My Store screen, a banner now appears at the top of the screen with links to troubleshoot or contact support. [https://github.com/woocommerce/woocommerce-ios/pull/4704]
- [*] Fix: Added 'Product saved' confirmation message when a product is updated [https://github.com/woocommerce/woocommerce-ios/pull/4709]
- [*] Shipping Labels: Updated address validation to automatically use trivially normalized address for origin and destination. [https://github.com/woocommerce/woocommerce-ios/pull/4719]
- [*] Fix: Order details for products with negative prices now will show correctly [https://github.com/woocommerce/woocommerce-ios/pull/4683]
- [*] Fix: Order list not extend edge-to-edge in dark mode. [https://github.com/woocommerce/woocommerce-ios/pull/4728]
- [*] Plugins: Added list of active and inactive plugins that can be reached by admins in the settings screen. [https://github.com/woocommerce/woocommerce-ios/pull/4735]
- [*] Login: Updated appearance of back buttons in navigation bar to minimal style. [https://github.com/woocommerce/woocommerce-ios/pull/4726]
- [internal] Upgraded Zendesk SDK to version 5.3.0. [https://github.com/woocommerce/woocommerce-ios/pull/4699]
- [internal] Updated GoogleSignIn to version 6.0.1 through WordPressAuthenticator. There should be no functional changes, but may impact Google sign in flow. [https://github.com/woocommerce/woocommerce-ios/pull/4725]

7.2
-----
- [*] Order Fulfillment: Updated success notice message [https://github.com/woocommerce/woocommerce-ios/pull/4589]
- [*] Order Fulfillment: Fixed issue footer view getting clipped of by iPhone notch [https://github.com/woocommerce/woocommerce-ios/pull/4631]
- [*] Shipping Labels: Updated address validation to make sure a name is entered for each address. [https://github.com/woocommerce/woocommerce-ios/pull/4601]
- [*] Shipping Labels: Hide Contact button on Shipping To Address form when customer phone number is not provided. [https://github.com/woocommerce/woocommerce-ios/pull/4663]
- [*] Shipping Labels: Updated edge-to-edge table views for all forms. [https://github.com/woocommerce/woocommerce-ios/pull/4657]
- [*] Orders and Order Details: Updated edge-to-edge table views for consistent look across the app. [https://github.com/woocommerce/woocommerce-ios/pull/4638]
- [*] Reviews and Review Details: Updated edge-to-edge table views for consistent look across the app. [https://github.com/woocommerce/woocommerce-ios/pull/4637]
- [*] New error screen displayed to users without the required roles to access the store. [https://github.com/woocommerce/woocommerce-ios/pull/4493]

7.1
-----
- [***] Merchants from US can create shipping labels for physical orders from the app. The feature supports for now only orders where the shipping address is in the US. [https://github.com/woocommerce/woocommerce-ios/pull/4578]
- [**] Due to popular demand, the Order fulfill is displayed once again when clicking on the Mark order complete button. [https://github.com/woocommerce/woocommerce-ios/pull/4567]
- [*] Fix: Interactive pop gesture on Order Details and Settings screen. [https://github.com/woocommerce/woocommerce-ios/pull/4504]
- [*] Fix: Frozen refresh control and placeholder when switching tabs [https://github.com/woocommerce/woocommerce-ios/pull/4505]
- [internal] Stats tab: added network sync throttling [https://github.com/woocommerce/woocommerce-ios/pull/4494]

7.0
-----
- [**] Order Detail: now we display Order Items and Shipping Label Packages as separate sections. [https://github.com/woocommerce/woocommerce-ios/pull/4445]
- [*] Fix: Orders for a variable product with different configurations of a single variation will now show each order item separately. [https://github.com/woocommerce/woocommerce-ios/pull/4445]
- [*] If the Orders, Products, or Reviews lists can't load, a banner now appears at the top of the screen with links to troubleshoot or contact support. [https://github.com/woocommerce/woocommerce-ios/pull/4400, https://github.com/woocommerce/woocommerce-ios/pull/4407]
- [*] Fix: Stats tabs are now displayed and ordered correctly in RTL languages. [https://github.com/woocommerce/woocommerce-ios/pull/4444]
- [*] Fix: Missing "Add Tracking" button in orders details. [https://github.com/woocommerce/woocommerce-ios/pull/4520]


6.9
-----
- [*] Order Detail: now we display a loader on top, to communicate that the order detail view has not yet been fully loaded. [https://github.com/woocommerce/woocommerce-ios/pull/4396]
- [*] Products: You can edit product attributes for variations right from the main product form. [https://github.com/woocommerce/woocommerce-ios/pull/4350]
- [*] Improved CTA. "Print Shipping Label" instead of "Reprint Shipping Label". [https://github.com/woocommerce/woocommerce-ios/pull/4394]
- [*] Improved application log viewer. [https://github.com/woocommerce/woocommerce-ios/pull/4387]
- [*] Improved the experience when creating the first variation. [https://github.com/woocommerce/woocommerce-ios/pull/4405]

6.8
-----

- [***] Dropped iOS 13 support. From now we support iOS 14 and later. [https://github.com/woocommerce/woocommerce-ios/pull/4209]
- [**] Products: Added the option to create and edit a virtual product directly from the product detail screen. [https://github.com/woocommerce/woocommerce-ios/pull/4214]

6.7
-----
- [**] Add-Ons: Order add-ons are now available as a beta feature. To try it, enable it from settings! [https://github.com/woocommerce/woocommerce-ios/pull/4119]

6.6
-----
- [*] Fix: Product variations only support at most one image, so we won't show an option to add a second one. [https://github.com/woocommerce/woocommerce-ios/pull/3994]
- [*] Fix: The screen to select images from the Media Library would sometimes crash when the library had a specific number of images. [https://github.com/woocommerce/woocommerce-ios/pull/4003]
- [*] Improved error messages for logins. [https://github.com/woocommerce/woocommerce-ios/pull/3957]

6.5
-----
- [*] Fix: Product images with non-latin characters in filenames now will load correctly and won't break Media Library. [https://github.com/woocommerce/woocommerce-ios/pull/3935]
- [*] Fix: The screen to select images from the Media Library would sometimes crash when the library had a specific number of images. [https://github.com/woocommerce/woocommerce-ios/pull/4070]

6.4
-----
- [*] Login: New design and illustrations for the initial login screen, promoting the app's main features. [https://github.com/woocommerce/woocommerce-ios/pull/3867]
- [*] Enhancement/fix: Unify back button style across the app. [https://github.com/woocommerce/woocommerce-ios/pull/3872]

6.3
-----
- [**] Products: Now you can add variable products from the create product action sheet. [https://github.com/woocommerce/woocommerce-ios/pull/3836]
- [**] Products: Now you can easily publish a product draft or pending product using the navigation bar buttons [https://github.com/woocommerce/woocommerce-ios/pull/3846]
- [*] Fix: In landscape orientation, all backgrounds on detail screens and their subsections now extend edge-to-edge. [https://github.com/woocommerce/woocommerce-ios/pull/3808]
- [*] Fix: Creating an attribute or a variation no longer saves your product pending changes. [https://github.com/woocommerce/woocommerce-ios/pull/3832]
- [*] Enhancement/fix: image & text footnote info link rows are now center aligned in order details reprint shipping label info row and reprint screen. [https://github.com/woocommerce/woocommerce-ios/pull/3805]

6.2
-----

- [***] Products: When editing a product, you can now create/delete/update product variations, product attributes and product attribute options. https://github.com/woocommerce/woocommerce-ios/pull/3791
- [**] Large titles are enabled for the four main tabs like in Android. In Dashboard and Orders tab, a workaround is implemented with some UI/UX tradeoffs where the title size animation is not as smooth among other minor differences from Products and Reviews tab. We can encourage beta users to share any UI issues they find with large titles. [https://github.com/woocommerce/woocommerce-ios/pull/3763]
- [*] Fix: Load product inventory settings in read-only mode when the product has a decimal stock quantity. This fixes the products tab not loading due to product decoding errors when third-party plugins enable decimal stock quantities. [https://github.com/woocommerce/woocommerce-ios/pull/3717]
- [*] Fix: Loading state stuck in Reviews List. [https://github.com/woocommerce/woocommerce-ios/pull/3753]

6.1
-----
- [**] Products: When editing variable products, you can now edit the variation attributes to select different attribute options. [https://github.com/woocommerce/woocommerce-ios/pull/3628]
- [*] Fixes a bug where long pressing the back button sometimes displayed an empty list of screens.
- [*] Product Type: Updated product type detail to display "Downloadable" if a product is downloadable. [https://github.com/woocommerce/woocommerce-ios/pull/3647]
- [*] Product Description: Updated the placeholder text in the Aztec Editor screens to provide more context. [https://github.com/woocommerce/woocommerce-ios/pull/3668]
- [*] Fix: Update the downloadable files row to read-only, if the product is accessed from Order Details. [https://github.com/woocommerce/woocommerce-ios/pull/3669]
- [*] Fix: Thumbnail image of a product wasn't being loaded correctly in Order Details. [https://github.com/woocommerce/woocommerce-ios/pull/3678]
- [*] Fix: Allow product's `regular_price` to be a number and `sold_individually` to be `null` as some third-party plugins could alter the type in the API. This could help with the products tab not loading due to product decoding errors. [https://github.com/woocommerce/woocommerce-ios/pull/3679]
- [internal] Attempted fix for a crash in product image upload. [https://github.com/woocommerce/woocommerce-ios/pull/3693]

6.0
-----
- [**] Due to popular demand, the product SKU is displayed once again in Order Details screen. [https://github.com/woocommerce/woocommerce-ios/pull/3564]
- [*] Updated copyright notice to WooCommerce
- [*] Fix: top performers in "This Week" tab should be showing the same data as in WC Admin.
- [*] Fix: visitor stats in Dashboard should be more consistent with web data on days when the end date for more than one tab is the same (e.g. "This Week" and "This Month" both end on January 31). [https://github.com/woocommerce/woocommerce-ios/pull/3532]
- [*] Fix: navbar title on cross-sells products list displayed title for upsells [https://github.com/woocommerce/woocommerce-ios/pull/3565]
- [*] Added drag-and-drop sorting to Linked Products [https://github.com/woocommerce/woocommerce-ios/pull/3548]
- [internal] Refactored Core Data migrator stack to help reduce crashes [https://github.com/woocommerce/woocommerce-ios/pull/3523]


5.9
-----
- [**] Product List: if a user applies custom sort orders and filters in the Product List, now when they reopen the app will be able to see the previous settings applied. [https://github.com/woocommerce/woocommerce-ios/pull/3454]
- [*] Removed fulfillment screen and moved fulfillment to the order details screen. [https://github.com/woocommerce/woocommerce-ios/pull/3453]
- [*] Fix: billing information action sheets now are presented correctly on iPad. [https://github.com/woocommerce/woocommerce-ios/pull/3457]
- [*] fix: the rows in the product search list now don't have double separators. [https://github.com/woocommerce/woocommerce-ios/pull/3456]
- [*] Fix: During login, the spinner when a continue button is in loading state is now visible in dark mode. [https://github.com/woocommerce/woocommerce-ios/pull/3472]
- [*] fix: when adding a note to an order, the text gets no more deleted if you tap on “Email note to customer”. [https://github.com/woocommerce/woocommerce-ios/pull/3473]
- [*] Added Fees to order details. [https://github.com/woocommerce/woocommerce-ios/pull/3475]
- [*] fix: now we don't show any more similar alert notices if an error occurred. [https://github.com/woocommerce/woocommerce-ios/pull/3474]
- [*] fix: in Settings > Switch Store, the spinner in the "Continue" button at the bottom is now visible in dark mode. [https://github.com/woocommerce/woocommerce-ios/pull/3468]
- [*] fix: in order details, the shipping and billing address are displayed in the order of the country (in some eastern Asian countries, the address starts from the largest unit to the smallest). [https://github.com/woocommerce/woocommerce-ios/pull/3469]
- [*] fix: product is now read-only when opened from the order details. [https://github.com/woocommerce/woocommerce-ios/pull/3491]
- [*] fix: pull to refresh on the order status picker screen does not resets anymore the current selection. [https://github.com/woocommerce/woocommerce-ios/pull/3493]
- [*] When adding or editing a link (e.g. in a product description) link settings are now presented as a popover on iPad. [https://github.com/woocommerce/woocommerce-ios/pull/3492]
- [*] fix: the glitch when launching the app in logged out state or after tapping "Try another account" in store picker is now gone. [https://github.com/woocommerce/woocommerce-ios/pull/3498]
- [*] Minor enhancements: in product editing form > product reviews list, the rows don't show highlighted state on tap anymore since they are not actionable. Same for the number of upsell and cross-sell products in product editing form > linked products. [https://github.com/woocommerce/woocommerce-ios/pull/3502]


5.8
-----
- [***] Products M5 features are now available to all. Products M5 features: add and edit linked products, add and edit downloadable files, product deletion. [https://github.com/woocommerce/woocommerce-ios/pull/3420]
- [***] Shipping labels M1 features are now available to all: view shipping label details, request a refund, and reprint a shipping label via AirPrint. [https://github.com/woocommerce/woocommerce-ios/pull/3436]
- [**] Improved login flow, including better error handling. [https://github.com/woocommerce/woocommerce-ios/pull/3332]


5.7
-----
- [***] Dropped iOS 12 support. From now we support iOS 13 and later. [https://github.com/woocommerce/woocommerce-ios/pull/3216]
- [*] Fixed spinner appearance in the footer of orders list. [https://github.com/woocommerce/woocommerce-ios/pull/3249]
- [*] In order details, the image for a line item associated with a variation is shown now after the variation has been synced. [https://github.com/woocommerce/woocommerce-ios/pull/3314]
- [internal] Refactored Core Data stack so more errors will be propagated. [https://github.com/woocommerce/woocommerce-ios/pull/3267]


5.6
-----
- [**] Fixed order list sometimes not showing newly submitted orders.
- [*] now the date pickers on iOS 14 are opened as modal view. [https://github.com/woocommerce/woocommerce-ios/pull/3148]
- [*] now it's possible to remove an image from a Product Variation if the WC version 4.7+. [https://github.com/woocommerce/woocommerce-ios/pull/3159]
- [*] removed the Product Title in product screen navigation bar. [https://github.com/woocommerce/woocommerce-ios/pull/3187]
- [*] the icon of the cells inside the Product Detail are now aligned at 10px from the top margin. [https://github.com/woocommerce/woocommerce-ios/pull/3199]
- [**] Added the ability to issue refunds from the order screen. Refunds can be done towards products or towards shipping. [https://github.com/woocommerce/woocommerce-ios/pull/3204]
- [*] Prevent banner dismiss when tapping "give feedback" on products screen. [https://github.com/woocommerce/woocommerce-ios/pull/3221]
- [*] Add keyboard dismiss in Add Tracking screen [https://github.com/woocommerce/woocommerce-ios/pull/3220]


5.5
-----
- [**] Products M4 features are now available to all. Products M4 features: add a simple/grouped/external product with actions to publish or save as draft. [https://github.com/woocommerce/woocommerce-ios/pull/3133]
- [*] enhancement: Order details screen now shows variation attributes for WC version 4.7+. [https://github.com/woocommerce/woocommerce-ios/pull/3109]
- [*] fix: Product detail screen now includes the number of ratings for that product. [https://github.com/woocommerce/woocommerce-ios/pull/3089]
- [*] fix: Product subtitle now wraps correctly in order details. [https://github.com/woocommerce/woocommerce-ios/pull/3201]


5.4
-----
- [*] fix: text headers on Product price screen are no more clipped with large text sizes. [https://github.com/woocommerce/woocommerce-ios/pull/3090]


5.4
-----
- [*] fix: the footer in app Settings is now correctly centered.
- [*] fix: Products tab: earlier draft products now show up in the same order as in core when sorting by "Newest to Oldest".
- [*] enhancement: in product details > price settings, the sale dates can be edited inline in iOS 14 using the new date picker. Also, the sale end date picker editing does not automatically end on changes anymore. [https://github.com/woocommerce/woocommerce-ios/pull/3044]
- [*] enhancement: in order details > add tracking, the date shipped can be edited inline in iOS 14 using the new date picker. [https://github.com/woocommerce/woocommerce-ios/pull/3044]
- [*] enhancement: in products list, the "(No Title)" placeholder will be showed when a product doesn't have the title set. [https://github.com/woocommerce/woocommerce-ios/pull/3068]
- [*] fix: the placeholder views in the top dashboard chart and orders tab do not have unexpected white background color in Dark mode in iOS 14 anymore. [https://github.com/woocommerce/woocommerce-ios/pull/3063]


5.3
-----
- [**] In Settings > Experimental Features, a Products switch is now available for turning Products M4 features on and off (default off). Products M4 features: add a simple/grouped/external product with actions to publish or save as draft.
- [*] Opening a product from order details now shows readonly product details of the same styles as in editable product details.
- [*] Opening a product variation from order details now shows readonly product variation details and this product variation does not appear in the Products tab anymore.
- [*] Enhancement: when not saving a product as "published", the in-progress modal now shows title and message like "saving your product" instead of "publishing your product".
- [*] In product and variation list, the stock quantity is not shown anymore when stock management is disabled.
- [*] Enhancement: when the user attempts to dismiss the product selector search modal while at least one product is selected for a grouped product's linked products, a discard changes action sheet is shown.
- [internal] Renamed a product database table (Attribute) to GenericAttribute. This adds a new database migration.  [https://github.com/woocommerce/woocommerce-ios/pull/2883]
- [internal] Refactored the text fields in the Manual Shipment Tracking page. [https://github.com/woocommerce/woocommerce-ios/pull/2979]
- [internal] Attempt fix for startup crashes. [https://github.com/woocommerce/woocommerce-ios/pull/3069]


5.2
-----
- [**] Products: now you can editing basic fields for non-core products (whose product type is not simple/external/variable/grouped) - images, name, description, readonly price, readonly inventory, tags, categories, short description, and product settings.
- [*] Enhancement: for variable products, the stock status is now shown in its variation list.
- [*] Sign In With Apple: if the Apple ID has been disconnected from the WordPress app (e.g. in Settings > Apple ID > Password & Security > Apps using Apple ID), the app is logged out on app launch or app switch.
- [*] Now from an Order Detail it's only possible to open a Product in read-only mode.
- [internal] #2881 Upgraded WPAuth from 1.24 to 1.26-beta.12. Regressions may happen in login flows.
- [internal] #2896 Configured the same user agent header for all the network requests made through the app.
- [internal] #2879 After logging out, the persistent store is not reset anymore to fix a crash in SIWA revoked token scenario after app launch (issue #2830). No user-facing changes are intended, the data should be associated with a site after logging out and in like before.

5.1
-----
- [*] bugfix: now reviews are refreshed correctly. If you try to delete or to set as spam a review from the web, the result will match in the product reviews list.
- [*] If the Products switch is on in Settings > Experimental Features:
  - For a variable product, the stock status is not shown in the product details anymore when stock management is disabled since stock status is controlled at variation level.
- [internal] The Order List and Orders Search → Filter has a new backend architecture (#2820). This was changed as an experiment to fix #1543. This affects iOS 13.0 users only. No new behaviors have been added. Github project: https://git.io/JUBco.
- [*] Orders → Search list will now show the full counts instead of “99+”. #2825


5.0
-----
- [*] Order details > product details: tapping outside of the bottom sheet from "Add more details" menu does not dismiss the whole product details anymore.
- [*] If the Products switch is on in Settings > Experimental Features, product editing for basic fields are enabled for non-core products (whose product type is not simple/external/variable/grouped) - images, name, description, readonly price, readonly inventory, tags, categories, short description, and product settings.
- [*] Order Detail: added "Guest" placeholder on Order Details card when there's no customer name.
- [*] If the Products switch is on in Settings > Experimental Features:
  - Product editing for basic fields are enabled for non-core products (whose product type is not simple/external/variable/grouped) - images, name, description, readonly price, readonly inventory, tags, categories, short description, and product settings.
  - Inventory and shipping settings are now editable for a variable product.
  - A product variation's stock status is now editable in inventory settings.
  - Reviews row is now hidden if reviews are disabled.
  - Now it's possible to open the product's reviews screen also if there are no reviews.
  - We improved our VoiceOver support in Product Detail screen.
- [*] In Settings, the "Feature Request" button was replaced with "Send Feedback" (Survey) (https://git.io/JUmUY)


4.9
-----
- [**] Sign in with Apple is now available in the log in process.
- [**] In Settings > Experimental Features, a Products switch is now available for turning Products M3 features on and off for core products (default off for beta testing). Products M3 features: edit grouped, external and variable products, enable/disable reviews, change product type and update categories and tags.
- [*] Edit Products: the update action now shows up on the product details after updating just the sale price.
- [*] Fix a crash that sometimes happen when tapping on a Product Review push notification.
- [*] Variable product > variation list: a warning banner is shown if any variations do not have a price, and warning text is shown on these variation rows.


4.8
-----
- [*] Enabled right/left swipe on product images.


4.7
-----
- [*] Fixed an intermittent crash when sending an SMS from the app.


4.6
-----
- [*] Fix an issue in the y-axis values on the dashboard charts where a negative value could show two minus signs.
- [*] When a simple product doesn't have a price set, the price row on the product details screen now shows "Add Price" placeholder instead of an empty regular price.
- [*] If WooCommerce 4.0 is available the app will show the new stats dashboard, otherwise will show a banner indicating the user to upgrade.
- [*] The total orders row is removed from the readonly product details (products that are not a simple product) to avoid confusion since it's not shown on the editable form for simple products.


4.5
-----
- [**] Products: now you can update product images, product settings, viewing and sharing a product.
- [*] In Order Details, the item subtotal is now shown on the right side instead of the quantity. The quantity can still be viewed underneath the product name.
- [*] In Order Details, SKU was removed from the Products List. It is still shown when fulfilling the order or viewing the product details.
- [*] Polish the loading state on the product variations screen.
- [*] When opening a simple product from outside of the Products tab (e.g. from Top Performers section or an order), the product name and ellipsis menu (if the Products feature switch is enabled) should be visible in the navigation bar.


4.4
-----
- Order Detail: the HTML shipping method is now showed correctly
- [internal] Logging in via 'Log in with Google' has changes that can cause regressions. See https://git.io/Jf2Fs for full testing details.
- [**] Fix bugs related to push notifications: after receiving a new order push notification, the Reviews tab does not show a badge anymore. The application icon badge number is now cleared by navigating to the Orders tab and/or the Reviews tab, depending on the types of notifications received.
- [*] The discard changes prompt now only appears when navigating from product images screen if any images have been deleted.
- [*] Fix the issue where product details screen cannot be scrolled to the bottom in landscape after keyboard is dismissed (e.g. from editing product title).
- [*] The product name is now shown in the product details navigation bar so that the name is always visible.
- [*] The images pending upload should be visible after editing product images from product details.
- [*] The discard changes prompt does not appear when navigating from product settings detail screens with a text field (slug, purchase note, and menu order) anymore.
- [*] Fix the wrong cell appearance in the order status list.
- [*] The "View product in store" action will be shown only if the product is published.
- [internal] Modified the component used for fetching data from the database. Please watch out for crashes in lists.


4.3
-----
- Products: now the Product details can be edited and saved outside Products tab (e.g. from Order details or Top Performers).
- [internal]: the navigation to the password entry screen has changed and can cause regressions. See https://git.io/JflDW for testing details.
- [internal] Refactored some API calls for fetching a Note, Product, and Product Review.
- Products: we improved our VoiceOver support in Product Price settings
- In Settings > Experimental Features, a Products switch is now available for turning Products M2 features on and off for simple products (default off for beta testing). Products M2 features: update product images, product settings, viewing and sharing a product.
- The WIP banner on the Products tab is now collapsed by default for more vertical space.
- Dropped iOS 11 support. From now we support iOS 12 and later.
- In Order Details, the Payment card is now shown right after the Products and Refunded Products cards.


4.2
-----
- Products: now tapping anywhere on a product cell where you need to insert data, like in Product Price and Product Shipping settings, you start to edit the text field.
- Products: now the keyboard pop up automatically in Edit Description
- The Processing orders list will now show upcoming (future) orders.
- Improved stats: fixed the incorrect time range on "This Week" tab when loading improved stats on a day when daily saving time changes.
- [internal]: the "send magic link" screen has navigation changes that can cause regressions. See https://git.io/Jfqio for testing details.
- The Orders list is now automatically refreshed when reopening the app.
- The Orders list is automatically refreshed if a new order (push notification) comes in.
- Orders -> Search: The statuses now shows the total number of orders with that status.


4.1
-----
- Fix an intermittent crash when downloading Orders
- The Photo Library permission alert shouldn't be prompted when opening the readonly product details or edit product for simple products, which is reproducible on iOS 11 or 12 devices. (The permission is only triggered when uploading images in Zendesk support or in debug builds with Products M2 enabled.)
- [internal] Updated the empty search result views for Products and Orders. https://git.io/Jvdap


4.0
-----
- Products is now available with limited editing for simple products!
- Fix pulling to refresh on the Processing tab sometimes will not show the up-to-date orders.
- Edit Product > Price Settings: schedule sale is now available even when either the start or end date is not set, and the sale end date can be removed now.
- Improved stats: fixed a crash when loading improved stats on a day when daily saving time changes.
- [internal] Changed the Shipping and Tax classes list loading so that any cached data is shown right away
- [internal] Edit Products M2: added an image upload source for product images - WordPress Media Library.
- [internal] Slightly changed the dependency graph of the database fetching component. Please watch out for data loading regressions.
- [internal] the signup and login Magic Link flows have code changes. See https://git.io/JvyB3 for testing details.
- [internal] the login via Magic Link flows have code changes. See https://git.io/JvyB3 for testing details.
- [internal] the login via Continue with Google flows have code changes that can cause regressions. See https://git.io/Jvyjg for testing details.
- [internal] the signup and login Magic Link flows have code changes. See https://git.io/JvyB3 for testing details.
- [internal] under Edit Products M2 feature flag, there are 4 ways to sort the products on the products tab.
- [internal] the login flow has changes to the 2-factor authentication navigation. See https://git.io/JvdKP for testing details.

3.9
-----
- bugfix: now in the Order List the order status label is no more clipped
- bugfix: now the launch screen is no more stretched
- The Shipping Provider flow, will be called now Shipping Carrier.
- Edit Products: in price settings, the order of currency and price field follows the store currency options under wp-admin > WooCommerce > Settings > General.
- [internal] The signup and login flows have code changes. See https://git.io/Jv1Me for testing details.

3.8
-----
- Dashboard stats: any negative revenue (from refunds for example) for a time period are shown now.
- Redesigned Orders List: Processing and All Orders are now shown in front. Filtering was moved to the Search view.
- Fix Reviews sometimes failing to load on some WooCommerce configurations
- Experimental: a Products feature switch is visible in Settings > Experimental Features that shows/hides the Products tab, and allow to edit a product.

3.7
-----
- Dashboard: now tapping on a product on "Top Performers" section open the product detail

3.6
-----
- Order Details: see a list of issued refunds inside the order detail screen
- Orders tab: Orders to fulfill badge shows numbers 1-99, and now 99+ for anything over 99. Previously, it was 9+.
- Orders tab: The full total amount is now shown.
- Order Details & Product UI: if a Product name has HTML escape characters, they should be decoded in the app.
- Order Details: if the Order has multiple Products, tapping on any Product should open the same Product now.
- bugfix: the orders badge on tab bar now is correctly refreshed after switching to a store with badge count equal to zero.
- The orders tab now localizes item quantities and the order badge.


3.5
-----
- bugfix: when the app is in the foreground while receiving a push notification, the badge on the Orders tab and Reviews tab should be updated correctly based on the type of the notification.
- bugfix: after logging out and in, the Product list should be loaded to the correct store instead of being empty.
- bugfix: in Contact Support, a message should always be sent successfully now.

3.4
-----
- bugfix: on the Order Details screen, the product quantity title in the 2-column header view aligns to the right now
- bugfix: tapping on a new Order push notification, it used to go to the Reviews tab. Now it should go to the new Order screen
- bugfix: on the Products tab, if tapping on a Product and then switching stores, the old Product details used to remain on the Products tab. Now the Product list is always shown on the Products tab after switching stores.
- Dark mode: colors are updated up to design for the navigation bar, tab bar, Fulfill Order > add tracking icon, Review Details > product link icon.
- bugfix/enhancement: on the Products tab, if there are no Products the "Work In Progress" banner is shown with an image placeholder below now.
- bugfix: the deleted Product Variations should not show up after syncing anymore.
- bugfix: now the shipping address in the Order Detail is hidden if the order contains only virtual products
- bugfix: when logged out, Contact Support should be enabled now after typing a valid email address with an email keyboard type.

3.3
-----
- bugfix: add some padding to an order item image in the Fulfillment view, when no SKU exists
- bugfix: View Billing Information > Contact Details: the email button wouldn't do anything if you don't have an email account configured in the Mail app. Now an option to copy the email address is presented instead of doing nothing.
- bugfix: Fulfill Order screen now displays full customer provided note, instead of cutting it to a single line.
- bugfix: Fixed clipped content on section headings with larger font sizes
- bugfix: Fixed footer overlapping the last row in Settings > About with larger font sizes
- bugfix: the Orders badge on tab bar now is correctly refreshed after switching stores

3.2.1
-----
- bugfix: the order detail status and "Begin fulfillment" button now are correctly updated when the order status changes
- bugfix: after adding a new order note, now it appear correctly inside the order detail

3.2
-----
- Experimental: a Products feature switch is visible in Settings > Experimental Features that shows/hides the Products tab with a Work In Progress banner at the top.
- Experimental: if a Product has variations, the variants info are shown on the Product Details that navigates to a list of variations with each price or visibility shown.
- Enhancement: Support for dark mode
- bugfix: Settings no longer convert to partial dark mode.
- Experimental: Support the latest wc-admin plugin release, v0.23.0 and up

3.1
-----
- The order detail view now includes the shipping method of the order.
- Enhancement: The Reviews tab now presents all the Product Reviews
- Updated appearance of Order Details - temporarily disabling dark mode.
- bugfix: fixed UI appearance on cells of Order List when tapping with dark mode enabled.
- bugfix: Reviews no longer convert to partial dark mode. Dark mode coming soon!
- bugfix: Order Details now has the right space between cells.
- bugfix: update the new stats endpoint for WC Admin plugin version 0.22+, and notify the user about the minimum plugin version when they cannot see the new stats. It'd be great to also mention this in the App Store release notes: the new stats UI now requires WC Admin plugin version 0.22+.

3.0
-----
- bugfix: for sites with empty site time zone in the API (usually with UTC specified in wp-admin settings) and when the site time zone is not GMT+0, the stats v4 data no longer has the wrong boundaries (example in #1357).
- bugfix: fixed a UI appearance problem on mail composer on iOS 13.

2.9
-----
- bugfix: the badge "9+" on the Orders tab doesn't overlap with the tab label on iPhone SE/8 landscape now, and polished based on design spec.
- bugfix: the Top Performers in the new stats page should not have a dark header bar when launching the app in Dark mode.
- Enhancement: preselect current Order status when editing the status with a list of order statuses.
- bugfix: on Orders tab, the order status filter now stays after changing an Order status.

2.8
-----

2.7
-----
- Enhancement: Enhancements to the Order Details screen, adding more customer information.
- bugfix: the App Logs shouldn't be editable, only copy / paste.
- bugfix: Reviews were not localized.
- bugfix: On log in, some users would see the Continue button but be unable to Continue, due to errors with the account. A new "Try another account" button has been added as an option.
- bugfix: Product Details page was displaying the Price in the wrong currency.
- Enhancement: removed the "New Orders" card from the My store tab, now that the Orders tab displays the same information.
- Added brand new stats page for user with the WooCommerce Admin plugin and provided an option for users to opt in or out directly from the Settings page.
- bugfix: Order Details: icon on "Details" cell for fulfilled order can be wrong.

2.6
-----
- bugfix: 9+ orders in the orders badge text is now easier to read
- bugfix: Keep those sign-in bugs coming! We tracked down and fixed a `Log in with Jetpack` issue, where users with a Byte Order Mark in their `wp-config.php` file were returning error responses during API requests. These users would see their store listed in the sign-in screen, but were unable to tap the Continue button.
- bugfix: prevents a potential edge case where the login screen could be dismissed in a future version of iOS.
- bugfix: While tuning up the behind-the-scenes for Order Detail screens, we accidentally lost the ability to automatically download any missing product images. Product image downloads restored!

2.5
-----
- bugfix: on certain devices, pulling down to refresh on Order Details screen used to result in weird UI with misplaced labels. Should be fixed in this release.
- Enhancement: Display a badge in the bottom tab, overlapping the Orders icon, to indicate the number of orders processing.
- Enhancement: The Notifications tab has been replaced by Reviews

2.4
-----
- New feature: in Order Details > Shipment Tracking, a new action is added to the "more" action menu for copying tracking number.
- Enhancement: updated the footer in Settings to inform users that we're hiring.
- bugfix & improvement: when Jetpack site stats module is turned off or when user has no permission to view site stats, the generic error toast is not shown to the user anymore. Additionally, the visitors stats UI is shown/hidden when the Jetpack module is activated/deactivated respectively.

2.3
-----
- Improvement: improved Dynamic Type support in the body of the notification in the Notifications tab.

2.2
-----
- improvement: opting out of Tracks syncs with WordPress.com

2.1
-----
- improvement: improved support for RTL languages in the Dashboard
- enhancement: You can now view product images on orders. Tapping on Products in Orders will present a view-only version of the Product's Details.

2.0
-----
- bugfix: dates in the Order Details screen are now localised.
- improvement: improved support for larger font sizes in the login screen

1.9
-----
- bugfix: fixes "Unable to load content" error message when attempting to get Top Performers content.
- new feature: You can now manually add shipment tracking to an Order. This feature is for users who have the [Shipment Tracking plugin](https://woocommerce.com/products/shipment-tracking) installed.
- bugfix: fixes Store Picker: some users are unable to continue after logging in.
- bugfix: fixes a crash when the network connection is slow

1.8
-----

1.7.1
-----
- Fixed a bug where Order List did not load for some users.
- update: this app supports iOS 12.0 and up.
- improvement: improved support for large text sizes.
- bugfix: fixes Order List not loading for some users.
- bugfix: fixes "Unable to load content" error message when attempting to get Top Performers content.

1.7
-----
- improvement: you can now log in using a site address.

1.6
-----
- improvement: Tracking numbers can now be copied to the pasteboard from the order details screen.

1.5
-----
- bugfix: Sometimes Settings would style all the options like "Log Out". No longer happens now.
- bugfix: order status refreshes upon pull-to-refresh in Order Details
- bugfix: payment status label background color showing up beyond rounded border
- improvement: change top performers text from "Total Product Order" to "Total orders" for clarity
- bugfix: fixed an issue on the order details screen where the shipment tracking dates were incorrect

1.4
-----
- bugfix: fix a crash happening on log out
- new feature: Add shipment tracking to Order Details screen
- improvement: The store switcher now allows you to go back to the previous screen without logging you out
- improvement: Custom order status labels are now supported! Instead of just displaying the order status slug and capitalizing the slug, the custom order status label will now be fetched from the server and properly displayed.
- improvement: Filtering by custom order status now supported!
- new feature: You can now manually change the status of an order on the order details screen
- bugfix: correctly flips chevron on Dashboard > New Orders, to support RTL languages.
- bugfix: fixed an issue on the order details screen where the shipment tracking dates were incorrect

1.3
-----
- bugfix: Allows for decimal quantities which some extensions have
- new feature: quick site select. Navigate to Settings > select row with store website.
- improvement: Updated the colors of the bars in the charts for better readability
- improvement: Present an error message with an option to retry when adding a note to an order fails
- improvement: Present an error message with an option to retry when fulfilling an order fails
- bugfix: Log out of the current account right after selecting "Try another account" in store picker
- improvement: Use the store name for the title of the view in "My store" tab
- improvement: Add an alert to let the user know about our new store switcher
- improvement: Display Address in Order Details screen unless every field is empty<|MERGE_RESOLUTION|>--- conflicted
+++ resolved
@@ -2,12 +2,9 @@
 
 16.8
 -----
-<<<<<<< HEAD
 - [**] Payments: merchants can collect payment directly from the order creation form [https://github.com/woocommerce/woocommerce-ios/pull/11490]
-=======
 - [*] Store creation: Inform user once store ready if app killed while waiting for store to be ready. [https://github.com/woocommerce/woocommerce-ios/pull/11478]
 - [*] Dashboard: Resolves a decoding error with certain payment gateway plugins that previously caused an error loading data in the dashboard. [https://github.com/woocommerce/woocommerce-ios/pull/11489]
->>>>>>> 634a7c3b
 
 16.7
 -----
