*** PLEASE FOLLOW THIS FORMAT: [<priority indicator, more stars = higher priority>] <description> [<PR URL>]
*** Use [*****] to indicate smoke tests of all critical flows should be run on the final IPA before release (e.g. major library or OS update).

20.3
-----
<<<<<<< HEAD
- [Internal] New order notification: Added parsing of "note_full_data" parameter so we can properly open specific order https://github.com/woocommerce/woocommerce-ios/pull/13734
=======
- [*] Hub Menu: Fix incorrect title for Coupons list screen. [https://github.com/woocommerce/woocommerce-ios/pull/13836]
>>>>>>> bd3eb12c
- [Internal] Blaze: Parse and store `startTime` from campaign list response. [https://github.com/woocommerce/woocommerce-ios/pull/13807]
- [*] Order Tracking in HACK Week: Allow users to scan their order tracking number [https://github.com/woocommerce/woocommerce-ios/pull/13850]

20.2
-----
- [*] Hub Menu: Fixed voiceover issue on the menu items. [https://github.com/woocommerce/woocommerce-ios/pull/13690]
- [*] Hub menu: Fix disappearing title bug on Coupons and Reviews screen.[https://github.com/woocommerce/woocommerce-ios/pull/13726]
- [*] Orders/Products: The filter menu can now be swiped to dismiss it if there are no changes to the selected filters. [https://github.com/woocommerce/woocommerce-ios/pull/13737]
- [*] Home Screen Widget: Tapping on the Orders section of the home screen widget opens the Orders part of the app.
- [*] Payments: Punctuation updates to error and decline reason messages [https://github.com/woocommerce/woocommerce-ios/pull/13739]
- [*] Blaze: Display budget field on the dashboard card. [https://github.com/woocommerce/woocommerce-ios/pull/13761]
- [*] Store picker: fixed the irresponsive Continue button in the site discovery flow. [https://github.com/woocommerce/woocommerce-ios/pull/13766]
- [*] Products: Fixed a bug where editing the product price did not work as expected, depending on the store's currency settings. [https://github.com/woocommerce/woocommerce-ios/pull/13768]
- [*] Products: Products can now be created and edited with negative prices. [https://github.com/woocommerce/woocommerce-ios/pull/13776]
- [**] Blaze: Support evergreen campaign creation. [https://github.com/woocommerce/woocommerce-ios/pull/13684]
- [Internal] Custom fields: Renamed the OrderMetaData entity to MetaData [https://github.com/woocommerce/woocommerce-ios/pull/13736]
- [Internal] Tooling: updated Sentry to avoid potential crash [https://github.com/woocommerce/woocommerce-ios/pull/13828]

20.1
-----
- [*] Order Creation: Fix an occasional issue where text fields wouldn't automatically focus and accept input. [https://github.com/woocommerce/woocommerce-ios/pull/13650]
- [Internal] Orders: The orders list now only wraps name on multiple lines if it's too long to fit on a single line. [https://github.com/woocommerce/woocommerce-ios/pull/13652]
- [*] Blaze: Campaign creation on devices using language with non-Western Arabic numbering system now should work correctly. [https://github.com/woocommerce/woocommerce-ios/pull/13658]
- [*] Blaze: Updated campaign item's displayed budget. [https://github.com/woocommerce/woocommerce-ios/pull/13605]
- [*] Blaze: Updated budget field for active campaigns. [https://github.com/woocommerce/woocommerce-ios/pull/13621]
- [*] Orders: Fixed the discard confirmation prompt during order creation, so you will be prompted to discard changes if you exit the order form after making changes to a new order. [https://github.com/woocommerce/woocommerce-ios/pull/13654]
- [*] Orders: Fixed an issue where the last item in an order couldn't be removed. [https://github.com/woocommerce/woocommerce-ios/pull/13665]
- [*] Design: Updates the barcode scanner icon to a new icon from SF Symbols [https://github.com/woocommerce/woocommerce-ios/pull/13666]
- [*] Hub Menu: Fixes a crash while navigating to the Menu tab. This crash happens in iOS 18 beta. [https://github.com/woocommerce/woocommerce-ios/pull/13671, https://github.com/woocommerce/woocommerce-ios/pull/13697]
- [Internal] Products: Fix for Partial swipe back gesture from product details removes the content https://github.com/woocommerce/woocommerce-ios/pull/13667

20.0
-----
- [*] Blaze: Now you can select media attached to the current product while creating Blaze ads. You don't have to scroll through all media in your store. [https://github.com/woocommerce/woocommerce-ios/pull/13540]
- [*] Better experience for embedded web view with loading indicator. [https://github.com/woocommerce/woocommerce-ios/pull/13587]
- [*] Fix: "Report Subscription Issue" button in Subscriptions screen now works consistently. [https://github.com/woocommerce/woocommerce-ios/pull/13577]
- [*] Payments: fixed issue where site credential login couldn't be used to install plugins, e.g. WooPayments [https://github.com/woocommerce/woocommerce-ios/pull/13582]
- [*] Fix SSR parsing error for WPORG login. [https://github.com/woocommerce/woocommerce-ios/pull/13579]
- [*] Settings: Fixed error updating site name when authenticated without WPCom. [https://github.com/woocommerce/woocommerce-ios/pull/13567]
- [*] Help & Support: Systems Status Report option now only shown on logged-in state. [https://github.com/woocommerce/woocommerce-ios/pull/13568]
- [*] System status report: restored the missing title. [https://github.com/woocommerce/woocommerce-ios/pull/13593]
- [*] Payments: fixed issue preventing the Try out Tap to Pay on iPhone flow from working [https://github.com/woocommerce/woocommerce-ios/pull/13600]
- [Internal] Products: Removed template option for product creation. [https://github.com/woocommerce/woocommerce-ios/pull/13594]
- [Internal] Orders: Fixed "Receipt print button unresponsive after first tap". [https://github.com/woocommerce/woocommerce-ios/pull/13598]
- [*] Payments: Fixed contact support link from some In Person Payments onboarding screens [https://github.com/woocommerce/woocommerce-ios/pull/13601]
- [*] Orders: Fixes an issue where tooltips in the order form were not displayed correctly. [https://github.com/woocommerce/woocommerce-ios/pull/13616]
- [*] Payments: Fixed display of card decline reasons for In-Person Payment failures [https://github.com/woocommerce/woocommerce-ios/pull/13606]
- [*] Payments: Fixed issue where new WooPayments accounts couldn't be used for In Person Payments while they were pending verification [https://github.com/woocommerce/woocommerce-ios/pull/13610]
- [Internal] Custom Fields: Started effort to rename OrderMetaData to MetaData to share it with Products, starting with Networking layer. [https://github.com/woocommerce/woocommerce-ios/pull/13620]
- [*] Login: Hid the site credential login option when entering a WPCom site address. [https://github.com/woocommerce/woocommerce-ios/pull/13623]
- [Internal] Beta fix: Fixed unreliable states of the Inbox screen when navigated from the Hub Menu. [https://github.com/woocommerce/woocommerce-ios/pull/13645]
- [Internal] Beta fix: Fixed navigation to variations in stock card for some stores. [https://github.com/woocommerce/woocommerce-ios/pull/13648]
- [*] Payments Beta fix: Fixed an issue which could lead to a frozen state after an error starting Tap to Pay on iPhone [https://github.com/woocommerce/woocommerce-ios/pull/13682]

19.9
-----
- [*] Enabled Blaze for JCP sites with Blaze plugin [https://github.com/woocommerce/woocommerce-ios/pull/13500]
- [**] Fixed Collect Payment from the menu on iPads running iOS 16 [https://github.com/woocommerce/woocommerce-ios/pull/13491]
- [Internal] Added missing events for custom range on the stats dashboard card. [https://github.com/woocommerce/woocommerce-ios/pull/13506]
- [**] Disable focus for order rows on iPadOS 16 and 16.1 to avoid crashes. [https://github.com/woocommerce/woocommerce-ios/pull/13512]
- [*] Added Universal Link to Create Order: /mobile/orders/create. [https://github.com/woocommerce/woocommerce-ios/pull/13541]

19.8
-----
- [*] Add support to background update the order list and the dashboard analytics cards(Performance & Top Performers).
- [*] Dynamic Dashboard: Display unavailable analytics view when logged in without WPCom. [https://github.com/woocommerce/woocommerce-ios/pull/13440]
- [*] Fix large text support in Bar Code Scanner. [https://github.com/woocommerce/woocommerce-ios/pull/13464]
- [internal] Enable Blaze only if the store has Jetpack installed and connected. [https://github.com/woocommerce/woocommerce-ios/pull/13448]

19.7.1
-----
- [***] Prologue: Restored web view for `Starting a new store?` button [https://github.com/woocommerce/woocommerce-ios/pull/13518]

19.7
-----
- [*] Order status is consistent across the order list/dashboard card/filter list/search list. [https://github.com/woocommerce/woocommerce-ios/pull/13408]
- [*] Stats: The Google Campaign analytics card now has a call to action to create a paid campaign if there are no campaign analytics for the selected time period. [https://github.com/woocommerce/woocommerce-ios/pull/13397]
- [*] Blaze: Hide the Promote with Blaze button on the product form after creating a campaign. [https://github.com/woocommerce/woocommerce-ios/pull/13410]
- [**] Google Ads campaign management is now available for stores with plugin version 2.7.7 or later. [https://github.com/woocommerce/woocommerce-ios/pull/13421]
- [*] Product Creation AI: Progress bar and guidance text to encourage users to enter product features. [https://github.com/woocommerce/woocommerce-ios/pull/13412]
- [*] Blaze: Hide the product URL destination in campaign creation if the URL is empty. [https://github.com/woocommerce/woocommerce-ios/pull/13430]

19.6
-----

- [*] Order Creation: Improved tax-inclusive product price presentation [https://github.com/woocommerce/woocommerce-ios/pull/13305]
- [**] Product Creation AI: Milestone 1 which simplifies package photo flow and revamps UI. [https://github.com/woocommerce/woocommerce-ios/pull/13335]
- [**] Stats: The Google Campaigns analytics card now supports selecting any available campaign metric. [https://github.com/woocommerce/woocommerce-ios/pull/13366]
- [internal] Blaze: Check that product URL is not empty before campaign creation. [https://github.com/woocommerce/woocommerce-ios/pull/13351]
- [Internal] Removed feature flag for product description AI [https://github.com/woocommerce/woocommerce-ios/pull/13334]
- [Internal] Removed feature flag for product sharing AI [https://github.com/woocommerce/woocommerce-ios/pull/13337]
- [Internal] Removed feature flag for product description AI tooltip [https://github.com/woocommerce/woocommerce-ios/pull/13341]
- [Internal] Removed feature flag for the native Blaze campaign creation flow. [https://github.com/woocommerce/woocommerce-ios/pull/13356]
- [Internal] Removed feature flag for dynamic dashboard M2. [https://github.com/woocommerce/woocommerce-ios/pull/13359]
- [Internal] Removed store creation related code. [https://github.com/woocommerce/woocommerce-ios/pull/13379]

19.5
-----
- [**] Cash Payment: Set the payment method and payment method title to orders completed with cash payment. [https://github.com/woocommerce/woocommerce-ios/pull/13257]

19.4
-----
- [**] Stats: The Analytics Hub (accessed by tapping "View all store analytics" on the My Store dashboard) now includes analytics for Google Ads campaigns, when the Google Listings & Ads extension is active and connected to Google. [https://github.com/woocommerce/woocommerce-ios/pull/13245]
- [***] Inbox Notes have been enabled in both the Dynamic Dashboard and the Hub Menu, offering users a centralized and non-intrusive method for receiving important updates, feature announcements, and pertinent information. [https://github.com/woocommerce/woocommerce-ios/pull/13214]

19.3
-----
- [*] Blaze Campaigns: Added date range checks to ensure campaign start dates are within 60 days from today to avoid validation errors. [https://github.com/woocommerce/woocommerce-ios/pull/13124]
- [*] Payments: fixed issue when connecting to a card reader after cancelling reader discovery [https://github.com/woocommerce/woocommerce-ios/issues/13125]
- [*] Payments: fixed issue when connecting to a card reader after an error during reader connection [https://github.com/woocommerce/woocommerce-ios/pull/13126]
- [*] Blaze i3: Implemented ux improvements for a more intuitive and streamlined interface. [https://github.com/woocommerce/woocommerce-ios/pull/13172]
- [*] Payments: improved collect payment error handling, by checking whether the payment was actually successful on some errors [https://github.com/woocommerce/woocommerce-ios/pull/13165]

19.2
-----
- [*] Internal: Add additional logs for payment gateway accounts missing requirements. [https://github.com/woocommerce/woocommerce-ios/pull/13078]
- [*] The `Private` tag was not displayed for products set to private on the product list tab. [https://github.com/woocommerce/woocommerce-ios/pull/13083]
- [*] Product Form: Support picking videos from local library for downloadable files. [https://github.com/woocommerce/woocommerce-ios/pull/13051]
- [*] Disable bookable products from the order creation form. [https://github.com/woocommerce/woocommerce-ios/pull/13022]
- [internal] Update: ZendeskSupportSDK from v6.0 to v.8.0.3 [https://github.com/woocommerce/woocommerce-ios/pull/12984]
- [*] Order Creation: Fixes a bug where the customer list would not load when adding a customer to an order, if the store had a customer with no previous activity. [https://github.com/woocommerce/woocommerce-ios/pull/13094]
- [*] Dynamic dashboard: Fix potential issue rendering Stock card when stock quantity is non-integer. [https://github.com/woocommerce/woocommerce-ios/pull/13098]

19.1
-----
- [*] Added "Private" filter option for enhanced product filtering on iOS. [https://github.com/woocommerce/woocommerce-ios/pull/13009]
- [*] Products: The creation sheet is now simplified and categorized better [https://github.com/woocommerce/woocommerce-ios/pull/12273]
- [*] Restore a missing navigation bar on the privacy settings screen. [https://github.com/woocommerce/woocommerce-ios/pull/13018]
- [**] Customers: The customers section (Menu > Customers) now includes registered customers' phone number and billing/shipping addresses, when available, with actions to copy their contact details or contact them via phone. [https://github.com/woocommerce/woocommerce-ios/pull/13034]
- [*] Product form: Hide subscription product type options when site is ineligible for subscription products. [https://github.com/woocommerce/woocommerce-ios/pull/13049]
- [**] Customers: You can now create a new order for registered customers in the Customers section (Menu > Customers). Tap the + button in a customer's details to create a new order with that customer pre-filled in the order form.


19.0
-----
- [***] Now you can add more sections to the My Store screen including contents for the last orders, top products with low stock, top active coupons and more! [https://github.com/woocommerce/woocommerce-ios/pull/12890]
- [internal] Resolved an issue where users were unable to upload product images when the store is set to private on WP.com. [https://github.com/woocommerce/woocommerce-ios/issues/12646]
- [internal] Bump Tracks iOS library to v.3.4.1, that fix a deadlock while getting device info. [https://github.com/woocommerce/woocommerce-ios/pull/12939]

18.9
-----
- [***] Explore our new Watch App to get glance of you store data and latest orders.
- [*] Orders: Fixes an issue where adding shipping to an order without selecting a shipping method prevented the order from being created/updated. [https://github.com/woocommerce/woocommerce-ios/pull/12870]
- [**] Orders: Multiple shipping lines can now be viewed, added, edited, or removed on orders; previously only the first shipping line on an order was supported. [https://github.com/woocommerce/woocommerce-ios/pull/12888]
- [internal] Orders: An empty order list screen after applying filters no longer affects Dashboard cards eligibility. [https://github.com/woocommerce/woocommerce-ios/pull/12873]

18.8
-----
- [*] Menu > Payments > Collect Payment: fix the the "card reader" & "Tap To Pay" payment methods where it was no-op before. [https://github.com/woocommerce/woocommerce-ios/pull/12801]
- [internal] Optimize API calls sent for Dashboard screen. [https://github.com/woocommerce/woocommerce-ios/pull/12775]
- [**] Adds edit support for the Min/Max Quantities extension in product details. [https://github.com/woocommerce/woocommerce-ios/pull/12758]

18.7
-----
- [*] Resolved an issue where the image on the tutorial of application password on the iPad login page was displayed too large, improving the login experience for iPad users. [https://github.com/woocommerce/woocommerce-ios/pull/12759]

18.7
-----

18.6
-----
- [*] Change text color in badge view in order products list to fix the dark mode readability. [https://github.com/woocommerce/woocommerce-ios/pull/12630]
- [*] Speculative fix for a crash when opening order notifications [https://github.com/woocommerce/woocommerce-ios/pull/12643]
- [internal] Show In-App feedback card in dashboard. [https://github.com/woocommerce/woocommerce-ios/pull/12636]
- [*] Shipping: A shipping method can now be selected when adding or editing shipping on an order. [https://github.com/woocommerce/woocommerce-ios/pull/12688]

18.5
-----
- [*] Barcode scanning: Fixed bug where variable parent products could be added to orders directly using the barcode scanner. [https://github.com/woocommerce/woocommerce-ios/pull/12576]

18.4.1
-----
- [***] The application crashes when the `Charts` library attempts to calculate stride values for the y-axis with negative numbers, typically occurring when the data contains negative revenue (refunds). The issue is traced to the `NumberBins.init(size:range:)` method within the library, causing a crash seconds after app launch when viewing stats in the new Dynamic Dashboard. [https://github.com/woocommerce/woocommerce-ios/pull/12672]

18.4
-----
- [*] Bug fix: tapping on the "Collect payment" quick action (long press on the app icon) or deeplink (http://woo.com/mobile/payments/collect-payment) now shows the order form instead of a blank view. [https://github.com/woocommerce/woocommerce-ios/pull/12559]
- [internal] Blaze: Change campaign image minimum expected dimensions. [https://github.com/woocommerce/woocommerce-ios/pull/12544]


18.3
-----
- [*] Fixed an issue where the "Reset Activity log" button did not clear the current day's log files, ensuring all logs are now properly reset when the button is pressed. [https://github.com/woocommerce/woocommerce-ios/pull/12479]

18.2
-----
- [*] Menu > Payments > Collect Payment: the simple payments flow has been migrated to order form with custom amount. [https://github.com/woocommerce/woocommerce-ios/pull/12455]
- [*] Login: Allow login using site credentials for Jetpack connected stores. [https://github.com/woocommerce/woocommerce-ios/pull/12429]
- [internal] Updated all `woo.com` URLs to use `woocommerce.com` domain. [https://github.com/woocommerce/woocommerce-ios/pull/12452]
- [*] Blaze: Validate that campaign image has minimum expected dimensions. [https://github.com/woocommerce/woocommerce-ios/pull/12470]

18.1
-----
- [**] Orders: now it's possible to swiftly delete orders right from the Order Detail page.
- [**] Stats: The Analytics Hub now includes analytics for Product Bundles and Gift Cards, when those extensions are active. [https://github.com/woocommerce/woocommerce-ios/pull/12425]
- [*] Login: Fix issues in Jetpack installation feature. [https://github.com/woocommerce/woocommerce-ios/pull/12426]
- [Internal] WooExpress: Site creation with WooExpress is now disabled. [https://github.com/woocommerce/woocommerce-ios/issues/12323]
- [*] Product Creation AI: Update prompt to fix error during product creation. [https://github.com/woocommerce/woocommerce-ios/pull/12457]
- [internal] Fix product package flow error by specifying json as response format. [https://github.com/woocommerce/woocommerce-ios/pull/12466]

18.0
-----
- [**] Hub Menu: A new Customers section shows a searchable list of customers with their details, including the option to contact a customer via email. [https://github.com/woocommerce/woocommerce-ios/pull/12349]
- [Internal] Update Woo Purple color palette [https://github.com/woocommerce/woocommerce-ios/pull/12330]
- [internal] The dependency setup in `AppDelegate`'s `application(_:willFinishLaunchingWithOptions:)` was updated as an attempted fix for one of the top crashes. [https://github.com/woocommerce/woocommerce-ios/pull/12268]
- [*] Order List: Speculative fix for a crash on the iPad when viewing orders [https://github.com/woocommerce/woocommerce-ios/pull/12369]

17.9
-----
- [***] Blaze: revamped the Blaze advertising flow with a native implementation to enhance user experience. This allows merchants to seamlessly create and manage their campaigns directly within the Woo mobile apps, without opening the flow in a webview. [https://github.com/woocommerce/woocommerce-ios/pull/12361]
- [**] Added 4 home screen quick actions: "New Order", "Orders", "Add a product", "Collect Payment" [https://github.com/woocommerce/woocommerce-ios/pull/12264/]
- [Internal] Payments: Updated StripeTerminal pod to 3.3.1 [https://github.com/woocommerce/woocommerce-ios/pull/12078]

17.8
-----

17.7
-----
- [***] [internal] Alamofire, which is the HTTP client library used in the app, has been updated to v5. [https://github.com/woocommerce/woocommerce-ios/pull/12125]
- [internal] Blaze: Update campaign status values to match v1.1 endpoint. [https://github.com/woocommerce/woocommerce-ios/pull/12207]
- [**] Orders: Merchants can filter orders by selecting a customer [https://github.com/woocommerce/woocommerce-ios/pull/12100]
- [**] Login: Adds a small tutorial before presenting the web view application password authentication screen. [https://github.com/woocommerce/woocommerce-ios/pull/12240]
- [**] Performance: Add a connectivity tool to diagnose possible network failures [https://github.com/woocommerce/woocommerce-ios/pull/12240]
- [internal] Performance: Retries orders timeout errors [https://github.com/woocommerce/woocommerce-ios/pull/12240]
- [**] My Store Analytics: Now a custom date range can be added for analyzing store performance in any arbitrary time ranges. [https://github.com/woocommerce/woocommerce-ios/pull/12243]
- [***] Orders: Side-by-side view for Order Creation or Editing on iPad and larger iPhones [https://github.com/woocommerce/woocommerce-ios/pull/12246]



17.6
-----
- Orders: Merchants can now contact their customers through WhatsApp and Telegram apps. [https://github.com/woocommerce/woocommerce-ios/pull/12099]
- [internal] Blaze: Use v1.1 endpoint to load campaigns list. [https://github.com/woocommerce/woocommerce-ios/pull/12127]
- Orders: Merchants can filter orders by selecting a product. [https://github.com/woocommerce/woocommerce-ios/pull/12129]
- [**] Products tab: split view is now supported in the products tab. [https://github.com/woocommerce/woocommerce-ios/pull/12158]
- [***] Stats: Merchants can now customize their analytics by enabling/disabling and reordering the cards in the Analytics Hub. [https://github.com/woocommerce/woocommerce-ios/pull/12156]


17.5
-----


17.4
-----
- [***] Dropped iOS 15 support. From now we support iOS 16 and later. [https://github.com/woocommerce/woocommerce-ios/pull/11965]

17.3
-----
- [***] Products: Cache product images to reduce network requests. [https://github.com/woocommerce/woocommerce-ios/pull/11902]
- [***] Stats: The Analytics Hub now includes links to the full analytics report for each supported analytics card (Revenue, Orders, Products). [https://github.com/woocommerce/woocommerce-ios/pull/11920]
- [**] Orders: Show the order attribution info in the order detail screen. [https://github.com/woocommerce/woocommerce-ios/pull/11963, https://github.com/woocommerce/woocommerce-ios/pull/11966]
- [**] Orders: Orders have an associated receipt now. Receipts can be printed, or shared via other apps installed on device. The feature will become available for merchants with WooCommerce version of 8.7.0+. [https://github.com/woocommerce/woocommerce-ios/pull/11956]
- [*] Products > product scanning: in wider devices, the product details after scanning a barcode does not show in split view with an empty secondary view anymore. Camera capture is also enabled when the app is in split mode with another app in iOS 16+ for supported devices. [https://github.com/woocommerce/woocommerce-ios/pull/11931]

17.2
-----
- [*] Added configureDefaultBackgroundConfiguration(), updateDefaultBackgroundConfiguration() and listSelectedBackground for default cell selected background color [https://github.com/woocommerce/woocommerce-ios/pull/11777]
- [*] Orders: the placeholder cells shown in the loading state have the animated redacted content again. [https://github.com/woocommerce/woocommerce-ios/pull/11842]
- [*] Fixed arrow directions for RTL locales. [https://github.com/woocommerce/woocommerce-ios/pull/11833]
- [*] Update Product Creation AI prompt to avoid unexpected response from AI. [https://github.com/woocommerce/woocommerce-ios/pull/11853]
- [*] Fixed incorrect site URL when creating Blaze campaigns after switching stores. [https://github.com/woocommerce/woocommerce-ios/pull/11872]
- [*] Orders in split view: when the store has no orders and then an order is created, the order list is now shown instead of the empty view. [https://github.com/woocommerce/woocommerce-ios/pull/11849]
- [*] Fixed a crash in product description. [https://github.com/woocommerce/woocommerce-ios/pull/11865]
- [*] Products: attempted fix of a crash when adding images [https://github.com/woocommerce/woocommerce-ios/pull/11843]

17.1
-----
- [*] Fixed issue loading system status report for sites using faulty themes. [https://github.com/woocommerce/woocommerce-ios/pull/11798]
- [*] Blaze: Hide the Blaze section on the Dashboard screen when logged in without WPCom. [https://github.com/woocommerce/woocommerce-ios/pull/11797]
- [*] Shipping labels: Show the purchase and print flows in modal screens [https://github.com/woocommerce/woocommerce-ios/pull/11815]
- [***] Orders: side-by-side view for Order List and Order Details on iPad (and large iPhones) [https://github.com/woocommerce/woocommerce-ios/pull/11818]

17.0
-----
- [*] Payments: cash payment is now in fullscreen and supports entering a different amount paid by the customer with an option to record it in an order note. The calculated change due amount is also shown. [https://github.com/woocommerce/woocommerce-ios/pull/11365]
- [internal] Analytics Hub: Sessions card (views and conversion rate) is now hidden for non-Jetpack stores, since they don't have those stats. [https://github.com/woocommerce/woocommerce-ios/pull/11694]
- [*] Analytics Hub: Sessions card now shows a prompt for admins to enable Jetpack Stats if the Jetpack module is disabled. [https://github.com/woocommerce/woocommerce-ios/pull/11708]
- [***] [internal] Refactor WP.com sign in API requests. [https://github.com/woocommerce/woocommerce-ios/pull/11734]

16.9
-----
- [*] Order Creation/Editing: removed ability to delete an order line using the `-` button on the stepper, to avoid accidental deletion. [https://github.com/woocommerce/woocommerce-ios/pull/11651]
- [internal] Product Creation AI: Change when and how many times we ask users to participate in survey. [https://github.com/woocommerce/woocommerce-ios/pull/11646]
- [*] Order creation: after selecting a registered customer, the customer is now linked to the order. [https://github.com/woocommerce/woocommerce-ios/pull/11645]

16.8
-----
- [**] Payments: merchants can collect payment directly from the order creation form [https://github.com/woocommerce/woocommerce-ios/pull/11490]
- [*] Payments: order totals are now shown in an expandable drawer, so they're accessible without scrolling [https://github.com/woocommerce/woocommerce-ios/pull/11503]
- [*] Store creation: Inform user once store ready if app killed while waiting for store to be ready. [https://github.com/woocommerce/woocommerce-ios/pull/11478]
- [*] Dashboard: Resolves a decoding error with certain payment gateway plugins that previously caused an error loading data in the dashboard. [https://github.com/woocommerce/woocommerce-ios/pull/11489]
- [*] Payments: Updated UI for Deposit Summary [https://github.com/woocommerce/woocommerce-ios/pull/11533]
- [**] Lightweight Storefront: Added option to select themes for WPCom store in both Settings and Store Creation flows. [https://github.com/woocommerce/woocommerce-ios/issues/11291]
- [*] Orders: order creation/paid/refund dates are now shown in the store time zone instead of the device time zone. [https://github.com/woocommerce/woocommerce-ios/pull/11539, https://github.com/woocommerce/woocommerce-ios/pull/11536]
- [*] Similar to orders above, the latest time range in analytics is now in the store time zone instead of the device time zone. [https://github.com/woocommerce/woocommerce-ios/pull/11479]
- [*] For JCP sites, Jetpack installation flow should now succeed without an error in the beginning. [https://github.com/woocommerce/woocommerce-ios/pull/11558]
- [*] Login: logging in to self-hosted sites without Jetpack connection (with application password) on multiple devices of the same device family (iPhone/iPad) is now supported. Previously, the previously logged in device becomes logged out after logging in to the same account/store on a different device of the same device family.   [https://github.com/woocommerce/woocommerce-ios/pull/11575]
- [*] Product bundles: bundle configuration form is now shown after scanning a bundle product with barcode in the order list or order form. [https://github.com/woocommerce/woocommerce-ios/pull/11610]
- [internal] Dashboard: The "Add products to sell" products onboarding banner is removed from the dashboard (replaced by Add Product task in store onboarding task list) [https://github.com/woocommerce/woocommerce-ios/pull/11596]

16.7
-----
- [*] Order editing: fixed bug preventing retry for errors when editing or creating an order [https://github.com/woocommerce/woocommerce-ios/pull/11391]
- [*] Payments: Tap to Pay trial payments are now automatically refunded [https://github.com/woocommerce/woocommerce-ios/pull/11395]
- [*] Product Creation AI: Show survey to collect user feedback. [https://github.com/woocommerce/woocommerce-ios/pull/11390]
- [*] Edit Products: category list is now searchable. [https://github.com/woocommerce/woocommerce-ios/pull/11380]
- [*] Show one time shipping setting status in product details screen. [https://github.com/woocommerce/woocommerce-ios/pull/11403]
- [*] Remove features and challenges questions from the store creation profiler flow. [https://github.com/woocommerce/woocommerce-ios/pull/11410]
- [*] Edit Products: make downloadable files more discoverable [https://github.com/woocommerce/woocommerce-ios/pull/11388]
- [**] [internal] A minor refactor in authentication flow, including but not limited to social sign-in and two factor authentication. [https://github.com/woocommerce/woocommerce-ios/pull/11402]
- [*] Login: after logging in from the `Create a New Store` CTA in the prologue screen, it should start the store creation flow. [https://github.com/woocommerce/woocommerce-ios/pull/11385]
- [**] Products: Merchants now can scan product barcodes directly from the Product list in order to update inventory [https://github.com/woocommerce/woocommerce-ios/pull/11457]

16.6
-----
- [**] Order form: quantity can now be typed in [https://github.com/woocommerce/woocommerce-ios/pull/11349]
- [*] Payments: Supress displaying an error when the card reader connection is manually cancelled [https://github.com/woocommerce/woocommerce-ios/pull/11230]
- [internal] Fix runtime warning when uploading media when built from Xcode 15 [https://github.com/woocommerce/woocommerce-ios/pull/11355]
- [*] Products: Downloadable products now accept local files of types other than images. [https://github.com/woocommerce/woocommerce-ios/pull/11353]
- [*] Products: Downloadable products now accept file types other than images from WordPress media library. [https://github.com/woocommerce/woocommerce-ios/pull/11356]
- [*] Payments menu: restored the ability to search for Payments in device Spotlight. [https://github.com/woocommerce/woocommerce-ios/pull/11343]
- [*] Payments menu: show the selected payment gateway when there's more than one to choose from [https://github.com/woocommerce/woocommerce-ios/pull/11345]
- [**] Fixed a crash that occurred when reordering product images during the image upload process. Now, users will not be able to reorder images until the upload is complete, providing a smoother and more stable experience. [https://github.com/woocommerce/woocommerce-ios/pull/11350]
- [internal] Process network response in background thread to avoid blocking main thread. [https://github.com/woocommerce/woocommerce-ios/pull/11381]
- [**] Attempted to fix a crash that has been occurring for some users during magic link login. [https://github.com/woocommerce/woocommerce-ios/pull/11373]
- [*] Fixed a crash due to using unavailable system image in devices below iOS 16.0. [https://github.com/woocommerce/woocommerce-ios/pull/11394]

16.5
-----
- [*] Payments: WooPayments merchants can swipe between currencies in the Deposit Summary on the Payments menu [https://github.com/woocommerce/woocommerce-ios/pull/11309]
- [**] Shipping Labels: Fixed issue presenting the printing view for customs forms. [https://github.com/woocommerce/woocommerce-ios/pull/11288]
- [*] Now, merchants can manage "One time shipping" setting for a subscription product. [https://github.com/woocommerce/woocommerce-ios/pull/11310]
- [**] My Store: The Blaze section is now dismissible. [https://github.com/woocommerce/woocommerce-ios/pull/11308]
- [internal] Product Subscriptions: Handle yearly Synchronise renewals case while enabling One time shipping setting. [https://github.com/woocommerce/woocommerce-ios/pull/11312]
- [internal] Order form: Updated design for product bundles and their bundled items in order creation/editing, to more clearly show the hierarchy and bundled item prices. [https://github.com/woocommerce/woocommerce-ios/pull/11321]
- [internal] Update Shimmer dependency to avoid high CPU and memory use crashing the app when built with Xcode 15 [https://github.com/woocommerce/woocommerce-ios/pull/11320]
- [internal] Fix issue with scrolling some views when built from Xcode 15 [https://github.com/woocommerce/woocommerce-ios/pull/11335]
- [*] Animate display of the onboarding notice in the payments menu [https://github.com/woocommerce/woocommerce-ios/pull/11339]

16.4
-----
- [internal] Adds `store_id` to track events. [https://github.com/woocommerce/woocommerce-ios/pull/11227]
- [Internal] Payments: Updated StripeTerminal pod to 3.1.0 [https://github.com/woocommerce/woocommerce-ios/pull/11080]
- [internal] Payments: Restored analytics for Payments Menu after SwiftUI rewrite [https://github.com/woocommerce/woocommerce-ios/pull/11262]
- [***] Merchants can now create or edit subscription products. [https://github.com/woocommerce/woocommerce-ios/issues/11183]
- [*] Order form: when adding/updating a bundle with an optional & non-selected variable item, any other bundled items should be added/updated properly. [https://github.com/woocommerce/woocommerce-ios/pull/11254]
- [internal] Order form: Fix a bug where the wrong product details appeared when adding a discount to a product in an order. [https://github.com/woocommerce/woocommerce-ios/pull/11280]
- [*] Now the Blaze section in the Dashboard (My store tab) is displayed under the Stats. Before, it was on top of the view. [https://github.com/woocommerce/woocommerce-ios/pull/11275]

16.3
-----
- [internal] Payments Menu: rewritten in SwiftUI [https://github.com/woocommerce/woocommerce-ios/pull/11169]
- [*] Orders: users can now calculate a custom amount based on the order total percentage. [https://github.com/woocommerce/woocommerce-ios/pull/11154]
- [*] Orders: users can now decide whether their custom amounts are taxable or not. [https://github.com/woocommerce/woocommerce-ios/pull/11156]
- [*] Order form: the merchant can now configure a bundle product (quantity and variation attributes of the bundled products). Testing plan: pe5pgL-3Ze-p2 [https://github.com/woocommerce/woocommerce-ios/pull/11186]
- [internal] Updated all `woocommerce.com` URLs to use `woo.com` domain [https://github.com/woocommerce/woocommerce-ios/pull/11182]

16.2
-----
- [**] Orders: order details show custom amounts on their own section. Other fields are re-designed towards a cleaner look. [https://github.com/woocommerce/woocommerce-ios/pull/11097]
- [*] Add support for Universal Links in the woo.com domain [https://github.com/woocommerce/woocommerce-ios/pull/11098]
- [*] Order form: when adding a product/variation by scanning a barcode, only the product/variation with the exact SKU should be added to the order. [https://github.com/woocommerce/woocommerce-ios/pull/11089]

16.1
-----
- [**] Orders: order creation sections are optimised for a simpler and more intuitive flow. [https://github.com/woocommerce/woocommerce-ios/pull/11042]
- [*] Payments: Fix Tap to Pay reconnection on foreground, to speed up TTP transactions. [https://github.com/woocommerce/woocommerce-ios/pull/11054]
- [*] Payments: Fix Tap to Pay reconnection on fresh launch, to speed up TTP transactions. [https://github.com/woocommerce/woocommerce-ios/pull/11056]
- [*] Orders: Fix a bug that shows the wrong customer screen during the order creation flow. [https://github.com/woocommerce/woocommerce-ios/pull/11053]
- [*] Orders: All order edit buttons render now with the pencil system image to make them consistent. [https://github.com/woocommerce/woocommerce-ios/pull/11048]

16.0
-----
- [*] Optimized Blaze experience in My store. Improved Blaze campaign creation and list screens. [https://github.com/woocommerce/woocommerce-ios/pull/10969, https://github.com/woocommerce/woocommerce-ios/pull/10959]
- [*] Orders: Fixed UI issue where an incorrect tooltip is displayed during Order Creation [https://github.com/woocommerce/woocommerce-ios/pull/10998]
- [*] Orders: Fixed UI issue showing incorrect discounted total product value in certain cases [https://github.com/woocommerce/woocommerce-ios/pull/11016]
- [*] Fix a crash on launch related to Core Data and Tracks [https://github.com/woocommerce/woocommerce-ios/pull/10994]
- [*] Login: Fixed issue checking site info for some users. [https://github.com/woocommerce/woocommerce-ios/pull/11006]
- [**] Orders: Users can now add custom amounts to orders. [https://github.com/woocommerce/woocommerce-ios/pull/11022]
- [*] Payments: hide the `Set up Tap to Pay` button in About Tap to Pay when set up is complete [https://github.com/woocommerce/woocommerce-ios/pull/11025]

15.9
-----
- [***] User can now use their stored passkeys to log in into WordPress.com [https://github.com/woocommerce/woocommerce-ios/pull/10904]
- [***] Payments: UK-based merchants can take payments using Tap to Pay on iPhone [https://github.com/woocommerce/woocommerce-ios/pull/10957]
- [*] App login links are now handled when the onboarding screen is shown. [https://github.com/woocommerce/woocommerce-ios/pull/10974]

15.8
-----
- [*] Users can now navigate to other orders without leaving the Order Detail screen. [https://github.com/woocommerce/woocommerce-ios/pull/10849]
- [*] The Set up Tap to Pay on iPhone row in the Payments menu now reflects when you've completed set up for the current device and store [https://github.com/woocommerce/woocommerce-ios/pull/10923]
- [*] The Set up Tap to Pay on iPhone Learn More button opens more details about Tap to Pay [https://github.com/woocommerce/woocommerce-ios/pull/10934]
- [internal] Use minimumAllowedChargeAmount, not 0.50, for the Try a Payment flow [https://github.com/woocommerce/woocommerce-ios/pull/10937]
- [*] Changes to the Payments menu to make it clearer [https://github.com/woocommerce/woocommerce-ios/pull/10936]
- [*] Order creation: We updated the UX by allowing direct product discounts to be added, and improved the Product Discount screen [https://github.com/woocommerce/woocommerce-ios/pull/10929]

15.7
-----
- [*] Generate new tags/categories while creating product using AI. [https://github.com/woocommerce/woocommerce-ios/pull/10864]
- [*] Fix: in order details where an order item is a variable product with attributes and has add-ons, the variation attributes are shown now. [https://github.com/woocommerce/woocommerce-ios/pull/10877]

15.6
-----
- [**] Taxes in orders: Users can now store the tax rate's location to add it automatically to a new order customer's address. [https://github.com/woocommerce/woocommerce-ios/pull/10802]
- [**] WPCOM stores and self-hosted stores with Jetpack AI plugin can now create products using AI. [https://github.com/woocommerce/woocommerce-ios/pull/10812]
- [*] Order form: the merchant can apply a gift card to an order. [https://github.com/woocommerce/woocommerce-ios/pull/10759]

15.5
-----
- [*] Store creation: Start store creation flow after a new WPCOM account sign up. [https://github.com/woocommerce/woocommerce-ios/pull/10729]
- [*] Different orders with the same gift card code applied should all show the gift card info in order details now. [https://github.com/woocommerce/woocommerce-ios/pull/10719]
- [*] Enabled product description and product sharing AI features for self-hosted sites with Jetpack AI plugin. [https://github.com/woocommerce/woocommerce-ios/pull/10747]
- [*] Order form: the applied gift cards are shown below the coupon section. [https://github.com/woocommerce/woocommerce-ios/pull/10743]

15.4
-----
- [*] Enable editing product details when tapping on order item on the order detail screen. [https://github.com/woocommerce/woocommerce-ios/pull/10632]
- [*] Taxes in orders: Add empty state design for the Tax Rate selector. [https://github.com/woocommerce/woocommerce-ios/pull/10665]
- [*] Added protection against accidental double-charging with In-Person Payments in poor network conditions [https://github.com/woocommerce/woocommerce-ios/pull/10647]
- [**] Improved retry handling for In-Person Payments that fail [https://github.com/woocommerce/woocommerce-ios/pull/10673]
- [*] See more of your order by long pressing an order push notification. [https://github.com/woocommerce/woocommerce-ios/pull/10658]
- [*] Order details: product add-ons for a line item are shown in separate lines for better readability. [https://github.com/woocommerce/woocommerce-ios/pull/10661]
- [**] Product categories now can be deleted as part of the product editing flow. [https://github.com/woocommerce/woocommerce-ios/pull/10643]
- [**] Product categories can now be updated as part of the product editing flow. [https://github.com/woocommerce/woocommerce-ios/pull/10648]

15.3
-----
- [internal] Add `site_url` to Tracks events [https://github.com/woocommerce/woocommerce-ios/pull/10610]
- [Internal] Some internal changes were made to the image upload feature to support image processing in the app, no app changes are expected. [https://github.com/woocommerce/woocommerce-ios/pull/10631]
- [**] Taxes in orders: Users can now select the tax rate's location to add it to the order customer's address. [https://github.com/woocommerce/woocommerce-ios/pull/10651]
- [*] Automatically show the media selector sheet on the product images screen when there are no pre-existing images. [https://github.com/woocommerce/woocommerce-ios/pull/10644]

15.2
-----
- [*] Fixed minor UI issues in the store creation profiler flow. [https://github.com/woocommerce/woocommerce-ios/pull/10555]
- [*] Updated priority, description and URL for payment onboarding task. [https://github.com/woocommerce/woocommerce-ios/pull/10572]
- [*] New setup instructions screen for WCPay store onboarding task. [https://github.com/woocommerce/woocommerce-ios/pull/10579]
- [*] Show celebration view after successful WCPay setup. [https://github.com/woocommerce/woocommerce-ios/pull/10594]
- [**] Taxes in orders: Users can now see the order tax rates, get more information about them, and navigate to wp-admin to change them. [https://github.com/woocommerce/woocommerce-ios/pull/10569]


15.1
-----
- [*] What's New announcements support dark mode properly [https://github.com/woocommerce/woocommerce-ios/pull/10540]
- [*] Updated UI and copy on prologue and free trial summary screens. [https://github.com/woocommerce/woocommerce-ios/pull/10539]

15.0
-----
- [*] The store name can now be updated from the Settings screen. [https://github.com/woocommerce/woocommerce-ios/pull/10485]
- [**] The store creation flow has been optimized to start store creation immediately and show profiler questions afterward. [https://github.com/woocommerce/woocommerce-ios/pull/10473, https://github.com/woocommerce/woocommerce-ios/pull/10466]
- [*] Settings: Close Account option is moved to a new section Account Settings and is now available for all WPCom users. [https://github.com/woocommerce/woocommerce-ios/pull/10502]

14.9
-----
- [*] Only show Blaze banner on the My Store and Product List screens if the store has no existing orders. [https://github.com/woocommerce/woocommerce-ios/pull/10438]
- [**] Order creation: We improved the way the merchants can request, search and select a customer when creating an order. [https://github.com/woocommerce/woocommerce-ios/pull/10456]


14.8
-----
- [Internal] Native store creation flow with free trial is enabled by default - all code for the old flows have been removed. [https://github.com/woocommerce/woocommerce-ios/pull/10362]
- [*] Store creation: Improvements to the Upgrades screen accessibility [https://github.com/woocommerce/woocommerce-ios/pull/10363]
- [*] Stores with expired WooExpress plans can now be upgraded within the app (if eligible for IAP) via a new banner. [https://github.com/woocommerce/woocommerce-ios/pull/10369]
- [*] The expired site plan should navigate to IAP for sites with expired WooExpress plans (if eligible for IAP). [https://github.com/woocommerce/woocommerce-ios/pull/10384]
- [Internal] New default property `plan` is tracked in every event for logged-in users. [https://github.com/woocommerce/woocommerce-ios/pull/10356]
- [Internal] Google sign in now defaults to bypassing the Google SDK [https://github.com/woocommerce/woocommerce-ios/pull/10341]
- [*] Product list filter (Products tab and order creation > add products > filter): product types from extensions supported in the app are now available for product filtering - subscription, variable subscription, bundle, and composite. [https://github.com/woocommerce/woocommerce-ios/pull/10382]
 
14.7
-----
- [*] Local notifications: Add a reminder to purchase a plan is scheduled 6hr after a free trial subscription. [https://github.com/woocommerce/woocommerce-ios/pull/10268]
- [Internal] Shipment tracking is only enabled and synced when the order has non-virtual products.  [https://github.com/woocommerce/woocommerce-ios/pull/10288]
- [Internal] New default property `was_ecommerce_trial` is tracked in every event for logged-in users. [https://github.com/woocommerce/woocommerce-ios/pull/10343]
- [*] Photo -> Product: Reset details from previous image when new image is selected. [https://github.com/woocommerce/woocommerce-ios/pull/10297]
- [**] You can now see your shipping zone list from Settings. [https://github.com/woocommerce/woocommerce-ios/pull/10258]
- [*] Order list: Suggest testing orders for stores without any orders. [https://github.com/woocommerce/woocommerce-ios/pull/10346]
- [*] Local notifications: Show free trial survey after 24h since subscription. [https://github.com/woocommerce/woocommerce-ios/pull/10324, https://github.com/woocommerce/woocommerce-ios/pull/10328]
- [*] Local notifications: Add a reminder after 3 days if answered "Still Exploring" in Free trial survey. [https://github.com/woocommerce/woocommerce-ios/pull/10331]
- [*] Product description AI: the AI sheet has been improved with the product name field made more prominent. [https://github.com/woocommerce/woocommerce-ios/pull/10333]
- [**] Store creation: US users can upgrade to a choice of plans for their store via In-App Purchase [https://github.com/woocommerce/woocommerce-ios/pull/10340]

14.6
-----
- [Internal] Switched AI endpoint to be able to track and measure costs. [https://github.com/woocommerce/woocommerce-ios/pull/10218]
- [Internal] Media picker flow was refactored to support interactive dismissal for device photo picker and WordPress media picker sources. Affected flows: product form > images, and virtual product form > downloadable files. [https://github.com/woocommerce/woocommerce-ios/pull/10236]
- [Internal] Errors: Improved error message when orders, products, or reviews can't be loaded due to a parsing (decoding) error. [https://github.com/woocommerce/woocommerce-ios/pull/10252, https://github.com/woocommerce/woocommerce-ios/pull/10260]
- [*] Orders with Coupons: Users can now select a coupon from a list when adding it to an order. [https://github.com/woocommerce/woocommerce-ios/pull/10255]
- [Internal] Orders: Improved error message when orders can't be loaded due to a parsing (decoding) error. [https://github.com/woocommerce/woocommerce-ios/pull/10252]
- [**] Product discounts: Users can now add discounts to products when creating an order. [https://github.com/woocommerce/woocommerce-ios/pull/10244]
- [*] We've resolved an issue that was causing the app to crash when trying to dismiss certain screens (bottom sheets). [https://github.com/woocommerce/woocommerce-ios/pull/10254]
- [Internal] Fixed a bug preventing the "We couldn't load your data" error banner from appearing on the My store dashboard. [https://github.com/woocommerce/woocommerce-ios/pull/10262]
- [Internal] Errors: Improved error message and troubleshooting guide when the Jetpack connection is broken. [https://github.com/woocommerce/woocommerce-ios/pull/10275]
- [Internal] A new way to create a product from an image using AI is being A/B tested. [https://github.com/woocommerce/woocommerce-ios/pull/10253]

14.5
-----
- [*] Product details: The share button is displayed with text instead of icon for better discoverability. [https://github.com/woocommerce/woocommerce-ios/pull/10216]
- [*] Resolved an issue where users were unable to add a new note to an order. Previously, upon opening an order detail and selecting the "Add a new note" option, the text field was non-selectable, preventing users from writing down the note. This issue has now been addressed and users should be able to add notes to their orders without any issues. [https://github.com/woocommerce/woocommerce-ios/pull/10222]
- [*] Store creation: Update the timeout view with the option to retry the site check. [https://github.com/woocommerce/woocommerce-ios/pull/10221]
- [*] Fixed issue showing the expired alert for sites that got reverted to simple sites after their plan expired. [https://github.com/woocommerce/woocommerce-ios/pull/10228]

14.4
-----
- [*] Blaze: New banner on the My Store and Products screens for admins of eligible stores. [https://github.com/woocommerce/woocommerce-ios/pull/10135, https://github.com/woocommerce/woocommerce-ios/pull/10160, https://github.com/woocommerce/woocommerce-ios/pull/10172]
- [*] Shipping Labels: Fixed a bug preventing label printing in orders viewed from search [https://github.com/woocommerce/woocommerce-ios/pull/10161]
- [*] Blaze: Disable the entry point in the product creation form. [https://github.com/woocommerce/woocommerce-ios/pull/10173]
- [*] Product description and sharing message AI: Fixed incorrect language issue by using a separate prompt for identifying language. [https://github.com/woocommerce/woocommerce-ios/pull/10169, https://github.com/woocommerce/woocommerce-ios/pull/10177, https://github.com/woocommerce/woocommerce-ios/pull/10179]

14.3
-----
- [*] SKU Scanner: Add the SKU to the error message after a failure. [https://github.com/woocommerce/woocommerce-ios/pull/10085]
- [*] Add URL route handler to open the `My Store` tab when a deeplink to `/mobile` is opened, instead of bouncing back to Safari [https://github.com/woocommerce/woocommerce-ios/pull/10077]
- [Internal] Performance: Replaces the endpoint used to load Top Performers on the My Store tab, for faster loading. [https://github.com/woocommerce/woocommerce-ios/pull/10113]
- [*] A feedback banner is added for product description AI and product sharing AI sheets. [https://github.com/woocommerce/woocommerce-ios/pull/10102]
- [*] Product creation: the product type row is now editable when creating a product. [https://github.com/woocommerce/woocommerce-ios/pull/10087]
- [***] Store creation: US users can upgrade Woo Express free trial stores via In-App Purchase [https://github.com/woocommerce/woocommerce-ios/pull/10123]
- [*] Orders: Users can can now add multiple coupons to orders (not only one) [https://github.com/woocommerce/woocommerce-ios/pull/10126]
- [*] Free trial: Local notification after 24 hours since Free trial subscription time to remind to purchase plan. [https://github.com/woocommerce/woocommerce-ios/pull/10133, https://github.com/woocommerce/woocommerce-ios/pull/10130]
- [**] Product description AI: an announcement modal is shown for WPCOM stores about the feature, and a new CTA "Write with AI" is more discoverable in the product form with a tooltip. [https://github.com/woocommerce/woocommerce-ios/pull/10142]

14.2
-----
- [Internal] Blaze status check was updated to save an API request. The Blaze eligibility for each site should remain the same. [https://github.com/woocommerce/woocommerce-ios/pull/10020]
- [*] Fixed the unusable state of the app when the default store runs on an expired free trial plan. [https://github.com/woocommerce/woocommerce-ios/pull/10059]
- [Internal] Performance: When loading the refunds on an order (e.g. in order details), we now only request them from remote if they are not already in local storage. [https://github.com/woocommerce/woocommerce-ios/pull/10039]
- [*] Orders: Users can can now add coupons to orders [https://github.com/woocommerce/woocommerce-ios/pull/10035]
- [*] Coupons: The Coupons Management feature is fully released and not in Beta anymore [https://github.com/woocommerce/woocommerce-ios/pull/10032]
- [*] Store creation: the progress view copy was updated to inform the merchants that it can take a few minutes for the store to be ready. The progress view is now only shown after necessary requests are made before the app is likely backgrounded. The error handling is also polished.  [https://github.com/woocommerce/woocommerce-ios/pull/10047, https://github.com/woocommerce/woocommerce-ios/pull/10069]
- [Internal] Performance: When loading a single order (e.g. in order details), we now load the order from storage unless it has been modified remotely. [https://github.com/woocommerce/woocommerce-ios/pull/10036]
- [Internal] Performance: When the Orders tab is opened, we now only sync orders that have been created or modified since the last successful sync. [https://github.com/woocommerce/woocommerce-ios/pull/10065]
- [Internal] App size: Replaced 30MB PDFs on Store Creation waiting screen with ~400KB PNGs - to assess impact on app bundle size. [https://github.com/woocommerce/woocommerce-ios/pull/10067]

14.1
-----
- [*] Plans: Expired or cancelled plans are now shown more reliably [https://github.com/woocommerce/woocommerce-ios/pull/9924]
- [*] Product Sharing: AI-generated messages are now available. [https://github.com/woocommerce/woocommerce-ios/pull/9976]
- [***] Orders: Users can add products to orders by scanning their sku barcode or QR-code [https://github.com/woocommerce/woocommerce-ios/pull/9972]
- [Internal] Store creation: a workaround was previously implemented that can result in an inaccurate app experience like when the free trial banner is not shown immediately after store creation due to out-of-sync site properties. Now that the API issue is fixed, the app now waits for the site for a bit longer but ensures all necessary properties are synced. [https://github.com/woocommerce/woocommerce-ios/pull/9957]
- [Internal] Product details AI: Updated prompts to identify the language in provided text to use in responses for product description and sharing. [https://github.com/woocommerce/woocommerce-ios/pull/9961]
- [*] Blaze: products can now be promoted in WordPress.com and Tumblr from the app if the site/product is eligible. Two entry points: 1) Menu tab > General, 2) Product form > more menu. [https://github.com/woocommerce/woocommerce-ios/pull/9906]

14.0
-----
- [*] Payments: Remove the upsell-card-readers banner from the Payment Methods Screen [https://github.com/woocommerce/woocommerce-ios/pull/9869]


13.9
-----
- [*] Orders: Allow alternative types for the `taxID` in `ShippingLineTax` or `sku` in `OrderItem`, as some third-party plugins alter the type in the API. This helps with the order list not loading due to order decoding errors. [https://github.com/woocommerce/woocommerce-ios/pull/9844]
- [*] Payments: Location permissions request is not shown to TTP users who grant "Allow once" permission on first foregrounding the app any more [https://github.com/woocommerce/woocommerce-ios/pull/9821]
- [*] Products: Allow alternative types for `stockQuantity` in `Product` and `ProductVariation`, as some third-party plugins alter the type in the API. This helps with the product list not loading due to product decoding errors. [https://github.com/woocommerce/woocommerce-ios/pull/9850]
- [*] Products: Allow alternative types for the `backordersAllowed` and `onSale` in `Product` and `ProductVariation`, as some third-party plugins alter the types in the API. This helps with the product list not loading due to product decoding errors. [https://github.com/woocommerce/woocommerce-ios/pull/9849]
- [*] Products: Allow alternative types for the `sku` and `weight` in `ProductVariation`, as some third-party plugins alter the types in the API. This helps with the product variation list not loading due to product variation decoding errors. [https://github.com/woocommerce/woocommerce-ios/pull/9847]
- [*] Products: Allow alternative types for the `sku` and `weight` in `Product`, the dimensions in `ProductDimensions`, and the `downloadID` in `ProductDownload`, as some third-party plugins alter the types in the API. This helps with the product list not loading due to product decoding errors. [https://github.com/woocommerce/woocommerce-ios/pull/9846]
- [*] Products: Add support for parsing variation objects for the `variations` field in `Product`, as some third-party plugins alter the type for this field in the API. This allows the variations to be loaded for variable products if those third-party plugins are active. [https://github.com/woocommerce/woocommerce-ios/pull/9857]

13.8
-----
- [Internal] Orders: Bundled products (within a product bundle) are now indented, to show their relationship to the parent bundle. [https://github.com/woocommerce/woocommerce-ios/pull/9778]
- [Internal] Orders: Composite components (within a composite product) are now indented, to show their relationship to the parent composite product. [https://github.com/woocommerce/woocommerce-ios/pull/9780]
- [*] Add Products: A new view is display to celebrate when the first product is created in a store. [https://github.com/woocommerce/woocommerce-ios/pull/9790]
- [*] Product List: Added swipe-to-share gesture on product rows. [https://github.com/woocommerce/woocommerce-ios/pull/9799]
- [*] Product form: a share action is shown in the navigation bar if the product can be shared and no more than one action is displayed, in addition to the more menu > Share. [https://github.com/woocommerce/woocommerce-ios/pull/9789]
- [*] Payments: show badges leading to Set up Tap to Pay on iPhone for eligible stores and devices [https://github.com/woocommerce/woocommerce-ios/pull/9812]
- [*] Orders: Fixes a bug where the Orders list would not load if an order had a non-integer gift card amount applied to the order (with the Gift Cards extension). [https://github.com/woocommerce/woocommerce-ios/pull/9795]

- [*] My Store: A new button to share the current store is added on the top right of the screen. [https://github.com/woocommerce/woocommerce-ios/pull/9796]
- [*] Mobile Payments: The screen brightness is increased when showing the Scan to Pay view so the QR code can be scanned more easily [https://github.com/woocommerce/woocommerce-ios/pull/9807]
- [*] Mobile Payments: The Woo logo is added to the QR code on the Scan to Pay screen [https://github.com/woocommerce/woocommerce-ios/pull/9823]
- [*] Allow EU merchants to have better control of their privacy choices. A privacy choices banner will be shown the next time they open the app. [https://github.com/woocommerce/woocommerce-ios/pull/9825]

13.7
-----
- [Internal] Adds guidance for new Customs rule when shipping to some EU countries. [https://github.com/woocommerce/woocommerce-ios/pull/9715]
- [*] JITMs: Added modal-style Just in Time Message support on the dashboard [https://github.com/woocommerce/woocommerce-ios/pull/9694]
- [**] Order Creation: Products can be searched by SKU when adding products to an order. [https://github.com/woocommerce/woocommerce-ios/pull/9711]
- [*] Orders: Fixes order details so separate order items are not combined just because they are the same product or variation. [https://github.com/woocommerce/woocommerce-ios/pull/9710]
- [Internal] Store creation: starting May 4, store creation used to time out while waiting for the site to be ready (become a Jetpack/Woo site). A workaround was implemented to wait for the site differently. [https://github.com/woocommerce/woocommerce-ios/pull/9767]
- [**] Mobile Payments: Tap to Pay is initialised on launch or foreground, to speed up payments [https://github.com/woocommerce/woocommerce-ios/pull/9750]
- [*] Store Creation: Local notifications are used to support users during the store creation process. [https://github.com/woocommerce/woocommerce-ios/pull/9717, https://github.com/woocommerce/woocommerce-ios/pull/9719, https://github.com/woocommerce/woocommerce-ios/pull/9749]
- [**] Mobile Payments: Merchants can now collect in-person payments by showing a QR code to their customers. [https://github.com/woocommerce/woocommerce-ios/pull/9762]
- [Internal] Orders: Bundled products (within a product bundle) are now indented, to show their relationship to the parent bundle. [https://github.com/woocommerce/woocommerce-ios/pull/9778]

13.6
-----
- [*] Remove login error local notifications that used to be scheduled 24 hours from certain login errors. [https://github.com/woocommerce/woocommerce-ios/pull/9666]
- [*] JITMs: Added customization to Just in Time Message banner background and badges [https://github.com/woocommerce/woocommerce-ios/pull/9633]
- [*] Product form > description editor: fix the extra bottom inset after hiding the keyboard either manually (available on a tablet) or applying an AI-generated product description. [https://github.com/woocommerce/woocommerce-ios/pull/9638]
- [*] Products: Fixes stock statuses for Product Bundles so that backordered bundles and bundle stock quantities are displayed as expected. [https://github.com/woocommerce/woocommerce-ios/pull/9681]

13.5
-----
- [*] Settings > Domains: Premium domains are now supported, the domain suggestions now match the results on web and Android. It's more noticeable for stores with a domain credit, where not all domains are free for the first year anymore. [https://github.com/woocommerce/woocommerce-ios/pull/9607]
- [*] Product form > Inventory: the SKU scanner is enabled for all users, where it used to be behind a feature switch in Settings > Experimental Features. [https://github.com/woocommerce/woocommerce-ios/pull/9631]
[Internal] Products: Simplify Product Editing experiment is removed; there should be no changes to the existing product creation/editing behavior. [https://github.com/woocommerce/woocommerce-ios/pull/9602]
- [*] Payments: Products are removed directly from an order when its count is below one, instead of opening an extra screen to remove it. [https://github.com/woocommerce/woocommerce-ios/pull/9624]
- [*] Orders: Parses HTML-encoded characters and removes extraneous, non-attribute meta data from the list of attributes for an item in an order. [https://github.com/woocommerce/woocommerce-ios/pull/9603]
- [*] Products: Adds the component descriptions to the list of components in a composite product (using the Composite Products extension). [https://github.com/woocommerce/woocommerce-ios/pull/9634]
- [*] Products: Adds the product SKU to the bundled products list in product details, for Bundle products (using the Product Bundles extension). [https://github.com/woocommerce/woocommerce-ios/pull/9626]
- [*] Product form > description editor AI for WPCOM stores: the prompt was updated so that the generated description is shorter. [https://github.com/woocommerce/woocommerce-ios/pull/9637]

13.4
-----
- [*] Payments: Popular and last sold products are displayed on top of the products selection screen when creating or editing an order. [https://github.com/woocommerce/woocommerce-ios/pull/9539]

- [Internal] Payments: Update StripeTerminal pod to 2.19.1 [https://github.com/woocommerce/woocommerce-ios/pull/9537]
- [**] Adds read-only support for the Gift Cards extension in order details. [https://github.com/woocommerce/woocommerce-ios/pull/9558]
- [**] Adds read-only support for the Subscriptions extension in order and product details. [https://github.com/woocommerce/woocommerce-ios/pull/9541]
- [*] Product form > description editor: a magic wand button is added to the keyboard toolbar to auto-generate a product description using Jetpack AI for WPCOM stores. [https://github.com/woocommerce/woocommerce-ios/pull/9577]
- [Internal] Payments: Upate Tap to Pay connection flow strings to avoid mentioning "reader" [https://github.com/woocommerce/woocommerce-ios/pull/9563]
- [*] Store onboarding: Now the onboarding task list can be shown/hidden from settings and also from the dashboard. [https://github.com/woocommerce/woocommerce-ios/pull/9572, https://github.com/woocommerce/woocommerce-ios/pull/9573]
- [**] Adds read-only support for the Min/Max Quantities extension in product details. [https://github.com/woocommerce/woocommerce-ios/pull/9585]

13.3
-----
- [***] Payments: UK-based stores merchants can take In-Person Payments. [https://github.com/woocommerce/woocommerce-ios/pull/9496]
- [*] Store creation free trial flow now includes 3 profiler questions again with updated options: store category, selling status, and store country. [https://github.com/woocommerce/woocommerce-ios/pull/9513]
- [*] Shipping Labels: Origin address's phone number is now saved locally and pre-populated in the creation form. [https://github.com/woocommerce/woocommerce-ios/pull/9520]
- [Internal] Almost all mappers have been updated to only decode without the data envelope if it's not available. Please do a smoke test to ensure that all features still work as before. [https://github.com/woocommerce/woocommerce-ios/pull/9510]
- [Internal] Store onboarding: Mark "Launch your store" task as complete if the store is already public. This is a workaround for a backend issue which marks "Launch your store" task incomplete for already live stores. [https://github.com/woocommerce/woocommerce-ios/pull/9507]
- [*] Payments: Added Universal Link support for Set up Tap to Pay on iPhone, and to open Universal Links from Just in Time Messages, to more easily navigate to app features. [https://github.com/woocommerce/woocommerce-ios/pull/9518]
- [*] Login: Potentially fixed the crash on the onboarding screen. [https://github.com/woocommerce/woocommerce-ios/pull/9523]

13.2
-----
- [Internal] Store creation: New loading screen added for create store flow. [https://github.com/woocommerce/woocommerce-ios/pull/9383]
- [*] Payments: Add account type field to receipts [https://github.com/woocommerce/woocommerce-ios/pull/9416]
- [*] Products can now be filtered within Order creation [https://github.com/woocommerce/woocommerce-ios/pull/9258]
- [*] Products: Adds read-only support for the Composite Products extension in the Products list, including a list of components in product details. [https://github.com/woocommerce/woocommerce-ios/pull/9455]


13.1
-----
- [internal] Users can now create a Free Trial store from the app from the Get Started section of the app prologue. [https://github.com/woocommerce/woocommerce-ios/pull/9396]
- [**] Adds support for Product Multi-selection when creating and/or editing Orders. [https://github.com/woocommerce/woocommerce-ios/issues/8888]
- [**] Users can now install Jetpack for their non-Jetpack sites after logging in with application passwords. [https://github.com/woocommerce/woocommerce-ios/pull/9354]
- [*] Payments: We show a Tap to Pay on iPhone feedback survey button in the Payments menu after the first Tap to Pay on iPhone payment is taken [https://github.com/woocommerce/woocommerce-ios/pull/9366]
- [Internal] Added SiteID to some IPP tracks events [https://github.com/woocommerce/woocommerce-ios/pull/9572,]

13.0
-----
- [*] Adds a banner in "Launch store" task screen to upgrade from free trial plan. [https://github.com/woocommerce/woocommerce-ios/pull/9323]
- [*] Fix: Description, sale price, and image will be copied over to the new product variations when duplicating a variable product. [https://github.com/woocommerce/woocommerce-ios/pull/9322]


12.9
-----
- [**] Dashboard: an onboarding card is shown for sites with the following tasks if any is incomplete: "tell us more about your store" (store location) that opens a webview, "add your first product" that starts the product creation flow, "launch your store" that publishes the store, "customize your domain" that starts the domain purchase flow, and "get paid" that opens a webview. A subset of the tasks may be shown to self-hosted sites and WPCOM sites on a free trial. [https://github.com/woocommerce/woocommerce-ios/pull/9285]
- [*] Jetpack benefit banner and modal is now available on the dashboard screen after logging in with site credentials. [https://github.com/woocommerce/woocommerce-ios/pull/9232]
- [*] Payments: Local search is added to the products selection screen in the order creation flow to speed the process. [https://github.com/woocommerce/woocommerce-ios/pull/9178]
- [*] Fix: Prevent product variations not loading due to an encoding error for `permalink`, which was altered by a plugin. [https://github.com/woocommerce/woocommerce-ios/pull/9233]
- [*] Login: Users can now log in to self-hosted sites without Jetpack by approving application password authorization to their sites. [https://github.com/woocommerce/woocommerce-ios/pull/9260]
- [*] Payments: Tap to Pay on iPhone can now be selected from the Payment Methods screen [https://github.com/woocommerce/woocommerce-ios/pull/9242]
- [**] Payments: Set up Tap to Pay on iPhone flow added to the Payments Menu. Use it to configure the reader, and try a payment, before collecting a card payment with a customer. [https://github.com/woocommerce/woocommerce-ios/pull/9280]

12.8
-----
- [*] Shortcuts: We can now trigger the order creation and payment collection flows from the iOS Shortcuts app. [https://github.com/woocommerce/woocommerce-ios/pull/9103]
- [Internal] Dashboard: the UI layer had a major refactoring to allow scrolling for content more than stats for the onboarding project. The main design change is on the refresh control, where it was moved from each stats tab to below the navigation bar. Other design changes are not expected. [https://github.com/woocommerce/woocommerce-ios/pull/9031]
- [**] Products: Adds read-only support for the Product Bundles extension, including a list of bundled products and stock status for product bundles. [https://github.com/woocommerce/woocommerce-ios/pull/9177]
- [Internal] Mobile Payments: Updated StripeTerminal to 2.18 [https://github.com/woocommerce/woocommerce-ios/pull/9118]

12.7
-----
- [Internal] Shipping Label: add condition checks before showing contact options [https://github.com/woocommerce/woocommerce-ios/pull/8982]
- [*] Main screens are now accessible through the Home Screen Spotlight Search [https://github.com/woocommerce/woocommerce-ios/pull/9082]
- [*] Stats: Fixed a crash when order stats use a date and time matching the start of Daylight Saving Time. [https://github.com/woocommerce/woocommerce-ios/pull/9083]
- [*] Fix: Dismiss Take Payment popup after sharing the payment link to another app. [https://github.com/woocommerce/woocommerce-ios/pull/9042]
- [*] Site credential login: Catch invalid cookie nonce [https://github.com/woocommerce/woocommerce-ios/pull/9102]
- [*] Better error messages for site credential login failures [https://github.com/woocommerce/woocommerce-ios/pull/9125]
- [Internal] New Zendesk tag for site credential login errors [https://github.com/woocommerce/woocommerce-ios/pull/9150]

12.6
-----
- [*] Fix: When a product's details can be edited, they display a disclosure indicator (chevron). [https://github.com/woocommerce/woocommerce-ios/pull/8980]
- [*] Payments: fixed a bug where enabled rows in the Payments Menu were sometimes incorrectly shown as disabled [https://github.com/woocommerce/woocommerce-ios/pull/8983]
- [Internal] Mobile Payments: fixed logic on display of IPP feedback banner on Order List [https://github.com/woocommerce/woocommerce-ios/pull/8994]
- [**] Support: Merchants can now contact support with a new and refined experience. [https://github.com/woocommerce/woocommerce-ios/pull/9006/files]
- [***] Mobile Payments: Tap to Pay on iPhone enabled for all US merchants [https://github.com/woocommerce/woocommerce-ios/pull/9023]

12.5
-----
- [Internal] Dashboard: the stats implementation had a major update to replace a third-party library in order to support the upcoming store onboarding card. Minimal design changes are expected, and horizontal scrolling between different time range tabs is not available anymore. [https://github.com/woocommerce/woocommerce-ios/pull/8942]

12.4
-----
- [**] Menu > Settings: adds a `Domains` row for WPCOM sites to see their site domains, add a new domain, or redeems a domain credit if available. [https://github.com/woocommerce/woocommerce-ios/pull/8870]
- [Internal] Prologue screen now has only the entry point to site address login flow, and application password authentication is used for sites without Jetpack. [https://github.com/woocommerce/woocommerce-ios/pull/8846]
- [Internal] A new tag has been added for Zendesk for users authenticated with application password. [https://github.com/woocommerce/woocommerce-ios/pull/8850]
- [Internal] Failures in the logged-out state are now tracked with anonymous ID. [https://github.com/woocommerce/woocommerce-ios/pull/8861]
- [*] Fix: Fixed a crash when switching away from the Products tab. [https://github.com/woocommerce/woocommerce-ios/pull/8874]

12.3
-----
- [Internal] We have updated the Zendesk SDK to version 6.0 [https://github.com/woocommerce/woocommerce-ios/pull/8828]
- [Internal] Tap to Pay on iPhone made publicly available via an Experimental Feature toggle [https://github.com/woocommerce/woocommerce-ios/pull/8814]

12.2
-----
- [*] Fix: Adding a new attribute will auto-capitalize the first letter for each word in the attribute name. [https://github.com/woocommerce/woocommerce-ios/pull/8772]
- [internal] Logging: Improvements on logging potential errors when loading Order Details [https://github.com/woocommerce/woocommerce-ios/pull/8781]
- [Internal] Now we track the specific error code when a networking-related operation fails [https://github.com/woocommerce/woocommerce-ios/issues/8527]

12.1
-----
- [*] Adds an In-Person Payments survey banner on top of the Orders view [https://github.com/woocommerce/woocommerce-ios/issues/8530]
- [*] Fix: Allow product's `purchasable` to be a number as some third-party plugins could alter the type in the API. This could help with the Products tab not loading due to product decoding errors. [https://github.com/woocommerce/woocommerce-ios/pull/8718]
- [***] [Internal] Start the AB test for allowing login to the app using site credentials [https://github.com/woocommerce/woocommerce-ios/pull/8744]

12.0
-----
- [**] Adds a feature of bulk updating products from the product's list. [https://github.com/woocommerce/woocommerce-ios/pull/8704]
- [internal] Store creation flow now includes 3 profiler questions: store category, selling status, and store country. [https://github.com/woocommerce/woocommerce-ios/pull/8667]

11.9
-----
- [**] Now you can generate all possible variations for a product's attributes [https://github.com/woocommerce/woocommerce-ios/pull/8619]
- [*] Mobile payments: fixed card reader manuals links. [https://github.com/woocommerce/woocommerce-ios/pull/8628]

11.8
-----
- [*] Design refresh: Buttons, links, and other calls to action are now purple instead of pink. [https://github.com/woocommerce/woocommerce-ios/pull/8451]
- [internal] Design: Updated capitalization for various pages, links, and buttons to match new design guidelines. [https://github.com/woocommerce/woocommerce-ios/pull/8455]
- [internal] Remove A/B testing and release native Jetpack installation flow for all users. [https://github.com/woocommerce/woocommerce-ios/pull/8533]

11.7
-----
- [**] Analytics Hub: Now you can select custom date ranges. [https://github.com/woocommerce/woocommerce-ios/pull/8414]
- [**] Analytics Hub: Now you can see Views and Conversion Rate analytics in the new Sessions card. [https://github.com/woocommerce/woocommerce-ios/pull/8428]
- [*] My Store: We fixed an issue with Visitors and Conversion stats where sometimes visitors could be counted more than once in the selected period. [https://github.com/woocommerce/woocommerce-ios/pull/8427]


11.6
-----
- [***] We added a new Analytics Hub inside the My Store area of the app. Simply click on the See More button under the store stats to check more detailed information on Revenue, Orders and Products. [https://github.com/woocommerce/woocommerce-ios/pull/8356]
- [*] In-Person Payments: fixed timing issues in payments flow, which caused "Remove card" to be shown for too long [https://github.com/woocommerce/woocommerce-ios/pull/8351]

11.5
-----
- [*] Account deletion is now supported for all users in settings or in the empty stores screen (in the ellipsis menu). [https://github.com/woocommerce/woocommerce-ios/pull/8179, https://github.com/woocommerce/woocommerce-ios/pull/8272]
- [*] In-Person Payments: We removed any references to Simple Payments from Orders, and the red badge from the Menu tab and Menu Payments icon announcing the new Payments section. [https://github.com/woocommerce/woocommerce-ios/pull/8183]
- [internal] Store creation flow was improved with native implementation. It is available from the login prologue (`Get Started` CTA), login email error screen, and store picker (`Add a store` CTA from the empty stores screen or at the bottom of the store list). [Example testing steps in https://github.com/woocommerce/woocommerce-ios/pull/8251]
- [internal] New stores have two new Products onboarding features: A banner with an `Add a Product` CTA on the My Store screen, and the option to add new products using templates. [https://github.com/woocommerce/woocommerce-ios/pull/8294]

11.4
-----
- [*] Add System Status Report to ZenDesk support requests. [https://github.com/woocommerce/woocommerce-ios/pull/8171]


11.3
-----
- [*] In-Person Payments: Show spinner while preparing reader for payment, instead of saying it's ready before it is. [https://github.com/woocommerce/woocommerce-ios/pull/8115]
- [internal] In-Person Payments: update StripeTerminal from 2.7 to 2.14 [https://github.com/woocommerce/woocommerce-ios/pull/8132]
- [*] In-Person Payments: Fixed payment method prompt for WisePad 3 to show only Tap and Insert options [https://github.com/woocommerce/woocommerce-ios/pull/8136]

11.2
-----
- [***] You can now preview draft products before publishing. [https://github.com/woocommerce/woocommerce-ios/pull/8102]
- [*] The survey at the end of the login onboarding flow is no longer available. [https://github.com/woocommerce/woocommerce-ios/pull/8062]
- [*] Fixed layout issues on the Account Mismatch error screen. [https://github.com/woocommerce/woocommerce-ios/pull/8074]
- [*] The Accept Payments Easily banner has been removed from the order list [https://github.com/woocommerce/woocommerce-ios/pull/8078]

11.1
-----
- [**] You can now search customers when creating or editing an order. [https://github.com/woocommerce/woocommerce-ios/issues/7741]
- [internal] Store creation is available from the login prologue, login email error screen, and store picker. [https://github.com/woocommerce/woocommerce-ios/pull/8023]
- [internal] The login flow is simplified with only the option to log in with WordPress.com. This flow is presented in parallel with the existing flow in an A/B test experiment. [https://github.com/woocommerce/woocommerce-ios/pull/7996]
- [**] Relevant Just In Time Messages will be displayed on the My Store screen [https://github.com/woocommerce/woocommerce-ios/issues/7853]

11.0
-----
- [internal] Add support for controlling performance monitoring via Sentry. **Off by default**. [https://github.com/woocommerce/woocommerce-ios/pull/7831]


10.9
-----
- [***] Dropped iOS 14 support. From now we support iOS 15 and later. [https://github.com/woocommerce/woocommerce-ios/pull/7851]
- [*] Login: Now you can handle Jetpack site connection for your self-hosted sites from the app. [https://github.com/woocommerce/woocommerce-ios/pull/7847]


10.8
-----
- [***] Stats: Now you can add a Today's Stats Widget to your lock screen (iOS 16 only) to monitor your sales. [https://github.com/woocommerce/woocommerce-ios/pull/7839]
- [internal] In-Person Payments: add UTM parameters to card reader purchase URLs to allow attribution [https://github.com/woocommerce/woocommerce-ios/pull/7858]
- [*] In-Person Payments: the Purchase card reader links now all open in authenticated web views, to make it easier to log in to woocommerce.com. [https://github.com/woocommerce/woocommerce-ios/pull/7862]

10.7
-----
- [*] Universal Links: Users can now open universal links in the app. [https://github.com/woocommerce/woocommerce-ios/pull/7632]
- [internal] Store picker: Show error when the role eligibility check fails while selecting a store. [https://github.com/woocommerce/woocommerce-ios/pull/7816]
- [internal] Store picker: Add loading state to `Continue` button. [https://github.com/woocommerce/woocommerce-ios/pull/7821]
- [internal] Store picker: Use Jetpack tunnel API for fetching user info for role checking. [https://github.com/woocommerce/woocommerce-ios/pull/7822]
- [*] Allow in-app notices to be swiped away [https://github.com/woocommerce/woocommerce-ios/pull/7801]

10.6
-----

- [**] Products tab: products search now has an option to search products by SKU. Stores with WC version 6.6+ support partial SKU search, otherwise the product(s) with the exact SKU match is returned. [https://github.com/woocommerce/woocommerce-ios/pull/7781]
- [*] Fixed a rare crash when selecting a store in the store picker. [https://github.com/woocommerce/woocommerce-ios/pull/7765]
- [*] Settings: Display the WooCommerce version and available updates in Settings [https://github.com/woocommerce/woocommerce-ios/pull/7779]
- [*] Show suggestion for logging in to a WP.com site with a mismatched WP.com account. [https://github.com/woocommerce/woocommerce-ios/pull/7773]
- [*] Help center: Added help center web page with FAQs for "Not a WooCommerce site" and "Wrong WordPress.com account" error screens. [https://github.com/woocommerce/woocommerce-ios/pull/7767, https://github.com/woocommerce/woocommerce-ios/pull/7769]
- [*] Now you can bulk edit variation prices. [https://github.com/woocommerce/woocommerce-ios/pull/7803]
- [**] Reviews: Now you can reply to product reviews using the Reply button while viewing a product review. [https://github.com/woocommerce/woocommerce-ios/pull/7799]

10.5
-----
- [**] Products: Now you can duplicate products from the More menu of the product detail screen. [https://github.com/woocommerce/woocommerce-ios/pull/7727]
- [**] Login: Added Jetpack connection support from the Account Mismatch error screen. [https://github.com/woocommerce/woocommerce-ios/pull/7748]
- [*] Orders: We are bringing back the ability to add/edit customer notes and addresses from the main order screen [https://github.com/woocommerce/woocommerce-ios/pull/7750]
- [*] Help center: Added help center web page with FAQs for "Wrong WordPress.com account error" screen. [https://github.com/woocommerce/woocommerce-ios/pull/7747]
- [*] Widgets: The Today's Stat Widget adds support for bigger fonts. [https://github.com/woocommerce/woocommerce-ios/pull/7752]

10.4
-----
- [***] Stats: Now you can add a Today's Stats Widget to your homescreen to monitor your sales. [https://github.com/woocommerce/woocommerce-ios/pull/7732]
- [*] Help center: Added help center web page with FAQs for "Pick a WooCommerce Store", "Enter WordPress.com password" and "Open mail to find magic link" screens. [https://github.com/woocommerce/woocommerce-ios/pull/7641, https://github.com/woocommerce/woocommerce-ios/pull/7730, https://github.com/woocommerce/woocommerce-ios/pull/7737]
- [*] In-Person Payments: Fixed a bug where cancelling a card reader connection would temporarily prevent further connections [https://github.com/woocommerce/woocommerce-ios/pull/7689]
- [*] In-Person Payments: Improvements to the card reader connection flow UI [https://github.com/woocommerce/woocommerce-ios/pull/7687]
- [*] Login: Users can now set up the Jetpack connection between a self-hosted site and their WP.com account. [https://github.com/woocommerce/woocommerce-ios/pull/7608]
- [*] Product list: the "Draft" blue color is fixed to be more readable for a draft product row in the product list. [https://github.com/woocommerce/woocommerce-ios/pull/7724]
- [*] Notifications: App icon badge is now cleared correctly after visiting the orders tab. [https://github.com/woocommerce/woocommerce-ios/pull/7735]

10.3
-----
- [*] Dashboard: the last selected time range tab (Today/This Week/This Month/This Year) is persisted for the site and shown on the next site launch (app launch or switching stores). [https://github.com/woocommerce/woocommerce-ios/pull/7638]
- [*] Dashboard: swiping to another time range tab now triggers syncing for the target tab. Previously, the stats on the target tab aren't synced from the swipe gesture. [https://github.com/woocommerce/woocommerce-ios/pull/7650]
- [*] In-Person Payments: Fixed an issue where the Pay in Person toggle could be out of sync with the setting on the website. [https://github.com/woocommerce/woocommerce-ios/pull/7656]
- [*] In-Person Payments: Removed the need to sign in when purchasing a card reader [https://github.com/woocommerce/woocommerce-ios/pull/7670]
- [*] In-Person Payments: Fixed a bug where canceling a reader connection could result in being unable to connect a reader in future [https://github.com/woocommerce/woocommerce-ios/pull/7678]
- [*] In-Person Payments: Fixed a bug which prevented the Collect Payment button from being shown for Cash on Delivery orders  [https://github.com/woocommerce/woocommerce-ios/pull/7694]

10.2
-----
- [*] Help center: Added help center web page with FAQs for "Enter Store Credentials", "Enter WordPress.com email " and "Jetpack required Error" screens. [https://github.com/woocommerce/woocommerce-ios/pull/7588, https://github.com/woocommerce/woocommerce-ios/pull/7590, https://github.com/woocommerce/woocommerce-ios/pull/7621]
- [*] In-Person Payments: Fixed the Learn More link from the `Enable Pay in Person` onboarding screen for WCPay [https://github.com/woocommerce/woocommerce-ios/pull/7598]
- [**] In-Person Payments: Added a switch for the Pay in Person payment method on the Payments menu. This allows you to accept In-Person Payments for website orders [https://github.com/woocommerce/woocommerce-ios/pull/7613]

10.1
-----
- [*] In-Person Payments: The onboarding notice on the In-Person Payments menu is correctly dismissed after multiple prompts are shown. [https://github.com/woocommerce/woocommerce-ios/pull/7543]
- [*] Help center: Added custom help center web page with FAQs for "Enter Store Address" and "Enter WordPress.com email" screens. [https://github.com/woocommerce/woocommerce-ios/pull/7553, https://github.com/woocommerce/woocommerce-ios/pull/7573]
- [*] In-Person Payments: The plugin selection is saved correctly after multiple onboarding prompts. [https://github.com/woocommerce/woocommerce-ios/pull/7544]
- [**] In-Person Payments: A new prompt to enable `Pay in Person` for your store's checkout, to accept In-Person Payments for website orders [https://github.com/woocommerce/woocommerce-ios/issues/7474]

10.0
-----
- [**] In-Person Payments and Simple Payments have been moved to a new Payments section [https://github.com/woocommerce/woocommerce-ios/pull/7473]
- [*] Login: on the WP.com password screen, the magic link login option is moved from below "Reset your password" to below the primary Continue button for higher visibility. [https://github.com/woocommerce/woocommerce-ios/pull/7469]
- [*] Login: some minor enhancements are made to the error screen after entering an invalid WP.com email - a new "What is WordPress.com?" link, hiding the "Log in with store address" button when it's from the store address login flow, and some copy changes. [https://github.com/woocommerce/woocommerce-ios/pull/7485]
- [**] In-Person Payments: Accounts with pending requirements are no longer blocked from taking payments - we have added a skip button to the relevant screen. [https://github.com/woocommerce/woocommerce-ios/pull/7504]
- [*] Login: New button added to the empty site picker screen to enter a site address for troubleshooting. [https://github.com/woocommerce/woocommerce-ios/pull/7484]

9.9
-----
- [*] [Sign in with store credentials]: New screen added with instructions to verify Jetpack connected email. [https://github.com/woocommerce/woocommerce-ios/pull/7424]
- [*] [Sign in with store credentials]: Stop clearing username/password after an invalid attempt to enable users to fix typos. [https://github.com/woocommerce/woocommerce-ios/pull/7444]
- [*] Login: after entering WP.com email, a magic link is automatically sent when it is enabled (magic links are disabled for A8C emails and WP.com accounts with recently changed password) and a new screen is shown with an option to log in with password. [https://github.com/woocommerce/woocommerce-ios/pull/7449]

9.8
-----
- [***] Login: Introduce a way to sign in using store credentials.  [https://github.com/woocommerce/woocommerce-ios/pull/7320]
- [**] Login: You can now install WooCommerce to your self-hosted sites from the login flow. [https://github.com/woocommerce/woocommerce-ios/pull/7401]
- [**] Orders: Now you can quickly mark an order as completed by swiping it to the left! [https://github.com/woocommerce/woocommerce-ios/pull/7385]
- [*] In-Person Payments: The purchase card reader information card appears also in the Orders list screen. [https://github.com/woocommerce/woocommerce-ios/pull/7326]
- [*] Login: in release 9.7, when the app is in logged out state, an onboarding screen is shown before the prologue screen if the user hasn't finished or skipped it. In release 9.8, a survey is added to the end of the onboarding screen. [https://github.com/woocommerce/woocommerce-ios/pull/7416]
- [*] Login: a local notification is scheduled after the user encounters an error from logging in with an invalid site address or WP.com email/password. Please see testing scenarios in the PR, with regression testing on order/review remote notifications. [https://github.com/woocommerce/woocommerce-ios/pull/7323, https://github.com/woocommerce/woocommerce-ios/pull/7372, https://github.com/woocommerce/woocommerce-ios/pull/7422]

9.7
-----
- [***] Orders: Orders can now be edited within the app. [https://github.com/woocommerce/woocommerce-ios/pull/7300]
- [**] Orders: You can now view the Custom Fields for an order in the Order Details screen. [https://github.com/woocommerce/woocommerce-ios/pull/7310]
- [*] In-Person Payments: Card Reader Manuals now appear based on country availability, consolidated into an unique view [https://github.com/woocommerce/woocommerce-ios/pull/7178]
- [*] Login: Jetpack setup flow is now accessible from the Login with Store Address flow. [https://github.com/woocommerce/woocommerce-ios/pull/7294]
- [*] In-Person Payments: The purchase card reader information card can be dismissed [https://github.com/woocommerce/woocommerce-ios/pull/7260]
- [*] In-Person Payments: When dismissing the purchase card reader information card, the user can choose to be reminded in 14 days. [https://github.com/woocommerce/woocommerce-ios/pull/7271]
- [*] In-Person Payments: The purchase card reader information card appears also in the App Settings screen. [https://github.com/woocommerce/woocommerce-ios/pull/7308]
- [*] Refund lines in the Order details screen now appear ordered from oldest to newest [https://github.com/woocommerce/woocommerce-ios/pull/7287]
- [*] Login: when the app is in logged out state, an onboarding screen is shown before the prologue screen if the user hasn't finished or skipped it.  [https://github.com/woocommerce/woocommerce-ios/pull/7324]
- [*] Orders: When a store has no orders yet, there is an updated message with a link to learn more on the Orders tab. [https://github.com/woocommerce/woocommerce-ios/pull/7328]

9.6
-----
- [***] Coupons: Coupons can now be created from within the app. [https://github.com/woocommerce/woocommerce-ios/pull/7239]
- [**] Order Details: All unpaid orders have a Collect Payment button, which shows a payment method selection screen. Choices are Cash, Card, and Payment Link. [https://github.com/woocommerce/woocommerce-ios/pull/7111]
- [**] In-Person Payments: Support for selecting preferred payment gateway when multiple extensions are installed on the store. [https://github.com/woocommerce/woocommerce-ios/pull/7153]
- [*] Coupons: Removed the redundant animation when reloading the coupon list. [https://github.com/woocommerce/woocommerce-ios/pull/7137]
- [*] Login: Display "What is WordPress.com?" link in "Continue With WordPress.com" flow. [https://github.com/woocommerce/woocommerce-ios/pull/7213]
- [*] Login: Display the Jetpack requirement error after login is successful.
- [*] Login: Display a "New to WooCommerce?" link in the login prologue screen above the login buttons. [https://github.com/woocommerce/woocommerce-ios/pull/7261]
- [*] In-Person Payments: Publicize the Card Present Payments feature on the Payment Method screen [https://github.com/woocommerce/woocommerce-ios/pull/7225]
- [*] In-Person Payments: Add blog_id to IPP transaction description to match WCPay [https://github.com/woocommerce/woocommerce-ios/pull/7221]
- [*] Product form: after uploading an image, the product can now be saved immediately while the image is being uploaded in the background. When no images are pending upload for the saved product, the images are added to the product. Testing instructions: https://github.com/woocommerce/woocommerce-ios/pull/7196. [https://github.com/woocommerce/woocommerce-ios/pull/7254]

9.5
-----
- [*] Coupons: Fixed issue saving "Individual Use" and "Exclude Sale Items" fields. [https://github.com/woocommerce/woocommerce-ios/pull/7117]
- [*] Orders: The customer shipping/billing address form now navigates back automatically after selecting a country or state. [https://github.com/woocommerce/woocommerce-ios/pull/7119]
- [internal] In settings and empty stores screen, the "Close Account" link is shown for users who signed in with Apple (the only way to create an account) to close their WordPress.com account. [https://github.com/woocommerce/woocommerce-ios/pull/7143]

9.4
-----
- [*] Orders: Order details now displays both the date and time for all orders. [https://github.com/woocommerce/woocommerce-ios/pull/6996]
- [*] Simple payments have the `Card` option available for stores with configuration issues to resolve, and show onboarding to help resolve them [https://github.com/woocommerce/woocommerce-ios/pull/7002]
- [*] Order & Product list: Now, we can pull to refresh from an empty view. [https://github.com/woocommerce/woocommerce-ios/pull/7023, https://github.com/woocommerce/woocommerce-ios/pull/7030]
- [*] Order Creation: Fixes a bug where selecting a variable product to add to a new order would sometimes open the wrong list of product variations. [https://github.com/woocommerce/woocommerce-ios/pull/7042]
- [*] Collect payment button on Order Details no longer flickers when the screen loads [https://github.com/woocommerce/woocommerce-ios/pull/7043]
- [*] Issue refund button on Order Details is shown for all paid orders [https://github.com/woocommerce/woocommerce-ios/pull/7046]
- [*] Order Creation: Fixes several bugs with the Products section not showing the correct order items or not correctly updating the item quantity. [https://github.com/woocommerce/woocommerce-ios/pull/7067]

9.3
-----
- [***] In-Person Payments is now available for merchants using WooCommerce Payments in Canada. [https://github.com/woocommerce/woocommerce-ios/pull/6954]
- [*] In-Person Payments: Accessibility improvement [https://github.com/woocommerce/woocommerce-ios/pull/6869, https://github.com/woocommerce/woocommerce-ios/pull/6886, https://github.com/woocommerce/woocommerce-ios/pull/6906]
- [*] Orders: Now it's possible to select and copy text from the notes on an order. [https://github.com/woocommerce/woocommerce-ios/pull/6894]
- [*] Support Arabic numerals on amount fields. [https://github.com/woocommerce/woocommerce-ios/pull/6891]
- [*] Product Selector: Enabled selecting all variations on variable product rows. [https://github.com/woocommerce/woocommerce-ios/pull/6899]
- [internal] Order Creation: Adding new products, shipping, fee, or customer details to an order now blocks the UI immediately while the order is syncing remotely. [https://github.com/woocommerce/woocommerce-ios/pull/6974]

- [*] Coupons: Now it's possible to update discount types for coupons. [https://github.com/woocommerce/woocommerce-ios/pull/6935]
- [*] Orders tab: the view width now adjusts to the app in tablet split view on iOS 15. [https://github.com/woocommerce/woocommerce-ios/pull/6951]

9.2
-----
- [***] Experimental Features: Coupons editing and deletion features are now enabled as part of coupon management. [https://github.com/woocommerce/woocommerce-ios/pull/6853]
- [*] Order Creation: Updated percentage fee flow - added amount preview, disabled percentage option when editing. [https://github.com/woocommerce/woocommerce-ios/pull/6763]
- [*] Product Details: Update status badge layout and show it for more cases. [https://github.com/woocommerce/woocommerce-ios/pull/6768]
- [*] Coupons: now, the percentage amount of coupons will be displayed correctly in the listing and in coupon detail if the amount contains fraction digits. [https://github.com/woocommerce/woocommerce-ios/pull/6804]
- [*] Coupons: Filter initial search results to show only coupons of the currently selected store. [https://github.com/woocommerce/woocommerce-ios/pull/6800]
- [*] Coupons: Fixed crash when there are duplicated items on the coupon list. [https://github.com/woocommerce/woocommerce-ios/pull/6798]
- [*] In-Person Payments: Run onboarding checks when connecting a reader. [https://github.com/woocommerce/woocommerce-ios/pull/6761, https://github.com/woocommerce/woocommerce-ios/pull/6774, https://github.com/woocommerce/woocommerce-ios/pull/6789]
- [*] In-Person Payments: after collecting payment for an order, merchants can now email the receipt in addition to printing it in Order Details > See Receipt if email is available on the device. [https://github.com/woocommerce/woocommerce-ios/pull/6833]

9.1
-----

- [*] Product name field in product form - Remove scroll behaviour and increase field height to fully display long product names. [https://github.com/woocommerce/woocommerce-ios/pull/6681]
- [*] Filter toolbar in Products list tab - Filter toolbar is pinned outside of the products list. [https://github.com/woocommerce/woocommerce-ios/pull/6698]
- [internal] Loading screens are refactored to avoid duplicated code and a potential crash. Please quickly smoke test them to make sure that everything still works as before. [https://github.com/woocommerce/woocommerce-ios/pull/6717]
- [*] Shipping settings - Weight and shipping package dimensions are localized based on device locale. Also, decimal point information is no longer lost upon saving a product, when using comma as a decimal separator. [https://github.com/woocommerce/woocommerce-ios/pull/6721]

9.0
-----

- [*] Share payment links from the order details screen. [https://github.com/woocommerce/woocommerce-ios/pull/6609]
- [internal] Reviews lists on Products and Menu tabs are refactored to avoid duplicated code. Please quickly smoke test them to make sure that everything still works as before. [https://github.com/woocommerce/woocommerce-ios/pull/6553]
- [**] Now it's possible to change the order of the product images. [https://github.com/woocommerce/woocommerce-ios/pull/6620]
- [*] Improved accessibility for the error banner and info banner displayed in Orders and Products. [https://github.com/woocommerce/woocommerce-ios/pull/6633]

8.9
-----
- [*] Coupons: Fixed issue loading the coupon list from the local storage on initial load. [https://github.com/woocommerce/woocommerce-ios/pull/6463]
- [*] Coupons: Update layout of the coupon details screen. [https://github.com/woocommerce/woocommerce-ios/pull/6522]
- [*] In-Person Payments: Removed collecting L2/L3 data. [https://github.com/woocommerce/woocommerce-ios/pull/6519]
- [*] Hub Menu: Multiple menu items can no longer be tapped simultaneously. [https://github.com/woocommerce/woocommerce-ios/pull/6484]
- [*] Jetpack CP: Fixed crash when attempting to access WP-Admin with an invalid URL that has an unsupported scheme. [https://github.com/woocommerce/woocommerce-ios/pull/6502]
- [***] Orders: Order Creation is now available to everyone! You can go to the Orders tab and tap the + button to create a new order. [https://github.com/woocommerce/woocommerce-ios/pull/6537]
- [internal] Loading screens are refactored to avoid duplicated code and a potential crash. Please quickly smoke test them to make sure that everything still works as before. [https://github.com/woocommerce/woocommerce-ios/pull/6535] [https://github.com/woocommerce/woocommerce-ios/pull/6544]

8.8
-----
- [*] Updates the app's About screen to be consistent with Automattic's other mobile apps. [https://github.com/woocommerce/woocommerce-ios/pull/6421]
- [***] Experimental Feature: It's now possible to add custom shipping method and fees in order creation flow. Tax amount and Order total is now synced from backend. [https://github.com/woocommerce/woocommerce-ios/pull/6429]
- [**] Now it's possible to filter orders by custom statuses. [https://github.com/woocommerce/woocommerce-ios/pull/6390]
- [*] Fixed issue presenting Edit Customer Note screen as a modal on large screens. [https://github.com/woocommerce/woocommerce-ios/pull/6406]
- [*] Products displayed in Order Detail now follow the same order of the web. [https://github.com/woocommerce/woocommerce-ios/pull/6401]
- [*] Simple Payments now shows a detailed tax break up before taking the payment. [https://github.com/woocommerce/woocommerce-ios/pull/6412]
- [*] Coupons list now shows an error view if coupons are disabled for the store. Coupons can be enabled again from this view. [https://github.com/woocommerce/woocommerce-ios/pull/6446]
- [*] Coupon details screen now displays more informative error messages when loading the total discount amount fails. [https://github.com/woocommerce/woocommerce-ios/pull/6457]
- [internal] Shipping Labels: the navigation bar in the web view for adding payments is now correctly hidden. [https://github.com/woocommerce/woocommerce-ios/pull/6435]

8.7
-----
- [**] In-Person Payments: Added card details to refund confirmation screen to help with refunding to the payment card [https://github.com/woocommerce/woocommerce-ios/pull/6241]
- [*] Coupons: Replace the toggles on Usage Details screen with text for uneditable contents. [https://github.com/woocommerce/woocommerce-ios/pull/6287]
- [*] Improve image loading for thumbnails especially on the Product list. [https://github.com/woocommerce/woocommerce-ios/pull/6299]
- [*] Coupons: Added feedback banner on the top of the coupon list. [https://github.com/woocommerce/woocommerce-ios/pull/6316]
- [*] Coupons: Handled error when loading total discounted amount fails. [https://github.com/woocommerce/woocommerce-ios/pull/6368]
- [internal] Removed all feature flags for Shipping Labels. Please smoke test all parts of Shipping Labels to make sure that everything still works as before. [https://github.com/woocommerce/woocommerce-ios/pull/6270]
- [*] In-Person Payments: Localized messages and UI [https://github.com/woocommerce/woocommerce-ios/pull/6317]
- [*] My Store: Fixed incorrect currency symbol of revenue text for stores with non-USD currency. [https://github.com/woocommerce/woocommerce-ios/pull/6335]
- [*] Notifications: Dismiss presented view before presenting content from notifications [https://github.com/woocommerce/woocommerce-ios/pull/6354]
- [*] Reviews: Fixed missing product information on first load [https://github.com/woocommerce/woocommerce-ios/pull/6367]
- [internal] Removed the feature flag for My store tab UI updates. Please smoke test the store stats and top performers in the "My store" tab to make sure everything works as before. [https://github.com/woocommerce/woocommerce-ios/pull/6334]
- [*] In-Person Payments: Add support for accepting payments on bookable products [https://github.com/woocommerce/woocommerce-ios/pull/6364]
- [*] In-Person Payments: Fixed issue where payment could be stuck prompting to remove the card if the payment was declined and retried before removing the card.

8.6
-----
- [***] Merchants can now view coupons in their stores by enabling Coupon Management in Experimental Features. [https://github.com/woocommerce/woocommerce-ios/pull/6209]
- [*] Orders: In the experimental Order Creation feature, product variations added to a new order now show a list of their attributes. [https://github.com/woocommerce/woocommerce-ios/pull/6131]
- [*] Enlarged the tap area for the action button on the notice view. [https://github.com/woocommerce/woocommerce-ios/pull/6146]
- [*] Reviews: Fixed crash on iPad when tapping the More button. [https://github.com/woocommerce/woocommerce-ios/pull/6187]
- [*] In-Person Payments: Remove Stripe from Experimental Features as it is always enabled now. [https://github.com/woocommerce/woocommerce-ios/pull/6205]
- [*] Disabled unnecessary selection of the "Refund via" row on the Refund Confirmation screen [https://github.com/woocommerce/woocommerce-ios/pull/6198]
- [*] Increased minimum version of Stripe extension for In-Person Payments to 6.2.0 [https://github.com/woocommerce/woocommerce-ios/pull/xxxx]
- [internal] Removed `pushNotificationsForAllStores` feature flag. Since the changes are non-trivial, it would be great to smoke test push notifications for all stores in beta testing. [https://github.com/woocommerce/woocommerce-ios/pull/6231]

8.5
-----
- [*] In-Person Payments: Inform the user when a card reader battery is so low that it needs to be charged before the reader can be connected. [https://github.com/woocommerce/woocommerce-ios/pull/5998]
- [***] The My store tab is having a new look with new conversion stats and shows up to 5 top performing products now (used to be 3). [https://github.com/woocommerce/woocommerce-ios/pull/5991]
- [**] Fixed a crash at the startup of the app, related to Gridicons. [https://github.com/woocommerce/woocommerce-ios/pull/6005]
- [***] Experimental Feature: It's now possible to create Orders in the app by enabling it in Settings > Experimental Features. For now you can change the order status, add products, and add customer details (billing and shipping addresses). [https://github.com/woocommerce/woocommerce-ios/pull/6060]
- [*] Fixed issue in date range selection for the orders filters where is some cases dates are not available for selection. [https://github.com/woocommerce/woocommerce-ios/pull/6090]
- [*] Enabled "view product in store" and "share product" options for variable products when accessing them through the order details screen. [https://github.com/woocommerce/woocommerce-ios/pull/6091]

8.4
-----
- [***] In-Person Payments: Support for Stripe M2 card reader. [https://github.com/woocommerce/woocommerce-ios/pull/5844]
- [***] We introduced a new tab called "Menu", a tab in the main navigation where you can browser different sub-sections of the app: Switch Store, Settings, WooCommerce Admin, View Store and Reviews. [https://github.com/woocommerce/woocommerce-ios/pull/5926]
- [***] Store admins can now access sites with plugins that have Jetpack Connection Package (e.g. WooCommerce Payments, Jetpack Backup) in the app. These sites do not require Jetpack-the-plugin to connect anymore. Store admins can still install Jetpack-the-plugin from the app through settings or a Jetpack banner. [https://github.com/woocommerce/woocommerce-ios/pull/5924]
- [*] Add/Edit Product screen: Fix transient product name while adding images.[https://github.com/woocommerce/woocommerce-ios/pull/5840]

8.3
-----
- [***] All merchants can create Simple Payments orders. [https://github.com/woocommerce/woocommerce-ios/pull/5684]
- [**] System status report can now be viewed and copied directly from within the app. [https://github.com/woocommerce/woocommerce-ios/pull/5702]
- [**] Product SKU input scanner is now available as a beta feature. To try it, enable it from settings and you can scan a barcode to use as the product SKU in product inventory settings! [https://github.com/woocommerce/woocommerce-ios/pull/5695]
- [**] Now you chan share a payment link when creating a Simple Payments order [https://github.com/woocommerce/woocommerce-ios/pull/5819]
- [*] Reviews: "Mark all as read" checkmark bar button item button replaced with menu button which launches an action sheet. Menu button is displayed only if there are unread reviews available.[https://github.com/woocommerce/woocommerce-ios/pull/5833]
- [internal] Refactored ReviewsViewController to add tests. [https://github.com/woocommerce/woocommerce-ios/pull/5834]

8.2
-----
- [***] In-Person Payments: Now you can collect Simple Payments on the go. [https://github.com/woocommerce/woocommerce-ios/pull/5635]
- [*] Products: After generating a new variation for a variable product, you are now taken directly to edit the new variation. [https://github.com/woocommerce/woocommerce-ios/pull/5649]
- [*] Dashboard: the visitor count in the Today tab is now shown when Jetpack site stats are enabled.
- [*] Add/Edit Product Images: tapping on the last `n` images while `n` images are pending upload does not crash the app anymore. [https://github.com/woocommerce/woocommerce-ios/pull/5672]

8.2
-----
- [*] Shipping Labels: Fixes a crash when saving a new shipping label after opening the order from a push notification. [https://github.com/woocommerce/woocommerce-ios/pull/5549]
- [**] In-Person Payments: Improved support for VoiceOver. [https://github.com/woocommerce/woocommerce-ios/pull/5572]
- [*] In-Person Payments: Fixes a crash when printing more than one receipt. [https://github.com/woocommerce/woocommerce-ios/pull/5575]

8.1
-----
- [***] Now it's possible to filter Order List by multiple statuses and date ranges. Plus, we removed the top tab bar on Orders Tab. [https://github.com/woocommerce/woocommerce-ios/pull/5491]
- [*] Login: Password AutoFill will suggest wordpress.com accounts. [https://github.com/woocommerce/woocommerce-ios/pull/5399]
- [*] Store picker: after logging in with store address, the pre-selected store is now the currently selected store instead of the store from login flow. [https://github.com/woocommerce/woocommerce-ios/pull/5508]
- [*] The application icon number from order push notifications is now cleared after visiting the orders tab. [https://github.com/woocommerce/woocommerce-ios/pull/5715]
- [internal] Migrated Settings screen to MVVM [https://github.com/woocommerce/woocommerce-ios/pull/5393]


8.0
-----
- [*] Product List: Add support for product filtering by category. [https://github.com/woocommerce/woocommerce-ios/pull/5388]
- [***] Push notifications are now supported for all connected stores. [https://github.com/woocommerce/woocommerce-ios/pull/5299]
- [*] Fix: in Settings > Switch Store, tapping "Dismiss" after selecting a different store does not switch stores anymore. [https://github.com/woocommerce/woocommerce-ios/pull/5359]

7.9
-----
- [*] Fix: after disconnecting a site or connecting to a new site, the sites in site picker (Settings > Switch Store) should be updated accordingly. The only exception is when the newly disconnected site is the currently selected site. [https://github.com/woocommerce/woocommerce-ios/pull/5241]
- [*] Order Details: Show a button on the "Product" section of Order Details screen to allow recreating shipping labels. [https://github.com/woocommerce/woocommerce-ios/pull/5255]
- [*] Edit Order Address - Enable `Done` button when `Use as {Shipping/Billing} Address` toggle is turned on. [https://github.com/woocommerce/woocommerce-ios/pull/5254]
- [*] Add/Edit Product: fix an issue where the product name keyboard is English only. [https://github.com/woocommerce/woocommerce-ios/pull/5288]
- [*] Order Details: some sites cannot parse order requests where the fields parameter has spaces, and the products section cannot load as a result. The spaces are now removed. [https://github.com/woocommerce/woocommerce-ios/pull/5298]

7.8
-----
- [***] Shipping Labels: merchants can create multiple packages for the same order, moving the items between different packages. [https://github.com/woocommerce/woocommerce-ios/pull/5190]
- [*] Fix: Navigation bar buttons are now consistently pink on iOS 15. [https://github.com/woocommerce/woocommerce-ios/pull/5139]
- [*] Fix incorrect info banner color and signature option spacing on Carrier and Rates screen. [https://github.com/woocommerce/woocommerce-ios/pull/5144]
- [x] Fix an error where merchants were unable to connect to valid stores when they have other stores with corrupted information https://github.com/woocommerce/woocommerce-ios/pull/5161
- [*] Shipping Labels: Fix issue with decimal values on customs form when setting the device with locales that use comma as decimal point. [https://github.com/woocommerce/woocommerce-ios/pull/5195]
- [*] Shipping Labels: Fix crash when tapping on Learn more rows of customs form. [https://github.com/woocommerce/woocommerce-ios/pull/5207]
- [*] Shipping Labels: The shipping address now prefills the phone number from the billing address if a shipping phone number is not available. [https://github.com/woocommerce/woocommerce-ios/pull/5177]
- [*] Shipping Labels: now in Carrier and Rates we always display the discounted rate instead of the retail rate if available. [https://github.com/woocommerce/woocommerce-ios/pull/5188]
- [*] Shipping Labels: If the shipping address is invalid, there are now options to email, call, or message the customer. [https://github.com/woocommerce/woocommerce-ios/pull/5228]
- [*] Accessibility: notify when offline mode banner appears or disappears. [https://github.com/woocommerce/woocommerce-ios/pull/5225]

7.7
-----
- [***] In-Person Payments: US merchants can now obtain a card reader and then collect payments directly from the app. [https://github.com/woocommerce/woocommerce-ios/pull/5030]
- [***] Shipping Labels: Merchants can now add new payment methods for shipping labels directly from the app. [https://github.com/woocommerce/woocommerce-ios/pull/5023]
- [**] Merchants can now edit shipping & billing addresses from orders. [https://github.com/woocommerce/woocommerce-ios/pull/5097]
- [x] Fix: now a default paper size will be selected in Shipping Label print screen. [https://github.com/woocommerce/woocommerce-ios/pull/5035]
- [*] Show banner on screens that use cached data when device is offline. [https://github.com/woocommerce/woocommerce-ios/pull/5000]
- [*] Fix incorrect subtitle on customs row of Shipping Label purchase flow. [https://github.com/woocommerce/woocommerce-ios/pull/5093]
- [*] Make sure customs form printing option is not available on non-international orders. [https://github.com/woocommerce/woocommerce-ios/pull/5104]
- [*] Fix incorrect logo for DHL in Shipping Labels flow. [https://github.com/woocommerce/woocommerce-ios/pull/5105]

7.6
-----
- [x] Show an improved error modal if there are problems while selecting a store. [https://github.com/woocommerce/woocommerce-ios/pull/5006]
- [***] Shipping Labels: Merchants can now add new custom and service packages for shipping labels directly from the app. [https://github.com/woocommerce/woocommerce-ios/pull/4976]
- [*] Fix: when product image upload fails, the image cell stop loading. [https://github.com/woocommerce/woocommerce-ios/pull/4989]

7.5
-----
- [***] Merchants can now purchase shipping labels and declare customs forms for international orders. [https://github.com/woocommerce/woocommerce-ios/pull/4896]
- [**] Merchants can now edit customer provided notes from orders. [https://github.com/woocommerce/woocommerce-ios/pull/4893]
- [*] Fix empty states sometimes not centered vertically [https://github.com/woocommerce/woocommerce-ios/pull/4890]
- [*] Fix error syncing products due to decoding failure of regular_price in product variations. [https://github.com/woocommerce/woocommerce-ios/pull/4901]
- [*] Hide bottom bar on shipping label purchase form. [https://github.com/woocommerce/woocommerce-ios/pull/4902]

7.4
-----
- [*] Fix an issue where some extension was not shown in order item details. [https://github.com/woocommerce/woocommerce-ios/pull/4753]
- [*] Fix: The refund button within Order Details will be hidden if the refund is zero. [https://github.com/woocommerce/woocommerce-ios/pull/4789]
- [*] Fix: Incorrect arrow direction for right-to-left languages on Shipping Label flow. [https://github.com/woocommerce/woocommerce-ios/pull/4796]
- [*] Fix: Shouldn't be able to schedule a sale without sale price. [https://github.com/woocommerce/woocommerce-ios/pull/4825]
- [*] Fix: Edit address screen is pushed twice in Shipping Label flow when missing name in origin or destination address. [https://github.com/woocommerce/woocommerce-ios/pull/4845]

7.3
-----
- [*] Order Detail: now we do not offer the "email note to customer" option if no email is available. [https://github.com/woocommerce/woocommerce-ios/pull/4680]
- [*] My Store: If there are errors loading the My Store screen, a banner now appears at the top of the screen with links to troubleshoot or contact support. [https://github.com/woocommerce/woocommerce-ios/pull/4704]
- [*] Fix: Added 'Product saved' confirmation message when a product is updated [https://github.com/woocommerce/woocommerce-ios/pull/4709]
- [*] Shipping Labels: Updated address validation to automatically use trivially normalized address for origin and destination. [https://github.com/woocommerce/woocommerce-ios/pull/4719]
- [*] Fix: Order details for products with negative prices now will show correctly [https://github.com/woocommerce/woocommerce-ios/pull/4683]
- [*] Fix: Order list not extend edge-to-edge in dark mode. [https://github.com/woocommerce/woocommerce-ios/pull/4728]
- [*] Plugins: Added list of active and inactive plugins that can be reached by admins in the settings screen. [https://github.com/woocommerce/woocommerce-ios/pull/4735]
- [*] Login: Updated appearance of back buttons in navigation bar to minimal style. [https://github.com/woocommerce/woocommerce-ios/pull/4726]
- [internal] Upgraded Zendesk SDK to version 5.3.0. [https://github.com/woocommerce/woocommerce-ios/pull/4699]
- [internal] Updated GoogleSignIn to version 6.0.1 through WordPressAuthenticator. There should be no functional changes, but may impact Google sign in flow. [https://github.com/woocommerce/woocommerce-ios/pull/4725]

7.2
-----
- [*] Order Fulfillment: Updated success notice message [https://github.com/woocommerce/woocommerce-ios/pull/4589]
- [*] Order Fulfillment: Fixed issue footer view getting clipped of by iPhone notch [https://github.com/woocommerce/woocommerce-ios/pull/4631]
- [*] Shipping Labels: Updated address validation to make sure a name is entered for each address. [https://github.com/woocommerce/woocommerce-ios/pull/4601]
- [*] Shipping Labels: Hide Contact button on Shipping To Address form when customer phone number is not provided. [https://github.com/woocommerce/woocommerce-ios/pull/4663]
- [*] Shipping Labels: Updated edge-to-edge table views for all forms. [https://github.com/woocommerce/woocommerce-ios/pull/4657]
- [*] Orders and Order Details: Updated edge-to-edge table views for consistent look across the app. [https://github.com/woocommerce/woocommerce-ios/pull/4638]
- [*] Reviews and Review Details: Updated edge-to-edge table views for consistent look across the app. [https://github.com/woocommerce/woocommerce-ios/pull/4637]
- [*] New error screen displayed to users without the required roles to access the store. [https://github.com/woocommerce/woocommerce-ios/pull/4493]

7.1
-----
- [***] Merchants from US can create shipping labels for physical orders from the app. The feature supports for now only orders where the shipping address is in the US. [https://github.com/woocommerce/woocommerce-ios/pull/4578]
- [**] Due to popular demand, the Order fulfill is displayed once again when clicking on the Mark order complete button. [https://github.com/woocommerce/woocommerce-ios/pull/4567]
- [*] Fix: Interactive pop gesture on Order Details and Settings screen. [https://github.com/woocommerce/woocommerce-ios/pull/4504]
- [*] Fix: Frozen refresh control and placeholder when switching tabs [https://github.com/woocommerce/woocommerce-ios/pull/4505]
- [internal] Stats tab: added network sync throttling [https://github.com/woocommerce/woocommerce-ios/pull/4494]

7.0
-----
- [**] Order Detail: now we display Order Items and Shipping Label Packages as separate sections. [https://github.com/woocommerce/woocommerce-ios/pull/4445]
- [*] Fix: Orders for a variable product with different configurations of a single variation will now show each order item separately. [https://github.com/woocommerce/woocommerce-ios/pull/4445]
- [*] If the Orders, Products, or Reviews lists can't load, a banner now appears at the top of the screen with links to troubleshoot or contact support. [https://github.com/woocommerce/woocommerce-ios/pull/4400, https://github.com/woocommerce/woocommerce-ios/pull/4407]
- [*] Fix: Stats tabs are now displayed and ordered correctly in RTL languages. [https://github.com/woocommerce/woocommerce-ios/pull/4444]
- [*] Fix: Missing "Add Tracking" button in orders details. [https://github.com/woocommerce/woocommerce-ios/pull/4520]


6.9
-----
- [*] Order Detail: now we display a loader on top, to communicate that the order detail view has not yet been fully loaded. [https://github.com/woocommerce/woocommerce-ios/pull/4396]
- [*] Products: You can edit product attributes for variations right from the main product form. [https://github.com/woocommerce/woocommerce-ios/pull/4350]
- [*] Improved CTA. "Print Shipping Label" instead of "Reprint Shipping Label". [https://github.com/woocommerce/woocommerce-ios/pull/4394]
- [*] Improved application log viewer. [https://github.com/woocommerce/woocommerce-ios/pull/4387]
- [*] Improved the experience when creating the first variation. [https://github.com/woocommerce/woocommerce-ios/pull/4405]

6.8
-----

- [***] Dropped iOS 13 support. From now we support iOS 14 and later. [https://github.com/woocommerce/woocommerce-ios/pull/4209]
- [**] Products: Added the option to create and edit a virtual product directly from the product detail screen. [https://github.com/woocommerce/woocommerce-ios/pull/4214]

6.7
-----
- [**] Add-Ons: Order add-ons are now available as a beta feature. To try it, enable it from settings! [https://github.com/woocommerce/woocommerce-ios/pull/4119]

6.6
-----
- [*] Fix: Product variations only support at most one image, so we won't show an option to add a second one. [https://github.com/woocommerce/woocommerce-ios/pull/3994]
- [*] Fix: The screen to select images from the Media Library would sometimes crash when the library had a specific number of images. [https://github.com/woocommerce/woocommerce-ios/pull/4003]
- [*] Improved error messages for logins. [https://github.com/woocommerce/woocommerce-ios/pull/3957]

6.5
-----
- [*] Fix: Product images with non-latin characters in filenames now will load correctly and won't break Media Library. [https://github.com/woocommerce/woocommerce-ios/pull/3935]
- [*] Fix: The screen to select images from the Media Library would sometimes crash when the library had a specific number of images. [https://github.com/woocommerce/woocommerce-ios/pull/4070]

6.4
-----
- [*] Login: New design and illustrations for the initial login screen, promoting the app's main features. [https://github.com/woocommerce/woocommerce-ios/pull/3867]
- [*] Enhancement/fix: Unify back button style across the app. [https://github.com/woocommerce/woocommerce-ios/pull/3872]

6.3
-----
- [**] Products: Now you can add variable products from the create product action sheet. [https://github.com/woocommerce/woocommerce-ios/pull/3836]
- [**] Products: Now you can easily publish a product draft or pending product using the navigation bar buttons [https://github.com/woocommerce/woocommerce-ios/pull/3846]
- [*] Fix: In landscape orientation, all backgrounds on detail screens and their subsections now extend edge-to-edge. [https://github.com/woocommerce/woocommerce-ios/pull/3808]
- [*] Fix: Creating an attribute or a variation no longer saves your product pending changes. [https://github.com/woocommerce/woocommerce-ios/pull/3832]
- [*] Enhancement/fix: image & text footnote info link rows are now center aligned in order details reprint shipping label info row and reprint screen. [https://github.com/woocommerce/woocommerce-ios/pull/3805]

6.2
-----

- [***] Products: When editing a product, you can now create/delete/update product variations, product attributes and product attribute options. https://github.com/woocommerce/woocommerce-ios/pull/3791
- [**] Large titles are enabled for the four main tabs like in Android. In Dashboard and Orders tab, a workaround is implemented with some UI/UX tradeoffs where the title size animation is not as smooth among other minor differences from Products and Reviews tab. We can encourage beta users to share any UI issues they find with large titles. [https://github.com/woocommerce/woocommerce-ios/pull/3763]
- [*] Fix: Load product inventory settings in read-only mode when the product has a decimal stock quantity. This fixes the products tab not loading due to product decoding errors when third-party plugins enable decimal stock quantities. [https://github.com/woocommerce/woocommerce-ios/pull/3717]
- [*] Fix: Loading state stuck in Reviews List. [https://github.com/woocommerce/woocommerce-ios/pull/3753]

6.1
-----
- [**] Products: When editing variable products, you can now edit the variation attributes to select different attribute options. [https://github.com/woocommerce/woocommerce-ios/pull/3628]
- [*] Fixes a bug where long pressing the back button sometimes displayed an empty list of screens.
- [*] Product Type: Updated product type detail to display "Downloadable" if a product is downloadable. [https://github.com/woocommerce/woocommerce-ios/pull/3647]
- [*] Product Description: Updated the placeholder text in the Aztec Editor screens to provide more context. [https://github.com/woocommerce/woocommerce-ios/pull/3668]
- [*] Fix: Update the downloadable files row to read-only, if the product is accessed from Order Details. [https://github.com/woocommerce/woocommerce-ios/pull/3669]
- [*] Fix: Thumbnail image of a product wasn't being loaded correctly in Order Details. [https://github.com/woocommerce/woocommerce-ios/pull/3678]
- [*] Fix: Allow product's `regular_price` to be a number and `sold_individually` to be `null` as some third-party plugins could alter the type in the API. This could help with the products tab not loading due to product decoding errors. [https://github.com/woocommerce/woocommerce-ios/pull/3679]
- [internal] Attempted fix for a crash in product image upload. [https://github.com/woocommerce/woocommerce-ios/pull/3693]

6.0
-----
- [**] Due to popular demand, the product SKU is displayed once again in Order Details screen. [https://github.com/woocommerce/woocommerce-ios/pull/3564]
- [*] Updated copyright notice to WooCommerce
- [*] Fix: top performers in "This Week" tab should be showing the same data as in WC Admin.
- [*] Fix: visitor stats in Dashboard should be more consistent with web data on days when the end date for more than one tab is the same (e.g. "This Week" and "This Month" both end on January 31). [https://github.com/woocommerce/woocommerce-ios/pull/3532]
- [*] Fix: navbar title on cross-sells products list displayed title for upsells [https://github.com/woocommerce/woocommerce-ios/pull/3565]
- [*] Added drag-and-drop sorting to Linked Products [https://github.com/woocommerce/woocommerce-ios/pull/3548]
- [internal] Refactored Core Data migrator stack to help reduce crashes [https://github.com/woocommerce/woocommerce-ios/pull/3523]


5.9
-----
- [**] Product List: if a user applies custom sort orders and filters in the Product List, now when they reopen the app will be able to see the previous settings applied. [https://github.com/woocommerce/woocommerce-ios/pull/3454]
- [*] Removed fulfillment screen and moved fulfillment to the order details screen. [https://github.com/woocommerce/woocommerce-ios/pull/3453]
- [*] Fix: billing information action sheets now are presented correctly on iPad. [https://github.com/woocommerce/woocommerce-ios/pull/3457]
- [*] fix: the rows in the product search list now don't have double separators. [https://github.com/woocommerce/woocommerce-ios/pull/3456]
- [*] Fix: During login, the spinner when a continue button is in loading state is now visible in dark mode. [https://github.com/woocommerce/woocommerce-ios/pull/3472]
- [*] fix: when adding a note to an order, the text gets no more deleted if you tap on “Email note to customer”. [https://github.com/woocommerce/woocommerce-ios/pull/3473]
- [*] Added Fees to order details. [https://github.com/woocommerce/woocommerce-ios/pull/3475]
- [*] fix: now we don't show any more similar alert notices if an error occurred. [https://github.com/woocommerce/woocommerce-ios/pull/3474]
- [*] fix: in Settings > Switch Store, the spinner in the "Continue" button at the bottom is now visible in dark mode. [https://github.com/woocommerce/woocommerce-ios/pull/3468]
- [*] fix: in order details, the shipping and billing address are displayed in the order of the country (in some eastern Asian countries, the address starts from the largest unit to the smallest). [https://github.com/woocommerce/woocommerce-ios/pull/3469]
- [*] fix: product is now read-only when opened from the order details. [https://github.com/woocommerce/woocommerce-ios/pull/3491]
- [*] fix: pull to refresh on the order status picker screen does not resets anymore the current selection. [https://github.com/woocommerce/woocommerce-ios/pull/3493]
- [*] When adding or editing a link (e.g. in a product description) link settings are now presented as a popover on iPad. [https://github.com/woocommerce/woocommerce-ios/pull/3492]
- [*] fix: the glitch when launching the app in logged out state or after tapping "Try another account" in store picker is now gone. [https://github.com/woocommerce/woocommerce-ios/pull/3498]
- [*] Minor enhancements: in product editing form > product reviews list, the rows don't show highlighted state on tap anymore since they are not actionable. Same for the number of upsell and cross-sell products in product editing form > linked products. [https://github.com/woocommerce/woocommerce-ios/pull/3502]


5.8
-----
- [***] Products M5 features are now available to all. Products M5 features: add and edit linked products, add and edit downloadable files, product deletion. [https://github.com/woocommerce/woocommerce-ios/pull/3420]
- [***] Shipping labels M1 features are now available to all: view shipping label details, request a refund, and reprint a shipping label via AirPrint. [https://github.com/woocommerce/woocommerce-ios/pull/3436]
- [**] Improved login flow, including better error handling. [https://github.com/woocommerce/woocommerce-ios/pull/3332]


5.7
-----
- [***] Dropped iOS 12 support. From now we support iOS 13 and later. [https://github.com/woocommerce/woocommerce-ios/pull/3216]
- [*] Fixed spinner appearance in the footer of orders list. [https://github.com/woocommerce/woocommerce-ios/pull/3249]
- [*] In order details, the image for a line item associated with a variation is shown now after the variation has been synced. [https://github.com/woocommerce/woocommerce-ios/pull/3314]
- [internal] Refactored Core Data stack so more errors will be propagated. [https://github.com/woocommerce/woocommerce-ios/pull/3267]


5.6
-----
- [**] Fixed order list sometimes not showing newly submitted orders.
- [*] now the date pickers on iOS 14 are opened as modal view. [https://github.com/woocommerce/woocommerce-ios/pull/3148]
- [*] now it's possible to remove an image from a Product Variation if the WC version 4.7+. [https://github.com/woocommerce/woocommerce-ios/pull/3159]
- [*] removed the Product Title in product screen navigation bar. [https://github.com/woocommerce/woocommerce-ios/pull/3187]
- [*] the icon of the cells inside the Product Detail are now aligned at 10px from the top margin. [https://github.com/woocommerce/woocommerce-ios/pull/3199]
- [**] Added the ability to issue refunds from the order screen. Refunds can be done towards products or towards shipping. [https://github.com/woocommerce/woocommerce-ios/pull/3204]
- [*] Prevent banner dismiss when tapping "give feedback" on products screen. [https://github.com/woocommerce/woocommerce-ios/pull/3221]
- [*] Add keyboard dismiss in Add Tracking screen [https://github.com/woocommerce/woocommerce-ios/pull/3220]


5.5
-----
- [**] Products M4 features are now available to all. Products M4 features: add a simple/grouped/external product with actions to publish or save as draft. [https://github.com/woocommerce/woocommerce-ios/pull/3133]
- [*] enhancement: Order details screen now shows variation attributes for WC version 4.7+. [https://github.com/woocommerce/woocommerce-ios/pull/3109]
- [*] fix: Product detail screen now includes the number of ratings for that product. [https://github.com/woocommerce/woocommerce-ios/pull/3089]
- [*] fix: Product subtitle now wraps correctly in order details. [https://github.com/woocommerce/woocommerce-ios/pull/3201]


5.4
-----
- [*] fix: text headers on Product price screen are no more clipped with large text sizes. [https://github.com/woocommerce/woocommerce-ios/pull/3090]


5.4
-----
- [*] fix: the footer in app Settings is now correctly centered.
- [*] fix: Products tab: earlier draft products now show up in the same order as in core when sorting by "Newest to Oldest".
- [*] enhancement: in product details > price settings, the sale dates can be edited inline in iOS 14 using the new date picker. Also, the sale end date picker editing does not automatically end on changes anymore. [https://github.com/woocommerce/woocommerce-ios/pull/3044]
- [*] enhancement: in order details > add tracking, the date shipped can be edited inline in iOS 14 using the new date picker. [https://github.com/woocommerce/woocommerce-ios/pull/3044]
- [*] enhancement: in products list, the "(No Title)" placeholder will be showed when a product doesn't have the title set. [https://github.com/woocommerce/woocommerce-ios/pull/3068]
- [*] fix: the placeholder views in the top dashboard chart and orders tab do not have unexpected white background color in Dark mode in iOS 14 anymore. [https://github.com/woocommerce/woocommerce-ios/pull/3063]


5.3
-----
- [**] In Settings > Experimental Features, a Products switch is now available for turning Products M4 features on and off (default off). Products M4 features: add a simple/grouped/external product with actions to publish or save as draft.
- [*] Opening a product from order details now shows readonly product details of the same styles as in editable product details.
- [*] Opening a product variation from order details now shows readonly product variation details and this product variation does not appear in the Products tab anymore.
- [*] Enhancement: when not saving a product as "published", the in-progress modal now shows title and message like "saving your product" instead of "publishing your product".
- [*] In product and variation list, the stock quantity is not shown anymore when stock management is disabled.
- [*] Enhancement: when the user attempts to dismiss the product selector search modal while at least one product is selected for a grouped product's linked products, a discard changes action sheet is shown.
- [internal] Renamed a product database table (Attribute) to GenericAttribute. This adds a new database migration.  [https://github.com/woocommerce/woocommerce-ios/pull/2883]
- [internal] Refactored the text fields in the Manual Shipment Tracking page. [https://github.com/woocommerce/woocommerce-ios/pull/2979]
- [internal] Attempt fix for startup crashes. [https://github.com/woocommerce/woocommerce-ios/pull/3069]


5.2
-----
- [**] Products: now you can editing basic fields for non-core products (whose product type is not simple/external/variable/grouped) - images, name, description, readonly price, readonly inventory, tags, categories, short description, and product settings.
- [*] Enhancement: for variable products, the stock status is now shown in its variation list.
- [*] Sign In With Apple: if the Apple ID has been disconnected from the WordPress app (e.g. in Settings > Apple ID > Password & Security > Apps using Apple ID), the app is logged out on app launch or app switch.
- [*] Now from an Order Detail it's only possible to open a Product in read-only mode.
- [internal] #2881 Upgraded WPAuth from 1.24 to 1.26-beta.12. Regressions may happen in login flows.
- [internal] #2896 Configured the same user agent header for all the network requests made through the app.
- [internal] #2879 After logging out, the persistent store is not reset anymore to fix a crash in SIWA revoked token scenario after app launch (issue #2830). No user-facing changes are intended, the data should be associated with a site after logging out and in like before.

5.1
-----
- [*] bugfix: now reviews are refreshed correctly. If you try to delete or to set as spam a review from the web, the result will match in the product reviews list.
- [*] If the Products switch is on in Settings > Experimental Features:
  - For a variable product, the stock status is not shown in the product details anymore when stock management is disabled since stock status is controlled at variation level.
- [internal] The Order List and Orders Search → Filter has a new backend architecture (#2820). This was changed as an experiment to fix #1543. This affects iOS 13.0 users only. No new behaviors have been added. Github project: https://git.io/JUBco.
- [*] Orders → Search list will now show the full counts instead of “99+”. #2825


5.0
-----
- [*] Order details > product details: tapping outside of the bottom sheet from "Add more details" menu does not dismiss the whole product details anymore.
- [*] If the Products switch is on in Settings > Experimental Features, product editing for basic fields are enabled for non-core products (whose product type is not simple/external/variable/grouped) - images, name, description, readonly price, readonly inventory, tags, categories, short description, and product settings.
- [*] Order Detail: added "Guest" placeholder on Order Details card when there's no customer name.
- [*] If the Products switch is on in Settings > Experimental Features:
  - Product editing for basic fields are enabled for non-core products (whose product type is not simple/external/variable/grouped) - images, name, description, readonly price, readonly inventory, tags, categories, short description, and product settings.
  - Inventory and shipping settings are now editable for a variable product.
  - A product variation's stock status is now editable in inventory settings.
  - Reviews row is now hidden if reviews are disabled.
  - Now it's possible to open the product's reviews screen also if there are no reviews.
  - We improved our VoiceOver support in Product Detail screen.
- [*] In Settings, the "Feature Request" button was replaced with "Send Feedback" (Survey) (https://git.io/JUmUY)


4.9
-----
- [**] Sign in with Apple is now available in the log in process.
- [**] In Settings > Experimental Features, a Products switch is now available for turning Products M3 features on and off for core products (default off for beta testing). Products M3 features: edit grouped, external and variable products, enable/disable reviews, change product type and update categories and tags.
- [*] Edit Products: the update action now shows up on the product details after updating just the sale price.
- [*] Fix a crash that sometimes happen when tapping on a Product Review push notification.
- [*] Variable product > variation list: a warning banner is shown if any variations do not have a price, and warning text is shown on these variation rows.


4.8
-----
- [*] Enabled right/left swipe on product images.


4.7
-----
- [*] Fixed an intermittent crash when sending an SMS from the app.


4.6
-----
- [*] Fix an issue in the y-axis values on the dashboard charts where a negative value could show two minus signs.
- [*] When a simple product doesn't have a price set, the price row on the product details screen now shows "Add Price" placeholder instead of an empty regular price.
- [*] If WooCommerce 4.0 is available the app will show the new stats dashboard, otherwise will show a banner indicating the user to upgrade.
- [*] The total orders row is removed from the readonly product details (products that are not a simple product) to avoid confusion since it's not shown on the editable form for simple products.


4.5
-----
- [**] Products: now you can update product images, product settings, viewing and sharing a product.
- [*] In Order Details, the item subtotal is now shown on the right side instead of the quantity. The quantity can still be viewed underneath the product name.
- [*] In Order Details, SKU was removed from the Products List. It is still shown when fulfilling the order or viewing the product details.
- [*] Polish the loading state on the product variations screen.
- [*] When opening a simple product from outside of the Products tab (e.g. from Top Performers section or an order), the product name and ellipsis menu (if the Products feature switch is enabled) should be visible in the navigation bar.


4.4
-----
- Order Detail: the HTML shipping method is now showed correctly
- [internal] Logging in via 'Log in with Google' has changes that can cause regressions. See https://git.io/Jf2Fs for full testing details.
- [**] Fix bugs related to push notifications: after receiving a new order push notification, the Reviews tab does not show a badge anymore. The application icon badge number is now cleared by navigating to the Orders tab and/or the Reviews tab, depending on the types of notifications received.
- [*] The discard changes prompt now only appears when navigating from product images screen if any images have been deleted.
- [*] Fix the issue where product details screen cannot be scrolled to the bottom in landscape after keyboard is dismissed (e.g. from editing product title).
- [*] The product name is now shown in the product details navigation bar so that the name is always visible.
- [*] The images pending upload should be visible after editing product images from product details.
- [*] The discard changes prompt does not appear when navigating from product settings detail screens with a text field (slug, purchase note, and menu order) anymore.
- [*] Fix the wrong cell appearance in the order status list.
- [*] The "View product in store" action will be shown only if the product is published.
- [internal] Modified the component used for fetching data from the database. Please watch out for crashes in lists.


4.3
-----
- Products: now the Product details can be edited and saved outside Products tab (e.g. from Order details or Top Performers).
- [internal]: the navigation to the password entry screen has changed and can cause regressions. See https://git.io/JflDW for testing details.
- [internal] Refactored some API calls for fetching a Note, Product, and Product Review.
- Products: we improved our VoiceOver support in Product Price settings
- In Settings > Experimental Features, a Products switch is now available for turning Products M2 features on and off for simple products (default off for beta testing). Products M2 features: update product images, product settings, viewing and sharing a product.
- The WIP banner on the Products tab is now collapsed by default for more vertical space.
- Dropped iOS 11 support. From now we support iOS 12 and later.
- In Order Details, the Payment card is now shown right after the Products and Refunded Products cards.


4.2
-----
- Products: now tapping anywhere on a product cell where you need to insert data, like in Product Price and Product Shipping settings, you start to edit the text field.
- Products: now the keyboard pop up automatically in Edit Description
- The Processing orders list will now show upcoming (future) orders.
- Improved stats: fixed the incorrect time range on "This Week" tab when loading improved stats on a day when daily saving time changes.
- [internal]: the "send magic link" screen has navigation changes that can cause regressions. See https://git.io/Jfqio for testing details.
- The Orders list is now automatically refreshed when reopening the app.
- The Orders list is automatically refreshed if a new order (push notification) comes in.
- Orders -> Search: The statuses now shows the total number of orders with that status.


4.1
-----
- Fix an intermittent crash when downloading Orders
- The Photo Library permission alert shouldn't be prompted when opening the readonly product details or edit product for simple products, which is reproducible on iOS 11 or 12 devices. (The permission is only triggered when uploading images in Zendesk support or in debug builds with Products M2 enabled.)
- [internal] Updated the empty search result views for Products and Orders. https://git.io/Jvdap


4.0
-----
- Products is now available with limited editing for simple products!
- Fix pulling to refresh on the Processing tab sometimes will not show the up-to-date orders.
- Edit Product > Price Settings: schedule sale is now available even when either the start or end date is not set, and the sale end date can be removed now.
- Improved stats: fixed a crash when loading improved stats on a day when daily saving time changes.
- [internal] Changed the Shipping and Tax classes list loading so that any cached data is shown right away
- [internal] Edit Products M2: added an image upload source for product images - WordPress Media Library.
- [internal] Slightly changed the dependency graph of the database fetching component. Please watch out for data loading regressions.
- [internal] the signup and login Magic Link flows have code changes. See https://git.io/JvyB3 for testing details.
- [internal] the login via Magic Link flows have code changes. See https://git.io/JvyB3 for testing details.
- [internal] the login via Continue with Google flows have code changes that can cause regressions. See https://git.io/Jvyjg for testing details.
- [internal] the signup and login Magic Link flows have code changes. See https://git.io/JvyB3 for testing details.
- [internal] under Edit Products M2 feature flag, there are 4 ways to sort the products on the products tab.
- [internal] the login flow has changes to the 2-factor authentication navigation. See https://git.io/JvdKP for testing details.

3.9
-----
- bugfix: now in the Order List the order status label is no more clipped
- bugfix: now the launch screen is no more stretched
- The Shipping Provider flow, will be called now Shipping Carrier.
- Edit Products: in price settings, the order of currency and price field follows the store currency options under wp-admin > WooCommerce > Settings > General.
- [internal] The signup and login flows have code changes. See https://git.io/Jv1Me for testing details.

3.8
-----
- Dashboard stats: any negative revenue (from refunds for example) for a time period are shown now.
- Redesigned Orders List: Processing and All Orders are now shown in front. Filtering was moved to the Search view.
- Fix Reviews sometimes failing to load on some WooCommerce configurations
- Experimental: a Products feature switch is visible in Settings > Experimental Features that shows/hides the Products tab, and allow to edit a product.

3.7
-----
- Dashboard: now tapping on a product on "Top Performers" section open the product detail

3.6
-----
- Order Details: see a list of issued refunds inside the order detail screen
- Orders tab: Orders to fulfill badge shows numbers 1-99, and now 99+ for anything over 99. Previously, it was 9+.
- Orders tab: The full total amount is now shown.
- Order Details & Product UI: if a Product name has HTML escape characters, they should be decoded in the app.
- Order Details: if the Order has multiple Products, tapping on any Product should open the same Product now.
- bugfix: the orders badge on tab bar now is correctly refreshed after switching to a store with badge count equal to zero.
- The orders tab now localizes item quantities and the order badge.


3.5
-----
- bugfix: when the app is in the foreground while receiving a push notification, the badge on the Orders tab and Reviews tab should be updated correctly based on the type of the notification.
- bugfix: after logging out and in, the Product list should be loaded to the correct store instead of being empty.
- bugfix: in Contact Support, a message should always be sent successfully now.

3.4
-----
- bugfix: on the Order Details screen, the product quantity title in the 2-column header view aligns to the right now
- bugfix: tapping on a new Order push notification, it used to go to the Reviews tab. Now it should go to the new Order screen
- bugfix: on the Products tab, if tapping on a Product and then switching stores, the old Product details used to remain on the Products tab. Now the Product list is always shown on the Products tab after switching stores.
- Dark mode: colors are updated up to design for the navigation bar, tab bar, Fulfill Order > add tracking icon, Review Details > product link icon.
- bugfix/enhancement: on the Products tab, if there are no Products the "Work In Progress" banner is shown with an image placeholder below now.
- bugfix: the deleted Product Variations should not show up after syncing anymore.
- bugfix: now the shipping address in the Order Detail is hidden if the order contains only virtual products
- bugfix: when logged out, Contact Support should be enabled now after typing a valid email address with an email keyboard type.

3.3
-----
- bugfix: add some padding to an order item image in the Fulfillment view, when no SKU exists
- bugfix: View Billing Information > Contact Details: the email button wouldn't do anything if you don't have an email account configured in the Mail app. Now an option to copy the email address is presented instead of doing nothing.
- bugfix: Fulfill Order screen now displays full customer provided note, instead of cutting it to a single line.
- bugfix: Fixed clipped content on section headings with larger font sizes
- bugfix: Fixed footer overlapping the last row in Settings > About with larger font sizes
- bugfix: the Orders badge on tab bar now is correctly refreshed after switching stores

3.2.1
-----
- bugfix: the order detail status and "Begin fulfillment" button now are correctly updated when the order status changes
- bugfix: after adding a new order note, now it appear correctly inside the order detail

3.2
-----
- Experimental: a Products feature switch is visible in Settings > Experimental Features that shows/hides the Products tab with a Work In Progress banner at the top.
- Experimental: if a Product has variations, the variants info are shown on the Product Details that navigates to a list of variations with each price or visibility shown.
- Enhancement: Support for dark mode
- bugfix: Settings no longer convert to partial dark mode.
- Experimental: Support the latest wc-admin plugin release, v0.23.0 and up

3.1
-----
- The order detail view now includes the shipping method of the order.
- Enhancement: The Reviews tab now presents all the Product Reviews
- Updated appearance of Order Details - temporarily disabling dark mode.
- bugfix: fixed UI appearance on cells of Order List when tapping with dark mode enabled.
- bugfix: Reviews no longer convert to partial dark mode. Dark mode coming soon!
- bugfix: Order Details now has the right space between cells.
- bugfix: update the new stats endpoint for WC Admin plugin version 0.22+, and notify the user about the minimum plugin version when they cannot see the new stats. It'd be great to also mention this in the App Store release notes: the new stats UI now requires WC Admin plugin version 0.22+.

3.0
-----
- bugfix: for sites with empty site time zone in the API (usually with UTC specified in wp-admin settings) and when the site time zone is not GMT+0, the stats v4 data no longer has the wrong boundaries (example in #1357).
- bugfix: fixed a UI appearance problem on mail composer on iOS 13.

2.9
-----
- bugfix: the badge "9+" on the Orders tab doesn't overlap with the tab label on iPhone SE/8 landscape now, and polished based on design spec.
- bugfix: the Top Performers in the new stats page should not have a dark header bar when launching the app in Dark mode.
- Enhancement: preselect current Order status when editing the status with a list of order statuses.
- bugfix: on Orders tab, the order status filter now stays after changing an Order status.

2.8
-----

2.7
-----
- Enhancement: Enhancements to the Order Details screen, adding more customer information.
- bugfix: the App Logs shouldn't be editable, only copy / paste.
- bugfix: Reviews were not localized.
- bugfix: On log in, some users would see the Continue button but be unable to Continue, due to errors with the account. A new "Try another account" button has been added as an option.
- bugfix: Product Details page was displaying the Price in the wrong currency.
- Enhancement: removed the "New Orders" card from the My store tab, now that the Orders tab displays the same information.
- Added brand new stats page for user with the WooCommerce Admin plugin and provided an option for users to opt in or out directly from the Settings page.
- bugfix: Order Details: icon on "Details" cell for fulfilled order can be wrong.

2.6
-----
- bugfix: 9+ orders in the orders badge text is now easier to read
- bugfix: Keep those sign-in bugs coming! We tracked down and fixed a `Log in with Jetpack` issue, where users with a Byte Order Mark in their `wp-config.php` file were returning error responses during API requests. These users would see their store listed in the sign-in screen, but were unable to tap the Continue button.
- bugfix: prevents a potential edge case where the login screen could be dismissed in a future version of iOS.
- bugfix: While tuning up the behind-the-scenes for Order Detail screens, we accidentally lost the ability to automatically download any missing product images. Product image downloads restored!

2.5
-----
- bugfix: on certain devices, pulling down to refresh on Order Details screen used to result in weird UI with misplaced labels. Should be fixed in this release.
- Enhancement: Display a badge in the bottom tab, overlapping the Orders icon, to indicate the number of orders processing.
- Enhancement: The Notifications tab has been replaced by Reviews

2.4
-----
- New feature: in Order Details > Shipment Tracking, a new action is added to the "more" action menu for copying tracking number.
- Enhancement: updated the footer in Settings to inform users that we're hiring.
- bugfix & improvement: when Jetpack site stats module is turned off or when user has no permission to view site stats, the generic error toast is not shown to the user anymore. Additionally, the visitors stats UI is shown/hidden when the Jetpack module is activated/deactivated respectively.

2.3
-----
- Improvement: improved Dynamic Type support in the body of the notification in the Notifications tab.

2.2
-----
- improvement: opting out of Tracks syncs with WordPress.com

2.1
-----
- improvement: improved support for RTL languages in the Dashboard
- enhancement: You can now view product images on orders. Tapping on Products in Orders will present a view-only version of the Product's Details.

2.0
-----
- bugfix: dates in the Order Details screen are now localised.
- improvement: improved support for larger font sizes in the login screen

1.9
-----
- bugfix: fixes "Unable to load content" error message when attempting to get Top Performers content.
- new feature: You can now manually add shipment tracking to an Order. This feature is for users who have the [Shipment Tracking plugin](https://woocommerce.com/products/shipment-tracking) installed.
- bugfix: fixes Store Picker: some users are unable to continue after logging in.
- bugfix: fixes a crash when the network connection is slow

1.8
-----

1.7.1
-----
- Fixed a bug where Order List did not load for some users.
- update: this app supports iOS 12.0 and up.
- improvement: improved support for large text sizes.
- bugfix: fixes Order List not loading for some users.
- bugfix: fixes "Unable to load content" error message when attempting to get Top Performers content.

1.7
-----
- improvement: you can now log in using a site address.

1.6
-----
- improvement: Tracking numbers can now be copied to the pasteboard from the order details screen.

1.5
-----
- bugfix: Sometimes Settings would style all the options like "Log Out". No longer happens now.
- bugfix: order status refreshes upon pull-to-refresh in Order Details
- bugfix: payment status label background color showing up beyond rounded border
- improvement: change top performers text from "Total Product Order" to "Total orders" for clarity
- bugfix: fixed an issue on the order details screen where the shipment tracking dates were incorrect

1.4
-----
- bugfix: fix a crash happening on log out
- new feature: Add shipment tracking to Order Details screen
- improvement: The store switcher now allows you to go back to the previous screen without logging you out
- improvement: Custom order status labels are now supported! Instead of just displaying the order status slug and capitalizing the slug, the custom order status label will now be fetched from the server and properly displayed.
- improvement: Filtering by custom order status now supported!
- new feature: You can now manually change the status of an order on the order details screen
- bugfix: correctly flips chevron on Dashboard > New Orders, to support RTL languages.
- bugfix: fixed an issue on the order details screen where the shipment tracking dates were incorrect

1.3
-----
- bugfix: Allows for decimal quantities which some extensions have
- new feature: quick site select. Navigate to Settings > select row with store website.
- improvement: Updated the colors of the bars in the charts for better readability
- improvement: Present an error message with an option to retry when adding a note to an order fails
- improvement: Present an error message with an option to retry when fulfilling an order fails
- bugfix: Log out of the current account right after selecting "Try another account" in store picker
- improvement: Use the store name for the title of the view in "My store" tab
- improvement: Add an alert to let the user know about our new store switcher
- improvement: Display Address in Order Details screen unless every field is empty<|MERGE_RESOLUTION|>--- conflicted
+++ resolved
@@ -3,11 +3,8 @@
 
 20.3
 -----
-<<<<<<< HEAD
 - [Internal] New order notification: Added parsing of "note_full_data" parameter so we can properly open specific order https://github.com/woocommerce/woocommerce-ios/pull/13734
-=======
 - [*] Hub Menu: Fix incorrect title for Coupons list screen. [https://github.com/woocommerce/woocommerce-ios/pull/13836]
->>>>>>> bd3eb12c
 - [Internal] Blaze: Parse and store `startTime` from campaign list response. [https://github.com/woocommerce/woocommerce-ios/pull/13807]
 - [*] Order Tracking in HACK Week: Allow users to scan their order tracking number [https://github.com/woocommerce/woocommerce-ios/pull/13850]
 
