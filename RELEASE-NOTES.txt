--- conflicted
+++ resolved
@@ -4,12 +4,9 @@
 -----
 - [*] Store creation: Start store creation flow after a new WPCOM account sign up. [https://github.com/woocommerce/woocommerce-ios/pull/10729]
 - [*] Different orders with the same gift card code applied should all show the gift card info in order details now. [https://github.com/woocommerce/woocommerce-ios/pull/10719]
-<<<<<<< HEAD
 - [*] Order form: the applied gift cards are shown below the coupon section. [https://github.com/woocommerce/woocommerce-ios/pull/10743]
 
-=======
 - [*] Enabled product description and product sharing AI features for self-hosted sites with Jetpack AI plugin. [https://github.com/woocommerce/woocommerce-ios/pull/10747]
->>>>>>> 9f4c3ced
 
 15.4
 -----
