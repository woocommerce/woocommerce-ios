*** PLEASE FOLLOW THIS FORMAT: [<priority indicator, more stars = higher priority>] <description> [<PR URL>]

14.3
-----
<<<<<<< HEAD
- [*] SKU Scanner: Add the SKU to the error message after a failure. [https://github.com/woocommerce/woocommerce-ios/pull/10085]
=======
- [*] Add URL route handler to open the `My Store` tab when a deeplink to `/mobile` is opened, instead of bouncing back to Safari [https://github.com/woocommerce/woocommerce-ios/pull/10077]
>>>>>>> ab7d34a2

14.2
-----
- [Internal] Blaze status check was updated to save an API request. The Blaze eligibility for each site should remain the same. [https://github.com/woocommerce/woocommerce-ios/pull/10020]
- [*] Fixed the unusable state of the app when the default store runs on an expired free trial plan. [https://github.com/woocommerce/woocommerce-ios/pull/10059]
- [Internal] Performance: When loading the refunds on an order (e.g. in order details), we now only request them from remote if they are not already in local storage. [https://github.com/woocommerce/woocommerce-ios/pull/10039]
- [*] Orders: Users can can now add coupons to orders [https://github.com/woocommerce/woocommerce-ios/pull/10035]
- [*] Coupons: The Coupons Management feature is fully released and not in Beta anymore [https://github.com/woocommerce/woocommerce-ios/pull/10032]
- [*] Store creation: the progress view copy was updated to inform the merchants that it can take a few minutes for the store to be ready. The progress view is now only shown after necessary requests are made before the app is likely backgrounded. The error handling is also polished.  [https://github.com/woocommerce/woocommerce-ios/pull/10047, https://github.com/woocommerce/woocommerce-ios/pull/10069]
- [Internal] Performance: When loading a single order (e.g. in order details), we now load the order from storage unless it has been modified remotely. [https://github.com/woocommerce/woocommerce-ios/pull/10036]
- [Internal] Performance: When the Orders tab is opened, we now only sync orders that have been created or modified since the last successful sync. [https://github.com/woocommerce/woocommerce-ios/pull/10065]
- [Internal] App size: Replaced 30MB PDFs on Store Creation waiting screen with ~400KB PNGs - to assess impact on app bundle size. [https://github.com/woocommerce/woocommerce-ios/pull/10067]

14.1
-----
- [*] Plans: Expired or cancelled plans are now shown more reliably [https://github.com/woocommerce/woocommerce-ios/pull/9924]
- [*] Product Sharing: AI-generated messages are now available. [https://github.com/woocommerce/woocommerce-ios/pull/9976]
- [***] Orders: Users can add products to orders by scanning their sku barcode or QR-code [https://github.com/woocommerce/woocommerce-ios/pull/9972] 
- [Internal] Store creation: a workaround was previously implemented that can result in an inaccurate app experience like when the free trial banner is not shown immediately after store creation due to out-of-sync site properties. Now that the API issue is fixed, the app now waits for the site for a bit longer but ensures all necessary properties are synced. [https://github.com/woocommerce/woocommerce-ios/pull/9957]
- [Internal] Product details AI: Updated prompts to identify the language in provided text to use in responses for product description and sharing. [https://github.com/woocommerce/woocommerce-ios/pull/9961]
- [*] Blaze: products can now be promoted in WordPress.com and Tumblr from the app if the site/product is eligible. Two entry points: 1) Menu tab > General, 2) Product form > more menu. [https://github.com/woocommerce/woocommerce-ios/pull/9906]

14.0
-----
- [*] Payments: Remove the upsell-card-readers banner from the Payment Methods Screen [https://github.com/woocommerce/woocommerce-ios/pull/9869]


13.9
-----
- [*] Orders: Allow alternative types for the `taxID` in `ShippingLineTax` or `sku` in `OrderItem`, as some third-party plugins alter the type in the API. This helps with the order list not loading due to order decoding errors. [https://github.com/woocommerce/woocommerce-ios/pull/9844]
- [*] Payments: Location permissions request is not shown to TTP users who grant "Allow once" permission on first foregrounding the app any more [https://github.com/woocommerce/woocommerce-ios/pull/9821]
- [*] Products: Allow alternative types for `stockQuantity` in `Product` and `ProductVariation`, as some third-party plugins alter the type in the API. This helps with the product list not loading due to product decoding errors. [https://github.com/woocommerce/woocommerce-ios/pull/9850]
- [*] Products: Allow alternative types for the `backordersAllowed` and `onSale` in `Product` and `ProductVariation`, as some third-party plugins alter the types in the API. This helps with the product list not loading due to product decoding errors. [https://github.com/woocommerce/woocommerce-ios/pull/9849]
- [*] Products: Allow alternative types for the `sku` and `weight` in `ProductVariation`, as some third-party plugins alter the types in the API. This helps with the product variation list not loading due to product variation decoding errors. [https://github.com/woocommerce/woocommerce-ios/pull/9847]
- [*] Products: Allow alternative types for the `sku` and `weight` in `Product`, the dimensions in `ProductDimensions`, and the `downloadID` in `ProductDownload`, as some third-party plugins alter the types in the API. This helps with the product list not loading due to product decoding errors. [https://github.com/woocommerce/woocommerce-ios/pull/9846]
- [*] Products: Add support for parsing variation objects for the `variations` field in `Product`, as some third-party plugins alter the type for this field in the API. This allows the variations to be loaded for variable products if those third-party plugins are active. [https://github.com/woocommerce/woocommerce-ios/pull/9857]

13.8
-----
- [Internal] Orders: Bundled products (within a product bundle) are now indented, to show their relationship to the parent bundle. [https://github.com/woocommerce/woocommerce-ios/pull/9778]
- [Internal] Orders: Composite components (within a composite product) are now indented, to show their relationship to the parent composite product. [https://github.com/woocommerce/woocommerce-ios/pull/9780]
- [*] Add Products: A new view is display to celebrate when the first product is created in a store. [https://github.com/woocommerce/woocommerce-ios/pull/9790]
- [*] Product List: Added swipe-to-share gesture on product rows. [https://github.com/woocommerce/woocommerce-ios/pull/9799]
- [*] Product form: a share action is shown in the navigation bar if the product can be shared and no more than one action is displayed, in addition to the more menu > Share. [https://github.com/woocommerce/woocommerce-ios/pull/9789]
- [*] Payments: show badges leading to Set up Tap to Pay on iPhone for eligible stores and devices [https://github.com/woocommerce/woocommerce-ios/pull/9812]
- [*] Orders: Fixes a bug where the Orders list would not load if an order had a non-integer gift card amount applied to the order (with the Gift Cards extension). [https://github.com/woocommerce/woocommerce-ios/pull/9795]

- [*] My Store: A new button to share the current store is added on the top right of the screen. [https://github.com/woocommerce/woocommerce-ios/pull/9796]
- [*] Mobile Payments: The screen brightness is increased when showing the Scan to Pay view so the QR code can be scanned more easily [https://github.com/woocommerce/woocommerce-ios/pull/9807]
- [*] Mobile Payments: The Woo logo is added to the QR code on the Scan to Pay screen [https://github.com/woocommerce/woocommerce-ios/pull/9823]
- [*] Allow EU merchants to have better control of their privacy choices. A privacy choices banner will be shown the next time they open the app. [https://github.com/woocommerce/woocommerce-ios/pull/9825]
 
13.7
-----
- [Internal] Adds guidance for new Customs rule when shipping to some EU countries. [https://github.com/woocommerce/woocommerce-ios/pull/9715]
- [*] JITMs: Added modal-style Just in Time Message support on the dashboard [https://github.com/woocommerce/woocommerce-ios/pull/9694]
- [**] Order Creation: Products can be searched by SKU when adding products to an order. [https://github.com/woocommerce/woocommerce-ios/pull/9711]
- [*] Orders: Fixes order details so separate order items are not combined just because they are the same product or variation. [https://github.com/woocommerce/woocommerce-ios/pull/9710]
- [Internal] Store creation: starting May 4, store creation used to time out while waiting for the site to be ready (become a Jetpack/Woo site). A workaround was implemented to wait for the site differently. [https://github.com/woocommerce/woocommerce-ios/pull/9767]
- [**] Mobile Payments: Tap to Pay is initialised on launch or foreground, to speed up payments [https://github.com/woocommerce/woocommerce-ios/pull/9750]
- [*] Store Creation: Local notifications are used to support users during the store creation process. [https://github.com/woocommerce/woocommerce-ios/pull/9717, https://github.com/woocommerce/woocommerce-ios/pull/9719, https://github.com/woocommerce/woocommerce-ios/pull/9749]
- [**] Mobile Payments: Merchants can now collect in-person payments by showing a QR code to their customers. [https://github.com/woocommerce/woocommerce-ios/pull/9762]
- [Internal] Orders: Bundled products (within a product bundle) are now indented, to show their relationship to the parent bundle. [https://github.com/woocommerce/woocommerce-ios/pull/9778]

13.6
-----
- [*] Remove login error local notifications that used to be scheduled 24 hours from certain login errors. [https://github.com/woocommerce/woocommerce-ios/pull/9666]
- [*] JITMs: Added customization to Just in Time Message banner background and badges [https://github.com/woocommerce/woocommerce-ios/pull/9633]
- [*] Product form > description editor: fix the extra bottom inset after hiding the keyboard either manually (available on a tablet) or applying an AI-generated product description. [https://github.com/woocommerce/woocommerce-ios/pull/9638]
- [*] Products: Fixes stock statuses for Product Bundles so that backordered bundles and bundle stock quantities are displayed as expected. [https://github.com/woocommerce/woocommerce-ios/pull/9681]

13.5
-----
- [*] Settings > Domains: Premium domains are now supported, the domain suggestions now match the results on web and Android. It's more noticeable for stores with a domain credit, where not all domains are free for the first year anymore. [https://github.com/woocommerce/woocommerce-ios/pull/9607]
- [*] Product form > Inventory: the SKU scanner is enabled for all users, where it used to be behind a feature switch in Settings > Experimental Features. [https://github.com/woocommerce/woocommerce-ios/pull/9631]
[Internal] Products: Simplify Product Editing experiment is removed; there should be no changes to the existing product creation/editing behavior. [https://github.com/woocommerce/woocommerce-ios/pull/9602]
- [*] Payments: Products are removed directly from an order when its count is below one, instead of opening an extra screen to remove it. [https://github.com/woocommerce/woocommerce-ios/pull/9624]
- [*] Orders: Parses HTML-encoded characters and removes extraneous, non-attribute meta data from the list of attributes for an item in an order. [https://github.com/woocommerce/woocommerce-ios/pull/9603]
- [*] Products: Adds the component descriptions to the list of components in a composite product (using the Composite Products extension). [https://github.com/woocommerce/woocommerce-ios/pull/9634]
- [*] Products: Adds the product SKU to the bundled products list in product details, for Bundle products (using the Product Bundles extension). [https://github.com/woocommerce/woocommerce-ios/pull/9626]
- [*] Product form > description editor AI for WPCOM stores: the prompt was updated so that the generated description is shorter. [https://github.com/woocommerce/woocommerce-ios/pull/9637]

13.4
-----
- [*] Payments: Popular and last sold products are displayed on top of the products selection screen when creating or editing an order. [https://github.com/woocommerce/woocommerce-ios/pull/9539]

- [Internal] Payments: Update StripeTerminal pod to 2.19.1 [https://github.com/woocommerce/woocommerce-ios/pull/9537]
- [**] Adds read-only support for the Gift Cards extension in order details. [https://github.com/woocommerce/woocommerce-ios/pull/9558]
- [**] Adds read-only support for the Subscriptions extension in order and product details. [https://github.com/woocommerce/woocommerce-ios/pull/9541]
- [*] Product form > description editor: a magic wand button is added to the keyboard toolbar to auto-generate a product description using Jetpack AI for WPCOM stores. [https://github.com/woocommerce/woocommerce-ios/pull/9577]
- [Internal] Payments: Upate Tap to Pay connection flow strings to avoid mentioning "reader" [https://github.com/woocommerce/woocommerce-ios/pull/9563]
- [*] Store onboarding: Now the onboarding task list can be shown/hidden from settings and also from the dashboard. [https://github.com/woocommerce/woocommerce-ios/pull/9572, https://github.com/woocommerce/woocommerce-ios/pull/9573]
- [**] Adds read-only support for the Min/Max Quantities extension in product details. [https://github.com/woocommerce/woocommerce-ios/pull/9585]

13.3
-----
- [***] Payments: UK-based stores merchants can take In-Person Payments. [https://github.com/woocommerce/woocommerce-ios/pull/9496]
- [*] Store creation free trial flow now includes 3 profiler questions again with updated options: store category, selling status, and store country. [https://github.com/woocommerce/woocommerce-ios/pull/9513]
- [*] Shipping Labels: Origin address's phone number is now saved locally and pre-populated in the creation form. [https://github.com/woocommerce/woocommerce-ios/pull/9520]
- [Internal] Almost all mappers have been updated to only decode without the data envelope if it's not available. Please do a smoke test to ensure that all features still work as before. [https://github.com/woocommerce/woocommerce-ios/pull/9510]
- [Internal] Store onboarding: Mark "Launch your store" task as complete if the store is already public. This is a workaround for a backend issue which marks "Launch your store" task incomplete for already live stores. [https://github.com/woocommerce/woocommerce-ios/pull/9507]
- [*] Payments: Added Universal Link support for Set up Tap to Pay on iPhone, and to open Universal Links from Just in Time Messages, to more easily navigate to app features. [https://github.com/woocommerce/woocommerce-ios/pull/9518]
- [*] Login: Potentially fixed the crash on the onboarding screen. [https://github.com/woocommerce/woocommerce-ios/pull/9523]

13.2
-----
- [Internal] Store creation: New loading screen added for create store flow. [https://github.com/woocommerce/woocommerce-ios/pull/9383]
- [*] Payments: Add account type field to receipts [https://github.com/woocommerce/woocommerce-ios/pull/9416]
- [*] Products can now be filtered within Order creation [https://github.com/woocommerce/woocommerce-ios/pull/9258]
- [*] Products: Adds read-only support for the Composite Products extension in the Products list, including a list of components in product details. [https://github.com/woocommerce/woocommerce-ios/pull/9455]


13.1
-----
- [internal] Users can now create a Free Trial store from the app from the Get Started section of the app prologue. [https://github.com/woocommerce/woocommerce-ios/pull/9396]
- [**] Adds support for Product Multi-selection when creating and/or editing Orders. [https://github.com/woocommerce/woocommerce-ios/issues/8888]
- [**] Users can now install Jetpack for their non-Jetpack sites after logging in with application passwords. [https://github.com/woocommerce/woocommerce-ios/pull/9354]
- [*] Payments: We show a Tap to Pay on iPhone feedback survey button in the Payments menu after the first Tap to Pay on iPhone payment is taken [https://github.com/woocommerce/woocommerce-ios/pull/9366]
- [Internal] Added SiteID to some IPP tracks events [https://github.com/woocommerce/woocommerce-ios/pull/9572,]

13.0
-----
- [*] Adds a banner in "Launch store" task screen to upgrade from free trial plan. [https://github.com/woocommerce/woocommerce-ios/pull/9323]
- [*] Fix: Description, sale price, and image will be copied over to the new product variations when duplicating a variable product. [https://github.com/woocommerce/woocommerce-ios/pull/9322]


12.9
-----
- [**] Dashboard: an onboarding card is shown for sites with the following tasks if any is incomplete: "tell us more about your store" (store location) that opens a webview, "add your first product" that starts the product creation flow, "launch your store" that publishes the store, "customize your domain" that starts the domain purchase flow, and "get paid" that opens a webview. A subset of the tasks may be shown to self-hosted sites and WPCOM sites on a free trial. [https://github.com/woocommerce/woocommerce-ios/pull/9285]
- [*] Jetpack benefit banner and modal is now available on the dashboard screen after logging in with site credentials. [https://github.com/woocommerce/woocommerce-ios/pull/9232]
- [*] Payments: Local search is added to the products selection screen in the order creation flow to speed the process. [https://github.com/woocommerce/woocommerce-ios/pull/9178]
- [*] Fix: Prevent product variations not loading due to an encoding error for `permalink`, which was altered by a plugin. [https://github.com/woocommerce/woocommerce-ios/pull/9233]
- [*] Login: Users can now log in to self-hosted sites without Jetpack by approving application password authorization to their sites. [https://github.com/woocommerce/woocommerce-ios/pull/9260]
- [*] Payments: Tap to Pay on iPhone can now be selected from the Payment Methods screen [https://github.com/woocommerce/woocommerce-ios/pull/9242]
- [**] Payments: Set up Tap to Pay on iPhone flow added to the Payments Menu. Use it to configure the reader, and try a payment, before collecting a card payment with a customer. [https://github.com/woocommerce/woocommerce-ios/pull/9280]

12.8
-----
- [*] Shortcuts: We can now trigger the order creation and payment collection flows from the iOS Shortcuts app. [https://github.com/woocommerce/woocommerce-ios/pull/9103]
- [Internal] Dashboard: the UI layer had a major refactoring to allow scrolling for content more than stats for the onboarding project. The main design change is on the refresh control, where it was moved from each stats tab to below the navigation bar. Other design changes are not expected. [https://github.com/woocommerce/woocommerce-ios/pull/9031]
- [**] Products: Adds read-only support for the Product Bundles extension, including a list of bundled products and stock status for product bundles. [https://github.com/woocommerce/woocommerce-ios/pull/9177]
- [Internal] Mobile Payments: Updated StripeTerminal to 2.18 [https://github.com/woocommerce/woocommerce-ios/pull/9118]

12.7
-----
- [Internal] Shipping Label: add condition checks before showing contact options [https://github.com/woocommerce/woocommerce-ios/pull/8982]
- [*] Main screens are now accessible through the Home Screen Spotlight Search [https://github.com/woocommerce/woocommerce-ios/pull/9082]
- [*] Stats: Fixed a crash when order stats use a date and time matching the start of Daylight Saving Time. [https://github.com/woocommerce/woocommerce-ios/pull/9083]
- [*] Fix: Dismiss Take Payment popup after sharing the payment link to another app. [https://github.com/woocommerce/woocommerce-ios/pull/9042]
- [*] Site credential login: Catch invalid cookie nonce [https://github.com/woocommerce/woocommerce-ios/pull/9102]
- [*] Better error messages for site credential login failures [https://github.com/woocommerce/woocommerce-ios/pull/9125]
- [Internal] New Zendesk tag for site credential login errors [https://github.com/woocommerce/woocommerce-ios/pull/9150]

12.6
-----
- [*] Fix: When a product's details can be edited, they display a disclosure indicator (chevron). [https://github.com/woocommerce/woocommerce-ios/pull/8980]
- [*] Payments: fixed a bug where enabled rows in the Payments Menu were sometimes incorrectly shown as disabled [https://github.com/woocommerce/woocommerce-ios/pull/8983]
- [Internal] Mobile Payments: fixed logic on display of IPP feedback banner on Order List [https://github.com/woocommerce/woocommerce-ios/pull/8994]
- [**] Support: Merchants can now contact support with a new and refined experience. [https://github.com/woocommerce/woocommerce-ios/pull/9006/files]
- [***] Mobile Payments: Tap to Pay on iPhone enabled for all US merchants [https://github.com/woocommerce/woocommerce-ios/pull/9023]

12.5
-----
- [Internal] Dashboard: the stats implementation had a major update to replace a third-party library in order to support the upcoming store onboarding card. Minimal design changes are expected, and horizontal scrolling between different time range tabs is not available anymore. [https://github.com/woocommerce/woocommerce-ios/pull/8942]

12.4
-----
- [**] Menu > Settings: adds a `Domains` row for WPCOM sites to see their site domains, add a new domain, or redeems a domain credit if available. [https://github.com/woocommerce/woocommerce-ios/pull/8870]
- [Internal] Prologue screen now has only the entry point to site address login flow, and application password authentication is used for sites without Jetpack. [https://github.com/woocommerce/woocommerce-ios/pull/8846]
- [Internal] A new tag has been added for Zendesk for users authenticated with application password. [https://github.com/woocommerce/woocommerce-ios/pull/8850]
- [Internal] Failures in the logged-out state are now tracked with anonymous ID. [https://github.com/woocommerce/woocommerce-ios/pull/8861]
- [*] Fix: Fixed a crash when switching away from the Products tab. [https://github.com/woocommerce/woocommerce-ios/pull/8874]

12.3
-----
- [Internal] We have updated the Zendesk SDK to version 6.0 [https://github.com/woocommerce/woocommerce-ios/pull/8828]
- [Internal] Tap to Pay on iPhone made publicly available via an Experimental Feature toggle [https://github.com/woocommerce/woocommerce-ios/pull/8814]

12.2
-----
- [*] Fix: Adding a new attribute will auto-capitalize the first letter for each word in the attribute name. [https://github.com/woocommerce/woocommerce-ios/pull/8772]
- [internal] Logging: Improvements on logging potential errors when loading Order Details [https://github.com/woocommerce/woocommerce-ios/pull/8781]
- [Internal] Now we track the specific error code when a networking-related operation fails [https://github.com/woocommerce/woocommerce-ios/issues/8527]

12.1
-----
- [*] Adds an In-Person Payments survey banner on top of the Orders view [https://github.com/woocommerce/woocommerce-ios/issues/8530]
- [*] Fix: Allow product's `purchasable` to be a number as some third-party plugins could alter the type in the API. This could help with the Products tab not loading due to product decoding errors. [https://github.com/woocommerce/woocommerce-ios/pull/8718]
- [***] [Internal] Start the AB test for allowing login to the app using site credentials [https://github.com/woocommerce/woocommerce-ios/pull/8744]

12.0
-----
- [**] Adds a feature of bulk updating products from the product's list. [https://github.com/woocommerce/woocommerce-ios/pull/8704]
- [internal] Store creation flow now includes 3 profiler questions: store category, selling status, and store country. [https://github.com/woocommerce/woocommerce-ios/pull/8667]

11.9
-----
- [**] Now you can generate all possible variations for a product's attributes [https://github.com/woocommerce/woocommerce-ios/pull/8619]
- [*] Mobile payments: fixed card reader manuals links. [https://github.com/woocommerce/woocommerce-ios/pull/8628]

11.8
-----
- [*] Design refresh: Buttons, links, and other calls to action are now purple instead of pink. [https://github.com/woocommerce/woocommerce-ios/pull/8451]
- [internal] Design: Updated capitalization for various pages, links, and buttons to match new design guidelines. [https://github.com/woocommerce/woocommerce-ios/pull/8455]
- [internal] Remove A/B testing and release native Jetpack installation flow for all users. [https://github.com/woocommerce/woocommerce-ios/pull/8533]

11.7
-----
- [**] Analytics Hub: Now you can select custom date ranges. [https://github.com/woocommerce/woocommerce-ios/pull/8414]
- [**] Analytics Hub: Now you can see Views and Conversion Rate analytics in the new Sessions card. [https://github.com/woocommerce/woocommerce-ios/pull/8428]
- [*] My Store: We fixed an issue with Visitors and Conversion stats where sometimes visitors could be counted more than once in the selected period. [https://github.com/woocommerce/woocommerce-ios/pull/8427]


11.6
-----
- [***] We added a new Analytics Hub inside the My Store area of the app. Simply click on the See More button under the store stats to check more detailed information on Revenue, Orders and Products. [https://github.com/woocommerce/woocommerce-ios/pull/8356]
- [*] In-Person Payments: fixed timing issues in payments flow, which caused "Remove card" to be shown for too long [https://github.com/woocommerce/woocommerce-ios/pull/8351]

11.5
-----
- [*] Account deletion is now supported for all users in settings or in the empty stores screen (in the ellipsis menu). [https://github.com/woocommerce/woocommerce-ios/pull/8179, https://github.com/woocommerce/woocommerce-ios/pull/8272]
- [*] In-Person Payments: We removed any references to Simple Payments from Orders, and the red badge from the Menu tab and Menu Payments icon announcing the new Payments section. [https://github.com/woocommerce/woocommerce-ios/pull/8183]
- [internal] Store creation flow was improved with native implementation. It is available from the login prologue (`Get Started` CTA), login email error screen, and store picker (`Add a store` CTA from the empty stores screen or at the bottom of the store list). [Example testing steps in https://github.com/woocommerce/woocommerce-ios/pull/8251]
- [internal] New stores have two new Products onboarding features: A banner with an `Add a Product` CTA on the My Store screen, and the option to add new products using templates. [https://github.com/woocommerce/woocommerce-ios/pull/8294]

11.4
-----
- [*] Add System Status Report to ZenDesk support requests. [https://github.com/woocommerce/woocommerce-ios/pull/8171]


11.3
-----
- [*] In-Person Payments: Show spinner while preparing reader for payment, instead of saying it's ready before it is. [https://github.com/woocommerce/woocommerce-ios/pull/8115]
- [internal] In-Person Payments: update StripeTerminal from 2.7 to 2.14 [https://github.com/woocommerce/woocommerce-ios/pull/8132]
- [*] In-Person Payments: Fixed payment method prompt for WisePad 3 to show only Tap and Insert options [https://github.com/woocommerce/woocommerce-ios/pull/8136]

11.2
-----
- [***] You can now preview draft products before publishing. [https://github.com/woocommerce/woocommerce-ios/pull/8102]
- [*] The survey at the end of the login onboarding flow is no longer available. [https://github.com/woocommerce/woocommerce-ios/pull/8062]
- [*] Fixed layout issues on the Account Mismatch error screen. [https://github.com/woocommerce/woocommerce-ios/pull/8074]
- [*] The Accept Payments Easily banner has been removed from the order list [https://github.com/woocommerce/woocommerce-ios/pull/8078]

11.1
-----
- [**] You can now search customers when creating or editing an order. [https://github.com/woocommerce/woocommerce-ios/issues/7741]
- [internal] Store creation is available from the login prologue, login email error screen, and store picker. [https://github.com/woocommerce/woocommerce-ios/pull/8023]
- [internal] The login flow is simplified with only the option to log in with WordPress.com. This flow is presented in parallel with the existing flow in an A/B test experiment. [https://github.com/woocommerce/woocommerce-ios/pull/7996]
- [**] Relevant Just In Time Messages will be displayed on the My Store screen [https://github.com/woocommerce/woocommerce-ios/issues/7853]

11.0
-----
- [internal] Add support for controlling performance monitoring via Sentry. **Off by default**. [https://github.com/woocommerce/woocommerce-ios/pull/7831]


10.9
-----
- [***] Dropped iOS 14 support. From now we support iOS 15 and later. [https://github.com/woocommerce/woocommerce-ios/pull/7851]
- [*] Login: Now you can handle Jetpack site connection for your self-hosted sites from the app. [https://github.com/woocommerce/woocommerce-ios/pull/7847]


10.8
-----
- [***] Stats: Now you can add a Today's Stats Widget to your lock screen (iOS 16 only) to monitor your sales. [https://github.com/woocommerce/woocommerce-ios/pull/7839]
- [internal] In-Person Payments: add UTM parameters to card reader purchase URLs to allow attribution [https://github.com/woocommerce/woocommerce-ios/pull/7858]
- [*] In-Person Payments: the Purchase card reader links now all open in authenticated web views, to make it easier to log in to woocommerce.com. [https://github.com/woocommerce/woocommerce-ios/pull/7862]

10.7
-----
- [*] Universal Links: Users can now open universal links in the app. [https://github.com/woocommerce/woocommerce-ios/pull/7632]
- [internal] Store picker: Show error when the role eligibility check fails while selecting a store. [https://github.com/woocommerce/woocommerce-ios/pull/7816]
- [internal] Store picker: Add loading state to `Continue` button. [https://github.com/woocommerce/woocommerce-ios/pull/7821]
- [internal] Store picker: Use Jetpack tunnel API for fetching user info for role checking. [https://github.com/woocommerce/woocommerce-ios/pull/7822]
- [*] Allow in-app notices to be swiped away [https://github.com/woocommerce/woocommerce-ios/pull/7801]

10.6
-----

- [**] Products tab: products search now has an option to search products by SKU. Stores with WC version 6.6+ support partial SKU search, otherwise the product(s) with the exact SKU match is returned. [https://github.com/woocommerce/woocommerce-ios/pull/7781]
- [*] Fixed a rare crash when selecting a store in the store picker. [https://github.com/woocommerce/woocommerce-ios/pull/7765]
- [*] Settings: Display the WooCommerce version and available updates in Settings [https://github.com/woocommerce/woocommerce-ios/pull/7779]
- [*] Show suggestion for logging in to a WP.com site with a mismatched WP.com account. [https://github.com/woocommerce/woocommerce-ios/pull/7773]
- [*] Help center: Added help center web page with FAQs for "Not a WooCommerce site" and "Wrong WordPress.com account" error screens. [https://github.com/woocommerce/woocommerce-ios/pull/7767, https://github.com/woocommerce/woocommerce-ios/pull/7769]
- [*] Now you can bulk edit variation prices. [https://github.com/woocommerce/woocommerce-ios/pull/7803]
- [**] Reviews: Now you can reply to product reviews using the Reply button while viewing a product review. [https://github.com/woocommerce/woocommerce-ios/pull/7799]

10.5
-----
- [**] Products: Now you can duplicate products from the More menu of the product detail screen. [https://github.com/woocommerce/woocommerce-ios/pull/7727]
- [**] Login: Added Jetpack connection support from the Account Mismatch error screen. [https://github.com/woocommerce/woocommerce-ios/pull/7748]
- [*] Orders: We are bringing back the ability to add/edit customer notes and addresses from the main order screen [https://github.com/woocommerce/woocommerce-ios/pull/7750]
- [*] Help center: Added help center web page with FAQs for "Wrong WordPress.com account error" screen. [https://github.com/woocommerce/woocommerce-ios/pull/7747]
- [*] Widgets: The Today's Stat Widget adds support for bigger fonts. [https://github.com/woocommerce/woocommerce-ios/pull/7752]

10.4
-----
- [***] Stats: Now you can add a Today's Stats Widget to your homescreen to monitor your sales. [https://github.com/woocommerce/woocommerce-ios/pull/7732]
- [*] Help center: Added help center web page with FAQs for "Pick a WooCommerce Store", "Enter WordPress.com password" and "Open mail to find magic link" screens. [https://github.com/woocommerce/woocommerce-ios/pull/7641, https://github.com/woocommerce/woocommerce-ios/pull/7730, https://github.com/woocommerce/woocommerce-ios/pull/7737]
- [*] In-Person Payments: Fixed a bug where cancelling a card reader connection would temporarily prevent further connections [https://github.com/woocommerce/woocommerce-ios/pull/7689]
- [*] In-Person Payments: Improvements to the card reader connection flow UI [https://github.com/woocommerce/woocommerce-ios/pull/7687]
- [*] Login: Users can now set up the Jetpack connection between a self-hosted site and their WP.com account. [https://github.com/woocommerce/woocommerce-ios/pull/7608]
- [*] Product list: the "Draft" blue color is fixed to be more readable for a draft product row in the product list. [https://github.com/woocommerce/woocommerce-ios/pull/7724]
- [*] Notifications: App icon badge is now cleared correctly after visiting the orders tab. [https://github.com/woocommerce/woocommerce-ios/pull/7735]

10.3
-----
- [*] Dashboard: the last selected time range tab (Today/This Week/This Month/This Year) is persisted for the site and shown on the next site launch (app launch or switching stores). [https://github.com/woocommerce/woocommerce-ios/pull/7638]
- [*] Dashboard: swiping to another time range tab now triggers syncing for the target tab. Previously, the stats on the target tab aren't synced from the swipe gesture. [https://github.com/woocommerce/woocommerce-ios/pull/7650]
- [*] In-Person Payments: Fixed an issue where the Pay in Person toggle could be out of sync with the setting on the website. [https://github.com/woocommerce/woocommerce-ios/pull/7656]
- [*] In-Person Payments: Removed the need to sign in when purchasing a card reader [https://github.com/woocommerce/woocommerce-ios/pull/7670]
- [*] In-Person Payments: Fixed a bug where canceling a reader connection could result in being unable to connect a reader in future [https://github.com/woocommerce/woocommerce-ios/pull/7678]
- [*] In-Person Payments: Fixed a bug which prevented the Collect Payment button from being shown for Cash on Delivery orders  [https://github.com/woocommerce/woocommerce-ios/pull/7694]

10.2
-----
- [*] Help center: Added help center web page with FAQs for "Enter Store Credentials", "Enter WordPress.com email " and "Jetpack required Error" screens. [https://github.com/woocommerce/woocommerce-ios/pull/7588, https://github.com/woocommerce/woocommerce-ios/pull/7590, https://github.com/woocommerce/woocommerce-ios/pull/7621]
- [*] In-Person Payments: Fixed the Learn More link from the `Enable Pay in Person` onboarding screen for WCPay [https://github.com/woocommerce/woocommerce-ios/pull/7598]
- [**] In-Person Payments: Added a switch for the Pay in Person payment method on the Payments menu. This allows you to accept In-Person Payments for website orders [https://github.com/woocommerce/woocommerce-ios/pull/7613]

10.1
-----
- [*] In-Person Payments: The onboarding notice on the In-Person Payments menu is correctly dismissed after multiple prompts are shown. [https://github.com/woocommerce/woocommerce-ios/pull/7543]
- [*] Help center: Added custom help center web page with FAQs for "Enter Store Address" and "Enter WordPress.com email" screens. [https://github.com/woocommerce/woocommerce-ios/pull/7553, https://github.com/woocommerce/woocommerce-ios/pull/7573]
- [*] In-Person Payments: The plugin selection is saved correctly after multiple onboarding prompts. [https://github.com/woocommerce/woocommerce-ios/pull/7544]
- [**] In-Person Payments: A new prompt to enable `Pay in Person` for your store's checkout, to accept In-Person Payments for website orders [https://github.com/woocommerce/woocommerce-ios/issues/7474]

10.0
-----
- [**] In-Person Payments and Simple Payments have been moved to a new Payments section [https://github.com/woocommerce/woocommerce-ios/pull/7473]
- [*] Login: on the WP.com password screen, the magic link login option is moved from below "Reset your password" to below the primary Continue button for higher visibility. [https://github.com/woocommerce/woocommerce-ios/pull/7469]
- [*] Login: some minor enhancements are made to the error screen after entering an invalid WP.com email - a new "What is WordPress.com?" link, hiding the "Log in with store address" button when it's from the store address login flow, and some copy changes. [https://github.com/woocommerce/woocommerce-ios/pull/7485]
- [**] In-Person Payments: Accounts with pending requirements are no longer blocked from taking payments - we have added a skip button to the relevant screen. [https://github.com/woocommerce/woocommerce-ios/pull/7504]
- [*] Login: New button added to the empty site picker screen to enter a site address for troubleshooting. [https://github.com/woocommerce/woocommerce-ios/pull/7484]

9.9
-----
- [*] [Sign in with store credentials]: New screen added with instructions to verify Jetpack connected email. [https://github.com/woocommerce/woocommerce-ios/pull/7424]
- [*] [Sign in with store credentials]: Stop clearing username/password after an invalid attempt to enable users to fix typos. [https://github.com/woocommerce/woocommerce-ios/pull/7444]
- [*] Login: after entering WP.com email, a magic link is automatically sent when it is enabled (magic links are disabled for A8C emails and WP.com accounts with recently changed password) and a new screen is shown with an option to log in with password. [https://github.com/woocommerce/woocommerce-ios/pull/7449]

9.8
-----
- [***] Login: Introduce a way to sign in using store credentials.  [https://github.com/woocommerce/woocommerce-ios/pull/7320]
- [**] Login: You can now install WooCommerce to your self-hosted sites from the login flow. [https://github.com/woocommerce/woocommerce-ios/pull/7401]
- [**] Orders: Now you can quickly mark an order as completed by swiping it to the left! [https://github.com/woocommerce/woocommerce-ios/pull/7385]
- [*] In-Person Payments: The purchase card reader information card appears also in the Orders list screen. [https://github.com/woocommerce/woocommerce-ios/pull/7326]
- [*] Login: in release 9.7, when the app is in logged out state, an onboarding screen is shown before the prologue screen if the user hasn't finished or skipped it. In release 9.8, a survey is added to the end of the onboarding screen. [https://github.com/woocommerce/woocommerce-ios/pull/7416]
- [*] Login: a local notification is scheduled after the user encounters an error from logging in with an invalid site address or WP.com email/password. Please see testing scenarios in the PR, with regression testing on order/review remote notifications. [https://github.com/woocommerce/woocommerce-ios/pull/7323, https://github.com/woocommerce/woocommerce-ios/pull/7372, https://github.com/woocommerce/woocommerce-ios/pull/7422]

9.7
-----
- [***] Orders: Orders can now be edited within the app. [https://github.com/woocommerce/woocommerce-ios/pull/7300]
- [**] Orders: You can now view the Custom Fields for an order in the Order Details screen. [https://github.com/woocommerce/woocommerce-ios/pull/7310]
- [*] In-Person Payments: Card Reader Manuals now appear based on country availability, consolidated into an unique view [https://github.com/woocommerce/woocommerce-ios/pull/7178]
- [*] Login: Jetpack setup flow is now accessible from the Login with Store Address flow. [https://github.com/woocommerce/woocommerce-ios/pull/7294]
- [*] In-Person Payments: The purchase card reader information card can be dismissed [https://github.com/woocommerce/woocommerce-ios/pull/7260]
- [*] In-Person Payments: When dismissing the purchase card reader information card, the user can choose to be reminded in 14 days. [https://github.com/woocommerce/woocommerce-ios/pull/7271]
- [*] In-Person Payments: The purchase card reader information card appears also in the App Settings screen. [https://github.com/woocommerce/woocommerce-ios/pull/7308]
- [*] Refund lines in the Order details screen now appear ordered from oldest to newest [https://github.com/woocommerce/woocommerce-ios/pull/7287]
- [*] Login: when the app is in logged out state, an onboarding screen is shown before the prologue screen if the user hasn't finished or skipped it.  [https://github.com/woocommerce/woocommerce-ios/pull/7324]
- [*] Orders: When a store has no orders yet, there is an updated message with a link to learn more on the Orders tab. [https://github.com/woocommerce/woocommerce-ios/pull/7328]

9.6
-----
- [***] Coupons: Coupons can now be created from within the app. [https://github.com/woocommerce/woocommerce-ios/pull/7239]
- [**] Order Details: All unpaid orders have a Collect Payment button, which shows a payment method selection screen. Choices are Cash, Card, and Payment Link. [https://github.com/woocommerce/woocommerce-ios/pull/7111]
- [**] In-Person Payments: Support for selecting preferred payment gateway when multiple extensions are installed on the store. [https://github.com/woocommerce/woocommerce-ios/pull/7153]
- [*] Coupons: Removed the redundant animation when reloading the coupon list. [https://github.com/woocommerce/woocommerce-ios/pull/7137]
- [*] Login: Display "What is WordPress.com?" link in "Continue With WordPress.com" flow. [https://github.com/woocommerce/woocommerce-ios/pull/7213]
- [*] Login: Display the Jetpack requirement error after login is successful.
- [*] Login: Display a "New to WooCommerce?" link in the login prologue screen above the login buttons. [https://github.com/woocommerce/woocommerce-ios/pull/7261]
- [*] In-Person Payments: Publicize the Card Present Payments feature on the Payment Method screen [https://github.com/woocommerce/woocommerce-ios/pull/7225]
- [*] In-Person Payments: Add blog_id to IPP transaction description to match WCPay [https://github.com/woocommerce/woocommerce-ios/pull/7221]
- [*] Product form: after uploading an image, the product can now be saved immediately while the image is being uploaded in the background. When no images are pending upload for the saved product, the images are added to the product. Testing instructions: https://github.com/woocommerce/woocommerce-ios/pull/7196. [https://github.com/woocommerce/woocommerce-ios/pull/7254]

9.5
-----
- [*] Coupons: Fixed issue saving "Individual Use" and "Exclude Sale Items" fields. [https://github.com/woocommerce/woocommerce-ios/pull/7117]
- [*] Orders: The customer shipping/billing address form now navigates back automatically after selecting a country or state. [https://github.com/woocommerce/woocommerce-ios/pull/7119]
- [internal] In settings and empty stores screen, the "Close Account" link is shown for users who signed in with Apple (the only way to create an account) to close their WordPress.com account. [https://github.com/woocommerce/woocommerce-ios/pull/7143]

9.4
-----
- [*] Orders: Order details now displays both the date and time for all orders. [https://github.com/woocommerce/woocommerce-ios/pull/6996]
- [*] Simple payments have the `Card` option available for stores with configuration issues to resolve, and show onboarding to help resolve them [https://github.com/woocommerce/woocommerce-ios/pull/7002]
- [*] Order & Product list: Now, we can pull to refresh from an empty view. [https://github.com/woocommerce/woocommerce-ios/pull/7023, https://github.com/woocommerce/woocommerce-ios/pull/7030]
- [*] Order Creation: Fixes a bug where selecting a variable product to add to a new order would sometimes open the wrong list of product variations. [https://github.com/woocommerce/woocommerce-ios/pull/7042]
- [*] Collect payment button on Order Details no longer flickers when the screen loads [https://github.com/woocommerce/woocommerce-ios/pull/7043]
- [*] Issue refund button on Order Details is shown for all paid orders [https://github.com/woocommerce/woocommerce-ios/pull/7046]
- [*] Order Creation: Fixes several bugs with the Products section not showing the correct order items or not correctly updating the item quantity. [https://github.com/woocommerce/woocommerce-ios/pull/7067]

9.3
-----
- [***] In-Person Payments is now available for merchants using WooCommerce Payments in Canada. [https://github.com/woocommerce/woocommerce-ios/pull/6954]
- [*] In-Person Payments: Accessibility improvement [https://github.com/woocommerce/woocommerce-ios/pull/6869, https://github.com/woocommerce/woocommerce-ios/pull/6886, https://github.com/woocommerce/woocommerce-ios/pull/6906]
- [*] Orders: Now it's possible to select and copy text from the notes on an order. [https://github.com/woocommerce/woocommerce-ios/pull/6894]
- [*] Support Arabic numerals on amount fields. [https://github.com/woocommerce/woocommerce-ios/pull/6891]
- [*] Product Selector: Enabled selecting all variations on variable product rows. [https://github.com/woocommerce/woocommerce-ios/pull/6899]
- [internal] Order Creation: Adding new products, shipping, fee, or customer details to an order now blocks the UI immediately while the order is syncing remotely. [https://github.com/woocommerce/woocommerce-ios/pull/6974]

- [*] Coupons: Now it's possible to update discount types for coupons. [https://github.com/woocommerce/woocommerce-ios/pull/6935]
- [*] Orders tab: the view width now adjusts to the app in tablet split view on iOS 15. [https://github.com/woocommerce/woocommerce-ios/pull/6951]

9.2
-----
- [***] Experimental Features: Coupons editing and deletion features are now enabled as part of coupon management. [https://github.com/woocommerce/woocommerce-ios/pull/6853]
- [*] Order Creation: Updated percentage fee flow - added amount preview, disabled percentage option when editing. [https://github.com/woocommerce/woocommerce-ios/pull/6763]
- [*] Product Details: Update status badge layout and show it for more cases. [https://github.com/woocommerce/woocommerce-ios/pull/6768]
- [*] Coupons: now, the percentage amount of coupons will be displayed correctly in the listing and in coupon detail if the amount contains fraction digits. [https://github.com/woocommerce/woocommerce-ios/pull/6804]
- [*] Coupons: Filter initial search results to show only coupons of the currently selected store. [https://github.com/woocommerce/woocommerce-ios/pull/6800]
- [*] Coupons: Fixed crash when there are duplicated items on the coupon list. [https://github.com/woocommerce/woocommerce-ios/pull/6798]
- [*] In-Person Payments: Run onboarding checks when connecting a reader. [https://github.com/woocommerce/woocommerce-ios/pull/6761, https://github.com/woocommerce/woocommerce-ios/pull/6774, https://github.com/woocommerce/woocommerce-ios/pull/6789]
- [*] In-Person Payments: after collecting payment for an order, merchants can now email the receipt in addition to printing it in Order Details > See Receipt if email is available on the device. [https://github.com/woocommerce/woocommerce-ios/pull/6833]

9.1
-----

- [*] Product name field in product form - Remove scroll behaviour and increase field height to fully display long product names. [https://github.com/woocommerce/woocommerce-ios/pull/6681]
- [*] Filter toolbar in Products list tab - Filter toolbar is pinned outside of the products list. [https://github.com/woocommerce/woocommerce-ios/pull/6698]
- [internal] Loading screens are refactored to avoid duplicated code and a potential crash. Please quickly smoke test them to make sure that everything still works as before. [https://github.com/woocommerce/woocommerce-ios/pull/6717]
- [*] Shipping settings - Weight and shipping package dimensions are localized based on device locale. Also, decimal point information is no longer lost upon saving a product, when using comma as a decimal separator. [https://github.com/woocommerce/woocommerce-ios/pull/6721]

9.0
-----

- [*] Share payment links from the order details screen. [https://github.com/woocommerce/woocommerce-ios/pull/6609]
- [internal] Reviews lists on Products and Menu tabs are refactored to avoid duplicated code. Please quickly smoke test them to make sure that everything still works as before. [https://github.com/woocommerce/woocommerce-ios/pull/6553]
- [**] Now it's possible to change the order of the product images. [https://github.com/woocommerce/woocommerce-ios/pull/6620]
- [*] Improved accessibility for the error banner and info banner displayed in Orders and Products. [https://github.com/woocommerce/woocommerce-ios/pull/6633]

8.9
-----
- [*] Coupons: Fixed issue loading the coupon list from the local storage on initial load. [https://github.com/woocommerce/woocommerce-ios/pull/6463]
- [*] Coupons: Update layout of the coupon details screen. [https://github.com/woocommerce/woocommerce-ios/pull/6522]
- [*] In-Person Payments: Removed collecting L2/L3 data. [https://github.com/woocommerce/woocommerce-ios/pull/6519]
- [*] Hub Menu: Multiple menu items can no longer be tapped simultaneously. [https://github.com/woocommerce/woocommerce-ios/pull/6484]
- [*] Jetpack CP: Fixed crash when attempting to access WP-Admin with an invalid URL that has an unsupported scheme. [https://github.com/woocommerce/woocommerce-ios/pull/6502]
- [***] Orders: Order Creation is now available to everyone! You can go to the Orders tab and tap the + button to create a new order. [https://github.com/woocommerce/woocommerce-ios/pull/6537]
- [internal] Loading screens are refactored to avoid duplicated code and a potential crash. Please quickly smoke test them to make sure that everything still works as before. [https://github.com/woocommerce/woocommerce-ios/pull/6535] [https://github.com/woocommerce/woocommerce-ios/pull/6544]

8.8
-----
- [*] Updates the app's About screen to be consistent with Automattic's other mobile apps. [https://github.com/woocommerce/woocommerce-ios/pull/6421]
- [***] Experimental Feature: It's now possible to add custom shipping method and fees in order creation flow. Tax amount and Order total is now synced from backend. [https://github.com/woocommerce/woocommerce-ios/pull/6429]
- [**] Now it's possible to filter orders by custom statuses. [https://github.com/woocommerce/woocommerce-ios/pull/6390]
- [*] Fixed issue presenting Edit Customer Note screen as a modal on large screens. [https://github.com/woocommerce/woocommerce-ios/pull/6406]
- [*] Products displayed in Order Detail now follow the same order of the web. [https://github.com/woocommerce/woocommerce-ios/pull/6401]
- [*] Simple Payments now shows a detailed tax break up before taking the payment. [https://github.com/woocommerce/woocommerce-ios/pull/6412]
- [*] Coupons list now shows an error view if coupons are disabled for the store. Coupons can be enabled again from this view. [https://github.com/woocommerce/woocommerce-ios/pull/6446]
- [*] Coupon details screen now displays more informative error messages when loading the total discount amount fails. [https://github.com/woocommerce/woocommerce-ios/pull/6457]
- [internal] Shipping Labels: the navigation bar in the web view for adding payments is now correctly hidden. [https://github.com/woocommerce/woocommerce-ios/pull/6435]

8.7
-----
- [**] In-Person Payments: Added card details to refund confirmation screen to help with refunding to the payment card [https://github.com/woocommerce/woocommerce-ios/pull/6241]
- [*] Coupons: Replace the toggles on Usage Details screen with text for uneditable contents. [https://github.com/woocommerce/woocommerce-ios/pull/6287]
- [*] Improve image loading for thumbnails especially on the Product list. [https://github.com/woocommerce/woocommerce-ios/pull/6299]
- [*] Coupons: Added feedback banner on the top of the coupon list. [https://github.com/woocommerce/woocommerce-ios/pull/6316]
- [*] Coupons: Handled error when loading total discounted amount fails. [https://github.com/woocommerce/woocommerce-ios/pull/6368]
- [internal] Removed all feature flags for Shipping Labels. Please smoke test all parts of Shipping Labels to make sure that everything still works as before. [https://github.com/woocommerce/woocommerce-ios/pull/6270]
- [*] In-Person Payments: Localized messages and UI [https://github.com/woocommerce/woocommerce-ios/pull/6317]
- [*] My Store: Fixed incorrect currency symbol of revenue text for stores with non-USD currency. [https://github.com/woocommerce/woocommerce-ios/pull/6335]
- [*] Notifications: Dismiss presented view before presenting content from notifications [https://github.com/woocommerce/woocommerce-ios/pull/6354]
- [*] Reviews: Fixed missing product information on first load [https://github.com/woocommerce/woocommerce-ios/pull/6367]
- [internal] Removed the feature flag for My store tab UI updates. Please smoke test the store stats and top performers in the "My store" tab to make sure everything works as before. [https://github.com/woocommerce/woocommerce-ios/pull/6334]
- [*] In-Person Payments: Add support for accepting payments on bookable products [https://github.com/woocommerce/woocommerce-ios/pull/6364]
- [*] In-Person Payments: Fixed issue where payment could be stuck prompting to remove the card if the payment was declined and retried before removing the card.

8.6
-----
- [***] Merchants can now view coupons in their stores by enabling Coupon Management in Experimental Features. [https://github.com/woocommerce/woocommerce-ios/pull/6209]
- [*] Orders: In the experimental Order Creation feature, product variations added to a new order now show a list of their attributes. [https://github.com/woocommerce/woocommerce-ios/pull/6131]
- [*] Enlarged the tap area for the action button on the notice view. [https://github.com/woocommerce/woocommerce-ios/pull/6146]
- [*] Reviews: Fixed crash on iPad when tapping the More button. [https://github.com/woocommerce/woocommerce-ios/pull/6187]
- [*] In-Person Payments: Remove Stripe from Experimental Features as it is always enabled now. [https://github.com/woocommerce/woocommerce-ios/pull/6205]
- [*] Disabled unnecessary selection of the "Refund via" row on the Refund Confirmation screen [https://github.com/woocommerce/woocommerce-ios/pull/6198]
- [*] Increased minimum version of Stripe extension for In-Person Payments to 6.2.0 [https://github.com/woocommerce/woocommerce-ios/pull/xxxx]
- [internal] Removed `pushNotificationsForAllStores` feature flag. Since the changes are non-trivial, it would be great to smoke test push notifications for all stores in beta testing. [https://github.com/woocommerce/woocommerce-ios/pull/6231]

8.5
-----
- [*] In-Person Payments: Inform the user when a card reader battery is so low that it needs to be charged before the reader can be connected. [https://github.com/woocommerce/woocommerce-ios/pull/5998]
- [***] The My store tab is having a new look with new conversion stats and shows up to 5 top performing products now (used to be 3). [https://github.com/woocommerce/woocommerce-ios/pull/5991]
- [**] Fixed a crash at the startup of the app, related to Gridicons. [https://github.com/woocommerce/woocommerce-ios/pull/6005]
- [***] Experimental Feature: It's now possible to create Orders in the app by enabling it in Settings > Experimental Features. For now you can change the order status, add products, and add customer details (billing and shipping addresses). [https://github.com/woocommerce/woocommerce-ios/pull/6060]
- [*] Fixed issue in date range selection for the orders filters where is some cases dates are not available for selection. [https://github.com/woocommerce/woocommerce-ios/pull/6090]
- [*] Enabled "view product in store" and "share product" options for variable products when accessing them through the order details screen. [https://github.com/woocommerce/woocommerce-ios/pull/6091]

8.4
-----
- [***] In-Person Payments: Support for Stripe M2 card reader. [https://github.com/woocommerce/woocommerce-ios/pull/5844]
- [***] We introduced a new tab called "Menu", a tab in the main navigation where you can browser different sub-sections of the app: Switch Store, Settings, WooCommerce Admin, View Store and Reviews. [https://github.com/woocommerce/woocommerce-ios/pull/5926]
- [***] Store admins can now access sites with plugins that have Jetpack Connection Package (e.g. WooCommerce Payments, Jetpack Backup) in the app. These sites do not require Jetpack-the-plugin to connect anymore. Store admins can still install Jetpack-the-plugin from the app through settings or a Jetpack banner. [https://github.com/woocommerce/woocommerce-ios/pull/5924]
- [*] Add/Edit Product screen: Fix transient product name while adding images.[https://github.com/woocommerce/woocommerce-ios/pull/5840]

8.3
-----
- [***] All merchants can create Simple Payments orders. [https://github.com/woocommerce/woocommerce-ios/pull/5684]
- [**] System status report can now be viewed and copied directly from within the app. [https://github.com/woocommerce/woocommerce-ios/pull/5702]
- [**] Product SKU input scanner is now available as a beta feature. To try it, enable it from settings and you can scan a barcode to use as the product SKU in product inventory settings! [https://github.com/woocommerce/woocommerce-ios/pull/5695]
- [**] Now you chan share a payment link when creating a Simple Payments order [https://github.com/woocommerce/woocommerce-ios/pull/5819]
- [*] Reviews: "Mark all as read" checkmark bar button item button replaced with menu button which launches an action sheet. Menu button is displayed only if there are unread reviews available.[https://github.com/woocommerce/woocommerce-ios/pull/5833]
- [internal] Refactored ReviewsViewController to add tests. [https://github.com/woocommerce/woocommerce-ios/pull/5834]

8.2
-----
- [***] In-Person Payments: Now you can collect Simple Payments on the go. [https://github.com/woocommerce/woocommerce-ios/pull/5635]
- [*] Products: After generating a new variation for a variable product, you are now taken directly to edit the new variation. [https://github.com/woocommerce/woocommerce-ios/pull/5649]
- [*] Dashboard: the visitor count in the Today tab is now shown when Jetpack site stats are enabled.
- [*] Add/Edit Product Images: tapping on the last `n` images while `n` images are pending upload does not crash the app anymore. [https://github.com/woocommerce/woocommerce-ios/pull/5672]

8.2
-----
- [*] Shipping Labels: Fixes a crash when saving a new shipping label after opening the order from a push notification. [https://github.com/woocommerce/woocommerce-ios/pull/5549]
- [**] In-Person Payments: Improved support for VoiceOver. [https://github.com/woocommerce/woocommerce-ios/pull/5572]
- [*] In-Person Payments: Fixes a crash when printing more than one receipt. [https://github.com/woocommerce/woocommerce-ios/pull/5575]

8.1
-----
- [***] Now it's possible to filter Order List by multiple statuses and date ranges. Plus, we removed the top tab bar on Orders Tab. [https://github.com/woocommerce/woocommerce-ios/pull/5491]
- [*] Login: Password AutoFill will suggest wordpress.com accounts. [https://github.com/woocommerce/woocommerce-ios/pull/5399]
- [*] Store picker: after logging in with store address, the pre-selected store is now the currently selected store instead of the store from login flow. [https://github.com/woocommerce/woocommerce-ios/pull/5508]
- [*] The application icon number from order push notifications is now cleared after visiting the orders tab. [https://github.com/woocommerce/woocommerce-ios/pull/5715]
- [internal] Migrated Settings screen to MVVM [https://github.com/woocommerce/woocommerce-ios/pull/5393]


8.0
-----
- [*] Product List: Add support for product filtering by category. [https://github.com/woocommerce/woocommerce-ios/pull/5388]
- [***] Push notifications are now supported for all connected stores. [https://github.com/woocommerce/woocommerce-ios/pull/5299]
- [*] Fix: in Settings > Switch Store, tapping "Dismiss" after selecting a different store does not switch stores anymore. [https://github.com/woocommerce/woocommerce-ios/pull/5359]

7.9
-----
- [*] Fix: after disconnecting a site or connecting to a new site, the sites in site picker (Settings > Switch Store) should be updated accordingly. The only exception is when the newly disconnected site is the currently selected site. [https://github.com/woocommerce/woocommerce-ios/pull/5241]
- [*] Order Details: Show a button on the "Product" section of Order Details screen to allow recreating shipping labels. [https://github.com/woocommerce/woocommerce-ios/pull/5255]
- [*] Edit Order Address - Enable `Done` button when `Use as {Shipping/Billing} Address` toggle is turned on. [https://github.com/woocommerce/woocommerce-ios/pull/5254]
- [*] Add/Edit Product: fix an issue where the product name keyboard is English only. [https://github.com/woocommerce/woocommerce-ios/pull/5288]
- [*] Order Details: some sites cannot parse order requests where the fields parameter has spaces, and the products section cannot load as a result. The spaces are now removed. [https://github.com/woocommerce/woocommerce-ios/pull/5298]

7.8
-----
- [***] Shipping Labels: merchants can create multiple packages for the same order, moving the items between different packages. [https://github.com/woocommerce/woocommerce-ios/pull/5190]
- [*] Fix: Navigation bar buttons are now consistently pink on iOS 15. [https://github.com/woocommerce/woocommerce-ios/pull/5139]
- [*] Fix incorrect info banner color and signature option spacing on Carrier and Rates screen. [https://github.com/woocommerce/woocommerce-ios/pull/5144]
- [x] Fix an error where merchants were unable to connect to valid stores when they have other stores with corrupted information https://github.com/woocommerce/woocommerce-ios/pull/5161
- [*] Shipping Labels: Fix issue with decimal values on customs form when setting the device with locales that use comma as decimal point. [https://github.com/woocommerce/woocommerce-ios/pull/5195]
- [*] Shipping Labels: Fix crash when tapping on Learn more rows of customs form. [https://github.com/woocommerce/woocommerce-ios/pull/5207]
- [*] Shipping Labels: The shipping address now prefills the phone number from the billing address if a shipping phone number is not available. [https://github.com/woocommerce/woocommerce-ios/pull/5177]
- [*] Shipping Labels: now in Carrier and Rates we always display the discounted rate instead of the retail rate if available. [https://github.com/woocommerce/woocommerce-ios/pull/5188]
- [*] Shipping Labels: If the shipping address is invalid, there are now options to email, call, or message the customer. [https://github.com/woocommerce/woocommerce-ios/pull/5228]
- [*] Accessibility: notify when offline mode banner appears or disappears. [https://github.com/woocommerce/woocommerce-ios/pull/5225]

7.7
-----
- [***] In-Person Payments: US merchants can now obtain a card reader and then collect payments directly from the app. [https://github.com/woocommerce/woocommerce-ios/pull/5030]
- [***] Shipping Labels: Merchants can now add new payment methods for shipping labels directly from the app. [https://github.com/woocommerce/woocommerce-ios/pull/5023]
- [**] Merchants can now edit shipping & billing addresses from orders. [https://github.com/woocommerce/woocommerce-ios/pull/5097]
- [x] Fix: now a default paper size will be selected in Shipping Label print screen. [https://github.com/woocommerce/woocommerce-ios/pull/5035]
- [*] Show banner on screens that use cached data when device is offline. [https://github.com/woocommerce/woocommerce-ios/pull/5000]
- [*] Fix incorrect subtitle on customs row of Shipping Label purchase flow. [https://github.com/woocommerce/woocommerce-ios/pull/5093]
- [*] Make sure customs form printing option is not available on non-international orders. [https://github.com/woocommerce/woocommerce-ios/pull/5104]
- [*] Fix incorrect logo for DHL in Shipping Labels flow. [https://github.com/woocommerce/woocommerce-ios/pull/5105]

7.6
-----
- [x] Show an improved error modal if there are problems while selecting a store. [https://github.com/woocommerce/woocommerce-ios/pull/5006]
- [***] Shipping Labels: Merchants can now add new custom and service packages for shipping labels directly from the app. [https://github.com/woocommerce/woocommerce-ios/pull/4976]
- [*] Fix: when product image upload fails, the image cell stop loading. [https://github.com/woocommerce/woocommerce-ios/pull/4989]

7.5
-----
- [***] Merchants can now purchase shipping labels and declare customs forms for international orders. [https://github.com/woocommerce/woocommerce-ios/pull/4896]
- [**] Merchants can now edit customer provided notes from orders. [https://github.com/woocommerce/woocommerce-ios/pull/4893]
- [*] Fix empty states sometimes not centered vertically [https://github.com/woocommerce/woocommerce-ios/pull/4890]
- [*] Fix error syncing products due to decoding failure of regular_price in product variations. [https://github.com/woocommerce/woocommerce-ios/pull/4901]
- [*] Hide bottom bar on shipping label purchase form. [https://github.com/woocommerce/woocommerce-ios/pull/4902]

7.4
-----
- [*] Fix an issue where some extension was not shown in order item details. [https://github.com/woocommerce/woocommerce-ios/pull/4753]
- [*] Fix: The refund button within Order Details will be hidden if the refund is zero. [https://github.com/woocommerce/woocommerce-ios/pull/4789]
- [*] Fix: Incorrect arrow direction for right-to-left languages on Shipping Label flow. [https://github.com/woocommerce/woocommerce-ios/pull/4796]
- [*] Fix: Shouldn't be able to schedule a sale without sale price. [https://github.com/woocommerce/woocommerce-ios/pull/4825]
- [*] Fix: Edit address screen is pushed twice in Shipping Label flow when missing name in origin or destination address. [https://github.com/woocommerce/woocommerce-ios/pull/4845]

7.3
-----
- [*] Order Detail: now we do not offer the "email note to customer" option if no email is available. [https://github.com/woocommerce/woocommerce-ios/pull/4680]
- [*] My Store: If there are errors loading the My Store screen, a banner now appears at the top of the screen with links to troubleshoot or contact support. [https://github.com/woocommerce/woocommerce-ios/pull/4704]
- [*] Fix: Added 'Product saved' confirmation message when a product is updated [https://github.com/woocommerce/woocommerce-ios/pull/4709]
- [*] Shipping Labels: Updated address validation to automatically use trivially normalized address for origin and destination. [https://github.com/woocommerce/woocommerce-ios/pull/4719]
- [*] Fix: Order details for products with negative prices now will show correctly [https://github.com/woocommerce/woocommerce-ios/pull/4683]
- [*] Fix: Order list not extend edge-to-edge in dark mode. [https://github.com/woocommerce/woocommerce-ios/pull/4728]
- [*] Plugins: Added list of active and inactive plugins that can be reached by admins in the settings screen. [https://github.com/woocommerce/woocommerce-ios/pull/4735]
- [*] Login: Updated appearance of back buttons in navigation bar to minimal style. [https://github.com/woocommerce/woocommerce-ios/pull/4726]
- [internal] Upgraded Zendesk SDK to version 5.3.0. [https://github.com/woocommerce/woocommerce-ios/pull/4699]
- [internal] Updated GoogleSignIn to version 6.0.1 through WordPressAuthenticator. There should be no functional changes, but may impact Google sign in flow. [https://github.com/woocommerce/woocommerce-ios/pull/4725]

7.2
-----
- [*] Order Fulfillment: Updated success notice message [https://github.com/woocommerce/woocommerce-ios/pull/4589]
- [*] Order Fulfillment: Fixed issue footer view getting clipped of by iPhone notch [https://github.com/woocommerce/woocommerce-ios/pull/4631]
- [*] Shipping Labels: Updated address validation to make sure a name is entered for each address. [https://github.com/woocommerce/woocommerce-ios/pull/4601]
- [*] Shipping Labels: Hide Contact button on Shipping To Address form when customer phone number is not provided. [https://github.com/woocommerce/woocommerce-ios/pull/4663]
- [*] Shipping Labels: Updated edge-to-edge table views for all forms. [https://github.com/woocommerce/woocommerce-ios/pull/4657]
- [*] Orders and Order Details: Updated edge-to-edge table views for consistent look across the app. [https://github.com/woocommerce/woocommerce-ios/pull/4638]
- [*] Reviews and Review Details: Updated edge-to-edge table views for consistent look across the app. [https://github.com/woocommerce/woocommerce-ios/pull/4637]
- [*] New error screen displayed to users without the required roles to access the store. [https://github.com/woocommerce/woocommerce-ios/pull/4493]

7.1
-----
- [***] Merchants from US can create shipping labels for physical orders from the app. The feature supports for now only orders where the shipping address is in the US. [https://github.com/woocommerce/woocommerce-ios/pull/4578]
- [**] Due to popular demand, the Order fulfill is displayed once again when clicking on the Mark order complete button. [https://github.com/woocommerce/woocommerce-ios/pull/4567]
- [*] Fix: Interactive pop gesture on Order Details and Settings screen. [https://github.com/woocommerce/woocommerce-ios/pull/4504]
- [*] Fix: Frozen refresh control and placeholder when switching tabs [https://github.com/woocommerce/woocommerce-ios/pull/4505]
- [internal] Stats tab: added network sync throttling [https://github.com/woocommerce/woocommerce-ios/pull/4494]

7.0
-----
- [**] Order Detail: now we display Order Items and Shipping Label Packages as separate sections. [https://github.com/woocommerce/woocommerce-ios/pull/4445]
- [*] Fix: Orders for a variable product with different configurations of a single variation will now show each order item separately. [https://github.com/woocommerce/woocommerce-ios/pull/4445]
- [*] If the Orders, Products, or Reviews lists can't load, a banner now appears at the top of the screen with links to troubleshoot or contact support. [https://github.com/woocommerce/woocommerce-ios/pull/4400, https://github.com/woocommerce/woocommerce-ios/pull/4407]
- [*] Fix: Stats tabs are now displayed and ordered correctly in RTL languages. [https://github.com/woocommerce/woocommerce-ios/pull/4444]
- [*] Fix: Missing "Add Tracking" button in orders details. [https://github.com/woocommerce/woocommerce-ios/pull/4520]


6.9
-----
- [*] Order Detail: now we display a loader on top, to communicate that the order detail view has not yet been fully loaded. [https://github.com/woocommerce/woocommerce-ios/pull/4396]
- [*] Products: You can edit product attributes for variations right from the main product form. [https://github.com/woocommerce/woocommerce-ios/pull/4350]
- [*] Improved CTA. "Print Shipping Label" instead of "Reprint Shipping Label". [https://github.com/woocommerce/woocommerce-ios/pull/4394]
- [*] Improved application log viewer. [https://github.com/woocommerce/woocommerce-ios/pull/4387]
- [*] Improved the experience when creating the first variation. [https://github.com/woocommerce/woocommerce-ios/pull/4405]

6.8
-----

- [***] Dropped iOS 13 support. From now we support iOS 14 and later. [https://github.com/woocommerce/woocommerce-ios/pull/4209]
- [**] Products: Added the option to create and edit a virtual product directly from the product detail screen. [https://github.com/woocommerce/woocommerce-ios/pull/4214]

6.7
-----
- [**] Add-Ons: Order add-ons are now available as a beta feature. To try it, enable it from settings! [https://github.com/woocommerce/woocommerce-ios/pull/4119]

6.6
-----
- [*] Fix: Product variations only support at most one image, so we won't show an option to add a second one. [https://github.com/woocommerce/woocommerce-ios/pull/3994]
- [*] Fix: The screen to select images from the Media Library would sometimes crash when the library had a specific number of images. [https://github.com/woocommerce/woocommerce-ios/pull/4003]
- [*] Improved error messages for logins. [https://github.com/woocommerce/woocommerce-ios/pull/3957]

6.5
-----
- [*] Fix: Product images with non-latin characters in filenames now will load correctly and won't break Media Library. [https://github.com/woocommerce/woocommerce-ios/pull/3935]
- [*] Fix: The screen to select images from the Media Library would sometimes crash when the library had a specific number of images. [https://github.com/woocommerce/woocommerce-ios/pull/4070]

6.4
-----
- [*] Login: New design and illustrations for the initial login screen, promoting the app's main features. [https://github.com/woocommerce/woocommerce-ios/pull/3867]
- [*] Enhancement/fix: Unify back button style across the app. [https://github.com/woocommerce/woocommerce-ios/pull/3872]

6.3
-----
- [**] Products: Now you can add variable products from the create product action sheet. [https://github.com/woocommerce/woocommerce-ios/pull/3836]
- [**] Products: Now you can easily publish a product draft or pending product using the navigation bar buttons [https://github.com/woocommerce/woocommerce-ios/pull/3846]
- [*] Fix: In landscape orientation, all backgrounds on detail screens and their subsections now extend edge-to-edge. [https://github.com/woocommerce/woocommerce-ios/pull/3808]
- [*] Fix: Creating an attribute or a variation no longer saves your product pending changes. [https://github.com/woocommerce/woocommerce-ios/pull/3832]
- [*] Enhancement/fix: image & text footnote info link rows are now center aligned in order details reprint shipping label info row and reprint screen. [https://github.com/woocommerce/woocommerce-ios/pull/3805]

6.2
-----

- [***] Products: When editing a product, you can now create/delete/update product variations, product attributes and product attribute options. https://github.com/woocommerce/woocommerce-ios/pull/3791
- [**] Large titles are enabled for the four main tabs like in Android. In Dashboard and Orders tab, a workaround is implemented with some UI/UX tradeoffs where the title size animation is not as smooth among other minor differences from Products and Reviews tab. We can encourage beta users to share any UI issues they find with large titles. [https://github.com/woocommerce/woocommerce-ios/pull/3763]
- [*] Fix: Load product inventory settings in read-only mode when the product has a decimal stock quantity. This fixes the products tab not loading due to product decoding errors when third-party plugins enable decimal stock quantities. [https://github.com/woocommerce/woocommerce-ios/pull/3717]
- [*] Fix: Loading state stuck in Reviews List. [https://github.com/woocommerce/woocommerce-ios/pull/3753]

6.1
-----
- [**] Products: When editing variable products, you can now edit the variation attributes to select different attribute options. [https://github.com/woocommerce/woocommerce-ios/pull/3628]
- [*] Fixes a bug where long pressing the back button sometimes displayed an empty list of screens.
- [*] Product Type: Updated product type detail to display "Downloadable" if a product is downloadable. [https://github.com/woocommerce/woocommerce-ios/pull/3647]
- [*] Product Description: Updated the placeholder text in the Aztec Editor screens to provide more context. [https://github.com/woocommerce/woocommerce-ios/pull/3668]
- [*] Fix: Update the downloadable files row to read-only, if the product is accessed from Order Details. [https://github.com/woocommerce/woocommerce-ios/pull/3669]
- [*] Fix: Thumbnail image of a product wasn't being loaded correctly in Order Details. [https://github.com/woocommerce/woocommerce-ios/pull/3678]
- [*] Fix: Allow product's `regular_price` to be a number and `sold_individually` to be `null` as some third-party plugins could alter the type in the API. This could help with the products tab not loading due to product decoding errors. [https://github.com/woocommerce/woocommerce-ios/pull/3679]
- [internal] Attempted fix for a crash in product image upload. [https://github.com/woocommerce/woocommerce-ios/pull/3693]

6.0
-----
- [**] Due to popular demand, the product SKU is displayed once again in Order Details screen. [https://github.com/woocommerce/woocommerce-ios/pull/3564]
- [*] Updated copyright notice to WooCommerce
- [*] Fix: top performers in "This Week" tab should be showing the same data as in WC Admin.
- [*] Fix: visitor stats in Dashboard should be more consistent with web data on days when the end date for more than one tab is the same (e.g. "This Week" and "This Month" both end on January 31). [https://github.com/woocommerce/woocommerce-ios/pull/3532]
- [*] Fix: navbar title on cross-sells products list displayed title for upsells [https://github.com/woocommerce/woocommerce-ios/pull/3565]
- [*] Added drag-and-drop sorting to Linked Products [https://github.com/woocommerce/woocommerce-ios/pull/3548]
- [internal] Refactored Core Data migrator stack to help reduce crashes [https://github.com/woocommerce/woocommerce-ios/pull/3523]


5.9
-----
- [**] Product List: if a user applies custom sort orders and filters in the Product List, now when they reopen the app will be able to see the previous settings applied. [https://github.com/woocommerce/woocommerce-ios/pull/3454]
- [*] Removed fulfillment screen and moved fulfillment to the order details screen. [https://github.com/woocommerce/woocommerce-ios/pull/3453]
- [*] Fix: billing information action sheets now are presented correctly on iPad. [https://github.com/woocommerce/woocommerce-ios/pull/3457]
- [*] fix: the rows in the product search list now don't have double separators. [https://github.com/woocommerce/woocommerce-ios/pull/3456]
- [*] Fix: During login, the spinner when a continue button is in loading state is now visible in dark mode. [https://github.com/woocommerce/woocommerce-ios/pull/3472]
- [*] fix: when adding a note to an order, the text gets no more deleted if you tap on “Email note to customer”. [https://github.com/woocommerce/woocommerce-ios/pull/3473]
- [*] Added Fees to order details. [https://github.com/woocommerce/woocommerce-ios/pull/3475]
- [*] fix: now we don't show any more similar alert notices if an error occurred. [https://github.com/woocommerce/woocommerce-ios/pull/3474]
- [*] fix: in Settings > Switch Store, the spinner in the "Continue" button at the bottom is now visible in dark mode. [https://github.com/woocommerce/woocommerce-ios/pull/3468]
- [*] fix: in order details, the shipping and billing address are displayed in the order of the country (in some eastern Asian countries, the address starts from the largest unit to the smallest). [https://github.com/woocommerce/woocommerce-ios/pull/3469]
- [*] fix: product is now read-only when opened from the order details. [https://github.com/woocommerce/woocommerce-ios/pull/3491]
- [*] fix: pull to refresh on the order status picker screen does not resets anymore the current selection. [https://github.com/woocommerce/woocommerce-ios/pull/3493]
- [*] When adding or editing a link (e.g. in a product description) link settings are now presented as a popover on iPad. [https://github.com/woocommerce/woocommerce-ios/pull/3492]
- [*] fix: the glitch when launching the app in logged out state or after tapping "Try another account" in store picker is now gone. [https://github.com/woocommerce/woocommerce-ios/pull/3498]
- [*] Minor enhancements: in product editing form > product reviews list, the rows don't show highlighted state on tap anymore since they are not actionable. Same for the number of upsell and cross-sell products in product editing form > linked products. [https://github.com/woocommerce/woocommerce-ios/pull/3502]


5.8
-----
- [***] Products M5 features are now available to all. Products M5 features: add and edit linked products, add and edit downloadable files, product deletion. [https://github.com/woocommerce/woocommerce-ios/pull/3420]
- [***] Shipping labels M1 features are now available to all: view shipping label details, request a refund, and reprint a shipping label via AirPrint. [https://github.com/woocommerce/woocommerce-ios/pull/3436]
- [**] Improved login flow, including better error handling. [https://github.com/woocommerce/woocommerce-ios/pull/3332]


5.7
-----
- [***] Dropped iOS 12 support. From now we support iOS 13 and later. [https://github.com/woocommerce/woocommerce-ios/pull/3216]
- [*] Fixed spinner appearance in the footer of orders list. [https://github.com/woocommerce/woocommerce-ios/pull/3249]
- [*] In order details, the image for a line item associated with a variation is shown now after the variation has been synced. [https://github.com/woocommerce/woocommerce-ios/pull/3314]
- [internal] Refactored Core Data stack so more errors will be propagated. [https://github.com/woocommerce/woocommerce-ios/pull/3267]


5.6
-----
- [**] Fixed order list sometimes not showing newly submitted orders.
- [*] now the date pickers on iOS 14 are opened as modal view. [https://github.com/woocommerce/woocommerce-ios/pull/3148]
- [*] now it's possible to remove an image from a Product Variation if the WC version 4.7+. [https://github.com/woocommerce/woocommerce-ios/pull/3159]
- [*] removed the Product Title in product screen navigation bar. [https://github.com/woocommerce/woocommerce-ios/pull/3187]
- [*] the icon of the cells inside the Product Detail are now aligned at 10px from the top margin. [https://github.com/woocommerce/woocommerce-ios/pull/3199]
- [**] Added the ability to issue refunds from the order screen. Refunds can be done towards products or towards shipping. [https://github.com/woocommerce/woocommerce-ios/pull/3204]
- [*] Prevent banner dismiss when tapping "give feedback" on products screen. [https://github.com/woocommerce/woocommerce-ios/pull/3221]
- [*] Add keyboard dismiss in Add Tracking screen [https://github.com/woocommerce/woocommerce-ios/pull/3220]


5.5
-----
- [**] Products M4 features are now available to all. Products M4 features: add a simple/grouped/external product with actions to publish or save as draft. [https://github.com/woocommerce/woocommerce-ios/pull/3133]
- [*] enhancement: Order details screen now shows variation attributes for WC version 4.7+. [https://github.com/woocommerce/woocommerce-ios/pull/3109]
- [*] fix: Product detail screen now includes the number of ratings for that product. [https://github.com/woocommerce/woocommerce-ios/pull/3089]
- [*] fix: Product subtitle now wraps correctly in order details. [https://github.com/woocommerce/woocommerce-ios/pull/3201]


5.4
-----
- [*] fix: text headers on Product price screen are no more clipped with large text sizes. [https://github.com/woocommerce/woocommerce-ios/pull/3090]


5.4
-----
- [*] fix: the footer in app Settings is now correctly centered.
- [*] fix: Products tab: earlier draft products now show up in the same order as in core when sorting by "Newest to Oldest".
- [*] enhancement: in product details > price settings, the sale dates can be edited inline in iOS 14 using the new date picker. Also, the sale end date picker editing does not automatically end on changes anymore. [https://github.com/woocommerce/woocommerce-ios/pull/3044]
- [*] enhancement: in order details > add tracking, the date shipped can be edited inline in iOS 14 using the new date picker. [https://github.com/woocommerce/woocommerce-ios/pull/3044]
- [*] enhancement: in products list, the "(No Title)" placeholder will be showed when a product doesn't have the title set. [https://github.com/woocommerce/woocommerce-ios/pull/3068]
- [*] fix: the placeholder views in the top dashboard chart and orders tab do not have unexpected white background color in Dark mode in iOS 14 anymore. [https://github.com/woocommerce/woocommerce-ios/pull/3063]


5.3
-----
- [**] In Settings > Experimental Features, a Products switch is now available for turning Products M4 features on and off (default off). Products M4 features: add a simple/grouped/external product with actions to publish or save as draft.
- [*] Opening a product from order details now shows readonly product details of the same styles as in editable product details.
- [*] Opening a product variation from order details now shows readonly product variation details and this product variation does not appear in the Products tab anymore.
- [*] Enhancement: when not saving a product as "published", the in-progress modal now shows title and message like "saving your product" instead of "publishing your product".
- [*] In product and variation list, the stock quantity is not shown anymore when stock management is disabled.
- [*] Enhancement: when the user attempts to dismiss the product selector search modal while at least one product is selected for a grouped product's linked products, a discard changes action sheet is shown.
- [internal] Renamed a product database table (Attribute) to GenericAttribute. This adds a new database migration.  [https://github.com/woocommerce/woocommerce-ios/pull/2883]
- [internal] Refactored the text fields in the Manual Shipment Tracking page. [https://github.com/woocommerce/woocommerce-ios/pull/2979]
- [internal] Attempt fix for startup crashes. [https://github.com/woocommerce/woocommerce-ios/pull/3069]


5.2
-----
- [**] Products: now you can editing basic fields for non-core products (whose product type is not simple/external/variable/grouped) - images, name, description, readonly price, readonly inventory, tags, categories, short description, and product settings.
- [*] Enhancement: for variable products, the stock status is now shown in its variation list.
- [*] Sign In With Apple: if the Apple ID has been disconnected from the WordPress app (e.g. in Settings > Apple ID > Password & Security > Apps using Apple ID), the app is logged out on app launch or app switch.
- [*] Now from an Order Detail it's only possible to open a Product in read-only mode.
- [internal] #2881 Upgraded WPAuth from 1.24 to 1.26-beta.12. Regressions may happen in login flows.
- [internal] #2896 Configured the same user agent header for all the network requests made through the app.
- [internal] #2879 After logging out, the persistent store is not reset anymore to fix a crash in SIWA revoked token scenario after app launch (issue #2830). No user-facing changes are intended, the data should be associated with a site after logging out and in like before.

5.1
-----
- [*] bugfix: now reviews are refreshed correctly. If you try to delete or to set as spam a review from the web, the result will match in the product reviews list.
- [*] If the Products switch is on in Settings > Experimental Features:
  - For a variable product, the stock status is not shown in the product details anymore when stock management is disabled since stock status is controlled at variation level.
- [internal] The Order List and Orders Search → Filter has a new backend architecture (#2820). This was changed as an experiment to fix #1543. This affects iOS 13.0 users only. No new behaviors have been added. Github project: https://git.io/JUBco.
- [*] Orders → Search list will now show the full counts instead of “99+”. #2825


5.0
-----
- [*] Order details > product details: tapping outside of the bottom sheet from "Add more details" menu does not dismiss the whole product details anymore.
- [*] If the Products switch is on in Settings > Experimental Features, product editing for basic fields are enabled for non-core products (whose product type is not simple/external/variable/grouped) - images, name, description, readonly price, readonly inventory, tags, categories, short description, and product settings.
- [*] Order Detail: added "Guest" placeholder on Order Details card when there's no customer name.
- [*] If the Products switch is on in Settings > Experimental Features:
  - Product editing for basic fields are enabled for non-core products (whose product type is not simple/external/variable/grouped) - images, name, description, readonly price, readonly inventory, tags, categories, short description, and product settings.
  - Inventory and shipping settings are now editable for a variable product.
  - A product variation's stock status is now editable in inventory settings.
  - Reviews row is now hidden if reviews are disabled.
  - Now it's possible to open the product's reviews screen also if there are no reviews.
  - We improved our VoiceOver support in Product Detail screen.
- [*] In Settings, the "Feature Request" button was replaced with "Send Feedback" (Survey) (https://git.io/JUmUY)


4.9
-----
- [**] Sign in with Apple is now available in the log in process.
- [**] In Settings > Experimental Features, a Products switch is now available for turning Products M3 features on and off for core products (default off for beta testing). Products M3 features: edit grouped, external and variable products, enable/disable reviews, change product type and update categories and tags.
- [*] Edit Products: the update action now shows up on the product details after updating just the sale price.
- [*] Fix a crash that sometimes happen when tapping on a Product Review push notification.
- [*] Variable product > variation list: a warning banner is shown if any variations do not have a price, and warning text is shown on these variation rows.


4.8
-----
- [*] Enabled right/left swipe on product images.


4.7
-----
- [*] Fixed an intermittent crash when sending an SMS from the app.


4.6
-----
- [*] Fix an issue in the y-axis values on the dashboard charts where a negative value could show two minus signs.
- [*] When a simple product doesn't have a price set, the price row on the product details screen now shows "Add Price" placeholder instead of an empty regular price.
- [*] If WooCommerce 4.0 is available the app will show the new stats dashboard, otherwise will show a banner indicating the user to upgrade.
- [*] The total orders row is removed from the readonly product details (products that are not a simple product) to avoid confusion since it's not shown on the editable form for simple products.


4.5
-----
- [**] Products: now you can update product images, product settings, viewing and sharing a product.
- [*] In Order Details, the item subtotal is now shown on the right side instead of the quantity. The quantity can still be viewed underneath the product name.
- [*] In Order Details, SKU was removed from the Products List. It is still shown when fulfilling the order or viewing the product details.
- [*] Polish the loading state on the product variations screen.
- [*] When opening a simple product from outside of the Products tab (e.g. from Top Performers section or an order), the product name and ellipsis menu (if the Products feature switch is enabled) should be visible in the navigation bar.


4.4
-----
- Order Detail: the HTML shipping method is now showed correctly
- [internal] Logging in via 'Log in with Google' has changes that can cause regressions. See https://git.io/Jf2Fs for full testing details.
- [**] Fix bugs related to push notifications: after receiving a new order push notification, the Reviews tab does not show a badge anymore. The application icon badge number is now cleared by navigating to the Orders tab and/or the Reviews tab, depending on the types of notifications received.
- [*] The discard changes prompt now only appears when navigating from product images screen if any images have been deleted.
- [*] Fix the issue where product details screen cannot be scrolled to the bottom in landscape after keyboard is dismissed (e.g. from editing product title).
- [*] The product name is now shown in the product details navigation bar so that the name is always visible.
- [*] The images pending upload should be visible after editing product images from product details.
- [*] The discard changes prompt does not appear when navigating from product settings detail screens with a text field (slug, purchase note, and menu order) anymore.
- [*] Fix the wrong cell appearance in the order status list.
- [*] The "View product in store" action will be shown only if the product is published.
- [internal] Modified the component used for fetching data from the database. Please watch out for crashes in lists.


4.3
-----
- Products: now the Product details can be edited and saved outside Products tab (e.g. from Order details or Top Performers).
- [internal]: the navigation to the password entry screen has changed and can cause regressions. See https://git.io/JflDW for testing details.
- [internal] Refactored some API calls for fetching a Note, Product, and Product Review.
- Products: we improved our VoiceOver support in Product Price settings
- In Settings > Experimental Features, a Products switch is now available for turning Products M2 features on and off for simple products (default off for beta testing). Products M2 features: update product images, product settings, viewing and sharing a product.
- The WIP banner on the Products tab is now collapsed by default for more vertical space.
- Dropped iOS 11 support. From now we support iOS 12 and later.
- In Order Details, the Payment card is now shown right after the Products and Refunded Products cards.


4.2
-----
- Products: now tapping anywhere on a product cell where you need to insert data, like in Product Price and Product Shipping settings, you start to edit the text field.
- Products: now the keyboard pop up automatically in Edit Description
- The Processing orders list will now show upcoming (future) orders.
- Improved stats: fixed the incorrect time range on "This Week" tab when loading improved stats on a day when daily saving time changes.
- [internal]: the "send magic link" screen has navigation changes that can cause regressions. See https://git.io/Jfqio for testing details.
- The Orders list is now automatically refreshed when reopening the app.
- The Orders list is automatically refreshed if a new order (push notification) comes in.
- Orders -> Search: The statuses now shows the total number of orders with that status.


4.1
-----
- Fix an intermittent crash when downloading Orders
- The Photo Library permission alert shouldn't be prompted when opening the readonly product details or edit product for simple products, which is reproducible on iOS 11 or 12 devices. (The permission is only triggered when uploading images in Zendesk support or in debug builds with Products M2 enabled.)
- [internal] Updated the empty search result views for Products and Orders. https://git.io/Jvdap


4.0
-----
- Products is now available with limited editing for simple products!
- Fix pulling to refresh on the Processing tab sometimes will not show the up-to-date orders.
- Edit Product > Price Settings: schedule sale is now available even when either the start or end date is not set, and the sale end date can be removed now.
- Improved stats: fixed a crash when loading improved stats on a day when daily saving time changes.
- [internal] Changed the Shipping and Tax classes list loading so that any cached data is shown right away
- [internal] Edit Products M2: added an image upload source for product images - WordPress Media Library.
- [internal] Slightly changed the dependency graph of the database fetching component. Please watch out for data loading regressions.
- [internal] the signup and login Magic Link flows have code changes. See https://git.io/JvyB3 for testing details.
- [internal] the login via Magic Link flows have code changes. See https://git.io/JvyB3 for testing details.
- [internal] the login via Continue with Google flows have code changes that can cause regressions. See https://git.io/Jvyjg for testing details.
- [internal] the signup and login Magic Link flows have code changes. See https://git.io/JvyB3 for testing details.
- [internal] under Edit Products M2 feature flag, there are 4 ways to sort the products on the products tab.
- [internal] the login flow has changes to the 2-factor authentication navigation. See https://git.io/JvdKP for testing details.

3.9
-----
- bugfix: now in the Order List the order status label is no more clipped
- bugfix: now the launch screen is no more stretched
- The Shipping Provider flow, will be called now Shipping Carrier.
- Edit Products: in price settings, the order of currency and price field follows the store currency options under wp-admin > WooCommerce > Settings > General.
- [internal] The signup and login flows have code changes. See https://git.io/Jv1Me for testing details.

3.8
-----
- Dashboard stats: any negative revenue (from refunds for example) for a time period are shown now.
- Redesigned Orders List: Processing and All Orders are now shown in front. Filtering was moved to the Search view.
- Fix Reviews sometimes failing to load on some WooCommerce configurations
- Experimental: a Products feature switch is visible in Settings > Experimental Features that shows/hides the Products tab, and allow to edit a product.

3.7
-----
- Dashboard: now tapping on a product on "Top Performers" section open the product detail

3.6
-----
- Order Details: see a list of issued refunds inside the order detail screen
- Orders tab: Orders to fulfill badge shows numbers 1-99, and now 99+ for anything over 99. Previously, it was 9+.
- Orders tab: The full total amount is now shown.
- Order Details & Product UI: if a Product name has HTML escape characters, they should be decoded in the app.
- Order Details: if the Order has multiple Products, tapping on any Product should open the same Product now.
- bugfix: the orders badge on tab bar now is correctly refreshed after switching to a store with badge count equal to zero.
- The orders tab now localizes item quantities and the order badge.


3.5
-----
- bugfix: when the app is in the foreground while receiving a push notification, the badge on the Orders tab and Reviews tab should be updated correctly based on the type of the notification.
- bugfix: after logging out and in, the Product list should be loaded to the correct store instead of being empty.
- bugfix: in Contact Support, a message should always be sent successfully now.

3.4
-----
- bugfix: on the Order Details screen, the product quantity title in the 2-column header view aligns to the right now
- bugfix: tapping on a new Order push notification, it used to go to the Reviews tab. Now it should go to the new Order screen
- bugfix: on the Products tab, if tapping on a Product and then switching stores, the old Product details used to remain on the Products tab. Now the Product list is always shown on the Products tab after switching stores.
- Dark mode: colors are updated up to design for the navigation bar, tab bar, Fulfill Order > add tracking icon, Review Details > product link icon.
- bugfix/enhancement: on the Products tab, if there are no Products the "Work In Progress" banner is shown with an image placeholder below now.
- bugfix: the deleted Product Variations should not show up after syncing anymore.
- bugfix: now the shipping address in the Order Detail is hidden if the order contains only virtual products
- bugfix: when logged out, Contact Support should be enabled now after typing a valid email address with an email keyboard type.

3.3
-----
- bugfix: add some padding to an order item image in the Fulfillment view, when no SKU exists
- bugfix: View Billing Information > Contact Details: the email button wouldn't do anything if you don't have an email account configured in the Mail app. Now an option to copy the email address is presented instead of doing nothing.
- bugfix: Fulfill Order screen now displays full customer provided note, instead of cutting it to a single line.
- bugfix: Fixed clipped content on section headings with larger font sizes
- bugfix: Fixed footer overlapping the last row in Settings > About with larger font sizes
- bugfix: the Orders badge on tab bar now is correctly refreshed after switching stores

3.2.1
-----
- bugfix: the order detail status and "Begin fulfillment" button now are correctly updated when the order status changes
- bugfix: after adding a new order note, now it appear correctly inside the order detail

3.2
-----
- Experimental: a Products feature switch is visible in Settings > Experimental Features that shows/hides the Products tab with a Work In Progress banner at the top.
- Experimental: if a Product has variations, the variants info are shown on the Product Details that navigates to a list of variations with each price or visibility shown.
- Enhancement: Support for dark mode
- bugfix: Settings no longer convert to partial dark mode.
- Experimental: Support the latest wc-admin plugin release, v0.23.0 and up

3.1
-----
- The order detail view now includes the shipping method of the order.
- Enhancement: The Reviews tab now presents all the Product Reviews
- Updated appearance of Order Details - temporarily disabling dark mode.
- bugfix: fixed UI appearance on cells of Order List when tapping with dark mode enabled.
- bugfix: Reviews no longer convert to partial dark mode. Dark mode coming soon!
- bugfix: Order Details now has the right space between cells.
- bugfix: update the new stats endpoint for WC Admin plugin version 0.22+, and notify the user about the minimum plugin version when they cannot see the new stats. It'd be great to also mention this in the App Store release notes: the new stats UI now requires WC Admin plugin version 0.22+.

3.0
-----
- bugfix: for sites with empty site time zone in the API (usually with UTC specified in wp-admin settings) and when the site time zone is not GMT+0, the stats v4 data no longer has the wrong boundaries (example in #1357).
- bugfix: fixed a UI appearance problem on mail composer on iOS 13.

2.9
-----
- bugfix: the badge "9+" on the Orders tab doesn't overlap with the tab label on iPhone SE/8 landscape now, and polished based on design spec.
- bugfix: the Top Performers in the new stats page should not have a dark header bar when launching the app in Dark mode.
- Enhancement: preselect current Order status when editing the status with a list of order statuses.
- bugfix: on Orders tab, the order status filter now stays after changing an Order status.

2.8
-----

2.7
-----
- Enhancement: Enhancements to the Order Details screen, adding more customer information.
- bugfix: the App Logs shouldn't be editable, only copy / paste.
- bugfix: Reviews were not localized.
- bugfix: On log in, some users would see the Continue button but be unable to Continue, due to errors with the account. A new "Try another account" button has been added as an option.
- bugfix: Product Details page was displaying the Price in the wrong currency.
- Enhancement: removed the "New Orders" card from the My store tab, now that the Orders tab displays the same information.
- Added brand new stats page for user with the WooCommerce Admin plugin and provided an option for users to opt in or out directly from the Settings page.
- bugfix: Order Details: icon on "Details" cell for fulfilled order can be wrong.

2.6
-----
- bugfix: 9+ orders in the orders badge text is now easier to read
- bugfix: Keep those sign-in bugs coming! We tracked down and fixed a `Log in with Jetpack` issue, where users with a Byte Order Mark in their `wp-config.php` file were returning error responses during API requests. These users would see their store listed in the sign-in screen, but were unable to tap the Continue button.
- bugfix: prevents a potential edge case where the login screen could be dismissed in a future version of iOS.
- bugfix: While tuning up the behind-the-scenes for Order Detail screens, we accidentally lost the ability to automatically download any missing product images. Product image downloads restored!

2.5
-----
- bugfix: on certain devices, pulling down to refresh on Order Details screen used to result in weird UI with misplaced labels. Should be fixed in this release.
- Enhancement: Display a badge in the bottom tab, overlapping the Orders icon, to indicate the number of orders processing.
- Enhancement: The Notifications tab has been replaced by Reviews

2.4
-----
- New feature: in Order Details > Shipment Tracking, a new action is added to the "more" action menu for copying tracking number.
- Enhancement: updated the footer in Settings to inform users that we're hiring.
- bugfix & improvement: when Jetpack site stats module is turned off or when user has no permission to view site stats, the generic error toast is not shown to the user anymore. Additionally, the visitors stats UI is shown/hidden when the Jetpack module is activated/deactivated respectively.

2.3
-----
- Improvement: improved Dynamic Type support in the body of the notification in the Notifications tab.

2.2
-----
- improvement: opting out of Tracks syncs with WordPress.com

2.1
-----
- improvement: improved support for RTL languages in the Dashboard
- enhancement: You can now view product images on orders. Tapping on Products in Orders will present a view-only version of the Product's Details.

2.0
-----
- bugfix: dates in the Order Details screen are now localised.
- improvement: improved support for larger font sizes in the login screen

1.9
-----
- bugfix: fixes "Unable to load content" error message when attempting to get Top Performers content.
- new feature: You can now manually add shipment tracking to an Order. This feature is for users who have the [Shipment Tracking plugin](https://woocommerce.com/products/shipment-tracking) installed.
- bugfix: fixes Store Picker: some users are unable to continue after logging in.
- bugfix: fixes a crash when the network connection is slow

1.8
-----

1.7.1
-----
- Fixed a bug where Order List did not load for some users.
- update: this app supports iOS 12.0 and up.
- improvement: improved support for large text sizes.
- bugfix: fixes Order List not loading for some users.
- bugfix: fixes "Unable to load content" error message when attempting to get Top Performers content.

1.7
-----
- improvement: you can now log in using a site address.

1.6
-----
- improvement: Tracking numbers can now be copied to the pasteboard from the order details screen.

1.5
-----
- bugfix: Sometimes Settings would style all the options like "Log Out". No longer happens now.
- bugfix: order status refreshes upon pull-to-refresh in Order Details
- bugfix: payment status label background color showing up beyond rounded border
- improvement: change top performers text from "Total Product Order" to "Total orders" for clarity
- bugfix: fixed an issue on the order details screen where the shipment tracking dates were incorrect

1.4
-----
- bugfix: fix a crash happening on log out
- new feature: Add shipment tracking to Order Details screen
- improvement: The store switcher now allows you to go back to the previous screen without logging you out
- improvement: Custom order status labels are now supported! Instead of just displaying the order status slug and capitalizing the slug, the custom order status label will now be fetched from the server and properly displayed.
- improvement: Filtering by custom order status now supported!
- new feature: You can now manually change the status of an order on the order details screen
- bugfix: correctly flips chevron on Dashboard > New Orders, to support RTL languages.
- bugfix: fixed an issue on the order details screen where the shipment tracking dates were incorrect

1.3
-----
- bugfix: Allows for decimal quantities which some extensions have
- new feature: quick site select. Navigate to Settings > select row with store website.
- improvement: Updated the colors of the bars in the charts for better readability
- improvement: Present an error message with an option to retry when adding a note to an order fails
- improvement: Present an error message with an option to retry when fulfilling an order fails
- bugfix: Log out of the current account right after selecting "Try another account" in store picker
- improvement: Use the store name for the title of the view in "My store" tab
- improvement: Add an alert to let the user know about our new store switcher
- improvement: Display Address in Order Details screen unless every field is empty<|MERGE_RESOLUTION|>--- conflicted
+++ resolved
@@ -2,11 +2,8 @@
 
 14.3
 -----
-<<<<<<< HEAD
 - [*] SKU Scanner: Add the SKU to the error message after a failure. [https://github.com/woocommerce/woocommerce-ios/pull/10085]
-=======
 - [*] Add URL route handler to open the `My Store` tab when a deeplink to `/mobile` is opened, instead of bouncing back to Safari [https://github.com/woocommerce/woocommerce-ios/pull/10077]
->>>>>>> ab7d34a2
 
 14.2
 -----
