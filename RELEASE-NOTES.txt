--- conflicted
+++ resolved
@@ -3,11 +3,8 @@
 18.0
 -----
 - [**] Hub Menu: A new Customers section shows a searchable list of customers with their details, including the option to contact a customer via email. [https://github.com/woocommerce/woocommerce-ios/pull/12349]
-<<<<<<< HEAD
 - [Internal] Update Woo Purple color palette [https://github.com/woocommerce/woocommerce-ios/pull/12330]
-=======
 - [internal] The dependency setup in `AppDelegate`'s `application(_:willFinishLaunchingWithOptions:)` was updated as an attempted fix for one of the top crashes. [https://github.com/woocommerce/woocommerce-ios/pull/12268]
->>>>>>> b838bcdf
 
 17.9
 -----
