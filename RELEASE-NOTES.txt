--- conflicted
+++ resolved
@@ -15,14 +15,11 @@
 - [Internal] Products: Removed template option for product creation. [https://github.com/woocommerce/woocommerce-ios/pull/13594]
 - [Internal] Orders: Fixed "Receipt print button unresponsive after first tap". [https://github.com/woocommerce/woocommerce-ios/pull/13598]
 - [*] Payments: Fixed contact support link from some In Person Payments onboarding screens [https://github.com/woocommerce/woocommerce-ios/pull/13601]
-<<<<<<< HEAD
 - [*] Orders: Fixes an issue where tooltips in the order form were not displayed correctly. [https://github.com/woocommerce/woocommerce-ios/pull/13616]
-=======
 - [*] Payments: Fixed display of card decline reasons for In-Person Payment failures [https://github.com/woocommerce/woocommerce-ios/pull/13606]
 - [*] Payments: Fixed issue where new WooPayments accounts couldn't be used for In Person Payments while they were pending verification [https://github.com/woocommerce/woocommerce-ios/pull/13610]
 - [Internal] Custom Fields: Started effort to rename OrderMetaData to MetaData to share it with Products, starting with Networking layer. [https://github.com/woocommerce/woocommerce-ios/pull/13620]
 - [*] Login: Hid the site credential login option when entering a WPCom site address. [https://github.com/woocommerce/woocommerce-ios/pull/13623]
->>>>>>> d9ba4f32
 
 19.9
 -----
