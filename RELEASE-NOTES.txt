*** PLEASE FOLLOW THIS FORMAT: [<priority indicator, more stars = higher priority>] <description> [<PR URL>]

13.6
-----
<<<<<<< HEAD
- [*] JITMs: Added customization to Just in Time Message banner background and badges [https://github.com/woocommerce/woocommerce-ios/pull/9633]
=======
- [*] Product form > description editor: fix the extra bottom inset after hiding the keyboard either manually (available on a tablet) or applying an AI-generated product description. [https://github.com/woocommerce/woocommerce-ios/pull/9638]
>>>>>>> 584825da

13.5
-----
- [*] Settings > Domains: Premium domains are now supported, the domain suggestions now match the results on web and Android. It's more noticeable for stores with a domain credit, where not all domains are free for the first year anymore. [https://github.com/woocommerce/woocommerce-ios/pull/9607]
- [*] Product form > Inventory: the SKU scanner is enabled for all users, where it used to be behind a feature switch in Settings > Experimental Features. [https://github.com/woocommerce/woocommerce-ios/pull/9631]
[Internal] Products: Simplify Product Editing experiment is removed; there should be no changes to the existing product creation/editing behavior. [https://github.com/woocommerce/woocommerce-ios/pull/9602]
- [*] Payments: Products are removed directly from an order when its count is below one, instead of opening an extra screen to remove it. [https://github.com/woocommerce/woocommerce-ios/pull/9624]
- [*] Orders: Parses HTML-encoded characters and removes extraneous, non-attribute meta data from the list of attributes for an item in an order. [https://github.com/woocommerce/woocommerce-ios/pull/9603]
- [*] Products: Adds the component descriptions to the list of components in a composite product (using the Composite Products extension). [https://github.com/woocommerce/woocommerce-ios/pull/9634]
- [*] Products: Adds the product SKU to the bundled products list in product details, for Bundle products (using the Product Bundles extension). [https://github.com/woocommerce/woocommerce-ios/pull/9626]
- [*] Product form > description editor AI for WPCOM stores: the prompt was updated so that the generated description is shorter. [https://github.com/woocommerce/woocommerce-ios/pull/9637]

13.4
-----
- [*] Payments: Popular and last sold products are displayed on top of the products selection screen when creating or editing an order. [https://github.com/woocommerce/woocommerce-ios/pull/9539]

- [Internal] Payments: Update StripeTerminal pod to 2.19.1 [https://github.com/woocommerce/woocommerce-ios/pull/9537]
- [**] Adds read-only support for the Gift Cards extension in order details. [https://github.com/woocommerce/woocommerce-ios/pull/9558]
- [**] Adds read-only support for the Subscriptions extension in order and product details. [https://github.com/woocommerce/woocommerce-ios/pull/9541]
- [*] Product form > description editor: a magic wand button is added to the keyboard toolbar to auto-generate a product description using Jetpack AI for WPCOM stores. [https://github.com/woocommerce/woocommerce-ios/pull/9577]
- [Internal] Payments: Upate Tap to Pay connection flow strings to avoid mentioning "reader" [https://github.com/woocommerce/woocommerce-ios/pull/9563]
- [*] Store onboarding: Now the onboarding task list can be shown/hidden from settings and also from the dashboard. [https://github.com/woocommerce/woocommerce-ios/pull/9572, https://github.com/woocommerce/woocommerce-ios/pull/9573]
- [**] Adds read-only support for the Min/Max Quantities extension in product details. [https://github.com/woocommerce/woocommerce-ios/pull/9585]

13.3
-----
- [***] Payments: UK-based stores merchants can take In-Person Payments. [https://github.com/woocommerce/woocommerce-ios/pull/9496]
- [*] Store creation free trial flow now includes 3 profiler questions again with updated options: store category, selling status, and store country. [https://github.com/woocommerce/woocommerce-ios/pull/9513]
- [*] Shipping Labels: Origin address's phone number is now saved locally and pre-populated in the creation form. [https://github.com/woocommerce/woocommerce-ios/pull/9520]
- [Internal] Almost all mappers have been updated to only decode without the data envelope if it's not available. Please do a smoke test to ensure that all features still work as before. [https://github.com/woocommerce/woocommerce-ios/pull/9510]
- [Internal] Store onboarding: Mark "Launch your store" task as complete if the store is already public. This is a workaround for a backend issue which marks "Launch your store" task incomplete for already live stores. [https://github.com/woocommerce/woocommerce-ios/pull/9507]
- [*] Payments: Added Universal Link support for Set up Tap to Pay on iPhone, and to open Universal Links from Just in Time Messages, to more easily navigate to app features. [https://github.com/woocommerce/woocommerce-ios/pull/9518]
- [*] Login: Potentially fixed the crash on the onboarding screen. [https://github.com/woocommerce/woocommerce-ios/pull/9523]

13.2
-----
- [Internal] Store creation: New loading screen added for create store flow. [https://github.com/woocommerce/woocommerce-ios/pull/9383]
- [*] Payments: Add account type field to receipts [https://github.com/woocommerce/woocommerce-ios/pull/9416]
- [*] Products can now be filtered within Order creation [https://github.com/woocommerce/woocommerce-ios/pull/9258]
- [*] Products: Adds read-only support for the Composite Products extension in the Products list, including a list of components in product details. [https://github.com/woocommerce/woocommerce-ios/pull/9455]


13.1
-----
- [internal] Users can now create a Free Trial store from the app from the Get Started section of the app prologue. [https://github.com/woocommerce/woocommerce-ios/pull/9396]
- [**] Adds support for Product Multi-selection when creating and/or editing Orders. [https://github.com/woocommerce/woocommerce-ios/issues/8888]
- [**] Users can now install Jetpack for their non-Jetpack sites after logging in with application passwords. [https://github.com/woocommerce/woocommerce-ios/pull/9354]
- [*] Payments: We show a Tap to Pay on iPhone feedback survey button in the Payments menu after the first Tap to Pay on iPhone payment is taken [https://github.com/woocommerce/woocommerce-ios/pull/9366]
- [Internal] Added SiteID to some IPP tracks events [https://github.com/woocommerce/woocommerce-ios/pull/9572,]

13.0
-----
- [*] Adds a banner in "Launch store" task screen to upgrade from free trial plan. [https://github.com/woocommerce/woocommerce-ios/pull/9323]
- [*] Fix: Description, sale price, and image will be copied over to the new product variations when duplicating a variable product. [https://github.com/woocommerce/woocommerce-ios/pull/9322]


12.9
-----
- [**] Dashboard: an onboarding card is shown for sites with the following tasks if any is incomplete: "tell us more about your store" (store location) that opens a webview, "add your first product" that starts the product creation flow, "launch your store" that publishes the store, "customize your domain" that starts the domain purchase flow, and "get paid" that opens a webview. A subset of the tasks may be shown to self-hosted sites and WPCOM sites on a free trial. [https://github.com/woocommerce/woocommerce-ios/pull/9285]
- [*] Jetpack benefit banner and modal is now available on the dashboard screen after logging in with site credentials. [https://github.com/woocommerce/woocommerce-ios/pull/9232]
- [*] Payments: Local search is added to the products selection screen in the order creation flow to speed the process. [https://github.com/woocommerce/woocommerce-ios/pull/9178]
- [*] Fix: Prevent product variations not loading due to an encoding error for `permalink`, which was altered by a plugin. [https://github.com/woocommerce/woocommerce-ios/pull/9233]
- [*] Login: Users can now log in to self-hosted sites without Jetpack by approving application password authorization to their sites. [https://github.com/woocommerce/woocommerce-ios/pull/9260]
- [*] Payments: Tap to Pay on iPhone can now be selected from the Payment Methods screen [https://github.com/woocommerce/woocommerce-ios/pull/9242]
- [**] Payments: Set up Tap to Pay on iPhone flow added to the Payments Menu. Use it to configure the reader, and try a payment, before collecting a card payment with a customer. [https://github.com/woocommerce/woocommerce-ios/pull/9280]

12.8
-----
- [*] Shortcuts: We can now trigger the order creation and payment collection flows from the iOS Shortcuts app. [https://github.com/woocommerce/woocommerce-ios/pull/9103]
- [Internal] Dashboard: the UI layer had a major refactoring to allow scrolling for content more than stats for the onboarding project. The main design change is on the refresh control, where it was moved from each stats tab to below the navigation bar. Other design changes are not expected. [https://github.com/woocommerce/woocommerce-ios/pull/9031]
- [**] Products: Adds read-only support for the Product Bundles extension, including a list of bundled products and stock status for product bundles. [https://github.com/woocommerce/woocommerce-ios/pull/9177]
- [Internal] Mobile Payments: Updated StripeTerminal to 2.18 [https://github.com/woocommerce/woocommerce-ios/pull/9118]

12.7
-----
- [Internal] Shipping Label: add condition checks before showing contact options [https://github.com/woocommerce/woocommerce-ios/pull/8982]
- [*] Main screens are now accessible through the Home Screen Spotlight Search [https://github.com/woocommerce/woocommerce-ios/pull/9082]
- [*] Stats: Fixed a crash when order stats use a date and time matching the start of Daylight Saving Time. [https://github.com/woocommerce/woocommerce-ios/pull/9083]
- [*] Fix: Dismiss Take Payment popup after sharing the payment link to another app. [https://github.com/woocommerce/woocommerce-ios/pull/9042]
- [*] Site credential login: Catch invalid cookie nonce [https://github.com/woocommerce/woocommerce-ios/pull/9102]
- [*] Better error messages for site credential login failures [https://github.com/woocommerce/woocommerce-ios/pull/9125]
- [Internal] New Zendesk tag for site credential login errors [https://github.com/woocommerce/woocommerce-ios/pull/9150]

12.6
-----
- [*] Fix: When a product's details can be edited, they display a disclosure indicator (chevron). [https://github.com/woocommerce/woocommerce-ios/pull/8980]
- [*] Payments: fixed a bug where enabled rows in the Payments Menu were sometimes incorrectly shown as disabled [https://github.com/woocommerce/woocommerce-ios/pull/8983]
- [Internal] Mobile Payments: fixed logic on display of IPP feedback banner on Order List [https://github.com/woocommerce/woocommerce-ios/pull/8994]
- [**] Support: Merchants can now contact support with a new and refined experience. [https://github.com/woocommerce/woocommerce-ios/pull/9006/files]
- [***] Mobile Payments: Tap to Pay on iPhone enabled for all US merchants [https://github.com/woocommerce/woocommerce-ios/pull/9023]

12.5
-----
- [Internal] Dashboard: the stats implementation had a major update to replace a third-party library in order to support the upcoming store onboarding card. Minimal design changes are expected, and horizontal scrolling between different time range tabs is not available anymore. [https://github.com/woocommerce/woocommerce-ios/pull/8942]

12.4
-----
- [**] Menu > Settings: adds a `Domains` row for WPCOM sites to see their site domains, add a new domain, or redeems a domain credit if available. [https://github.com/woocommerce/woocommerce-ios/pull/8870]
- [Internal] Prologue screen now has only the entry point to site address login flow, and application password authentication is used for sites without Jetpack. [https://github.com/woocommerce/woocommerce-ios/pull/8846]
- [Internal] A new tag has been added for Zendesk for users authenticated with application password. [https://github.com/woocommerce/woocommerce-ios/pull/8850]
- [Internal] Failures in the logged-out state are now tracked with anonymous ID. [https://github.com/woocommerce/woocommerce-ios/pull/8861]
- [*] Fix: Fixed a crash when switching away from the Products tab. [https://github.com/woocommerce/woocommerce-ios/pull/8874]

12.3
-----
- [Internal] We have updated the Zendesk SDK to version 6.0 [https://github.com/woocommerce/woocommerce-ios/pull/8828]
- [Internal] Tap to Pay on iPhone made publicly available via an Experimental Feature toggle [https://github.com/woocommerce/woocommerce-ios/pull/8814]

12.2
-----
- [*] Fix: Adding a new attribute will auto-capitalize the first letter for each word in the attribute name. [https://github.com/woocommerce/woocommerce-ios/pull/8772]
- [internal] Logging: Improvements on logging potential errors when loading Order Details [https://github.com/woocommerce/woocommerce-ios/pull/8781]
- [Internal] Now we track the specific error code when a networking-related operation fails [https://github.com/woocommerce/woocommerce-ios/issues/8527]

12.1
-----
- [*] Adds an In-Person Payments survey banner on top of the Orders view [https://github.com/woocommerce/woocommerce-ios/issues/8530]
- [*] Fix: Allow product's `purchasable` to be a number as some third-party plugins could alter the type in the API. This could help with the Products tab not loading due to product decoding errors. [https://github.com/woocommerce/woocommerce-ios/pull/8718]
- [***] [Internal] Start the AB test for allowing login to the app using site credentials [https://github.com/woocommerce/woocommerce-ios/pull/8744]

12.0
-----
- [**] Adds a feature of bulk updating products from the product's list. [https://github.com/woocommerce/woocommerce-ios/pull/8704]
- [internal] Store creation flow now includes 3 profiler questions: store category, selling status, and store country. [https://github.com/woocommerce/woocommerce-ios/pull/8667]

11.9
-----
- [**] Now you can generate all possible variations for a product's attributes [https://github.com/woocommerce/woocommerce-ios/pull/8619]
- [*] Mobile payments: fixed card reader manuals links. [https://github.com/woocommerce/woocommerce-ios/pull/8628]

11.8
-----
- [*] Design refresh: Buttons, links, and other calls to action are now purple instead of pink. [https://github.com/woocommerce/woocommerce-ios/pull/8451]
- [internal] Design: Updated capitalization for various pages, links, and buttons to match new design guidelines. [https://github.com/woocommerce/woocommerce-ios/pull/8455]
- [internal] Remove A/B testing and release native Jetpack installation flow for all users. [https://github.com/woocommerce/woocommerce-ios/pull/8533]

11.7
-----
- [**] Analytics Hub: Now you can select custom date ranges. [https://github.com/woocommerce/woocommerce-ios/pull/8414]
- [**] Analytics Hub: Now you can see Views and Conversion Rate analytics in the new Sessions card. [https://github.com/woocommerce/woocommerce-ios/pull/8428]
- [*] My Store: We fixed an issue with Visitors and Conversion stats where sometimes visitors could be counted more than once in the selected period. [https://github.com/woocommerce/woocommerce-ios/pull/8427]


11.6
-----
- [***] We added a new Analytics Hub inside the My Store area of the app. Simply click on the See More button under the store stats to check more detailed information on Revenue, Orders and Products. [https://github.com/woocommerce/woocommerce-ios/pull/8356]
- [*] In-Person Payments: fixed timing issues in payments flow, which caused "Remove card" to be shown for too long [https://github.com/woocommerce/woocommerce-ios/pull/8351]

11.5
-----
- [*] Account deletion is now supported for all users in settings or in the empty stores screen (in the ellipsis menu). [https://github.com/woocommerce/woocommerce-ios/pull/8179, https://github.com/woocommerce/woocommerce-ios/pull/8272]
- [*] In-Person Payments: We removed any references to Simple Payments from Orders, and the red badge from the Menu tab and Menu Payments icon announcing the new Payments section. [https://github.com/woocommerce/woocommerce-ios/pull/8183]
- [internal] Store creation flow was improved with native implementation. It is available from the login prologue (`Get Started` CTA), login email error screen, and store picker (`Add a store` CTA from the empty stores screen or at the bottom of the store list). [Example testing steps in https://github.com/woocommerce/woocommerce-ios/pull/8251]
- [internal] New stores have two new Products onboarding features: A banner with an `Add a Product` CTA on the My Store screen, and the option to add new products using templates. [https://github.com/woocommerce/woocommerce-ios/pull/8294]

11.4
-----
- [*] Add System Status Report to ZenDesk support requests. [https://github.com/woocommerce/woocommerce-ios/pull/8171]


11.3
-----
- [*] In-Person Payments: Show spinner while preparing reader for payment, instead of saying it's ready before it is. [https://github.com/woocommerce/woocommerce-ios/pull/8115]
- [internal] In-Person Payments: update StripeTerminal from 2.7 to 2.14 [https://github.com/woocommerce/woocommerce-ios/pull/8132]
- [*] In-Person Payments: Fixed payment method prompt for WisePad 3 to show only Tap and Insert options [https://github.com/woocommerce/woocommerce-ios/pull/8136]

11.2
-----
- [***] You can now preview draft products before publishing. [https://github.com/woocommerce/woocommerce-ios/pull/8102]
- [*] The survey at the end of the login onboarding flow is no longer available. [https://github.com/woocommerce/woocommerce-ios/pull/8062]
- [*] Fixed layout issues on the Account Mismatch error screen. [https://github.com/woocommerce/woocommerce-ios/pull/8074]
- [*] The Accept Payments Easily banner has been removed from the order list [https://github.com/woocommerce/woocommerce-ios/pull/8078]

11.1
-----
- [**] You can now search customers when creating or editing an order. [https://github.com/woocommerce/woocommerce-ios/issues/7741]
- [internal] Store creation is available from the login prologue, login email error screen, and store picker. [https://github.com/woocommerce/woocommerce-ios/pull/8023]
- [internal] The login flow is simplified with only the option to log in with WordPress.com. This flow is presented in parallel with the existing flow in an A/B test experiment. [https://github.com/woocommerce/woocommerce-ios/pull/7996]
- [**] Relevant Just In Time Messages will be displayed on the My Store screen [https://github.com/woocommerce/woocommerce-ios/issues/7853]

11.0
-----
- [internal] Add support for controlling performance monitoring via Sentry. **Off by default**. [https://github.com/woocommerce/woocommerce-ios/pull/7831]


10.9
-----
- [***] Dropped iOS 14 support. From now we support iOS 15 and later. [https://github.com/woocommerce/woocommerce-ios/pull/7851]
- [*] Login: Now you can handle Jetpack site connection for your self-hosted sites from the app. [https://github.com/woocommerce/woocommerce-ios/pull/7847]


10.8
-----
- [***] Stats: Now you can add a Today's Stats Widget to your lock screen (iOS 16 only) to monitor your sales. [https://github.com/woocommerce/woocommerce-ios/pull/7839]
- [internal] In-Person Payments: add UTM parameters to card reader purchase URLs to allow attribution [https://github.com/woocommerce/woocommerce-ios/pull/7858]
- [*] In-Person Payments: the Purchase card reader links now all open in authenticated web views, to make it easier to log in to woocommerce.com. [https://github.com/woocommerce/woocommerce-ios/pull/7862]

10.7
-----
- [*] Universal Links: Users can now open universal links in the app. [https://github.com/woocommerce/woocommerce-ios/pull/7632]
- [internal] Store picker: Show error when the role eligibility check fails while selecting a store. [https://github.com/woocommerce/woocommerce-ios/pull/7816]
- [internal] Store picker: Add loading state to `Continue` button. [https://github.com/woocommerce/woocommerce-ios/pull/7821]
- [internal] Store picker: Use Jetpack tunnel API for fetching user info for role checking. [https://github.com/woocommerce/woocommerce-ios/pull/7822]
- [*] Allow in-app notices to be swiped away [https://github.com/woocommerce/woocommerce-ios/pull/7801]

10.6
-----

- [**] Products tab: products search now has an option to search products by SKU. Stores with WC version 6.6+ support partial SKU search, otherwise the product(s) with the exact SKU match is returned. [https://github.com/woocommerce/woocommerce-ios/pull/7781]
- [*] Fixed a rare crash when selecting a store in the store picker. [https://github.com/woocommerce/woocommerce-ios/pull/7765]
- [*] Settings: Display the WooCommerce version and available updates in Settings [https://github.com/woocommerce/woocommerce-ios/pull/7779]
- [*] Show suggestion for logging in to a WP.com site with a mismatched WP.com account. [https://github.com/woocommerce/woocommerce-ios/pull/7773]
- [*] Help center: Added help center web page with FAQs for "Not a WooCommerce site" and "Wrong WordPress.com account" error screens. [https://github.com/woocommerce/woocommerce-ios/pull/7767, https://github.com/woocommerce/woocommerce-ios/pull/7769]
- [*] Now you can bulk edit variation prices. [https://github.com/woocommerce/woocommerce-ios/pull/7803]
- [**] Reviews: Now you can reply to product reviews using the Reply button while viewing a product review. [https://github.com/woocommerce/woocommerce-ios/pull/7799]

10.5
-----
- [**] Products: Now you can duplicate products from the More menu of the product detail screen. [https://github.com/woocommerce/woocommerce-ios/pull/7727]
- [**] Login: Added Jetpack connection support from the Account Mismatch error screen. [https://github.com/woocommerce/woocommerce-ios/pull/7748]
- [*] Orders: We are bringing back the ability to add/edit customer notes and addresses from the main order screen [https://github.com/woocommerce/woocommerce-ios/pull/7750]
- [*] Help center: Added help center web page with FAQs for "Wrong WordPress.com account error" screen. [https://github.com/woocommerce/woocommerce-ios/pull/7747]
- [*] Widgets: The Today's Stat Widget adds support for bigger fonts. [https://github.com/woocommerce/woocommerce-ios/pull/7752]

10.4
-----
- [***] Stats: Now you can add a Today's Stats Widget to your homescreen to monitor your sales. [https://github.com/woocommerce/woocommerce-ios/pull/7732]
- [*] Help center: Added help center web page with FAQs for "Pick a WooCommerce Store", "Enter WordPress.com password" and "Open mail to find magic link" screens. [https://github.com/woocommerce/woocommerce-ios/pull/7641, https://github.com/woocommerce/woocommerce-ios/pull/7730, https://github.com/woocommerce/woocommerce-ios/pull/7737]
- [*] In-Person Payments: Fixed a bug where cancelling a card reader connection would temporarily prevent further connections [https://github.com/woocommerce/woocommerce-ios/pull/7689]
- [*] In-Person Payments: Improvements to the card reader connection flow UI [https://github.com/woocommerce/woocommerce-ios/pull/7687]
- [*] Login: Users can now set up the Jetpack connection between a self-hosted site and their WP.com account. [https://github.com/woocommerce/woocommerce-ios/pull/7608]
- [*] Product list: the "Draft" blue color is fixed to be more readable for a draft product row in the product list. [https://github.com/woocommerce/woocommerce-ios/pull/7724]
- [*] Notifications: App icon badge is now cleared correctly after visiting the orders tab. [https://github.com/woocommerce/woocommerce-ios/pull/7735]

10.3
-----
- [*] Dashboard: the last selected time range tab (Today/This Week/This Month/This Year) is persisted for the site and shown on the next site launch (app launch or switching stores). [https://github.com/woocommerce/woocommerce-ios/pull/7638]
- [*] Dashboard: swiping to another time range tab now triggers syncing for the target tab. Previously, the stats on the target tab aren't synced from the swipe gesture. [https://github.com/woocommerce/woocommerce-ios/pull/7650]
- [*] In-Person Payments: Fixed an issue where the Pay in Person toggle could be out of sync with the setting on the website. [https://github.com/woocommerce/woocommerce-ios/pull/7656]
- [*] In-Person Payments: Removed the need to sign in when purchasing a card reader [https://github.com/woocommerce/woocommerce-ios/pull/7670]
- [*] In-Person Payments: Fixed a bug where canceling a reader connection could result in being unable to connect a reader in future [https://github.com/woocommerce/woocommerce-ios/pull/7678]
- [*] In-Person Payments: Fixed a bug which prevented the Collect Payment button from being shown for Cash on Delivery orders  [https://github.com/woocommerce/woocommerce-ios/pull/7694]

10.2
-----
- [*] Help center: Added help center web page with FAQs for "Enter Store Credentials", "Enter WordPress.com email " and "Jetpack required Error" screens. [https://github.com/woocommerce/woocommerce-ios/pull/7588, https://github.com/woocommerce/woocommerce-ios/pull/7590, https://github.com/woocommerce/woocommerce-ios/pull/7621]
- [*] In-Person Payments: Fixed the Learn More link from the `Enable Pay in Person` onboarding screen for WCPay [https://github.com/woocommerce/woocommerce-ios/pull/7598]
- [**] In-Person Payments: Added a switch for the Pay in Person payment method on the Payments menu. This allows you to accept In-Person Payments for website orders [https://github.com/woocommerce/woocommerce-ios/pull/7613]

10.1
-----
- [*] In-Person Payments: The onboarding notice on the In-Person Payments menu is correctly dismissed after multiple prompts are shown. [https://github.com/woocommerce/woocommerce-ios/pull/7543]
- [*] Help center: Added custom help center web page with FAQs for "Enter Store Address" and "Enter WordPress.com email" screens. [https://github.com/woocommerce/woocommerce-ios/pull/7553, https://github.com/woocommerce/woocommerce-ios/pull/7573]
- [*] In-Person Payments: The plugin selection is saved correctly after multiple onboarding prompts. [https://github.com/woocommerce/woocommerce-ios/pull/7544]
- [**] In-Person Payments: A new prompt to enable `Pay in Person` for your store's checkout, to accept In-Person Payments for website orders [https://github.com/woocommerce/woocommerce-ios/issues/7474]

10.0
-----
- [**] In-Person Payments and Simple Payments have been moved to a new Payments section [https://github.com/woocommerce/woocommerce-ios/pull/7473]
- [*] Login: on the WP.com password screen, the magic link login option is moved from below "Reset your password" to below the primary Continue button for higher visibility. [https://github.com/woocommerce/woocommerce-ios/pull/7469]
- [*] Login: some minor enhancements are made to the error screen after entering an invalid WP.com email - a new "What is WordPress.com?" link, hiding the "Log in with store address" button when it's from the store address login flow, and some copy changes. [https://github.com/woocommerce/woocommerce-ios/pull/7485]
- [**] In-Person Payments: Accounts with pending requirements are no longer blocked from taking payments - we have added a skip button to the relevant screen. [https://github.com/woocommerce/woocommerce-ios/pull/7504]
- [*] Login: New button added to the empty site picker screen to enter a site address for troubleshooting. [https://github.com/woocommerce/woocommerce-ios/pull/7484]

9.9
-----
- [*] [Sign in with store credentials]: New screen added with instructions to verify Jetpack connected email. [https://github.com/woocommerce/woocommerce-ios/pull/7424]
- [*] [Sign in with store credentials]: Stop clearing username/password after an invalid attempt to enable users to fix typos. [https://github.com/woocommerce/woocommerce-ios/pull/7444]
- [*] Login: after entering WP.com email, a magic link is automatically sent when it is enabled (magic links are disabled for A8C emails and WP.com accounts with recently changed password) and a new screen is shown with an option to log in with password. [https://github.com/woocommerce/woocommerce-ios/pull/7449]

9.8
-----
- [***] Login: Introduce a way to sign in using store credentials.  [https://github.com/woocommerce/woocommerce-ios/pull/7320]
- [**] Login: You can now install WooCommerce to your self-hosted sites from the login flow. [https://github.com/woocommerce/woocommerce-ios/pull/7401]
- [**] Orders: Now you can quickly mark an order as completed by swiping it to the left! [https://github.com/woocommerce/woocommerce-ios/pull/7385]
- [*] In-Person Payments: The purchase card reader information card appears also in the Orders list screen. [https://github.com/woocommerce/woocommerce-ios/pull/7326]
- [*] Login: in release 9.7, when the app is in logged out state, an onboarding screen is shown before the prologue screen if the user hasn't finished or skipped it. In release 9.8, a survey is added to the end of the onboarding screen. [https://github.com/woocommerce/woocommerce-ios/pull/7416]
- [*] Login: a local notification is scheduled after the user encounters an error from logging in with an invalid site address or WP.com email/password. Please see testing scenarios in the PR, with regression testing on order/review remote notifications. [https://github.com/woocommerce/woocommerce-ios/pull/7323, https://github.com/woocommerce/woocommerce-ios/pull/7372, https://github.com/woocommerce/woocommerce-ios/pull/7422]

9.7
-----
- [***] Orders: Orders can now be edited within the app. [https://github.com/woocommerce/woocommerce-ios/pull/7300]
- [**] Orders: You can now view the Custom Fields for an order in the Order Details screen. [https://github.com/woocommerce/woocommerce-ios/pull/7310]
- [*] In-Person Payments: Card Reader Manuals now appear based on country availability, consolidated into an unique view [https://github.com/woocommerce/woocommerce-ios/pull/7178]
- [*] Login: Jetpack setup flow is now accessible from the Login with Store Address flow. [https://github.com/woocommerce/woocommerce-ios/pull/7294]
- [*] In-Person Payments: The purchase card reader information card can be dismissed [https://github.com/woocommerce/woocommerce-ios/pull/7260]
- [*] In-Person Payments: When dismissing the purchase card reader information card, the user can choose to be reminded in 14 days. [https://github.com/woocommerce/woocommerce-ios/pull/7271]
- [*] In-Person Payments: The purchase card reader information card appears also in the App Settings screen. [https://github.com/woocommerce/woocommerce-ios/pull/7308]
- [*] Refund lines in the Order details screen now appear ordered from oldest to newest [https://github.com/woocommerce/woocommerce-ios/pull/7287]
- [*] Login: when the app is in logged out state, an onboarding screen is shown before the prologue screen if the user hasn't finished or skipped it.  [https://github.com/woocommerce/woocommerce-ios/pull/7324]
- [*] Orders: When a store has no orders yet, there is an updated message with a link to learn more on the Orders tab. [https://github.com/woocommerce/woocommerce-ios/pull/7328]

9.6
-----
- [***] Coupons: Coupons can now be created from within the app. [https://github.com/woocommerce/woocommerce-ios/pull/7239]
- [**] Order Details: All unpaid orders have a Collect Payment button, which shows a payment method selection screen. Choices are Cash, Card, and Payment Link. [https://github.com/woocommerce/woocommerce-ios/pull/7111]
- [**] In-Person Payments: Support for selecting preferred payment gateway when multiple extensions are installed on the store. [https://github.com/woocommerce/woocommerce-ios/pull/7153]
- [*] Coupons: Removed the redundant animation when reloading the coupon list. [https://github.com/woocommerce/woocommerce-ios/pull/7137]
- [*] Login: Display "What is WordPress.com?" link in "Continue With WordPress.com" flow. [https://github.com/woocommerce/woocommerce-ios/pull/7213]
- [*] Login: Display the Jetpack requirement error after login is successful.
- [*] Login: Display a "New to WooCommerce?" link in the login prologue screen above the login buttons. [https://github.com/woocommerce/woocommerce-ios/pull/7261]
- [*] In-Person Payments: Publicize the Card Present Payments feature on the Payment Method screen [https://github.com/woocommerce/woocommerce-ios/pull/7225]
- [*] In-Person Payments: Add blog_id to IPP transaction description to match WCPay [https://github.com/woocommerce/woocommerce-ios/pull/7221]
- [*] Product form: after uploading an image, the product can now be saved immediately while the image is being uploaded in the background. When no images are pending upload for the saved product, the images are added to the product. Testing instructions: https://github.com/woocommerce/woocommerce-ios/pull/7196. [https://github.com/woocommerce/woocommerce-ios/pull/7254]

9.5
-----
- [*] Coupons: Fixed issue saving "Individual Use" and "Exclude Sale Items" fields. [https://github.com/woocommerce/woocommerce-ios/pull/7117]
- [*] Orders: The customer shipping/billing address form now navigates back automatically after selecting a country or state. [https://github.com/woocommerce/woocommerce-ios/pull/7119]
- [internal] In settings and empty stores screen, the "Close Account" link is shown for users who signed in with Apple (the only way to create an account) to close their WordPress.com account. [https://github.com/woocommerce/woocommerce-ios/pull/7143]

9.4
-----
- [*] Orders: Order details now displays both the date and time for all orders. [https://github.com/woocommerce/woocommerce-ios/pull/6996]
- [*] Simple payments have the `Card` option available for stores with configuration issues to resolve, and show onboarding to help resolve them [https://github.com/woocommerce/woocommerce-ios/pull/7002]
- [*] Order & Product list: Now, we can pull to refresh from an empty view. [https://github.com/woocommerce/woocommerce-ios/pull/7023, https://github.com/woocommerce/woocommerce-ios/pull/7030]
- [*] Order Creation: Fixes a bug where selecting a variable product to add to a new order would sometimes open the wrong list of product variations. [https://github.com/woocommerce/woocommerce-ios/pull/7042]
- [*] Collect payment button on Order Details no longer flickers when the screen loads [https://github.com/woocommerce/woocommerce-ios/pull/7043]
- [*] Issue refund button on Order Details is shown for all paid orders [https://github.com/woocommerce/woocommerce-ios/pull/7046]
- [*] Order Creation: Fixes several bugs with the Products section not showing the correct order items or not correctly updating the item quantity. [https://github.com/woocommerce/woocommerce-ios/pull/7067]

9.3
-----
- [***] In-Person Payments is now available for merchants using WooCommerce Payments in Canada. [https://github.com/woocommerce/woocommerce-ios/pull/6954]
- [*] In-Person Payments: Accessibility improvement [https://github.com/woocommerce/woocommerce-ios/pull/6869, https://github.com/woocommerce/woocommerce-ios/pull/6886, https://github.com/woocommerce/woocommerce-ios/pull/6906]
- [*] Orders: Now it's possible to select and copy text from the notes on an order. [https://github.com/woocommerce/woocommerce-ios/pull/6894]
- [*] Support Arabic numerals on amount fields. [https://github.com/woocommerce/woocommerce-ios/pull/6891]
- [*] Product Selector: Enabled selecting all variations on variable product rows. [https://github.com/woocommerce/woocommerce-ios/pull/6899]
- [internal] Order Creation: Adding new products, shipping, fee, or customer details to an order now blocks the UI immediately while the order is syncing remotely. [https://github.com/woocommerce/woocommerce-ios/pull/6974]

- [*] Coupons: Now it's possible to update discount types for coupons. [https://github.com/woocommerce/woocommerce-ios/pull/6935]
- [*] Orders tab: the view width now adjusts to the app in tablet split view on iOS 15. [https://github.com/woocommerce/woocommerce-ios/pull/6951]

9.2
-----
- [***] Experimental Features: Coupons editing and deletion features are now enabled as part of coupon management. [https://github.com/woocommerce/woocommerce-ios/pull/6853]
- [*] Order Creation: Updated percentage fee flow - added amount preview, disabled percentage option when editing. [https://github.com/woocommerce/woocommerce-ios/pull/6763]
- [*] Product Details: Update status badge layout and show it for more cases. [https://github.com/woocommerce/woocommerce-ios/pull/6768]
- [*] Coupons: now, the percentage amount of coupons will be displayed correctly in the listing and in coupon detail if the amount contains fraction digits. [https://github.com/woocommerce/woocommerce-ios/pull/6804]
- [*] Coupons: Filter initial search results to show only coupons of the currently selected store. [https://github.com/woocommerce/woocommerce-ios/pull/6800]
- [*] Coupons: Fixed crash when there are duplicated items on the coupon list. [https://github.com/woocommerce/woocommerce-ios/pull/6798]
- [*] In-Person Payments: Run onboarding checks when connecting a reader. [https://github.com/woocommerce/woocommerce-ios/pull/6761, https://github.com/woocommerce/woocommerce-ios/pull/6774, https://github.com/woocommerce/woocommerce-ios/pull/6789]
- [*] In-Person Payments: after collecting payment for an order, merchants can now email the receipt in addition to printing it in Order Details > See Receipt if email is available on the device. [https://github.com/woocommerce/woocommerce-ios/pull/6833]

9.1
-----

- [*] Product name field in product form - Remove scroll behaviour and increase field height to fully display long product names. [https://github.com/woocommerce/woocommerce-ios/pull/6681]
- [*] Filter toolbar in Products list tab - Filter toolbar is pinned outside of the products list. [https://github.com/woocommerce/woocommerce-ios/pull/6698]
- [internal] Loading screens are refactored to avoid duplicated code and a potential crash. Please quickly smoke test them to make sure that everything still works as before. [https://github.com/woocommerce/woocommerce-ios/pull/6717]
- [*] Shipping settings - Weight and shipping package dimensions are localized based on device locale. Also, decimal point information is no longer lost upon saving a product, when using comma as a decimal separator. [https://github.com/woocommerce/woocommerce-ios/pull/6721]

9.0
-----

- [*] Share payment links from the order details screen. [https://github.com/woocommerce/woocommerce-ios/pull/6609]
- [internal] Reviews lists on Products and Menu tabs are refactored to avoid duplicated code. Please quickly smoke test them to make sure that everything still works as before. [https://github.com/woocommerce/woocommerce-ios/pull/6553]
- [**] Now it's possible to change the order of the product images. [https://github.com/woocommerce/woocommerce-ios/pull/6620]
- [*] Improved accessibility for the error banner and info banner displayed in Orders and Products. [https://github.com/woocommerce/woocommerce-ios/pull/6633]

8.9
-----
- [*] Coupons: Fixed issue loading the coupon list from the local storage on initial load. [https://github.com/woocommerce/woocommerce-ios/pull/6463]
- [*] Coupons: Update layout of the coupon details screen. [https://github.com/woocommerce/woocommerce-ios/pull/6522]
- [*] In-Person Payments: Removed collecting L2/L3 data. [https://github.com/woocommerce/woocommerce-ios/pull/6519]
- [*] Hub Menu: Multiple menu items can no longer be tapped simultaneously. [https://github.com/woocommerce/woocommerce-ios/pull/6484]
- [*] Jetpack CP: Fixed crash when attempting to access WP-Admin with an invalid URL that has an unsupported scheme. [https://github.com/woocommerce/woocommerce-ios/pull/6502]
- [***] Orders: Order Creation is now available to everyone! You can go to the Orders tab and tap the + button to create a new order. [https://github.com/woocommerce/woocommerce-ios/pull/6537]
- [internal] Loading screens are refactored to avoid duplicated code and a potential crash. Please quickly smoke test them to make sure that everything still works as before. [https://github.com/woocommerce/woocommerce-ios/pull/6535] [https://github.com/woocommerce/woocommerce-ios/pull/6544]

8.8
-----
- [*] Updates the app's About screen to be consistent with Automattic's other mobile apps. [https://github.com/woocommerce/woocommerce-ios/pull/6421]
- [***] Experimental Feature: It's now possible to add custom shipping method and fees in order creation flow. Tax amount and Order total is now synced from backend. [https://github.com/woocommerce/woocommerce-ios/pull/6429]
- [**] Now it's possible to filter orders by custom statuses. [https://github.com/woocommerce/woocommerce-ios/pull/6390]
- [*] Fixed issue presenting Edit Customer Note screen as a modal on large screens. [https://github.com/woocommerce/woocommerce-ios/pull/6406]
- [*] Products displayed in Order Detail now follow the same order of the web. [https://github.com/woocommerce/woocommerce-ios/pull/6401]
- [*] Simple Payments now shows a detailed tax break up before taking the payment. [https://github.com/woocommerce/woocommerce-ios/pull/6412]
- [*] Coupons list now shows an error view if coupons are disabled for the store. Coupons can be enabled again from this view. [https://github.com/woocommerce/woocommerce-ios/pull/6446]
- [*] Coupon details screen now displays more informative error messages when loading the total discount amount fails. [https://github.com/woocommerce/woocommerce-ios/pull/6457]
- [internal] Shipping Labels: the navigation bar in the web view for adding payments is now correctly hidden. [https://github.com/woocommerce/woocommerce-ios/pull/6435]

8.7
-----
- [**] In-Person Payments: Added card details to refund confirmation screen to help with refunding to the payment card [https://github.com/woocommerce/woocommerce-ios/pull/6241]
- [*] Coupons: Replace the toggles on Usage Details screen with text for uneditable contents. [https://github.com/woocommerce/woocommerce-ios/pull/6287]
- [*] Improve image loading for thumbnails especially on the Product list. [https://github.com/woocommerce/woocommerce-ios/pull/6299]
- [*] Coupons: Added feedback banner on the top of the coupon list. [https://github.com/woocommerce/woocommerce-ios/pull/6316]
- [*] Coupons: Handled error when loading total discounted amount fails. [https://github.com/woocommerce/woocommerce-ios/pull/6368]
- [internal] Removed all feature flags for Shipping Labels. Please smoke test all parts of Shipping Labels to make sure that everything still works as before. [https://github.com/woocommerce/woocommerce-ios/pull/6270]
- [*] In-Person Payments: Localized messages and UI [https://github.com/woocommerce/woocommerce-ios/pull/6317]
- [*] My Store: Fixed incorrect currency symbol of revenue text for stores with non-USD currency. [https://github.com/woocommerce/woocommerce-ios/pull/6335]
- [*] Notifications: Dismiss presented view before presenting content from notifications [https://github.com/woocommerce/woocommerce-ios/pull/6354]
- [*] Reviews: Fixed missing product information on first load [https://github.com/woocommerce/woocommerce-ios/pull/6367]
- [internal] Removed the feature flag for My store tab UI updates. Please smoke test the store stats and top performers in the "My store" tab to make sure everything works as before. [https://github.com/woocommerce/woocommerce-ios/pull/6334]
- [*] In-Person Payments: Add support for accepting payments on bookable products [https://github.com/woocommerce/woocommerce-ios/pull/6364]
- [*] In-Person Payments: Fixed issue where payment could be stuck prompting to remove the card if the payment was declined and retried before removing the card.

8.6
-----
- [***] Merchants can now view coupons in their stores by enabling Coupon Management in Experimental Features. [https://github.com/woocommerce/woocommerce-ios/pull/6209]
- [*] Orders: In the experimental Order Creation feature, product variations added to a new order now show a list of their attributes. [https://github.com/woocommerce/woocommerce-ios/pull/6131]
- [*] Enlarged the tap area for the action button on the notice view. [https://github.com/woocommerce/woocommerce-ios/pull/6146]
- [*] Reviews: Fixed crash on iPad when tapping the More button. [https://github.com/woocommerce/woocommerce-ios/pull/6187]
- [*] In-Person Payments: Remove Stripe from Experimental Features as it is always enabled now. [https://github.com/woocommerce/woocommerce-ios/pull/6205]
- [*] Disabled unnecessary selection of the "Refund via" row on the Refund Confirmation screen [https://github.com/woocommerce/woocommerce-ios/pull/6198]
- [*] Increased minimum version of Stripe extension for In-Person Payments to 6.2.0 [https://github.com/woocommerce/woocommerce-ios/pull/xxxx]
- [internal] Removed `pushNotificationsForAllStores` feature flag. Since the changes are non-trivial, it would be great to smoke test push notifications for all stores in beta testing. [https://github.com/woocommerce/woocommerce-ios/pull/6231]

8.5
-----
- [*] In-Person Payments: Inform the user when a card reader battery is so low that it needs to be charged before the reader can be connected. [https://github.com/woocommerce/woocommerce-ios/pull/5998]
- [***] The My store tab is having a new look with new conversion stats and shows up to 5 top performing products now (used to be 3). [https://github.com/woocommerce/woocommerce-ios/pull/5991]
- [**] Fixed a crash at the startup of the app, related to Gridicons. [https://github.com/woocommerce/woocommerce-ios/pull/6005]
- [***] Experimental Feature: It's now possible to create Orders in the app by enabling it in Settings > Experimental Features. For now you can change the order status, add products, and add customer details (billing and shipping addresses). [https://github.com/woocommerce/woocommerce-ios/pull/6060]
- [*] Fixed issue in date range selection for the orders filters where is some cases dates are not available for selection. [https://github.com/woocommerce/woocommerce-ios/pull/6090]
- [*] Enabled "view product in store" and "share product" options for variable products when accessing them through the order details screen. [https://github.com/woocommerce/woocommerce-ios/pull/6091]

8.4
-----
- [***] In-Person Payments: Support for Stripe M2 card reader. [https://github.com/woocommerce/woocommerce-ios/pull/5844]
- [***] We introduced a new tab called "Menu", a tab in the main navigation where you can browser different sub-sections of the app: Switch Store, Settings, WooCommerce Admin, View Store and Reviews. [https://github.com/woocommerce/woocommerce-ios/pull/5926]
- [***] Store admins can now access sites with plugins that have Jetpack Connection Package (e.g. WooCommerce Payments, Jetpack Backup) in the app. These sites do not require Jetpack-the-plugin to connect anymore. Store admins can still install Jetpack-the-plugin from the app through settings or a Jetpack banner. [https://github.com/woocommerce/woocommerce-ios/pull/5924]
- [*] Add/Edit Product screen: Fix transient product name while adding images.[https://github.com/woocommerce/woocommerce-ios/pull/5840]

8.3
-----
- [***] All merchants can create Simple Payments orders. [https://github.com/woocommerce/woocommerce-ios/pull/5684]
- [**] System status report can now be viewed and copied directly from within the app. [https://github.com/woocommerce/woocommerce-ios/pull/5702]
- [**] Product SKU input scanner is now available as a beta feature. To try it, enable it from settings and you can scan a barcode to use as the product SKU in product inventory settings! [https://github.com/woocommerce/woocommerce-ios/pull/5695]
- [**] Now you chan share a payment link when creating a Simple Payments order [https://github.com/woocommerce/woocommerce-ios/pull/5819]
- [*] Reviews: "Mark all as read" checkmark bar button item button replaced with menu button which launches an action sheet. Menu button is displayed only if there are unread reviews available.[https://github.com/woocommerce/woocommerce-ios/pull/5833]
- [internal] Refactored ReviewsViewController to add tests. [https://github.com/woocommerce/woocommerce-ios/pull/5834]

8.2
-----
- [***] In-Person Payments: Now you can collect Simple Payments on the go. [https://github.com/woocommerce/woocommerce-ios/pull/5635]
- [*] Products: After generating a new variation for a variable product, you are now taken directly to edit the new variation. [https://github.com/woocommerce/woocommerce-ios/pull/5649]
- [*] Dashboard: the visitor count in the Today tab is now shown when Jetpack site stats are enabled.
- [*] Add/Edit Product Images: tapping on the last `n` images while `n` images are pending upload does not crash the app anymore. [https://github.com/woocommerce/woocommerce-ios/pull/5672]

8.2
-----
- [*] Shipping Labels: Fixes a crash when saving a new shipping label after opening the order from a push notification. [https://github.com/woocommerce/woocommerce-ios/pull/5549]
- [**] In-Person Payments: Improved support for VoiceOver. [https://github.com/woocommerce/woocommerce-ios/pull/5572]
- [*] In-Person Payments: Fixes a crash when printing more than one receipt. [https://github.com/woocommerce/woocommerce-ios/pull/5575]

8.1
-----
- [***] Now it's possible to filter Order List by multiple statuses and date ranges. Plus, we removed the top tab bar on Orders Tab. [https://github.com/woocommerce/woocommerce-ios/pull/5491]
- [*] Login: Password AutoFill will suggest wordpress.com accounts. [https://github.com/woocommerce/woocommerce-ios/pull/5399]
- [*] Store picker: after logging in with store address, the pre-selected store is now the currently selected store instead of the store from login flow. [https://github.com/woocommerce/woocommerce-ios/pull/5508]
- [*] The application icon number from order push notifications is now cleared after visiting the orders tab. [https://github.com/woocommerce/woocommerce-ios/pull/5715]
- [internal] Migrated Settings screen to MVVM [https://github.com/woocommerce/woocommerce-ios/pull/5393]


8.0
-----
- [*] Product List: Add support for product filtering by category. [https://github.com/woocommerce/woocommerce-ios/pull/5388]
- [***] Push notifications are now supported for all connected stores. [https://github.com/woocommerce/woocommerce-ios/pull/5299]
- [*] Fix: in Settings > Switch Store, tapping "Dismiss" after selecting a different store does not switch stores anymore. [https://github.com/woocommerce/woocommerce-ios/pull/5359]

7.9
-----
- [*] Fix: after disconnecting a site or connecting to a new site, the sites in site picker (Settings > Switch Store) should be updated accordingly. The only exception is when the newly disconnected site is the currently selected site. [https://github.com/woocommerce/woocommerce-ios/pull/5241]
- [*] Order Details: Show a button on the "Product" section of Order Details screen to allow recreating shipping labels. [https://github.com/woocommerce/woocommerce-ios/pull/5255]
- [*] Edit Order Address - Enable `Done` button when `Use as {Shipping/Billing} Address` toggle is turned on. [https://github.com/woocommerce/woocommerce-ios/pull/5254]
- [*] Add/Edit Product: fix an issue where the product name keyboard is English only. [https://github.com/woocommerce/woocommerce-ios/pull/5288]
- [*] Order Details: some sites cannot parse order requests where the fields parameter has spaces, and the products section cannot load as a result. The spaces are now removed. [https://github.com/woocommerce/woocommerce-ios/pull/5298]

7.8
-----
- [***] Shipping Labels: merchants can create multiple packages for the same order, moving the items between different packages. [https://github.com/woocommerce/woocommerce-ios/pull/5190]
- [*] Fix: Navigation bar buttons are now consistently pink on iOS 15. [https://github.com/woocommerce/woocommerce-ios/pull/5139]
- [*] Fix incorrect info banner color and signature option spacing on Carrier and Rates screen. [https://github.com/woocommerce/woocommerce-ios/pull/5144]
- [x] Fix an error where merchants were unable to connect to valid stores when they have other stores with corrupted information https://github.com/woocommerce/woocommerce-ios/pull/5161
- [*] Shipping Labels: Fix issue with decimal values on customs form when setting the device with locales that use comma as decimal point. [https://github.com/woocommerce/woocommerce-ios/pull/5195]
- [*] Shipping Labels: Fix crash when tapping on Learn more rows of customs form. [https://github.com/woocommerce/woocommerce-ios/pull/5207]
- [*] Shipping Labels: The shipping address now prefills the phone number from the billing address if a shipping phone number is not available. [https://github.com/woocommerce/woocommerce-ios/pull/5177]
- [*] Shipping Labels: now in Carrier and Rates we always display the discounted rate instead of the retail rate if available. [https://github.com/woocommerce/woocommerce-ios/pull/5188]
- [*] Shipping Labels: If the shipping address is invalid, there are now options to email, call, or message the customer. [https://github.com/woocommerce/woocommerce-ios/pull/5228]
- [*] Accessibility: notify when offline mode banner appears or disappears. [https://github.com/woocommerce/woocommerce-ios/pull/5225]

7.7
-----
- [***] In-Person Payments: US merchants can now obtain a card reader and then collect payments directly from the app. [https://github.com/woocommerce/woocommerce-ios/pull/5030]
- [***] Shipping Labels: Merchants can now add new payment methods for shipping labels directly from the app. [https://github.com/woocommerce/woocommerce-ios/pull/5023]
- [**] Merchants can now edit shipping & billing addresses from orders. [https://github.com/woocommerce/woocommerce-ios/pull/5097]
- [x] Fix: now a default paper size will be selected in Shipping Label print screen. [https://github.com/woocommerce/woocommerce-ios/pull/5035]
- [*] Show banner on screens that use cached data when device is offline. [https://github.com/woocommerce/woocommerce-ios/pull/5000]
- [*] Fix incorrect subtitle on customs row of Shipping Label purchase flow. [https://github.com/woocommerce/woocommerce-ios/pull/5093]
- [*] Make sure customs form printing option is not available on non-international orders. [https://github.com/woocommerce/woocommerce-ios/pull/5104]
- [*] Fix incorrect logo for DHL in Shipping Labels flow. [https://github.com/woocommerce/woocommerce-ios/pull/5105]

7.6
-----
- [x] Show an improved error modal if there are problems while selecting a store. [https://github.com/woocommerce/woocommerce-ios/pull/5006]
- [***] Shipping Labels: Merchants can now add new custom and service packages for shipping labels directly from the app. [https://github.com/woocommerce/woocommerce-ios/pull/4976]
- [*] Fix: when product image upload fails, the image cell stop loading. [https://github.com/woocommerce/woocommerce-ios/pull/4989]

7.5
-----
- [***] Merchants can now purchase shipping labels and declare customs forms for international orders. [https://github.com/woocommerce/woocommerce-ios/pull/4896]
- [**] Merchants can now edit customer provided notes from orders. [https://github.com/woocommerce/woocommerce-ios/pull/4893]
- [*] Fix empty states sometimes not centered vertically [https://github.com/woocommerce/woocommerce-ios/pull/4890]
- [*] Fix error syncing products due to decoding failure of regular_price in product variations. [https://github.com/woocommerce/woocommerce-ios/pull/4901]
- [*] Hide bottom bar on shipping label purchase form. [https://github.com/woocommerce/woocommerce-ios/pull/4902]

7.4
-----
- [*] Fix an issue where some extension was not shown in order item details. [https://github.com/woocommerce/woocommerce-ios/pull/4753]
- [*] Fix: The refund button within Order Details will be hidden if the refund is zero. [https://github.com/woocommerce/woocommerce-ios/pull/4789]
- [*] Fix: Incorrect arrow direction for right-to-left languages on Shipping Label flow. [https://github.com/woocommerce/woocommerce-ios/pull/4796]
- [*] Fix: Shouldn't be able to schedule a sale without sale price. [https://github.com/woocommerce/woocommerce-ios/pull/4825]
- [*] Fix: Edit address screen is pushed twice in Shipping Label flow when missing name in origin or destination address. [https://github.com/woocommerce/woocommerce-ios/pull/4845]

7.3
-----
- [*] Order Detail: now we do not offer the "email note to customer" option if no email is available. [https://github.com/woocommerce/woocommerce-ios/pull/4680]
- [*] My Store: If there are errors loading the My Store screen, a banner now appears at the top of the screen with links to troubleshoot or contact support. [https://github.com/woocommerce/woocommerce-ios/pull/4704]
- [*] Fix: Added 'Product saved' confirmation message when a product is updated [https://github.com/woocommerce/woocommerce-ios/pull/4709]
- [*] Shipping Labels: Updated address validation to automatically use trivially normalized address for origin and destination. [https://github.com/woocommerce/woocommerce-ios/pull/4719]
- [*] Fix: Order details for products with negative prices now will show correctly [https://github.com/woocommerce/woocommerce-ios/pull/4683]
- [*] Fix: Order list not extend edge-to-edge in dark mode. [https://github.com/woocommerce/woocommerce-ios/pull/4728]
- [*] Plugins: Added list of active and inactive plugins that can be reached by admins in the settings screen. [https://github.com/woocommerce/woocommerce-ios/pull/4735]
- [*] Login: Updated appearance of back buttons in navigation bar to minimal style. [https://github.com/woocommerce/woocommerce-ios/pull/4726]
- [internal] Upgraded Zendesk SDK to version 5.3.0. [https://github.com/woocommerce/woocommerce-ios/pull/4699]
- [internal] Updated GoogleSignIn to version 6.0.1 through WordPressAuthenticator. There should be no functional changes, but may impact Google sign in flow. [https://github.com/woocommerce/woocommerce-ios/pull/4725]

7.2
-----
- [*] Order Fulfillment: Updated success notice message [https://github.com/woocommerce/woocommerce-ios/pull/4589]
- [*] Order Fulfillment: Fixed issue footer view getting clipped of by iPhone notch [https://github.com/woocommerce/woocommerce-ios/pull/4631]
- [*] Shipping Labels: Updated address validation to make sure a name is entered for each address. [https://github.com/woocommerce/woocommerce-ios/pull/4601]
- [*] Shipping Labels: Hide Contact button on Shipping To Address form when customer phone number is not provided. [https://github.com/woocommerce/woocommerce-ios/pull/4663]
- [*] Shipping Labels: Updated edge-to-edge table views for all forms. [https://github.com/woocommerce/woocommerce-ios/pull/4657]
- [*] Orders and Order Details: Updated edge-to-edge table views for consistent look across the app. [https://github.com/woocommerce/woocommerce-ios/pull/4638]
- [*] Reviews and Review Details: Updated edge-to-edge table views for consistent look across the app. [https://github.com/woocommerce/woocommerce-ios/pull/4637]
- [*] New error screen displayed to users without the required roles to access the store. [https://github.com/woocommerce/woocommerce-ios/pull/4493]

7.1
-----
- [***] Merchants from US can create shipping labels for physical orders from the app. The feature supports for now only orders where the shipping address is in the US. [https://github.com/woocommerce/woocommerce-ios/pull/4578]
- [**] Due to popular demand, the Order fulfill is displayed once again when clicking on the Mark order complete button. [https://github.com/woocommerce/woocommerce-ios/pull/4567]
- [*] Fix: Interactive pop gesture on Order Details and Settings screen. [https://github.com/woocommerce/woocommerce-ios/pull/4504]
- [*] Fix: Frozen refresh control and placeholder when switching tabs [https://github.com/woocommerce/woocommerce-ios/pull/4505]
- [internal] Stats tab: added network sync throttling [https://github.com/woocommerce/woocommerce-ios/pull/4494]

7.0
-----
- [**] Order Detail: now we display Order Items and Shipping Label Packages as separate sections. [https://github.com/woocommerce/woocommerce-ios/pull/4445]
- [*] Fix: Orders for a variable product with different configurations of a single variation will now show each order item separately. [https://github.com/woocommerce/woocommerce-ios/pull/4445]
- [*] If the Orders, Products, or Reviews lists can't load, a banner now appears at the top of the screen with links to troubleshoot or contact support. [https://github.com/woocommerce/woocommerce-ios/pull/4400, https://github.com/woocommerce/woocommerce-ios/pull/4407]
- [*] Fix: Stats tabs are now displayed and ordered correctly in RTL languages. [https://github.com/woocommerce/woocommerce-ios/pull/4444]
- [*] Fix: Missing "Add Tracking" button in orders details. [https://github.com/woocommerce/woocommerce-ios/pull/4520]


6.9
-----
- [*] Order Detail: now we display a loader on top, to communicate that the order detail view has not yet been fully loaded. [https://github.com/woocommerce/woocommerce-ios/pull/4396]
- [*] Products: You can edit product attributes for variations right from the main product form. [https://github.com/woocommerce/woocommerce-ios/pull/4350]
- [*] Improved CTA. "Print Shipping Label" instead of "Reprint Shipping Label". [https://github.com/woocommerce/woocommerce-ios/pull/4394]
- [*] Improved application log viewer. [https://github.com/woocommerce/woocommerce-ios/pull/4387]
- [*] Improved the experience when creating the first variation. [https://github.com/woocommerce/woocommerce-ios/pull/4405]

6.8
-----

- [***] Dropped iOS 13 support. From now we support iOS 14 and later. [https://github.com/woocommerce/woocommerce-ios/pull/4209]
- [**] Products: Added the option to create and edit a virtual product directly from the product detail screen. [https://github.com/woocommerce/woocommerce-ios/pull/4214]

6.7
-----
- [**] Add-Ons: Order add-ons are now available as a beta feature. To try it, enable it from settings! [https://github.com/woocommerce/woocommerce-ios/pull/4119]

6.6
-----
- [*] Fix: Product variations only support at most one image, so we won't show an option to add a second one. [https://github.com/woocommerce/woocommerce-ios/pull/3994]
- [*] Fix: The screen to select images from the Media Library would sometimes crash when the library had a specific number of images. [https://github.com/woocommerce/woocommerce-ios/pull/4003]
- [*] Improved error messages for logins. [https://github.com/woocommerce/woocommerce-ios/pull/3957]

6.5
-----
- [*] Fix: Product images with non-latin characters in filenames now will load correctly and won't break Media Library. [https://github.com/woocommerce/woocommerce-ios/pull/3935]
- [*] Fix: The screen to select images from the Media Library would sometimes crash when the library had a specific number of images. [https://github.com/woocommerce/woocommerce-ios/pull/4070]

6.4
-----
- [*] Login: New design and illustrations for the initial login screen, promoting the app's main features. [https://github.com/woocommerce/woocommerce-ios/pull/3867]
- [*] Enhancement/fix: Unify back button style across the app. [https://github.com/woocommerce/woocommerce-ios/pull/3872]

6.3
-----
- [**] Products: Now you can add variable products from the create product action sheet. [https://github.com/woocommerce/woocommerce-ios/pull/3836]
- [**] Products: Now you can easily publish a product draft or pending product using the navigation bar buttons [https://github.com/woocommerce/woocommerce-ios/pull/3846]
- [*] Fix: In landscape orientation, all backgrounds on detail screens and their subsections now extend edge-to-edge. [https://github.com/woocommerce/woocommerce-ios/pull/3808]
- [*] Fix: Creating an attribute or a variation no longer saves your product pending changes. [https://github.com/woocommerce/woocommerce-ios/pull/3832]
- [*] Enhancement/fix: image & text footnote info link rows are now center aligned in order details reprint shipping label info row and reprint screen. [https://github.com/woocommerce/woocommerce-ios/pull/3805]

6.2
-----

- [***] Products: When editing a product, you can now create/delete/update product variations, product attributes and product attribute options. https://github.com/woocommerce/woocommerce-ios/pull/3791
- [**] Large titles are enabled for the four main tabs like in Android. In Dashboard and Orders tab, a workaround is implemented with some UI/UX tradeoffs where the title size animation is not as smooth among other minor differences from Products and Reviews tab. We can encourage beta users to share any UI issues they find with large titles. [https://github.com/woocommerce/woocommerce-ios/pull/3763]
- [*] Fix: Load product inventory settings in read-only mode when the product has a decimal stock quantity. This fixes the products tab not loading due to product decoding errors when third-party plugins enable decimal stock quantities. [https://github.com/woocommerce/woocommerce-ios/pull/3717]
- [*] Fix: Loading state stuck in Reviews List. [https://github.com/woocommerce/woocommerce-ios/pull/3753]

6.1
-----
- [**] Products: When editing variable products, you can now edit the variation attributes to select different attribute options. [https://github.com/woocommerce/woocommerce-ios/pull/3628]
- [*] Fixes a bug where long pressing the back button sometimes displayed an empty list of screens.
- [*] Product Type: Updated product type detail to display "Downloadable" if a product is downloadable. [https://github.com/woocommerce/woocommerce-ios/pull/3647]
- [*] Product Description: Updated the placeholder text in the Aztec Editor screens to provide more context. [https://github.com/woocommerce/woocommerce-ios/pull/3668]
- [*] Fix: Update the downloadable files row to read-only, if the product is accessed from Order Details. [https://github.com/woocommerce/woocommerce-ios/pull/3669]
- [*] Fix: Thumbnail image of a product wasn't being loaded correctly in Order Details. [https://github.com/woocommerce/woocommerce-ios/pull/3678]
- [*] Fix: Allow product's `regular_price` to be a number and `sold_individually` to be `null` as some third-party plugins could alter the type in the API. This could help with the products tab not loading due to product decoding errors. [https://github.com/woocommerce/woocommerce-ios/pull/3679]
- [internal] Attempted fix for a crash in product image upload. [https://github.com/woocommerce/woocommerce-ios/pull/3693]

6.0
-----
- [**] Due to popular demand, the product SKU is displayed once again in Order Details screen. [https://github.com/woocommerce/woocommerce-ios/pull/3564]
- [*] Updated copyright notice to WooCommerce
- [*] Fix: top performers in "This Week" tab should be showing the same data as in WC Admin.
- [*] Fix: visitor stats in Dashboard should be more consistent with web data on days when the end date for more than one tab is the same (e.g. "This Week" and "This Month" both end on January 31). [https://github.com/woocommerce/woocommerce-ios/pull/3532]
- [*] Fix: navbar title on cross-sells products list displayed title for upsells [https://github.com/woocommerce/woocommerce-ios/pull/3565]
- [*] Added drag-and-drop sorting to Linked Products [https://github.com/woocommerce/woocommerce-ios/pull/3548]
- [internal] Refactored Core Data migrator stack to help reduce crashes [https://github.com/woocommerce/woocommerce-ios/pull/3523]


5.9
-----
- [**] Product List: if a user applies custom sort orders and filters in the Product List, now when they reopen the app will be able to see the previous settings applied. [https://github.com/woocommerce/woocommerce-ios/pull/3454]
- [*] Removed fulfillment screen and moved fulfillment to the order details screen. [https://github.com/woocommerce/woocommerce-ios/pull/3453]
- [*] Fix: billing information action sheets now are presented correctly on iPad. [https://github.com/woocommerce/woocommerce-ios/pull/3457]
- [*] fix: the rows in the product search list now don't have double separators. [https://github.com/woocommerce/woocommerce-ios/pull/3456]
- [*] Fix: During login, the spinner when a continue button is in loading state is now visible in dark mode. [https://github.com/woocommerce/woocommerce-ios/pull/3472]
- [*] fix: when adding a note to an order, the text gets no more deleted if you tap on “Email note to customer”. [https://github.com/woocommerce/woocommerce-ios/pull/3473]
- [*] Added Fees to order details. [https://github.com/woocommerce/woocommerce-ios/pull/3475]
- [*] fix: now we don't show any more similar alert notices if an error occurred. [https://github.com/woocommerce/woocommerce-ios/pull/3474]
- [*] fix: in Settings > Switch Store, the spinner in the "Continue" button at the bottom is now visible in dark mode. [https://github.com/woocommerce/woocommerce-ios/pull/3468]
- [*] fix: in order details, the shipping and billing address are displayed in the order of the country (in some eastern Asian countries, the address starts from the largest unit to the smallest). [https://github.com/woocommerce/woocommerce-ios/pull/3469]
- [*] fix: product is now read-only when opened from the order details. [https://github.com/woocommerce/woocommerce-ios/pull/3491]
- [*] fix: pull to refresh on the order status picker screen does not resets anymore the current selection. [https://github.com/woocommerce/woocommerce-ios/pull/3493]
- [*] When adding or editing a link (e.g. in a product description) link settings are now presented as a popover on iPad. [https://github.com/woocommerce/woocommerce-ios/pull/3492]
- [*] fix: the glitch when launching the app in logged out state or after tapping "Try another account" in store picker is now gone. [https://github.com/woocommerce/woocommerce-ios/pull/3498]
- [*] Minor enhancements: in product editing form > product reviews list, the rows don't show highlighted state on tap anymore since they are not actionable. Same for the number of upsell and cross-sell products in product editing form > linked products. [https://github.com/woocommerce/woocommerce-ios/pull/3502]


5.8
-----
- [***] Products M5 features are now available to all. Products M5 features: add and edit linked products, add and edit downloadable files, product deletion. [https://github.com/woocommerce/woocommerce-ios/pull/3420]
- [***] Shipping labels M1 features are now available to all: view shipping label details, request a refund, and reprint a shipping label via AirPrint. [https://github.com/woocommerce/woocommerce-ios/pull/3436]
- [**] Improved login flow, including better error handling. [https://github.com/woocommerce/woocommerce-ios/pull/3332]


5.7
-----
- [***] Dropped iOS 12 support. From now we support iOS 13 and later. [https://github.com/woocommerce/woocommerce-ios/pull/3216]
- [*] Fixed spinner appearance in the footer of orders list. [https://github.com/woocommerce/woocommerce-ios/pull/3249]
- [*] In order details, the image for a line item associated with a variation is shown now after the variation has been synced. [https://github.com/woocommerce/woocommerce-ios/pull/3314]
- [internal] Refactored Core Data stack so more errors will be propagated. [https://github.com/woocommerce/woocommerce-ios/pull/3267]


5.6
-----
- [**] Fixed order list sometimes not showing newly submitted orders.
- [*] now the date pickers on iOS 14 are opened as modal view. [https://github.com/woocommerce/woocommerce-ios/pull/3148]
- [*] now it's possible to remove an image from a Product Variation if the WC version 4.7+. [https://github.com/woocommerce/woocommerce-ios/pull/3159]
- [*] removed the Product Title in product screen navigation bar. [https://github.com/woocommerce/woocommerce-ios/pull/3187]
- [*] the icon of the cells inside the Product Detail are now aligned at 10px from the top margin. [https://github.com/woocommerce/woocommerce-ios/pull/3199]
- [**] Added the ability to issue refunds from the order screen. Refunds can be done towards products or towards shipping. [https://github.com/woocommerce/woocommerce-ios/pull/3204]
- [*] Prevent banner dismiss when tapping "give feedback" on products screen. [https://github.com/woocommerce/woocommerce-ios/pull/3221]
- [*] Add keyboard dismiss in Add Tracking screen [https://github.com/woocommerce/woocommerce-ios/pull/3220]


5.5
-----
- [**] Products M4 features are now available to all. Products M4 features: add a simple/grouped/external product with actions to publish or save as draft. [https://github.com/woocommerce/woocommerce-ios/pull/3133]
- [*] enhancement: Order details screen now shows variation attributes for WC version 4.7+. [https://github.com/woocommerce/woocommerce-ios/pull/3109]
- [*] fix: Product detail screen now includes the number of ratings for that product. [https://github.com/woocommerce/woocommerce-ios/pull/3089]
- [*] fix: Product subtitle now wraps correctly in order details. [https://github.com/woocommerce/woocommerce-ios/pull/3201]


5.4
-----
- [*] fix: text headers on Product price screen are no more clipped with large text sizes. [https://github.com/woocommerce/woocommerce-ios/pull/3090]


5.4
-----
- [*] fix: the footer in app Settings is now correctly centered.
- [*] fix: Products tab: earlier draft products now show up in the same order as in core when sorting by "Newest to Oldest".
- [*] enhancement: in product details > price settings, the sale dates can be edited inline in iOS 14 using the new date picker. Also, the sale end date picker editing does not automatically end on changes anymore. [https://github.com/woocommerce/woocommerce-ios/pull/3044]
- [*] enhancement: in order details > add tracking, the date shipped can be edited inline in iOS 14 using the new date picker. [https://github.com/woocommerce/woocommerce-ios/pull/3044]
- [*] enhancement: in products list, the "(No Title)" placeholder will be showed when a product doesn't have the title set. [https://github.com/woocommerce/woocommerce-ios/pull/3068]
- [*] fix: the placeholder views in the top dashboard chart and orders tab do not have unexpected white background color in Dark mode in iOS 14 anymore. [https://github.com/woocommerce/woocommerce-ios/pull/3063]


5.3
-----
- [**] In Settings > Experimental Features, a Products switch is now available for turning Products M4 features on and off (default off). Products M4 features: add a simple/grouped/external product with actions to publish or save as draft.
- [*] Opening a product from order details now shows readonly product details of the same styles as in editable product details.
- [*] Opening a product variation from order details now shows readonly product variation details and this product variation does not appear in the Products tab anymore.
- [*] Enhancement: when not saving a product as "published", the in-progress modal now shows title and message like "saving your product" instead of "publishing your product".
- [*] In product and variation list, the stock quantity is not shown anymore when stock management is disabled.
- [*] Enhancement: when the user attempts to dismiss the product selector search modal while at least one product is selected for a grouped product's linked products, a discard changes action sheet is shown.
- [internal] Renamed a product database table (Attribute) to GenericAttribute. This adds a new database migration.  [https://github.com/woocommerce/woocommerce-ios/pull/2883]
- [internal] Refactored the text fields in the Manual Shipment Tracking page. [https://github.com/woocommerce/woocommerce-ios/pull/2979]
- [internal] Attempt fix for startup crashes. [https://github.com/woocommerce/woocommerce-ios/pull/3069]


5.2
-----
- [**] Products: now you can editing basic fields for non-core products (whose product type is not simple/external/variable/grouped) - images, name, description, readonly price, readonly inventory, tags, categories, short description, and product settings.
- [*] Enhancement: for variable products, the stock status is now shown in its variation list.
- [*] Sign In With Apple: if the Apple ID has been disconnected from the WordPress app (e.g. in Settings > Apple ID > Password & Security > Apps using Apple ID), the app is logged out on app launch or app switch.
- [*] Now from an Order Detail it's only possible to open a Product in read-only mode.
- [internal] #2881 Upgraded WPAuth from 1.24 to 1.26-beta.12. Regressions may happen in login flows.
- [internal] #2896 Configured the same user agent header for all the network requests made through the app.
- [internal] #2879 After logging out, the persistent store is not reset anymore to fix a crash in SIWA revoked token scenario after app launch (issue #2830). No user-facing changes are intended, the data should be associated with a site after logging out and in like before.

5.1
-----
- [*] bugfix: now reviews are refreshed correctly. If you try to delete or to set as spam a review from the web, the result will match in the product reviews list.
- [*] If the Products switch is on in Settings > Experimental Features:
  - For a variable product, the stock status is not shown in the product details anymore when stock management is disabled since stock status is controlled at variation level.
- [internal] The Order List and Orders Search → Filter has a new backend architecture (#2820). This was changed as an experiment to fix #1543. This affects iOS 13.0 users only. No new behaviors have been added. Github project: https://git.io/JUBco.
- [*] Orders → Search list will now show the full counts instead of “99+”. #2825


5.0
-----
- [*] Order details > product details: tapping outside of the bottom sheet from "Add more details" menu does not dismiss the whole product details anymore.
- [*] If the Products switch is on in Settings > Experimental Features, product editing for basic fields are enabled for non-core products (whose product type is not simple/external/variable/grouped) - images, name, description, readonly price, readonly inventory, tags, categories, short description, and product settings.
- [*] Order Detail: added "Guest" placeholder on Order Details card when there's no customer name.
- [*] If the Products switch is on in Settings > Experimental Features:
  - Product editing for basic fields are enabled for non-core products (whose product type is not simple/external/variable/grouped) - images, name, description, readonly price, readonly inventory, tags, categories, short description, and product settings.
  - Inventory and shipping settings are now editable for a variable product.
  - A product variation's stock status is now editable in inventory settings.
  - Reviews row is now hidden if reviews are disabled.
  - Now it's possible to open the product's reviews screen also if there are no reviews.
  - We improved our VoiceOver support in Product Detail screen.
- [*] In Settings, the "Feature Request" button was replaced with "Send Feedback" (Survey) (https://git.io/JUmUY)


4.9
-----
- [**] Sign in with Apple is now available in the log in process.
- [**] In Settings > Experimental Features, a Products switch is now available for turning Products M3 features on and off for core products (default off for beta testing). Products M3 features: edit grouped, external and variable products, enable/disable reviews, change product type and update categories and tags.
- [*] Edit Products: the update action now shows up on the product details after updating just the sale price.
- [*] Fix a crash that sometimes happen when tapping on a Product Review push notification.
- [*] Variable product > variation list: a warning banner is shown if any variations do not have a price, and warning text is shown on these variation rows.


4.8
-----
- [*] Enabled right/left swipe on product images.


4.7
-----
- [*] Fixed an intermittent crash when sending an SMS from the app.


4.6
-----
- [*] Fix an issue in the y-axis values on the dashboard charts where a negative value could show two minus signs.
- [*] When a simple product doesn't have a price set, the price row on the product details screen now shows "Add Price" placeholder instead of an empty regular price.
- [*] If WooCommerce 4.0 is available the app will show the new stats dashboard, otherwise will show a banner indicating the user to upgrade.
- [*] The total orders row is removed from the readonly product details (products that are not a simple product) to avoid confusion since it's not shown on the editable form for simple products.


4.5
-----
- [**] Products: now you can update product images, product settings, viewing and sharing a product.
- [*] In Order Details, the item subtotal is now shown on the right side instead of the quantity. The quantity can still be viewed underneath the product name.
- [*] In Order Details, SKU was removed from the Products List. It is still shown when fulfilling the order or viewing the product details.
- [*] Polish the loading state on the product variations screen.
- [*] When opening a simple product from outside of the Products tab (e.g. from Top Performers section or an order), the product name and ellipsis menu (if the Products feature switch is enabled) should be visible in the navigation bar.


4.4
-----
- Order Detail: the HTML shipping method is now showed correctly
- [internal] Logging in via 'Log in with Google' has changes that can cause regressions. See https://git.io/Jf2Fs for full testing details.
- [**] Fix bugs related to push notifications: after receiving a new order push notification, the Reviews tab does not show a badge anymore. The application icon badge number is now cleared by navigating to the Orders tab and/or the Reviews tab, depending on the types of notifications received.
- [*] The discard changes prompt now only appears when navigating from product images screen if any images have been deleted.
- [*] Fix the issue where product details screen cannot be scrolled to the bottom in landscape after keyboard is dismissed (e.g. from editing product title).
- [*] The product name is now shown in the product details navigation bar so that the name is always visible.
- [*] The images pending upload should be visible after editing product images from product details.
- [*] The discard changes prompt does not appear when navigating from product settings detail screens with a text field (slug, purchase note, and menu order) anymore.
- [*] Fix the wrong cell appearance in the order status list.
- [*] The "View product in store" action will be shown only if the product is published.
- [internal] Modified the component used for fetching data from the database. Please watch out for crashes in lists.


4.3
-----
- Products: now the Product details can be edited and saved outside Products tab (e.g. from Order details or Top Performers).
- [internal]: the navigation to the password entry screen has changed and can cause regressions. See https://git.io/JflDW for testing details.
- [internal] Refactored some API calls for fetching a Note, Product, and Product Review.
- Products: we improved our VoiceOver support in Product Price settings
- In Settings > Experimental Features, a Products switch is now available for turning Products M2 features on and off for simple products (default off for beta testing). Products M2 features: update product images, product settings, viewing and sharing a product.
- The WIP banner on the Products tab is now collapsed by default for more vertical space.
- Dropped iOS 11 support. From now we support iOS 12 and later.
- In Order Details, the Payment card is now shown right after the Products and Refunded Products cards.


4.2
-----
- Products: now tapping anywhere on a product cell where you need to insert data, like in Product Price and Product Shipping settings, you start to edit the text field.
- Products: now the keyboard pop up automatically in Edit Description
- The Processing orders list will now show upcoming (future) orders.
- Improved stats: fixed the incorrect time range on "This Week" tab when loading improved stats on a day when daily saving time changes.
- [internal]: the "send magic link" screen has navigation changes that can cause regressions. See https://git.io/Jfqio for testing details.
- The Orders list is now automatically refreshed when reopening the app.
- The Orders list is automatically refreshed if a new order (push notification) comes in.
- Orders -> Search: The statuses now shows the total number of orders with that status.


4.1
-----
- Fix an intermittent crash when downloading Orders
- The Photo Library permission alert shouldn't be prompted when opening the readonly product details or edit product for simple products, which is reproducible on iOS 11 or 12 devices. (The permission is only triggered when uploading images in Zendesk support or in debug builds with Products M2 enabled.)
- [internal] Updated the empty search result views for Products and Orders. https://git.io/Jvdap


4.0
-----
- Products is now available with limited editing for simple products!
- Fix pulling to refresh on the Processing tab sometimes will not show the up-to-date orders.
- Edit Product > Price Settings: schedule sale is now available even when either the start or end date is not set, and the sale end date can be removed now.
- Improved stats: fixed a crash when loading improved stats on a day when daily saving time changes.
- [internal] Changed the Shipping and Tax classes list loading so that any cached data is shown right away
- [internal] Edit Products M2: added an image upload source for product images - WordPress Media Library.
- [internal] Slightly changed the dependency graph of the database fetching component. Please watch out for data loading regressions.
- [internal] the signup and login Magic Link flows have code changes. See https://git.io/JvyB3 for testing details.
- [internal] the login via Magic Link flows have code changes. See https://git.io/JvyB3 for testing details.
- [internal] the login via Continue with Google flows have code changes that can cause regressions. See https://git.io/Jvyjg for testing details.
- [internal] the signup and login Magic Link flows have code changes. See https://git.io/JvyB3 for testing details.
- [internal] under Edit Products M2 feature flag, there are 4 ways to sort the products on the products tab.
- [internal] the login flow has changes to the 2-factor authentication navigation. See https://git.io/JvdKP for testing details.

3.9
-----
- bugfix: now in the Order List the order status label is no more clipped
- bugfix: now the launch screen is no more stretched
- The Shipping Provider flow, will be called now Shipping Carrier.
- Edit Products: in price settings, the order of currency and price field follows the store currency options under wp-admin > WooCommerce > Settings > General.
- [internal] The signup and login flows have code changes. See https://git.io/Jv1Me for testing details.

3.8
-----
- Dashboard stats: any negative revenue (from refunds for example) for a time period are shown now.
- Redesigned Orders List: Processing and All Orders are now shown in front. Filtering was moved to the Search view.
- Fix Reviews sometimes failing to load on some WooCommerce configurations
- Experimental: a Products feature switch is visible in Settings > Experimental Features that shows/hides the Products tab, and allow to edit a product.

3.7
-----
- Dashboard: now tapping on a product on "Top Performers" section open the product detail

3.6
-----
- Order Details: see a list of issued refunds inside the order detail screen
- Orders tab: Orders to fulfill badge shows numbers 1-99, and now 99+ for anything over 99. Previously, it was 9+.
- Orders tab: The full total amount is now shown.
- Order Details & Product UI: if a Product name has HTML escape characters, they should be decoded in the app.
- Order Details: if the Order has multiple Products, tapping on any Product should open the same Product now.
- bugfix: the orders badge on tab bar now is correctly refreshed after switching to a store with badge count equal to zero.
- The orders tab now localizes item quantities and the order badge.


3.5
-----
- bugfix: when the app is in the foreground while receiving a push notification, the badge on the Orders tab and Reviews tab should be updated correctly based on the type of the notification.
- bugfix: after logging out and in, the Product list should be loaded to the correct store instead of being empty.
- bugfix: in Contact Support, a message should always be sent successfully now.

3.4
-----
- bugfix: on the Order Details screen, the product quantity title in the 2-column header view aligns to the right now
- bugfix: tapping on a new Order push notification, it used to go to the Reviews tab. Now it should go to the new Order screen
- bugfix: on the Products tab, if tapping on a Product and then switching stores, the old Product details used to remain on the Products tab. Now the Product list is always shown on the Products tab after switching stores.
- Dark mode: colors are updated up to design for the navigation bar, tab bar, Fulfill Order > add tracking icon, Review Details > product link icon.
- bugfix/enhancement: on the Products tab, if there are no Products the "Work In Progress" banner is shown with an image placeholder below now.
- bugfix: the deleted Product Variations should not show up after syncing anymore.
- bugfix: now the shipping address in the Order Detail is hidden if the order contains only virtual products
- bugfix: when logged out, Contact Support should be enabled now after typing a valid email address with an email keyboard type.

3.3
-----
- bugfix: add some padding to an order item image in the Fulfillment view, when no SKU exists
- bugfix: View Billing Information > Contact Details: the email button wouldn't do anything if you don't have an email account configured in the Mail app. Now an option to copy the email address is presented instead of doing nothing.
- bugfix: Fulfill Order screen now displays full customer provided note, instead of cutting it to a single line.
- bugfix: Fixed clipped content on section headings with larger font sizes
- bugfix: Fixed footer overlapping the last row in Settings > About with larger font sizes
- bugfix: the Orders badge on tab bar now is correctly refreshed after switching stores

3.2.1
-----
- bugfix: the order detail status and "Begin fulfillment" button now are correctly updated when the order status changes
- bugfix: after adding a new order note, now it appear correctly inside the order detail

3.2
-----
- Experimental: a Products feature switch is visible in Settings > Experimental Features that shows/hides the Products tab with a Work In Progress banner at the top.
- Experimental: if a Product has variations, the variants info are shown on the Product Details that navigates to a list of variations with each price or visibility shown.
- Enhancement: Support for dark mode
- bugfix: Settings no longer convert to partial dark mode.
- Experimental: Support the latest wc-admin plugin release, v0.23.0 and up

3.1
-----
- The order detail view now includes the shipping method of the order.
- Enhancement: The Reviews tab now presents all the Product Reviews
- Updated appearance of Order Details - temporarily disabling dark mode.
- bugfix: fixed UI appearance on cells of Order List when tapping with dark mode enabled.
- bugfix: Reviews no longer convert to partial dark mode. Dark mode coming soon!
- bugfix: Order Details now has the right space between cells.
- bugfix: update the new stats endpoint for WC Admin plugin version 0.22+, and notify the user about the minimum plugin version when they cannot see the new stats. It'd be great to also mention this in the App Store release notes: the new stats UI now requires WC Admin plugin version 0.22+.

3.0
-----
- bugfix: for sites with empty site time zone in the API (usually with UTC specified in wp-admin settings) and when the site time zone is not GMT+0, the stats v4 data no longer has the wrong boundaries (example in #1357).
- bugfix: fixed a UI appearance problem on mail composer on iOS 13.

2.9
-----
- bugfix: the badge "9+" on the Orders tab doesn't overlap with the tab label on iPhone SE/8 landscape now, and polished based on design spec.
- bugfix: the Top Performers in the new stats page should not have a dark header bar when launching the app in Dark mode.
- Enhancement: preselect current Order status when editing the status with a list of order statuses.
- bugfix: on Orders tab, the order status filter now stays after changing an Order status.

2.8
-----

2.7
-----
- Enhancement: Enhancements to the Order Details screen, adding more customer information.
- bugfix: the App Logs shouldn't be editable, only copy / paste.
- bugfix: Reviews were not localized.
- bugfix: On log in, some users would see the Continue button but be unable to Continue, due to errors with the account. A new "Try another account" button has been added as an option.
- bugfix: Product Details page was displaying the Price in the wrong currency.
- Enhancement: removed the "New Orders" card from the My store tab, now that the Orders tab displays the same information.
- Added brand new stats page for user with the WooCommerce Admin plugin and provided an option for users to opt in or out directly from the Settings page.
- bugfix: Order Details: icon on "Details" cell for fulfilled order can be wrong.

2.6
-----
- bugfix: 9+ orders in the orders badge text is now easier to read
- bugfix: Keep those sign-in bugs coming! We tracked down and fixed a `Log in with Jetpack` issue, where users with a Byte Order Mark in their `wp-config.php` file were returning error responses during API requests. These users would see their store listed in the sign-in screen, but were unable to tap the Continue button.
- bugfix: prevents a potential edge case where the login screen could be dismissed in a future version of iOS.
- bugfix: While tuning up the behind-the-scenes for Order Detail screens, we accidentally lost the ability to automatically download any missing product images. Product image downloads restored!

2.5
-----
- bugfix: on certain devices, pulling down to refresh on Order Details screen used to result in weird UI with misplaced labels. Should be fixed in this release.
- Enhancement: Display a badge in the bottom tab, overlapping the Orders icon, to indicate the number of orders processing.
- Enhancement: The Notifications tab has been replaced by Reviews

2.4
-----
- New feature: in Order Details > Shipment Tracking, a new action is added to the "more" action menu for copying tracking number.
- Enhancement: updated the footer in Settings to inform users that we're hiring.
- bugfix & improvement: when Jetpack site stats module is turned off or when user has no permission to view site stats, the generic error toast is not shown to the user anymore. Additionally, the visitors stats UI is shown/hidden when the Jetpack module is activated/deactivated respectively.

2.3
-----
- Improvement: improved Dynamic Type support in the body of the notification in the Notifications tab.

2.2
-----
- improvement: opting out of Tracks syncs with WordPress.com

2.1
-----
- improvement: improved support for RTL languages in the Dashboard
- enhancement: You can now view product images on orders. Tapping on Products in Orders will present a view-only version of the Product's Details.

2.0
-----
- bugfix: dates in the Order Details screen are now localised.
- improvement: improved support for larger font sizes in the login screen

1.9
-----
- bugfix: fixes "Unable to load content" error message when attempting to get Top Performers content.
- new feature: You can now manually add shipment tracking to an Order. This feature is for users who have the [Shipment Tracking plugin](https://woocommerce.com/products/shipment-tracking) installed.
- bugfix: fixes Store Picker: some users are unable to continue after logging in.
- bugfix: fixes a crash when the network connection is slow

1.8
-----

1.7.1
-----
- Fixed a bug where Order List did not load for some users.
- update: this app supports iOS 12.0 and up.
- improvement: improved support for large text sizes.
- bugfix: fixes Order List not loading for some users.
- bugfix: fixes "Unable to load content" error message when attempting to get Top Performers content.

1.7
-----
- improvement: you can now log in using a site address.

1.6
-----
- improvement: Tracking numbers can now be copied to the pasteboard from the order details screen.

1.5
-----
- bugfix: Sometimes Settings would style all the options like "Log Out". No longer happens now.
- bugfix: order status refreshes upon pull-to-refresh in Order Details
- bugfix: payment status label background color showing up beyond rounded border
- improvement: change top performers text from "Total Product Order" to "Total orders" for clarity
- bugfix: fixed an issue on the order details screen where the shipment tracking dates were incorrect

1.4
-----
- bugfix: fix a crash happening on log out
- new feature: Add shipment tracking to Order Details screen
- improvement: The store switcher now allows you to go back to the previous screen without logging you out
- improvement: Custom order status labels are now supported! Instead of just displaying the order status slug and capitalizing the slug, the custom order status label will now be fetched from the server and properly displayed.
- improvement: Filtering by custom order status now supported!
- new feature: You can now manually change the status of an order on the order details screen
- bugfix: correctly flips chevron on Dashboard > New Orders, to support RTL languages.
- bugfix: fixed an issue on the order details screen where the shipment tracking dates were incorrect

1.3
-----
- bugfix: Allows for decimal quantities which some extensions have
- new feature: quick site select. Navigate to Settings > select row with store website.
- improvement: Updated the colors of the bars in the charts for better readability
- improvement: Present an error message with an option to retry when adding a note to an order fails
- improvement: Present an error message with an option to retry when fulfilling an order fails
- bugfix: Log out of the current account right after selecting "Try another account" in store picker
- improvement: Use the store name for the title of the view in "My store" tab
- improvement: Add an alert to let the user know about our new store switcher
- improvement: Display Address in Order Details screen unless every field is empty<|MERGE_RESOLUTION|>--- conflicted
+++ resolved
@@ -2,11 +2,8 @@
 
 13.6
 -----
-<<<<<<< HEAD
 - [*] JITMs: Added customization to Just in Time Message banner background and badges [https://github.com/woocommerce/woocommerce-ios/pull/9633]
-=======
 - [*] Product form > description editor: fix the extra bottom inset after hiding the keyboard either manually (available on a tablet) or applying an AI-generated product description. [https://github.com/woocommerce/woocommerce-ios/pull/9638]
->>>>>>> 584825da
 
 13.5
 -----
