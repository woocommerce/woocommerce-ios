--- conflicted
+++ resolved
@@ -6,12 +6,8 @@
 - [**] Login: You can now install WooCommerce to your self-hosted sites from the login flow. [https://github.com/woocommerce/woocommerce-ios/pull/7401]
 - [**] Orders: Now you can quickly mark an order as completed by swiping it to the left! [https://github.com/woocommerce/woocommerce-ios/pull/7385]
 - [*] In-Person Payments: The purchase card reader information card appears also in the Orders list screen. [https://github.com/woocommerce/woocommerce-ios/pull/7326]
-<<<<<<< HEAD
 - [*] Login: in release 9.7, when the app is in logged out state, an onboarding screen is shown before the prologue screen if the user hasn't finished or skipped it. In release 9.8, a survey is added to the end of the onboarding screen. [https://github.com/woocommerce/woocommerce-ios/pull/7416]
-- [*] Login: a local notification is scheduled after the user encounters an error from logging in with an invalid site address or WP.com email. Please see testing scenarios in the PR, with regression testing on order/review remote notifications. [https://github.com/woocommerce/woocommerce-ios/pull/7323, https://github.com/woocommerce/woocommerce-ios/pull/7372]
-=======
 - [*] Login: a local notification is scheduled after the user encounters an error from logging in with an invalid site address or WP.com email/password. Please see testing scenarios in the PR, with regression testing on order/review remote notifications. [https://github.com/woocommerce/woocommerce-ios/pull/7323, https://github.com/woocommerce/woocommerce-ios/pull/7372, https://github.com/woocommerce/woocommerce-ios/pull/7422]
->>>>>>> af10676f
 
 9.7
 -----
