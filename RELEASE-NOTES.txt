*** PLEASE FOLLOW THIS FORMAT: [<priority indicator, more stars = higher priority>] <description> [<PR URL>]

19.1
-----
<<<<<<< HEAD
- [*] Added "Private" filter option for enhanced product filtering on iOS. [https://github.com/woocommerce/woocommerce-ios/pull/13009]
=======
- [*] Products: The creation sheet is now simplified and categorized better [https://github.com/woocommerce/woocommerce-ios/pull/12273]
- [*] Restore a missing navigation bar on the privacy settings screen. [https://github.com/woocommerce/woocommerce-ios/pull/13018]
- [**] Customers: The customers section (Menu > Customers) now includes registered customers' phone number and billing/shipping addresses, when available, with actions to copy their contact details or contact them via phone. [https://github.com/woocommerce/woocommerce-ios/pull/13034]

>>>>>>> 416db56b

19.0
-----
- [***] Now you can add more sections to the My Store screen including contents for the last orders, top products with low stock, top active coupons and more! [https://github.com/woocommerce/woocommerce-ios/pull/12890]
- [internal] Resolved an issue where users were unable to upload product images when the store is set to private on WP.com. [https://github.com/woocommerce/woocommerce-ios/issues/12646]
- [internal] Bump Tracks iOS library to v.3.4.1, that fix a deadlock while getting device info. [https://github.com/woocommerce/woocommerce-ios/pull/12939]

18.9
-----
- [***] Explore our new Watch App to get glance of you store data and latest orders.
- [*] Orders: Fixes an issue where adding shipping to an order without selecting a shipping method prevented the order from being created/updated. [https://github.com/woocommerce/woocommerce-ios/pull/12870]
- [**] Orders: Multiple shipping lines can now be viewed, added, edited, or removed on orders; previously only the first shipping line on an order was supported. [https://github.com/woocommerce/woocommerce-ios/pull/12888]
- [internal] Orders: An empty order list screen after applying filters no longer affects Dashboard cards eligibility. [https://github.com/woocommerce/woocommerce-ios/pull/12873]

18.8
-----
- [*] Menu > Payments > Collect Payment: fix the the "card reader" & "Tap To Pay" payment methods where it was no-op before. [https://github.com/woocommerce/woocommerce-ios/pull/12801]
- [internal] Optimize API calls sent for Dashboard screen. [https://github.com/woocommerce/woocommerce-ios/pull/12775]
- [**] Adds edit support for the Min/Max Quantities extension in product details. [https://github.com/woocommerce/woocommerce-ios/pull/12758]

18.7
-----
- [*] Resolved an issue where the image on the tutorial of application password on the iPad login page was displayed too large, improving the login experience for iPad users. [https://github.com/woocommerce/woocommerce-ios/pull/12759]

18.7
-----

18.6
-----
- [*] Change text color in badge view in order products list to fix the dark mode readability. [https://github.com/woocommerce/woocommerce-ios/pull/12630]
- [*] Speculative fix for a crash when opening order notifications [https://github.com/woocommerce/woocommerce-ios/pull/12643]
- [internal] Show In-App feedback card in dashboard. [https://github.com/woocommerce/woocommerce-ios/pull/12636]
- [*] Shipping: A shipping method can now be selected when adding or editing shipping on an order. [https://github.com/woocommerce/woocommerce-ios/pull/12688]

18.5
-----
- [*] Barcode scanning: Fixed bug where variable parent products could be added to orders directly using the barcode scanner. [https://github.com/woocommerce/woocommerce-ios/pull/12576]

18.4.1
-----
- [***] The application crashes when the `Charts` library attempts to calculate stride values for the y-axis with negative numbers, typically occurring when the data contains negative revenue (refunds). The issue is traced to the `NumberBins.init(size:range:)` method within the library, causing a crash seconds after app launch when viewing stats in the new Dynamic Dashboard. [https://github.com/woocommerce/woocommerce-ios/pull/12672]

18.4
-----
- [*] Bug fix: tapping on the "Collect payment" quick action (long press on the app icon) or deeplink (http://woo.com/mobile/payments/collect-payment) now shows the order form instead of a blank view. [https://github.com/woocommerce/woocommerce-ios/pull/12559]
- [internal] Blaze: Change campaign image minimum expected dimensions. [https://github.com/woocommerce/woocommerce-ios/pull/12544]


18.3
-----
- [*] Fixed an issue where the "Reset Activity log" button did not clear the current day's log files, ensuring all logs are now properly reset when the button is pressed. [https://github.com/woocommerce/woocommerce-ios/pull/12479]

18.2
-----
- [*] Menu > Payments > Collect Payment: the simple payments flow has been migrated to order form with custom amount. [https://github.com/woocommerce/woocommerce-ios/pull/12455]
- [*] Login: Allow login using site credentials for Jetpack connected stores. [https://github.com/woocommerce/woocommerce-ios/pull/12429]
- [internal] Updated all `woo.com` URLs to use `woocommerce.com` domain. [https://github.com/woocommerce/woocommerce-ios/pull/12452]
- [*] Blaze: Validate that campaign image has minimum expected dimensions. [https://github.com/woocommerce/woocommerce-ios/pull/12470]

18.1
-----
- [**] Orders: now it's possible to swiftly delete orders right from the Order Detail page.
- [**] Stats: The Analytics Hub now includes analytics for Product Bundles and Gift Cards, when those extensions are active. [https://github.com/woocommerce/woocommerce-ios/pull/12425]
- [*] Login: Fix issues in Jetpack installation feature. [https://github.com/woocommerce/woocommerce-ios/pull/12426]
- [Internal] WooExpress: Site creation with WooExpress is now disabled. [https://github.com/woocommerce/woocommerce-ios/issues/12323]
- [*] Product Creation AI: Update prompt to fix error during product creation. [https://github.com/woocommerce/woocommerce-ios/pull/12457]
- [internal] Fix product package flow error by specifying json as response format. [https://github.com/woocommerce/woocommerce-ios/pull/12466]

18.0
-----
- [**] Hub Menu: A new Customers section shows a searchable list of customers with their details, including the option to contact a customer via email. [https://github.com/woocommerce/woocommerce-ios/pull/12349]
- [Internal] Update Woo Purple color palette [https://github.com/woocommerce/woocommerce-ios/pull/12330]
- [internal] The dependency setup in `AppDelegate`'s `application(_:willFinishLaunchingWithOptions:)` was updated as an attempted fix for one of the top crashes. [https://github.com/woocommerce/woocommerce-ios/pull/12268]
- [*] Order List: Speculative fix for a crash on the iPad when viewing orders [https://github.com/woocommerce/woocommerce-ios/pull/12369]

17.9
-----
- [***] Blaze: revamped the Blaze advertising flow with a native implementation to enhance user experience. This allows merchants to seamlessly create and manage their campaigns directly within the Woo mobile apps, without opening the flow in a webview. [https://github.com/woocommerce/woocommerce-ios/pull/12361]
- [**] Added 4 home screen quick actions: "New Order", "Orders", "Add a product", "Collect Payment" [https://github.com/woocommerce/woocommerce-ios/pull/12264/]
- [Internal] Payments: Updated StripeTerminal pod to 3.3.1 [https://github.com/woocommerce/woocommerce-ios/pull/12078]

17.8
-----

17.7
-----
- [***] [internal] Alamofire, which is the HTTP client library used in the app, has been updated to v5. [https://github.com/woocommerce/woocommerce-ios/pull/12125]
- [internal] Blaze: Update campaign status values to match v1.1 endpoint. [https://github.com/woocommerce/woocommerce-ios/pull/12207]
- [**] Orders: Merchants can filter orders by selecting a customer [https://github.com/woocommerce/woocommerce-ios/pull/12100]
- [**] Login: Adds a small tutorial before presenting the web view application password authentication screen. [https://github.com/woocommerce/woocommerce-ios/pull/12240]
- [**] Performance: Add a connectivity tool to diagnose possible network failures [https://github.com/woocommerce/woocommerce-ios/pull/12240]
- [internal] Performance: Retries orders timeout errors [https://github.com/woocommerce/woocommerce-ios/pull/12240]
- [**] My Store Analytics: Now a custom date range can be added for analyzing store performance in any arbitrary time ranges. [https://github.com/woocommerce/woocommerce-ios/pull/12243]
- [***] Orders: Side-by-side view for Order Creation or Editing on iPad and larger iPhones [https://github.com/woocommerce/woocommerce-ios/pull/12246]



17.6
-----
- Orders: Merchants can now contact their customers through WhatsApp and Telegram apps. [https://github.com/woocommerce/woocommerce-ios/pull/12099]
- [internal] Blaze: Use v1.1 endpoint to load campaigns list. [https://github.com/woocommerce/woocommerce-ios/pull/12127]
- Orders: Merchants can filter orders by selecting a product. [https://github.com/woocommerce/woocommerce-ios/pull/12129]
- [**] Products tab: split view is now supported in the products tab. [https://github.com/woocommerce/woocommerce-ios/pull/12158]
- [***] Stats: Merchants can now customize their analytics by enabling/disabling and reordering the cards in the Analytics Hub. [https://github.com/woocommerce/woocommerce-ios/pull/12156]


17.5
-----


17.4
-----
- [***] Dropped iOS 15 support. From now we support iOS 16 and later. [https://github.com/woocommerce/woocommerce-ios/pull/11965]

17.3
-----
- [***] Products: Cache product images to reduce network requests. [https://github.com/woocommerce/woocommerce-ios/pull/11902]
- [***] Stats: The Analytics Hub now includes links to the full analytics report for each supported analytics card (Revenue, Orders, Products). [https://github.com/woocommerce/woocommerce-ios/pull/11920]
- [**] Orders: Show the order attribution info in the order detail screen. [https://github.com/woocommerce/woocommerce-ios/pull/11963, https://github.com/woocommerce/woocommerce-ios/pull/11966]
- [**] Orders: Orders have an associated receipt now. Receipts can be printed, or shared via other apps installed on device. The feature will become available for merchants with WooCommerce version of 8.7.0+. [https://github.com/woocommerce/woocommerce-ios/pull/11956]
- [*] Products > product scanning: in wider devices, the product details after scanning a barcode does not show in split view with an empty secondary view anymore. Camera capture is also enabled when the app is in split mode with another app in iOS 16+ for supported devices. [https://github.com/woocommerce/woocommerce-ios/pull/11931]

17.2
-----
- [*] Added configureDefaultBackgroundConfiguration(), updateDefaultBackgroundConfiguration() and listSelectedBackground for default cell selected background color [https://github.com/woocommerce/woocommerce-ios/pull/11777]
- [*] Orders: the placeholder cells shown in the loading state have the animated redacted content again. [https://github.com/woocommerce/woocommerce-ios/pull/11842]
- [*] Fixed arrow directions for RTL locales. [https://github.com/woocommerce/woocommerce-ios/pull/11833]
- [*] Update Product Creation AI prompt to avoid unexpected response from AI. [https://github.com/woocommerce/woocommerce-ios/pull/11853]
- [*] Fixed incorrect site URL when creating Blaze campaigns after switching stores. [https://github.com/woocommerce/woocommerce-ios/pull/11872]
- [*] Orders in split view: when the store has no orders and then an order is created, the order list is now shown instead of the empty view. [https://github.com/woocommerce/woocommerce-ios/pull/11849]
- [*] Fixed a crash in product description. [https://github.com/woocommerce/woocommerce-ios/pull/11865]
- [*] Products: attempted fix of a crash when adding images [https://github.com/woocommerce/woocommerce-ios/pull/11843]

17.1
-----
- [*] Fixed issue loading system status report for sites using faulty themes. [https://github.com/woocommerce/woocommerce-ios/pull/11798]
- [*] Blaze: Hide the Blaze section on the Dashboard screen when logged in without WPCom. [https://github.com/woocommerce/woocommerce-ios/pull/11797]
- [*] Shipping labels: Show the purchase and print flows in modal screens [https://github.com/woocommerce/woocommerce-ios/pull/11815]
- [***] Orders: side-by-side view for Order List and Order Details on iPad (and large iPhones) [https://github.com/woocommerce/woocommerce-ios/pull/11818]

17.0
-----
- [*] Payments: cash payment is now in fullscreen and supports entering a different amount paid by the customer with an option to record it in an order note. The calculated change due amount is also shown. [https://github.com/woocommerce/woocommerce-ios/pull/11365]
- [internal] Analytics Hub: Sessions card (views and conversion rate) is now hidden for non-Jetpack stores, since they don't have those stats. [https://github.com/woocommerce/woocommerce-ios/pull/11694]
- [*] Analytics Hub: Sessions card now shows a prompt for admins to enable Jetpack Stats if the Jetpack module is disabled. [https://github.com/woocommerce/woocommerce-ios/pull/11708]
- [***] [internal] Refactor WP.com sign in API requests. [https://github.com/woocommerce/woocommerce-ios/pull/11734]

16.9
-----
- [*] Order Creation/Editing: removed ability to delete an order line using the `-` button on the stepper, to avoid accidental deletion. [https://github.com/woocommerce/woocommerce-ios/pull/11651]
- [internal] Product Creation AI: Change when and how many times we ask users to participate in survey. [https://github.com/woocommerce/woocommerce-ios/pull/11646]
- [*] Order creation: after selecting a registered customer, the customer is now linked to the order. [https://github.com/woocommerce/woocommerce-ios/pull/11645]

16.8
-----
- [**] Payments: merchants can collect payment directly from the order creation form [https://github.com/woocommerce/woocommerce-ios/pull/11490]
- [*] Payments: order totals are now shown in an expandable drawer, so they're accessible without scrolling [https://github.com/woocommerce/woocommerce-ios/pull/11503]
- [*] Store creation: Inform user once store ready if app killed while waiting for store to be ready. [https://github.com/woocommerce/woocommerce-ios/pull/11478]
- [*] Dashboard: Resolves a decoding error with certain payment gateway plugins that previously caused an error loading data in the dashboard. [https://github.com/woocommerce/woocommerce-ios/pull/11489]
- [*] Payments: Updated UI for Deposit Summary [https://github.com/woocommerce/woocommerce-ios/pull/11533]
- [**] Lightweight Storefront: Added option to select themes for WPCom store in both Settings and Store Creation flows. [https://github.com/woocommerce/woocommerce-ios/issues/11291]
- [*] Orders: order creation/paid/refund dates are now shown in the store time zone instead of the device time zone. [https://github.com/woocommerce/woocommerce-ios/pull/11539, https://github.com/woocommerce/woocommerce-ios/pull/11536]
- [*] Similar to orders above, the latest time range in analytics is now in the store time zone instead of the device time zone. [https://github.com/woocommerce/woocommerce-ios/pull/11479]
- [*] For JCP sites, Jetpack installation flow should now succeed without an error in the beginning. [https://github.com/woocommerce/woocommerce-ios/pull/11558]
- [*] Login: logging in to self-hosted sites without Jetpack connection (with application password) on multiple devices of the same device family (iPhone/iPad) is now supported. Previously, the previously logged in device becomes logged out after logging in to the same account/store on a different device of the same device family.   [https://github.com/woocommerce/woocommerce-ios/pull/11575]
- [*] Product bundles: bundle configuration form is now shown after scanning a bundle product with barcode in the order list or order form. [https://github.com/woocommerce/woocommerce-ios/pull/11610]
- [internal] Dashboard: The "Add products to sell" products onboarding banner is removed from the dashboard (replaced by Add Product task in store onboarding task list) [https://github.com/woocommerce/woocommerce-ios/pull/11596]

16.7
-----
- [*] Order editing: fixed bug preventing retry for errors when editing or creating an order [https://github.com/woocommerce/woocommerce-ios/pull/11391]
- [*] Payments: Tap to Pay trial payments are now automatically refunded [https://github.com/woocommerce/woocommerce-ios/pull/11395]
- [*] Product Creation AI: Show survey to collect user feedback. [https://github.com/woocommerce/woocommerce-ios/pull/11390]
- [*] Edit Products: category list is now searchable. [https://github.com/woocommerce/woocommerce-ios/pull/11380]
- [*] Show one time shipping setting status in product details screen. [https://github.com/woocommerce/woocommerce-ios/pull/11403]
- [*] Remove features and challenges questions from the store creation profiler flow. [https://github.com/woocommerce/woocommerce-ios/pull/11410]
- [*] Edit Products: make downloadable files more discoverable [https://github.com/woocommerce/woocommerce-ios/pull/11388]
- [**] [internal] A minor refactor in authentication flow, including but not limited to social sign-in and two factor authentication. [https://github.com/woocommerce/woocommerce-ios/pull/11402]
- [*] Login: after logging in from the `Create a New Store` CTA in the prologue screen, it should start the store creation flow. [https://github.com/woocommerce/woocommerce-ios/pull/11385]
- [**] Products: Merchants now can scan product barcodes directly from the Product list in order to update inventory [https://github.com/woocommerce/woocommerce-ios/pull/11457]

16.6
-----
- [**] Order form: quantity can now be typed in [https://github.com/woocommerce/woocommerce-ios/pull/11349]
- [*] Payments: Supress displaying an error when the card reader connection is manually cancelled [https://github.com/woocommerce/woocommerce-ios/pull/11230]
- [internal] Fix runtime warning when uploading media when built from Xcode 15 [https://github.com/woocommerce/woocommerce-ios/pull/11355]
- [*] Products: Downloadable products now accept local files of types other than images. [https://github.com/woocommerce/woocommerce-ios/pull/11353]
- [*] Products: Downloadable products now accept file types other than images from WordPress media library. [https://github.com/woocommerce/woocommerce-ios/pull/11356]
- [*] Payments menu: restored the ability to search for Payments in device Spotlight. [https://github.com/woocommerce/woocommerce-ios/pull/11343]
- [*] Payments menu: show the selected payment gateway when there's more than one to choose from [https://github.com/woocommerce/woocommerce-ios/pull/11345]
- [**] Fixed a crash that occurred when reordering product images during the image upload process. Now, users will not be able to reorder images until the upload is complete, providing a smoother and more stable experience. [https://github.com/woocommerce/woocommerce-ios/pull/11350]
- [internal] Process network response in background thread to avoid blocking main thread. [https://github.com/woocommerce/woocommerce-ios/pull/11381]
- [**] Attempted to fix a crash that has been occurring for some users during magic link login. [https://github.com/woocommerce/woocommerce-ios/pull/11373]
- [*] Fixed a crash due to using unavailable system image in devices below iOS 16.0. [https://github.com/woocommerce/woocommerce-ios/pull/11394]

16.5
-----
- [*] Payments: WooPayments merchants can swipe between currencies in the Deposit Summary on the Payments menu [https://github.com/woocommerce/woocommerce-ios/pull/11309]
- [**] Shipping Labels: Fixed issue presenting the printing view for customs forms. [https://github.com/woocommerce/woocommerce-ios/pull/11288]
- [*] Now, merchants can manage "One time shipping" setting for a subscription product. [https://github.com/woocommerce/woocommerce-ios/pull/11310]
- [**] My Store: The Blaze section is now dismissible. [https://github.com/woocommerce/woocommerce-ios/pull/11308]
- [internal] Product Subscriptions: Handle yearly Synchronise renewals case while enabling One time shipping setting. [https://github.com/woocommerce/woocommerce-ios/pull/11312]
- [internal] Order form: Updated design for product bundles and their bundled items in order creation/editing, to more clearly show the hierarchy and bundled item prices. [https://github.com/woocommerce/woocommerce-ios/pull/11321]
- [internal] Update Shimmer dependency to avoid high CPU and memory use crashing the app when built with Xcode 15 [https://github.com/woocommerce/woocommerce-ios/pull/11320]
- [internal] Fix issue with scrolling some views when built from Xcode 15 [https://github.com/woocommerce/woocommerce-ios/pull/11335]
- [*] Animate display of the onboarding notice in the payments menu [https://github.com/woocommerce/woocommerce-ios/pull/11339]

16.4
-----
- [internal] Adds `store_id` to track events. [https://github.com/woocommerce/woocommerce-ios/pull/11227]
- [Internal] Payments: Updated StripeTerminal pod to 3.1.0 [https://github.com/woocommerce/woocommerce-ios/pull/11080]
- [internal] Payments: Restored analytics for Payments Menu after SwiftUI rewrite [https://github.com/woocommerce/woocommerce-ios/pull/11262]
- [***] Merchants can now create or edit subscription products. [https://github.com/woocommerce/woocommerce-ios/issues/11183]
- [*] Order form: when adding/updating a bundle with an optional & non-selected variable item, any other bundled items should be added/updated properly. [https://github.com/woocommerce/woocommerce-ios/pull/11254]
- [internal] Order form: Fix a bug where the wrong product details appeared when adding a discount to a product in an order. [https://github.com/woocommerce/woocommerce-ios/pull/11280]
- [*] Now the Blaze section in the Dashboard (My store tab) is displayed under the Stats. Before, it was on top of the view. [https://github.com/woocommerce/woocommerce-ios/pull/11275]

16.3
-----
- [internal] Payments Menu: rewritten in SwiftUI [https://github.com/woocommerce/woocommerce-ios/pull/11169]
- [*] Orders: users can now calculate a custom amount based on the order total percentage. [https://github.com/woocommerce/woocommerce-ios/pull/11154]
- [*] Orders: users can now decide whether their custom amounts are taxable or not. [https://github.com/woocommerce/woocommerce-ios/pull/11156]
- [*] Order form: the merchant can now configure a bundle product (quantity and variation attributes of the bundled products). Testing plan: pe5pgL-3Ze-p2 [https://github.com/woocommerce/woocommerce-ios/pull/11186]
- [internal] Updated all `woocommerce.com` URLs to use `woo.com` domain [https://github.com/woocommerce/woocommerce-ios/pull/11182]

16.2
-----
- [**] Orders: order details show custom amounts on their own section. Other fields are re-designed towards a cleaner look. [https://github.com/woocommerce/woocommerce-ios/pull/11097]
- [*] Add support for Universal Links in the woo.com domain [https://github.com/woocommerce/woocommerce-ios/pull/11098]
- [*] Order form: when adding a product/variation by scanning a barcode, only the product/variation with the exact SKU should be added to the order. [https://github.com/woocommerce/woocommerce-ios/pull/11089]

16.1
-----
- [**] Orders: order creation sections are optimised for a simpler and more intuitive flow. [https://github.com/woocommerce/woocommerce-ios/pull/11042]
- [*] Payments: Fix Tap to Pay reconnection on foreground, to speed up TTP transactions. [https://github.com/woocommerce/woocommerce-ios/pull/11054]
- [*] Payments: Fix Tap to Pay reconnection on fresh launch, to speed up TTP transactions. [https://github.com/woocommerce/woocommerce-ios/pull/11056]
- [*] Orders: Fix a bug that shows the wrong customer screen during the order creation flow. [https://github.com/woocommerce/woocommerce-ios/pull/11053]
- [*] Orders: All order edit buttons render now with the pencil system image to make them consistent. [https://github.com/woocommerce/woocommerce-ios/pull/11048]

16.0
-----
- [*] Optimized Blaze experience in My store. Improved Blaze campaign creation and list screens. [https://github.com/woocommerce/woocommerce-ios/pull/10969, https://github.com/woocommerce/woocommerce-ios/pull/10959]
- [*] Orders: Fixed UI issue where an incorrect tooltip is displayed during Order Creation [https://github.com/woocommerce/woocommerce-ios/pull/10998]
- [*] Orders: Fixed UI issue showing incorrect discounted total product value in certain cases [https://github.com/woocommerce/woocommerce-ios/pull/11016]
- [*] Fix a crash on launch related to Core Data and Tracks [https://github.com/woocommerce/woocommerce-ios/pull/10994]
- [*] Login: Fixed issue checking site info for some users. [https://github.com/woocommerce/woocommerce-ios/pull/11006]
- [**] Orders: Users can now add custom amounts to orders. [https://github.com/woocommerce/woocommerce-ios/pull/11022]
- [*] Payments: hide the `Set up Tap to Pay` button in About Tap to Pay when set up is complete [https://github.com/woocommerce/woocommerce-ios/pull/11025]

15.9
-----
- [***] User can now use their stored passkeys to log in into WordPress.com [https://github.com/woocommerce/woocommerce-ios/pull/10904]
- [***] Payments: UK-based merchants can take payments using Tap to Pay on iPhone [https://github.com/woocommerce/woocommerce-ios/pull/10957]
- [*] App login links are now handled when the onboarding screen is shown. [https://github.com/woocommerce/woocommerce-ios/pull/10974]

15.8
-----
- [*] Users can now navigate to other orders without leaving the Order Detail screen. [https://github.com/woocommerce/woocommerce-ios/pull/10849]
- [*] The Set up Tap to Pay on iPhone row in the Payments menu now reflects when you've completed set up for the current device and store [https://github.com/woocommerce/woocommerce-ios/pull/10923]
- [*] The Set up Tap to Pay on iPhone Learn More button opens more details about Tap to Pay [https://github.com/woocommerce/woocommerce-ios/pull/10934]
- [internal] Use minimumAllowedChargeAmount, not 0.50, for the Try a Payment flow [https://github.com/woocommerce/woocommerce-ios/pull/10937]
- [*] Changes to the Payments menu to make it clearer [https://github.com/woocommerce/woocommerce-ios/pull/10936]
- [*] Order creation: We updated the UX by allowing direct product discounts to be added, and improved the Product Discount screen [https://github.com/woocommerce/woocommerce-ios/pull/10929]

15.7
-----
- [*] Generate new tags/categories while creating product using AI. [https://github.com/woocommerce/woocommerce-ios/pull/10864]
- [*] Fix: in order details where an order item is a variable product with attributes and has add-ons, the variation attributes are shown now. [https://github.com/woocommerce/woocommerce-ios/pull/10877]

15.6
-----
- [**] Taxes in orders: Users can now store the tax rate's location to add it automatically to a new order customer's address. [https://github.com/woocommerce/woocommerce-ios/pull/10802]
- [**] WPCOM stores and self-hosted stores with Jetpack AI plugin can now create products using AI. [https://github.com/woocommerce/woocommerce-ios/pull/10812]
- [*] Order form: the merchant can apply a gift card to an order. [https://github.com/woocommerce/woocommerce-ios/pull/10759]

15.5
-----
- [*] Store creation: Start store creation flow after a new WPCOM account sign up. [https://github.com/woocommerce/woocommerce-ios/pull/10729]
- [*] Different orders with the same gift card code applied should all show the gift card info in order details now. [https://github.com/woocommerce/woocommerce-ios/pull/10719]
- [*] Enabled product description and product sharing AI features for self-hosted sites with Jetpack AI plugin. [https://github.com/woocommerce/woocommerce-ios/pull/10747]
- [*] Order form: the applied gift cards are shown below the coupon section. [https://github.com/woocommerce/woocommerce-ios/pull/10743]

15.4
-----
- [*] Enable editing product details when tapping on order item on the order detail screen. [https://github.com/woocommerce/woocommerce-ios/pull/10632]
- [*] Taxes in orders: Add empty state design for the Tax Rate selector. [https://github.com/woocommerce/woocommerce-ios/pull/10665]
- [*] Added protection against accidental double-charging with In-Person Payments in poor network conditions [https://github.com/woocommerce/woocommerce-ios/pull/10647]
- [**] Improved retry handling for In-Person Payments that fail [https://github.com/woocommerce/woocommerce-ios/pull/10673]
- [*] See more of your order by long pressing an order push notification. [https://github.com/woocommerce/woocommerce-ios/pull/10658]
- [*] Order details: product add-ons for a line item are shown in separate lines for better readability. [https://github.com/woocommerce/woocommerce-ios/pull/10661]
- [**] Product categories now can be deleted as part of the product editing flow. [https://github.com/woocommerce/woocommerce-ios/pull/10643]
- [**] Product categories can now be updated as part of the product editing flow. [https://github.com/woocommerce/woocommerce-ios/pull/10648]

15.3
-----
- [internal] Add `site_url` to Tracks events [https://github.com/woocommerce/woocommerce-ios/pull/10610]
- [Internal] Some internal changes were made to the image upload feature to support image processing in the app, no app changes are expected. [https://github.com/woocommerce/woocommerce-ios/pull/10631]
- [**] Taxes in orders: Users can now select the tax rate's location to add it to the order customer's address. [https://github.com/woocommerce/woocommerce-ios/pull/10651]
- [*] Automatically show the media selector sheet on the product images screen when there are no pre-existing images. [https://github.com/woocommerce/woocommerce-ios/pull/10644]

15.2
-----
- [*] Fixed minor UI issues in the store creation profiler flow. [https://github.com/woocommerce/woocommerce-ios/pull/10555]
- [*] Updated priority, description and URL for payment onboarding task. [https://github.com/woocommerce/woocommerce-ios/pull/10572]
- [*] New setup instructions screen for WCPay store onboarding task. [https://github.com/woocommerce/woocommerce-ios/pull/10579]
- [*] Show celebration view after successful WCPay setup. [https://github.com/woocommerce/woocommerce-ios/pull/10594]
- [**] Taxes in orders: Users can now see the order tax rates, get more information about them, and navigate to wp-admin to change them. [https://github.com/woocommerce/woocommerce-ios/pull/10569]


15.1
-----
- [*] What's New announcements support dark mode properly [https://github.com/woocommerce/woocommerce-ios/pull/10540]
- [*] Updated UI and copy on prologue and free trial summary screens. [https://github.com/woocommerce/woocommerce-ios/pull/10539]

15.0
-----
- [*] The store name can now be updated from the Settings screen. [https://github.com/woocommerce/woocommerce-ios/pull/10485]
- [**] The store creation flow has been optimized to start store creation immediately and show profiler questions afterward. [https://github.com/woocommerce/woocommerce-ios/pull/10473, https://github.com/woocommerce/woocommerce-ios/pull/10466]
- [*] Settings: Close Account option is moved to a new section Account Settings and is now available for all WPCom users. [https://github.com/woocommerce/woocommerce-ios/pull/10502]

14.9
-----
- [*] Only show Blaze banner on the My Store and Product List screens if the store has no existing orders. [https://github.com/woocommerce/woocommerce-ios/pull/10438]
- [**] Order creation: We improved the way the merchants can request, search and select a customer when creating an order. [https://github.com/woocommerce/woocommerce-ios/pull/10456]


14.8
-----
- [Internal] Native store creation flow with free trial is enabled by default - all code for the old flows have been removed. [https://github.com/woocommerce/woocommerce-ios/pull/10362]
- [*] Store creation: Improvements to the Upgrades screen accessibility [https://github.com/woocommerce/woocommerce-ios/pull/10363]
- [*] Stores with expired WooExpress plans can now be upgraded within the app (if eligible for IAP) via a new banner. [https://github.com/woocommerce/woocommerce-ios/pull/10369]
- [*] The expired site plan should navigate to IAP for sites with expired WooExpress plans (if eligible for IAP). [https://github.com/woocommerce/woocommerce-ios/pull/10384]
- [Internal] New default property `plan` is tracked in every event for logged-in users. [https://github.com/woocommerce/woocommerce-ios/pull/10356]
- [Internal] Google sign in now defaults to bypassing the Google SDK [https://github.com/woocommerce/woocommerce-ios/pull/10341]
- [*] Product list filter (Products tab and order creation > add products > filter): product types from extensions supported in the app are now available for product filtering - subscription, variable subscription, bundle, and composite. [https://github.com/woocommerce/woocommerce-ios/pull/10382]
 
14.7
-----
- [*] Local notifications: Add a reminder to purchase a plan is scheduled 6hr after a free trial subscription. [https://github.com/woocommerce/woocommerce-ios/pull/10268]
- [Internal] Shipment tracking is only enabled and synced when the order has non-virtual products.  [https://github.com/woocommerce/woocommerce-ios/pull/10288]
- [Internal] New default property `was_ecommerce_trial` is tracked in every event for logged-in users. [https://github.com/woocommerce/woocommerce-ios/pull/10343]
- [*] Photo -> Product: Reset details from previous image when new image is selected. [https://github.com/woocommerce/woocommerce-ios/pull/10297]
- [**] You can now see your shipping zone list from Settings. [https://github.com/woocommerce/woocommerce-ios/pull/10258]
- [*] Order list: Suggest testing orders for stores without any orders. [https://github.com/woocommerce/woocommerce-ios/pull/10346]
- [*] Local notifications: Show free trial survey after 24h since subscription. [https://github.com/woocommerce/woocommerce-ios/pull/10324, https://github.com/woocommerce/woocommerce-ios/pull/10328]
- [*] Local notifications: Add a reminder after 3 days if answered "Still Exploring" in Free trial survey. [https://github.com/woocommerce/woocommerce-ios/pull/10331]
- [*] Product description AI: the AI sheet has been improved with the product name field made more prominent. [https://github.com/woocommerce/woocommerce-ios/pull/10333]
- [**] Store creation: US users can upgrade to a choice of plans for their store via In-App Purchase [https://github.com/woocommerce/woocommerce-ios/pull/10340]

14.6
-----
- [Internal] Switched AI endpoint to be able to track and measure costs. [https://github.com/woocommerce/woocommerce-ios/pull/10218]
- [Internal] Media picker flow was refactored to support interactive dismissal for device photo picker and WordPress media picker sources. Affected flows: product form > images, and virtual product form > downloadable files. [https://github.com/woocommerce/woocommerce-ios/pull/10236]
- [Internal] Errors: Improved error message when orders, products, or reviews can't be loaded due to a parsing (decoding) error. [https://github.com/woocommerce/woocommerce-ios/pull/10252, https://github.com/woocommerce/woocommerce-ios/pull/10260]
- [*] Orders with Coupons: Users can now select a coupon from a list when adding it to an order. [https://github.com/woocommerce/woocommerce-ios/pull/10255]
- [Internal] Orders: Improved error message when orders can't be loaded due to a parsing (decoding) error. [https://github.com/woocommerce/woocommerce-ios/pull/10252]
- [**] Product discounts: Users can now add discounts to products when creating an order. [https://github.com/woocommerce/woocommerce-ios/pull/10244]
- [*] We've resolved an issue that was causing the app to crash when trying to dismiss certain screens (bottom sheets). [https://github.com/woocommerce/woocommerce-ios/pull/10254]
- [Internal] Fixed a bug preventing the "We couldn't load your data" error banner from appearing on the My store dashboard. [https://github.com/woocommerce/woocommerce-ios/pull/10262]
- [Internal] Errors: Improved error message and troubleshooting guide when the Jetpack connection is broken. [https://github.com/woocommerce/woocommerce-ios/pull/10275]
- [Internal] A new way to create a product from an image using AI is being A/B tested. [https://github.com/woocommerce/woocommerce-ios/pull/10253]

14.5
-----
- [*] Product details: The share button is displayed with text instead of icon for better discoverability. [https://github.com/woocommerce/woocommerce-ios/pull/10216]
- [*] Resolved an issue where users were unable to add a new note to an order. Previously, upon opening an order detail and selecting the "Add a new note" option, the text field was non-selectable, preventing users from writing down the note. This issue has now been addressed and users should be able to add notes to their orders without any issues. [https://github.com/woocommerce/woocommerce-ios/pull/10222]
- [*] Store creation: Update the timeout view with the option to retry the site check. [https://github.com/woocommerce/woocommerce-ios/pull/10221]
- [*] Fixed issue showing the expired alert for sites that got reverted to simple sites after their plan expired. [https://github.com/woocommerce/woocommerce-ios/pull/10228]

14.4
-----
- [*] Blaze: New banner on the My Store and Products screens for admins of eligible stores. [https://github.com/woocommerce/woocommerce-ios/pull/10135, https://github.com/woocommerce/woocommerce-ios/pull/10160, https://github.com/woocommerce/woocommerce-ios/pull/10172]
- [*] Shipping Labels: Fixed a bug preventing label printing in orders viewed from search [https://github.com/woocommerce/woocommerce-ios/pull/10161]
- [*] Blaze: Disable the entry point in the product creation form. [https://github.com/woocommerce/woocommerce-ios/pull/10173]
- [*] Product description and sharing message AI: Fixed incorrect language issue by using a separate prompt for identifying language. [https://github.com/woocommerce/woocommerce-ios/pull/10169, https://github.com/woocommerce/woocommerce-ios/pull/10177, https://github.com/woocommerce/woocommerce-ios/pull/10179]

14.3
-----
- [*] SKU Scanner: Add the SKU to the error message after a failure. [https://github.com/woocommerce/woocommerce-ios/pull/10085]
- [*] Add URL route handler to open the `My Store` tab when a deeplink to `/mobile` is opened, instead of bouncing back to Safari [https://github.com/woocommerce/woocommerce-ios/pull/10077]
- [Internal] Performance: Replaces the endpoint used to load Top Performers on the My Store tab, for faster loading. [https://github.com/woocommerce/woocommerce-ios/pull/10113]
- [*] A feedback banner is added for product description AI and product sharing AI sheets. [https://github.com/woocommerce/woocommerce-ios/pull/10102]
- [*] Product creation: the product type row is now editable when creating a product. [https://github.com/woocommerce/woocommerce-ios/pull/10087]
- [***] Store creation: US users can upgrade Woo Express free trial stores via In-App Purchase [https://github.com/woocommerce/woocommerce-ios/pull/10123]
- [*] Orders: Users can can now add multiple coupons to orders (not only one) [https://github.com/woocommerce/woocommerce-ios/pull/10126]
- [*] Free trial: Local notification after 24 hours since Free trial subscription time to remind to purchase plan. [https://github.com/woocommerce/woocommerce-ios/pull/10133, https://github.com/woocommerce/woocommerce-ios/pull/10130]
- [**] Product description AI: an announcement modal is shown for WPCOM stores about the feature, and a new CTA "Write with AI" is more discoverable in the product form with a tooltip. [https://github.com/woocommerce/woocommerce-ios/pull/10142]

14.2
-----
- [Internal] Blaze status check was updated to save an API request. The Blaze eligibility for each site should remain the same. [https://github.com/woocommerce/woocommerce-ios/pull/10020]
- [*] Fixed the unusable state of the app when the default store runs on an expired free trial plan. [https://github.com/woocommerce/woocommerce-ios/pull/10059]
- [Internal] Performance: When loading the refunds on an order (e.g. in order details), we now only request them from remote if they are not already in local storage. [https://github.com/woocommerce/woocommerce-ios/pull/10039]
- [*] Orders: Users can can now add coupons to orders [https://github.com/woocommerce/woocommerce-ios/pull/10035]
- [*] Coupons: The Coupons Management feature is fully released and not in Beta anymore [https://github.com/woocommerce/woocommerce-ios/pull/10032]
- [*] Store creation: the progress view copy was updated to inform the merchants that it can take a few minutes for the store to be ready. The progress view is now only shown after necessary requests are made before the app is likely backgrounded. The error handling is also polished.  [https://github.com/woocommerce/woocommerce-ios/pull/10047, https://github.com/woocommerce/woocommerce-ios/pull/10069]
- [Internal] Performance: When loading a single order (e.g. in order details), we now load the order from storage unless it has been modified remotely. [https://github.com/woocommerce/woocommerce-ios/pull/10036]
- [Internal] Performance: When the Orders tab is opened, we now only sync orders that have been created or modified since the last successful sync. [https://github.com/woocommerce/woocommerce-ios/pull/10065]
- [Internal] App size: Replaced 30MB PDFs on Store Creation waiting screen with ~400KB PNGs - to assess impact on app bundle size. [https://github.com/woocommerce/woocommerce-ios/pull/10067]

14.1
-----
- [*] Plans: Expired or cancelled plans are now shown more reliably [https://github.com/woocommerce/woocommerce-ios/pull/9924]
- [*] Product Sharing: AI-generated messages are now available. [https://github.com/woocommerce/woocommerce-ios/pull/9976]
- [***] Orders: Users can add products to orders by scanning their sku barcode or QR-code [https://github.com/woocommerce/woocommerce-ios/pull/9972]
- [Internal] Store creation: a workaround was previously implemented that can result in an inaccurate app experience like when the free trial banner is not shown immediately after store creation due to out-of-sync site properties. Now that the API issue is fixed, the app now waits for the site for a bit longer but ensures all necessary properties are synced. [https://github.com/woocommerce/woocommerce-ios/pull/9957]
- [Internal] Product details AI: Updated prompts to identify the language in provided text to use in responses for product description and sharing. [https://github.com/woocommerce/woocommerce-ios/pull/9961]
- [*] Blaze: products can now be promoted in WordPress.com and Tumblr from the app if the site/product is eligible. Two entry points: 1) Menu tab > General, 2) Product form > more menu. [https://github.com/woocommerce/woocommerce-ios/pull/9906]

14.0
-----
- [*] Payments: Remove the upsell-card-readers banner from the Payment Methods Screen [https://github.com/woocommerce/woocommerce-ios/pull/9869]


13.9
-----
- [*] Orders: Allow alternative types for the `taxID` in `ShippingLineTax` or `sku` in `OrderItem`, as some third-party plugins alter the type in the API. This helps with the order list not loading due to order decoding errors. [https://github.com/woocommerce/woocommerce-ios/pull/9844]
- [*] Payments: Location permissions request is not shown to TTP users who grant "Allow once" permission on first foregrounding the app any more [https://github.com/woocommerce/woocommerce-ios/pull/9821]
- [*] Products: Allow alternative types for `stockQuantity` in `Product` and `ProductVariation`, as some third-party plugins alter the type in the API. This helps with the product list not loading due to product decoding errors. [https://github.com/woocommerce/woocommerce-ios/pull/9850]
- [*] Products: Allow alternative types for the `backordersAllowed` and `onSale` in `Product` and `ProductVariation`, as some third-party plugins alter the types in the API. This helps with the product list not loading due to product decoding errors. [https://github.com/woocommerce/woocommerce-ios/pull/9849]
- [*] Products: Allow alternative types for the `sku` and `weight` in `ProductVariation`, as some third-party plugins alter the types in the API. This helps with the product variation list not loading due to product variation decoding errors. [https://github.com/woocommerce/woocommerce-ios/pull/9847]
- [*] Products: Allow alternative types for the `sku` and `weight` in `Product`, the dimensions in `ProductDimensions`, and the `downloadID` in `ProductDownload`, as some third-party plugins alter the types in the API. This helps with the product list not loading due to product decoding errors. [https://github.com/woocommerce/woocommerce-ios/pull/9846]
- [*] Products: Add support for parsing variation objects for the `variations` field in `Product`, as some third-party plugins alter the type for this field in the API. This allows the variations to be loaded for variable products if those third-party plugins are active. [https://github.com/woocommerce/woocommerce-ios/pull/9857]

13.8
-----
- [Internal] Orders: Bundled products (within a product bundle) are now indented, to show their relationship to the parent bundle. [https://github.com/woocommerce/woocommerce-ios/pull/9778]
- [Internal] Orders: Composite components (within a composite product) are now indented, to show their relationship to the parent composite product. [https://github.com/woocommerce/woocommerce-ios/pull/9780]
- [*] Add Products: A new view is display to celebrate when the first product is created in a store. [https://github.com/woocommerce/woocommerce-ios/pull/9790]
- [*] Product List: Added swipe-to-share gesture on product rows. [https://github.com/woocommerce/woocommerce-ios/pull/9799]
- [*] Product form: a share action is shown in the navigation bar if the product can be shared and no more than one action is displayed, in addition to the more menu > Share. [https://github.com/woocommerce/woocommerce-ios/pull/9789]
- [*] Payments: show badges leading to Set up Tap to Pay on iPhone for eligible stores and devices [https://github.com/woocommerce/woocommerce-ios/pull/9812]
- [*] Orders: Fixes a bug where the Orders list would not load if an order had a non-integer gift card amount applied to the order (with the Gift Cards extension). [https://github.com/woocommerce/woocommerce-ios/pull/9795]

- [*] My Store: A new button to share the current store is added on the top right of the screen. [https://github.com/woocommerce/woocommerce-ios/pull/9796]
- [*] Mobile Payments: The screen brightness is increased when showing the Scan to Pay view so the QR code can be scanned more easily [https://github.com/woocommerce/woocommerce-ios/pull/9807]
- [*] Mobile Payments: The Woo logo is added to the QR code on the Scan to Pay screen [https://github.com/woocommerce/woocommerce-ios/pull/9823]
- [*] Allow EU merchants to have better control of their privacy choices. A privacy choices banner will be shown the next time they open the app. [https://github.com/woocommerce/woocommerce-ios/pull/9825]

13.7
-----
- [Internal] Adds guidance for new Customs rule when shipping to some EU countries. [https://github.com/woocommerce/woocommerce-ios/pull/9715]
- [*] JITMs: Added modal-style Just in Time Message support on the dashboard [https://github.com/woocommerce/woocommerce-ios/pull/9694]
- [**] Order Creation: Products can be searched by SKU when adding products to an order. [https://github.com/woocommerce/woocommerce-ios/pull/9711]
- [*] Orders: Fixes order details so separate order items are not combined just because they are the same product or variation. [https://github.com/woocommerce/woocommerce-ios/pull/9710]
- [Internal] Store creation: starting May 4, store creation used to time out while waiting for the site to be ready (become a Jetpack/Woo site). A workaround was implemented to wait for the site differently. [https://github.com/woocommerce/woocommerce-ios/pull/9767]
- [**] Mobile Payments: Tap to Pay is initialised on launch or foreground, to speed up payments [https://github.com/woocommerce/woocommerce-ios/pull/9750]
- [*] Store Creation: Local notifications are used to support users during the store creation process. [https://github.com/woocommerce/woocommerce-ios/pull/9717, https://github.com/woocommerce/woocommerce-ios/pull/9719, https://github.com/woocommerce/woocommerce-ios/pull/9749]
- [**] Mobile Payments: Merchants can now collect in-person payments by showing a QR code to their customers. [https://github.com/woocommerce/woocommerce-ios/pull/9762]
- [Internal] Orders: Bundled products (within a product bundle) are now indented, to show their relationship to the parent bundle. [https://github.com/woocommerce/woocommerce-ios/pull/9778]

13.6
-----
- [*] Remove login error local notifications that used to be scheduled 24 hours from certain login errors. [https://github.com/woocommerce/woocommerce-ios/pull/9666]
- [*] JITMs: Added customization to Just in Time Message banner background and badges [https://github.com/woocommerce/woocommerce-ios/pull/9633]
- [*] Product form > description editor: fix the extra bottom inset after hiding the keyboard either manually (available on a tablet) or applying an AI-generated product description. [https://github.com/woocommerce/woocommerce-ios/pull/9638]
- [*] Products: Fixes stock statuses for Product Bundles so that backordered bundles and bundle stock quantities are displayed as expected. [https://github.com/woocommerce/woocommerce-ios/pull/9681]

13.5
-----
- [*] Settings > Domains: Premium domains are now supported, the domain suggestions now match the results on web and Android. It's more noticeable for stores with a domain credit, where not all domains are free for the first year anymore. [https://github.com/woocommerce/woocommerce-ios/pull/9607]
- [*] Product form > Inventory: the SKU scanner is enabled for all users, where it used to be behind a feature switch in Settings > Experimental Features. [https://github.com/woocommerce/woocommerce-ios/pull/9631]
[Internal] Products: Simplify Product Editing experiment is removed; there should be no changes to the existing product creation/editing behavior. [https://github.com/woocommerce/woocommerce-ios/pull/9602]
- [*] Payments: Products are removed directly from an order when its count is below one, instead of opening an extra screen to remove it. [https://github.com/woocommerce/woocommerce-ios/pull/9624]
- [*] Orders: Parses HTML-encoded characters and removes extraneous, non-attribute meta data from the list of attributes for an item in an order. [https://github.com/woocommerce/woocommerce-ios/pull/9603]
- [*] Products: Adds the component descriptions to the list of components in a composite product (using the Composite Products extension). [https://github.com/woocommerce/woocommerce-ios/pull/9634]
- [*] Products: Adds the product SKU to the bundled products list in product details, for Bundle products (using the Product Bundles extension). [https://github.com/woocommerce/woocommerce-ios/pull/9626]
- [*] Product form > description editor AI for WPCOM stores: the prompt was updated so that the generated description is shorter. [https://github.com/woocommerce/woocommerce-ios/pull/9637]

13.4
-----
- [*] Payments: Popular and last sold products are displayed on top of the products selection screen when creating or editing an order. [https://github.com/woocommerce/woocommerce-ios/pull/9539]

- [Internal] Payments: Update StripeTerminal pod to 2.19.1 [https://github.com/woocommerce/woocommerce-ios/pull/9537]
- [**] Adds read-only support for the Gift Cards extension in order details. [https://github.com/woocommerce/woocommerce-ios/pull/9558]
- [**] Adds read-only support for the Subscriptions extension in order and product details. [https://github.com/woocommerce/woocommerce-ios/pull/9541]
- [*] Product form > description editor: a magic wand button is added to the keyboard toolbar to auto-generate a product description using Jetpack AI for WPCOM stores. [https://github.com/woocommerce/woocommerce-ios/pull/9577]
- [Internal] Payments: Upate Tap to Pay connection flow strings to avoid mentioning "reader" [https://github.com/woocommerce/woocommerce-ios/pull/9563]
- [*] Store onboarding: Now the onboarding task list can be shown/hidden from settings and also from the dashboard. [https://github.com/woocommerce/woocommerce-ios/pull/9572, https://github.com/woocommerce/woocommerce-ios/pull/9573]
- [**] Adds read-only support for the Min/Max Quantities extension in product details. [https://github.com/woocommerce/woocommerce-ios/pull/9585]

13.3
-----
- [***] Payments: UK-based stores merchants can take In-Person Payments. [https://github.com/woocommerce/woocommerce-ios/pull/9496]
- [*] Store creation free trial flow now includes 3 profiler questions again with updated options: store category, selling status, and store country. [https://github.com/woocommerce/woocommerce-ios/pull/9513]
- [*] Shipping Labels: Origin address's phone number is now saved locally and pre-populated in the creation form. [https://github.com/woocommerce/woocommerce-ios/pull/9520]
- [Internal] Almost all mappers have been updated to only decode without the data envelope if it's not available. Please do a smoke test to ensure that all features still work as before. [https://github.com/woocommerce/woocommerce-ios/pull/9510]
- [Internal] Store onboarding: Mark "Launch your store" task as complete if the store is already public. This is a workaround for a backend issue which marks "Launch your store" task incomplete for already live stores. [https://github.com/woocommerce/woocommerce-ios/pull/9507]
- [*] Payments: Added Universal Link support for Set up Tap to Pay on iPhone, and to open Universal Links from Just in Time Messages, to more easily navigate to app features. [https://github.com/woocommerce/woocommerce-ios/pull/9518]
- [*] Login: Potentially fixed the crash on the onboarding screen. [https://github.com/woocommerce/woocommerce-ios/pull/9523]

13.2
-----
- [Internal] Store creation: New loading screen added for create store flow. [https://github.com/woocommerce/woocommerce-ios/pull/9383]
- [*] Payments: Add account type field to receipts [https://github.com/woocommerce/woocommerce-ios/pull/9416]
- [*] Products can now be filtered within Order creation [https://github.com/woocommerce/woocommerce-ios/pull/9258]
- [*] Products: Adds read-only support for the Composite Products extension in the Products list, including a list of components in product details. [https://github.com/woocommerce/woocommerce-ios/pull/9455]


13.1
-----
- [internal] Users can now create a Free Trial store from the app from the Get Started section of the app prologue. [https://github.com/woocommerce/woocommerce-ios/pull/9396]
- [**] Adds support for Product Multi-selection when creating and/or editing Orders. [https://github.com/woocommerce/woocommerce-ios/issues/8888]
- [**] Users can now install Jetpack for their non-Jetpack sites after logging in with application passwords. [https://github.com/woocommerce/woocommerce-ios/pull/9354]
- [*] Payments: We show a Tap to Pay on iPhone feedback survey button in the Payments menu after the first Tap to Pay on iPhone payment is taken [https://github.com/woocommerce/woocommerce-ios/pull/9366]
- [Internal] Added SiteID to some IPP tracks events [https://github.com/woocommerce/woocommerce-ios/pull/9572,]

13.0
-----
- [*] Adds a banner in "Launch store" task screen to upgrade from free trial plan. [https://github.com/woocommerce/woocommerce-ios/pull/9323]
- [*] Fix: Description, sale price, and image will be copied over to the new product variations when duplicating a variable product. [https://github.com/woocommerce/woocommerce-ios/pull/9322]


12.9
-----
- [**] Dashboard: an onboarding card is shown for sites with the following tasks if any is incomplete: "tell us more about your store" (store location) that opens a webview, "add your first product" that starts the product creation flow, "launch your store" that publishes the store, "customize your domain" that starts the domain purchase flow, and "get paid" that opens a webview. A subset of the tasks may be shown to self-hosted sites and WPCOM sites on a free trial. [https://github.com/woocommerce/woocommerce-ios/pull/9285]
- [*] Jetpack benefit banner and modal is now available on the dashboard screen after logging in with site credentials. [https://github.com/woocommerce/woocommerce-ios/pull/9232]
- [*] Payments: Local search is added to the products selection screen in the order creation flow to speed the process. [https://github.com/woocommerce/woocommerce-ios/pull/9178]
- [*] Fix: Prevent product variations not loading due to an encoding error for `permalink`, which was altered by a plugin. [https://github.com/woocommerce/woocommerce-ios/pull/9233]
- [*] Login: Users can now log in to self-hosted sites without Jetpack by approving application password authorization to their sites. [https://github.com/woocommerce/woocommerce-ios/pull/9260]
- [*] Payments: Tap to Pay on iPhone can now be selected from the Payment Methods screen [https://github.com/woocommerce/woocommerce-ios/pull/9242]
- [**] Payments: Set up Tap to Pay on iPhone flow added to the Payments Menu. Use it to configure the reader, and try a payment, before collecting a card payment with a customer. [https://github.com/woocommerce/woocommerce-ios/pull/9280]

12.8
-----
- [*] Shortcuts: We can now trigger the order creation and payment collection flows from the iOS Shortcuts app. [https://github.com/woocommerce/woocommerce-ios/pull/9103]
- [Internal] Dashboard: the UI layer had a major refactoring to allow scrolling for content more than stats for the onboarding project. The main design change is on the refresh control, where it was moved from each stats tab to below the navigation bar. Other design changes are not expected. [https://github.com/woocommerce/woocommerce-ios/pull/9031]
- [**] Products: Adds read-only support for the Product Bundles extension, including a list of bundled products and stock status for product bundles. [https://github.com/woocommerce/woocommerce-ios/pull/9177]
- [Internal] Mobile Payments: Updated StripeTerminal to 2.18 [https://github.com/woocommerce/woocommerce-ios/pull/9118]

12.7
-----
- [Internal] Shipping Label: add condition checks before showing contact options [https://github.com/woocommerce/woocommerce-ios/pull/8982]
- [*] Main screens are now accessible through the Home Screen Spotlight Search [https://github.com/woocommerce/woocommerce-ios/pull/9082]
- [*] Stats: Fixed a crash when order stats use a date and time matching the start of Daylight Saving Time. [https://github.com/woocommerce/woocommerce-ios/pull/9083]
- [*] Fix: Dismiss Take Payment popup after sharing the payment link to another app. [https://github.com/woocommerce/woocommerce-ios/pull/9042]
- [*] Site credential login: Catch invalid cookie nonce [https://github.com/woocommerce/woocommerce-ios/pull/9102]
- [*] Better error messages for site credential login failures [https://github.com/woocommerce/woocommerce-ios/pull/9125]
- [Internal] New Zendesk tag for site credential login errors [https://github.com/woocommerce/woocommerce-ios/pull/9150]

12.6
-----
- [*] Fix: When a product's details can be edited, they display a disclosure indicator (chevron). [https://github.com/woocommerce/woocommerce-ios/pull/8980]
- [*] Payments: fixed a bug where enabled rows in the Payments Menu were sometimes incorrectly shown as disabled [https://github.com/woocommerce/woocommerce-ios/pull/8983]
- [Internal] Mobile Payments: fixed logic on display of IPP feedback banner on Order List [https://github.com/woocommerce/woocommerce-ios/pull/8994]
- [**] Support: Merchants can now contact support with a new and refined experience. [https://github.com/woocommerce/woocommerce-ios/pull/9006/files]
- [***] Mobile Payments: Tap to Pay on iPhone enabled for all US merchants [https://github.com/woocommerce/woocommerce-ios/pull/9023]

12.5
-----
- [Internal] Dashboard: the stats implementation had a major update to replace a third-party library in order to support the upcoming store onboarding card. Minimal design changes are expected, and horizontal scrolling between different time range tabs is not available anymore. [https://github.com/woocommerce/woocommerce-ios/pull/8942]

12.4
-----
- [**] Menu > Settings: adds a `Domains` row for WPCOM sites to see their site domains, add a new domain, or redeems a domain credit if available. [https://github.com/woocommerce/woocommerce-ios/pull/8870]
- [Internal] Prologue screen now has only the entry point to site address login flow, and application password authentication is used for sites without Jetpack. [https://github.com/woocommerce/woocommerce-ios/pull/8846]
- [Internal] A new tag has been added for Zendesk for users authenticated with application password. [https://github.com/woocommerce/woocommerce-ios/pull/8850]
- [Internal] Failures in the logged-out state are now tracked with anonymous ID. [https://github.com/woocommerce/woocommerce-ios/pull/8861]
- [*] Fix: Fixed a crash when switching away from the Products tab. [https://github.com/woocommerce/woocommerce-ios/pull/8874]

12.3
-----
- [Internal] We have updated the Zendesk SDK to version 6.0 [https://github.com/woocommerce/woocommerce-ios/pull/8828]
- [Internal] Tap to Pay on iPhone made publicly available via an Experimental Feature toggle [https://github.com/woocommerce/woocommerce-ios/pull/8814]

12.2
-----
- [*] Fix: Adding a new attribute will auto-capitalize the first letter for each word in the attribute name. [https://github.com/woocommerce/woocommerce-ios/pull/8772]
- [internal] Logging: Improvements on logging potential errors when loading Order Details [https://github.com/woocommerce/woocommerce-ios/pull/8781]
- [Internal] Now we track the specific error code when a networking-related operation fails [https://github.com/woocommerce/woocommerce-ios/issues/8527]

12.1
-----
- [*] Adds an In-Person Payments survey banner on top of the Orders view [https://github.com/woocommerce/woocommerce-ios/issues/8530]
- [*] Fix: Allow product's `purchasable` to be a number as some third-party plugins could alter the type in the API. This could help with the Products tab not loading due to product decoding errors. [https://github.com/woocommerce/woocommerce-ios/pull/8718]
- [***] [Internal] Start the AB test for allowing login to the app using site credentials [https://github.com/woocommerce/woocommerce-ios/pull/8744]

12.0
-----
- [**] Adds a feature of bulk updating products from the product's list. [https://github.com/woocommerce/woocommerce-ios/pull/8704]
- [internal] Store creation flow now includes 3 profiler questions: store category, selling status, and store country. [https://github.com/woocommerce/woocommerce-ios/pull/8667]

11.9
-----
- [**] Now you can generate all possible variations for a product's attributes [https://github.com/woocommerce/woocommerce-ios/pull/8619]
- [*] Mobile payments: fixed card reader manuals links. [https://github.com/woocommerce/woocommerce-ios/pull/8628]

11.8
-----
- [*] Design refresh: Buttons, links, and other calls to action are now purple instead of pink. [https://github.com/woocommerce/woocommerce-ios/pull/8451]
- [internal] Design: Updated capitalization for various pages, links, and buttons to match new design guidelines. [https://github.com/woocommerce/woocommerce-ios/pull/8455]
- [internal] Remove A/B testing and release native Jetpack installation flow for all users. [https://github.com/woocommerce/woocommerce-ios/pull/8533]

11.7
-----
- [**] Analytics Hub: Now you can select custom date ranges. [https://github.com/woocommerce/woocommerce-ios/pull/8414]
- [**] Analytics Hub: Now you can see Views and Conversion Rate analytics in the new Sessions card. [https://github.com/woocommerce/woocommerce-ios/pull/8428]
- [*] My Store: We fixed an issue with Visitors and Conversion stats where sometimes visitors could be counted more than once in the selected period. [https://github.com/woocommerce/woocommerce-ios/pull/8427]


11.6
-----
- [***] We added a new Analytics Hub inside the My Store area of the app. Simply click on the See More button under the store stats to check more detailed information on Revenue, Orders and Products. [https://github.com/woocommerce/woocommerce-ios/pull/8356]
- [*] In-Person Payments: fixed timing issues in payments flow, which caused "Remove card" to be shown for too long [https://github.com/woocommerce/woocommerce-ios/pull/8351]

11.5
-----
- [*] Account deletion is now supported for all users in settings or in the empty stores screen (in the ellipsis menu). [https://github.com/woocommerce/woocommerce-ios/pull/8179, https://github.com/woocommerce/woocommerce-ios/pull/8272]
- [*] In-Person Payments: We removed any references to Simple Payments from Orders, and the red badge from the Menu tab and Menu Payments icon announcing the new Payments section. [https://github.com/woocommerce/woocommerce-ios/pull/8183]
- [internal] Store creation flow was improved with native implementation. It is available from the login prologue (`Get Started` CTA), login email error screen, and store picker (`Add a store` CTA from the empty stores screen or at the bottom of the store list). [Example testing steps in https://github.com/woocommerce/woocommerce-ios/pull/8251]
- [internal] New stores have two new Products onboarding features: A banner with an `Add a Product` CTA on the My Store screen, and the option to add new products using templates. [https://github.com/woocommerce/woocommerce-ios/pull/8294]

11.4
-----
- [*] Add System Status Report to ZenDesk support requests. [https://github.com/woocommerce/woocommerce-ios/pull/8171]


11.3
-----
- [*] In-Person Payments: Show spinner while preparing reader for payment, instead of saying it's ready before it is. [https://github.com/woocommerce/woocommerce-ios/pull/8115]
- [internal] In-Person Payments: update StripeTerminal from 2.7 to 2.14 [https://github.com/woocommerce/woocommerce-ios/pull/8132]
- [*] In-Person Payments: Fixed payment method prompt for WisePad 3 to show only Tap and Insert options [https://github.com/woocommerce/woocommerce-ios/pull/8136]

11.2
-----
- [***] You can now preview draft products before publishing. [https://github.com/woocommerce/woocommerce-ios/pull/8102]
- [*] The survey at the end of the login onboarding flow is no longer available. [https://github.com/woocommerce/woocommerce-ios/pull/8062]
- [*] Fixed layout issues on the Account Mismatch error screen. [https://github.com/woocommerce/woocommerce-ios/pull/8074]
- [*] The Accept Payments Easily banner has been removed from the order list [https://github.com/woocommerce/woocommerce-ios/pull/8078]

11.1
-----
- [**] You can now search customers when creating or editing an order. [https://github.com/woocommerce/woocommerce-ios/issues/7741]
- [internal] Store creation is available from the login prologue, login email error screen, and store picker. [https://github.com/woocommerce/woocommerce-ios/pull/8023]
- [internal] The login flow is simplified with only the option to log in with WordPress.com. This flow is presented in parallel with the existing flow in an A/B test experiment. [https://github.com/woocommerce/woocommerce-ios/pull/7996]
- [**] Relevant Just In Time Messages will be displayed on the My Store screen [https://github.com/woocommerce/woocommerce-ios/issues/7853]

11.0
-----
- [internal] Add support for controlling performance monitoring via Sentry. **Off by default**. [https://github.com/woocommerce/woocommerce-ios/pull/7831]


10.9
-----
- [***] Dropped iOS 14 support. From now we support iOS 15 and later. [https://github.com/woocommerce/woocommerce-ios/pull/7851]
- [*] Login: Now you can handle Jetpack site connection for your self-hosted sites from the app. [https://github.com/woocommerce/woocommerce-ios/pull/7847]


10.8
-----
- [***] Stats: Now you can add a Today's Stats Widget to your lock screen (iOS 16 only) to monitor your sales. [https://github.com/woocommerce/woocommerce-ios/pull/7839]
- [internal] In-Person Payments: add UTM parameters to card reader purchase URLs to allow attribution [https://github.com/woocommerce/woocommerce-ios/pull/7858]
- [*] In-Person Payments: the Purchase card reader links now all open in authenticated web views, to make it easier to log in to woocommerce.com. [https://github.com/woocommerce/woocommerce-ios/pull/7862]

10.7
-----
- [*] Universal Links: Users can now open universal links in the app. [https://github.com/woocommerce/woocommerce-ios/pull/7632]
- [internal] Store picker: Show error when the role eligibility check fails while selecting a store. [https://github.com/woocommerce/woocommerce-ios/pull/7816]
- [internal] Store picker: Add loading state to `Continue` button. [https://github.com/woocommerce/woocommerce-ios/pull/7821]
- [internal] Store picker: Use Jetpack tunnel API for fetching user info for role checking. [https://github.com/woocommerce/woocommerce-ios/pull/7822]
- [*] Allow in-app notices to be swiped away [https://github.com/woocommerce/woocommerce-ios/pull/7801]

10.6
-----

- [**] Products tab: products search now has an option to search products by SKU. Stores with WC version 6.6+ support partial SKU search, otherwise the product(s) with the exact SKU match is returned. [https://github.com/woocommerce/woocommerce-ios/pull/7781]
- [*] Fixed a rare crash when selecting a store in the store picker. [https://github.com/woocommerce/woocommerce-ios/pull/7765]
- [*] Settings: Display the WooCommerce version and available updates in Settings [https://github.com/woocommerce/woocommerce-ios/pull/7779]
- [*] Show suggestion for logging in to a WP.com site with a mismatched WP.com account. [https://github.com/woocommerce/woocommerce-ios/pull/7773]
- [*] Help center: Added help center web page with FAQs for "Not a WooCommerce site" and "Wrong WordPress.com account" error screens. [https://github.com/woocommerce/woocommerce-ios/pull/7767, https://github.com/woocommerce/woocommerce-ios/pull/7769]
- [*] Now you can bulk edit variation prices. [https://github.com/woocommerce/woocommerce-ios/pull/7803]
- [**] Reviews: Now you can reply to product reviews using the Reply button while viewing a product review. [https://github.com/woocommerce/woocommerce-ios/pull/7799]

10.5
-----
- [**] Products: Now you can duplicate products from the More menu of the product detail screen. [https://github.com/woocommerce/woocommerce-ios/pull/7727]
- [**] Login: Added Jetpack connection support from the Account Mismatch error screen. [https://github.com/woocommerce/woocommerce-ios/pull/7748]
- [*] Orders: We are bringing back the ability to add/edit customer notes and addresses from the main order screen [https://github.com/woocommerce/woocommerce-ios/pull/7750]
- [*] Help center: Added help center web page with FAQs for "Wrong WordPress.com account error" screen. [https://github.com/woocommerce/woocommerce-ios/pull/7747]
- [*] Widgets: The Today's Stat Widget adds support for bigger fonts. [https://github.com/woocommerce/woocommerce-ios/pull/7752]

10.4
-----
- [***] Stats: Now you can add a Today's Stats Widget to your homescreen to monitor your sales. [https://github.com/woocommerce/woocommerce-ios/pull/7732]
- [*] Help center: Added help center web page with FAQs for "Pick a WooCommerce Store", "Enter WordPress.com password" and "Open mail to find magic link" screens. [https://github.com/woocommerce/woocommerce-ios/pull/7641, https://github.com/woocommerce/woocommerce-ios/pull/7730, https://github.com/woocommerce/woocommerce-ios/pull/7737]
- [*] In-Person Payments: Fixed a bug where cancelling a card reader connection would temporarily prevent further connections [https://github.com/woocommerce/woocommerce-ios/pull/7689]
- [*] In-Person Payments: Improvements to the card reader connection flow UI [https://github.com/woocommerce/woocommerce-ios/pull/7687]
- [*] Login: Users can now set up the Jetpack connection between a self-hosted site and their WP.com account. [https://github.com/woocommerce/woocommerce-ios/pull/7608]
- [*] Product list: the "Draft" blue color is fixed to be more readable for a draft product row in the product list. [https://github.com/woocommerce/woocommerce-ios/pull/7724]
- [*] Notifications: App icon badge is now cleared correctly after visiting the orders tab. [https://github.com/woocommerce/woocommerce-ios/pull/7735]

10.3
-----
- [*] Dashboard: the last selected time range tab (Today/This Week/This Month/This Year) is persisted for the site and shown on the next site launch (app launch or switching stores). [https://github.com/woocommerce/woocommerce-ios/pull/7638]
- [*] Dashboard: swiping to another time range tab now triggers syncing for the target tab. Previously, the stats on the target tab aren't synced from the swipe gesture. [https://github.com/woocommerce/woocommerce-ios/pull/7650]
- [*] In-Person Payments: Fixed an issue where the Pay in Person toggle could be out of sync with the setting on the website. [https://github.com/woocommerce/woocommerce-ios/pull/7656]
- [*] In-Person Payments: Removed the need to sign in when purchasing a card reader [https://github.com/woocommerce/woocommerce-ios/pull/7670]
- [*] In-Person Payments: Fixed a bug where canceling a reader connection could result in being unable to connect a reader in future [https://github.com/woocommerce/woocommerce-ios/pull/7678]
- [*] In-Person Payments: Fixed a bug which prevented the Collect Payment button from being shown for Cash on Delivery orders  [https://github.com/woocommerce/woocommerce-ios/pull/7694]

10.2
-----
- [*] Help center: Added help center web page with FAQs for "Enter Store Credentials", "Enter WordPress.com email " and "Jetpack required Error" screens. [https://github.com/woocommerce/woocommerce-ios/pull/7588, https://github.com/woocommerce/woocommerce-ios/pull/7590, https://github.com/woocommerce/woocommerce-ios/pull/7621]
- [*] In-Person Payments: Fixed the Learn More link from the `Enable Pay in Person` onboarding screen for WCPay [https://github.com/woocommerce/woocommerce-ios/pull/7598]
- [**] In-Person Payments: Added a switch for the Pay in Person payment method on the Payments menu. This allows you to accept In-Person Payments for website orders [https://github.com/woocommerce/woocommerce-ios/pull/7613]

10.1
-----
- [*] In-Person Payments: The onboarding notice on the In-Person Payments menu is correctly dismissed after multiple prompts are shown. [https://github.com/woocommerce/woocommerce-ios/pull/7543]
- [*] Help center: Added custom help center web page with FAQs for "Enter Store Address" and "Enter WordPress.com email" screens. [https://github.com/woocommerce/woocommerce-ios/pull/7553, https://github.com/woocommerce/woocommerce-ios/pull/7573]
- [*] In-Person Payments: The plugin selection is saved correctly after multiple onboarding prompts. [https://github.com/woocommerce/woocommerce-ios/pull/7544]
- [**] In-Person Payments: A new prompt to enable `Pay in Person` for your store's checkout, to accept In-Person Payments for website orders [https://github.com/woocommerce/woocommerce-ios/issues/7474]

10.0
-----
- [**] In-Person Payments and Simple Payments have been moved to a new Payments section [https://github.com/woocommerce/woocommerce-ios/pull/7473]
- [*] Login: on the WP.com password screen, the magic link login option is moved from below "Reset your password" to below the primary Continue button for higher visibility. [https://github.com/woocommerce/woocommerce-ios/pull/7469]
- [*] Login: some minor enhancements are made to the error screen after entering an invalid WP.com email - a new "What is WordPress.com?" link, hiding the "Log in with store address" button when it's from the store address login flow, and some copy changes. [https://github.com/woocommerce/woocommerce-ios/pull/7485]
- [**] In-Person Payments: Accounts with pending requirements are no longer blocked from taking payments - we have added a skip button to the relevant screen. [https://github.com/woocommerce/woocommerce-ios/pull/7504]
- [*] Login: New button added to the empty site picker screen to enter a site address for troubleshooting. [https://github.com/woocommerce/woocommerce-ios/pull/7484]

9.9
-----
- [*] [Sign in with store credentials]: New screen added with instructions to verify Jetpack connected email. [https://github.com/woocommerce/woocommerce-ios/pull/7424]
- [*] [Sign in with store credentials]: Stop clearing username/password after an invalid attempt to enable users to fix typos. [https://github.com/woocommerce/woocommerce-ios/pull/7444]
- [*] Login: after entering WP.com email, a magic link is automatically sent when it is enabled (magic links are disabled for A8C emails and WP.com accounts with recently changed password) and a new screen is shown with an option to log in with password. [https://github.com/woocommerce/woocommerce-ios/pull/7449]

9.8
-----
- [***] Login: Introduce a way to sign in using store credentials.  [https://github.com/woocommerce/woocommerce-ios/pull/7320]
- [**] Login: You can now install WooCommerce to your self-hosted sites from the login flow. [https://github.com/woocommerce/woocommerce-ios/pull/7401]
- [**] Orders: Now you can quickly mark an order as completed by swiping it to the left! [https://github.com/woocommerce/woocommerce-ios/pull/7385]
- [*] In-Person Payments: The purchase card reader information card appears also in the Orders list screen. [https://github.com/woocommerce/woocommerce-ios/pull/7326]
- [*] Login: in release 9.7, when the app is in logged out state, an onboarding screen is shown before the prologue screen if the user hasn't finished or skipped it. In release 9.8, a survey is added to the end of the onboarding screen. [https://github.com/woocommerce/woocommerce-ios/pull/7416]
- [*] Login: a local notification is scheduled after the user encounters an error from logging in with an invalid site address or WP.com email/password. Please see testing scenarios in the PR, with regression testing on order/review remote notifications. [https://github.com/woocommerce/woocommerce-ios/pull/7323, https://github.com/woocommerce/woocommerce-ios/pull/7372, https://github.com/woocommerce/woocommerce-ios/pull/7422]

9.7
-----
- [***] Orders: Orders can now be edited within the app. [https://github.com/woocommerce/woocommerce-ios/pull/7300]
- [**] Orders: You can now view the Custom Fields for an order in the Order Details screen. [https://github.com/woocommerce/woocommerce-ios/pull/7310]
- [*] In-Person Payments: Card Reader Manuals now appear based on country availability, consolidated into an unique view [https://github.com/woocommerce/woocommerce-ios/pull/7178]
- [*] Login: Jetpack setup flow is now accessible from the Login with Store Address flow. [https://github.com/woocommerce/woocommerce-ios/pull/7294]
- [*] In-Person Payments: The purchase card reader information card can be dismissed [https://github.com/woocommerce/woocommerce-ios/pull/7260]
- [*] In-Person Payments: When dismissing the purchase card reader information card, the user can choose to be reminded in 14 days. [https://github.com/woocommerce/woocommerce-ios/pull/7271]
- [*] In-Person Payments: The purchase card reader information card appears also in the App Settings screen. [https://github.com/woocommerce/woocommerce-ios/pull/7308]
- [*] Refund lines in the Order details screen now appear ordered from oldest to newest [https://github.com/woocommerce/woocommerce-ios/pull/7287]
- [*] Login: when the app is in logged out state, an onboarding screen is shown before the prologue screen if the user hasn't finished or skipped it.  [https://github.com/woocommerce/woocommerce-ios/pull/7324]
- [*] Orders: When a store has no orders yet, there is an updated message with a link to learn more on the Orders tab. [https://github.com/woocommerce/woocommerce-ios/pull/7328]

9.6
-----
- [***] Coupons: Coupons can now be created from within the app. [https://github.com/woocommerce/woocommerce-ios/pull/7239]
- [**] Order Details: All unpaid orders have a Collect Payment button, which shows a payment method selection screen. Choices are Cash, Card, and Payment Link. [https://github.com/woocommerce/woocommerce-ios/pull/7111]
- [**] In-Person Payments: Support for selecting preferred payment gateway when multiple extensions are installed on the store. [https://github.com/woocommerce/woocommerce-ios/pull/7153]
- [*] Coupons: Removed the redundant animation when reloading the coupon list. [https://github.com/woocommerce/woocommerce-ios/pull/7137]
- [*] Login: Display "What is WordPress.com?" link in "Continue With WordPress.com" flow. [https://github.com/woocommerce/woocommerce-ios/pull/7213]
- [*] Login: Display the Jetpack requirement error after login is successful.
- [*] Login: Display a "New to WooCommerce?" link in the login prologue screen above the login buttons. [https://github.com/woocommerce/woocommerce-ios/pull/7261]
- [*] In-Person Payments: Publicize the Card Present Payments feature on the Payment Method screen [https://github.com/woocommerce/woocommerce-ios/pull/7225]
- [*] In-Person Payments: Add blog_id to IPP transaction description to match WCPay [https://github.com/woocommerce/woocommerce-ios/pull/7221]
- [*] Product form: after uploading an image, the product can now be saved immediately while the image is being uploaded in the background. When no images are pending upload for the saved product, the images are added to the product. Testing instructions: https://github.com/woocommerce/woocommerce-ios/pull/7196. [https://github.com/woocommerce/woocommerce-ios/pull/7254]

9.5
-----
- [*] Coupons: Fixed issue saving "Individual Use" and "Exclude Sale Items" fields. [https://github.com/woocommerce/woocommerce-ios/pull/7117]
- [*] Orders: The customer shipping/billing address form now navigates back automatically after selecting a country or state. [https://github.com/woocommerce/woocommerce-ios/pull/7119]
- [internal] In settings and empty stores screen, the "Close Account" link is shown for users who signed in with Apple (the only way to create an account) to close their WordPress.com account. [https://github.com/woocommerce/woocommerce-ios/pull/7143]

9.4
-----
- [*] Orders: Order details now displays both the date and time for all orders. [https://github.com/woocommerce/woocommerce-ios/pull/6996]
- [*] Simple payments have the `Card` option available for stores with configuration issues to resolve, and show onboarding to help resolve them [https://github.com/woocommerce/woocommerce-ios/pull/7002]
- [*] Order & Product list: Now, we can pull to refresh from an empty view. [https://github.com/woocommerce/woocommerce-ios/pull/7023, https://github.com/woocommerce/woocommerce-ios/pull/7030]
- [*] Order Creation: Fixes a bug where selecting a variable product to add to a new order would sometimes open the wrong list of product variations. [https://github.com/woocommerce/woocommerce-ios/pull/7042]
- [*] Collect payment button on Order Details no longer flickers when the screen loads [https://github.com/woocommerce/woocommerce-ios/pull/7043]
- [*] Issue refund button on Order Details is shown for all paid orders [https://github.com/woocommerce/woocommerce-ios/pull/7046]
- [*] Order Creation: Fixes several bugs with the Products section not showing the correct order items or not correctly updating the item quantity. [https://github.com/woocommerce/woocommerce-ios/pull/7067]

9.3
-----
- [***] In-Person Payments is now available for merchants using WooCommerce Payments in Canada. [https://github.com/woocommerce/woocommerce-ios/pull/6954]
- [*] In-Person Payments: Accessibility improvement [https://github.com/woocommerce/woocommerce-ios/pull/6869, https://github.com/woocommerce/woocommerce-ios/pull/6886, https://github.com/woocommerce/woocommerce-ios/pull/6906]
- [*] Orders: Now it's possible to select and copy text from the notes on an order. [https://github.com/woocommerce/woocommerce-ios/pull/6894]
- [*] Support Arabic numerals on amount fields. [https://github.com/woocommerce/woocommerce-ios/pull/6891]
- [*] Product Selector: Enabled selecting all variations on variable product rows. [https://github.com/woocommerce/woocommerce-ios/pull/6899]
- [internal] Order Creation: Adding new products, shipping, fee, or customer details to an order now blocks the UI immediately while the order is syncing remotely. [https://github.com/woocommerce/woocommerce-ios/pull/6974]

- [*] Coupons: Now it's possible to update discount types for coupons. [https://github.com/woocommerce/woocommerce-ios/pull/6935]
- [*] Orders tab: the view width now adjusts to the app in tablet split view on iOS 15. [https://github.com/woocommerce/woocommerce-ios/pull/6951]

9.2
-----
- [***] Experimental Features: Coupons editing and deletion features are now enabled as part of coupon management. [https://github.com/woocommerce/woocommerce-ios/pull/6853]
- [*] Order Creation: Updated percentage fee flow - added amount preview, disabled percentage option when editing. [https://github.com/woocommerce/woocommerce-ios/pull/6763]
- [*] Product Details: Update status badge layout and show it for more cases. [https://github.com/woocommerce/woocommerce-ios/pull/6768]
- [*] Coupons: now, the percentage amount of coupons will be displayed correctly in the listing and in coupon detail if the amount contains fraction digits. [https://github.com/woocommerce/woocommerce-ios/pull/6804]
- [*] Coupons: Filter initial search results to show only coupons of the currently selected store. [https://github.com/woocommerce/woocommerce-ios/pull/6800]
- [*] Coupons: Fixed crash when there are duplicated items on the coupon list. [https://github.com/woocommerce/woocommerce-ios/pull/6798]
- [*] In-Person Payments: Run onboarding checks when connecting a reader. [https://github.com/woocommerce/woocommerce-ios/pull/6761, https://github.com/woocommerce/woocommerce-ios/pull/6774, https://github.com/woocommerce/woocommerce-ios/pull/6789]
- [*] In-Person Payments: after collecting payment for an order, merchants can now email the receipt in addition to printing it in Order Details > See Receipt if email is available on the device. [https://github.com/woocommerce/woocommerce-ios/pull/6833]

9.1
-----

- [*] Product name field in product form - Remove scroll behaviour and increase field height to fully display long product names. [https://github.com/woocommerce/woocommerce-ios/pull/6681]
- [*] Filter toolbar in Products list tab - Filter toolbar is pinned outside of the products list. [https://github.com/woocommerce/woocommerce-ios/pull/6698]
- [internal] Loading screens are refactored to avoid duplicated code and a potential crash. Please quickly smoke test them to make sure that everything still works as before. [https://github.com/woocommerce/woocommerce-ios/pull/6717]
- [*] Shipping settings - Weight and shipping package dimensions are localized based on device locale. Also, decimal point information is no longer lost upon saving a product, when using comma as a decimal separator. [https://github.com/woocommerce/woocommerce-ios/pull/6721]

9.0
-----

- [*] Share payment links from the order details screen. [https://github.com/woocommerce/woocommerce-ios/pull/6609]
- [internal] Reviews lists on Products and Menu tabs are refactored to avoid duplicated code. Please quickly smoke test them to make sure that everything still works as before. [https://github.com/woocommerce/woocommerce-ios/pull/6553]
- [**] Now it's possible to change the order of the product images. [https://github.com/woocommerce/woocommerce-ios/pull/6620]
- [*] Improved accessibility for the error banner and info banner displayed in Orders and Products. [https://github.com/woocommerce/woocommerce-ios/pull/6633]

8.9
-----
- [*] Coupons: Fixed issue loading the coupon list from the local storage on initial load. [https://github.com/woocommerce/woocommerce-ios/pull/6463]
- [*] Coupons: Update layout of the coupon details screen. [https://github.com/woocommerce/woocommerce-ios/pull/6522]
- [*] In-Person Payments: Removed collecting L2/L3 data. [https://github.com/woocommerce/woocommerce-ios/pull/6519]
- [*] Hub Menu: Multiple menu items can no longer be tapped simultaneously. [https://github.com/woocommerce/woocommerce-ios/pull/6484]
- [*] Jetpack CP: Fixed crash when attempting to access WP-Admin with an invalid URL that has an unsupported scheme. [https://github.com/woocommerce/woocommerce-ios/pull/6502]
- [***] Orders: Order Creation is now available to everyone! You can go to the Orders tab and tap the + button to create a new order. [https://github.com/woocommerce/woocommerce-ios/pull/6537]
- [internal] Loading screens are refactored to avoid duplicated code and a potential crash. Please quickly smoke test them to make sure that everything still works as before. [https://github.com/woocommerce/woocommerce-ios/pull/6535] [https://github.com/woocommerce/woocommerce-ios/pull/6544]

8.8
-----
- [*] Updates the app's About screen to be consistent with Automattic's other mobile apps. [https://github.com/woocommerce/woocommerce-ios/pull/6421]
- [***] Experimental Feature: It's now possible to add custom shipping method and fees in order creation flow. Tax amount and Order total is now synced from backend. [https://github.com/woocommerce/woocommerce-ios/pull/6429]
- [**] Now it's possible to filter orders by custom statuses. [https://github.com/woocommerce/woocommerce-ios/pull/6390]
- [*] Fixed issue presenting Edit Customer Note screen as a modal on large screens. [https://github.com/woocommerce/woocommerce-ios/pull/6406]
- [*] Products displayed in Order Detail now follow the same order of the web. [https://github.com/woocommerce/woocommerce-ios/pull/6401]
- [*] Simple Payments now shows a detailed tax break up before taking the payment. [https://github.com/woocommerce/woocommerce-ios/pull/6412]
- [*] Coupons list now shows an error view if coupons are disabled for the store. Coupons can be enabled again from this view. [https://github.com/woocommerce/woocommerce-ios/pull/6446]
- [*] Coupon details screen now displays more informative error messages when loading the total discount amount fails. [https://github.com/woocommerce/woocommerce-ios/pull/6457]
- [internal] Shipping Labels: the navigation bar in the web view for adding payments is now correctly hidden. [https://github.com/woocommerce/woocommerce-ios/pull/6435]

8.7
-----
- [**] In-Person Payments: Added card details to refund confirmation screen to help with refunding to the payment card [https://github.com/woocommerce/woocommerce-ios/pull/6241]
- [*] Coupons: Replace the toggles on Usage Details screen with text for uneditable contents. [https://github.com/woocommerce/woocommerce-ios/pull/6287]
- [*] Improve image loading for thumbnails especially on the Product list. [https://github.com/woocommerce/woocommerce-ios/pull/6299]
- [*] Coupons: Added feedback banner on the top of the coupon list. [https://github.com/woocommerce/woocommerce-ios/pull/6316]
- [*] Coupons: Handled error when loading total discounted amount fails. [https://github.com/woocommerce/woocommerce-ios/pull/6368]
- [internal] Removed all feature flags for Shipping Labels. Please smoke test all parts of Shipping Labels to make sure that everything still works as before. [https://github.com/woocommerce/woocommerce-ios/pull/6270]
- [*] In-Person Payments: Localized messages and UI [https://github.com/woocommerce/woocommerce-ios/pull/6317]
- [*] My Store: Fixed incorrect currency symbol of revenue text for stores with non-USD currency. [https://github.com/woocommerce/woocommerce-ios/pull/6335]
- [*] Notifications: Dismiss presented view before presenting content from notifications [https://github.com/woocommerce/woocommerce-ios/pull/6354]
- [*] Reviews: Fixed missing product information on first load [https://github.com/woocommerce/woocommerce-ios/pull/6367]
- [internal] Removed the feature flag for My store tab UI updates. Please smoke test the store stats and top performers in the "My store" tab to make sure everything works as before. [https://github.com/woocommerce/woocommerce-ios/pull/6334]
- [*] In-Person Payments: Add support for accepting payments on bookable products [https://github.com/woocommerce/woocommerce-ios/pull/6364]
- [*] In-Person Payments: Fixed issue where payment could be stuck prompting to remove the card if the payment was declined and retried before removing the card.

8.6
-----
- [***] Merchants can now view coupons in their stores by enabling Coupon Management in Experimental Features. [https://github.com/woocommerce/woocommerce-ios/pull/6209]
- [*] Orders: In the experimental Order Creation feature, product variations added to a new order now show a list of their attributes. [https://github.com/woocommerce/woocommerce-ios/pull/6131]
- [*] Enlarged the tap area for the action button on the notice view. [https://github.com/woocommerce/woocommerce-ios/pull/6146]
- [*] Reviews: Fixed crash on iPad when tapping the More button. [https://github.com/woocommerce/woocommerce-ios/pull/6187]
- [*] In-Person Payments: Remove Stripe from Experimental Features as it is always enabled now. [https://github.com/woocommerce/woocommerce-ios/pull/6205]
- [*] Disabled unnecessary selection of the "Refund via" row on the Refund Confirmation screen [https://github.com/woocommerce/woocommerce-ios/pull/6198]
- [*] Increased minimum version of Stripe extension for In-Person Payments to 6.2.0 [https://github.com/woocommerce/woocommerce-ios/pull/xxxx]
- [internal] Removed `pushNotificationsForAllStores` feature flag. Since the changes are non-trivial, it would be great to smoke test push notifications for all stores in beta testing. [https://github.com/woocommerce/woocommerce-ios/pull/6231]

8.5
-----
- [*] In-Person Payments: Inform the user when a card reader battery is so low that it needs to be charged before the reader can be connected. [https://github.com/woocommerce/woocommerce-ios/pull/5998]
- [***] The My store tab is having a new look with new conversion stats and shows up to 5 top performing products now (used to be 3). [https://github.com/woocommerce/woocommerce-ios/pull/5991]
- [**] Fixed a crash at the startup of the app, related to Gridicons. [https://github.com/woocommerce/woocommerce-ios/pull/6005]
- [***] Experimental Feature: It's now possible to create Orders in the app by enabling it in Settings > Experimental Features. For now you can change the order status, add products, and add customer details (billing and shipping addresses). [https://github.com/woocommerce/woocommerce-ios/pull/6060]
- [*] Fixed issue in date range selection for the orders filters where is some cases dates are not available for selection. [https://github.com/woocommerce/woocommerce-ios/pull/6090]
- [*] Enabled "view product in store" and "share product" options for variable products when accessing them through the order details screen. [https://github.com/woocommerce/woocommerce-ios/pull/6091]

8.4
-----
- [***] In-Person Payments: Support for Stripe M2 card reader. [https://github.com/woocommerce/woocommerce-ios/pull/5844]
- [***] We introduced a new tab called "Menu", a tab in the main navigation where you can browser different sub-sections of the app: Switch Store, Settings, WooCommerce Admin, View Store and Reviews. [https://github.com/woocommerce/woocommerce-ios/pull/5926]
- [***] Store admins can now access sites with plugins that have Jetpack Connection Package (e.g. WooCommerce Payments, Jetpack Backup) in the app. These sites do not require Jetpack-the-plugin to connect anymore. Store admins can still install Jetpack-the-plugin from the app through settings or a Jetpack banner. [https://github.com/woocommerce/woocommerce-ios/pull/5924]
- [*] Add/Edit Product screen: Fix transient product name while adding images.[https://github.com/woocommerce/woocommerce-ios/pull/5840]

8.3
-----
- [***] All merchants can create Simple Payments orders. [https://github.com/woocommerce/woocommerce-ios/pull/5684]
- [**] System status report can now be viewed and copied directly from within the app. [https://github.com/woocommerce/woocommerce-ios/pull/5702]
- [**] Product SKU input scanner is now available as a beta feature. To try it, enable it from settings and you can scan a barcode to use as the product SKU in product inventory settings! [https://github.com/woocommerce/woocommerce-ios/pull/5695]
- [**] Now you chan share a payment link when creating a Simple Payments order [https://github.com/woocommerce/woocommerce-ios/pull/5819]
- [*] Reviews: "Mark all as read" checkmark bar button item button replaced with menu button which launches an action sheet. Menu button is displayed only if there are unread reviews available.[https://github.com/woocommerce/woocommerce-ios/pull/5833]
- [internal] Refactored ReviewsViewController to add tests. [https://github.com/woocommerce/woocommerce-ios/pull/5834]

8.2
-----
- [***] In-Person Payments: Now you can collect Simple Payments on the go. [https://github.com/woocommerce/woocommerce-ios/pull/5635]
- [*] Products: After generating a new variation for a variable product, you are now taken directly to edit the new variation. [https://github.com/woocommerce/woocommerce-ios/pull/5649]
- [*] Dashboard: the visitor count in the Today tab is now shown when Jetpack site stats are enabled.
- [*] Add/Edit Product Images: tapping on the last `n` images while `n` images are pending upload does not crash the app anymore. [https://github.com/woocommerce/woocommerce-ios/pull/5672]

8.2
-----
- [*] Shipping Labels: Fixes a crash when saving a new shipping label after opening the order from a push notification. [https://github.com/woocommerce/woocommerce-ios/pull/5549]
- [**] In-Person Payments: Improved support for VoiceOver. [https://github.com/woocommerce/woocommerce-ios/pull/5572]
- [*] In-Person Payments: Fixes a crash when printing more than one receipt. [https://github.com/woocommerce/woocommerce-ios/pull/5575]

8.1
-----
- [***] Now it's possible to filter Order List by multiple statuses and date ranges. Plus, we removed the top tab bar on Orders Tab. [https://github.com/woocommerce/woocommerce-ios/pull/5491]
- [*] Login: Password AutoFill will suggest wordpress.com accounts. [https://github.com/woocommerce/woocommerce-ios/pull/5399]
- [*] Store picker: after logging in with store address, the pre-selected store is now the currently selected store instead of the store from login flow. [https://github.com/woocommerce/woocommerce-ios/pull/5508]
- [*] The application icon number from order push notifications is now cleared after visiting the orders tab. [https://github.com/woocommerce/woocommerce-ios/pull/5715]
- [internal] Migrated Settings screen to MVVM [https://github.com/woocommerce/woocommerce-ios/pull/5393]


8.0
-----
- [*] Product List: Add support for product filtering by category. [https://github.com/woocommerce/woocommerce-ios/pull/5388]
- [***] Push notifications are now supported for all connected stores. [https://github.com/woocommerce/woocommerce-ios/pull/5299]
- [*] Fix: in Settings > Switch Store, tapping "Dismiss" after selecting a different store does not switch stores anymore. [https://github.com/woocommerce/woocommerce-ios/pull/5359]

7.9
-----
- [*] Fix: after disconnecting a site or connecting to a new site, the sites in site picker (Settings > Switch Store) should be updated accordingly. The only exception is when the newly disconnected site is the currently selected site. [https://github.com/woocommerce/woocommerce-ios/pull/5241]
- [*] Order Details: Show a button on the "Product" section of Order Details screen to allow recreating shipping labels. [https://github.com/woocommerce/woocommerce-ios/pull/5255]
- [*] Edit Order Address - Enable `Done` button when `Use as {Shipping/Billing} Address` toggle is turned on. [https://github.com/woocommerce/woocommerce-ios/pull/5254]
- [*] Add/Edit Product: fix an issue where the product name keyboard is English only. [https://github.com/woocommerce/woocommerce-ios/pull/5288]
- [*] Order Details: some sites cannot parse order requests where the fields parameter has spaces, and the products section cannot load as a result. The spaces are now removed. [https://github.com/woocommerce/woocommerce-ios/pull/5298]

7.8
-----
- [***] Shipping Labels: merchants can create multiple packages for the same order, moving the items between different packages. [https://github.com/woocommerce/woocommerce-ios/pull/5190]
- [*] Fix: Navigation bar buttons are now consistently pink on iOS 15. [https://github.com/woocommerce/woocommerce-ios/pull/5139]
- [*] Fix incorrect info banner color and signature option spacing on Carrier and Rates screen. [https://github.com/woocommerce/woocommerce-ios/pull/5144]
- [x] Fix an error where merchants were unable to connect to valid stores when they have other stores with corrupted information https://github.com/woocommerce/woocommerce-ios/pull/5161
- [*] Shipping Labels: Fix issue with decimal values on customs form when setting the device with locales that use comma as decimal point. [https://github.com/woocommerce/woocommerce-ios/pull/5195]
- [*] Shipping Labels: Fix crash when tapping on Learn more rows of customs form. [https://github.com/woocommerce/woocommerce-ios/pull/5207]
- [*] Shipping Labels: The shipping address now prefills the phone number from the billing address if a shipping phone number is not available. [https://github.com/woocommerce/woocommerce-ios/pull/5177]
- [*] Shipping Labels: now in Carrier and Rates we always display the discounted rate instead of the retail rate if available. [https://github.com/woocommerce/woocommerce-ios/pull/5188]
- [*] Shipping Labels: If the shipping address is invalid, there are now options to email, call, or message the customer. [https://github.com/woocommerce/woocommerce-ios/pull/5228]
- [*] Accessibility: notify when offline mode banner appears or disappears. [https://github.com/woocommerce/woocommerce-ios/pull/5225]

7.7
-----
- [***] In-Person Payments: US merchants can now obtain a card reader and then collect payments directly from the app. [https://github.com/woocommerce/woocommerce-ios/pull/5030]
- [***] Shipping Labels: Merchants can now add new payment methods for shipping labels directly from the app. [https://github.com/woocommerce/woocommerce-ios/pull/5023]
- [**] Merchants can now edit shipping & billing addresses from orders. [https://github.com/woocommerce/woocommerce-ios/pull/5097]
- [x] Fix: now a default paper size will be selected in Shipping Label print screen. [https://github.com/woocommerce/woocommerce-ios/pull/5035]
- [*] Show banner on screens that use cached data when device is offline. [https://github.com/woocommerce/woocommerce-ios/pull/5000]
- [*] Fix incorrect subtitle on customs row of Shipping Label purchase flow. [https://github.com/woocommerce/woocommerce-ios/pull/5093]
- [*] Make sure customs form printing option is not available on non-international orders. [https://github.com/woocommerce/woocommerce-ios/pull/5104]
- [*] Fix incorrect logo for DHL in Shipping Labels flow. [https://github.com/woocommerce/woocommerce-ios/pull/5105]

7.6
-----
- [x] Show an improved error modal if there are problems while selecting a store. [https://github.com/woocommerce/woocommerce-ios/pull/5006]
- [***] Shipping Labels: Merchants can now add new custom and service packages for shipping labels directly from the app. [https://github.com/woocommerce/woocommerce-ios/pull/4976]
- [*] Fix: when product image upload fails, the image cell stop loading. [https://github.com/woocommerce/woocommerce-ios/pull/4989]

7.5
-----
- [***] Merchants can now purchase shipping labels and declare customs forms for international orders. [https://github.com/woocommerce/woocommerce-ios/pull/4896]
- [**] Merchants can now edit customer provided notes from orders. [https://github.com/woocommerce/woocommerce-ios/pull/4893]
- [*] Fix empty states sometimes not centered vertically [https://github.com/woocommerce/woocommerce-ios/pull/4890]
- [*] Fix error syncing products due to decoding failure of regular_price in product variations. [https://github.com/woocommerce/woocommerce-ios/pull/4901]
- [*] Hide bottom bar on shipping label purchase form. [https://github.com/woocommerce/woocommerce-ios/pull/4902]

7.4
-----
- [*] Fix an issue where some extension was not shown in order item details. [https://github.com/woocommerce/woocommerce-ios/pull/4753]
- [*] Fix: The refund button within Order Details will be hidden if the refund is zero. [https://github.com/woocommerce/woocommerce-ios/pull/4789]
- [*] Fix: Incorrect arrow direction for right-to-left languages on Shipping Label flow. [https://github.com/woocommerce/woocommerce-ios/pull/4796]
- [*] Fix: Shouldn't be able to schedule a sale without sale price. [https://github.com/woocommerce/woocommerce-ios/pull/4825]
- [*] Fix: Edit address screen is pushed twice in Shipping Label flow when missing name in origin or destination address. [https://github.com/woocommerce/woocommerce-ios/pull/4845]

7.3
-----
- [*] Order Detail: now we do not offer the "email note to customer" option if no email is available. [https://github.com/woocommerce/woocommerce-ios/pull/4680]
- [*] My Store: If there are errors loading the My Store screen, a banner now appears at the top of the screen with links to troubleshoot or contact support. [https://github.com/woocommerce/woocommerce-ios/pull/4704]
- [*] Fix: Added 'Product saved' confirmation message when a product is updated [https://github.com/woocommerce/woocommerce-ios/pull/4709]
- [*] Shipping Labels: Updated address validation to automatically use trivially normalized address for origin and destination. [https://github.com/woocommerce/woocommerce-ios/pull/4719]
- [*] Fix: Order details for products with negative prices now will show correctly [https://github.com/woocommerce/woocommerce-ios/pull/4683]
- [*] Fix: Order list not extend edge-to-edge in dark mode. [https://github.com/woocommerce/woocommerce-ios/pull/4728]
- [*] Plugins: Added list of active and inactive plugins that can be reached by admins in the settings screen. [https://github.com/woocommerce/woocommerce-ios/pull/4735]
- [*] Login: Updated appearance of back buttons in navigation bar to minimal style. [https://github.com/woocommerce/woocommerce-ios/pull/4726]
- [internal] Upgraded Zendesk SDK to version 5.3.0. [https://github.com/woocommerce/woocommerce-ios/pull/4699]
- [internal] Updated GoogleSignIn to version 6.0.1 through WordPressAuthenticator. There should be no functional changes, but may impact Google sign in flow. [https://github.com/woocommerce/woocommerce-ios/pull/4725]

7.2
-----
- [*] Order Fulfillment: Updated success notice message [https://github.com/woocommerce/woocommerce-ios/pull/4589]
- [*] Order Fulfillment: Fixed issue footer view getting clipped of by iPhone notch [https://github.com/woocommerce/woocommerce-ios/pull/4631]
- [*] Shipping Labels: Updated address validation to make sure a name is entered for each address. [https://github.com/woocommerce/woocommerce-ios/pull/4601]
- [*] Shipping Labels: Hide Contact button on Shipping To Address form when customer phone number is not provided. [https://github.com/woocommerce/woocommerce-ios/pull/4663]
- [*] Shipping Labels: Updated edge-to-edge table views for all forms. [https://github.com/woocommerce/woocommerce-ios/pull/4657]
- [*] Orders and Order Details: Updated edge-to-edge table views for consistent look across the app. [https://github.com/woocommerce/woocommerce-ios/pull/4638]
- [*] Reviews and Review Details: Updated edge-to-edge table views for consistent look across the app. [https://github.com/woocommerce/woocommerce-ios/pull/4637]
- [*] New error screen displayed to users without the required roles to access the store. [https://github.com/woocommerce/woocommerce-ios/pull/4493]

7.1
-----
- [***] Merchants from US can create shipping labels for physical orders from the app. The feature supports for now only orders where the shipping address is in the US. [https://github.com/woocommerce/woocommerce-ios/pull/4578]
- [**] Due to popular demand, the Order fulfill is displayed once again when clicking on the Mark order complete button. [https://github.com/woocommerce/woocommerce-ios/pull/4567]
- [*] Fix: Interactive pop gesture on Order Details and Settings screen. [https://github.com/woocommerce/woocommerce-ios/pull/4504]
- [*] Fix: Frozen refresh control and placeholder when switching tabs [https://github.com/woocommerce/woocommerce-ios/pull/4505]
- [internal] Stats tab: added network sync throttling [https://github.com/woocommerce/woocommerce-ios/pull/4494]

7.0
-----
- [**] Order Detail: now we display Order Items and Shipping Label Packages as separate sections. [https://github.com/woocommerce/woocommerce-ios/pull/4445]
- [*] Fix: Orders for a variable product with different configurations of a single variation will now show each order item separately. [https://github.com/woocommerce/woocommerce-ios/pull/4445]
- [*] If the Orders, Products, or Reviews lists can't load, a banner now appears at the top of the screen with links to troubleshoot or contact support. [https://github.com/woocommerce/woocommerce-ios/pull/4400, https://github.com/woocommerce/woocommerce-ios/pull/4407]
- [*] Fix: Stats tabs are now displayed and ordered correctly in RTL languages. [https://github.com/woocommerce/woocommerce-ios/pull/4444]
- [*] Fix: Missing "Add Tracking" button in orders details. [https://github.com/woocommerce/woocommerce-ios/pull/4520]


6.9
-----
- [*] Order Detail: now we display a loader on top, to communicate that the order detail view has not yet been fully loaded. [https://github.com/woocommerce/woocommerce-ios/pull/4396]
- [*] Products: You can edit product attributes for variations right from the main product form. [https://github.com/woocommerce/woocommerce-ios/pull/4350]
- [*] Improved CTA. "Print Shipping Label" instead of "Reprint Shipping Label". [https://github.com/woocommerce/woocommerce-ios/pull/4394]
- [*] Improved application log viewer. [https://github.com/woocommerce/woocommerce-ios/pull/4387]
- [*] Improved the experience when creating the first variation. [https://github.com/woocommerce/woocommerce-ios/pull/4405]

6.8
-----

- [***] Dropped iOS 13 support. From now we support iOS 14 and later. [https://github.com/woocommerce/woocommerce-ios/pull/4209]
- [**] Products: Added the option to create and edit a virtual product directly from the product detail screen. [https://github.com/woocommerce/woocommerce-ios/pull/4214]

6.7
-----
- [**] Add-Ons: Order add-ons are now available as a beta feature. To try it, enable it from settings! [https://github.com/woocommerce/woocommerce-ios/pull/4119]

6.6
-----
- [*] Fix: Product variations only support at most one image, so we won't show an option to add a second one. [https://github.com/woocommerce/woocommerce-ios/pull/3994]
- [*] Fix: The screen to select images from the Media Library would sometimes crash when the library had a specific number of images. [https://github.com/woocommerce/woocommerce-ios/pull/4003]
- [*] Improved error messages for logins. [https://github.com/woocommerce/woocommerce-ios/pull/3957]

6.5
-----
- [*] Fix: Product images with non-latin characters in filenames now will load correctly and won't break Media Library. [https://github.com/woocommerce/woocommerce-ios/pull/3935]
- [*] Fix: The screen to select images from the Media Library would sometimes crash when the library had a specific number of images. [https://github.com/woocommerce/woocommerce-ios/pull/4070]

6.4
-----
- [*] Login: New design and illustrations for the initial login screen, promoting the app's main features. [https://github.com/woocommerce/woocommerce-ios/pull/3867]
- [*] Enhancement/fix: Unify back button style across the app. [https://github.com/woocommerce/woocommerce-ios/pull/3872]

6.3
-----
- [**] Products: Now you can add variable products from the create product action sheet. [https://github.com/woocommerce/woocommerce-ios/pull/3836]
- [**] Products: Now you can easily publish a product draft or pending product using the navigation bar buttons [https://github.com/woocommerce/woocommerce-ios/pull/3846]
- [*] Fix: In landscape orientation, all backgrounds on detail screens and their subsections now extend edge-to-edge. [https://github.com/woocommerce/woocommerce-ios/pull/3808]
- [*] Fix: Creating an attribute or a variation no longer saves your product pending changes. [https://github.com/woocommerce/woocommerce-ios/pull/3832]
- [*] Enhancement/fix: image & text footnote info link rows are now center aligned in order details reprint shipping label info row and reprint screen. [https://github.com/woocommerce/woocommerce-ios/pull/3805]

6.2
-----

- [***] Products: When editing a product, you can now create/delete/update product variations, product attributes and product attribute options. https://github.com/woocommerce/woocommerce-ios/pull/3791
- [**] Large titles are enabled for the four main tabs like in Android. In Dashboard and Orders tab, a workaround is implemented with some UI/UX tradeoffs where the title size animation is not as smooth among other minor differences from Products and Reviews tab. We can encourage beta users to share any UI issues they find with large titles. [https://github.com/woocommerce/woocommerce-ios/pull/3763]
- [*] Fix: Load product inventory settings in read-only mode when the product has a decimal stock quantity. This fixes the products tab not loading due to product decoding errors when third-party plugins enable decimal stock quantities. [https://github.com/woocommerce/woocommerce-ios/pull/3717]
- [*] Fix: Loading state stuck in Reviews List. [https://github.com/woocommerce/woocommerce-ios/pull/3753]

6.1
-----
- [**] Products: When editing variable products, you can now edit the variation attributes to select different attribute options. [https://github.com/woocommerce/woocommerce-ios/pull/3628]
- [*] Fixes a bug where long pressing the back button sometimes displayed an empty list of screens.
- [*] Product Type: Updated product type detail to display "Downloadable" if a product is downloadable. [https://github.com/woocommerce/woocommerce-ios/pull/3647]
- [*] Product Description: Updated the placeholder text in the Aztec Editor screens to provide more context. [https://github.com/woocommerce/woocommerce-ios/pull/3668]
- [*] Fix: Update the downloadable files row to read-only, if the product is accessed from Order Details. [https://github.com/woocommerce/woocommerce-ios/pull/3669]
- [*] Fix: Thumbnail image of a product wasn't being loaded correctly in Order Details. [https://github.com/woocommerce/woocommerce-ios/pull/3678]
- [*] Fix: Allow product's `regular_price` to be a number and `sold_individually` to be `null` as some third-party plugins could alter the type in the API. This could help with the products tab not loading due to product decoding errors. [https://github.com/woocommerce/woocommerce-ios/pull/3679]
- [internal] Attempted fix for a crash in product image upload. [https://github.com/woocommerce/woocommerce-ios/pull/3693]

6.0
-----
- [**] Due to popular demand, the product SKU is displayed once again in Order Details screen. [https://github.com/woocommerce/woocommerce-ios/pull/3564]
- [*] Updated copyright notice to WooCommerce
- [*] Fix: top performers in "This Week" tab should be showing the same data as in WC Admin.
- [*] Fix: visitor stats in Dashboard should be more consistent with web data on days when the end date for more than one tab is the same (e.g. "This Week" and "This Month" both end on January 31). [https://github.com/woocommerce/woocommerce-ios/pull/3532]
- [*] Fix: navbar title on cross-sells products list displayed title for upsells [https://github.com/woocommerce/woocommerce-ios/pull/3565]
- [*] Added drag-and-drop sorting to Linked Products [https://github.com/woocommerce/woocommerce-ios/pull/3548]
- [internal] Refactored Core Data migrator stack to help reduce crashes [https://github.com/woocommerce/woocommerce-ios/pull/3523]


5.9
-----
- [**] Product List: if a user applies custom sort orders and filters in the Product List, now when they reopen the app will be able to see the previous settings applied. [https://github.com/woocommerce/woocommerce-ios/pull/3454]
- [*] Removed fulfillment screen and moved fulfillment to the order details screen. [https://github.com/woocommerce/woocommerce-ios/pull/3453]
- [*] Fix: billing information action sheets now are presented correctly on iPad. [https://github.com/woocommerce/woocommerce-ios/pull/3457]
- [*] fix: the rows in the product search list now don't have double separators. [https://github.com/woocommerce/woocommerce-ios/pull/3456]
- [*] Fix: During login, the spinner when a continue button is in loading state is now visible in dark mode. [https://github.com/woocommerce/woocommerce-ios/pull/3472]
- [*] fix: when adding a note to an order, the text gets no more deleted if you tap on “Email note to customer”. [https://github.com/woocommerce/woocommerce-ios/pull/3473]
- [*] Added Fees to order details. [https://github.com/woocommerce/woocommerce-ios/pull/3475]
- [*] fix: now we don't show any more similar alert notices if an error occurred. [https://github.com/woocommerce/woocommerce-ios/pull/3474]
- [*] fix: in Settings > Switch Store, the spinner in the "Continue" button at the bottom is now visible in dark mode. [https://github.com/woocommerce/woocommerce-ios/pull/3468]
- [*] fix: in order details, the shipping and billing address are displayed in the order of the country (in some eastern Asian countries, the address starts from the largest unit to the smallest). [https://github.com/woocommerce/woocommerce-ios/pull/3469]
- [*] fix: product is now read-only when opened from the order details. [https://github.com/woocommerce/woocommerce-ios/pull/3491]
- [*] fix: pull to refresh on the order status picker screen does not resets anymore the current selection. [https://github.com/woocommerce/woocommerce-ios/pull/3493]
- [*] When adding or editing a link (e.g. in a product description) link settings are now presented as a popover on iPad. [https://github.com/woocommerce/woocommerce-ios/pull/3492]
- [*] fix: the glitch when launching the app in logged out state or after tapping "Try another account" in store picker is now gone. [https://github.com/woocommerce/woocommerce-ios/pull/3498]
- [*] Minor enhancements: in product editing form > product reviews list, the rows don't show highlighted state on tap anymore since they are not actionable. Same for the number of upsell and cross-sell products in product editing form > linked products. [https://github.com/woocommerce/woocommerce-ios/pull/3502]


5.8
-----
- [***] Products M5 features are now available to all. Products M5 features: add and edit linked products, add and edit downloadable files, product deletion. [https://github.com/woocommerce/woocommerce-ios/pull/3420]
- [***] Shipping labels M1 features are now available to all: view shipping label details, request a refund, and reprint a shipping label via AirPrint. [https://github.com/woocommerce/woocommerce-ios/pull/3436]
- [**] Improved login flow, including better error handling. [https://github.com/woocommerce/woocommerce-ios/pull/3332]


5.7
-----
- [***] Dropped iOS 12 support. From now we support iOS 13 and later. [https://github.com/woocommerce/woocommerce-ios/pull/3216]
- [*] Fixed spinner appearance in the footer of orders list. [https://github.com/woocommerce/woocommerce-ios/pull/3249]
- [*] In order details, the image for a line item associated with a variation is shown now after the variation has been synced. [https://github.com/woocommerce/woocommerce-ios/pull/3314]
- [internal] Refactored Core Data stack so more errors will be propagated. [https://github.com/woocommerce/woocommerce-ios/pull/3267]


5.6
-----
- [**] Fixed order list sometimes not showing newly submitted orders.
- [*] now the date pickers on iOS 14 are opened as modal view. [https://github.com/woocommerce/woocommerce-ios/pull/3148]
- [*] now it's possible to remove an image from a Product Variation if the WC version 4.7+. [https://github.com/woocommerce/woocommerce-ios/pull/3159]
- [*] removed the Product Title in product screen navigation bar. [https://github.com/woocommerce/woocommerce-ios/pull/3187]
- [*] the icon of the cells inside the Product Detail are now aligned at 10px from the top margin. [https://github.com/woocommerce/woocommerce-ios/pull/3199]
- [**] Added the ability to issue refunds from the order screen. Refunds can be done towards products or towards shipping. [https://github.com/woocommerce/woocommerce-ios/pull/3204]
- [*] Prevent banner dismiss when tapping "give feedback" on products screen. [https://github.com/woocommerce/woocommerce-ios/pull/3221]
- [*] Add keyboard dismiss in Add Tracking screen [https://github.com/woocommerce/woocommerce-ios/pull/3220]


5.5
-----
- [**] Products M4 features are now available to all. Products M4 features: add a simple/grouped/external product with actions to publish or save as draft. [https://github.com/woocommerce/woocommerce-ios/pull/3133]
- [*] enhancement: Order details screen now shows variation attributes for WC version 4.7+. [https://github.com/woocommerce/woocommerce-ios/pull/3109]
- [*] fix: Product detail screen now includes the number of ratings for that product. [https://github.com/woocommerce/woocommerce-ios/pull/3089]
- [*] fix: Product subtitle now wraps correctly in order details. [https://github.com/woocommerce/woocommerce-ios/pull/3201]


5.4
-----
- [*] fix: text headers on Product price screen are no more clipped with large text sizes. [https://github.com/woocommerce/woocommerce-ios/pull/3090]


5.4
-----
- [*] fix: the footer in app Settings is now correctly centered.
- [*] fix: Products tab: earlier draft products now show up in the same order as in core when sorting by "Newest to Oldest".
- [*] enhancement: in product details > price settings, the sale dates can be edited inline in iOS 14 using the new date picker. Also, the sale end date picker editing does not automatically end on changes anymore. [https://github.com/woocommerce/woocommerce-ios/pull/3044]
- [*] enhancement: in order details > add tracking, the date shipped can be edited inline in iOS 14 using the new date picker. [https://github.com/woocommerce/woocommerce-ios/pull/3044]
- [*] enhancement: in products list, the "(No Title)" placeholder will be showed when a product doesn't have the title set. [https://github.com/woocommerce/woocommerce-ios/pull/3068]
- [*] fix: the placeholder views in the top dashboard chart and orders tab do not have unexpected white background color in Dark mode in iOS 14 anymore. [https://github.com/woocommerce/woocommerce-ios/pull/3063]


5.3
-----
- [**] In Settings > Experimental Features, a Products switch is now available for turning Products M4 features on and off (default off). Products M4 features: add a simple/grouped/external product with actions to publish or save as draft.
- [*] Opening a product from order details now shows readonly product details of the same styles as in editable product details.
- [*] Opening a product variation from order details now shows readonly product variation details and this product variation does not appear in the Products tab anymore.
- [*] Enhancement: when not saving a product as "published", the in-progress modal now shows title and message like "saving your product" instead of "publishing your product".
- [*] In product and variation list, the stock quantity is not shown anymore when stock management is disabled.
- [*] Enhancement: when the user attempts to dismiss the product selector search modal while at least one product is selected for a grouped product's linked products, a discard changes action sheet is shown.
- [internal] Renamed a product database table (Attribute) to GenericAttribute. This adds a new database migration.  [https://github.com/woocommerce/woocommerce-ios/pull/2883]
- [internal] Refactored the text fields in the Manual Shipment Tracking page. [https://github.com/woocommerce/woocommerce-ios/pull/2979]
- [internal] Attempt fix for startup crashes. [https://github.com/woocommerce/woocommerce-ios/pull/3069]


5.2
-----
- [**] Products: now you can editing basic fields for non-core products (whose product type is not simple/external/variable/grouped) - images, name, description, readonly price, readonly inventory, tags, categories, short description, and product settings.
- [*] Enhancement: for variable products, the stock status is now shown in its variation list.
- [*] Sign In With Apple: if the Apple ID has been disconnected from the WordPress app (e.g. in Settings > Apple ID > Password & Security > Apps using Apple ID), the app is logged out on app launch or app switch.
- [*] Now from an Order Detail it's only possible to open a Product in read-only mode.
- [internal] #2881 Upgraded WPAuth from 1.24 to 1.26-beta.12. Regressions may happen in login flows.
- [internal] #2896 Configured the same user agent header for all the network requests made through the app.
- [internal] #2879 After logging out, the persistent store is not reset anymore to fix a crash in SIWA revoked token scenario after app launch (issue #2830). No user-facing changes are intended, the data should be associated with a site after logging out and in like before.

5.1
-----
- [*] bugfix: now reviews are refreshed correctly. If you try to delete or to set as spam a review from the web, the result will match in the product reviews list.
- [*] If the Products switch is on in Settings > Experimental Features:
  - For a variable product, the stock status is not shown in the product details anymore when stock management is disabled since stock status is controlled at variation level.
- [internal] The Order List and Orders Search → Filter has a new backend architecture (#2820). This was changed as an experiment to fix #1543. This affects iOS 13.0 users only. No new behaviors have been added. Github project: https://git.io/JUBco.
- [*] Orders → Search list will now show the full counts instead of “99+”. #2825


5.0
-----
- [*] Order details > product details: tapping outside of the bottom sheet from "Add more details" menu does not dismiss the whole product details anymore.
- [*] If the Products switch is on in Settings > Experimental Features, product editing for basic fields are enabled for non-core products (whose product type is not simple/external/variable/grouped) - images, name, description, readonly price, readonly inventory, tags, categories, short description, and product settings.
- [*] Order Detail: added "Guest" placeholder on Order Details card when there's no customer name.
- [*] If the Products switch is on in Settings > Experimental Features:
  - Product editing for basic fields are enabled for non-core products (whose product type is not simple/external/variable/grouped) - images, name, description, readonly price, readonly inventory, tags, categories, short description, and product settings.
  - Inventory and shipping settings are now editable for a variable product.
  - A product variation's stock status is now editable in inventory settings.
  - Reviews row is now hidden if reviews are disabled.
  - Now it's possible to open the product's reviews screen also if there are no reviews.
  - We improved our VoiceOver support in Product Detail screen.
- [*] In Settings, the "Feature Request" button was replaced with "Send Feedback" (Survey) (https://git.io/JUmUY)


4.9
-----
- [**] Sign in with Apple is now available in the log in process.
- [**] In Settings > Experimental Features, a Products switch is now available for turning Products M3 features on and off for core products (default off for beta testing). Products M3 features: edit grouped, external and variable products, enable/disable reviews, change product type and update categories and tags.
- [*] Edit Products: the update action now shows up on the product details after updating just the sale price.
- [*] Fix a crash that sometimes happen when tapping on a Product Review push notification.
- [*] Variable product > variation list: a warning banner is shown if any variations do not have a price, and warning text is shown on these variation rows.


4.8
-----
- [*] Enabled right/left swipe on product images.


4.7
-----
- [*] Fixed an intermittent crash when sending an SMS from the app.


4.6
-----
- [*] Fix an issue in the y-axis values on the dashboard charts where a negative value could show two minus signs.
- [*] When a simple product doesn't have a price set, the price row on the product details screen now shows "Add Price" placeholder instead of an empty regular price.
- [*] If WooCommerce 4.0 is available the app will show the new stats dashboard, otherwise will show a banner indicating the user to upgrade.
- [*] The total orders row is removed from the readonly product details (products that are not a simple product) to avoid confusion since it's not shown on the editable form for simple products.


4.5
-----
- [**] Products: now you can update product images, product settings, viewing and sharing a product.
- [*] In Order Details, the item subtotal is now shown on the right side instead of the quantity. The quantity can still be viewed underneath the product name.
- [*] In Order Details, SKU was removed from the Products List. It is still shown when fulfilling the order or viewing the product details.
- [*] Polish the loading state on the product variations screen.
- [*] When opening a simple product from outside of the Products tab (e.g. from Top Performers section or an order), the product name and ellipsis menu (if the Products feature switch is enabled) should be visible in the navigation bar.


4.4
-----
- Order Detail: the HTML shipping method is now showed correctly
- [internal] Logging in via 'Log in with Google' has changes that can cause regressions. See https://git.io/Jf2Fs for full testing details.
- [**] Fix bugs related to push notifications: after receiving a new order push notification, the Reviews tab does not show a badge anymore. The application icon badge number is now cleared by navigating to the Orders tab and/or the Reviews tab, depending on the types of notifications received.
- [*] The discard changes prompt now only appears when navigating from product images screen if any images have been deleted.
- [*] Fix the issue where product details screen cannot be scrolled to the bottom in landscape after keyboard is dismissed (e.g. from editing product title).
- [*] The product name is now shown in the product details navigation bar so that the name is always visible.
- [*] The images pending upload should be visible after editing product images from product details.
- [*] The discard changes prompt does not appear when navigating from product settings detail screens with a text field (slug, purchase note, and menu order) anymore.
- [*] Fix the wrong cell appearance in the order status list.
- [*] The "View product in store" action will be shown only if the product is published.
- [internal] Modified the component used for fetching data from the database. Please watch out for crashes in lists.


4.3
-----
- Products: now the Product details can be edited and saved outside Products tab (e.g. from Order details or Top Performers).
- [internal]: the navigation to the password entry screen has changed and can cause regressions. See https://git.io/JflDW for testing details.
- [internal] Refactored some API calls for fetching a Note, Product, and Product Review.
- Products: we improved our VoiceOver support in Product Price settings
- In Settings > Experimental Features, a Products switch is now available for turning Products M2 features on and off for simple products (default off for beta testing). Products M2 features: update product images, product settings, viewing and sharing a product.
- The WIP banner on the Products tab is now collapsed by default for more vertical space.
- Dropped iOS 11 support. From now we support iOS 12 and later.
- In Order Details, the Payment card is now shown right after the Products and Refunded Products cards.


4.2
-----
- Products: now tapping anywhere on a product cell where you need to insert data, like in Product Price and Product Shipping settings, you start to edit the text field.
- Products: now the keyboard pop up automatically in Edit Description
- The Processing orders list will now show upcoming (future) orders.
- Improved stats: fixed the incorrect time range on "This Week" tab when loading improved stats on a day when daily saving time changes.
- [internal]: the "send magic link" screen has navigation changes that can cause regressions. See https://git.io/Jfqio for testing details.
- The Orders list is now automatically refreshed when reopening the app.
- The Orders list is automatically refreshed if a new order (push notification) comes in.
- Orders -> Search: The statuses now shows the total number of orders with that status.


4.1
-----
- Fix an intermittent crash when downloading Orders
- The Photo Library permission alert shouldn't be prompted when opening the readonly product details or edit product for simple products, which is reproducible on iOS 11 or 12 devices. (The permission is only triggered when uploading images in Zendesk support or in debug builds with Products M2 enabled.)
- [internal] Updated the empty search result views for Products and Orders. https://git.io/Jvdap


4.0
-----
- Products is now available with limited editing for simple products!
- Fix pulling to refresh on the Processing tab sometimes will not show the up-to-date orders.
- Edit Product > Price Settings: schedule sale is now available even when either the start or end date is not set, and the sale end date can be removed now.
- Improved stats: fixed a crash when loading improved stats on a day when daily saving time changes.
- [internal] Changed the Shipping and Tax classes list loading so that any cached data is shown right away
- [internal] Edit Products M2: added an image upload source for product images - WordPress Media Library.
- [internal] Slightly changed the dependency graph of the database fetching component. Please watch out for data loading regressions.
- [internal] the signup and login Magic Link flows have code changes. See https://git.io/JvyB3 for testing details.
- [internal] the login via Magic Link flows have code changes. See https://git.io/JvyB3 for testing details.
- [internal] the login via Continue with Google flows have code changes that can cause regressions. See https://git.io/Jvyjg for testing details.
- [internal] the signup and login Magic Link flows have code changes. See https://git.io/JvyB3 for testing details.
- [internal] under Edit Products M2 feature flag, there are 4 ways to sort the products on the products tab.
- [internal] the login flow has changes to the 2-factor authentication navigation. See https://git.io/JvdKP for testing details.

3.9
-----
- bugfix: now in the Order List the order status label is no more clipped
- bugfix: now the launch screen is no more stretched
- The Shipping Provider flow, will be called now Shipping Carrier.
- Edit Products: in price settings, the order of currency and price field follows the store currency options under wp-admin > WooCommerce > Settings > General.
- [internal] The signup and login flows have code changes. See https://git.io/Jv1Me for testing details.

3.8
-----
- Dashboard stats: any negative revenue (from refunds for example) for a time period are shown now.
- Redesigned Orders List: Processing and All Orders are now shown in front. Filtering was moved to the Search view.
- Fix Reviews sometimes failing to load on some WooCommerce configurations
- Experimental: a Products feature switch is visible in Settings > Experimental Features that shows/hides the Products tab, and allow to edit a product.

3.7
-----
- Dashboard: now tapping on a product on "Top Performers" section open the product detail

3.6
-----
- Order Details: see a list of issued refunds inside the order detail screen
- Orders tab: Orders to fulfill badge shows numbers 1-99, and now 99+ for anything over 99. Previously, it was 9+.
- Orders tab: The full total amount is now shown.
- Order Details & Product UI: if a Product name has HTML escape characters, they should be decoded in the app.
- Order Details: if the Order has multiple Products, tapping on any Product should open the same Product now.
- bugfix: the orders badge on tab bar now is correctly refreshed after switching to a store with badge count equal to zero.
- The orders tab now localizes item quantities and the order badge.


3.5
-----
- bugfix: when the app is in the foreground while receiving a push notification, the badge on the Orders tab and Reviews tab should be updated correctly based on the type of the notification.
- bugfix: after logging out and in, the Product list should be loaded to the correct store instead of being empty.
- bugfix: in Contact Support, a message should always be sent successfully now.

3.4
-----
- bugfix: on the Order Details screen, the product quantity title in the 2-column header view aligns to the right now
- bugfix: tapping on a new Order push notification, it used to go to the Reviews tab. Now it should go to the new Order screen
- bugfix: on the Products tab, if tapping on a Product and then switching stores, the old Product details used to remain on the Products tab. Now the Product list is always shown on the Products tab after switching stores.
- Dark mode: colors are updated up to design for the navigation bar, tab bar, Fulfill Order > add tracking icon, Review Details > product link icon.
- bugfix/enhancement: on the Products tab, if there are no Products the "Work In Progress" banner is shown with an image placeholder below now.
- bugfix: the deleted Product Variations should not show up after syncing anymore.
- bugfix: now the shipping address in the Order Detail is hidden if the order contains only virtual products
- bugfix: when logged out, Contact Support should be enabled now after typing a valid email address with an email keyboard type.

3.3
-----
- bugfix: add some padding to an order item image in the Fulfillment view, when no SKU exists
- bugfix: View Billing Information > Contact Details: the email button wouldn't do anything if you don't have an email account configured in the Mail app. Now an option to copy the email address is presented instead of doing nothing.
- bugfix: Fulfill Order screen now displays full customer provided note, instead of cutting it to a single line.
- bugfix: Fixed clipped content on section headings with larger font sizes
- bugfix: Fixed footer overlapping the last row in Settings > About with larger font sizes
- bugfix: the Orders badge on tab bar now is correctly refreshed after switching stores

3.2.1
-----
- bugfix: the order detail status and "Begin fulfillment" button now are correctly updated when the order status changes
- bugfix: after adding a new order note, now it appear correctly inside the order detail

3.2
-----
- Experimental: a Products feature switch is visible in Settings > Experimental Features that shows/hides the Products tab with a Work In Progress banner at the top.
- Experimental: if a Product has variations, the variants info are shown on the Product Details that navigates to a list of variations with each price or visibility shown.
- Enhancement: Support for dark mode
- bugfix: Settings no longer convert to partial dark mode.
- Experimental: Support the latest wc-admin plugin release, v0.23.0 and up

3.1
-----
- The order detail view now includes the shipping method of the order.
- Enhancement: The Reviews tab now presents all the Product Reviews
- Updated appearance of Order Details - temporarily disabling dark mode.
- bugfix: fixed UI appearance on cells of Order List when tapping with dark mode enabled.
- bugfix: Reviews no longer convert to partial dark mode. Dark mode coming soon!
- bugfix: Order Details now has the right space between cells.
- bugfix: update the new stats endpoint for WC Admin plugin version 0.22+, and notify the user about the minimum plugin version when they cannot see the new stats. It'd be great to also mention this in the App Store release notes: the new stats UI now requires WC Admin plugin version 0.22+.

3.0
-----
- bugfix: for sites with empty site time zone in the API (usually with UTC specified in wp-admin settings) and when the site time zone is not GMT+0, the stats v4 data no longer has the wrong boundaries (example in #1357).
- bugfix: fixed a UI appearance problem on mail composer on iOS 13.

2.9
-----
- bugfix: the badge "9+" on the Orders tab doesn't overlap with the tab label on iPhone SE/8 landscape now, and polished based on design spec.
- bugfix: the Top Performers in the new stats page should not have a dark header bar when launching the app in Dark mode.
- Enhancement: preselect current Order status when editing the status with a list of order statuses.
- bugfix: on Orders tab, the order status filter now stays after changing an Order status.

2.8
-----

2.7
-----
- Enhancement: Enhancements to the Order Details screen, adding more customer information.
- bugfix: the App Logs shouldn't be editable, only copy / paste.
- bugfix: Reviews were not localized.
- bugfix: On log in, some users would see the Continue button but be unable to Continue, due to errors with the account. A new "Try another account" button has been added as an option.
- bugfix: Product Details page was displaying the Price in the wrong currency.
- Enhancement: removed the "New Orders" card from the My store tab, now that the Orders tab displays the same information.
- Added brand new stats page for user with the WooCommerce Admin plugin and provided an option for users to opt in or out directly from the Settings page.
- bugfix: Order Details: icon on "Details" cell for fulfilled order can be wrong.

2.6
-----
- bugfix: 9+ orders in the orders badge text is now easier to read
- bugfix: Keep those sign-in bugs coming! We tracked down and fixed a `Log in with Jetpack` issue, where users with a Byte Order Mark in their `wp-config.php` file were returning error responses during API requests. These users would see their store listed in the sign-in screen, but were unable to tap the Continue button.
- bugfix: prevents a potential edge case where the login screen could be dismissed in a future version of iOS.
- bugfix: While tuning up the behind-the-scenes for Order Detail screens, we accidentally lost the ability to automatically download any missing product images. Product image downloads restored!

2.5
-----
- bugfix: on certain devices, pulling down to refresh on Order Details screen used to result in weird UI with misplaced labels. Should be fixed in this release.
- Enhancement: Display a badge in the bottom tab, overlapping the Orders icon, to indicate the number of orders processing.
- Enhancement: The Notifications tab has been replaced by Reviews

2.4
-----
- New feature: in Order Details > Shipment Tracking, a new action is added to the "more" action menu for copying tracking number.
- Enhancement: updated the footer in Settings to inform users that we're hiring.
- bugfix & improvement: when Jetpack site stats module is turned off or when user has no permission to view site stats, the generic error toast is not shown to the user anymore. Additionally, the visitors stats UI is shown/hidden when the Jetpack module is activated/deactivated respectively.

2.3
-----
- Improvement: improved Dynamic Type support in the body of the notification in the Notifications tab.

2.2
-----
- improvement: opting out of Tracks syncs with WordPress.com

2.1
-----
- improvement: improved support for RTL languages in the Dashboard
- enhancement: You can now view product images on orders. Tapping on Products in Orders will present a view-only version of the Product's Details.

2.0
-----
- bugfix: dates in the Order Details screen are now localised.
- improvement: improved support for larger font sizes in the login screen

1.9
-----
- bugfix: fixes "Unable to load content" error message when attempting to get Top Performers content.
- new feature: You can now manually add shipment tracking to an Order. This feature is for users who have the [Shipment Tracking plugin](https://woocommerce.com/products/shipment-tracking) installed.
- bugfix: fixes Store Picker: some users are unable to continue after logging in.
- bugfix: fixes a crash when the network connection is slow

1.8
-----

1.7.1
-----
- Fixed a bug where Order List did not load for some users.
- update: this app supports iOS 12.0 and up.
- improvement: improved support for large text sizes.
- bugfix: fixes Order List not loading for some users.
- bugfix: fixes "Unable to load content" error message when attempting to get Top Performers content.

1.7
-----
- improvement: you can now log in using a site address.

1.6
-----
- improvement: Tracking numbers can now be copied to the pasteboard from the order details screen.

1.5
-----
- bugfix: Sometimes Settings would style all the options like "Log Out". No longer happens now.
- bugfix: order status refreshes upon pull-to-refresh in Order Details
- bugfix: payment status label background color showing up beyond rounded border
- improvement: change top performers text from "Total Product Order" to "Total orders" for clarity
- bugfix: fixed an issue on the order details screen where the shipment tracking dates were incorrect

1.4
-----
- bugfix: fix a crash happening on log out
- new feature: Add shipment tracking to Order Details screen
- improvement: The store switcher now allows you to go back to the previous screen without logging you out
- improvement: Custom order status labels are now supported! Instead of just displaying the order status slug and capitalizing the slug, the custom order status label will now be fetched from the server and properly displayed.
- improvement: Filtering by custom order status now supported!
- new feature: You can now manually change the status of an order on the order details screen
- bugfix: correctly flips chevron on Dashboard > New Orders, to support RTL languages.
- bugfix: fixed an issue on the order details screen where the shipment tracking dates were incorrect

1.3
-----
- bugfix: Allows for decimal quantities which some extensions have
- new feature: quick site select. Navigate to Settings > select row with store website.
- improvement: Updated the colors of the bars in the charts for better readability
- improvement: Present an error message with an option to retry when adding a note to an order fails
- improvement: Present an error message with an option to retry when fulfilling an order fails
- bugfix: Log out of the current account right after selecting "Try another account" in store picker
- improvement: Use the store name for the title of the view in "My store" tab
- improvement: Add an alert to let the user know about our new store switcher
- improvement: Display Address in Order Details screen unless every field is empty<|MERGE_RESOLUTION|>--- conflicted
+++ resolved
@@ -2,14 +2,11 @@
 
 19.1
 -----
-<<<<<<< HEAD
 - [*] Added "Private" filter option for enhanced product filtering on iOS. [https://github.com/woocommerce/woocommerce-ios/pull/13009]
-=======
 - [*] Products: The creation sheet is now simplified and categorized better [https://github.com/woocommerce/woocommerce-ios/pull/12273]
 - [*] Restore a missing navigation bar on the privacy settings screen. [https://github.com/woocommerce/woocommerce-ios/pull/13018]
 - [**] Customers: The customers section (Menu > Customers) now includes registered customers' phone number and billing/shipping addresses, when available, with actions to copy their contact details or contact them via phone. [https://github.com/woocommerce/woocommerce-ios/pull/13034]
 
->>>>>>> 416db56b
 
 19.0
 -----
