*** PLEASE FOLLOW THIS FORMAT: [<priority indicator, more stars = higher priority>] <description> [<PR URL>]

17.7
-----
<<<<<<< HEAD
- [***] [internal] Alamofire, which is the HTTP client library used in the app, has been updated to v5. [https://github.com/woocommerce/woocommerce-ios/pull/12125]
=======
- [internal] Blaze: Update campaign status values to match v1.1 endpoint. [https://github.com/woocommerce/woocommerce-ios/pull/12207]
>>>>>>> b1d1bee2
- Orders: Merchants can filter orders by selecting a customer [https://github.com/woocommerce/woocommerce-ios/pull/12100]


17.6
-----
- Orders: Merchants can now contact their customers through WhatsApp and Telegram apps. [https://github.com/woocommerce/woocommerce-ios/pull/12099]
- [internal] Blaze: Use v1.1 endpoint to load campaigns list. [https://github.com/woocommerce/woocommerce-ios/pull/12127]
- Orders: Merchants can filter orders by selecting a product. [https://github.com/woocommerce/woocommerce-ios/pull/12129]
- [**] Products tab: split view is now supported in the products tab. [https://github.com/woocommerce/woocommerce-ios/pull/12158]
- [***] Stats: Merchants can now customize their analytics by enabling/disabling and reordering the cards in the Analytics Hub. [https://github.com/woocommerce/woocommerce-ios/pull/12156]


17.5
-----


17.4
-----
- [***] Dropped iOS 15 support. From now we support iOS 16 and later. [https://github.com/woocommerce/woocommerce-ios/pull/11965]

17.3
-----
- [***] Products: Cache product images to reduce network requests. [https://github.com/woocommerce/woocommerce-ios/pull/11902]
- [***] Stats: The Analytics Hub now includes links to the full analytics report for each supported analytics card (Revenue, Orders, Products). [https://github.com/woocommerce/woocommerce-ios/pull/11920]
- [**] Orders: Show the order attribution info in the order detail screen. [https://github.com/woocommerce/woocommerce-ios/pull/11963, https://github.com/woocommerce/woocommerce-ios/pull/11966]
- [**] Orders: Orders have an associated receipt now. Receipts can be printed, or shared via other apps installed on device. The feature will become available for merchants with WooCommerce version of 8.7.0+. [https://github.com/woocommerce/woocommerce-ios/pull/11956]
- [*] Products > product scanning: in wider devices, the product details after scanning a barcode does not show in split view with an empty secondary view anymore. Camera capture is also enabled when the app is in split mode with another app in iOS 16+ for supported devices. [https://github.com/woocommerce/woocommerce-ios/pull/11931]

17.2
-----
- [*] Added configureDefaultBackgroundConfiguration(), updateDefaultBackgroundConfiguration() and listSelectedBackground for default cell selected background color [https://github.com/woocommerce/woocommerce-ios/pull/11777]
- [*] Orders: the placeholder cells shown in the loading state have the animated redacted content again. [https://github.com/woocommerce/woocommerce-ios/pull/11842]
- [*] Fixed arrow directions for RTL locales. [https://github.com/woocommerce/woocommerce-ios/pull/11833]
- [*] Update Product Creation AI prompt to avoid unexpected response from AI. [https://github.com/woocommerce/woocommerce-ios/pull/11853]
- [*] Fixed incorrect site URL when creating Blaze campaigns after switching stores. [https://github.com/woocommerce/woocommerce-ios/pull/11872]
- [*] Orders in split view: when the store has no orders and then an order is created, the order list is now shown instead of the empty view. [https://github.com/woocommerce/woocommerce-ios/pull/11849]
- [*] Fixed a crash in product description. [https://github.com/woocommerce/woocommerce-ios/pull/11865]
- [*] Products: attempted fix of a crash when adding images [https://github.com/woocommerce/woocommerce-ios/pull/11843]

17.1
-----
- [*] Fixed issue loading system status report for sites using faulty themes. [https://github.com/woocommerce/woocommerce-ios/pull/11798]
- [*] Blaze: Hide the Blaze section on the Dashboard screen when logged in without WPCom. [https://github.com/woocommerce/woocommerce-ios/pull/11797]
- [*] Shipping labels: Show the purchase and print flows in modal screens [https://github.com/woocommerce/woocommerce-ios/pull/11815]
- [***] Orders: side-by-side view for Order List and Order Details on iPad (and large iPhones) [https://github.com/woocommerce/woocommerce-ios/pull/11818]

17.0
-----
- [*] Payments: cash payment is now in fullscreen and supports entering a different amount paid by the customer with an option to record it in an order note. The calculated change due amount is also shown. [https://github.com/woocommerce/woocommerce-ios/pull/11365]
- [internal] Analytics Hub: Sessions card (views and conversion rate) is now hidden for non-Jetpack stores, since they don't have those stats. [https://github.com/woocommerce/woocommerce-ios/pull/11694]
- [*] Analytics Hub: Sessions card now shows a prompt for admins to enable Jetpack Stats if the Jetpack module is disabled. [https://github.com/woocommerce/woocommerce-ios/pull/11708]
- [***] [internal] Refactor WP.com sign in API requests. [https://github.com/woocommerce/woocommerce-ios/pull/11734]

16.9
-----
- [*] Order Creation/Editing: removed ability to delete an order line using the `-` button on the stepper, to avoid accidental deletion. [https://github.com/woocommerce/woocommerce-ios/pull/11651]
- [internal] Product Creation AI: Change when and how many times we ask users to participate in survey. [https://github.com/woocommerce/woocommerce-ios/pull/11646]
- [*] Order creation: after selecting a registered customer, the customer is now linked to the order. [https://github.com/woocommerce/woocommerce-ios/pull/11645]

16.8
-----
- [**] Payments: merchants can collect payment directly from the order creation form [https://github.com/woocommerce/woocommerce-ios/pull/11490]
- [*] Payments: order totals are now shown in an expandable drawer, so they're accessible without scrolling [https://github.com/woocommerce/woocommerce-ios/pull/11503]
- [*] Store creation: Inform user once store ready if app killed while waiting for store to be ready. [https://github.com/woocommerce/woocommerce-ios/pull/11478]
- [*] Dashboard: Resolves a decoding error with certain payment gateway plugins that previously caused an error loading data in the dashboard. [https://github.com/woocommerce/woocommerce-ios/pull/11489]
- [*] Payments: Updated UI for Deposit Summary [https://github.com/woocommerce/woocommerce-ios/pull/11533]
- [**] Lightweight Storefront: Added option to select themes for WPCom store in both Settings and Store Creation flows. [https://github.com/woocommerce/woocommerce-ios/issues/11291]
- [*] Orders: order creation/paid/refund dates are now shown in the store time zone instead of the device time zone. [https://github.com/woocommerce/woocommerce-ios/pull/11539, https://github.com/woocommerce/woocommerce-ios/pull/11536]
- [*] Similar to orders above, the latest time range in analytics is now in the store time zone instead of the device time zone. [https://github.com/woocommerce/woocommerce-ios/pull/11479]
- [*] For JCP sites, Jetpack installation flow should now succeed without an error in the beginning. [https://github.com/woocommerce/woocommerce-ios/pull/11558]
- [*] Login: logging in to self-hosted sites without Jetpack connection (with application password) on multiple devices of the same device family (iPhone/iPad) is now supported. Previously, the previously logged in device becomes logged out after logging in to the same account/store on a different device of the same device family.   [https://github.com/woocommerce/woocommerce-ios/pull/11575]
- [*] Product bundles: bundle configuration form is now shown after scanning a bundle product with barcode in the order list or order form. [https://github.com/woocommerce/woocommerce-ios/pull/11610]
- [internal] Dashboard: The "Add products to sell" products onboarding banner is removed from the dashboard (replaced by Add Product task in store onboarding task list) [https://github.com/woocommerce/woocommerce-ios/pull/11596]

16.7
-----
- [*] Order editing: fixed bug preventing retry for errors when editing or creating an order [https://github.com/woocommerce/woocommerce-ios/pull/11391]
- [*] Payments: Tap to Pay trial payments are now automatically refunded [https://github.com/woocommerce/woocommerce-ios/pull/11395]
- [*] Product Creation AI: Show survey to collect user feedback. [https://github.com/woocommerce/woocommerce-ios/pull/11390]
- [*] Edit Products: category list is now searchable. [https://github.com/woocommerce/woocommerce-ios/pull/11380]
- [*] Show one time shipping setting status in product details screen. [https://github.com/woocommerce/woocommerce-ios/pull/11403]
- [*] Remove features and challenges questions from the store creation profiler flow. [https://github.com/woocommerce/woocommerce-ios/pull/11410]
- [*] Edit Products: make downloadable files more discoverable [https://github.com/woocommerce/woocommerce-ios/pull/11388]
- [**] [internal] A minor refactor in authentication flow, including but not limited to social sign-in and two factor authentication. [https://github.com/woocommerce/woocommerce-ios/pull/11402]
- [*] Login: after logging in from the `Create a New Store` CTA in the prologue screen, it should start the store creation flow. [https://github.com/woocommerce/woocommerce-ios/pull/11385]
- [**] Products: Merchants now can scan product barcodes directly from the Product list in order to update inventory [https://github.com/woocommerce/woocommerce-ios/pull/11457]

16.6
-----
- [**] Order form: quantity can now be typed in [https://github.com/woocommerce/woocommerce-ios/pull/11349]
- [*] Payments: Supress displaying an error when the card reader connection is manually cancelled [https://github.com/woocommerce/woocommerce-ios/pull/11230]
- [internal] Fix runtime warning when uploading media when built from Xcode 15 [https://github.com/woocommerce/woocommerce-ios/pull/11355]
- [*] Products: Downloadable products now accept local files of types other than images. [https://github.com/woocommerce/woocommerce-ios/pull/11353]
- [*] Products: Downloadable products now accept file types other than images from WordPress media library. [https://github.com/woocommerce/woocommerce-ios/pull/11356]
- [*] Payments menu: restored the ability to search for Payments in device Spotlight. [https://github.com/woocommerce/woocommerce-ios/pull/11343]
- [*] Payments menu: show the selected payment gateway when there's more than one to choose from [https://github.com/woocommerce/woocommerce-ios/pull/11345]
- [**] Fixed a crash that occurred when reordering product images during the image upload process. Now, users will not be able to reorder images until the upload is complete, providing a smoother and more stable experience. [https://github.com/woocommerce/woocommerce-ios/pull/11350]
- [internal] Process network response in background thread to avoid blocking main thread. [https://github.com/woocommerce/woocommerce-ios/pull/11381]
- [**] Attempted to fix a crash that has been occurring for some users during magic link login. [https://github.com/woocommerce/woocommerce-ios/pull/11373]
- [*] Fixed a crash due to using unavailable system image in devices below iOS 16.0. [https://github.com/woocommerce/woocommerce-ios/pull/11394]

16.5
-----
- [*] Payments: WooPayments merchants can swipe between currencies in the Deposit Summary on the Payments menu [https://github.com/woocommerce/woocommerce-ios/pull/11309]
- [**] Shipping Labels: Fixed issue presenting the printing view for customs forms. [https://github.com/woocommerce/woocommerce-ios/pull/11288]
- [*] Now, merchants can manage "One time shipping" setting for a subscription product. [https://github.com/woocommerce/woocommerce-ios/pull/11310]
- [**] My Store: The Blaze section is now dismissible. [https://github.com/woocommerce/woocommerce-ios/pull/11308]
- [internal] Product Subscriptions: Handle yearly Synchronise renewals case while enabling One time shipping setting. [https://github.com/woocommerce/woocommerce-ios/pull/11312]
- [internal] Order form: Updated design for product bundles and their bundled items in order creation/editing, to more clearly show the hierarchy and bundled item prices. [https://github.com/woocommerce/woocommerce-ios/pull/11321]
- [internal] Update Shimmer dependency to avoid high CPU and memory use crashing the app when built with Xcode 15 [https://github.com/woocommerce/woocommerce-ios/pull/11320]
- [internal] Fix issue with scrolling some views when built from Xcode 15 [https://github.com/woocommerce/woocommerce-ios/pull/11335]
- [*] Animate display of the onboarding notice in the payments menu [https://github.com/woocommerce/woocommerce-ios/pull/11339]

16.4
-----
- [internal] Adds `store_id` to track events. [https://github.com/woocommerce/woocommerce-ios/pull/11227]
- [Internal] Payments: Updated StripeTerminal pod to 3.1.0 [https://github.com/woocommerce/woocommerce-ios/pull/11080]
- [internal] Payments: Restored analytics for Payments Menu after SwiftUI rewrite [https://github.com/woocommerce/woocommerce-ios/pull/11262]
- [***] Merchants can now create or edit subscription products. [https://github.com/woocommerce/woocommerce-ios/issues/11183]
- [*] Order form: when adding/updating a bundle with an optional & non-selected variable item, any other bundled items should be added/updated properly. [https://github.com/woocommerce/woocommerce-ios/pull/11254]
- [internal] Order form: Fix a bug where the wrong product details appeared when adding a discount to a product in an order. [https://github.com/woocommerce/woocommerce-ios/pull/11280]
- [*] Now the Blaze section in the Dashboard (My store tab) is displayed under the Stats. Before, it was on top of the view. [https://github.com/woocommerce/woocommerce-ios/pull/11275]

16.3
-----
- [internal] Payments Menu: rewritten in SwiftUI [https://github.com/woocommerce/woocommerce-ios/pull/11169]
- [*] Orders: users can now calculate a custom amount based on the order total percentage. [https://github.com/woocommerce/woocommerce-ios/pull/11154]
- [*] Orders: users can now decide whether their custom amounts are taxable or not. [https://github.com/woocommerce/woocommerce-ios/pull/11156]
- [*] Order form: the merchant can now configure a bundle product (quantity and variation attributes of the bundled products). Testing plan: pe5pgL-3Ze-p2 [https://github.com/woocommerce/woocommerce-ios/pull/11186]
- [internal] Updated all `woocommerce.com` URLs to use `woo.com` domain [https://github.com/woocommerce/woocommerce-ios/pull/11182]

16.2
-----
- [**] Orders: order details show custom amounts on their own section. Other fields are re-designed towards a cleaner look. [https://github.com/woocommerce/woocommerce-ios/pull/11097]
- [*] Add support for Universal Links in the woo.com domain [https://github.com/woocommerce/woocommerce-ios/pull/11098]
- [*] Order form: when adding a product/variation by scanning a barcode, only the product/variation with the exact SKU should be added to the order. [https://github.com/woocommerce/woocommerce-ios/pull/11089]

16.1
-----
- [**] Orders: order creation sections are optimised for a simpler and more intuitive flow. [https://github.com/woocommerce/woocommerce-ios/pull/11042]
- [*] Payments: Fix Tap to Pay reconnection on foreground, to speed up TTP transactions. [https://github.com/woocommerce/woocommerce-ios/pull/11054]
- [*] Payments: Fix Tap to Pay reconnection on fresh launch, to speed up TTP transactions. [https://github.com/woocommerce/woocommerce-ios/pull/11056]
- [*] Orders: Fix a bug that shows the wrong customer screen during the order creation flow. [https://github.com/woocommerce/woocommerce-ios/pull/11053]
- [*] Orders: All order edit buttons render now with the pencil system image to make them consistent. [https://github.com/woocommerce/woocommerce-ios/pull/11048]

16.0
-----
- [*] Optimized Blaze experience in My store. Improved Blaze campaign creation and list screens. [https://github.com/woocommerce/woocommerce-ios/pull/10969, https://github.com/woocommerce/woocommerce-ios/pull/10959]
- [*] Orders: Fixed UI issue where an incorrect tooltip is displayed during Order Creation [https://github.com/woocommerce/woocommerce-ios/pull/10998]
- [*] Orders: Fixed UI issue showing incorrect discounted total product value in certain cases [https://github.com/woocommerce/woocommerce-ios/pull/11016]
- [*] Fix a crash on launch related to Core Data and Tracks [https://github.com/woocommerce/woocommerce-ios/pull/10994]
- [*] Login: Fixed issue checking site info for some users. [https://github.com/woocommerce/woocommerce-ios/pull/11006]
- [**] Orders: Users can now add custom amounts to orders. [https://github.com/woocommerce/woocommerce-ios/pull/11022]
- [*] Payments: hide the `Set up Tap to Pay` button in About Tap to Pay when set up is complete [https://github.com/woocommerce/woocommerce-ios/pull/11025]

15.9
-----
- [***] User can now use their stored passkeys to log in into WordPress.com [https://github.com/woocommerce/woocommerce-ios/pull/10904]
- [***] Payments: UK-based merchants can take payments using Tap to Pay on iPhone [https://github.com/woocommerce/woocommerce-ios/pull/10957]
- [*] App login links are now handled when the onboarding screen is shown. [https://github.com/woocommerce/woocommerce-ios/pull/10974]

15.8
-----
- [*] Users can now navigate to other orders without leaving the Order Detail screen. [https://github.com/woocommerce/woocommerce-ios/pull/10849]
- [*] The Set up Tap to Pay on iPhone row in the Payments menu now reflects when you've completed set up for the current device and store [https://github.com/woocommerce/woocommerce-ios/pull/10923]
- [*] The Set up Tap to Pay on iPhone Learn More button opens more details about Tap to Pay [https://github.com/woocommerce/woocommerce-ios/pull/10934]
- [internal] Use minimumAllowedChargeAmount, not 0.50, for the Try a Payment flow [https://github.com/woocommerce/woocommerce-ios/pull/10937]
- [*] Changes to the Payments menu to make it clearer [https://github.com/woocommerce/woocommerce-ios/pull/10936]
- [*] Order creation: We updated the UX by allowing direct product discounts to be added, and improved the Product Discount screen [https://github.com/woocommerce/woocommerce-ios/pull/10929]

15.7
-----
- [*] Generate new tags/categories while creating product using AI. [https://github.com/woocommerce/woocommerce-ios/pull/10864]
- [*] Fix: in order details where an order item is a variable product with attributes and has add-ons, the variation attributes are shown now. [https://github.com/woocommerce/woocommerce-ios/pull/10877]

15.6
-----
- [**] Taxes in orders: Users can now store the tax rate's location to add it automatically to a new order customer's address. [https://github.com/woocommerce/woocommerce-ios/pull/10802]
- [**] WPCOM stores and self-hosted stores with Jetpack AI plugin can now create products using AI. [https://github.com/woocommerce/woocommerce-ios/pull/10812]
- [*] Order form: the merchant can apply a gift card to an order. [https://github.com/woocommerce/woocommerce-ios/pull/10759]

15.5
-----
- [*] Store creation: Start store creation flow after a new WPCOM account sign up. [https://github.com/woocommerce/woocommerce-ios/pull/10729]
- [*] Different orders with the same gift card code applied should all show the gift card info in order details now. [https://github.com/woocommerce/woocommerce-ios/pull/10719]
- [*] Enabled product description and product sharing AI features for self-hosted sites with Jetpack AI plugin. [https://github.com/woocommerce/woocommerce-ios/pull/10747]
- [*] Order form: the applied gift cards are shown below the coupon section. [https://github.com/woocommerce/woocommerce-ios/pull/10743]

15.4
-----
- [*] Enable editing product details when tapping on order item on the order detail screen. [https://github.com/woocommerce/woocommerce-ios/pull/10632]
- [*] Taxes in orders: Add empty state design for the Tax Rate selector. [https://github.com/woocommerce/woocommerce-ios/pull/10665]
- [*] Added protection against accidental double-charging with In-Person Payments in poor network conditions [https://github.com/woocommerce/woocommerce-ios/pull/10647]
- [**] Improved retry handling for In-Person Payments that fail [https://github.com/woocommerce/woocommerce-ios/pull/10673]
- [*] See more of your order by long pressing an order push notification. [https://github.com/woocommerce/woocommerce-ios/pull/10658]
- [*] Order details: product add-ons for a line item are shown in separate lines for better readability. [https://github.com/woocommerce/woocommerce-ios/pull/10661]
- [**] Product categories now can be deleted as part of the product editing flow. [https://github.com/woocommerce/woocommerce-ios/pull/10643]
- [**] Product categories can now be updated as part of the product editing flow. [https://github.com/woocommerce/woocommerce-ios/pull/10648]

15.3
-----
- [internal] Add `site_url` to Tracks events [https://github.com/woocommerce/woocommerce-ios/pull/10610]
- [Internal] Some internal changes were made to the image upload feature to support image processing in the app, no app changes are expected. [https://github.com/woocommerce/woocommerce-ios/pull/10631]
- [**] Taxes in orders: Users can now select the tax rate's location to add it to the order customer's address. [https://github.com/woocommerce/woocommerce-ios/pull/10651]
- [*] Automatically show the media selector sheet on the product images screen when there are no pre-existing images. [https://github.com/woocommerce/woocommerce-ios/pull/10644]

15.2
-----
- [*] Fixed minor UI issues in the store creation profiler flow. [https://github.com/woocommerce/woocommerce-ios/pull/10555]
- [*] Updated priority, description and URL for payment onboarding task. [https://github.com/woocommerce/woocommerce-ios/pull/10572]
- [*] New setup instructions screen for WCPay store onboarding task. [https://github.com/woocommerce/woocommerce-ios/pull/10579]
- [*] Show celebration view after successful WCPay setup. [https://github.com/woocommerce/woocommerce-ios/pull/10594]
- [**] Taxes in orders: Users can now see the order tax rates, get more information about them, and navigate to wp-admin to change them. [https://github.com/woocommerce/woocommerce-ios/pull/10569]


15.1
-----
- [*] What's New announcements support dark mode properly [https://github.com/woocommerce/woocommerce-ios/pull/10540]
- [*] Updated UI and copy on prologue and free trial summary screens. [https://github.com/woocommerce/woocommerce-ios/pull/10539]

15.0
-----
- [*] The store name can now be updated from the Settings screen. [https://github.com/woocommerce/woocommerce-ios/pull/10485]
- [**] The store creation flow has been optimized to start store creation immediately and show profiler questions afterward. [https://github.com/woocommerce/woocommerce-ios/pull/10473, https://github.com/woocommerce/woocommerce-ios/pull/10466]
- [*] Settings: Close Account option is moved to a new section Account Settings and is now available for all WPCom users. [https://github.com/woocommerce/woocommerce-ios/pull/10502]

14.9
-----
- [*] Only show Blaze banner on the My Store and Product List screens if the store has no existing orders. [https://github.com/woocommerce/woocommerce-ios/pull/10438]
- [**] Order creation: We improved the way the merchants can request, search and select a customer when creating an order. [https://github.com/woocommerce/woocommerce-ios/pull/10456]


14.8
-----
- [Internal] Native store creation flow with free trial is enabled by default - all code for the old flows have been removed. [https://github.com/woocommerce/woocommerce-ios/pull/10362]
- [*] Store creation: Improvements to the Upgrades screen accessibility [https://github.com/woocommerce/woocommerce-ios/pull/10363]
- [*] Stores with expired WooExpress plans can now be upgraded within the app (if eligible for IAP) via a new banner. [https://github.com/woocommerce/woocommerce-ios/pull/10369]
- [*] The expired site plan should navigate to IAP for sites with expired WooExpress plans (if eligible for IAP). [https://github.com/woocommerce/woocommerce-ios/pull/10384]
- [Internal] New default property `plan` is tracked in every event for logged-in users. [https://github.com/woocommerce/woocommerce-ios/pull/10356]
- [Internal] Google sign in now defaults to bypassing the Google SDK [https://github.com/woocommerce/woocommerce-ios/pull/10341]
- [*] Product list filter (Products tab and order creation > add products > filter): product types from extensions supported in the app are now available for product filtering - subscription, variable subscription, bundle, and composite. [https://github.com/woocommerce/woocommerce-ios/pull/10382]
 
14.7
-----
- [*] Local notifications: Add a reminder to purchase a plan is scheduled 6hr after a free trial subscription. [https://github.com/woocommerce/woocommerce-ios/pull/10268]
- [Internal] Shipment tracking is only enabled and synced when the order has non-virtual products.  [https://github.com/woocommerce/woocommerce-ios/pull/10288]
- [Internal] New default property `was_ecommerce_trial` is tracked in every event for logged-in users. [https://github.com/woocommerce/woocommerce-ios/pull/10343]
- [*] Photo -> Product: Reset details from previous image when new image is selected. [https://github.com/woocommerce/woocommerce-ios/pull/10297]
- [**] You can now see your shipping zone list from Settings. [https://github.com/woocommerce/woocommerce-ios/pull/10258]
- [*] Order list: Suggest testing orders for stores without any orders. [https://github.com/woocommerce/woocommerce-ios/pull/10346]
- [*] Local notifications: Show free trial survey after 24h since subscription. [https://github.com/woocommerce/woocommerce-ios/pull/10324, https://github.com/woocommerce/woocommerce-ios/pull/10328]
- [*] Local notifications: Add a reminder after 3 days if answered "Still Exploring" in Free trial survey. [https://github.com/woocommerce/woocommerce-ios/pull/10331]
- [*] Product description AI: the AI sheet has been improved with the product name field made more prominent. [https://github.com/woocommerce/woocommerce-ios/pull/10333]
- [**] Store creation: US users can upgrade to a choice of plans for their store via In-App Purchase [https://github.com/woocommerce/woocommerce-ios/pull/10340]

14.6
-----
- [Internal] Switched AI endpoint to be able to track and measure costs. [https://github.com/woocommerce/woocommerce-ios/pull/10218]
- [Internal] Media picker flow was refactored to support interactive dismissal for device photo picker and WordPress media picker sources. Affected flows: product form > images, and virtual product form > downloadable files. [https://github.com/woocommerce/woocommerce-ios/pull/10236]
- [Internal] Errors: Improved error message when orders, products, or reviews can't be loaded due to a parsing (decoding) error. [https://github.com/woocommerce/woocommerce-ios/pull/10252, https://github.com/woocommerce/woocommerce-ios/pull/10260]
- [*] Orders with Coupons: Users can now select a coupon from a list when adding it to an order. [https://github.com/woocommerce/woocommerce-ios/pull/10255]
- [Internal] Orders: Improved error message when orders can't be loaded due to a parsing (decoding) error. [https://github.com/woocommerce/woocommerce-ios/pull/10252]
- [**] Product discounts: Users can now add discounts to products when creating an order. [https://github.com/woocommerce/woocommerce-ios/pull/10244]
- [*] We've resolved an issue that was causing the app to crash when trying to dismiss certain screens (bottom sheets). [https://github.com/woocommerce/woocommerce-ios/pull/10254]
- [Internal] Fixed a bug preventing the "We couldn't load your data" error banner from appearing on the My store dashboard. [https://github.com/woocommerce/woocommerce-ios/pull/10262]
- [Internal] Errors: Improved error message and troubleshooting guide when the Jetpack connection is broken. [https://github.com/woocommerce/woocommerce-ios/pull/10275]
- [Internal] A new way to create a product from an image using AI is being A/B tested. [https://github.com/woocommerce/woocommerce-ios/pull/10253]

14.5
-----
- [*] Product details: The share button is displayed with text instead of icon for better discoverability. [https://github.com/woocommerce/woocommerce-ios/pull/10216]
- [*] Resolved an issue where users were unable to add a new note to an order. Previously, upon opening an order detail and selecting the "Add a new note" option, the text field was non-selectable, preventing users from writing down the note. This issue has now been addressed and users should be able to add notes to their orders without any issues. [https://github.com/woocommerce/woocommerce-ios/pull/10222]
- [*] Store creation: Update the timeout view with the option to retry the site check. [https://github.com/woocommerce/woocommerce-ios/pull/10221]
- [*] Fixed issue showing the expired alert for sites that got reverted to simple sites after their plan expired. [https://github.com/woocommerce/woocommerce-ios/pull/10228]

14.4
-----
- [*] Blaze: New banner on the My Store and Products screens for admins of eligible stores. [https://github.com/woocommerce/woocommerce-ios/pull/10135, https://github.com/woocommerce/woocommerce-ios/pull/10160, https://github.com/woocommerce/woocommerce-ios/pull/10172]
- [*] Shipping Labels: Fixed a bug preventing label printing in orders viewed from search [https://github.com/woocommerce/woocommerce-ios/pull/10161]
- [*] Blaze: Disable the entry point in the product creation form. [https://github.com/woocommerce/woocommerce-ios/pull/10173]
- [*] Product description and sharing message AI: Fixed incorrect language issue by using a separate prompt for identifying language. [https://github.com/woocommerce/woocommerce-ios/pull/10169, https://github.com/woocommerce/woocommerce-ios/pull/10177, https://github.com/woocommerce/woocommerce-ios/pull/10179]

14.3
-----
- [*] SKU Scanner: Add the SKU to the error message after a failure. [https://github.com/woocommerce/woocommerce-ios/pull/10085]
- [*] Add URL route handler to open the `My Store` tab when a deeplink to `/mobile` is opened, instead of bouncing back to Safari [https://github.com/woocommerce/woocommerce-ios/pull/10077]
- [Internal] Performance: Replaces the endpoint used to load Top Performers on the My Store tab, for faster loading. [https://github.com/woocommerce/woocommerce-ios/pull/10113]
- [*] A feedback banner is added for product description AI and product sharing AI sheets. [https://github.com/woocommerce/woocommerce-ios/pull/10102]
- [*] Product creation: the product type row is now editable when creating a product. [https://github.com/woocommerce/woocommerce-ios/pull/10087]
- [***] Store creation: US users can upgrade Woo Express free trial stores via In-App Purchase [https://github.com/woocommerce/woocommerce-ios/pull/10123]
- [*] Orders: Users can can now add multiple coupons to orders (not only one) [https://github.com/woocommerce/woocommerce-ios/pull/10126]
- [*] Free trial: Local notification after 24 hours since Free trial subscription time to remind to purchase plan. [https://github.com/woocommerce/woocommerce-ios/pull/10133, https://github.com/woocommerce/woocommerce-ios/pull/10130]
- [**] Product description AI: an announcement modal is shown for WPCOM stores about the feature, and a new CTA "Write with AI" is more discoverable in the product form with a tooltip. [https://github.com/woocommerce/woocommerce-ios/pull/10142]

14.2
-----
- [Internal] Blaze status check was updated to save an API request. The Blaze eligibility for each site should remain the same. [https://github.com/woocommerce/woocommerce-ios/pull/10020]
- [*] Fixed the unusable state of the app when the default store runs on an expired free trial plan. [https://github.com/woocommerce/woocommerce-ios/pull/10059]
- [Internal] Performance: When loading the refunds on an order (e.g. in order details), we now only request them from remote if they are not already in local storage. [https://github.com/woocommerce/woocommerce-ios/pull/10039]
- [*] Orders: Users can can now add coupons to orders [https://github.com/woocommerce/woocommerce-ios/pull/10035]
- [*] Coupons: The Coupons Management feature is fully released and not in Beta anymore [https://github.com/woocommerce/woocommerce-ios/pull/10032]
- [*] Store creation: the progress view copy was updated to inform the merchants that it can take a few minutes for the store to be ready. The progress view is now only shown after necessary requests are made before the app is likely backgrounded. The error handling is also polished.  [https://github.com/woocommerce/woocommerce-ios/pull/10047, https://github.com/woocommerce/woocommerce-ios/pull/10069]
- [Internal] Performance: When loading a single order (e.g. in order details), we now load the order from storage unless it has been modified remotely. [https://github.com/woocommerce/woocommerce-ios/pull/10036]
- [Internal] Performance: When the Orders tab is opened, we now only sync orders that have been created or modified since the last successful sync. [https://github.com/woocommerce/woocommerce-ios/pull/10065]
- [Internal] App size: Replaced 30MB PDFs on Store Creation waiting screen with ~400KB PNGs - to assess impact on app bundle size. [https://github.com/woocommerce/woocommerce-ios/pull/10067]

14.1
-----
- [*] Plans: Expired or cancelled plans are now shown more reliably [https://github.com/woocommerce/woocommerce-ios/pull/9924]
- [*] Product Sharing: AI-generated messages are now available. [https://github.com/woocommerce/woocommerce-ios/pull/9976]
- [***] Orders: Users can add products to orders by scanning their sku barcode or QR-code [https://github.com/woocommerce/woocommerce-ios/pull/9972]
- [Internal] Store creation: a workaround was previously implemented that can result in an inaccurate app experience like when the free trial banner is not shown immediately after store creation due to out-of-sync site properties. Now that the API issue is fixed, the app now waits for the site for a bit longer but ensures all necessary properties are synced. [https://github.com/woocommerce/woocommerce-ios/pull/9957]
- [Internal] Product details AI: Updated prompts to identify the language in provided text to use in responses for product description and sharing. [https://github.com/woocommerce/woocommerce-ios/pull/9961]
- [*] Blaze: products can now be promoted in WordPress.com and Tumblr from the app if the site/product is eligible. Two entry points: 1) Menu tab > General, 2) Product form > more menu. [https://github.com/woocommerce/woocommerce-ios/pull/9906]

14.0
-----
- [*] Payments: Remove the upsell-card-readers banner from the Payment Methods Screen [https://github.com/woocommerce/woocommerce-ios/pull/9869]


13.9
-----
- [*] Orders: Allow alternative types for the `taxID` in `ShippingLineTax` or `sku` in `OrderItem`, as some third-party plugins alter the type in the API. This helps with the order list not loading due to order decoding errors. [https://github.com/woocommerce/woocommerce-ios/pull/9844]
- [*] Payments: Location permissions request is not shown to TTP users who grant "Allow once" permission on first foregrounding the app any more [https://github.com/woocommerce/woocommerce-ios/pull/9821]
- [*] Products: Allow alternative types for `stockQuantity` in `Product` and `ProductVariation`, as some third-party plugins alter the type in the API. This helps with the product list not loading due to product decoding errors. [https://github.com/woocommerce/woocommerce-ios/pull/9850]
- [*] Products: Allow alternative types for the `backordersAllowed` and `onSale` in `Product` and `ProductVariation`, as some third-party plugins alter the types in the API. This helps with the product list not loading due to product decoding errors. [https://github.com/woocommerce/woocommerce-ios/pull/9849]
- [*] Products: Allow alternative types for the `sku` and `weight` in `ProductVariation`, as some third-party plugins alter the types in the API. This helps with the product variation list not loading due to product variation decoding errors. [https://github.com/woocommerce/woocommerce-ios/pull/9847]
- [*] Products: Allow alternative types for the `sku` and `weight` in `Product`, the dimensions in `ProductDimensions`, and the `downloadID` in `ProductDownload`, as some third-party plugins alter the types in the API. This helps with the product list not loading due to product decoding errors. [https://github.com/woocommerce/woocommerce-ios/pull/9846]
- [*] Products: Add support for parsing variation objects for the `variations` field in `Product`, as some third-party plugins alter the type for this field in the API. This allows the variations to be loaded for variable products if those third-party plugins are active. [https://github.com/woocommerce/woocommerce-ios/pull/9857]

13.8
-----
- [Internal] Orders: Bundled products (within a product bundle) are now indented, to show their relationship to the parent bundle. [https://github.com/woocommerce/woocommerce-ios/pull/9778]
- [Internal] Orders: Composite components (within a composite product) are now indented, to show their relationship to the parent composite product. [https://github.com/woocommerce/woocommerce-ios/pull/9780]
- [*] Add Products: A new view is display to celebrate when the first product is created in a store. [https://github.com/woocommerce/woocommerce-ios/pull/9790]
- [*] Product List: Added swipe-to-share gesture on product rows. [https://github.com/woocommerce/woocommerce-ios/pull/9799]
- [*] Product form: a share action is shown in the navigation bar if the product can be shared and no more than one action is displayed, in addition to the more menu > Share. [https://github.com/woocommerce/woocommerce-ios/pull/9789]
- [*] Payments: show badges leading to Set up Tap to Pay on iPhone for eligible stores and devices [https://github.com/woocommerce/woocommerce-ios/pull/9812]
- [*] Orders: Fixes a bug where the Orders list would not load if an order had a non-integer gift card amount applied to the order (with the Gift Cards extension). [https://github.com/woocommerce/woocommerce-ios/pull/9795]

- [*] My Store: A new button to share the current store is added on the top right of the screen. [https://github.com/woocommerce/woocommerce-ios/pull/9796]
- [*] Mobile Payments: The screen brightness is increased when showing the Scan to Pay view so the QR code can be scanned more easily [https://github.com/woocommerce/woocommerce-ios/pull/9807]
- [*] Mobile Payments: The Woo logo is added to the QR code on the Scan to Pay screen [https://github.com/woocommerce/woocommerce-ios/pull/9823]
- [*] Allow EU merchants to have better control of their privacy choices. A privacy choices banner will be shown the next time they open the app. [https://github.com/woocommerce/woocommerce-ios/pull/9825]

13.7
-----
- [Internal] Adds guidance for new Customs rule when shipping to some EU countries. [https://github.com/woocommerce/woocommerce-ios/pull/9715]
- [*] JITMs: Added modal-style Just in Time Message support on the dashboard [https://github.com/woocommerce/woocommerce-ios/pull/9694]
- [**] Order Creation: Products can be searched by SKU when adding products to an order. [https://github.com/woocommerce/woocommerce-ios/pull/9711]
- [*] Orders: Fixes order details so separate order items are not combined just because they are the same product or variation. [https://github.com/woocommerce/woocommerce-ios/pull/9710]
- [Internal] Store creation: starting May 4, store creation used to time out while waiting for the site to be ready (become a Jetpack/Woo site). A workaround was implemented to wait for the site differently. [https://github.com/woocommerce/woocommerce-ios/pull/9767]
- [**] Mobile Payments: Tap to Pay is initialised on launch or foreground, to speed up payments [https://github.com/woocommerce/woocommerce-ios/pull/9750]
- [*] Store Creation: Local notifications are used to support users during the store creation process. [https://github.com/woocommerce/woocommerce-ios/pull/9717, https://github.com/woocommerce/woocommerce-ios/pull/9719, https://github.com/woocommerce/woocommerce-ios/pull/9749]
- [**] Mobile Payments: Merchants can now collect in-person payments by showing a QR code to their customers. [https://github.com/woocommerce/woocommerce-ios/pull/9762]
- [Internal] Orders: Bundled products (within a product bundle) are now indented, to show their relationship to the parent bundle. [https://github.com/woocommerce/woocommerce-ios/pull/9778]

13.6
-----
- [*] Remove login error local notifications that used to be scheduled 24 hours from certain login errors. [https://github.com/woocommerce/woocommerce-ios/pull/9666]
- [*] JITMs: Added customization to Just in Time Message banner background and badges [https://github.com/woocommerce/woocommerce-ios/pull/9633]
- [*] Product form > description editor: fix the extra bottom inset after hiding the keyboard either manually (available on a tablet) or applying an AI-generated product description. [https://github.com/woocommerce/woocommerce-ios/pull/9638]
- [*] Products: Fixes stock statuses for Product Bundles so that backordered bundles and bundle stock quantities are displayed as expected. [https://github.com/woocommerce/woocommerce-ios/pull/9681]

13.5
-----
- [*] Settings > Domains: Premium domains are now supported, the domain suggestions now match the results on web and Android. It's more noticeable for stores with a domain credit, where not all domains are free for the first year anymore. [https://github.com/woocommerce/woocommerce-ios/pull/9607]
- [*] Product form > Inventory: the SKU scanner is enabled for all users, where it used to be behind a feature switch in Settings > Experimental Features. [https://github.com/woocommerce/woocommerce-ios/pull/9631]
[Internal] Products: Simplify Product Editing experiment is removed; there should be no changes to the existing product creation/editing behavior. [https://github.com/woocommerce/woocommerce-ios/pull/9602]
- [*] Payments: Products are removed directly from an order when its count is below one, instead of opening an extra screen to remove it. [https://github.com/woocommerce/woocommerce-ios/pull/9624]
- [*] Orders: Parses HTML-encoded characters and removes extraneous, non-attribute meta data from the list of attributes for an item in an order. [https://github.com/woocommerce/woocommerce-ios/pull/9603]
- [*] Products: Adds the component descriptions to the list of components in a composite product (using the Composite Products extension). [https://github.com/woocommerce/woocommerce-ios/pull/9634]
- [*] Products: Adds the product SKU to the bundled products list in product details, for Bundle products (using the Product Bundles extension). [https://github.com/woocommerce/woocommerce-ios/pull/9626]
- [*] Product form > description editor AI for WPCOM stores: the prompt was updated so that the generated description is shorter. [https://github.com/woocommerce/woocommerce-ios/pull/9637]

13.4
-----
- [*] Payments: Popular and last sold products are displayed on top of the products selection screen when creating or editing an order. [https://github.com/woocommerce/woocommerce-ios/pull/9539]

- [Internal] Payments: Update StripeTerminal pod to 2.19.1 [https://github.com/woocommerce/woocommerce-ios/pull/9537]
- [**] Adds read-only support for the Gift Cards extension in order details. [https://github.com/woocommerce/woocommerce-ios/pull/9558]
- [**] Adds read-only support for the Subscriptions extension in order and product details. [https://github.com/woocommerce/woocommerce-ios/pull/9541]
- [*] Product form > description editor: a magic wand button is added to the keyboard toolbar to auto-generate a product description using Jetpack AI for WPCOM stores. [https://github.com/woocommerce/woocommerce-ios/pull/9577]
- [Internal] Payments: Upate Tap to Pay connection flow strings to avoid mentioning "reader" [https://github.com/woocommerce/woocommerce-ios/pull/9563]
- [*] Store onboarding: Now the onboarding task list can be shown/hidden from settings and also from the dashboard. [https://github.com/woocommerce/woocommerce-ios/pull/9572, https://github.com/woocommerce/woocommerce-ios/pull/9573]
- [**] Adds read-only support for the Min/Max Quantities extension in product details. [https://github.com/woocommerce/woocommerce-ios/pull/9585]

13.3
-----
- [***] Payments: UK-based stores merchants can take In-Person Payments. [https://github.com/woocommerce/woocommerce-ios/pull/9496]
- [*] Store creation free trial flow now includes 3 profiler questions again with updated options: store category, selling status, and store country. [https://github.com/woocommerce/woocommerce-ios/pull/9513]
- [*] Shipping Labels: Origin address's phone number is now saved locally and pre-populated in the creation form. [https://github.com/woocommerce/woocommerce-ios/pull/9520]
- [Internal] Almost all mappers have been updated to only decode without the data envelope if it's not available. Please do a smoke test to ensure that all features still work as before. [https://github.com/woocommerce/woocommerce-ios/pull/9510]
- [Internal] Store onboarding: Mark "Launch your store" task as complete if the store is already public. This is a workaround for a backend issue which marks "Launch your store" task incomplete for already live stores. [https://github.com/woocommerce/woocommerce-ios/pull/9507]
- [*] Payments: Added Universal Link support for Set up Tap to Pay on iPhone, and to open Universal Links from Just in Time Messages, to more easily navigate to app features. [https://github.com/woocommerce/woocommerce-ios/pull/9518]
- [*] Login: Potentially fixed the crash on the onboarding screen. [https://github.com/woocommerce/woocommerce-ios/pull/9523]

13.2
-----
- [Internal] Store creation: New loading screen added for create store flow. [https://github.com/woocommerce/woocommerce-ios/pull/9383]
- [*] Payments: Add account type field to receipts [https://github.com/woocommerce/woocommerce-ios/pull/9416]
- [*] Products can now be filtered within Order creation [https://github.com/woocommerce/woocommerce-ios/pull/9258]
- [*] Products: Adds read-only support for the Composite Products extension in the Products list, including a list of components in product details. [https://github.com/woocommerce/woocommerce-ios/pull/9455]


13.1
-----
- [internal] Users can now create a Free Trial store from the app from the Get Started section of the app prologue. [https://github.com/woocommerce/woocommerce-ios/pull/9396]
- [**] Adds support for Product Multi-selection when creating and/or editing Orders. [https://github.com/woocommerce/woocommerce-ios/issues/8888]
- [**] Users can now install Jetpack for their non-Jetpack sites after logging in with application passwords. [https://github.com/woocommerce/woocommerce-ios/pull/9354]
- [*] Payments: We show a Tap to Pay on iPhone feedback survey button in the Payments menu after the first Tap to Pay on iPhone payment is taken [https://github.com/woocommerce/woocommerce-ios/pull/9366]
- [Internal] Added SiteID to some IPP tracks events [https://github.com/woocommerce/woocommerce-ios/pull/9572,]

13.0
-----
- [*] Adds a banner in "Launch store" task screen to upgrade from free trial plan. [https://github.com/woocommerce/woocommerce-ios/pull/9323]
- [*] Fix: Description, sale price, and image will be copied over to the new product variations when duplicating a variable product. [https://github.com/woocommerce/woocommerce-ios/pull/9322]


12.9
-----
- [**] Dashboard: an onboarding card is shown for sites with the following tasks if any is incomplete: "tell us more about your store" (store location) that opens a webview, "add your first product" that starts the product creation flow, "launch your store" that publishes the store, "customize your domain" that starts the domain purchase flow, and "get paid" that opens a webview. A subset of the tasks may be shown to self-hosted sites and WPCOM sites on a free trial. [https://github.com/woocommerce/woocommerce-ios/pull/9285]
- [*] Jetpack benefit banner and modal is now available on the dashboard screen after logging in with site credentials. [https://github.com/woocommerce/woocommerce-ios/pull/9232]
- [*] Payments: Local search is added to the products selection screen in the order creation flow to speed the process. [https://github.com/woocommerce/woocommerce-ios/pull/9178]
- [*] Fix: Prevent product variations not loading due to an encoding error for `permalink`, which was altered by a plugin. [https://github.com/woocommerce/woocommerce-ios/pull/9233]
- [*] Login: Users can now log in to self-hosted sites without Jetpack by approving application password authorization to their sites. [https://github.com/woocommerce/woocommerce-ios/pull/9260]
- [*] Payments: Tap to Pay on iPhone can now be selected from the Payment Methods screen [https://github.com/woocommerce/woocommerce-ios/pull/9242]
- [**] Payments: Set up Tap to Pay on iPhone flow added to the Payments Menu. Use it to configure the reader, and try a payment, before collecting a card payment with a customer. [https://github.com/woocommerce/woocommerce-ios/pull/9280]

12.8
-----
- [*] Shortcuts: We can now trigger the order creation and payment collection flows from the iOS Shortcuts app. [https://github.com/woocommerce/woocommerce-ios/pull/9103]
- [Internal] Dashboard: the UI layer had a major refactoring to allow scrolling for content more than stats for the onboarding project. The main design change is on the refresh control, where it was moved from each stats tab to below the navigation bar. Other design changes are not expected. [https://github.com/woocommerce/woocommerce-ios/pull/9031]
- [**] Products: Adds read-only support for the Product Bundles extension, including a list of bundled products and stock status for product bundles. [https://github.com/woocommerce/woocommerce-ios/pull/9177]
- [Internal] Mobile Payments: Updated StripeTerminal to 2.18 [https://github.com/woocommerce/woocommerce-ios/pull/9118]

12.7
-----
- [Internal] Shipping Label: add condition checks before showing contact options [https://github.com/woocommerce/woocommerce-ios/pull/8982]
- [*] Main screens are now accessible through the Home Screen Spotlight Search [https://github.com/woocommerce/woocommerce-ios/pull/9082]
- [*] Stats: Fixed a crash when order stats use a date and time matching the start of Daylight Saving Time. [https://github.com/woocommerce/woocommerce-ios/pull/9083]
- [*] Fix: Dismiss Take Payment popup after sharing the payment link to another app. [https://github.com/woocommerce/woocommerce-ios/pull/9042]
- [*] Site credential login: Catch invalid cookie nonce [https://github.com/woocommerce/woocommerce-ios/pull/9102]
- [*] Better error messages for site credential login failures [https://github.com/woocommerce/woocommerce-ios/pull/9125]
- [Internal] New Zendesk tag for site credential login errors [https://github.com/woocommerce/woocommerce-ios/pull/9150]

12.6
-----
- [*] Fix: When a product's details can be edited, they display a disclosure indicator (chevron). [https://github.com/woocommerce/woocommerce-ios/pull/8980]
- [*] Payments: fixed a bug where enabled rows in the Payments Menu were sometimes incorrectly shown as disabled [https://github.com/woocommerce/woocommerce-ios/pull/8983]
- [Internal] Mobile Payments: fixed logic on display of IPP feedback banner on Order List [https://github.com/woocommerce/woocommerce-ios/pull/8994]
- [**] Support: Merchants can now contact support with a new and refined experience. [https://github.com/woocommerce/woocommerce-ios/pull/9006/files]
- [***] Mobile Payments: Tap to Pay on iPhone enabled for all US merchants [https://github.com/woocommerce/woocommerce-ios/pull/9023]

12.5
-----
- [Internal] Dashboard: the stats implementation had a major update to replace a third-party library in order to support the upcoming store onboarding card. Minimal design changes are expected, and horizontal scrolling between different time range tabs is not available anymore. [https://github.com/woocommerce/woocommerce-ios/pull/8942]

12.4
-----
- [**] Menu > Settings: adds a `Domains` row for WPCOM sites to see their site domains, add a new domain, or redeems a domain credit if available. [https://github.com/woocommerce/woocommerce-ios/pull/8870]
- [Internal] Prologue screen now has only the entry point to site address login flow, and application password authentication is used for sites without Jetpack. [https://github.com/woocommerce/woocommerce-ios/pull/8846]
- [Internal] A new tag has been added for Zendesk for users authenticated with application password. [https://github.com/woocommerce/woocommerce-ios/pull/8850]
- [Internal] Failures in the logged-out state are now tracked with anonymous ID. [https://github.com/woocommerce/woocommerce-ios/pull/8861]
- [*] Fix: Fixed a crash when switching away from the Products tab. [https://github.com/woocommerce/woocommerce-ios/pull/8874]

12.3
-----
- [Internal] We have updated the Zendesk SDK to version 6.0 [https://github.com/woocommerce/woocommerce-ios/pull/8828]
- [Internal] Tap to Pay on iPhone made publicly available via an Experimental Feature toggle [https://github.com/woocommerce/woocommerce-ios/pull/8814]

12.2
-----
- [*] Fix: Adding a new attribute will auto-capitalize the first letter for each word in the attribute name. [https://github.com/woocommerce/woocommerce-ios/pull/8772]
- [internal] Logging: Improvements on logging potential errors when loading Order Details [https://github.com/woocommerce/woocommerce-ios/pull/8781]
- [Internal] Now we track the specific error code when a networking-related operation fails [https://github.com/woocommerce/woocommerce-ios/issues/8527]

12.1
-----
- [*] Adds an In-Person Payments survey banner on top of the Orders view [https://github.com/woocommerce/woocommerce-ios/issues/8530]
- [*] Fix: Allow product's `purchasable` to be a number as some third-party plugins could alter the type in the API. This could help with the Products tab not loading due to product decoding errors. [https://github.com/woocommerce/woocommerce-ios/pull/8718]
- [***] [Internal] Start the AB test for allowing login to the app using site credentials [https://github.com/woocommerce/woocommerce-ios/pull/8744]

12.0
-----
- [**] Adds a feature of bulk updating products from the product's list. [https://github.com/woocommerce/woocommerce-ios/pull/8704]
- [internal] Store creation flow now includes 3 profiler questions: store category, selling status, and store country. [https://github.com/woocommerce/woocommerce-ios/pull/8667]

11.9
-----
- [**] Now you can generate all possible variations for a product's attributes [https://github.com/woocommerce/woocommerce-ios/pull/8619]
- [*] Mobile payments: fixed card reader manuals links. [https://github.com/woocommerce/woocommerce-ios/pull/8628]

11.8
-----
- [*] Design refresh: Buttons, links, and other calls to action are now purple instead of pink. [https://github.com/woocommerce/woocommerce-ios/pull/8451]
- [internal] Design: Updated capitalization for various pages, links, and buttons to match new design guidelines. [https://github.com/woocommerce/woocommerce-ios/pull/8455]
- [internal] Remove A/B testing and release native Jetpack installation flow for all users. [https://github.com/woocommerce/woocommerce-ios/pull/8533]

11.7
-----
- [**] Analytics Hub: Now you can select custom date ranges. [https://github.com/woocommerce/woocommerce-ios/pull/8414]
- [**] Analytics Hub: Now you can see Views and Conversion Rate analytics in the new Sessions card. [https://github.com/woocommerce/woocommerce-ios/pull/8428]
- [*] My Store: We fixed an issue with Visitors and Conversion stats where sometimes visitors could be counted more than once in the selected period. [https://github.com/woocommerce/woocommerce-ios/pull/8427]


11.6
-----
- [***] We added a new Analytics Hub inside the My Store area of the app. Simply click on the See More button under the store stats to check more detailed information on Revenue, Orders and Products. [https://github.com/woocommerce/woocommerce-ios/pull/8356]
- [*] In-Person Payments: fixed timing issues in payments flow, which caused "Remove card" to be shown for too long [https://github.com/woocommerce/woocommerce-ios/pull/8351]

11.5
-----
- [*] Account deletion is now supported for all users in settings or in the empty stores screen (in the ellipsis menu). [https://github.com/woocommerce/woocommerce-ios/pull/8179, https://github.com/woocommerce/woocommerce-ios/pull/8272]
- [*] In-Person Payments: We removed any references to Simple Payments from Orders, and the red badge from the Menu tab and Menu Payments icon announcing the new Payments section. [https://github.com/woocommerce/woocommerce-ios/pull/8183]
- [internal] Store creation flow was improved with native implementation. It is available from the login prologue (`Get Started` CTA), login email error screen, and store picker (`Add a store` CTA from the empty stores screen or at the bottom of the store list). [Example testing steps in https://github.com/woocommerce/woocommerce-ios/pull/8251]
- [internal] New stores have two new Products onboarding features: A banner with an `Add a Product` CTA on the My Store screen, and the option to add new products using templates. [https://github.com/woocommerce/woocommerce-ios/pull/8294]

11.4
-----
- [*] Add System Status Report to ZenDesk support requests. [https://github.com/woocommerce/woocommerce-ios/pull/8171]


11.3
-----
- [*] In-Person Payments: Show spinner while preparing reader for payment, instead of saying it's ready before it is. [https://github.com/woocommerce/woocommerce-ios/pull/8115]
- [internal] In-Person Payments: update StripeTerminal from 2.7 to 2.14 [https://github.com/woocommerce/woocommerce-ios/pull/8132]
- [*] In-Person Payments: Fixed payment method prompt for WisePad 3 to show only Tap and Insert options [https://github.com/woocommerce/woocommerce-ios/pull/8136]

11.2
-----
- [***] You can now preview draft products before publishing. [https://github.com/woocommerce/woocommerce-ios/pull/8102]
- [*] The survey at the end of the login onboarding flow is no longer available. [https://github.com/woocommerce/woocommerce-ios/pull/8062]
- [*] Fixed layout issues on the Account Mismatch error screen. [https://github.com/woocommerce/woocommerce-ios/pull/8074]
- [*] The Accept Payments Easily banner has been removed from the order list [https://github.com/woocommerce/woocommerce-ios/pull/8078]

11.1
-----
- [**] You can now search customers when creating or editing an order. [https://github.com/woocommerce/woocommerce-ios/issues/7741]
- [internal] Store creation is available from the login prologue, login email error screen, and store picker. [https://github.com/woocommerce/woocommerce-ios/pull/8023]
- [internal] The login flow is simplified with only the option to log in with WordPress.com. This flow is presented in parallel with the existing flow in an A/B test experiment. [https://github.com/woocommerce/woocommerce-ios/pull/7996]
- [**] Relevant Just In Time Messages will be displayed on the My Store screen [https://github.com/woocommerce/woocommerce-ios/issues/7853]

11.0
-----
- [internal] Add support for controlling performance monitoring via Sentry. **Off by default**. [https://github.com/woocommerce/woocommerce-ios/pull/7831]


10.9
-----
- [***] Dropped iOS 14 support. From now we support iOS 15 and later. [https://github.com/woocommerce/woocommerce-ios/pull/7851]
- [*] Login: Now you can handle Jetpack site connection for your self-hosted sites from the app. [https://github.com/woocommerce/woocommerce-ios/pull/7847]


10.8
-----
- [***] Stats: Now you can add a Today's Stats Widget to your lock screen (iOS 16 only) to monitor your sales. [https://github.com/woocommerce/woocommerce-ios/pull/7839]
- [internal] In-Person Payments: add UTM parameters to card reader purchase URLs to allow attribution [https://github.com/woocommerce/woocommerce-ios/pull/7858]
- [*] In-Person Payments: the Purchase card reader links now all open in authenticated web views, to make it easier to log in to woocommerce.com. [https://github.com/woocommerce/woocommerce-ios/pull/7862]

10.7
-----
- [*] Universal Links: Users can now open universal links in the app. [https://github.com/woocommerce/woocommerce-ios/pull/7632]
- [internal] Store picker: Show error when the role eligibility check fails while selecting a store. [https://github.com/woocommerce/woocommerce-ios/pull/7816]
- [internal] Store picker: Add loading state to `Continue` button. [https://github.com/woocommerce/woocommerce-ios/pull/7821]
- [internal] Store picker: Use Jetpack tunnel API for fetching user info for role checking. [https://github.com/woocommerce/woocommerce-ios/pull/7822]
- [*] Allow in-app notices to be swiped away [https://github.com/woocommerce/woocommerce-ios/pull/7801]

10.6
-----

- [**] Products tab: products search now has an option to search products by SKU. Stores with WC version 6.6+ support partial SKU search, otherwise the product(s) with the exact SKU match is returned. [https://github.com/woocommerce/woocommerce-ios/pull/7781]
- [*] Fixed a rare crash when selecting a store in the store picker. [https://github.com/woocommerce/woocommerce-ios/pull/7765]
- [*] Settings: Display the WooCommerce version and available updates in Settings [https://github.com/woocommerce/woocommerce-ios/pull/7779]
- [*] Show suggestion for logging in to a WP.com site with a mismatched WP.com account. [https://github.com/woocommerce/woocommerce-ios/pull/7773]
- [*] Help center: Added help center web page with FAQs for "Not a WooCommerce site" and "Wrong WordPress.com account" error screens. [https://github.com/woocommerce/woocommerce-ios/pull/7767, https://github.com/woocommerce/woocommerce-ios/pull/7769]
- [*] Now you can bulk edit variation prices. [https://github.com/woocommerce/woocommerce-ios/pull/7803]
- [**] Reviews: Now you can reply to product reviews using the Reply button while viewing a product review. [https://github.com/woocommerce/woocommerce-ios/pull/7799]

10.5
-----
- [**] Products: Now you can duplicate products from the More menu of the product detail screen. [https://github.com/woocommerce/woocommerce-ios/pull/7727]
- [**] Login: Added Jetpack connection support from the Account Mismatch error screen. [https://github.com/woocommerce/woocommerce-ios/pull/7748]
- [*] Orders: We are bringing back the ability to add/edit customer notes and addresses from the main order screen [https://github.com/woocommerce/woocommerce-ios/pull/7750]
- [*] Help center: Added help center web page with FAQs for "Wrong WordPress.com account error" screen. [https://github.com/woocommerce/woocommerce-ios/pull/7747]
- [*] Widgets: The Today's Stat Widget adds support for bigger fonts. [https://github.com/woocommerce/woocommerce-ios/pull/7752]

10.4
-----
- [***] Stats: Now you can add a Today's Stats Widget to your homescreen to monitor your sales. [https://github.com/woocommerce/woocommerce-ios/pull/7732]
- [*] Help center: Added help center web page with FAQs for "Pick a WooCommerce Store", "Enter WordPress.com password" and "Open mail to find magic link" screens. [https://github.com/woocommerce/woocommerce-ios/pull/7641, https://github.com/woocommerce/woocommerce-ios/pull/7730, https://github.com/woocommerce/woocommerce-ios/pull/7737]
- [*] In-Person Payments: Fixed a bug where cancelling a card reader connection would temporarily prevent further connections [https://github.com/woocommerce/woocommerce-ios/pull/7689]
- [*] In-Person Payments: Improvements to the card reader connection flow UI [https://github.com/woocommerce/woocommerce-ios/pull/7687]
- [*] Login: Users can now set up the Jetpack connection between a self-hosted site and their WP.com account. [https://github.com/woocommerce/woocommerce-ios/pull/7608]
- [*] Product list: the "Draft" blue color is fixed to be more readable for a draft product row in the product list. [https://github.com/woocommerce/woocommerce-ios/pull/7724]
- [*] Notifications: App icon badge is now cleared correctly after visiting the orders tab. [https://github.com/woocommerce/woocommerce-ios/pull/7735]

10.3
-----
- [*] Dashboard: the last selected time range tab (Today/This Week/This Month/This Year) is persisted for the site and shown on the next site launch (app launch or switching stores). [https://github.com/woocommerce/woocommerce-ios/pull/7638]
- [*] Dashboard: swiping to another time range tab now triggers syncing for the target tab. Previously, the stats on the target tab aren't synced from the swipe gesture. [https://github.com/woocommerce/woocommerce-ios/pull/7650]
- [*] In-Person Payments: Fixed an issue where the Pay in Person toggle could be out of sync with the setting on the website. [https://github.com/woocommerce/woocommerce-ios/pull/7656]
- [*] In-Person Payments: Removed the need to sign in when purchasing a card reader [https://github.com/woocommerce/woocommerce-ios/pull/7670]
- [*] In-Person Payments: Fixed a bug where canceling a reader connection could result in being unable to connect a reader in future [https://github.com/woocommerce/woocommerce-ios/pull/7678]
- [*] In-Person Payments: Fixed a bug which prevented the Collect Payment button from being shown for Cash on Delivery orders  [https://github.com/woocommerce/woocommerce-ios/pull/7694]

10.2
-----
- [*] Help center: Added help center web page with FAQs for "Enter Store Credentials", "Enter WordPress.com email " and "Jetpack required Error" screens. [https://github.com/woocommerce/woocommerce-ios/pull/7588, https://github.com/woocommerce/woocommerce-ios/pull/7590, https://github.com/woocommerce/woocommerce-ios/pull/7621]
- [*] In-Person Payments: Fixed the Learn More link from the `Enable Pay in Person` onboarding screen for WCPay [https://github.com/woocommerce/woocommerce-ios/pull/7598]
- [**] In-Person Payments: Added a switch for the Pay in Person payment method on the Payments menu. This allows you to accept In-Person Payments for website orders [https://github.com/woocommerce/woocommerce-ios/pull/7613]

10.1
-----
- [*] In-Person Payments: The onboarding notice on the In-Person Payments menu is correctly dismissed after multiple prompts are shown. [https://github.com/woocommerce/woocommerce-ios/pull/7543]
- [*] Help center: Added custom help center web page with FAQs for "Enter Store Address" and "Enter WordPress.com email" screens. [https://github.com/woocommerce/woocommerce-ios/pull/7553, https://github.com/woocommerce/woocommerce-ios/pull/7573]
- [*] In-Person Payments: The plugin selection is saved correctly after multiple onboarding prompts. [https://github.com/woocommerce/woocommerce-ios/pull/7544]
- [**] In-Person Payments: A new prompt to enable `Pay in Person` for your store's checkout, to accept In-Person Payments for website orders [https://github.com/woocommerce/woocommerce-ios/issues/7474]

10.0
-----
- [**] In-Person Payments and Simple Payments have been moved to a new Payments section [https://github.com/woocommerce/woocommerce-ios/pull/7473]
- [*] Login: on the WP.com password screen, the magic link login option is moved from below "Reset your password" to below the primary Continue button for higher visibility. [https://github.com/woocommerce/woocommerce-ios/pull/7469]
- [*] Login: some minor enhancements are made to the error screen after entering an invalid WP.com email - a new "What is WordPress.com?" link, hiding the "Log in with store address" button when it's from the store address login flow, and some copy changes. [https://github.com/woocommerce/woocommerce-ios/pull/7485]
- [**] In-Person Payments: Accounts with pending requirements are no longer blocked from taking payments - we have added a skip button to the relevant screen. [https://github.com/woocommerce/woocommerce-ios/pull/7504]
- [*] Login: New button added to the empty site picker screen to enter a site address for troubleshooting. [https://github.com/woocommerce/woocommerce-ios/pull/7484]

9.9
-----
- [*] [Sign in with store credentials]: New screen added with instructions to verify Jetpack connected email. [https://github.com/woocommerce/woocommerce-ios/pull/7424]
- [*] [Sign in with store credentials]: Stop clearing username/password after an invalid attempt to enable users to fix typos. [https://github.com/woocommerce/woocommerce-ios/pull/7444]
- [*] Login: after entering WP.com email, a magic link is automatically sent when it is enabled (magic links are disabled for A8C emails and WP.com accounts with recently changed password) and a new screen is shown with an option to log in with password. [https://github.com/woocommerce/woocommerce-ios/pull/7449]

9.8
-----
- [***] Login: Introduce a way to sign in using store credentials.  [https://github.com/woocommerce/woocommerce-ios/pull/7320]
- [**] Login: You can now install WooCommerce to your self-hosted sites from the login flow. [https://github.com/woocommerce/woocommerce-ios/pull/7401]
- [**] Orders: Now you can quickly mark an order as completed by swiping it to the left! [https://github.com/woocommerce/woocommerce-ios/pull/7385]
- [*] In-Person Payments: The purchase card reader information card appears also in the Orders list screen. [https://github.com/woocommerce/woocommerce-ios/pull/7326]
- [*] Login: in release 9.7, when the app is in logged out state, an onboarding screen is shown before the prologue screen if the user hasn't finished or skipped it. In release 9.8, a survey is added to the end of the onboarding screen. [https://github.com/woocommerce/woocommerce-ios/pull/7416]
- [*] Login: a local notification is scheduled after the user encounters an error from logging in with an invalid site address or WP.com email/password. Please see testing scenarios in the PR, with regression testing on order/review remote notifications. [https://github.com/woocommerce/woocommerce-ios/pull/7323, https://github.com/woocommerce/woocommerce-ios/pull/7372, https://github.com/woocommerce/woocommerce-ios/pull/7422]

9.7
-----
- [***] Orders: Orders can now be edited within the app. [https://github.com/woocommerce/woocommerce-ios/pull/7300]
- [**] Orders: You can now view the Custom Fields for an order in the Order Details screen. [https://github.com/woocommerce/woocommerce-ios/pull/7310]
- [*] In-Person Payments: Card Reader Manuals now appear based on country availability, consolidated into an unique view [https://github.com/woocommerce/woocommerce-ios/pull/7178]
- [*] Login: Jetpack setup flow is now accessible from the Login with Store Address flow. [https://github.com/woocommerce/woocommerce-ios/pull/7294]
- [*] In-Person Payments: The purchase card reader information card can be dismissed [https://github.com/woocommerce/woocommerce-ios/pull/7260]
- [*] In-Person Payments: When dismissing the purchase card reader information card, the user can choose to be reminded in 14 days. [https://github.com/woocommerce/woocommerce-ios/pull/7271]
- [*] In-Person Payments: The purchase card reader information card appears also in the App Settings screen. [https://github.com/woocommerce/woocommerce-ios/pull/7308]
- [*] Refund lines in the Order details screen now appear ordered from oldest to newest [https://github.com/woocommerce/woocommerce-ios/pull/7287]
- [*] Login: when the app is in logged out state, an onboarding screen is shown before the prologue screen if the user hasn't finished or skipped it.  [https://github.com/woocommerce/woocommerce-ios/pull/7324]
- [*] Orders: When a store has no orders yet, there is an updated message with a link to learn more on the Orders tab. [https://github.com/woocommerce/woocommerce-ios/pull/7328]

9.6
-----
- [***] Coupons: Coupons can now be created from within the app. [https://github.com/woocommerce/woocommerce-ios/pull/7239]
- [**] Order Details: All unpaid orders have a Collect Payment button, which shows a payment method selection screen. Choices are Cash, Card, and Payment Link. [https://github.com/woocommerce/woocommerce-ios/pull/7111]
- [**] In-Person Payments: Support for selecting preferred payment gateway when multiple extensions are installed on the store. [https://github.com/woocommerce/woocommerce-ios/pull/7153]
- [*] Coupons: Removed the redundant animation when reloading the coupon list. [https://github.com/woocommerce/woocommerce-ios/pull/7137]
- [*] Login: Display "What is WordPress.com?" link in "Continue With WordPress.com" flow. [https://github.com/woocommerce/woocommerce-ios/pull/7213]
- [*] Login: Display the Jetpack requirement error after login is successful.
- [*] Login: Display a "New to WooCommerce?" link in the login prologue screen above the login buttons. [https://github.com/woocommerce/woocommerce-ios/pull/7261]
- [*] In-Person Payments: Publicize the Card Present Payments feature on the Payment Method screen [https://github.com/woocommerce/woocommerce-ios/pull/7225]
- [*] In-Person Payments: Add blog_id to IPP transaction description to match WCPay [https://github.com/woocommerce/woocommerce-ios/pull/7221]
- [*] Product form: after uploading an image, the product can now be saved immediately while the image is being uploaded in the background. When no images are pending upload for the saved product, the images are added to the product. Testing instructions: https://github.com/woocommerce/woocommerce-ios/pull/7196. [https://github.com/woocommerce/woocommerce-ios/pull/7254]

9.5
-----
- [*] Coupons: Fixed issue saving "Individual Use" and "Exclude Sale Items" fields. [https://github.com/woocommerce/woocommerce-ios/pull/7117]
- [*] Orders: The customer shipping/billing address form now navigates back automatically after selecting a country or state. [https://github.com/woocommerce/woocommerce-ios/pull/7119]
- [internal] In settings and empty stores screen, the "Close Account" link is shown for users who signed in with Apple (the only way to create an account) to close their WordPress.com account. [https://github.com/woocommerce/woocommerce-ios/pull/7143]

9.4
-----
- [*] Orders: Order details now displays both the date and time for all orders. [https://github.com/woocommerce/woocommerce-ios/pull/6996]
- [*] Simple payments have the `Card` option available for stores with configuration issues to resolve, and show onboarding to help resolve them [https://github.com/woocommerce/woocommerce-ios/pull/7002]
- [*] Order & Product list: Now, we can pull to refresh from an empty view. [https://github.com/woocommerce/woocommerce-ios/pull/7023, https://github.com/woocommerce/woocommerce-ios/pull/7030]
- [*] Order Creation: Fixes a bug where selecting a variable product to add to a new order would sometimes open the wrong list of product variations. [https://github.com/woocommerce/woocommerce-ios/pull/7042]
- [*] Collect payment button on Order Details no longer flickers when the screen loads [https://github.com/woocommerce/woocommerce-ios/pull/7043]
- [*] Issue refund button on Order Details is shown for all paid orders [https://github.com/woocommerce/woocommerce-ios/pull/7046]
- [*] Order Creation: Fixes several bugs with the Products section not showing the correct order items or not correctly updating the item quantity. [https://github.com/woocommerce/woocommerce-ios/pull/7067]

9.3
-----
- [***] In-Person Payments is now available for merchants using WooCommerce Payments in Canada. [https://github.com/woocommerce/woocommerce-ios/pull/6954]
- [*] In-Person Payments: Accessibility improvement [https://github.com/woocommerce/woocommerce-ios/pull/6869, https://github.com/woocommerce/woocommerce-ios/pull/6886, https://github.com/woocommerce/woocommerce-ios/pull/6906]
- [*] Orders: Now it's possible to select and copy text from the notes on an order. [https://github.com/woocommerce/woocommerce-ios/pull/6894]
- [*] Support Arabic numerals on amount fields. [https://github.com/woocommerce/woocommerce-ios/pull/6891]
- [*] Product Selector: Enabled selecting all variations on variable product rows. [https://github.com/woocommerce/woocommerce-ios/pull/6899]
- [internal] Order Creation: Adding new products, shipping, fee, or customer details to an order now blocks the UI immediately while the order is syncing remotely. [https://github.com/woocommerce/woocommerce-ios/pull/6974]

- [*] Coupons: Now it's possible to update discount types for coupons. [https://github.com/woocommerce/woocommerce-ios/pull/6935]
- [*] Orders tab: the view width now adjusts to the app in tablet split view on iOS 15. [https://github.com/woocommerce/woocommerce-ios/pull/6951]

9.2
-----
- [***] Experimental Features: Coupons editing and deletion features are now enabled as part of coupon management. [https://github.com/woocommerce/woocommerce-ios/pull/6853]
- [*] Order Creation: Updated percentage fee flow - added amount preview, disabled percentage option when editing. [https://github.com/woocommerce/woocommerce-ios/pull/6763]
- [*] Product Details: Update status badge layout and show it for more cases. [https://github.com/woocommerce/woocommerce-ios/pull/6768]
- [*] Coupons: now, the percentage amount of coupons will be displayed correctly in the listing and in coupon detail if the amount contains fraction digits. [https://github.com/woocommerce/woocommerce-ios/pull/6804]
- [*] Coupons: Filter initial search results to show only coupons of the currently selected store. [https://github.com/woocommerce/woocommerce-ios/pull/6800]
- [*] Coupons: Fixed crash when there are duplicated items on the coupon list. [https://github.com/woocommerce/woocommerce-ios/pull/6798]
- [*] In-Person Payments: Run onboarding checks when connecting a reader. [https://github.com/woocommerce/woocommerce-ios/pull/6761, https://github.com/woocommerce/woocommerce-ios/pull/6774, https://github.com/woocommerce/woocommerce-ios/pull/6789]
- [*] In-Person Payments: after collecting payment for an order, merchants can now email the receipt in addition to printing it in Order Details > See Receipt if email is available on the device. [https://github.com/woocommerce/woocommerce-ios/pull/6833]

9.1
-----

- [*] Product name field in product form - Remove scroll behaviour and increase field height to fully display long product names. [https://github.com/woocommerce/woocommerce-ios/pull/6681]
- [*] Filter toolbar in Products list tab - Filter toolbar is pinned outside of the products list. [https://github.com/woocommerce/woocommerce-ios/pull/6698]
- [internal] Loading screens are refactored to avoid duplicated code and a potential crash. Please quickly smoke test them to make sure that everything still works as before. [https://github.com/woocommerce/woocommerce-ios/pull/6717]
- [*] Shipping settings - Weight and shipping package dimensions are localized based on device locale. Also, decimal point information is no longer lost upon saving a product, when using comma as a decimal separator. [https://github.com/woocommerce/woocommerce-ios/pull/6721]

9.0
-----

- [*] Share payment links from the order details screen. [https://github.com/woocommerce/woocommerce-ios/pull/6609]
- [internal] Reviews lists on Products and Menu tabs are refactored to avoid duplicated code. Please quickly smoke test them to make sure that everything still works as before. [https://github.com/woocommerce/woocommerce-ios/pull/6553]
- [**] Now it's possible to change the order of the product images. [https://github.com/woocommerce/woocommerce-ios/pull/6620]
- [*] Improved accessibility for the error banner and info banner displayed in Orders and Products. [https://github.com/woocommerce/woocommerce-ios/pull/6633]

8.9
-----
- [*] Coupons: Fixed issue loading the coupon list from the local storage on initial load. [https://github.com/woocommerce/woocommerce-ios/pull/6463]
- [*] Coupons: Update layout of the coupon details screen. [https://github.com/woocommerce/woocommerce-ios/pull/6522]
- [*] In-Person Payments: Removed collecting L2/L3 data. [https://github.com/woocommerce/woocommerce-ios/pull/6519]
- [*] Hub Menu: Multiple menu items can no longer be tapped simultaneously. [https://github.com/woocommerce/woocommerce-ios/pull/6484]
- [*] Jetpack CP: Fixed crash when attempting to access WP-Admin with an invalid URL that has an unsupported scheme. [https://github.com/woocommerce/woocommerce-ios/pull/6502]
- [***] Orders: Order Creation is now available to everyone! You can go to the Orders tab and tap the + button to create a new order. [https://github.com/woocommerce/woocommerce-ios/pull/6537]
- [internal] Loading screens are refactored to avoid duplicated code and a potential crash. Please quickly smoke test them to make sure that everything still works as before. [https://github.com/woocommerce/woocommerce-ios/pull/6535] [https://github.com/woocommerce/woocommerce-ios/pull/6544]

8.8
-----
- [*] Updates the app's About screen to be consistent with Automattic's other mobile apps. [https://github.com/woocommerce/woocommerce-ios/pull/6421]
- [***] Experimental Feature: It's now possible to add custom shipping method and fees in order creation flow. Tax amount and Order total is now synced from backend. [https://github.com/woocommerce/woocommerce-ios/pull/6429]
- [**] Now it's possible to filter orders by custom statuses. [https://github.com/woocommerce/woocommerce-ios/pull/6390]
- [*] Fixed issue presenting Edit Customer Note screen as a modal on large screens. [https://github.com/woocommerce/woocommerce-ios/pull/6406]
- [*] Products displayed in Order Detail now follow the same order of the web. [https://github.com/woocommerce/woocommerce-ios/pull/6401]
- [*] Simple Payments now shows a detailed tax break up before taking the payment. [https://github.com/woocommerce/woocommerce-ios/pull/6412]
- [*] Coupons list now shows an error view if coupons are disabled for the store. Coupons can be enabled again from this view. [https://github.com/woocommerce/woocommerce-ios/pull/6446]
- [*] Coupon details screen now displays more informative error messages when loading the total discount amount fails. [https://github.com/woocommerce/woocommerce-ios/pull/6457]
- [internal] Shipping Labels: the navigation bar in the web view for adding payments is now correctly hidden. [https://github.com/woocommerce/woocommerce-ios/pull/6435]

8.7
-----
- [**] In-Person Payments: Added card details to refund confirmation screen to help with refunding to the payment card [https://github.com/woocommerce/woocommerce-ios/pull/6241]
- [*] Coupons: Replace the toggles on Usage Details screen with text for uneditable contents. [https://github.com/woocommerce/woocommerce-ios/pull/6287]
- [*] Improve image loading for thumbnails especially on the Product list. [https://github.com/woocommerce/woocommerce-ios/pull/6299]
- [*] Coupons: Added feedback banner on the top of the coupon list. [https://github.com/woocommerce/woocommerce-ios/pull/6316]
- [*] Coupons: Handled error when loading total discounted amount fails. [https://github.com/woocommerce/woocommerce-ios/pull/6368]
- [internal] Removed all feature flags for Shipping Labels. Please smoke test all parts of Shipping Labels to make sure that everything still works as before. [https://github.com/woocommerce/woocommerce-ios/pull/6270]
- [*] In-Person Payments: Localized messages and UI [https://github.com/woocommerce/woocommerce-ios/pull/6317]
- [*] My Store: Fixed incorrect currency symbol of revenue text for stores with non-USD currency. [https://github.com/woocommerce/woocommerce-ios/pull/6335]
- [*] Notifications: Dismiss presented view before presenting content from notifications [https://github.com/woocommerce/woocommerce-ios/pull/6354]
- [*] Reviews: Fixed missing product information on first load [https://github.com/woocommerce/woocommerce-ios/pull/6367]
- [internal] Removed the feature flag for My store tab UI updates. Please smoke test the store stats and top performers in the "My store" tab to make sure everything works as before. [https://github.com/woocommerce/woocommerce-ios/pull/6334]
- [*] In-Person Payments: Add support for accepting payments on bookable products [https://github.com/woocommerce/woocommerce-ios/pull/6364]
- [*] In-Person Payments: Fixed issue where payment could be stuck prompting to remove the card if the payment was declined and retried before removing the card.

8.6
-----
- [***] Merchants can now view coupons in their stores by enabling Coupon Management in Experimental Features. [https://github.com/woocommerce/woocommerce-ios/pull/6209]
- [*] Orders: In the experimental Order Creation feature, product variations added to a new order now show a list of their attributes. [https://github.com/woocommerce/woocommerce-ios/pull/6131]
- [*] Enlarged the tap area for the action button on the notice view. [https://github.com/woocommerce/woocommerce-ios/pull/6146]
- [*] Reviews: Fixed crash on iPad when tapping the More button. [https://github.com/woocommerce/woocommerce-ios/pull/6187]
- [*] In-Person Payments: Remove Stripe from Experimental Features as it is always enabled now. [https://github.com/woocommerce/woocommerce-ios/pull/6205]
- [*] Disabled unnecessary selection of the "Refund via" row on the Refund Confirmation screen [https://github.com/woocommerce/woocommerce-ios/pull/6198]
- [*] Increased minimum version of Stripe extension for In-Person Payments to 6.2.0 [https://github.com/woocommerce/woocommerce-ios/pull/xxxx]
- [internal] Removed `pushNotificationsForAllStores` feature flag. Since the changes are non-trivial, it would be great to smoke test push notifications for all stores in beta testing. [https://github.com/woocommerce/woocommerce-ios/pull/6231]

8.5
-----
- [*] In-Person Payments: Inform the user when a card reader battery is so low that it needs to be charged before the reader can be connected. [https://github.com/woocommerce/woocommerce-ios/pull/5998]
- [***] The My store tab is having a new look with new conversion stats and shows up to 5 top performing products now (used to be 3). [https://github.com/woocommerce/woocommerce-ios/pull/5991]
- [**] Fixed a crash at the startup of the app, related to Gridicons. [https://github.com/woocommerce/woocommerce-ios/pull/6005]
- [***] Experimental Feature: It's now possible to create Orders in the app by enabling it in Settings > Experimental Features. For now you can change the order status, add products, and add customer details (billing and shipping addresses). [https://github.com/woocommerce/woocommerce-ios/pull/6060]
- [*] Fixed issue in date range selection for the orders filters where is some cases dates are not available for selection. [https://github.com/woocommerce/woocommerce-ios/pull/6090]
- [*] Enabled "view product in store" and "share product" options for variable products when accessing them through the order details screen. [https://github.com/woocommerce/woocommerce-ios/pull/6091]

8.4
-----
- [***] In-Person Payments: Support for Stripe M2 card reader. [https://github.com/woocommerce/woocommerce-ios/pull/5844]
- [***] We introduced a new tab called "Menu", a tab in the main navigation where you can browser different sub-sections of the app: Switch Store, Settings, WooCommerce Admin, View Store and Reviews. [https://github.com/woocommerce/woocommerce-ios/pull/5926]
- [***] Store admins can now access sites with plugins that have Jetpack Connection Package (e.g. WooCommerce Payments, Jetpack Backup) in the app. These sites do not require Jetpack-the-plugin to connect anymore. Store admins can still install Jetpack-the-plugin from the app through settings or a Jetpack banner. [https://github.com/woocommerce/woocommerce-ios/pull/5924]
- [*] Add/Edit Product screen: Fix transient product name while adding images.[https://github.com/woocommerce/woocommerce-ios/pull/5840]

8.3
-----
- [***] All merchants can create Simple Payments orders. [https://github.com/woocommerce/woocommerce-ios/pull/5684]
- [**] System status report can now be viewed and copied directly from within the app. [https://github.com/woocommerce/woocommerce-ios/pull/5702]
- [**] Product SKU input scanner is now available as a beta feature. To try it, enable it from settings and you can scan a barcode to use as the product SKU in product inventory settings! [https://github.com/woocommerce/woocommerce-ios/pull/5695]
- [**] Now you chan share a payment link when creating a Simple Payments order [https://github.com/woocommerce/woocommerce-ios/pull/5819]
- [*] Reviews: "Mark all as read" checkmark bar button item button replaced with menu button which launches an action sheet. Menu button is displayed only if there are unread reviews available.[https://github.com/woocommerce/woocommerce-ios/pull/5833]
- [internal] Refactored ReviewsViewController to add tests. [https://github.com/woocommerce/woocommerce-ios/pull/5834]

8.2
-----
- [***] In-Person Payments: Now you can collect Simple Payments on the go. [https://github.com/woocommerce/woocommerce-ios/pull/5635]
- [*] Products: After generating a new variation for a variable product, you are now taken directly to edit the new variation. [https://github.com/woocommerce/woocommerce-ios/pull/5649]
- [*] Dashboard: the visitor count in the Today tab is now shown when Jetpack site stats are enabled.
- [*] Add/Edit Product Images: tapping on the last `n` images while `n` images are pending upload does not crash the app anymore. [https://github.com/woocommerce/woocommerce-ios/pull/5672]

8.2
-----
- [*] Shipping Labels: Fixes a crash when saving a new shipping label after opening the order from a push notification. [https://github.com/woocommerce/woocommerce-ios/pull/5549]
- [**] In-Person Payments: Improved support for VoiceOver. [https://github.com/woocommerce/woocommerce-ios/pull/5572]
- [*] In-Person Payments: Fixes a crash when printing more than one receipt. [https://github.com/woocommerce/woocommerce-ios/pull/5575]

8.1
-----
- [***] Now it's possible to filter Order List by multiple statuses and date ranges. Plus, we removed the top tab bar on Orders Tab. [https://github.com/woocommerce/woocommerce-ios/pull/5491]
- [*] Login: Password AutoFill will suggest wordpress.com accounts. [https://github.com/woocommerce/woocommerce-ios/pull/5399]
- [*] Store picker: after logging in with store address, the pre-selected store is now the currently selected store instead of the store from login flow. [https://github.com/woocommerce/woocommerce-ios/pull/5508]
- [*] The application icon number from order push notifications is now cleared after visiting the orders tab. [https://github.com/woocommerce/woocommerce-ios/pull/5715]
- [internal] Migrated Settings screen to MVVM [https://github.com/woocommerce/woocommerce-ios/pull/5393]


8.0
-----
- [*] Product List: Add support for product filtering by category. [https://github.com/woocommerce/woocommerce-ios/pull/5388]
- [***] Push notifications are now supported for all connected stores. [https://github.com/woocommerce/woocommerce-ios/pull/5299]
- [*] Fix: in Settings > Switch Store, tapping "Dismiss" after selecting a different store does not switch stores anymore. [https://github.com/woocommerce/woocommerce-ios/pull/5359]

7.9
-----
- [*] Fix: after disconnecting a site or connecting to a new site, the sites in site picker (Settings > Switch Store) should be updated accordingly. The only exception is when the newly disconnected site is the currently selected site. [https://github.com/woocommerce/woocommerce-ios/pull/5241]
- [*] Order Details: Show a button on the "Product" section of Order Details screen to allow recreating shipping labels. [https://github.com/woocommerce/woocommerce-ios/pull/5255]
- [*] Edit Order Address - Enable `Done` button when `Use as {Shipping/Billing} Address` toggle is turned on. [https://github.com/woocommerce/woocommerce-ios/pull/5254]
- [*] Add/Edit Product: fix an issue where the product name keyboard is English only. [https://github.com/woocommerce/woocommerce-ios/pull/5288]
- [*] Order Details: some sites cannot parse order requests where the fields parameter has spaces, and the products section cannot load as a result. The spaces are now removed. [https://github.com/woocommerce/woocommerce-ios/pull/5298]

7.8
-----
- [***] Shipping Labels: merchants can create multiple packages for the same order, moving the items between different packages. [https://github.com/woocommerce/woocommerce-ios/pull/5190]
- [*] Fix: Navigation bar buttons are now consistently pink on iOS 15. [https://github.com/woocommerce/woocommerce-ios/pull/5139]
- [*] Fix incorrect info banner color and signature option spacing on Carrier and Rates screen. [https://github.com/woocommerce/woocommerce-ios/pull/5144]
- [x] Fix an error where merchants were unable to connect to valid stores when they have other stores with corrupted information https://github.com/woocommerce/woocommerce-ios/pull/5161
- [*] Shipping Labels: Fix issue with decimal values on customs form when setting the device with locales that use comma as decimal point. [https://github.com/woocommerce/woocommerce-ios/pull/5195]
- [*] Shipping Labels: Fix crash when tapping on Learn more rows of customs form. [https://github.com/woocommerce/woocommerce-ios/pull/5207]
- [*] Shipping Labels: The shipping address now prefills the phone number from the billing address if a shipping phone number is not available. [https://github.com/woocommerce/woocommerce-ios/pull/5177]
- [*] Shipping Labels: now in Carrier and Rates we always display the discounted rate instead of the retail rate if available. [https://github.com/woocommerce/woocommerce-ios/pull/5188]
- [*] Shipping Labels: If the shipping address is invalid, there are now options to email, call, or message the customer. [https://github.com/woocommerce/woocommerce-ios/pull/5228]
- [*] Accessibility: notify when offline mode banner appears or disappears. [https://github.com/woocommerce/woocommerce-ios/pull/5225]

7.7
-----
- [***] In-Person Payments: US merchants can now obtain a card reader and then collect payments directly from the app. [https://github.com/woocommerce/woocommerce-ios/pull/5030]
- [***] Shipping Labels: Merchants can now add new payment methods for shipping labels directly from the app. [https://github.com/woocommerce/woocommerce-ios/pull/5023]
- [**] Merchants can now edit shipping & billing addresses from orders. [https://github.com/woocommerce/woocommerce-ios/pull/5097]
- [x] Fix: now a default paper size will be selected in Shipping Label print screen. [https://github.com/woocommerce/woocommerce-ios/pull/5035]
- [*] Show banner on screens that use cached data when device is offline. [https://github.com/woocommerce/woocommerce-ios/pull/5000]
- [*] Fix incorrect subtitle on customs row of Shipping Label purchase flow. [https://github.com/woocommerce/woocommerce-ios/pull/5093]
- [*] Make sure customs form printing option is not available on non-international orders. [https://github.com/woocommerce/woocommerce-ios/pull/5104]
- [*] Fix incorrect logo for DHL in Shipping Labels flow. [https://github.com/woocommerce/woocommerce-ios/pull/5105]

7.6
-----
- [x] Show an improved error modal if there are problems while selecting a store. [https://github.com/woocommerce/woocommerce-ios/pull/5006]
- [***] Shipping Labels: Merchants can now add new custom and service packages for shipping labels directly from the app. [https://github.com/woocommerce/woocommerce-ios/pull/4976]
- [*] Fix: when product image upload fails, the image cell stop loading. [https://github.com/woocommerce/woocommerce-ios/pull/4989]

7.5
-----
- [***] Merchants can now purchase shipping labels and declare customs forms for international orders. [https://github.com/woocommerce/woocommerce-ios/pull/4896]
- [**] Merchants can now edit customer provided notes from orders. [https://github.com/woocommerce/woocommerce-ios/pull/4893]
- [*] Fix empty states sometimes not centered vertically [https://github.com/woocommerce/woocommerce-ios/pull/4890]
- [*] Fix error syncing products due to decoding failure of regular_price in product variations. [https://github.com/woocommerce/woocommerce-ios/pull/4901]
- [*] Hide bottom bar on shipping label purchase form. [https://github.com/woocommerce/woocommerce-ios/pull/4902]

7.4
-----
- [*] Fix an issue where some extension was not shown in order item details. [https://github.com/woocommerce/woocommerce-ios/pull/4753]
- [*] Fix: The refund button within Order Details will be hidden if the refund is zero. [https://github.com/woocommerce/woocommerce-ios/pull/4789]
- [*] Fix: Incorrect arrow direction for right-to-left languages on Shipping Label flow. [https://github.com/woocommerce/woocommerce-ios/pull/4796]
- [*] Fix: Shouldn't be able to schedule a sale without sale price. [https://github.com/woocommerce/woocommerce-ios/pull/4825]
- [*] Fix: Edit address screen is pushed twice in Shipping Label flow when missing name in origin or destination address. [https://github.com/woocommerce/woocommerce-ios/pull/4845]

7.3
-----
- [*] Order Detail: now we do not offer the "email note to customer" option if no email is available. [https://github.com/woocommerce/woocommerce-ios/pull/4680]
- [*] My Store: If there are errors loading the My Store screen, a banner now appears at the top of the screen with links to troubleshoot or contact support. [https://github.com/woocommerce/woocommerce-ios/pull/4704]
- [*] Fix: Added 'Product saved' confirmation message when a product is updated [https://github.com/woocommerce/woocommerce-ios/pull/4709]
- [*] Shipping Labels: Updated address validation to automatically use trivially normalized address for origin and destination. [https://github.com/woocommerce/woocommerce-ios/pull/4719]
- [*] Fix: Order details for products with negative prices now will show correctly [https://github.com/woocommerce/woocommerce-ios/pull/4683]
- [*] Fix: Order list not extend edge-to-edge in dark mode. [https://github.com/woocommerce/woocommerce-ios/pull/4728]
- [*] Plugins: Added list of active and inactive plugins that can be reached by admins in the settings screen. [https://github.com/woocommerce/woocommerce-ios/pull/4735]
- [*] Login: Updated appearance of back buttons in navigation bar to minimal style. [https://github.com/woocommerce/woocommerce-ios/pull/4726]
- [internal] Upgraded Zendesk SDK to version 5.3.0. [https://github.com/woocommerce/woocommerce-ios/pull/4699]
- [internal] Updated GoogleSignIn to version 6.0.1 through WordPressAuthenticator. There should be no functional changes, but may impact Google sign in flow. [https://github.com/woocommerce/woocommerce-ios/pull/4725]

7.2
-----
- [*] Order Fulfillment: Updated success notice message [https://github.com/woocommerce/woocommerce-ios/pull/4589]
- [*] Order Fulfillment: Fixed issue footer view getting clipped of by iPhone notch [https://github.com/woocommerce/woocommerce-ios/pull/4631]
- [*] Shipping Labels: Updated address validation to make sure a name is entered for each address. [https://github.com/woocommerce/woocommerce-ios/pull/4601]
- [*] Shipping Labels: Hide Contact button on Shipping To Address form when customer phone number is not provided. [https://github.com/woocommerce/woocommerce-ios/pull/4663]
- [*] Shipping Labels: Updated edge-to-edge table views for all forms. [https://github.com/woocommerce/woocommerce-ios/pull/4657]
- [*] Orders and Order Details: Updated edge-to-edge table views for consistent look across the app. [https://github.com/woocommerce/woocommerce-ios/pull/4638]
- [*] Reviews and Review Details: Updated edge-to-edge table views for consistent look across the app. [https://github.com/woocommerce/woocommerce-ios/pull/4637]
- [*] New error screen displayed to users without the required roles to access the store. [https://github.com/woocommerce/woocommerce-ios/pull/4493]

7.1
-----
- [***] Merchants from US can create shipping labels for physical orders from the app. The feature supports for now only orders where the shipping address is in the US. [https://github.com/woocommerce/woocommerce-ios/pull/4578]
- [**] Due to popular demand, the Order fulfill is displayed once again when clicking on the Mark order complete button. [https://github.com/woocommerce/woocommerce-ios/pull/4567]
- [*] Fix: Interactive pop gesture on Order Details and Settings screen. [https://github.com/woocommerce/woocommerce-ios/pull/4504]
- [*] Fix: Frozen refresh control and placeholder when switching tabs [https://github.com/woocommerce/woocommerce-ios/pull/4505]
- [internal] Stats tab: added network sync throttling [https://github.com/woocommerce/woocommerce-ios/pull/4494]

7.0
-----
- [**] Order Detail: now we display Order Items and Shipping Label Packages as separate sections. [https://github.com/woocommerce/woocommerce-ios/pull/4445]
- [*] Fix: Orders for a variable product with different configurations of a single variation will now show each order item separately. [https://github.com/woocommerce/woocommerce-ios/pull/4445]
- [*] If the Orders, Products, or Reviews lists can't load, a banner now appears at the top of the screen with links to troubleshoot or contact support. [https://github.com/woocommerce/woocommerce-ios/pull/4400, https://github.com/woocommerce/woocommerce-ios/pull/4407]
- [*] Fix: Stats tabs are now displayed and ordered correctly in RTL languages. [https://github.com/woocommerce/woocommerce-ios/pull/4444]
- [*] Fix: Missing "Add Tracking" button in orders details. [https://github.com/woocommerce/woocommerce-ios/pull/4520]


6.9
-----
- [*] Order Detail: now we display a loader on top, to communicate that the order detail view has not yet been fully loaded. [https://github.com/woocommerce/woocommerce-ios/pull/4396]
- [*] Products: You can edit product attributes for variations right from the main product form. [https://github.com/woocommerce/woocommerce-ios/pull/4350]
- [*] Improved CTA. "Print Shipping Label" instead of "Reprint Shipping Label". [https://github.com/woocommerce/woocommerce-ios/pull/4394]
- [*] Improved application log viewer. [https://github.com/woocommerce/woocommerce-ios/pull/4387]
- [*] Improved the experience when creating the first variation. [https://github.com/woocommerce/woocommerce-ios/pull/4405]

6.8
-----

- [***] Dropped iOS 13 support. From now we support iOS 14 and later. [https://github.com/woocommerce/woocommerce-ios/pull/4209]
- [**] Products: Added the option to create and edit a virtual product directly from the product detail screen. [https://github.com/woocommerce/woocommerce-ios/pull/4214]

6.7
-----
- [**] Add-Ons: Order add-ons are now available as a beta feature. To try it, enable it from settings! [https://github.com/woocommerce/woocommerce-ios/pull/4119]

6.6
-----
- [*] Fix: Product variations only support at most one image, so we won't show an option to add a second one. [https://github.com/woocommerce/woocommerce-ios/pull/3994]
- [*] Fix: The screen to select images from the Media Library would sometimes crash when the library had a specific number of images. [https://github.com/woocommerce/woocommerce-ios/pull/4003]
- [*] Improved error messages for logins. [https://github.com/woocommerce/woocommerce-ios/pull/3957]

6.5
-----
- [*] Fix: Product images with non-latin characters in filenames now will load correctly and won't break Media Library. [https://github.com/woocommerce/woocommerce-ios/pull/3935]
- [*] Fix: The screen to select images from the Media Library would sometimes crash when the library had a specific number of images. [https://github.com/woocommerce/woocommerce-ios/pull/4070]

6.4
-----
- [*] Login: New design and illustrations for the initial login screen, promoting the app's main features. [https://github.com/woocommerce/woocommerce-ios/pull/3867]
- [*] Enhancement/fix: Unify back button style across the app. [https://github.com/woocommerce/woocommerce-ios/pull/3872]

6.3
-----
- [**] Products: Now you can add variable products from the create product action sheet. [https://github.com/woocommerce/woocommerce-ios/pull/3836]
- [**] Products: Now you can easily publish a product draft or pending product using the navigation bar buttons [https://github.com/woocommerce/woocommerce-ios/pull/3846]
- [*] Fix: In landscape orientation, all backgrounds on detail screens and their subsections now extend edge-to-edge. [https://github.com/woocommerce/woocommerce-ios/pull/3808]
- [*] Fix: Creating an attribute or a variation no longer saves your product pending changes. [https://github.com/woocommerce/woocommerce-ios/pull/3832]
- [*] Enhancement/fix: image & text footnote info link rows are now center aligned in order details reprint shipping label info row and reprint screen. [https://github.com/woocommerce/woocommerce-ios/pull/3805]

6.2
-----

- [***] Products: When editing a product, you can now create/delete/update product variations, product attributes and product attribute options. https://github.com/woocommerce/woocommerce-ios/pull/3791
- [**] Large titles are enabled for the four main tabs like in Android. In Dashboard and Orders tab, a workaround is implemented with some UI/UX tradeoffs where the title size animation is not as smooth among other minor differences from Products and Reviews tab. We can encourage beta users to share any UI issues they find with large titles. [https://github.com/woocommerce/woocommerce-ios/pull/3763]
- [*] Fix: Load product inventory settings in read-only mode when the product has a decimal stock quantity. This fixes the products tab not loading due to product decoding errors when third-party plugins enable decimal stock quantities. [https://github.com/woocommerce/woocommerce-ios/pull/3717]
- [*] Fix: Loading state stuck in Reviews List. [https://github.com/woocommerce/woocommerce-ios/pull/3753]

6.1
-----
- [**] Products: When editing variable products, you can now edit the variation attributes to select different attribute options. [https://github.com/woocommerce/woocommerce-ios/pull/3628]
- [*] Fixes a bug where long pressing the back button sometimes displayed an empty list of screens.
- [*] Product Type: Updated product type detail to display "Downloadable" if a product is downloadable. [https://github.com/woocommerce/woocommerce-ios/pull/3647]
- [*] Product Description: Updated the placeholder text in the Aztec Editor screens to provide more context. [https://github.com/woocommerce/woocommerce-ios/pull/3668]
- [*] Fix: Update the downloadable files row to read-only, if the product is accessed from Order Details. [https://github.com/woocommerce/woocommerce-ios/pull/3669]
- [*] Fix: Thumbnail image of a product wasn't being loaded correctly in Order Details. [https://github.com/woocommerce/woocommerce-ios/pull/3678]
- [*] Fix: Allow product's `regular_price` to be a number and `sold_individually` to be `null` as some third-party plugins could alter the type in the API. This could help with the products tab not loading due to product decoding errors. [https://github.com/woocommerce/woocommerce-ios/pull/3679]
- [internal] Attempted fix for a crash in product image upload. [https://github.com/woocommerce/woocommerce-ios/pull/3693]

6.0
-----
- [**] Due to popular demand, the product SKU is displayed once again in Order Details screen. [https://github.com/woocommerce/woocommerce-ios/pull/3564]
- [*] Updated copyright notice to WooCommerce
- [*] Fix: top performers in "This Week" tab should be showing the same data as in WC Admin.
- [*] Fix: visitor stats in Dashboard should be more consistent with web data on days when the end date for more than one tab is the same (e.g. "This Week" and "This Month" both end on January 31). [https://github.com/woocommerce/woocommerce-ios/pull/3532]
- [*] Fix: navbar title on cross-sells products list displayed title for upsells [https://github.com/woocommerce/woocommerce-ios/pull/3565]
- [*] Added drag-and-drop sorting to Linked Products [https://github.com/woocommerce/woocommerce-ios/pull/3548]
- [internal] Refactored Core Data migrator stack to help reduce crashes [https://github.com/woocommerce/woocommerce-ios/pull/3523]


5.9
-----
- [**] Product List: if a user applies custom sort orders and filters in the Product List, now when they reopen the app will be able to see the previous settings applied. [https://github.com/woocommerce/woocommerce-ios/pull/3454]
- [*] Removed fulfillment screen and moved fulfillment to the order details screen. [https://github.com/woocommerce/woocommerce-ios/pull/3453]
- [*] Fix: billing information action sheets now are presented correctly on iPad. [https://github.com/woocommerce/woocommerce-ios/pull/3457]
- [*] fix: the rows in the product search list now don't have double separators. [https://github.com/woocommerce/woocommerce-ios/pull/3456]
- [*] Fix: During login, the spinner when a continue button is in loading state is now visible in dark mode. [https://github.com/woocommerce/woocommerce-ios/pull/3472]
- [*] fix: when adding a note to an order, the text gets no more deleted if you tap on “Email note to customer”. [https://github.com/woocommerce/woocommerce-ios/pull/3473]
- [*] Added Fees to order details. [https://github.com/woocommerce/woocommerce-ios/pull/3475]
- [*] fix: now we don't show any more similar alert notices if an error occurred. [https://github.com/woocommerce/woocommerce-ios/pull/3474]
- [*] fix: in Settings > Switch Store, the spinner in the "Continue" button at the bottom is now visible in dark mode. [https://github.com/woocommerce/woocommerce-ios/pull/3468]
- [*] fix: in order details, the shipping and billing address are displayed in the order of the country (in some eastern Asian countries, the address starts from the largest unit to the smallest). [https://github.com/woocommerce/woocommerce-ios/pull/3469]
- [*] fix: product is now read-only when opened from the order details. [https://github.com/woocommerce/woocommerce-ios/pull/3491]
- [*] fix: pull to refresh on the order status picker screen does not resets anymore the current selection. [https://github.com/woocommerce/woocommerce-ios/pull/3493]
- [*] When adding or editing a link (e.g. in a product description) link settings are now presented as a popover on iPad. [https://github.com/woocommerce/woocommerce-ios/pull/3492]
- [*] fix: the glitch when launching the app in logged out state or after tapping "Try another account" in store picker is now gone. [https://github.com/woocommerce/woocommerce-ios/pull/3498]
- [*] Minor enhancements: in product editing form > product reviews list, the rows don't show highlighted state on tap anymore since they are not actionable. Same for the number of upsell and cross-sell products in product editing form > linked products. [https://github.com/woocommerce/woocommerce-ios/pull/3502]


5.8
-----
- [***] Products M5 features are now available to all. Products M5 features: add and edit linked products, add and edit downloadable files, product deletion. [https://github.com/woocommerce/woocommerce-ios/pull/3420]
- [***] Shipping labels M1 features are now available to all: view shipping label details, request a refund, and reprint a shipping label via AirPrint. [https://github.com/woocommerce/woocommerce-ios/pull/3436]
- [**] Improved login flow, including better error handling. [https://github.com/woocommerce/woocommerce-ios/pull/3332]


5.7
-----
- [***] Dropped iOS 12 support. From now we support iOS 13 and later. [https://github.com/woocommerce/woocommerce-ios/pull/3216]
- [*] Fixed spinner appearance in the footer of orders list. [https://github.com/woocommerce/woocommerce-ios/pull/3249]
- [*] In order details, the image for a line item associated with a variation is shown now after the variation has been synced. [https://github.com/woocommerce/woocommerce-ios/pull/3314]
- [internal] Refactored Core Data stack so more errors will be propagated. [https://github.com/woocommerce/woocommerce-ios/pull/3267]


5.6
-----
- [**] Fixed order list sometimes not showing newly submitted orders.
- [*] now the date pickers on iOS 14 are opened as modal view. [https://github.com/woocommerce/woocommerce-ios/pull/3148]
- [*] now it's possible to remove an image from a Product Variation if the WC version 4.7+. [https://github.com/woocommerce/woocommerce-ios/pull/3159]
- [*] removed the Product Title in product screen navigation bar. [https://github.com/woocommerce/woocommerce-ios/pull/3187]
- [*] the icon of the cells inside the Product Detail are now aligned at 10px from the top margin. [https://github.com/woocommerce/woocommerce-ios/pull/3199]
- [**] Added the ability to issue refunds from the order screen. Refunds can be done towards products or towards shipping. [https://github.com/woocommerce/woocommerce-ios/pull/3204]
- [*] Prevent banner dismiss when tapping "give feedback" on products screen. [https://github.com/woocommerce/woocommerce-ios/pull/3221]
- [*] Add keyboard dismiss in Add Tracking screen [https://github.com/woocommerce/woocommerce-ios/pull/3220]


5.5
-----
- [**] Products M4 features are now available to all. Products M4 features: add a simple/grouped/external product with actions to publish or save as draft. [https://github.com/woocommerce/woocommerce-ios/pull/3133]
- [*] enhancement: Order details screen now shows variation attributes for WC version 4.7+. [https://github.com/woocommerce/woocommerce-ios/pull/3109]
- [*] fix: Product detail screen now includes the number of ratings for that product. [https://github.com/woocommerce/woocommerce-ios/pull/3089]
- [*] fix: Product subtitle now wraps correctly in order details. [https://github.com/woocommerce/woocommerce-ios/pull/3201]


5.4
-----
- [*] fix: text headers on Product price screen are no more clipped with large text sizes. [https://github.com/woocommerce/woocommerce-ios/pull/3090]


5.4
-----
- [*] fix: the footer in app Settings is now correctly centered.
- [*] fix: Products tab: earlier draft products now show up in the same order as in core when sorting by "Newest to Oldest".
- [*] enhancement: in product details > price settings, the sale dates can be edited inline in iOS 14 using the new date picker. Also, the sale end date picker editing does not automatically end on changes anymore. [https://github.com/woocommerce/woocommerce-ios/pull/3044]
- [*] enhancement: in order details > add tracking, the date shipped can be edited inline in iOS 14 using the new date picker. [https://github.com/woocommerce/woocommerce-ios/pull/3044]
- [*] enhancement: in products list, the "(No Title)" placeholder will be showed when a product doesn't have the title set. [https://github.com/woocommerce/woocommerce-ios/pull/3068]
- [*] fix: the placeholder views in the top dashboard chart and orders tab do not have unexpected white background color in Dark mode in iOS 14 anymore. [https://github.com/woocommerce/woocommerce-ios/pull/3063]


5.3
-----
- [**] In Settings > Experimental Features, a Products switch is now available for turning Products M4 features on and off (default off). Products M4 features: add a simple/grouped/external product with actions to publish or save as draft.
- [*] Opening a product from order details now shows readonly product details of the same styles as in editable product details.
- [*] Opening a product variation from order details now shows readonly product variation details and this product variation does not appear in the Products tab anymore.
- [*] Enhancement: when not saving a product as "published", the in-progress modal now shows title and message like "saving your product" instead of "publishing your product".
- [*] In product and variation list, the stock quantity is not shown anymore when stock management is disabled.
- [*] Enhancement: when the user attempts to dismiss the product selector search modal while at least one product is selected for a grouped product's linked products, a discard changes action sheet is shown.
- [internal] Renamed a product database table (Attribute) to GenericAttribute. This adds a new database migration.  [https://github.com/woocommerce/woocommerce-ios/pull/2883]
- [internal] Refactored the text fields in the Manual Shipment Tracking page. [https://github.com/woocommerce/woocommerce-ios/pull/2979]
- [internal] Attempt fix for startup crashes. [https://github.com/woocommerce/woocommerce-ios/pull/3069]


5.2
-----
- [**] Products: now you can editing basic fields for non-core products (whose product type is not simple/external/variable/grouped) - images, name, description, readonly price, readonly inventory, tags, categories, short description, and product settings.
- [*] Enhancement: for variable products, the stock status is now shown in its variation list.
- [*] Sign In With Apple: if the Apple ID has been disconnected from the WordPress app (e.g. in Settings > Apple ID > Password & Security > Apps using Apple ID), the app is logged out on app launch or app switch.
- [*] Now from an Order Detail it's only possible to open a Product in read-only mode.
- [internal] #2881 Upgraded WPAuth from 1.24 to 1.26-beta.12. Regressions may happen in login flows.
- [internal] #2896 Configured the same user agent header for all the network requests made through the app.
- [internal] #2879 After logging out, the persistent store is not reset anymore to fix a crash in SIWA revoked token scenario after app launch (issue #2830). No user-facing changes are intended, the data should be associated with a site after logging out and in like before.

5.1
-----
- [*] bugfix: now reviews are refreshed correctly. If you try to delete or to set as spam a review from the web, the result will match in the product reviews list.
- [*] If the Products switch is on in Settings > Experimental Features:
  - For a variable product, the stock status is not shown in the product details anymore when stock management is disabled since stock status is controlled at variation level.
- [internal] The Order List and Orders Search → Filter has a new backend architecture (#2820). This was changed as an experiment to fix #1543. This affects iOS 13.0 users only. No new behaviors have been added. Github project: https://git.io/JUBco.
- [*] Orders → Search list will now show the full counts instead of “99+”. #2825


5.0
-----
- [*] Order details > product details: tapping outside of the bottom sheet from "Add more details" menu does not dismiss the whole product details anymore.
- [*] If the Products switch is on in Settings > Experimental Features, product editing for basic fields are enabled for non-core products (whose product type is not simple/external/variable/grouped) - images, name, description, readonly price, readonly inventory, tags, categories, short description, and product settings.
- [*] Order Detail: added "Guest" placeholder on Order Details card when there's no customer name.
- [*] If the Products switch is on in Settings > Experimental Features:
  - Product editing for basic fields are enabled for non-core products (whose product type is not simple/external/variable/grouped) - images, name, description, readonly price, readonly inventory, tags, categories, short description, and product settings.
  - Inventory and shipping settings are now editable for a variable product.
  - A product variation's stock status is now editable in inventory settings.
  - Reviews row is now hidden if reviews are disabled.
  - Now it's possible to open the product's reviews screen also if there are no reviews.
  - We improved our VoiceOver support in Product Detail screen.
- [*] In Settings, the "Feature Request" button was replaced with "Send Feedback" (Survey) (https://git.io/JUmUY)


4.9
-----
- [**] Sign in with Apple is now available in the log in process.
- [**] In Settings > Experimental Features, a Products switch is now available for turning Products M3 features on and off for core products (default off for beta testing). Products M3 features: edit grouped, external and variable products, enable/disable reviews, change product type and update categories and tags.
- [*] Edit Products: the update action now shows up on the product details after updating just the sale price.
- [*] Fix a crash that sometimes happen when tapping on a Product Review push notification.
- [*] Variable product > variation list: a warning banner is shown if any variations do not have a price, and warning text is shown on these variation rows.


4.8
-----
- [*] Enabled right/left swipe on product images.


4.7
-----
- [*] Fixed an intermittent crash when sending an SMS from the app.


4.6
-----
- [*] Fix an issue in the y-axis values on the dashboard charts where a negative value could show two minus signs.
- [*] When a simple product doesn't have a price set, the price row on the product details screen now shows "Add Price" placeholder instead of an empty regular price.
- [*] If WooCommerce 4.0 is available the app will show the new stats dashboard, otherwise will show a banner indicating the user to upgrade.
- [*] The total orders row is removed from the readonly product details (products that are not a simple product) to avoid confusion since it's not shown on the editable form for simple products.


4.5
-----
- [**] Products: now you can update product images, product settings, viewing and sharing a product.
- [*] In Order Details, the item subtotal is now shown on the right side instead of the quantity. The quantity can still be viewed underneath the product name.
- [*] In Order Details, SKU was removed from the Products List. It is still shown when fulfilling the order or viewing the product details.
- [*] Polish the loading state on the product variations screen.
- [*] When opening a simple product from outside of the Products tab (e.g. from Top Performers section or an order), the product name and ellipsis menu (if the Products feature switch is enabled) should be visible in the navigation bar.


4.4
-----
- Order Detail: the HTML shipping method is now showed correctly
- [internal] Logging in via 'Log in with Google' has changes that can cause regressions. See https://git.io/Jf2Fs for full testing details.
- [**] Fix bugs related to push notifications: after receiving a new order push notification, the Reviews tab does not show a badge anymore. The application icon badge number is now cleared by navigating to the Orders tab and/or the Reviews tab, depending on the types of notifications received.
- [*] The discard changes prompt now only appears when navigating from product images screen if any images have been deleted.
- [*] Fix the issue where product details screen cannot be scrolled to the bottom in landscape after keyboard is dismissed (e.g. from editing product title).
- [*] The product name is now shown in the product details navigation bar so that the name is always visible.
- [*] The images pending upload should be visible after editing product images from product details.
- [*] The discard changes prompt does not appear when navigating from product settings detail screens with a text field (slug, purchase note, and menu order) anymore.
- [*] Fix the wrong cell appearance in the order status list.
- [*] The "View product in store" action will be shown only if the product is published.
- [internal] Modified the component used for fetching data from the database. Please watch out for crashes in lists.


4.3
-----
- Products: now the Product details can be edited and saved outside Products tab (e.g. from Order details or Top Performers).
- [internal]: the navigation to the password entry screen has changed and can cause regressions. See https://git.io/JflDW for testing details.
- [internal] Refactored some API calls for fetching a Note, Product, and Product Review.
- Products: we improved our VoiceOver support in Product Price settings
- In Settings > Experimental Features, a Products switch is now available for turning Products M2 features on and off for simple products (default off for beta testing). Products M2 features: update product images, product settings, viewing and sharing a product.
- The WIP banner on the Products tab is now collapsed by default for more vertical space.
- Dropped iOS 11 support. From now we support iOS 12 and later.
- In Order Details, the Payment card is now shown right after the Products and Refunded Products cards.


4.2
-----
- Products: now tapping anywhere on a product cell where you need to insert data, like in Product Price and Product Shipping settings, you start to edit the text field.
- Products: now the keyboard pop up automatically in Edit Description
- The Processing orders list will now show upcoming (future) orders.
- Improved stats: fixed the incorrect time range on "This Week" tab when loading improved stats on a day when daily saving time changes.
- [internal]: the "send magic link" screen has navigation changes that can cause regressions. See https://git.io/Jfqio for testing details.
- The Orders list is now automatically refreshed when reopening the app.
- The Orders list is automatically refreshed if a new order (push notification) comes in.
- Orders -> Search: The statuses now shows the total number of orders with that status.


4.1
-----
- Fix an intermittent crash when downloading Orders
- The Photo Library permission alert shouldn't be prompted when opening the readonly product details or edit product for simple products, which is reproducible on iOS 11 or 12 devices. (The permission is only triggered when uploading images in Zendesk support or in debug builds with Products M2 enabled.)
- [internal] Updated the empty search result views for Products and Orders. https://git.io/Jvdap


4.0
-----
- Products is now available with limited editing for simple products!
- Fix pulling to refresh on the Processing tab sometimes will not show the up-to-date orders.
- Edit Product > Price Settings: schedule sale is now available even when either the start or end date is not set, and the sale end date can be removed now.
- Improved stats: fixed a crash when loading improved stats on a day when daily saving time changes.
- [internal] Changed the Shipping and Tax classes list loading so that any cached data is shown right away
- [internal] Edit Products M2: added an image upload source for product images - WordPress Media Library.
- [internal] Slightly changed the dependency graph of the database fetching component. Please watch out for data loading regressions.
- [internal] the signup and login Magic Link flows have code changes. See https://git.io/JvyB3 for testing details.
- [internal] the login via Magic Link flows have code changes. See https://git.io/JvyB3 for testing details.
- [internal] the login via Continue with Google flows have code changes that can cause regressions. See https://git.io/Jvyjg for testing details.
- [internal] the signup and login Magic Link flows have code changes. See https://git.io/JvyB3 for testing details.
- [internal] under Edit Products M2 feature flag, there are 4 ways to sort the products on the products tab.
- [internal] the login flow has changes to the 2-factor authentication navigation. See https://git.io/JvdKP for testing details.

3.9
-----
- bugfix: now in the Order List the order status label is no more clipped
- bugfix: now the launch screen is no more stretched
- The Shipping Provider flow, will be called now Shipping Carrier.
- Edit Products: in price settings, the order of currency and price field follows the store currency options under wp-admin > WooCommerce > Settings > General.
- [internal] The signup and login flows have code changes. See https://git.io/Jv1Me for testing details.

3.8
-----
- Dashboard stats: any negative revenue (from refunds for example) for a time period are shown now.
- Redesigned Orders List: Processing and All Orders are now shown in front. Filtering was moved to the Search view.
- Fix Reviews sometimes failing to load on some WooCommerce configurations
- Experimental: a Products feature switch is visible in Settings > Experimental Features that shows/hides the Products tab, and allow to edit a product.

3.7
-----
- Dashboard: now tapping on a product on "Top Performers" section open the product detail

3.6
-----
- Order Details: see a list of issued refunds inside the order detail screen
- Orders tab: Orders to fulfill badge shows numbers 1-99, and now 99+ for anything over 99. Previously, it was 9+.
- Orders tab: The full total amount is now shown.
- Order Details & Product UI: if a Product name has HTML escape characters, they should be decoded in the app.
- Order Details: if the Order has multiple Products, tapping on any Product should open the same Product now.
- bugfix: the orders badge on tab bar now is correctly refreshed after switching to a store with badge count equal to zero.
- The orders tab now localizes item quantities and the order badge.


3.5
-----
- bugfix: when the app is in the foreground while receiving a push notification, the badge on the Orders tab and Reviews tab should be updated correctly based on the type of the notification.
- bugfix: after logging out and in, the Product list should be loaded to the correct store instead of being empty.
- bugfix: in Contact Support, a message should always be sent successfully now.

3.4
-----
- bugfix: on the Order Details screen, the product quantity title in the 2-column header view aligns to the right now
- bugfix: tapping on a new Order push notification, it used to go to the Reviews tab. Now it should go to the new Order screen
- bugfix: on the Products tab, if tapping on a Product and then switching stores, the old Product details used to remain on the Products tab. Now the Product list is always shown on the Products tab after switching stores.
- Dark mode: colors are updated up to design for the navigation bar, tab bar, Fulfill Order > add tracking icon, Review Details > product link icon.
- bugfix/enhancement: on the Products tab, if there are no Products the "Work In Progress" banner is shown with an image placeholder below now.
- bugfix: the deleted Product Variations should not show up after syncing anymore.
- bugfix: now the shipping address in the Order Detail is hidden if the order contains only virtual products
- bugfix: when logged out, Contact Support should be enabled now after typing a valid email address with an email keyboard type.

3.3
-----
- bugfix: add some padding to an order item image in the Fulfillment view, when no SKU exists
- bugfix: View Billing Information > Contact Details: the email button wouldn't do anything if you don't have an email account configured in the Mail app. Now an option to copy the email address is presented instead of doing nothing.
- bugfix: Fulfill Order screen now displays full customer provided note, instead of cutting it to a single line.
- bugfix: Fixed clipped content on section headings with larger font sizes
- bugfix: Fixed footer overlapping the last row in Settings > About with larger font sizes
- bugfix: the Orders badge on tab bar now is correctly refreshed after switching stores

3.2.1
-----
- bugfix: the order detail status and "Begin fulfillment" button now are correctly updated when the order status changes
- bugfix: after adding a new order note, now it appear correctly inside the order detail

3.2
-----
- Experimental: a Products feature switch is visible in Settings > Experimental Features that shows/hides the Products tab with a Work In Progress banner at the top.
- Experimental: if a Product has variations, the variants info are shown on the Product Details that navigates to a list of variations with each price or visibility shown.
- Enhancement: Support for dark mode
- bugfix: Settings no longer convert to partial dark mode.
- Experimental: Support the latest wc-admin plugin release, v0.23.0 and up

3.1
-----
- The order detail view now includes the shipping method of the order.
- Enhancement: The Reviews tab now presents all the Product Reviews
- Updated appearance of Order Details - temporarily disabling dark mode.
- bugfix: fixed UI appearance on cells of Order List when tapping with dark mode enabled.
- bugfix: Reviews no longer convert to partial dark mode. Dark mode coming soon!
- bugfix: Order Details now has the right space between cells.
- bugfix: update the new stats endpoint for WC Admin plugin version 0.22+, and notify the user about the minimum plugin version when they cannot see the new stats. It'd be great to also mention this in the App Store release notes: the new stats UI now requires WC Admin plugin version 0.22+.

3.0
-----
- bugfix: for sites with empty site time zone in the API (usually with UTC specified in wp-admin settings) and when the site time zone is not GMT+0, the stats v4 data no longer has the wrong boundaries (example in #1357).
- bugfix: fixed a UI appearance problem on mail composer on iOS 13.

2.9
-----
- bugfix: the badge "9+" on the Orders tab doesn't overlap with the tab label on iPhone SE/8 landscape now, and polished based on design spec.
- bugfix: the Top Performers in the new stats page should not have a dark header bar when launching the app in Dark mode.
- Enhancement: preselect current Order status when editing the status with a list of order statuses.
- bugfix: on Orders tab, the order status filter now stays after changing an Order status.

2.8
-----

2.7
-----
- Enhancement: Enhancements to the Order Details screen, adding more customer information.
- bugfix: the App Logs shouldn't be editable, only copy / paste.
- bugfix: Reviews were not localized.
- bugfix: On log in, some users would see the Continue button but be unable to Continue, due to errors with the account. A new "Try another account" button has been added as an option.
- bugfix: Product Details page was displaying the Price in the wrong currency.
- Enhancement: removed the "New Orders" card from the My store tab, now that the Orders tab displays the same information.
- Added brand new stats page for user with the WooCommerce Admin plugin and provided an option for users to opt in or out directly from the Settings page.
- bugfix: Order Details: icon on "Details" cell for fulfilled order can be wrong.

2.6
-----
- bugfix: 9+ orders in the orders badge text is now easier to read
- bugfix: Keep those sign-in bugs coming! We tracked down and fixed a `Log in with Jetpack` issue, where users with a Byte Order Mark in their `wp-config.php` file were returning error responses during API requests. These users would see their store listed in the sign-in screen, but were unable to tap the Continue button.
- bugfix: prevents a potential edge case where the login screen could be dismissed in a future version of iOS.
- bugfix: While tuning up the behind-the-scenes for Order Detail screens, we accidentally lost the ability to automatically download any missing product images. Product image downloads restored!

2.5
-----
- bugfix: on certain devices, pulling down to refresh on Order Details screen used to result in weird UI with misplaced labels. Should be fixed in this release.
- Enhancement: Display a badge in the bottom tab, overlapping the Orders icon, to indicate the number of orders processing.
- Enhancement: The Notifications tab has been replaced by Reviews

2.4
-----
- New feature: in Order Details > Shipment Tracking, a new action is added to the "more" action menu for copying tracking number.
- Enhancement: updated the footer in Settings to inform users that we're hiring.
- bugfix & improvement: when Jetpack site stats module is turned off or when user has no permission to view site stats, the generic error toast is not shown to the user anymore. Additionally, the visitors stats UI is shown/hidden when the Jetpack module is activated/deactivated respectively.

2.3
-----
- Improvement: improved Dynamic Type support in the body of the notification in the Notifications tab.

2.2
-----
- improvement: opting out of Tracks syncs with WordPress.com

2.1
-----
- improvement: improved support for RTL languages in the Dashboard
- enhancement: You can now view product images on orders. Tapping on Products in Orders will present a view-only version of the Product's Details.

2.0
-----
- bugfix: dates in the Order Details screen are now localised.
- improvement: improved support for larger font sizes in the login screen

1.9
-----
- bugfix: fixes "Unable to load content" error message when attempting to get Top Performers content.
- new feature: You can now manually add shipment tracking to an Order. This feature is for users who have the [Shipment Tracking plugin](https://woocommerce.com/products/shipment-tracking) installed.
- bugfix: fixes Store Picker: some users are unable to continue after logging in.
- bugfix: fixes a crash when the network connection is slow

1.8
-----

1.7.1
-----
- Fixed a bug where Order List did not load for some users.
- update: this app supports iOS 12.0 and up.
- improvement: improved support for large text sizes.
- bugfix: fixes Order List not loading for some users.
- bugfix: fixes "Unable to load content" error message when attempting to get Top Performers content.

1.7
-----
- improvement: you can now log in using a site address.

1.6
-----
- improvement: Tracking numbers can now be copied to the pasteboard from the order details screen.

1.5
-----
- bugfix: Sometimes Settings would style all the options like "Log Out". No longer happens now.
- bugfix: order status refreshes upon pull-to-refresh in Order Details
- bugfix: payment status label background color showing up beyond rounded border
- improvement: change top performers text from "Total Product Order" to "Total orders" for clarity
- bugfix: fixed an issue on the order details screen where the shipment tracking dates were incorrect

1.4
-----
- bugfix: fix a crash happening on log out
- new feature: Add shipment tracking to Order Details screen
- improvement: The store switcher now allows you to go back to the previous screen without logging you out
- improvement: Custom order status labels are now supported! Instead of just displaying the order status slug and capitalizing the slug, the custom order status label will now be fetched from the server and properly displayed.
- improvement: Filtering by custom order status now supported!
- new feature: You can now manually change the status of an order on the order details screen
- bugfix: correctly flips chevron on Dashboard > New Orders, to support RTL languages.
- bugfix: fixed an issue on the order details screen where the shipment tracking dates were incorrect

1.3
-----
- bugfix: Allows for decimal quantities which some extensions have
- new feature: quick site select. Navigate to Settings > select row with store website.
- improvement: Updated the colors of the bars in the charts for better readability
- improvement: Present an error message with an option to retry when adding a note to an order fails
- improvement: Present an error message with an option to retry when fulfilling an order fails
- bugfix: Log out of the current account right after selecting "Try another account" in store picker
- improvement: Use the store name for the title of the view in "My store" tab
- improvement: Add an alert to let the user know about our new store switcher
- improvement: Display Address in Order Details screen unless every field is empty<|MERGE_RESOLUTION|>--- conflicted
+++ resolved
@@ -2,11 +2,8 @@
 
 17.7
 -----
-<<<<<<< HEAD
 - [***] [internal] Alamofire, which is the HTTP client library used in the app, has been updated to v5. [https://github.com/woocommerce/woocommerce-ios/pull/12125]
-=======
 - [internal] Blaze: Update campaign status values to match v1.1 endpoint. [https://github.com/woocommerce/woocommerce-ios/pull/12207]
->>>>>>> b1d1bee2
 - Orders: Merchants can filter orders by selecting a customer [https://github.com/woocommerce/woocommerce-ios/pull/12100]
 
 
