--- conflicted
+++ resolved
@@ -2,11 +2,7 @@
 
 16.8
 -----
-<<<<<<< HEAD
-
-=======
 - [*] Store creation: Inform user once store ready if app killed while waiting for store to be ready. [https://github.com/woocommerce/woocommerce-ios/pull/11478]
->>>>>>> 32fb4b49
 
 16.7
 -----
