*** PLEASE FOLLOW THIS FORMAT: [<priority indicator, more stars = higher priority>] <description> [<PR URL>]

14.6
-----
- [Internal] Switched AI endpoint to be able to track and measure costs. [https://github.com/woocommerce/woocommerce-ios/pull/10218]
- [Internal] Media picker flow was refactored to support interactive dismissal for device photo picker and WordPress media picker sources. Affected flows: product form > images, and virtual product form > downloadable files. [https://github.com/woocommerce/woocommerce-ios/pull/10236]
<<<<<<< HEAD
- [*] Orders with Coupons: Users can now select a coupon from a list when adding it to an order. [https://github.com/woocommerce/woocommerce-ios/pull/10255]
=======
- [Internal] Orders: Improved error message when orders can't be loaded due to a parsing (decoding) error. [https://github.com/woocommerce/woocommerce-ios/pull/10252]
>>>>>>> 44c3fa6f
- [**] Product discounts: Users can now add discounts to products when creating an order. [https://github.com/woocommerce/woocommerce-ios/pull/10244]

14.5
-----
- [*] Product details: The share button is displayed with text instead of icon for better discoverability. [https://github.com/woocommerce/woocommerce-ios/pull/10216]
- [*] Resolved an issue where users were unable to add a new note to an order. Previously, upon opening an order detail and selecting the "Add a new note" option, the text field was non-selectable, preventing users from writing down the note. This issue has now been addressed and users should be able to add notes to their orders without any issues. [https://github.com/woocommerce/woocommerce-ios/pull/10222]
- [*] Store creation: Update the timeout view with the option to retry the site check. [https://github.com/woocommerce/woocommerce-ios/pull/10221]
- [*] Fixed issue showing the expired alert for sites that got reverted to simple sites after their plan expired. [https://github.com/woocommerce/woocommerce-ios/pull/10228]

14.4
-----
- [*] Blaze: New banner on the My Store and Products screens for admins of eligible stores. [https://github.com/woocommerce/woocommerce-ios/pull/10135, https://github.com/woocommerce/woocommerce-ios/pull/10160, https://github.com/woocommerce/woocommerce-ios/pull/10172]
- [*] Shipping Labels: Fixed a bug preventing label printing in orders viewed from search [https://github.com/woocommerce/woocommerce-ios/pull/10161]
- [*] Blaze: Disable the entry point in the product creation form. [https://github.com/woocommerce/woocommerce-ios/pull/10173]
- [*] Product description and sharing message AI: Fixed incorrect language issue by using a separate prompt for identifying language. [https://github.com/woocommerce/woocommerce-ios/pull/10169, https://github.com/woocommerce/woocommerce-ios/pull/10177, https://github.com/woocommerce/woocommerce-ios/pull/10179]

14.3
-----
- [*] SKU Scanner: Add the SKU to the error message after a failure. [https://github.com/woocommerce/woocommerce-ios/pull/10085]
- [*] Add URL route handler to open the `My Store` tab when a deeplink to `/mobile` is opened, instead of bouncing back to Safari [https://github.com/woocommerce/woocommerce-ios/pull/10077]
- [Internal] Performance: Replaces the endpoint used to load Top Performers on the My Store tab, for faster loading. [https://github.com/woocommerce/woocommerce-ios/pull/10113]
- [*] A feedback banner is added for product description AI and product sharing AI sheets. [https://github.com/woocommerce/woocommerce-ios/pull/10102]
- [*] Product creation: the product type row is now editable when creating a product. [https://github.com/woocommerce/woocommerce-ios/pull/10087]
- [***] Store creation: US users can upgrade Woo Express free trial stores via In-App Purchase [https://github.com/woocommerce/woocommerce-ios/pull/10123]
- [*] Orders: Users can can now add multiple coupons to orders (not only one) [https://github.com/woocommerce/woocommerce-ios/pull/10126]
- [*] Free trial: Local notification after 24 hours since Free trial subscription time to remind to purchase plan. [https://github.com/woocommerce/woocommerce-ios/pull/10133, https://github.com/woocommerce/woocommerce-ios/pull/10130]
- [**] Product description AI: an announcement modal is shown for WPCOM stores about the feature, and a new CTA "Write with AI" is more discoverable in the product form with a tooltip. [https://github.com/woocommerce/woocommerce-ios/pull/10142]

14.2
-----
- [Internal] Blaze status check was updated to save an API request. The Blaze eligibility for each site should remain the same. [https://github.com/woocommerce/woocommerce-ios/pull/10020]
- [*] Fixed the unusable state of the app when the default store runs on an expired free trial plan. [https://github.com/woocommerce/woocommerce-ios/pull/10059]
- [Internal] Performance: When loading the refunds on an order (e.g. in order details), we now only request them from remote if they are not already in local storage. [https://github.com/woocommerce/woocommerce-ios/pull/10039]
- [*] Orders: Users can can now add coupons to orders [https://github.com/woocommerce/woocommerce-ios/pull/10035]
- [*] Coupons: The Coupons Management feature is fully released and not in Beta anymore [https://github.com/woocommerce/woocommerce-ios/pull/10032]
- [*] Store creation: the progress view copy was updated to inform the merchants that it can take a few minutes for the store to be ready. The progress view is now only shown after necessary requests are made before the app is likely backgrounded. The error handling is also polished.  [https://github.com/woocommerce/woocommerce-ios/pull/10047, https://github.com/woocommerce/woocommerce-ios/pull/10069]
- [Internal] Performance: When loading a single order (e.g. in order details), we now load the order from storage unless it has been modified remotely. [https://github.com/woocommerce/woocommerce-ios/pull/10036]
- [Internal] Performance: When the Orders tab is opened, we now only sync orders that have been created or modified since the last successful sync. [https://github.com/woocommerce/woocommerce-ios/pull/10065]
- [Internal] App size: Replaced 30MB PDFs on Store Creation waiting screen with ~400KB PNGs - to assess impact on app bundle size. [https://github.com/woocommerce/woocommerce-ios/pull/10067]

14.1
-----
- [*] Plans: Expired or cancelled plans are now shown more reliably [https://github.com/woocommerce/woocommerce-ios/pull/9924]
- [*] Product Sharing: AI-generated messages are now available. [https://github.com/woocommerce/woocommerce-ios/pull/9976]
- [***] Orders: Users can add products to orders by scanning their sku barcode or QR-code [https://github.com/woocommerce/woocommerce-ios/pull/9972] 
- [Internal] Store creation: a workaround was previously implemented that can result in an inaccurate app experience like when the free trial banner is not shown immediately after store creation due to out-of-sync site properties. Now that the API issue is fixed, the app now waits for the site for a bit longer but ensures all necessary properties are synced. [https://github.com/woocommerce/woocommerce-ios/pull/9957]
- [Internal] Product details AI: Updated prompts to identify the language in provided text to use in responses for product description and sharing. [https://github.com/woocommerce/woocommerce-ios/pull/9961]
- [*] Blaze: products can now be promoted in WordPress.com and Tumblr from the app if the site/product is eligible. Two entry points: 1) Menu tab > General, 2) Product form > more menu. [https://github.com/woocommerce/woocommerce-ios/pull/9906]

14.0
-----
- [*] Payments: Remove the upsell-card-readers banner from the Payment Methods Screen [https://github.com/woocommerce/woocommerce-ios/pull/9869]


13.9
-----
- [*] Orders: Allow alternative types for the `taxID` in `ShippingLineTax` or `sku` in `OrderItem`, as some third-party plugins alter the type in the API. This helps with the order list not loading due to order decoding errors. [https://github.com/woocommerce/woocommerce-ios/pull/9844]
- [*] Payments: Location permissions request is not shown to TTP users who grant "Allow once" permission on first foregrounding the app any more [https://github.com/woocommerce/woocommerce-ios/pull/9821]
- [*] Products: Allow alternative types for `stockQuantity` in `Product` and `ProductVariation`, as some third-party plugins alter the type in the API. This helps with the product list not loading due to product decoding errors. [https://github.com/woocommerce/woocommerce-ios/pull/9850]
- [*] Products: Allow alternative types for the `backordersAllowed` and `onSale` in `Product` and `ProductVariation`, as some third-party plugins alter the types in the API. This helps with the product list not loading due to product decoding errors. [https://github.com/woocommerce/woocommerce-ios/pull/9849]
- [*] Products: Allow alternative types for the `sku` and `weight` in `ProductVariation`, as some third-party plugins alter the types in the API. This helps with the product variation list not loading due to product variation decoding errors. [https://github.com/woocommerce/woocommerce-ios/pull/9847]
- [*] Products: Allow alternative types for the `sku` and `weight` in `Product`, the dimensions in `ProductDimensions`, and the `downloadID` in `ProductDownload`, as some third-party plugins alter the types in the API. This helps with the product list not loading due to product decoding errors. [https://github.com/woocommerce/woocommerce-ios/pull/9846]
- [*] Products: Add support for parsing variation objects for the `variations` field in `Product`, as some third-party plugins alter the type for this field in the API. This allows the variations to be loaded for variable products if those third-party plugins are active. [https://github.com/woocommerce/woocommerce-ios/pull/9857]

13.8
-----
- [Internal] Orders: Bundled products (within a product bundle) are now indented, to show their relationship to the parent bundle. [https://github.com/woocommerce/woocommerce-ios/pull/9778]
- [Internal] Orders: Composite components (within a composite product) are now indented, to show their relationship to the parent composite product. [https://github.com/woocommerce/woocommerce-ios/pull/9780]
- [*] Add Products: A new view is display to celebrate when the first product is created in a store. [https://github.com/woocommerce/woocommerce-ios/pull/9790]
- [*] Product List: Added swipe-to-share gesture on product rows. [https://github.com/woocommerce/woocommerce-ios/pull/9799]
- [*] Product form: a share action is shown in the navigation bar if the product can be shared and no more than one action is displayed, in addition to the more menu > Share. [https://github.com/woocommerce/woocommerce-ios/pull/9789]
- [*] Payments: show badges leading to Set up Tap to Pay on iPhone for eligible stores and devices [https://github.com/woocommerce/woocommerce-ios/pull/9812]
- [*] Orders: Fixes a bug where the Orders list would not load if an order had a non-integer gift card amount applied to the order (with the Gift Cards extension). [https://github.com/woocommerce/woocommerce-ios/pull/9795]

- [*] My Store: A new button to share the current store is added on the top right of the screen. [https://github.com/woocommerce/woocommerce-ios/pull/9796]
- [*] Mobile Payments: The screen brightness is increased when showing the Scan to Pay view so the QR code can be scanned more easily [https://github.com/woocommerce/woocommerce-ios/pull/9807]
- [*] Mobile Payments: The Woo logo is added to the QR code on the Scan to Pay screen [https://github.com/woocommerce/woocommerce-ios/pull/9823]
- [*] Allow EU merchants to have better control of their privacy choices. A privacy choices banner will be shown the next time they open the app. [https://github.com/woocommerce/woocommerce-ios/pull/9825]
 
13.7
-----
- [Internal] Adds guidance for new Customs rule when shipping to some EU countries. [https://github.com/woocommerce/woocommerce-ios/pull/9715]
- [*] JITMs: Added modal-style Just in Time Message support on the dashboard [https://github.com/woocommerce/woocommerce-ios/pull/9694]
- [**] Order Creation: Products can be searched by SKU when adding products to an order. [https://github.com/woocommerce/woocommerce-ios/pull/9711]
- [*] Orders: Fixes order details so separate order items are not combined just because they are the same product or variation. [https://github.com/woocommerce/woocommerce-ios/pull/9710]
- [Internal] Store creation: starting May 4, store creation used to time out while waiting for the site to be ready (become a Jetpack/Woo site). A workaround was implemented to wait for the site differently. [https://github.com/woocommerce/woocommerce-ios/pull/9767]
- [**] Mobile Payments: Tap to Pay is initialised on launch or foreground, to speed up payments [https://github.com/woocommerce/woocommerce-ios/pull/9750]
- [*] Store Creation: Local notifications are used to support users during the store creation process. [https://github.com/woocommerce/woocommerce-ios/pull/9717, https://github.com/woocommerce/woocommerce-ios/pull/9719, https://github.com/woocommerce/woocommerce-ios/pull/9749]
- [**] Mobile Payments: Merchants can now collect in-person payments by showing a QR code to their customers. [https://github.com/woocommerce/woocommerce-ios/pull/9762]
- [Internal] Orders: Bundled products (within a product bundle) are now indented, to show their relationship to the parent bundle. [https://github.com/woocommerce/woocommerce-ios/pull/9778]

13.6
-----
- [*] Remove login error local notifications that used to be scheduled 24 hours from certain login errors. [https://github.com/woocommerce/woocommerce-ios/pull/9666]
- [*] JITMs: Added customization to Just in Time Message banner background and badges [https://github.com/woocommerce/woocommerce-ios/pull/9633]
- [*] Product form > description editor: fix the extra bottom inset after hiding the keyboard either manually (available on a tablet) or applying an AI-generated product description. [https://github.com/woocommerce/woocommerce-ios/pull/9638]
- [*] Products: Fixes stock statuses for Product Bundles so that backordered bundles and bundle stock quantities are displayed as expected. [https://github.com/woocommerce/woocommerce-ios/pull/9681]

13.5
-----
- [*] Settings > Domains: Premium domains are now supported, the domain suggestions now match the results on web and Android. It's more noticeable for stores with a domain credit, where not all domains are free for the first year anymore. [https://github.com/woocommerce/woocommerce-ios/pull/9607]
- [*] Product form > Inventory: the SKU scanner is enabled for all users, where it used to be behind a feature switch in Settings > Experimental Features. [https://github.com/woocommerce/woocommerce-ios/pull/9631]
[Internal] Products: Simplify Product Editing experiment is removed; there should be no changes to the existing product creation/editing behavior. [https://github.com/woocommerce/woocommerce-ios/pull/9602]
- [*] Payments: Products are removed directly from an order when its count is below one, instead of opening an extra screen to remove it. [https://github.com/woocommerce/woocommerce-ios/pull/9624]
- [*] Orders: Parses HTML-encoded characters and removes extraneous, non-attribute meta data from the list of attributes for an item in an order. [https://github.com/woocommerce/woocommerce-ios/pull/9603]
- [*] Products: Adds the component descriptions to the list of components in a composite product (using the Composite Products extension). [https://github.com/woocommerce/woocommerce-ios/pull/9634]
- [*] Products: Adds the product SKU to the bundled products list in product details, for Bundle products (using the Product Bundles extension). [https://github.com/woocommerce/woocommerce-ios/pull/9626]
- [*] Product form > description editor AI for WPCOM stores: the prompt was updated so that the generated description is shorter. [https://github.com/woocommerce/woocommerce-ios/pull/9637]

13.4
-----
- [*] Payments: Popular and last sold products are displayed on top of the products selection screen when creating or editing an order. [https://github.com/woocommerce/woocommerce-ios/pull/9539]

- [Internal] Payments: Update StripeTerminal pod to 2.19.1 [https://github.com/woocommerce/woocommerce-ios/pull/9537]
- [**] Adds read-only support for the Gift Cards extension in order details. [https://github.com/woocommerce/woocommerce-ios/pull/9558]
- [**] Adds read-only support for the Subscriptions extension in order and product details. [https://github.com/woocommerce/woocommerce-ios/pull/9541]
- [*] Product form > description editor: a magic wand button is added to the keyboard toolbar to auto-generate a product description using Jetpack AI for WPCOM stores. [https://github.com/woocommerce/woocommerce-ios/pull/9577]
- [Internal] Payments: Upate Tap to Pay connection flow strings to avoid mentioning "reader" [https://github.com/woocommerce/woocommerce-ios/pull/9563]
- [*] Store onboarding: Now the onboarding task list can be shown/hidden from settings and also from the dashboard. [https://github.com/woocommerce/woocommerce-ios/pull/9572, https://github.com/woocommerce/woocommerce-ios/pull/9573]
- [**] Adds read-only support for the Min/Max Quantities extension in product details. [https://github.com/woocommerce/woocommerce-ios/pull/9585]

13.3
-----
- [***] Payments: UK-based stores merchants can take In-Person Payments. [https://github.com/woocommerce/woocommerce-ios/pull/9496]
- [*] Store creation free trial flow now includes 3 profiler questions again with updated options: store category, selling status, and store country. [https://github.com/woocommerce/woocommerce-ios/pull/9513]
- [*] Shipping Labels: Origin address's phone number is now saved locally and pre-populated in the creation form. [https://github.com/woocommerce/woocommerce-ios/pull/9520]
- [Internal] Almost all mappers have been updated to only decode without the data envelope if it's not available. Please do a smoke test to ensure that all features still work as before. [https://github.com/woocommerce/woocommerce-ios/pull/9510]
- [Internal] Store onboarding: Mark "Launch your store" task as complete if the store is already public. This is a workaround for a backend issue which marks "Launch your store" task incomplete for already live stores. [https://github.com/woocommerce/woocommerce-ios/pull/9507]
- [*] Payments: Added Universal Link support for Set up Tap to Pay on iPhone, and to open Universal Links from Just in Time Messages, to more easily navigate to app features. [https://github.com/woocommerce/woocommerce-ios/pull/9518]
- [*] Login: Potentially fixed the crash on the onboarding screen. [https://github.com/woocommerce/woocommerce-ios/pull/9523]

13.2
-----
- [Internal] Store creation: New loading screen added for create store flow. [https://github.com/woocommerce/woocommerce-ios/pull/9383]
- [*] Payments: Add account type field to receipts [https://github.com/woocommerce/woocommerce-ios/pull/9416]
- [*] Products can now be filtered within Order creation [https://github.com/woocommerce/woocommerce-ios/pull/9258]
- [*] Products: Adds read-only support for the Composite Products extension in the Products list, including a list of components in product details. [https://github.com/woocommerce/woocommerce-ios/pull/9455]


13.1
-----
- [internal] Users can now create a Free Trial store from the app from the Get Started section of the app prologue. [https://github.com/woocommerce/woocommerce-ios/pull/9396]
- [**] Adds support for Product Multi-selection when creating and/or editing Orders. [https://github.com/woocommerce/woocommerce-ios/issues/8888]
- [**] Users can now install Jetpack for their non-Jetpack sites after logging in with application passwords. [https://github.com/woocommerce/woocommerce-ios/pull/9354]
- [*] Payments: We show a Tap to Pay on iPhone feedback survey button in the Payments menu after the first Tap to Pay on iPhone payment is taken [https://github.com/woocommerce/woocommerce-ios/pull/9366]
- [Internal] Added SiteID to some IPP tracks events [https://github.com/woocommerce/woocommerce-ios/pull/9572,]

13.0
-----
- [*] Adds a banner in "Launch store" task screen to upgrade from free trial plan. [https://github.com/woocommerce/woocommerce-ios/pull/9323]
- [*] Fix: Description, sale price, and image will be copied over to the new product variations when duplicating a variable product. [https://github.com/woocommerce/woocommerce-ios/pull/9322]


12.9
-----
- [**] Dashboard: an onboarding card is shown for sites with the following tasks if any is incomplete: "tell us more about your store" (store location) that opens a webview, "add your first product" that starts the product creation flow, "launch your store" that publishes the store, "customize your domain" that starts the domain purchase flow, and "get paid" that opens a webview. A subset of the tasks may be shown to self-hosted sites and WPCOM sites on a free trial. [https://github.com/woocommerce/woocommerce-ios/pull/9285]
- [*] Jetpack benefit banner and modal is now available on the dashboard screen after logging in with site credentials. [https://github.com/woocommerce/woocommerce-ios/pull/9232]
- [*] Payments: Local search is added to the products selection screen in the order creation flow to speed the process. [https://github.com/woocommerce/woocommerce-ios/pull/9178]
- [*] Fix: Prevent product variations not loading due to an encoding error for `permalink`, which was altered by a plugin. [https://github.com/woocommerce/woocommerce-ios/pull/9233]
- [*] Login: Users can now log in to self-hosted sites without Jetpack by approving application password authorization to their sites. [https://github.com/woocommerce/woocommerce-ios/pull/9260]
- [*] Payments: Tap to Pay on iPhone can now be selected from the Payment Methods screen [https://github.com/woocommerce/woocommerce-ios/pull/9242]
- [**] Payments: Set up Tap to Pay on iPhone flow added to the Payments Menu. Use it to configure the reader, and try a payment, before collecting a card payment with a customer. [https://github.com/woocommerce/woocommerce-ios/pull/9280]

12.8
-----
- [*] Shortcuts: We can now trigger the order creation and payment collection flows from the iOS Shortcuts app. [https://github.com/woocommerce/woocommerce-ios/pull/9103]
- [Internal] Dashboard: the UI layer had a major refactoring to allow scrolling for content more than stats for the onboarding project. The main design change is on the refresh control, where it was moved from each stats tab to below the navigation bar. Other design changes are not expected. [https://github.com/woocommerce/woocommerce-ios/pull/9031]
- [**] Products: Adds read-only support for the Product Bundles extension, including a list of bundled products and stock status for product bundles. [https://github.com/woocommerce/woocommerce-ios/pull/9177]
- [Internal] Mobile Payments: Updated StripeTerminal to 2.18 [https://github.com/woocommerce/woocommerce-ios/pull/9118]

12.7
-----
- [Internal] Shipping Label: add condition checks before showing contact options [https://github.com/woocommerce/woocommerce-ios/pull/8982]
- [*] Main screens are now accessible through the Home Screen Spotlight Search [https://github.com/woocommerce/woocommerce-ios/pull/9082]
- [*] Stats: Fixed a crash when order stats use a date and time matching the start of Daylight Saving Time. [https://github.com/woocommerce/woocommerce-ios/pull/9083]
- [*] Fix: Dismiss Take Payment popup after sharing the payment link to another app. [https://github.com/woocommerce/woocommerce-ios/pull/9042]
- [*] Site credential login: Catch invalid cookie nonce [https://github.com/woocommerce/woocommerce-ios/pull/9102]
- [*] Better error messages for site credential login failures [https://github.com/woocommerce/woocommerce-ios/pull/9125]
- [Internal] New Zendesk tag for site credential login errors [https://github.com/woocommerce/woocommerce-ios/pull/9150]

12.6
-----
- [*] Fix: When a product's details can be edited, they display a disclosure indicator (chevron). [https://github.com/woocommerce/woocommerce-ios/pull/8980]
- [*] Payments: fixed a bug where enabled rows in the Payments Menu were sometimes incorrectly shown as disabled [https://github.com/woocommerce/woocommerce-ios/pull/8983]
- [Internal] Mobile Payments: fixed logic on display of IPP feedback banner on Order List [https://github.com/woocommerce/woocommerce-ios/pull/8994]
- [**] Support: Merchants can now contact support with a new and refined experience. [https://github.com/woocommerce/woocommerce-ios/pull/9006/files]
- [***] Mobile Payments: Tap to Pay on iPhone enabled for all US merchants [https://github.com/woocommerce/woocommerce-ios/pull/9023]

12.5
-----
- [Internal] Dashboard: the stats implementation had a major update to replace a third-party library in order to support the upcoming store onboarding card. Minimal design changes are expected, and horizontal scrolling between different time range tabs is not available anymore. [https://github.com/woocommerce/woocommerce-ios/pull/8942]

12.4
-----
- [**] Menu > Settings: adds a `Domains` row for WPCOM sites to see their site domains, add a new domain, or redeems a domain credit if available. [https://github.com/woocommerce/woocommerce-ios/pull/8870]
- [Internal] Prologue screen now has only the entry point to site address login flow, and application password authentication is used for sites without Jetpack. [https://github.com/woocommerce/woocommerce-ios/pull/8846]
- [Internal] A new tag has been added for Zendesk for users authenticated with application password. [https://github.com/woocommerce/woocommerce-ios/pull/8850]
- [Internal] Failures in the logged-out state are now tracked with anonymous ID. [https://github.com/woocommerce/woocommerce-ios/pull/8861]
- [*] Fix: Fixed a crash when switching away from the Products tab. [https://github.com/woocommerce/woocommerce-ios/pull/8874]

12.3
-----
- [Internal] We have updated the Zendesk SDK to version 6.0 [https://github.com/woocommerce/woocommerce-ios/pull/8828]
- [Internal] Tap to Pay on iPhone made publicly available via an Experimental Feature toggle [https://github.com/woocommerce/woocommerce-ios/pull/8814]

12.2
-----
- [*] Fix: Adding a new attribute will auto-capitalize the first letter for each word in the attribute name. [https://github.com/woocommerce/woocommerce-ios/pull/8772]
- [internal] Logging: Improvements on logging potential errors when loading Order Details [https://github.com/woocommerce/woocommerce-ios/pull/8781]
- [Internal] Now we track the specific error code when a networking-related operation fails [https://github.com/woocommerce/woocommerce-ios/issues/8527]

12.1
-----
- [*] Adds an In-Person Payments survey banner on top of the Orders view [https://github.com/woocommerce/woocommerce-ios/issues/8530]
- [*] Fix: Allow product's `purchasable` to be a number as some third-party plugins could alter the type in the API. This could help with the Products tab not loading due to product decoding errors. [https://github.com/woocommerce/woocommerce-ios/pull/8718]
- [***] [Internal] Start the AB test for allowing login to the app using site credentials [https://github.com/woocommerce/woocommerce-ios/pull/8744]

12.0
-----
- [**] Adds a feature of bulk updating products from the product's list. [https://github.com/woocommerce/woocommerce-ios/pull/8704]
- [internal] Store creation flow now includes 3 profiler questions: store category, selling status, and store country. [https://github.com/woocommerce/woocommerce-ios/pull/8667]

11.9
-----
- [**] Now you can generate all possible variations for a product's attributes [https://github.com/woocommerce/woocommerce-ios/pull/8619]
- [*] Mobile payments: fixed card reader manuals links. [https://github.com/woocommerce/woocommerce-ios/pull/8628]

11.8
-----
- [*] Design refresh: Buttons, links, and other calls to action are now purple instead of pink. [https://github.com/woocommerce/woocommerce-ios/pull/8451]
- [internal] Design: Updated capitalization for various pages, links, and buttons to match new design guidelines. [https://github.com/woocommerce/woocommerce-ios/pull/8455]
- [internal] Remove A/B testing and release native Jetpack installation flow for all users. [https://github.com/woocommerce/woocommerce-ios/pull/8533]

11.7
-----
- [**] Analytics Hub: Now you can select custom date ranges. [https://github.com/woocommerce/woocommerce-ios/pull/8414]
- [**] Analytics Hub: Now you can see Views and Conversion Rate analytics in the new Sessions card. [https://github.com/woocommerce/woocommerce-ios/pull/8428]
- [*] My Store: We fixed an issue with Visitors and Conversion stats where sometimes visitors could be counted more than once in the selected period. [https://github.com/woocommerce/woocommerce-ios/pull/8427]


11.6
-----
- [***] We added a new Analytics Hub inside the My Store area of the app. Simply click on the See More button under the store stats to check more detailed information on Revenue, Orders and Products. [https://github.com/woocommerce/woocommerce-ios/pull/8356]
- [*] In-Person Payments: fixed timing issues in payments flow, which caused "Remove card" to be shown for too long [https://github.com/woocommerce/woocommerce-ios/pull/8351]

11.5
-----
- [*] Account deletion is now supported for all users in settings or in the empty stores screen (in the ellipsis menu). [https://github.com/woocommerce/woocommerce-ios/pull/8179, https://github.com/woocommerce/woocommerce-ios/pull/8272]
- [*] In-Person Payments: We removed any references to Simple Payments from Orders, and the red badge from the Menu tab and Menu Payments icon announcing the new Payments section. [https://github.com/woocommerce/woocommerce-ios/pull/8183]
- [internal] Store creation flow was improved with native implementation. It is available from the login prologue (`Get Started` CTA), login email error screen, and store picker (`Add a store` CTA from the empty stores screen or at the bottom of the store list). [Example testing steps in https://github.com/woocommerce/woocommerce-ios/pull/8251]
- [internal] New stores have two new Products onboarding features: A banner with an `Add a Product` CTA on the My Store screen, and the option to add new products using templates. [https://github.com/woocommerce/woocommerce-ios/pull/8294]

11.4
-----
- [*] Add System Status Report to ZenDesk support requests. [https://github.com/woocommerce/woocommerce-ios/pull/8171]


11.3
-----
- [*] In-Person Payments: Show spinner while preparing reader for payment, instead of saying it's ready before it is. [https://github.com/woocommerce/woocommerce-ios/pull/8115]
- [internal] In-Person Payments: update StripeTerminal from 2.7 to 2.14 [https://github.com/woocommerce/woocommerce-ios/pull/8132]
- [*] In-Person Payments: Fixed payment method prompt for WisePad 3 to show only Tap and Insert options [https://github.com/woocommerce/woocommerce-ios/pull/8136]

11.2
-----
- [***] You can now preview draft products before publishing. [https://github.com/woocommerce/woocommerce-ios/pull/8102]
- [*] The survey at the end of the login onboarding flow is no longer available. [https://github.com/woocommerce/woocommerce-ios/pull/8062]
- [*] Fixed layout issues on the Account Mismatch error screen. [https://github.com/woocommerce/woocommerce-ios/pull/8074]
- [*] The Accept Payments Easily banner has been removed from the order list [https://github.com/woocommerce/woocommerce-ios/pull/8078]

11.1
-----
- [**] You can now search customers when creating or editing an order. [https://github.com/woocommerce/woocommerce-ios/issues/7741]
- [internal] Store creation is available from the login prologue, login email error screen, and store picker. [https://github.com/woocommerce/woocommerce-ios/pull/8023]
- [internal] The login flow is simplified with only the option to log in with WordPress.com. This flow is presented in parallel with the existing flow in an A/B test experiment. [https://github.com/woocommerce/woocommerce-ios/pull/7996]
- [**] Relevant Just In Time Messages will be displayed on the My Store screen [https://github.com/woocommerce/woocommerce-ios/issues/7853]

11.0
-----
- [internal] Add support for controlling performance monitoring via Sentry. **Off by default**. [https://github.com/woocommerce/woocommerce-ios/pull/7831]


10.9
-----
- [***] Dropped iOS 14 support. From now we support iOS 15 and later. [https://github.com/woocommerce/woocommerce-ios/pull/7851]
- [*] Login: Now you can handle Jetpack site connection for your self-hosted sites from the app. [https://github.com/woocommerce/woocommerce-ios/pull/7847]


10.8
-----
- [***] Stats: Now you can add a Today's Stats Widget to your lock screen (iOS 16 only) to monitor your sales. [https://github.com/woocommerce/woocommerce-ios/pull/7839]
- [internal] In-Person Payments: add UTM parameters to card reader purchase URLs to allow attribution [https://github.com/woocommerce/woocommerce-ios/pull/7858]
- [*] In-Person Payments: the Purchase card reader links now all open in authenticated web views, to make it easier to log in to woocommerce.com. [https://github.com/woocommerce/woocommerce-ios/pull/7862]

10.7
-----
- [*] Universal Links: Users can now open universal links in the app. [https://github.com/woocommerce/woocommerce-ios/pull/7632]
- [internal] Store picker: Show error when the role eligibility check fails while selecting a store. [https://github.com/woocommerce/woocommerce-ios/pull/7816]
- [internal] Store picker: Add loading state to `Continue` button. [https://github.com/woocommerce/woocommerce-ios/pull/7821]
- [internal] Store picker: Use Jetpack tunnel API for fetching user info for role checking. [https://github.com/woocommerce/woocommerce-ios/pull/7822]
- [*] Allow in-app notices to be swiped away [https://github.com/woocommerce/woocommerce-ios/pull/7801]

10.6
-----

- [**] Products tab: products search now has an option to search products by SKU. Stores with WC version 6.6+ support partial SKU search, otherwise the product(s) with the exact SKU match is returned. [https://github.com/woocommerce/woocommerce-ios/pull/7781]
- [*] Fixed a rare crash when selecting a store in the store picker. [https://github.com/woocommerce/woocommerce-ios/pull/7765]
- [*] Settings: Display the WooCommerce version and available updates in Settings [https://github.com/woocommerce/woocommerce-ios/pull/7779]
- [*] Show suggestion for logging in to a WP.com site with a mismatched WP.com account. [https://github.com/woocommerce/woocommerce-ios/pull/7773]
- [*] Help center: Added help center web page with FAQs for "Not a WooCommerce site" and "Wrong WordPress.com account" error screens. [https://github.com/woocommerce/woocommerce-ios/pull/7767, https://github.com/woocommerce/woocommerce-ios/pull/7769]
- [*] Now you can bulk edit variation prices. [https://github.com/woocommerce/woocommerce-ios/pull/7803]
- [**] Reviews: Now you can reply to product reviews using the Reply button while viewing a product review. [https://github.com/woocommerce/woocommerce-ios/pull/7799]

10.5
-----
- [**] Products: Now you can duplicate products from the More menu of the product detail screen. [https://github.com/woocommerce/woocommerce-ios/pull/7727]
- [**] Login: Added Jetpack connection support from the Account Mismatch error screen. [https://github.com/woocommerce/woocommerce-ios/pull/7748]
- [*] Orders: We are bringing back the ability to add/edit customer notes and addresses from the main order screen [https://github.com/woocommerce/woocommerce-ios/pull/7750]
- [*] Help center: Added help center web page with FAQs for "Wrong WordPress.com account error" screen. [https://github.com/woocommerce/woocommerce-ios/pull/7747]
- [*] Widgets: The Today's Stat Widget adds support for bigger fonts. [https://github.com/woocommerce/woocommerce-ios/pull/7752]

10.4
-----
- [***] Stats: Now you can add a Today's Stats Widget to your homescreen to monitor your sales. [https://github.com/woocommerce/woocommerce-ios/pull/7732]
- [*] Help center: Added help center web page with FAQs for "Pick a WooCommerce Store", "Enter WordPress.com password" and "Open mail to find magic link" screens. [https://github.com/woocommerce/woocommerce-ios/pull/7641, https://github.com/woocommerce/woocommerce-ios/pull/7730, https://github.com/woocommerce/woocommerce-ios/pull/7737]
- [*] In-Person Payments: Fixed a bug where cancelling a card reader connection would temporarily prevent further connections [https://github.com/woocommerce/woocommerce-ios/pull/7689]
- [*] In-Person Payments: Improvements to the card reader connection flow UI [https://github.com/woocommerce/woocommerce-ios/pull/7687]
- [*] Login: Users can now set up the Jetpack connection between a self-hosted site and their WP.com account. [https://github.com/woocommerce/woocommerce-ios/pull/7608]
- [*] Product list: the "Draft" blue color is fixed to be more readable for a draft product row in the product list. [https://github.com/woocommerce/woocommerce-ios/pull/7724]
- [*] Notifications: App icon badge is now cleared correctly after visiting the orders tab. [https://github.com/woocommerce/woocommerce-ios/pull/7735]

10.3
-----
- [*] Dashboard: the last selected time range tab (Today/This Week/This Month/This Year) is persisted for the site and shown on the next site launch (app launch or switching stores). [https://github.com/woocommerce/woocommerce-ios/pull/7638]
- [*] Dashboard: swiping to another time range tab now triggers syncing for the target tab. Previously, the stats on the target tab aren't synced from the swipe gesture. [https://github.com/woocommerce/woocommerce-ios/pull/7650]
- [*] In-Person Payments: Fixed an issue where the Pay in Person toggle could be out of sync with the setting on the website. [https://github.com/woocommerce/woocommerce-ios/pull/7656]
- [*] In-Person Payments: Removed the need to sign in when purchasing a card reader [https://github.com/woocommerce/woocommerce-ios/pull/7670]
- [*] In-Person Payments: Fixed a bug where canceling a reader connection could result in being unable to connect a reader in future [https://github.com/woocommerce/woocommerce-ios/pull/7678]
- [*] In-Person Payments: Fixed a bug which prevented the Collect Payment button from being shown for Cash on Delivery orders  [https://github.com/woocommerce/woocommerce-ios/pull/7694]

10.2
-----
- [*] Help center: Added help center web page with FAQs for "Enter Store Credentials", "Enter WordPress.com email " and "Jetpack required Error" screens. [https://github.com/woocommerce/woocommerce-ios/pull/7588, https://github.com/woocommerce/woocommerce-ios/pull/7590, https://github.com/woocommerce/woocommerce-ios/pull/7621]
- [*] In-Person Payments: Fixed the Learn More link from the `Enable Pay in Person` onboarding screen for WCPay [https://github.com/woocommerce/woocommerce-ios/pull/7598]
- [**] In-Person Payments: Added a switch for the Pay in Person payment method on the Payments menu. This allows you to accept In-Person Payments for website orders [https://github.com/woocommerce/woocommerce-ios/pull/7613]

10.1
-----
- [*] In-Person Payments: The onboarding notice on the In-Person Payments menu is correctly dismissed after multiple prompts are shown. [https://github.com/woocommerce/woocommerce-ios/pull/7543]
- [*] Help center: Added custom help center web page with FAQs for "Enter Store Address" and "Enter WordPress.com email" screens. [https://github.com/woocommerce/woocommerce-ios/pull/7553, https://github.com/woocommerce/woocommerce-ios/pull/7573]
- [*] In-Person Payments: The plugin selection is saved correctly after multiple onboarding prompts. [https://github.com/woocommerce/woocommerce-ios/pull/7544]
- [**] In-Person Payments: A new prompt to enable `Pay in Person` for your store's checkout, to accept In-Person Payments for website orders [https://github.com/woocommerce/woocommerce-ios/issues/7474]

10.0
-----
- [**] In-Person Payments and Simple Payments have been moved to a new Payments section [https://github.com/woocommerce/woocommerce-ios/pull/7473]
- [*] Login: on the WP.com password screen, the magic link login option is moved from below "Reset your password" to below the primary Continue button for higher visibility. [https://github.com/woocommerce/woocommerce-ios/pull/7469]
- [*] Login: some minor enhancements are made to the error screen after entering an invalid WP.com email - a new "What is WordPress.com?" link, hiding the "Log in with store address" button when it's from the store address login flow, and some copy changes. [https://github.com/woocommerce/woocommerce-ios/pull/7485]
- [**] In-Person Payments: Accounts with pending requirements are no longer blocked from taking payments - we have added a skip button to the relevant screen. [https://github.com/woocommerce/woocommerce-ios/pull/7504]
- [*] Login: New button added to the empty site picker screen to enter a site address for troubleshooting. [https://github.com/woocommerce/woocommerce-ios/pull/7484]

9.9
-----
- [*] [Sign in with store credentials]: New screen added with instructions to verify Jetpack connected email. [https://github.com/woocommerce/woocommerce-ios/pull/7424]
- [*] [Sign in with store credentials]: Stop clearing username/password after an invalid attempt to enable users to fix typos. [https://github.com/woocommerce/woocommerce-ios/pull/7444]
- [*] Login: after entering WP.com email, a magic link is automatically sent when it is enabled (magic links are disabled for A8C emails and WP.com accounts with recently changed password) and a new screen is shown with an option to log in with password. [https://github.com/woocommerce/woocommerce-ios/pull/7449]

9.8
-----
- [***] Login: Introduce a way to sign in using store credentials.  [https://github.com/woocommerce/woocommerce-ios/pull/7320]
- [**] Login: You can now install WooCommerce to your self-hosted sites from the login flow. [https://github.com/woocommerce/woocommerce-ios/pull/7401]
- [**] Orders: Now you can quickly mark an order as completed by swiping it to the left! [https://github.com/woocommerce/woocommerce-ios/pull/7385]
- [*] In-Person Payments: The purchase card reader information card appears also in the Orders list screen. [https://github.com/woocommerce/woocommerce-ios/pull/7326]
- [*] Login: in release 9.7, when the app is in logged out state, an onboarding screen is shown before the prologue screen if the user hasn't finished or skipped it. In release 9.8, a survey is added to the end of the onboarding screen. [https://github.com/woocommerce/woocommerce-ios/pull/7416]
- [*] Login: a local notification is scheduled after the user encounters an error from logging in with an invalid site address or WP.com email/password. Please see testing scenarios in the PR, with regression testing on order/review remote notifications. [https://github.com/woocommerce/woocommerce-ios/pull/7323, https://github.com/woocommerce/woocommerce-ios/pull/7372, https://github.com/woocommerce/woocommerce-ios/pull/7422]

9.7
-----
- [***] Orders: Orders can now be edited within the app. [https://github.com/woocommerce/woocommerce-ios/pull/7300]
- [**] Orders: You can now view the Custom Fields for an order in the Order Details screen. [https://github.com/woocommerce/woocommerce-ios/pull/7310]
- [*] In-Person Payments: Card Reader Manuals now appear based on country availability, consolidated into an unique view [https://github.com/woocommerce/woocommerce-ios/pull/7178]
- [*] Login: Jetpack setup flow is now accessible from the Login with Store Address flow. [https://github.com/woocommerce/woocommerce-ios/pull/7294]
- [*] In-Person Payments: The purchase card reader information card can be dismissed [https://github.com/woocommerce/woocommerce-ios/pull/7260]
- [*] In-Person Payments: When dismissing the purchase card reader information card, the user can choose to be reminded in 14 days. [https://github.com/woocommerce/woocommerce-ios/pull/7271]
- [*] In-Person Payments: The purchase card reader information card appears also in the App Settings screen. [https://github.com/woocommerce/woocommerce-ios/pull/7308]
- [*] Refund lines in the Order details screen now appear ordered from oldest to newest [https://github.com/woocommerce/woocommerce-ios/pull/7287]
- [*] Login: when the app is in logged out state, an onboarding screen is shown before the prologue screen if the user hasn't finished or skipped it.  [https://github.com/woocommerce/woocommerce-ios/pull/7324]
- [*] Orders: When a store has no orders yet, there is an updated message with a link to learn more on the Orders tab. [https://github.com/woocommerce/woocommerce-ios/pull/7328]

9.6
-----
- [***] Coupons: Coupons can now be created from within the app. [https://github.com/woocommerce/woocommerce-ios/pull/7239]
- [**] Order Details: All unpaid orders have a Collect Payment button, which shows a payment method selection screen. Choices are Cash, Card, and Payment Link. [https://github.com/woocommerce/woocommerce-ios/pull/7111]
- [**] In-Person Payments: Support for selecting preferred payment gateway when multiple extensions are installed on the store. [https://github.com/woocommerce/woocommerce-ios/pull/7153]
- [*] Coupons: Removed the redundant animation when reloading the coupon list. [https://github.com/woocommerce/woocommerce-ios/pull/7137]
- [*] Login: Display "What is WordPress.com?" link in "Continue With WordPress.com" flow. [https://github.com/woocommerce/woocommerce-ios/pull/7213]
- [*] Login: Display the Jetpack requirement error after login is successful.
- [*] Login: Display a "New to WooCommerce?" link in the login prologue screen above the login buttons. [https://github.com/woocommerce/woocommerce-ios/pull/7261]
- [*] In-Person Payments: Publicize the Card Present Payments feature on the Payment Method screen [https://github.com/woocommerce/woocommerce-ios/pull/7225]
- [*] In-Person Payments: Add blog_id to IPP transaction description to match WCPay [https://github.com/woocommerce/woocommerce-ios/pull/7221]
- [*] Product form: after uploading an image, the product can now be saved immediately while the image is being uploaded in the background. When no images are pending upload for the saved product, the images are added to the product. Testing instructions: https://github.com/woocommerce/woocommerce-ios/pull/7196. [https://github.com/woocommerce/woocommerce-ios/pull/7254]

9.5
-----
- [*] Coupons: Fixed issue saving "Individual Use" and "Exclude Sale Items" fields. [https://github.com/woocommerce/woocommerce-ios/pull/7117]
- [*] Orders: The customer shipping/billing address form now navigates back automatically after selecting a country or state. [https://github.com/woocommerce/woocommerce-ios/pull/7119]
- [internal] In settings and empty stores screen, the "Close Account" link is shown for users who signed in with Apple (the only way to create an account) to close their WordPress.com account. [https://github.com/woocommerce/woocommerce-ios/pull/7143]

9.4
-----
- [*] Orders: Order details now displays both the date and time for all orders. [https://github.com/woocommerce/woocommerce-ios/pull/6996]
- [*] Simple payments have the `Card` option available for stores with configuration issues to resolve, and show onboarding to help resolve them [https://github.com/woocommerce/woocommerce-ios/pull/7002]
- [*] Order & Product list: Now, we can pull to refresh from an empty view. [https://github.com/woocommerce/woocommerce-ios/pull/7023, https://github.com/woocommerce/woocommerce-ios/pull/7030]
- [*] Order Creation: Fixes a bug where selecting a variable product to add to a new order would sometimes open the wrong list of product variations. [https://github.com/woocommerce/woocommerce-ios/pull/7042]
- [*] Collect payment button on Order Details no longer flickers when the screen loads [https://github.com/woocommerce/woocommerce-ios/pull/7043]
- [*] Issue refund button on Order Details is shown for all paid orders [https://github.com/woocommerce/woocommerce-ios/pull/7046]
- [*] Order Creation: Fixes several bugs with the Products section not showing the correct order items or not correctly updating the item quantity. [https://github.com/woocommerce/woocommerce-ios/pull/7067]

9.3
-----
- [***] In-Person Payments is now available for merchants using WooCommerce Payments in Canada. [https://github.com/woocommerce/woocommerce-ios/pull/6954]
- [*] In-Person Payments: Accessibility improvement [https://github.com/woocommerce/woocommerce-ios/pull/6869, https://github.com/woocommerce/woocommerce-ios/pull/6886, https://github.com/woocommerce/woocommerce-ios/pull/6906]
- [*] Orders: Now it's possible to select and copy text from the notes on an order. [https://github.com/woocommerce/woocommerce-ios/pull/6894]
- [*] Support Arabic numerals on amount fields. [https://github.com/woocommerce/woocommerce-ios/pull/6891]
- [*] Product Selector: Enabled selecting all variations on variable product rows. [https://github.com/woocommerce/woocommerce-ios/pull/6899]
- [internal] Order Creation: Adding new products, shipping, fee, or customer details to an order now blocks the UI immediately while the order is syncing remotely. [https://github.com/woocommerce/woocommerce-ios/pull/6974]

- [*] Coupons: Now it's possible to update discount types for coupons. [https://github.com/woocommerce/woocommerce-ios/pull/6935]
- [*] Orders tab: the view width now adjusts to the app in tablet split view on iOS 15. [https://github.com/woocommerce/woocommerce-ios/pull/6951]

9.2
-----
- [***] Experimental Features: Coupons editing and deletion features are now enabled as part of coupon management. [https://github.com/woocommerce/woocommerce-ios/pull/6853]
- [*] Order Creation: Updated percentage fee flow - added amount preview, disabled percentage option when editing. [https://github.com/woocommerce/woocommerce-ios/pull/6763]
- [*] Product Details: Update status badge layout and show it for more cases. [https://github.com/woocommerce/woocommerce-ios/pull/6768]
- [*] Coupons: now, the percentage amount of coupons will be displayed correctly in the listing and in coupon detail if the amount contains fraction digits. [https://github.com/woocommerce/woocommerce-ios/pull/6804]
- [*] Coupons: Filter initial search results to show only coupons of the currently selected store. [https://github.com/woocommerce/woocommerce-ios/pull/6800]
- [*] Coupons: Fixed crash when there are duplicated items on the coupon list. [https://github.com/woocommerce/woocommerce-ios/pull/6798]
- [*] In-Person Payments: Run onboarding checks when connecting a reader. [https://github.com/woocommerce/woocommerce-ios/pull/6761, https://github.com/woocommerce/woocommerce-ios/pull/6774, https://github.com/woocommerce/woocommerce-ios/pull/6789]
- [*] In-Person Payments: after collecting payment for an order, merchants can now email the receipt in addition to printing it in Order Details > See Receipt if email is available on the device. [https://github.com/woocommerce/woocommerce-ios/pull/6833]

9.1
-----

- [*] Product name field in product form - Remove scroll behaviour and increase field height to fully display long product names. [https://github.com/woocommerce/woocommerce-ios/pull/6681]
- [*] Filter toolbar in Products list tab - Filter toolbar is pinned outside of the products list. [https://github.com/woocommerce/woocommerce-ios/pull/6698]
- [internal] Loading screens are refactored to avoid duplicated code and a potential crash. Please quickly smoke test them to make sure that everything still works as before. [https://github.com/woocommerce/woocommerce-ios/pull/6717]
- [*] Shipping settings - Weight and shipping package dimensions are localized based on device locale. Also, decimal point information is no longer lost upon saving a product, when using comma as a decimal separator. [https://github.com/woocommerce/woocommerce-ios/pull/6721]

9.0
-----

- [*] Share payment links from the order details screen. [https://github.com/woocommerce/woocommerce-ios/pull/6609]
- [internal] Reviews lists on Products and Menu tabs are refactored to avoid duplicated code. Please quickly smoke test them to make sure that everything still works as before. [https://github.com/woocommerce/woocommerce-ios/pull/6553]
- [**] Now it's possible to change the order of the product images. [https://github.com/woocommerce/woocommerce-ios/pull/6620]
- [*] Improved accessibility for the error banner and info banner displayed in Orders and Products. [https://github.com/woocommerce/woocommerce-ios/pull/6633]

8.9
-----
- [*] Coupons: Fixed issue loading the coupon list from the local storage on initial load. [https://github.com/woocommerce/woocommerce-ios/pull/6463]
- [*] Coupons: Update layout of the coupon details screen. [https://github.com/woocommerce/woocommerce-ios/pull/6522]
- [*] In-Person Payments: Removed collecting L2/L3 data. [https://github.com/woocommerce/woocommerce-ios/pull/6519]
- [*] Hub Menu: Multiple menu items can no longer be tapped simultaneously. [https://github.com/woocommerce/woocommerce-ios/pull/6484]
- [*] Jetpack CP: Fixed crash when attempting to access WP-Admin with an invalid URL that has an unsupported scheme. [https://github.com/woocommerce/woocommerce-ios/pull/6502]
- [***] Orders: Order Creation is now available to everyone! You can go to the Orders tab and tap the + button to create a new order. [https://github.com/woocommerce/woocommerce-ios/pull/6537]
- [internal] Loading screens are refactored to avoid duplicated code and a potential crash. Please quickly smoke test them to make sure that everything still works as before. [https://github.com/woocommerce/woocommerce-ios/pull/6535] [https://github.com/woocommerce/woocommerce-ios/pull/6544]

8.8
-----
- [*] Updates the app's About screen to be consistent with Automattic's other mobile apps. [https://github.com/woocommerce/woocommerce-ios/pull/6421]
- [***] Experimental Feature: It's now possible to add custom shipping method and fees in order creation flow. Tax amount and Order total is now synced from backend. [https://github.com/woocommerce/woocommerce-ios/pull/6429]
- [**] Now it's possible to filter orders by custom statuses. [https://github.com/woocommerce/woocommerce-ios/pull/6390]
- [*] Fixed issue presenting Edit Customer Note screen as a modal on large screens. [https://github.com/woocommerce/woocommerce-ios/pull/6406]
- [*] Products displayed in Order Detail now follow the same order of the web. [https://github.com/woocommerce/woocommerce-ios/pull/6401]
- [*] Simple Payments now shows a detailed tax break up before taking the payment. [https://github.com/woocommerce/woocommerce-ios/pull/6412]
- [*] Coupons list now shows an error view if coupons are disabled for the store. Coupons can be enabled again from this view. [https://github.com/woocommerce/woocommerce-ios/pull/6446]
- [*] Coupon details screen now displays more informative error messages when loading the total discount amount fails. [https://github.com/woocommerce/woocommerce-ios/pull/6457]
- [internal] Shipping Labels: the navigation bar in the web view for adding payments is now correctly hidden. [https://github.com/woocommerce/woocommerce-ios/pull/6435]

8.7
-----
- [**] In-Person Payments: Added card details to refund confirmation screen to help with refunding to the payment card [https://github.com/woocommerce/woocommerce-ios/pull/6241]
- [*] Coupons: Replace the toggles on Usage Details screen with text for uneditable contents. [https://github.com/woocommerce/woocommerce-ios/pull/6287]
- [*] Improve image loading for thumbnails especially on the Product list. [https://github.com/woocommerce/woocommerce-ios/pull/6299]
- [*] Coupons: Added feedback banner on the top of the coupon list. [https://github.com/woocommerce/woocommerce-ios/pull/6316]
- [*] Coupons: Handled error when loading total discounted amount fails. [https://github.com/woocommerce/woocommerce-ios/pull/6368]
- [internal] Removed all feature flags for Shipping Labels. Please smoke test all parts of Shipping Labels to make sure that everything still works as before. [https://github.com/woocommerce/woocommerce-ios/pull/6270]
- [*] In-Person Payments: Localized messages and UI [https://github.com/woocommerce/woocommerce-ios/pull/6317]
- [*] My Store: Fixed incorrect currency symbol of revenue text for stores with non-USD currency. [https://github.com/woocommerce/woocommerce-ios/pull/6335]
- [*] Notifications: Dismiss presented view before presenting content from notifications [https://github.com/woocommerce/woocommerce-ios/pull/6354]
- [*] Reviews: Fixed missing product information on first load [https://github.com/woocommerce/woocommerce-ios/pull/6367]
- [internal] Removed the feature flag for My store tab UI updates. Please smoke test the store stats and top performers in the "My store" tab to make sure everything works as before. [https://github.com/woocommerce/woocommerce-ios/pull/6334]
- [*] In-Person Payments: Add support for accepting payments on bookable products [https://github.com/woocommerce/woocommerce-ios/pull/6364]
- [*] In-Person Payments: Fixed issue where payment could be stuck prompting to remove the card if the payment was declined and retried before removing the card.

8.6
-----
- [***] Merchants can now view coupons in their stores by enabling Coupon Management in Experimental Features. [https://github.com/woocommerce/woocommerce-ios/pull/6209]
- [*] Orders: In the experimental Order Creation feature, product variations added to a new order now show a list of their attributes. [https://github.com/woocommerce/woocommerce-ios/pull/6131]
- [*] Enlarged the tap area for the action button on the notice view. [https://github.com/woocommerce/woocommerce-ios/pull/6146]
- [*] Reviews: Fixed crash on iPad when tapping the More button. [https://github.com/woocommerce/woocommerce-ios/pull/6187]
- [*] In-Person Payments: Remove Stripe from Experimental Features as it is always enabled now. [https://github.com/woocommerce/woocommerce-ios/pull/6205]
- [*] Disabled unnecessary selection of the "Refund via" row on the Refund Confirmation screen [https://github.com/woocommerce/woocommerce-ios/pull/6198]
- [*] Increased minimum version of Stripe extension for In-Person Payments to 6.2.0 [https://github.com/woocommerce/woocommerce-ios/pull/xxxx]
- [internal] Removed `pushNotificationsForAllStores` feature flag. Since the changes are non-trivial, it would be great to smoke test push notifications for all stores in beta testing. [https://github.com/woocommerce/woocommerce-ios/pull/6231]

8.5
-----
- [*] In-Person Payments: Inform the user when a card reader battery is so low that it needs to be charged before the reader can be connected. [https://github.com/woocommerce/woocommerce-ios/pull/5998]
- [***] The My store tab is having a new look with new conversion stats and shows up to 5 top performing products now (used to be 3). [https://github.com/woocommerce/woocommerce-ios/pull/5991]
- [**] Fixed a crash at the startup of the app, related to Gridicons. [https://github.com/woocommerce/woocommerce-ios/pull/6005]
- [***] Experimental Feature: It's now possible to create Orders in the app by enabling it in Settings > Experimental Features. For now you can change the order status, add products, and add customer details (billing and shipping addresses). [https://github.com/woocommerce/woocommerce-ios/pull/6060]
- [*] Fixed issue in date range selection for the orders filters where is some cases dates are not available for selection. [https://github.com/woocommerce/woocommerce-ios/pull/6090]
- [*] Enabled "view product in store" and "share product" options for variable products when accessing them through the order details screen. [https://github.com/woocommerce/woocommerce-ios/pull/6091]

8.4
-----
- [***] In-Person Payments: Support for Stripe M2 card reader. [https://github.com/woocommerce/woocommerce-ios/pull/5844]
- [***] We introduced a new tab called "Menu", a tab in the main navigation where you can browser different sub-sections of the app: Switch Store, Settings, WooCommerce Admin, View Store and Reviews. [https://github.com/woocommerce/woocommerce-ios/pull/5926]
- [***] Store admins can now access sites with plugins that have Jetpack Connection Package (e.g. WooCommerce Payments, Jetpack Backup) in the app. These sites do not require Jetpack-the-plugin to connect anymore. Store admins can still install Jetpack-the-plugin from the app through settings or a Jetpack banner. [https://github.com/woocommerce/woocommerce-ios/pull/5924]
- [*] Add/Edit Product screen: Fix transient product name while adding images.[https://github.com/woocommerce/woocommerce-ios/pull/5840]

8.3
-----
- [***] All merchants can create Simple Payments orders. [https://github.com/woocommerce/woocommerce-ios/pull/5684]
- [**] System status report can now be viewed and copied directly from within the app. [https://github.com/woocommerce/woocommerce-ios/pull/5702]
- [**] Product SKU input scanner is now available as a beta feature. To try it, enable it from settings and you can scan a barcode to use as the product SKU in product inventory settings! [https://github.com/woocommerce/woocommerce-ios/pull/5695]
- [**] Now you chan share a payment link when creating a Simple Payments order [https://github.com/woocommerce/woocommerce-ios/pull/5819]
- [*] Reviews: "Mark all as read" checkmark bar button item button replaced with menu button which launches an action sheet. Menu button is displayed only if there are unread reviews available.[https://github.com/woocommerce/woocommerce-ios/pull/5833]
- [internal] Refactored ReviewsViewController to add tests. [https://github.com/woocommerce/woocommerce-ios/pull/5834]

8.2
-----
- [***] In-Person Payments: Now you can collect Simple Payments on the go. [https://github.com/woocommerce/woocommerce-ios/pull/5635]
- [*] Products: After generating a new variation for a variable product, you are now taken directly to edit the new variation. [https://github.com/woocommerce/woocommerce-ios/pull/5649]
- [*] Dashboard: the visitor count in the Today tab is now shown when Jetpack site stats are enabled.
- [*] Add/Edit Product Images: tapping on the last `n` images while `n` images are pending upload does not crash the app anymore. [https://github.com/woocommerce/woocommerce-ios/pull/5672]

8.2
-----
- [*] Shipping Labels: Fixes a crash when saving a new shipping label after opening the order from a push notification. [https://github.com/woocommerce/woocommerce-ios/pull/5549]
- [**] In-Person Payments: Improved support for VoiceOver. [https://github.com/woocommerce/woocommerce-ios/pull/5572]
- [*] In-Person Payments: Fixes a crash when printing more than one receipt. [https://github.com/woocommerce/woocommerce-ios/pull/5575]

8.1
-----
- [***] Now it's possible to filter Order List by multiple statuses and date ranges. Plus, we removed the top tab bar on Orders Tab. [https://github.com/woocommerce/woocommerce-ios/pull/5491]
- [*] Login: Password AutoFill will suggest wordpress.com accounts. [https://github.com/woocommerce/woocommerce-ios/pull/5399]
- [*] Store picker: after logging in with store address, the pre-selected store is now the currently selected store instead of the store from login flow. [https://github.com/woocommerce/woocommerce-ios/pull/5508]
- [*] The application icon number from order push notifications is now cleared after visiting the orders tab. [https://github.com/woocommerce/woocommerce-ios/pull/5715]
- [internal] Migrated Settings screen to MVVM [https://github.com/woocommerce/woocommerce-ios/pull/5393]


8.0
-----
- [*] Product List: Add support for product filtering by category. [https://github.com/woocommerce/woocommerce-ios/pull/5388]
- [***] Push notifications are now supported for all connected stores. [https://github.com/woocommerce/woocommerce-ios/pull/5299]
- [*] Fix: in Settings > Switch Store, tapping "Dismiss" after selecting a different store does not switch stores anymore. [https://github.com/woocommerce/woocommerce-ios/pull/5359]

7.9
-----
- [*] Fix: after disconnecting a site or connecting to a new site, the sites in site picker (Settings > Switch Store) should be updated accordingly. The only exception is when the newly disconnected site is the currently selected site. [https://github.com/woocommerce/woocommerce-ios/pull/5241]
- [*] Order Details: Show a button on the "Product" section of Order Details screen to allow recreating shipping labels. [https://github.com/woocommerce/woocommerce-ios/pull/5255]
- [*] Edit Order Address - Enable `Done` button when `Use as {Shipping/Billing} Address` toggle is turned on. [https://github.com/woocommerce/woocommerce-ios/pull/5254]
- [*] Add/Edit Product: fix an issue where the product name keyboard is English only. [https://github.com/woocommerce/woocommerce-ios/pull/5288]
- [*] Order Details: some sites cannot parse order requests where the fields parameter has spaces, and the products section cannot load as a result. The spaces are now removed. [https://github.com/woocommerce/woocommerce-ios/pull/5298]

7.8
-----
- [***] Shipping Labels: merchants can create multiple packages for the same order, moving the items between different packages. [https://github.com/woocommerce/woocommerce-ios/pull/5190]
- [*] Fix: Navigation bar buttons are now consistently pink on iOS 15. [https://github.com/woocommerce/woocommerce-ios/pull/5139]
- [*] Fix incorrect info banner color and signature option spacing on Carrier and Rates screen. [https://github.com/woocommerce/woocommerce-ios/pull/5144]
- [x] Fix an error where merchants were unable to connect to valid stores when they have other stores with corrupted information https://github.com/woocommerce/woocommerce-ios/pull/5161
- [*] Shipping Labels: Fix issue with decimal values on customs form when setting the device with locales that use comma as decimal point. [https://github.com/woocommerce/woocommerce-ios/pull/5195]
- [*] Shipping Labels: Fix crash when tapping on Learn more rows of customs form. [https://github.com/woocommerce/woocommerce-ios/pull/5207]
- [*] Shipping Labels: The shipping address now prefills the phone number from the billing address if a shipping phone number is not available. [https://github.com/woocommerce/woocommerce-ios/pull/5177]
- [*] Shipping Labels: now in Carrier and Rates we always display the discounted rate instead of the retail rate if available. [https://github.com/woocommerce/woocommerce-ios/pull/5188]
- [*] Shipping Labels: If the shipping address is invalid, there are now options to email, call, or message the customer. [https://github.com/woocommerce/woocommerce-ios/pull/5228]
- [*] Accessibility: notify when offline mode banner appears or disappears. [https://github.com/woocommerce/woocommerce-ios/pull/5225]

7.7
-----
- [***] In-Person Payments: US merchants can now obtain a card reader and then collect payments directly from the app. [https://github.com/woocommerce/woocommerce-ios/pull/5030]
- [***] Shipping Labels: Merchants can now add new payment methods for shipping labels directly from the app. [https://github.com/woocommerce/woocommerce-ios/pull/5023]
- [**] Merchants can now edit shipping & billing addresses from orders. [https://github.com/woocommerce/woocommerce-ios/pull/5097]
- [x] Fix: now a default paper size will be selected in Shipping Label print screen. [https://github.com/woocommerce/woocommerce-ios/pull/5035]
- [*] Show banner on screens that use cached data when device is offline. [https://github.com/woocommerce/woocommerce-ios/pull/5000]
- [*] Fix incorrect subtitle on customs row of Shipping Label purchase flow. [https://github.com/woocommerce/woocommerce-ios/pull/5093]
- [*] Make sure customs form printing option is not available on non-international orders. [https://github.com/woocommerce/woocommerce-ios/pull/5104]
- [*] Fix incorrect logo for DHL in Shipping Labels flow. [https://github.com/woocommerce/woocommerce-ios/pull/5105]

7.6
-----
- [x] Show an improved error modal if there are problems while selecting a store. [https://github.com/woocommerce/woocommerce-ios/pull/5006]
- [***] Shipping Labels: Merchants can now add new custom and service packages for shipping labels directly from the app. [https://github.com/woocommerce/woocommerce-ios/pull/4976]
- [*] Fix: when product image upload fails, the image cell stop loading. [https://github.com/woocommerce/woocommerce-ios/pull/4989]

7.5
-----
- [***] Merchants can now purchase shipping labels and declare customs forms for international orders. [https://github.com/woocommerce/woocommerce-ios/pull/4896]
- [**] Merchants can now edit customer provided notes from orders. [https://github.com/woocommerce/woocommerce-ios/pull/4893]
- [*] Fix empty states sometimes not centered vertically [https://github.com/woocommerce/woocommerce-ios/pull/4890]
- [*] Fix error syncing products due to decoding failure of regular_price in product variations. [https://github.com/woocommerce/woocommerce-ios/pull/4901]
- [*] Hide bottom bar on shipping label purchase form. [https://github.com/woocommerce/woocommerce-ios/pull/4902]

7.4
-----
- [*] Fix an issue where some extension was not shown in order item details. [https://github.com/woocommerce/woocommerce-ios/pull/4753]
- [*] Fix: The refund button within Order Details will be hidden if the refund is zero. [https://github.com/woocommerce/woocommerce-ios/pull/4789]
- [*] Fix: Incorrect arrow direction for right-to-left languages on Shipping Label flow. [https://github.com/woocommerce/woocommerce-ios/pull/4796]
- [*] Fix: Shouldn't be able to schedule a sale without sale price. [https://github.com/woocommerce/woocommerce-ios/pull/4825]
- [*] Fix: Edit address screen is pushed twice in Shipping Label flow when missing name in origin or destination address. [https://github.com/woocommerce/woocommerce-ios/pull/4845]

7.3
-----
- [*] Order Detail: now we do not offer the "email note to customer" option if no email is available. [https://github.com/woocommerce/woocommerce-ios/pull/4680]
- [*] My Store: If there are errors loading the My Store screen, a banner now appears at the top of the screen with links to troubleshoot or contact support. [https://github.com/woocommerce/woocommerce-ios/pull/4704]
- [*] Fix: Added 'Product saved' confirmation message when a product is updated [https://github.com/woocommerce/woocommerce-ios/pull/4709]
- [*] Shipping Labels: Updated address validation to automatically use trivially normalized address for origin and destination. [https://github.com/woocommerce/woocommerce-ios/pull/4719]
- [*] Fix: Order details for products with negative prices now will show correctly [https://github.com/woocommerce/woocommerce-ios/pull/4683]
- [*] Fix: Order list not extend edge-to-edge in dark mode. [https://github.com/woocommerce/woocommerce-ios/pull/4728]
- [*] Plugins: Added list of active and inactive plugins that can be reached by admins in the settings screen. [https://github.com/woocommerce/woocommerce-ios/pull/4735]
- [*] Login: Updated appearance of back buttons in navigation bar to minimal style. [https://github.com/woocommerce/woocommerce-ios/pull/4726]
- [internal] Upgraded Zendesk SDK to version 5.3.0. [https://github.com/woocommerce/woocommerce-ios/pull/4699]
- [internal] Updated GoogleSignIn to version 6.0.1 through WordPressAuthenticator. There should be no functional changes, but may impact Google sign in flow. [https://github.com/woocommerce/woocommerce-ios/pull/4725]

7.2
-----
- [*] Order Fulfillment: Updated success notice message [https://github.com/woocommerce/woocommerce-ios/pull/4589]
- [*] Order Fulfillment: Fixed issue footer view getting clipped of by iPhone notch [https://github.com/woocommerce/woocommerce-ios/pull/4631]
- [*] Shipping Labels: Updated address validation to make sure a name is entered for each address. [https://github.com/woocommerce/woocommerce-ios/pull/4601]
- [*] Shipping Labels: Hide Contact button on Shipping To Address form when customer phone number is not provided. [https://github.com/woocommerce/woocommerce-ios/pull/4663]
- [*] Shipping Labels: Updated edge-to-edge table views for all forms. [https://github.com/woocommerce/woocommerce-ios/pull/4657]
- [*] Orders and Order Details: Updated edge-to-edge table views for consistent look across the app. [https://github.com/woocommerce/woocommerce-ios/pull/4638]
- [*] Reviews and Review Details: Updated edge-to-edge table views for consistent look across the app. [https://github.com/woocommerce/woocommerce-ios/pull/4637]
- [*] New error screen displayed to users without the required roles to access the store. [https://github.com/woocommerce/woocommerce-ios/pull/4493]

7.1
-----
- [***] Merchants from US can create shipping labels for physical orders from the app. The feature supports for now only orders where the shipping address is in the US. [https://github.com/woocommerce/woocommerce-ios/pull/4578]
- [**] Due to popular demand, the Order fulfill is displayed once again when clicking on the Mark order complete button. [https://github.com/woocommerce/woocommerce-ios/pull/4567]
- [*] Fix: Interactive pop gesture on Order Details and Settings screen. [https://github.com/woocommerce/woocommerce-ios/pull/4504]
- [*] Fix: Frozen refresh control and placeholder when switching tabs [https://github.com/woocommerce/woocommerce-ios/pull/4505]
- [internal] Stats tab: added network sync throttling [https://github.com/woocommerce/woocommerce-ios/pull/4494]

7.0
-----
- [**] Order Detail: now we display Order Items and Shipping Label Packages as separate sections. [https://github.com/woocommerce/woocommerce-ios/pull/4445]
- [*] Fix: Orders for a variable product with different configurations of a single variation will now show each order item separately. [https://github.com/woocommerce/woocommerce-ios/pull/4445]
- [*] If the Orders, Products, or Reviews lists can't load, a banner now appears at the top of the screen with links to troubleshoot or contact support. [https://github.com/woocommerce/woocommerce-ios/pull/4400, https://github.com/woocommerce/woocommerce-ios/pull/4407]
- [*] Fix: Stats tabs are now displayed and ordered correctly in RTL languages. [https://github.com/woocommerce/woocommerce-ios/pull/4444]
- [*] Fix: Missing "Add Tracking" button in orders details. [https://github.com/woocommerce/woocommerce-ios/pull/4520]


6.9
-----
- [*] Order Detail: now we display a loader on top, to communicate that the order detail view has not yet been fully loaded. [https://github.com/woocommerce/woocommerce-ios/pull/4396]
- [*] Products: You can edit product attributes for variations right from the main product form. [https://github.com/woocommerce/woocommerce-ios/pull/4350]
- [*] Improved CTA. "Print Shipping Label" instead of "Reprint Shipping Label". [https://github.com/woocommerce/woocommerce-ios/pull/4394]
- [*] Improved application log viewer. [https://github.com/woocommerce/woocommerce-ios/pull/4387]
- [*] Improved the experience when creating the first variation. [https://github.com/woocommerce/woocommerce-ios/pull/4405]

6.8
-----

- [***] Dropped iOS 13 support. From now we support iOS 14 and later. [https://github.com/woocommerce/woocommerce-ios/pull/4209]
- [**] Products: Added the option to create and edit a virtual product directly from the product detail screen. [https://github.com/woocommerce/woocommerce-ios/pull/4214]

6.7
-----
- [**] Add-Ons: Order add-ons are now available as a beta feature. To try it, enable it from settings! [https://github.com/woocommerce/woocommerce-ios/pull/4119]

6.6
-----
- [*] Fix: Product variations only support at most one image, so we won't show an option to add a second one. [https://github.com/woocommerce/woocommerce-ios/pull/3994]
- [*] Fix: The screen to select images from the Media Library would sometimes crash when the library had a specific number of images. [https://github.com/woocommerce/woocommerce-ios/pull/4003]
- [*] Improved error messages for logins. [https://github.com/woocommerce/woocommerce-ios/pull/3957]

6.5
-----
- [*] Fix: Product images with non-latin characters in filenames now will load correctly and won't break Media Library. [https://github.com/woocommerce/woocommerce-ios/pull/3935]
- [*] Fix: The screen to select images from the Media Library would sometimes crash when the library had a specific number of images. [https://github.com/woocommerce/woocommerce-ios/pull/4070]

6.4
-----
- [*] Login: New design and illustrations for the initial login screen, promoting the app's main features. [https://github.com/woocommerce/woocommerce-ios/pull/3867]
- [*] Enhancement/fix: Unify back button style across the app. [https://github.com/woocommerce/woocommerce-ios/pull/3872]

6.3
-----
- [**] Products: Now you can add variable products from the create product action sheet. [https://github.com/woocommerce/woocommerce-ios/pull/3836]
- [**] Products: Now you can easily publish a product draft or pending product using the navigation bar buttons [https://github.com/woocommerce/woocommerce-ios/pull/3846]
- [*] Fix: In landscape orientation, all backgrounds on detail screens and their subsections now extend edge-to-edge. [https://github.com/woocommerce/woocommerce-ios/pull/3808]
- [*] Fix: Creating an attribute or a variation no longer saves your product pending changes. [https://github.com/woocommerce/woocommerce-ios/pull/3832]
- [*] Enhancement/fix: image & text footnote info link rows are now center aligned in order details reprint shipping label info row and reprint screen. [https://github.com/woocommerce/woocommerce-ios/pull/3805]

6.2
-----

- [***] Products: When editing a product, you can now create/delete/update product variations, product attributes and product attribute options. https://github.com/woocommerce/woocommerce-ios/pull/3791
- [**] Large titles are enabled for the four main tabs like in Android. In Dashboard and Orders tab, a workaround is implemented with some UI/UX tradeoffs where the title size animation is not as smooth among other minor differences from Products and Reviews tab. We can encourage beta users to share any UI issues they find with large titles. [https://github.com/woocommerce/woocommerce-ios/pull/3763]
- [*] Fix: Load product inventory settings in read-only mode when the product has a decimal stock quantity. This fixes the products tab not loading due to product decoding errors when third-party plugins enable decimal stock quantities. [https://github.com/woocommerce/woocommerce-ios/pull/3717]
- [*] Fix: Loading state stuck in Reviews List. [https://github.com/woocommerce/woocommerce-ios/pull/3753]

6.1
-----
- [**] Products: When editing variable products, you can now edit the variation attributes to select different attribute options. [https://github.com/woocommerce/woocommerce-ios/pull/3628]
- [*] Fixes a bug where long pressing the back button sometimes displayed an empty list of screens.
- [*] Product Type: Updated product type detail to display "Downloadable" if a product is downloadable. [https://github.com/woocommerce/woocommerce-ios/pull/3647]
- [*] Product Description: Updated the placeholder text in the Aztec Editor screens to provide more context. [https://github.com/woocommerce/woocommerce-ios/pull/3668]
- [*] Fix: Update the downloadable files row to read-only, if the product is accessed from Order Details. [https://github.com/woocommerce/woocommerce-ios/pull/3669]
- [*] Fix: Thumbnail image of a product wasn't being loaded correctly in Order Details. [https://github.com/woocommerce/woocommerce-ios/pull/3678]
- [*] Fix: Allow product's `regular_price` to be a number and `sold_individually` to be `null` as some third-party plugins could alter the type in the API. This could help with the products tab not loading due to product decoding errors. [https://github.com/woocommerce/woocommerce-ios/pull/3679]
- [internal] Attempted fix for a crash in product image upload. [https://github.com/woocommerce/woocommerce-ios/pull/3693]

6.0
-----
- [**] Due to popular demand, the product SKU is displayed once again in Order Details screen. [https://github.com/woocommerce/woocommerce-ios/pull/3564]
- [*] Updated copyright notice to WooCommerce
- [*] Fix: top performers in "This Week" tab should be showing the same data as in WC Admin.
- [*] Fix: visitor stats in Dashboard should be more consistent with web data on days when the end date for more than one tab is the same (e.g. "This Week" and "This Month" both end on January 31). [https://github.com/woocommerce/woocommerce-ios/pull/3532]
- [*] Fix: navbar title on cross-sells products list displayed title for upsells [https://github.com/woocommerce/woocommerce-ios/pull/3565]
- [*] Added drag-and-drop sorting to Linked Products [https://github.com/woocommerce/woocommerce-ios/pull/3548]
- [internal] Refactored Core Data migrator stack to help reduce crashes [https://github.com/woocommerce/woocommerce-ios/pull/3523]


5.9
-----
- [**] Product List: if a user applies custom sort orders and filters in the Product List, now when they reopen the app will be able to see the previous settings applied. [https://github.com/woocommerce/woocommerce-ios/pull/3454]
- [*] Removed fulfillment screen and moved fulfillment to the order details screen. [https://github.com/woocommerce/woocommerce-ios/pull/3453]
- [*] Fix: billing information action sheets now are presented correctly on iPad. [https://github.com/woocommerce/woocommerce-ios/pull/3457]
- [*] fix: the rows in the product search list now don't have double separators. [https://github.com/woocommerce/woocommerce-ios/pull/3456]
- [*] Fix: During login, the spinner when a continue button is in loading state is now visible in dark mode. [https://github.com/woocommerce/woocommerce-ios/pull/3472]
- [*] fix: when adding a note to an order, the text gets no more deleted if you tap on “Email note to customer”. [https://github.com/woocommerce/woocommerce-ios/pull/3473]
- [*] Added Fees to order details. [https://github.com/woocommerce/woocommerce-ios/pull/3475]
- [*] fix: now we don't show any more similar alert notices if an error occurred. [https://github.com/woocommerce/woocommerce-ios/pull/3474]
- [*] fix: in Settings > Switch Store, the spinner in the "Continue" button at the bottom is now visible in dark mode. [https://github.com/woocommerce/woocommerce-ios/pull/3468]
- [*] fix: in order details, the shipping and billing address are displayed in the order of the country (in some eastern Asian countries, the address starts from the largest unit to the smallest). [https://github.com/woocommerce/woocommerce-ios/pull/3469]
- [*] fix: product is now read-only when opened from the order details. [https://github.com/woocommerce/woocommerce-ios/pull/3491]
- [*] fix: pull to refresh on the order status picker screen does not resets anymore the current selection. [https://github.com/woocommerce/woocommerce-ios/pull/3493]
- [*] When adding or editing a link (e.g. in a product description) link settings are now presented as a popover on iPad. [https://github.com/woocommerce/woocommerce-ios/pull/3492]
- [*] fix: the glitch when launching the app in logged out state or after tapping "Try another account" in store picker is now gone. [https://github.com/woocommerce/woocommerce-ios/pull/3498]
- [*] Minor enhancements: in product editing form > product reviews list, the rows don't show highlighted state on tap anymore since they are not actionable. Same for the number of upsell and cross-sell products in product editing form > linked products. [https://github.com/woocommerce/woocommerce-ios/pull/3502]


5.8
-----
- [***] Products M5 features are now available to all. Products M5 features: add and edit linked products, add and edit downloadable files, product deletion. [https://github.com/woocommerce/woocommerce-ios/pull/3420]
- [***] Shipping labels M1 features are now available to all: view shipping label details, request a refund, and reprint a shipping label via AirPrint. [https://github.com/woocommerce/woocommerce-ios/pull/3436]
- [**] Improved login flow, including better error handling. [https://github.com/woocommerce/woocommerce-ios/pull/3332]


5.7
-----
- [***] Dropped iOS 12 support. From now we support iOS 13 and later. [https://github.com/woocommerce/woocommerce-ios/pull/3216]
- [*] Fixed spinner appearance in the footer of orders list. [https://github.com/woocommerce/woocommerce-ios/pull/3249]
- [*] In order details, the image for a line item associated with a variation is shown now after the variation has been synced. [https://github.com/woocommerce/woocommerce-ios/pull/3314]
- [internal] Refactored Core Data stack so more errors will be propagated. [https://github.com/woocommerce/woocommerce-ios/pull/3267]


5.6
-----
- [**] Fixed order list sometimes not showing newly submitted orders.
- [*] now the date pickers on iOS 14 are opened as modal view. [https://github.com/woocommerce/woocommerce-ios/pull/3148]
- [*] now it's possible to remove an image from a Product Variation if the WC version 4.7+. [https://github.com/woocommerce/woocommerce-ios/pull/3159]
- [*] removed the Product Title in product screen navigation bar. [https://github.com/woocommerce/woocommerce-ios/pull/3187]
- [*] the icon of the cells inside the Product Detail are now aligned at 10px from the top margin. [https://github.com/woocommerce/woocommerce-ios/pull/3199]
- [**] Added the ability to issue refunds from the order screen. Refunds can be done towards products or towards shipping. [https://github.com/woocommerce/woocommerce-ios/pull/3204]
- [*] Prevent banner dismiss when tapping "give feedback" on products screen. [https://github.com/woocommerce/woocommerce-ios/pull/3221]
- [*] Add keyboard dismiss in Add Tracking screen [https://github.com/woocommerce/woocommerce-ios/pull/3220]


5.5
-----
- [**] Products M4 features are now available to all. Products M4 features: add a simple/grouped/external product with actions to publish or save as draft. [https://github.com/woocommerce/woocommerce-ios/pull/3133]
- [*] enhancement: Order details screen now shows variation attributes for WC version 4.7+. [https://github.com/woocommerce/woocommerce-ios/pull/3109]
- [*] fix: Product detail screen now includes the number of ratings for that product. [https://github.com/woocommerce/woocommerce-ios/pull/3089]
- [*] fix: Product subtitle now wraps correctly in order details. [https://github.com/woocommerce/woocommerce-ios/pull/3201]


5.4
-----
- [*] fix: text headers on Product price screen are no more clipped with large text sizes. [https://github.com/woocommerce/woocommerce-ios/pull/3090]


5.4
-----
- [*] fix: the footer in app Settings is now correctly centered.
- [*] fix: Products tab: earlier draft products now show up in the same order as in core when sorting by "Newest to Oldest".
- [*] enhancement: in product details > price settings, the sale dates can be edited inline in iOS 14 using the new date picker. Also, the sale end date picker editing does not automatically end on changes anymore. [https://github.com/woocommerce/woocommerce-ios/pull/3044]
- [*] enhancement: in order details > add tracking, the date shipped can be edited inline in iOS 14 using the new date picker. [https://github.com/woocommerce/woocommerce-ios/pull/3044]
- [*] enhancement: in products list, the "(No Title)" placeholder will be showed when a product doesn't have the title set. [https://github.com/woocommerce/woocommerce-ios/pull/3068]
- [*] fix: the placeholder views in the top dashboard chart and orders tab do not have unexpected white background color in Dark mode in iOS 14 anymore. [https://github.com/woocommerce/woocommerce-ios/pull/3063]


5.3
-----
- [**] In Settings > Experimental Features, a Products switch is now available for turning Products M4 features on and off (default off). Products M4 features: add a simple/grouped/external product with actions to publish or save as draft.
- [*] Opening a product from order details now shows readonly product details of the same styles as in editable product details.
- [*] Opening a product variation from order details now shows readonly product variation details and this product variation does not appear in the Products tab anymore.
- [*] Enhancement: when not saving a product as "published", the in-progress modal now shows title and message like "saving your product" instead of "publishing your product".
- [*] In product and variation list, the stock quantity is not shown anymore when stock management is disabled.
- [*] Enhancement: when the user attempts to dismiss the product selector search modal while at least one product is selected for a grouped product's linked products, a discard changes action sheet is shown.
- [internal] Renamed a product database table (Attribute) to GenericAttribute. This adds a new database migration.  [https://github.com/woocommerce/woocommerce-ios/pull/2883]
- [internal] Refactored the text fields in the Manual Shipment Tracking page. [https://github.com/woocommerce/woocommerce-ios/pull/2979]
- [internal] Attempt fix for startup crashes. [https://github.com/woocommerce/woocommerce-ios/pull/3069]


5.2
-----
- [**] Products: now you can editing basic fields for non-core products (whose product type is not simple/external/variable/grouped) - images, name, description, readonly price, readonly inventory, tags, categories, short description, and product settings.
- [*] Enhancement: for variable products, the stock status is now shown in its variation list.
- [*] Sign In With Apple: if the Apple ID has been disconnected from the WordPress app (e.g. in Settings > Apple ID > Password & Security > Apps using Apple ID), the app is logged out on app launch or app switch.
- [*] Now from an Order Detail it's only possible to open a Product in read-only mode.
- [internal] #2881 Upgraded WPAuth from 1.24 to 1.26-beta.12. Regressions may happen in login flows.
- [internal] #2896 Configured the same user agent header for all the network requests made through the app.
- [internal] #2879 After logging out, the persistent store is not reset anymore to fix a crash in SIWA revoked token scenario after app launch (issue #2830). No user-facing changes are intended, the data should be associated with a site after logging out and in like before.

5.1
-----
- [*] bugfix: now reviews are refreshed correctly. If you try to delete or to set as spam a review from the web, the result will match in the product reviews list.
- [*] If the Products switch is on in Settings > Experimental Features:
  - For a variable product, the stock status is not shown in the product details anymore when stock management is disabled since stock status is controlled at variation level.
- [internal] The Order List and Orders Search → Filter has a new backend architecture (#2820). This was changed as an experiment to fix #1543. This affects iOS 13.0 users only. No new behaviors have been added. Github project: https://git.io/JUBco.
- [*] Orders → Search list will now show the full counts instead of “99+”. #2825


5.0
-----
- [*] Order details > product details: tapping outside of the bottom sheet from "Add more details" menu does not dismiss the whole product details anymore.
- [*] If the Products switch is on in Settings > Experimental Features, product editing for basic fields are enabled for non-core products (whose product type is not simple/external/variable/grouped) - images, name, description, readonly price, readonly inventory, tags, categories, short description, and product settings.
- [*] Order Detail: added "Guest" placeholder on Order Details card when there's no customer name.
- [*] If the Products switch is on in Settings > Experimental Features:
  - Product editing for basic fields are enabled for non-core products (whose product type is not simple/external/variable/grouped) - images, name, description, readonly price, readonly inventory, tags, categories, short description, and product settings.
  - Inventory and shipping settings are now editable for a variable product.
  - A product variation's stock status is now editable in inventory settings.
  - Reviews row is now hidden if reviews are disabled.
  - Now it's possible to open the product's reviews screen also if there are no reviews.
  - We improved our VoiceOver support in Product Detail screen.
- [*] In Settings, the "Feature Request" button was replaced with "Send Feedback" (Survey) (https://git.io/JUmUY)


4.9
-----
- [**] Sign in with Apple is now available in the log in process.
- [**] In Settings > Experimental Features, a Products switch is now available for turning Products M3 features on and off for core products (default off for beta testing). Products M3 features: edit grouped, external and variable products, enable/disable reviews, change product type and update categories and tags.
- [*] Edit Products: the update action now shows up on the product details after updating just the sale price.
- [*] Fix a crash that sometimes happen when tapping on a Product Review push notification.
- [*] Variable product > variation list: a warning banner is shown if any variations do not have a price, and warning text is shown on these variation rows.


4.8
-----
- [*] Enabled right/left swipe on product images.


4.7
-----
- [*] Fixed an intermittent crash when sending an SMS from the app.


4.6
-----
- [*] Fix an issue in the y-axis values on the dashboard charts where a negative value could show two minus signs.
- [*] When a simple product doesn't have a price set, the price row on the product details screen now shows "Add Price" placeholder instead of an empty regular price.
- [*] If WooCommerce 4.0 is available the app will show the new stats dashboard, otherwise will show a banner indicating the user to upgrade.
- [*] The total orders row is removed from the readonly product details (products that are not a simple product) to avoid confusion since it's not shown on the editable form for simple products.


4.5
-----
- [**] Products: now you can update product images, product settings, viewing and sharing a product.
- [*] In Order Details, the item subtotal is now shown on the right side instead of the quantity. The quantity can still be viewed underneath the product name.
- [*] In Order Details, SKU was removed from the Products List. It is still shown when fulfilling the order or viewing the product details.
- [*] Polish the loading state on the product variations screen.
- [*] When opening a simple product from outside of the Products tab (e.g. from Top Performers section or an order), the product name and ellipsis menu (if the Products feature switch is enabled) should be visible in the navigation bar.


4.4
-----
- Order Detail: the HTML shipping method is now showed correctly
- [internal] Logging in via 'Log in with Google' has changes that can cause regressions. See https://git.io/Jf2Fs for full testing details.
- [**] Fix bugs related to push notifications: after receiving a new order push notification, the Reviews tab does not show a badge anymore. The application icon badge number is now cleared by navigating to the Orders tab and/or the Reviews tab, depending on the types of notifications received.
- [*] The discard changes prompt now only appears when navigating from product images screen if any images have been deleted.
- [*] Fix the issue where product details screen cannot be scrolled to the bottom in landscape after keyboard is dismissed (e.g. from editing product title).
- [*] The product name is now shown in the product details navigation bar so that the name is always visible.
- [*] The images pending upload should be visible after editing product images from product details.
- [*] The discard changes prompt does not appear when navigating from product settings detail screens with a text field (slug, purchase note, and menu order) anymore.
- [*] Fix the wrong cell appearance in the order status list.
- [*] The "View product in store" action will be shown only if the product is published.
- [internal] Modified the component used for fetching data from the database. Please watch out for crashes in lists.


4.3
-----
- Products: now the Product details can be edited and saved outside Products tab (e.g. from Order details or Top Performers).
- [internal]: the navigation to the password entry screen has changed and can cause regressions. See https://git.io/JflDW for testing details.
- [internal] Refactored some API calls for fetching a Note, Product, and Product Review.
- Products: we improved our VoiceOver support in Product Price settings
- In Settings > Experimental Features, a Products switch is now available for turning Products M2 features on and off for simple products (default off for beta testing). Products M2 features: update product images, product settings, viewing and sharing a product.
- The WIP banner on the Products tab is now collapsed by default for more vertical space.
- Dropped iOS 11 support. From now we support iOS 12 and later.
- In Order Details, the Payment card is now shown right after the Products and Refunded Products cards.


4.2
-----
- Products: now tapping anywhere on a product cell where you need to insert data, like in Product Price and Product Shipping settings, you start to edit the text field.
- Products: now the keyboard pop up automatically in Edit Description
- The Processing orders list will now show upcoming (future) orders.
- Improved stats: fixed the incorrect time range on "This Week" tab when loading improved stats on a day when daily saving time changes.
- [internal]: the "send magic link" screen has navigation changes that can cause regressions. See https://git.io/Jfqio for testing details.
- The Orders list is now automatically refreshed when reopening the app.
- The Orders list is automatically refreshed if a new order (push notification) comes in.
- Orders -> Search: The statuses now shows the total number of orders with that status.


4.1
-----
- Fix an intermittent crash when downloading Orders
- The Photo Library permission alert shouldn't be prompted when opening the readonly product details or edit product for simple products, which is reproducible on iOS 11 or 12 devices. (The permission is only triggered when uploading images in Zendesk support or in debug builds with Products M2 enabled.)
- [internal] Updated the empty search result views for Products and Orders. https://git.io/Jvdap


4.0
-----
- Products is now available with limited editing for simple products!
- Fix pulling to refresh on the Processing tab sometimes will not show the up-to-date orders.
- Edit Product > Price Settings: schedule sale is now available even when either the start or end date is not set, and the sale end date can be removed now.
- Improved stats: fixed a crash when loading improved stats on a day when daily saving time changes.
- [internal] Changed the Shipping and Tax classes list loading so that any cached data is shown right away
- [internal] Edit Products M2: added an image upload source for product images - WordPress Media Library.
- [internal] Slightly changed the dependency graph of the database fetching component. Please watch out for data loading regressions.
- [internal] the signup and login Magic Link flows have code changes. See https://git.io/JvyB3 for testing details.
- [internal] the login via Magic Link flows have code changes. See https://git.io/JvyB3 for testing details.
- [internal] the login via Continue with Google flows have code changes that can cause regressions. See https://git.io/Jvyjg for testing details.
- [internal] the signup and login Magic Link flows have code changes. See https://git.io/JvyB3 for testing details.
- [internal] under Edit Products M2 feature flag, there are 4 ways to sort the products on the products tab.
- [internal] the login flow has changes to the 2-factor authentication navigation. See https://git.io/JvdKP for testing details.

3.9
-----
- bugfix: now in the Order List the order status label is no more clipped
- bugfix: now the launch screen is no more stretched
- The Shipping Provider flow, will be called now Shipping Carrier.
- Edit Products: in price settings, the order of currency and price field follows the store currency options under wp-admin > WooCommerce > Settings > General.
- [internal] The signup and login flows have code changes. See https://git.io/Jv1Me for testing details.

3.8
-----
- Dashboard stats: any negative revenue (from refunds for example) for a time period are shown now.
- Redesigned Orders List: Processing and All Orders are now shown in front. Filtering was moved to the Search view.
- Fix Reviews sometimes failing to load on some WooCommerce configurations
- Experimental: a Products feature switch is visible in Settings > Experimental Features that shows/hides the Products tab, and allow to edit a product.

3.7
-----
- Dashboard: now tapping on a product on "Top Performers" section open the product detail

3.6
-----
- Order Details: see a list of issued refunds inside the order detail screen
- Orders tab: Orders to fulfill badge shows numbers 1-99, and now 99+ for anything over 99. Previously, it was 9+.
- Orders tab: The full total amount is now shown.
- Order Details & Product UI: if a Product name has HTML escape characters, they should be decoded in the app.
- Order Details: if the Order has multiple Products, tapping on any Product should open the same Product now.
- bugfix: the orders badge on tab bar now is correctly refreshed after switching to a store with badge count equal to zero.
- The orders tab now localizes item quantities and the order badge.


3.5
-----
- bugfix: when the app is in the foreground while receiving a push notification, the badge on the Orders tab and Reviews tab should be updated correctly based on the type of the notification.
- bugfix: after logging out and in, the Product list should be loaded to the correct store instead of being empty.
- bugfix: in Contact Support, a message should always be sent successfully now.

3.4
-----
- bugfix: on the Order Details screen, the product quantity title in the 2-column header view aligns to the right now
- bugfix: tapping on a new Order push notification, it used to go to the Reviews tab. Now it should go to the new Order screen
- bugfix: on the Products tab, if tapping on a Product and then switching stores, the old Product details used to remain on the Products tab. Now the Product list is always shown on the Products tab after switching stores.
- Dark mode: colors are updated up to design for the navigation bar, tab bar, Fulfill Order > add tracking icon, Review Details > product link icon.
- bugfix/enhancement: on the Products tab, if there are no Products the "Work In Progress" banner is shown with an image placeholder below now.
- bugfix: the deleted Product Variations should not show up after syncing anymore.
- bugfix: now the shipping address in the Order Detail is hidden if the order contains only virtual products
- bugfix: when logged out, Contact Support should be enabled now after typing a valid email address with an email keyboard type.

3.3
-----
- bugfix: add some padding to an order item image in the Fulfillment view, when no SKU exists
- bugfix: View Billing Information > Contact Details: the email button wouldn't do anything if you don't have an email account configured in the Mail app. Now an option to copy the email address is presented instead of doing nothing.
- bugfix: Fulfill Order screen now displays full customer provided note, instead of cutting it to a single line.
- bugfix: Fixed clipped content on section headings with larger font sizes
- bugfix: Fixed footer overlapping the last row in Settings > About with larger font sizes
- bugfix: the Orders badge on tab bar now is correctly refreshed after switching stores

3.2.1
-----
- bugfix: the order detail status and "Begin fulfillment" button now are correctly updated when the order status changes
- bugfix: after adding a new order note, now it appear correctly inside the order detail

3.2
-----
- Experimental: a Products feature switch is visible in Settings > Experimental Features that shows/hides the Products tab with a Work In Progress banner at the top.
- Experimental: if a Product has variations, the variants info are shown on the Product Details that navigates to a list of variations with each price or visibility shown.
- Enhancement: Support for dark mode
- bugfix: Settings no longer convert to partial dark mode.
- Experimental: Support the latest wc-admin plugin release, v0.23.0 and up

3.1
-----
- The order detail view now includes the shipping method of the order.
- Enhancement: The Reviews tab now presents all the Product Reviews
- Updated appearance of Order Details - temporarily disabling dark mode.
- bugfix: fixed UI appearance on cells of Order List when tapping with dark mode enabled.
- bugfix: Reviews no longer convert to partial dark mode. Dark mode coming soon!
- bugfix: Order Details now has the right space between cells.
- bugfix: update the new stats endpoint for WC Admin plugin version 0.22+, and notify the user about the minimum plugin version when they cannot see the new stats. It'd be great to also mention this in the App Store release notes: the new stats UI now requires WC Admin plugin version 0.22+.

3.0
-----
- bugfix: for sites with empty site time zone in the API (usually with UTC specified in wp-admin settings) and when the site time zone is not GMT+0, the stats v4 data no longer has the wrong boundaries (example in #1357).
- bugfix: fixed a UI appearance problem on mail composer on iOS 13.

2.9
-----
- bugfix: the badge "9+" on the Orders tab doesn't overlap with the tab label on iPhone SE/8 landscape now, and polished based on design spec.
- bugfix: the Top Performers in the new stats page should not have a dark header bar when launching the app in Dark mode.
- Enhancement: preselect current Order status when editing the status with a list of order statuses.
- bugfix: on Orders tab, the order status filter now stays after changing an Order status.

2.8
-----

2.7
-----
- Enhancement: Enhancements to the Order Details screen, adding more customer information.
- bugfix: the App Logs shouldn't be editable, only copy / paste.
- bugfix: Reviews were not localized.
- bugfix: On log in, some users would see the Continue button but be unable to Continue, due to errors with the account. A new "Try another account" button has been added as an option.
- bugfix: Product Details page was displaying the Price in the wrong currency.
- Enhancement: removed the "New Orders" card from the My store tab, now that the Orders tab displays the same information.
- Added brand new stats page for user with the WooCommerce Admin plugin and provided an option for users to opt in or out directly from the Settings page.
- bugfix: Order Details: icon on "Details" cell for fulfilled order can be wrong.

2.6
-----
- bugfix: 9+ orders in the orders badge text is now easier to read
- bugfix: Keep those sign-in bugs coming! We tracked down and fixed a `Log in with Jetpack` issue, where users with a Byte Order Mark in their `wp-config.php` file were returning error responses during API requests. These users would see their store listed in the sign-in screen, but were unable to tap the Continue button.
- bugfix: prevents a potential edge case where the login screen could be dismissed in a future version of iOS.
- bugfix: While tuning up the behind-the-scenes for Order Detail screens, we accidentally lost the ability to automatically download any missing product images. Product image downloads restored!

2.5
-----
- bugfix: on certain devices, pulling down to refresh on Order Details screen used to result in weird UI with misplaced labels. Should be fixed in this release.
- Enhancement: Display a badge in the bottom tab, overlapping the Orders icon, to indicate the number of orders processing.
- Enhancement: The Notifications tab has been replaced by Reviews

2.4
-----
- New feature: in Order Details > Shipment Tracking, a new action is added to the "more" action menu for copying tracking number.
- Enhancement: updated the footer in Settings to inform users that we're hiring.
- bugfix & improvement: when Jetpack site stats module is turned off or when user has no permission to view site stats, the generic error toast is not shown to the user anymore. Additionally, the visitors stats UI is shown/hidden when the Jetpack module is activated/deactivated respectively.

2.3
-----
- Improvement: improved Dynamic Type support in the body of the notification in the Notifications tab.

2.2
-----
- improvement: opting out of Tracks syncs with WordPress.com

2.1
-----
- improvement: improved support for RTL languages in the Dashboard
- enhancement: You can now view product images on orders. Tapping on Products in Orders will present a view-only version of the Product's Details.

2.0
-----
- bugfix: dates in the Order Details screen are now localised.
- improvement: improved support for larger font sizes in the login screen

1.9
-----
- bugfix: fixes "Unable to load content" error message when attempting to get Top Performers content.
- new feature: You can now manually add shipment tracking to an Order. This feature is for users who have the [Shipment Tracking plugin](https://woocommerce.com/products/shipment-tracking) installed.
- bugfix: fixes Store Picker: some users are unable to continue after logging in.
- bugfix: fixes a crash when the network connection is slow

1.8
-----

1.7.1
-----
- Fixed a bug where Order List did not load for some users.
- update: this app supports iOS 12.0 and up.
- improvement: improved support for large text sizes.
- bugfix: fixes Order List not loading for some users.
- bugfix: fixes "Unable to load content" error message when attempting to get Top Performers content.

1.7
-----
- improvement: you can now log in using a site address.

1.6
-----
- improvement: Tracking numbers can now be copied to the pasteboard from the order details screen.

1.5
-----
- bugfix: Sometimes Settings would style all the options like "Log Out". No longer happens now.
- bugfix: order status refreshes upon pull-to-refresh in Order Details
- bugfix: payment status label background color showing up beyond rounded border
- improvement: change top performers text from "Total Product Order" to "Total orders" for clarity
- bugfix: fixed an issue on the order details screen where the shipment tracking dates were incorrect

1.4
-----
- bugfix: fix a crash happening on log out
- new feature: Add shipment tracking to Order Details screen
- improvement: The store switcher now allows you to go back to the previous screen without logging you out
- improvement: Custom order status labels are now supported! Instead of just displaying the order status slug and capitalizing the slug, the custom order status label will now be fetched from the server and properly displayed.
- improvement: Filtering by custom order status now supported!
- new feature: You can now manually change the status of an order on the order details screen
- bugfix: correctly flips chevron on Dashboard > New Orders, to support RTL languages.
- bugfix: fixed an issue on the order details screen where the shipment tracking dates were incorrect

1.3
-----
- bugfix: Allows for decimal quantities which some extensions have
- new feature: quick site select. Navigate to Settings > select row with store website.
- improvement: Updated the colors of the bars in the charts for better readability
- improvement: Present an error message with an option to retry when adding a note to an order fails
- improvement: Present an error message with an option to retry when fulfilling an order fails
- bugfix: Log out of the current account right after selecting "Try another account" in store picker
- improvement: Use the store name for the title of the view in "My store" tab
- improvement: Add an alert to let the user know about our new store switcher
- improvement: Display Address in Order Details screen unless every field is empty<|MERGE_RESOLUTION|>--- conflicted
+++ resolved
@@ -4,11 +4,8 @@
 -----
 - [Internal] Switched AI endpoint to be able to track and measure costs. [https://github.com/woocommerce/woocommerce-ios/pull/10218]
 - [Internal] Media picker flow was refactored to support interactive dismissal for device photo picker and WordPress media picker sources. Affected flows: product form > images, and virtual product form > downloadable files. [https://github.com/woocommerce/woocommerce-ios/pull/10236]
-<<<<<<< HEAD
 - [*] Orders with Coupons: Users can now select a coupon from a list when adding it to an order. [https://github.com/woocommerce/woocommerce-ios/pull/10255]
-=======
 - [Internal] Orders: Improved error message when orders can't be loaded due to a parsing (decoding) error. [https://github.com/woocommerce/woocommerce-ios/pull/10252]
->>>>>>> 44c3fa6f
 - [**] Product discounts: Users can now add discounts to products when creating an order. [https://github.com/woocommerce/woocommerce-ios/pull/10244]
 
 14.5
