*** PLEASE FOLLOW THIS FORMAT: [<priority indicator, more stars = higher priority>] <description> [<PR URL>]
*** Use [*****] to indicate smoke tests of all critical flows should be run on the final IPA before release (e.g. major library or OS update).

20.4
-----
<<<<<<< HEAD

20.2.1
-----
- [***] Login: Fix an issue with login using magic link [https://github.com/woocommerce/woocommerce-ios/pull/13926]
=======
- [Internal] Mark order notification read if needed on watch app and notification extension https://github.com/woocommerce/woocommerce-ios/pull/13896
- [*] Blaze: Enhanced the layout of the campaign list item. [https://github.com/woocommerce/woocommerce-ios/pull/13934]
- [*] Fixed the incorrect navigation title of the product selector in the Blaze campaign creation flow. [https://github.com/woocommerce/woocommerce-ios/pull/13903]
- [*] Payments: Fixed an issue to ensure the payment onboarding state is reset after logout and login. [https://github.com/woocommerce/woocommerce-ios/pull/13897]
- [*] Blaze: Handle links on the campaign detail web view natively. [https://github.com/woocommerce/woocommerce-ios/pull/13922]
- [*] Blaze: Open blaze campaign detail page upon tapping push notification. [https://github.com/woocommerce/woocommerce-ios/pull/13843]
- [internal] Updated dependencies for Xcode 16 Support [https://github.com/woocommerce/woocommerce-ios/pull/13911]
>>>>>>> ca239d52

20.3
-----
- [**] Users who log in using wp-admin credentials (application password) can now set up a password on Products, provided WooCommerce version is 8.1 or higher.
- [Internal] New order notification: Added parsing of "note_full_data" parameter so we can properly open specific order https://github.com/woocommerce/woocommerce-ios/pull/13734
- [*] Hub Menu: Fix incorrect title for Coupons list screen. [https://github.com/woocommerce/woocommerce-ios/pull/13836]
- [Internal] Blaze: Parse and store `startTime` from campaign list response. [https://github.com/woocommerce/woocommerce-ios/pull/13807]
- [*] Product scanner: Added swap camera button to code scanner https://github.com/woocommerce/woocommerce-ios/pull/13830
- [*] Blaze: Changes on the schedule setting screen should only be applied after tapping the Apply button. [https://github.com/woocommerce/woocommerce-ios/pull/13846]
- [*] Blaze: Schedule a reminder local notification asking to promote products. [https://github.com/woocommerce/woocommerce-ios/pull/13816]
- [*] Cash payments and discounts: Improve handling of numbers with grouping separators, e.g. $1,000.00 [https://github.com/woocommerce/woocommerce-ios/pull/13854]
- [*] Blaze: Updated the image picker from existing product images. [https://github.com/woocommerce/woocommerce-ios/pull/13796]
- [*] Order Tracking in HACK Week: Allow users to scan their order tracking number [https://github.com/woocommerce/woocommerce-ios/pull/13850]

20.2
-----
- [*] Hub Menu: Fixed voiceover issue on the menu items. [https://github.com/woocommerce/woocommerce-ios/pull/13690]
- [*] Hub menu: Fix disappearing title bug on Coupons and Reviews screen.[https://github.com/woocommerce/woocommerce-ios/pull/13726]
- [*] Orders/Products: The filter menu can now be swiped to dismiss it if there are no changes to the selected filters. [https://github.com/woocommerce/woocommerce-ios/pull/13737]
- [*] Home Screen Widget: Tapping on the Orders section of the home screen widget opens the Orders part of the app.
- [*] Payments: Punctuation updates to error and decline reason messages [https://github.com/woocommerce/woocommerce-ios/pull/13739]
- [*] Blaze: Display budget field on the dashboard card. [https://github.com/woocommerce/woocommerce-ios/pull/13761]
- [*] Store picker: fixed the irresponsive Continue button in the site discovery flow. [https://github.com/woocommerce/woocommerce-ios/pull/13766]
- [*] Products: Fixed a bug where editing the product price did not work as expected, depending on the store's currency settings. [https://github.com/woocommerce/woocommerce-ios/pull/13768]
- [*] Products: Products can now be created and edited with negative prices. [https://github.com/woocommerce/woocommerce-ios/pull/13776]
- [**] Blaze: Support evergreen campaign creation. [https://github.com/woocommerce/woocommerce-ios/pull/13684]
- [Internal] Custom fields: Renamed the OrderMetaData entity to MetaData [https://github.com/woocommerce/woocommerce-ios/pull/13736]
- [Internal] Tooling: updated Sentry to avoid potential crash [https://github.com/woocommerce/woocommerce-ios/pull/13828]

20.1
-----
- [*] Order Creation: Fix an occasional issue where text fields wouldn't automatically focus and accept input. [https://github.com/woocommerce/woocommerce-ios/pull/13650]
- [Internal] Orders: The orders list now only wraps name on multiple lines if it's too long to fit on a single line. [https://github.com/woocommerce/woocommerce-ios/pull/13652]
- [*] Blaze: Campaign creation on devices using language with non-Western Arabic numbering system now should work correctly. [https://github.com/woocommerce/woocommerce-ios/pull/13658]
- [*] Blaze: Updated campaign item's displayed budget. [https://github.com/woocommerce/woocommerce-ios/pull/13605]
- [*] Blaze: Updated budget field for active campaigns. [https://github.com/woocommerce/woocommerce-ios/pull/13621]
- [*] Orders: Fixed the discard confirmation prompt during order creation, so you will be prompted to discard changes if you exit the order form after making changes to a new order. [https://github.com/woocommerce/woocommerce-ios/pull/13654]
- [*] Orders: Fixed an issue where the last item in an order couldn't be removed. [https://github.com/woocommerce/woocommerce-ios/pull/13665]
- [*] Design: Updates the barcode scanner icon to a new icon from SF Symbols [https://github.com/woocommerce/woocommerce-ios/pull/13666]
- [*] Hub Menu: Fixes a crash while navigating to the Menu tab. This crash happens in iOS 18 beta. [https://github.com/woocommerce/woocommerce-ios/pull/13671, https://github.com/woocommerce/woocommerce-ios/pull/13697]
- [Internal] Products: Fix for Partial swipe back gesture from product details removes the content https://github.com/woocommerce/woocommerce-ios/pull/13667

20.0
-----
- [*] Blaze: Now you can select media attached to the current product while creating Blaze ads. You don't have to scroll through all media in your store. [https://github.com/woocommerce/woocommerce-ios/pull/13540]
- [*] Better experience for embedded web view with loading indicator. [https://github.com/woocommerce/woocommerce-ios/pull/13587]
- [*] Fix: "Report Subscription Issue" button in Subscriptions screen now works consistently. [https://github.com/woocommerce/woocommerce-ios/pull/13577]
- [*] Payments: fixed issue where site credential login couldn't be used to install plugins, e.g. WooPayments [https://github.com/woocommerce/woocommerce-ios/pull/13582]
- [*] Fix SSR parsing error for WPORG login. [https://github.com/woocommerce/woocommerce-ios/pull/13579]
- [*] Settings: Fixed error updating site name when authenticated without WPCom. [https://github.com/woocommerce/woocommerce-ios/pull/13567]
- [*] Help & Support: Systems Status Report option now only shown on logged-in state. [https://github.com/woocommerce/woocommerce-ios/pull/13568]
- [*] System status report: restored the missing title. [https://github.com/woocommerce/woocommerce-ios/pull/13593]
- [*] Payments: fixed issue preventing the Try out Tap to Pay on iPhone flow from working [https://github.com/woocommerce/woocommerce-ios/pull/13600]
- [Internal] Products: Removed template option for product creation. [https://github.com/woocommerce/woocommerce-ios/pull/13594]
- [Internal] Orders: Fixed "Receipt print button unresponsive after first tap". [https://github.com/woocommerce/woocommerce-ios/pull/13598]
- [*] Payments: Fixed contact support link from some In Person Payments onboarding screens [https://github.com/woocommerce/woocommerce-ios/pull/13601]
- [*] Orders: Fixes an issue where tooltips in the order form were not displayed correctly. [https://github.com/woocommerce/woocommerce-ios/pull/13616]
- [*] Payments: Fixed display of card decline reasons for In-Person Payment failures [https://github.com/woocommerce/woocommerce-ios/pull/13606]
- [*] Payments: Fixed issue where new WooPayments accounts couldn't be used for In Person Payments while they were pending verification [https://github.com/woocommerce/woocommerce-ios/pull/13610]
- [Internal] Custom Fields: Started effort to rename OrderMetaData to MetaData to share it with Products, starting with Networking layer. [https://github.com/woocommerce/woocommerce-ios/pull/13620]
- [*] Login: Hid the site credential login option when entering a WPCom site address. [https://github.com/woocommerce/woocommerce-ios/pull/13623]
- [Internal] Beta fix: Fixed unreliable states of the Inbox screen when navigated from the Hub Menu. [https://github.com/woocommerce/woocommerce-ios/pull/13645]
- [Internal] Beta fix: Fixed navigation to variations in stock card for some stores. [https://github.com/woocommerce/woocommerce-ios/pull/13648]
- [*] Payments Beta fix: Fixed an issue which could lead to a frozen state after an error starting Tap to Pay on iPhone [https://github.com/woocommerce/woocommerce-ios/pull/13682]

19.9
-----
- [*] Enabled Blaze for JCP sites with Blaze plugin [https://github.com/woocommerce/woocommerce-ios/pull/13500]
- [**] Fixed Collect Payment from the menu on iPads running iOS 16 [https://github.com/woocommerce/woocommerce-ios/pull/13491]
- [Internal] Added missing events for custom range on the stats dashboard card. [https://github.com/woocommerce/woocommerce-ios/pull/13506]
- [**] Disable focus for order rows on iPadOS 16 and 16.1 to avoid crashes. [https://github.com/woocommerce/woocommerce-ios/pull/13512]
- [*] Added Universal Link to Create Order: /mobile/orders/create. [https://github.com/woocommerce/woocommerce-ios/pull/13541]

19.8
-----
- [*] Add support to background update the order list and the dashboard analytics cards(Performance & Top Performers).
- [*] Dynamic Dashboard: Display unavailable analytics view when logged in without WPCom. [https://github.com/woocommerce/woocommerce-ios/pull/13440]
- [*] Fix large text support in Bar Code Scanner. [https://github.com/woocommerce/woocommerce-ios/pull/13464]
- [internal] Enable Blaze only if the store has Jetpack installed and connected. [https://github.com/woocommerce/woocommerce-ios/pull/13448]

19.7.1
-----
- [***] Prologue: Restored web view for `Starting a new store?` button [https://github.com/woocommerce/woocommerce-ios/pull/13518]

19.7
-----
- [*] Order status is consistent across the order list/dashboard card/filter list/search list. [https://github.com/woocommerce/woocommerce-ios/pull/13408]
- [*] Stats: The Google Campaign analytics card now has a call to action to create a paid campaign if there are no campaign analytics for the selected time period. [https://github.com/woocommerce/woocommerce-ios/pull/13397]
- [*] Blaze: Hide the Promote with Blaze button on the product form after creating a campaign. [https://github.com/woocommerce/woocommerce-ios/pull/13410]
- [**] Google Ads campaign management is now available for stores with plugin version 2.7.7 or later. [https://github.com/woocommerce/woocommerce-ios/pull/13421]
- [*] Product Creation AI: Progress bar and guidance text to encourage users to enter product features. [https://github.com/woocommerce/woocommerce-ios/pull/13412]
- [*] Blaze: Hide the product URL destination in campaign creation if the URL is empty. [https://github.com/woocommerce/woocommerce-ios/pull/13430]

19.6
-----

- [*] Order Creation: Improved tax-inclusive product price presentation [https://github.com/woocommerce/woocommerce-ios/pull/13305]
- [**] Product Creation AI: Milestone 1 which simplifies package photo flow and revamps UI. [https://github.com/woocommerce/woocommerce-ios/pull/13335]
- [**] Stats: The Google Campaigns analytics card now supports selecting any available campaign metric. [https://github.com/woocommerce/woocommerce-ios/pull/13366]
- [internal] Blaze: Check that product URL is not empty before campaign creation. [https://github.com/woocommerce/woocommerce-ios/pull/13351]
- [Internal] Removed feature flag for product description AI [https://github.com/woocommerce/woocommerce-ios/pull/13334]
- [Internal] Removed feature flag for product sharing AI [https://github.com/woocommerce/woocommerce-ios/pull/13337]
- [Internal] Removed feature flag for product description AI tooltip [https://github.com/woocommerce/woocommerce-ios/pull/13341]
- [Internal] Removed feature flag for the native Blaze campaign creation flow. [https://github.com/woocommerce/woocommerce-ios/pull/13356]
- [Internal] Removed feature flag for dynamic dashboard M2. [https://github.com/woocommerce/woocommerce-ios/pull/13359]
- [Internal] Removed store creation related code. [https://github.com/woocommerce/woocommerce-ios/pull/13379]

19.5
-----
- [**] Cash Payment: Set the payment method and payment method title to orders completed with cash payment. [https://github.com/woocommerce/woocommerce-ios/pull/13257]

19.4
-----
- [**] Stats: The Analytics Hub (accessed by tapping "View all store analytics" on the My Store dashboard) now includes analytics for Google Ads campaigns, when the Google Listings & Ads extension is active and connected to Google. [https://github.com/woocommerce/woocommerce-ios/pull/13245]
- [***] Inbox Notes have been enabled in both the Dynamic Dashboard and the Hub Menu, offering users a centralized and non-intrusive method for receiving important updates, feature announcements, and pertinent information. [https://github.com/woocommerce/woocommerce-ios/pull/13214]

19.3
-----
- [*] Blaze Campaigns: Added date range checks to ensure campaign start dates are within 60 days from today to avoid validation errors. [https://github.com/woocommerce/woocommerce-ios/pull/13124]
- [*] Payments: fixed issue when connecting to a card reader after cancelling reader discovery [https://github.com/woocommerce/woocommerce-ios/issues/13125]
- [*] Payments: fixed issue when connecting to a card reader after an error during reader connection [https://github.com/woocommerce/woocommerce-ios/pull/13126]
- [*] Blaze i3: Implemented ux improvements for a more intuitive and streamlined interface. [https://github.com/woocommerce/woocommerce-ios/pull/13172]
- [*] Payments: improved collect payment error handling, by checking whether the payment was actually successful on some errors [https://github.com/woocommerce/woocommerce-ios/pull/13165]

19.2
-----
- [*] Internal: Add additional logs for payment gateway accounts missing requirements. [https://github.com/woocommerce/woocommerce-ios/pull/13078]
- [*] The `Private` tag was not displayed for products set to private on the product list tab. [https://github.com/woocommerce/woocommerce-ios/pull/13083]
- [*] Product Form: Support picking videos from local library for downloadable files. [https://github.com/woocommerce/woocommerce-ios/pull/13051]
- [*] Disable bookable products from the order creation form. [https://github.com/woocommerce/woocommerce-ios/pull/13022]
- [internal] Update: ZendeskSupportSDK from v6.0 to v.8.0.3 [https://github.com/woocommerce/woocommerce-ios/pull/12984]
- [*] Order Creation: Fixes a bug where the customer list would not load when adding a customer to an order, if the store had a customer with no previous activity. [https://github.com/woocommerce/woocommerce-ios/pull/13094]
- [*] Dynamic dashboard: Fix potential issue rendering Stock card when stock quantity is non-integer. [https://github.com/woocommerce/woocommerce-ios/pull/13098]

19.1
-----
- [*] Added "Private" filter option for enhanced product filtering on iOS. [https://github.com/woocommerce/woocommerce-ios/pull/13009]
- [*] Products: The creation sheet is now simplified and categorized better [https://github.com/woocommerce/woocommerce-ios/pull/12273]
- [*] Restore a missing navigation bar on the privacy settings screen. [https://github.com/woocommerce/woocommerce-ios/pull/13018]
- [**] Customers: The customers section (Menu > Customers) now includes registered customers' phone number and billing/shipping addresses, when available, with actions to copy their contact details or contact them via phone. [https://github.com/woocommerce/woocommerce-ios/pull/13034]
- [*] Product form: Hide subscription product type options when site is ineligible for subscription products. [https://github.com/woocommerce/woocommerce-ios/pull/13049]
- [**] Customers: You can now create a new order for registered customers in the Customers section (Menu > Customers). Tap the + button in a customer's details to create a new order with that customer pre-filled in the order form.


19.0
-----
- [***] Now you can add more sections to the My Store screen including contents for the last orders, top products with low stock, top active coupons and more! [https://github.com/woocommerce/woocommerce-ios/pull/12890]
- [internal] Resolved an issue where users were unable to upload product images when the store is set to private on WP.com. [https://github.com/woocommerce/woocommerce-ios/issues/12646]
- [internal] Bump Tracks iOS library to v.3.4.1, that fix a deadlock while getting device info. [https://github.com/woocommerce/woocommerce-ios/pull/12939]

18.9
-----
- [***] Explore our new Watch App to get glance of you store data and latest orders.
- [*] Orders: Fixes an issue where adding shipping to an order without selecting a shipping method prevented the order from being created/updated. [https://github.com/woocommerce/woocommerce-ios/pull/12870]
- [**] Orders: Multiple shipping lines can now be viewed, added, edited, or removed on orders; previously only the first shipping line on an order was supported. [https://github.com/woocommerce/woocommerce-ios/pull/12888]
- [internal] Orders: An empty order list screen after applying filters no longer affects Dashboard cards eligibility. [https://github.com/woocommerce/woocommerce-ios/pull/12873]

18.8
-----
- [*] Menu > Payments > Collect Payment: fix the the "card reader" & "Tap To Pay" payment methods where it was no-op before. [https://github.com/woocommerce/woocommerce-ios/pull/12801]
- [internal] Optimize API calls sent for Dashboard screen. [https://github.com/woocommerce/woocommerce-ios/pull/12775]
- [**] Adds edit support for the Min/Max Quantities extension in product details. [https://github.com/woocommerce/woocommerce-ios/pull/12758]

18.7
-----
- [*] Resolved an issue where the image on the tutorial of application password on the iPad login page was displayed too large, improving the login experience for iPad users. [https://github.com/woocommerce/woocommerce-ios/pull/12759]

18.7
-----

18.6
-----
- [*] Change text color in badge view in order products list to fix the dark mode readability. [https://github.com/woocommerce/woocommerce-ios/pull/12630]
- [*] Speculative fix for a crash when opening order notifications [https://github.com/woocommerce/woocommerce-ios/pull/12643]
- [internal] Show In-App feedback card in dashboard. [https://github.com/woocommerce/woocommerce-ios/pull/12636]
- [*] Shipping: A shipping method can now be selected when adding or editing shipping on an order. [https://github.com/woocommerce/woocommerce-ios/pull/12688]

18.5
-----
- [*] Barcode scanning: Fixed bug where variable parent products could be added to orders directly using the barcode scanner. [https://github.com/woocommerce/woocommerce-ios/pull/12576]

18.4.1
-----
- [***] The application crashes when the `Charts` library attempts to calculate stride values for the y-axis with negative numbers, typically occurring when the data contains negative revenue (refunds). The issue is traced to the `NumberBins.init(size:range:)` method within the library, causing a crash seconds after app launch when viewing stats in the new Dynamic Dashboard. [https://github.com/woocommerce/woocommerce-ios/pull/12672]

18.4
-----
- [*] Bug fix: tapping on the "Collect payment" quick action (long press on the app icon) or deeplink (http://woo.com/mobile/payments/collect-payment) now shows the order form instead of a blank view. [https://github.com/woocommerce/woocommerce-ios/pull/12559]
- [internal] Blaze: Change campaign image minimum expected dimensions. [https://github.com/woocommerce/woocommerce-ios/pull/12544]


18.3
-----
- [*] Fixed an issue where the "Reset Activity log" button did not clear the current day's log files, ensuring all logs are now properly reset when the button is pressed. [https://github.com/woocommerce/woocommerce-ios/pull/12479]

18.2
-----
- [*] Menu > Payments > Collect Payment: the simple payments flow has been migrated to order form with custom amount. [https://github.com/woocommerce/woocommerce-ios/pull/12455]
- [*] Login: Allow login using site credentials for Jetpack connected stores. [https://github.com/woocommerce/woocommerce-ios/pull/12429]
- [internal] Updated all `woo.com` URLs to use `woocommerce.com` domain. [https://github.com/woocommerce/woocommerce-ios/pull/12452]
- [*] Blaze: Validate that campaign image has minimum expected dimensions. [https://github.com/woocommerce/woocommerce-ios/pull/12470]

18.1
-----
- [**] Orders: now it's possible to swiftly delete orders right from the Order Detail page.
- [**] Stats: The Analytics Hub now includes analytics for Product Bundles and Gift Cards, when those extensions are active. [https://github.com/woocommerce/woocommerce-ios/pull/12425]
- [*] Login: Fix issues in Jetpack installation feature. [https://github.com/woocommerce/woocommerce-ios/pull/12426]
- [Internal] WooExpress: Site creation with WooExpress is now disabled. [https://github.com/woocommerce/woocommerce-ios/issues/12323]
- [*] Product Creation AI: Update prompt to fix error during product creation. [https://github.com/woocommerce/woocommerce-ios/pull/12457]
- [internal] Fix product package flow error by specifying json as response format. [https://github.com/woocommerce/woocommerce-ios/pull/12466]

18.0
-----
- [**] Hub Menu: A new Customers section shows a searchable list of customers with their details, including the option to contact a customer via email. [https://github.com/woocommerce/woocommerce-ios/pull/12349]
- [Internal] Update Woo Purple color palette [https://github.com/woocommerce/woocommerce-ios/pull/12330]
- [internal] The dependency setup in `AppDelegate`'s `application(_:willFinishLaunchingWithOptions:)` was updated as an attempted fix for one of the top crashes. [https://github.com/woocommerce/woocommerce-ios/pull/12268]
- [*] Order List: Speculative fix for a crash on the iPad when viewing orders [https://github.com/woocommerce/woocommerce-ios/pull/12369]

17.9
-----
- [***] Blaze: revamped the Blaze advertising flow with a native implementation to enhance user experience. This allows merchants to seamlessly create and manage their campaigns directly within the Woo mobile apps, without opening the flow in a webview. [https://github.com/woocommerce/woocommerce-ios/pull/12361]
- [**] Added 4 home screen quick actions: "New Order", "Orders", "Add a product", "Collect Payment" [https://github.com/woocommerce/woocommerce-ios/pull/12264/]
- [Internal] Payments: Updated StripeTerminal pod to 3.3.1 [https://github.com/woocommerce/woocommerce-ios/pull/12078]

17.8
-----

17.7
-----
- [***] [internal] Alamofire, which is the HTTP client library used in the app, has been updated to v5. [https://github.com/woocommerce/woocommerce-ios/pull/12125]
- [internal] Blaze: Update campaign status values to match v1.1 endpoint. [https://github.com/woocommerce/woocommerce-ios/pull/12207]
- [**] Orders: Merchants can filter orders by selecting a customer [https://github.com/woocommerce/woocommerce-ios/pull/12100]
- [**] Login: Adds a small tutorial before presenting the web view application password authentication screen. [https://github.com/woocommerce/woocommerce-ios/pull/12240]
- [**] Performance: Add a connectivity tool to diagnose possible network failures [https://github.com/woocommerce/woocommerce-ios/pull/12240]
- [internal] Performance: Retries orders timeout errors [https://github.com/woocommerce/woocommerce-ios/pull/12240]
- [**] My Store Analytics: Now a custom date range can be added for analyzing store performance in any arbitrary time ranges. [https://github.com/woocommerce/woocommerce-ios/pull/12243]
- [***] Orders: Side-by-side view for Order Creation or Editing on iPad and larger iPhones [https://github.com/woocommerce/woocommerce-ios/pull/12246]



17.6
-----
- Orders: Merchants can now contact their customers through WhatsApp and Telegram apps. [https://github.com/woocommerce/woocommerce-ios/pull/12099]
- [internal] Blaze: Use v1.1 endpoint to load campaigns list. [https://github.com/woocommerce/woocommerce-ios/pull/12127]
- Orders: Merchants can filter orders by selecting a product. [https://github.com/woocommerce/woocommerce-ios/pull/12129]
- [**] Products tab: split view is now supported in the products tab. [https://github.com/woocommerce/woocommerce-ios/pull/12158]
- [***] Stats: Merchants can now customize their analytics by enabling/disabling and reordering the cards in the Analytics Hub. [https://github.com/woocommerce/woocommerce-ios/pull/12156]


17.5
-----


17.4
-----
- [***] Dropped iOS 15 support. From now we support iOS 16 and later. [https://github.com/woocommerce/woocommerce-ios/pull/11965]

17.3
-----
- [***] Products: Cache product images to reduce network requests. [https://github.com/woocommerce/woocommerce-ios/pull/11902]
- [***] Stats: The Analytics Hub now includes links to the full analytics report for each supported analytics card (Revenue, Orders, Products). [https://github.com/woocommerce/woocommerce-ios/pull/11920]
- [**] Orders: Show the order attribution info in the order detail screen. [https://github.com/woocommerce/woocommerce-ios/pull/11963, https://github.com/woocommerce/woocommerce-ios/pull/11966]
- [**] Orders: Orders have an associated receipt now. Receipts can be printed, or shared via other apps installed on device. The feature will become available for merchants with WooCommerce version of 8.7.0+. [https://github.com/woocommerce/woocommerce-ios/pull/11956]
- [*] Products > product scanning: in wider devices, the product details after scanning a barcode does not show in split view with an empty secondary view anymore. Camera capture is also enabled when the app is in split mode with another app in iOS 16+ for supported devices. [https://github.com/woocommerce/woocommerce-ios/pull/11931]

17.2
-----
- [*] Added configureDefaultBackgroundConfiguration(), updateDefaultBackgroundConfiguration() and listSelectedBackground for default cell selected background color [https://github.com/woocommerce/woocommerce-ios/pull/11777]
- [*] Orders: the placeholder cells shown in the loading state have the animated redacted content again. [https://github.com/woocommerce/woocommerce-ios/pull/11842]
- [*] Fixed arrow directions for RTL locales. [https://github.com/woocommerce/woocommerce-ios/pull/11833]
- [*] Update Product Creation AI prompt to avoid unexpected response from AI. [https://github.com/woocommerce/woocommerce-ios/pull/11853]
- [*] Fixed incorrect site URL when creating Blaze campaigns after switching stores. [https://github.com/woocommerce/woocommerce-ios/pull/11872]
- [*] Orders in split view: when the store has no orders and then an order is created, the order list is now shown instead of the empty view. [https://github.com/woocommerce/woocommerce-ios/pull/11849]
- [*] Fixed a crash in product description. [https://github.com/woocommerce/woocommerce-ios/pull/11865]
- [*] Products: attempted fix of a crash when adding images [https://github.com/woocommerce/woocommerce-ios/pull/11843]

17.1
-----
- [*] Fixed issue loading system status report for sites using faulty themes. [https://github.com/woocommerce/woocommerce-ios/pull/11798]
- [*] Blaze: Hide the Blaze section on the Dashboard screen when logged in without WPCom. [https://github.com/woocommerce/woocommerce-ios/pull/11797]
- [*] Shipping labels: Show the purchase and print flows in modal screens [https://github.com/woocommerce/woocommerce-ios/pull/11815]
- [***] Orders: side-by-side view for Order List and Order Details on iPad (and large iPhones) [https://github.com/woocommerce/woocommerce-ios/pull/11818]

17.0
-----
- [*] Payments: cash payment is now in fullscreen and supports entering a different amount paid by the customer with an option to record it in an order note. The calculated change due amount is also shown. [https://github.com/woocommerce/woocommerce-ios/pull/11365]
- [internal] Analytics Hub: Sessions card (views and conversion rate) is now hidden for non-Jetpack stores, since they don't have those stats. [https://github.com/woocommerce/woocommerce-ios/pull/11694]
- [*] Analytics Hub: Sessions card now shows a prompt for admins to enable Jetpack Stats if the Jetpack module is disabled. [https://github.com/woocommerce/woocommerce-ios/pull/11708]
- [***] [internal] Refactor WP.com sign in API requests. [https://github.com/woocommerce/woocommerce-ios/pull/11734]

16.9
-----
- [*] Order Creation/Editing: removed ability to delete an order line using the `-` button on the stepper, to avoid accidental deletion. [https://github.com/woocommerce/woocommerce-ios/pull/11651]
- [internal] Product Creation AI: Change when and how many times we ask users to participate in survey. [https://github.com/woocommerce/woocommerce-ios/pull/11646]
- [*] Order creation: after selecting a registered customer, the customer is now linked to the order. [https://github.com/woocommerce/woocommerce-ios/pull/11645]

16.8
-----
- [**] Payments: merchants can collect payment directly from the order creation form [https://github.com/woocommerce/woocommerce-ios/pull/11490]
- [*] Payments: order totals are now shown in an expandable drawer, so they're accessible without scrolling [https://github.com/woocommerce/woocommerce-ios/pull/11503]
- [*] Store creation: Inform user once store ready if app killed while waiting for store to be ready. [https://github.com/woocommerce/woocommerce-ios/pull/11478]
- [*] Dashboard: Resolves a decoding error with certain payment gateway plugins that previously caused an error loading data in the dashboard. [https://github.com/woocommerce/woocommerce-ios/pull/11489]
- [*] Payments: Updated UI for Deposit Summary [https://github.com/woocommerce/woocommerce-ios/pull/11533]
- [**] Lightweight Storefront: Added option to select themes for WPCom store in both Settings and Store Creation flows. [https://github.com/woocommerce/woocommerce-ios/issues/11291]
- [*] Orders: order creation/paid/refund dates are now shown in the store time zone instead of the device time zone. [https://github.com/woocommerce/woocommerce-ios/pull/11539, https://github.com/woocommerce/woocommerce-ios/pull/11536]
- [*] Similar to orders above, the latest time range in analytics is now in the store time zone instead of the device time zone. [https://github.com/woocommerce/woocommerce-ios/pull/11479]
- [*] For JCP sites, Jetpack installation flow should now succeed without an error in the beginning. [https://github.com/woocommerce/woocommerce-ios/pull/11558]
- [*] Login: logging in to self-hosted sites without Jetpack connection (with application password) on multiple devices of the same device family (iPhone/iPad) is now supported. Previously, the previously logged in device becomes logged out after logging in to the same account/store on a different device of the same device family.   [https://github.com/woocommerce/woocommerce-ios/pull/11575]
- [*] Product bundles: bundle configuration form is now shown after scanning a bundle product with barcode in the order list or order form. [https://github.com/woocommerce/woocommerce-ios/pull/11610]
- [internal] Dashboard: The "Add products to sell" products onboarding banner is removed from the dashboard (replaced by Add Product task in store onboarding task list) [https://github.com/woocommerce/woocommerce-ios/pull/11596]

16.7
-----
- [*] Order editing: fixed bug preventing retry for errors when editing or creating an order [https://github.com/woocommerce/woocommerce-ios/pull/11391]
- [*] Payments: Tap to Pay trial payments are now automatically refunded [https://github.com/woocommerce/woocommerce-ios/pull/11395]
- [*] Product Creation AI: Show survey to collect user feedback. [https://github.com/woocommerce/woocommerce-ios/pull/11390]
- [*] Edit Products: category list is now searchable. [https://github.com/woocommerce/woocommerce-ios/pull/11380]
- [*] Show one time shipping setting status in product details screen. [https://github.com/woocommerce/woocommerce-ios/pull/11403]
- [*] Remove features and challenges questions from the store creation profiler flow. [https://github.com/woocommerce/woocommerce-ios/pull/11410]
- [*] Edit Products: make downloadable files more discoverable [https://github.com/woocommerce/woocommerce-ios/pull/11388]
- [**] [internal] A minor refactor in authentication flow, including but not limited to social sign-in and two factor authentication. [https://github.com/woocommerce/woocommerce-ios/pull/11402]
- [*] Login: after logging in from the `Create a New Store` CTA in the prologue screen, it should start the store creation flow. [https://github.com/woocommerce/woocommerce-ios/pull/11385]
- [**] Products: Merchants now can scan product barcodes directly from the Product list in order to update inventory [https://github.com/woocommerce/woocommerce-ios/pull/11457]

16.6
-----
- [**] Order form: quantity can now be typed in [https://github.com/woocommerce/woocommerce-ios/pull/11349]
- [*] Payments: Supress displaying an error when the card reader connection is manually cancelled [https://github.com/woocommerce/woocommerce-ios/pull/11230]
- [internal] Fix runtime warning when uploading media when built from Xcode 15 [https://github.com/woocommerce/woocommerce-ios/pull/11355]
- [*] Products: Downloadable products now accept local files of types other than images. [https://github.com/woocommerce/woocommerce-ios/pull/11353]
- [*] Products: Downloadable products now accept file types other than images from WordPress media library. [https://github.com/woocommerce/woocommerce-ios/pull/11356]
- [*] Payments menu: restored the ability to search for Payments in device Spotlight. [https://github.com/woocommerce/woocommerce-ios/pull/11343]
- [*] Payments menu: show the selected payment gateway when there's more than one to choose from [https://github.com/woocommerce/woocommerce-ios/pull/11345]
- [**] Fixed a crash that occurred when reordering product images during the image upload process. Now, users will not be able to reorder images until the upload is complete, providing a smoother and more stable experience. [https://github.com/woocommerce/woocommerce-ios/pull/11350]
- [internal] Process network response in background thread to avoid blocking main thread. [https://github.com/woocommerce/woocommerce-ios/pull/11381]
- [**] Attempted to fix a crash that has been occurring for some users during magic link login. [https://github.com/woocommerce/woocommerce-ios/pull/11373]
- [*] Fixed a crash due to using unavailable system image in devices below iOS 16.0. [https://github.com/woocommerce/woocommerce-ios/pull/11394]

16.5
-----
- [*] Payments: WooPayments merchants can swipe between currencies in the Deposit Summary on the Payments menu [https://github.com/woocommerce/woocommerce-ios/pull/11309]
- [**] Shipping Labels: Fixed issue presenting the printing view for customs forms. [https://github.com/woocommerce/woocommerce-ios/pull/11288]
- [*] Now, merchants can manage "One time shipping" setting for a subscription product. [https://github.com/woocommerce/woocommerce-ios/pull/11310]
- [**] My Store: The Blaze section is now dismissible. [https://github.com/woocommerce/woocommerce-ios/pull/11308]
- [internal] Product Subscriptions: Handle yearly Synchronise renewals case while enabling One time shipping setting. [https://github.com/woocommerce/woocommerce-ios/pull/11312]
- [internal] Order form: Updated design for product bundles and their bundled items in order creation/editing, to more clearly show the hierarchy and bundled item prices. [https://github.com/woocommerce/woocommerce-ios/pull/11321]
- [internal] Update Shimmer dependency to avoid high CPU and memory use crashing the app when built with Xcode 15 [https://github.com/woocommerce/woocommerce-ios/pull/11320]
- [internal] Fix issue with scrolling some views when built from Xcode 15 [https://github.com/woocommerce/woocommerce-ios/pull/11335]
- [*] Animate display of the onboarding notice in the payments menu [https://github.com/woocommerce/woocommerce-ios/pull/11339]

16.4
-----
- [internal] Adds `store_id` to track events. [https://github.com/woocommerce/woocommerce-ios/pull/11227]
- [Internal] Payments: Updated StripeTerminal pod to 3.1.0 [https://github.com/woocommerce/woocommerce-ios/pull/11080]
- [internal] Payments: Restored analytics for Payments Menu after SwiftUI rewrite [https://github.com/woocommerce/woocommerce-ios/pull/11262]
- [***] Merchants can now create or edit subscription products. [https://github.com/woocommerce/woocommerce-ios/issues/11183]
- [*] Order form: when adding/updating a bundle with an optional & non-selected variable item, any other bundled items should be added/updated properly. [https://github.com/woocommerce/woocommerce-ios/pull/11254]
- [internal] Order form: Fix a bug where the wrong product details appeared when adding a discount to a product in an order. [https://github.com/woocommerce/woocommerce-ios/pull/11280]
- [*] Now the Blaze section in the Dashboard (My store tab) is displayed under the Stats. Before, it was on top of the view. [https://github.com/woocommerce/woocommerce-ios/pull/11275]

16.3
-----
- [internal] Payments Menu: rewritten in SwiftUI [https://github.com/woocommerce/woocommerce-ios/pull/11169]
- [*] Orders: users can now calculate a custom amount based on the order total percentage. [https://github.com/woocommerce/woocommerce-ios/pull/11154]
- [*] Orders: users can now decide whether their custom amounts are taxable or not. [https://github.com/woocommerce/woocommerce-ios/pull/11156]
- [*] Order form: the merchant can now configure a bundle product (quantity and variation attributes of the bundled products). Testing plan: pe5pgL-3Ze-p2 [https://github.com/woocommerce/woocommerce-ios/pull/11186]
- [internal] Updated all `woocommerce.com` URLs to use `woo.com` domain [https://github.com/woocommerce/woocommerce-ios/pull/11182]

16.2
-----
- [**] Orders: order details show custom amounts on their own section. Other fields are re-designed towards a cleaner look. [https://github.com/woocommerce/woocommerce-ios/pull/11097]
- [*] Add support for Universal Links in the woo.com domain [https://github.com/woocommerce/woocommerce-ios/pull/11098]
- [*] Order form: when adding a product/variation by scanning a barcode, only the product/variation with the exact SKU should be added to the order. [https://github.com/woocommerce/woocommerce-ios/pull/11089]

16.1
-----
- [**] Orders: order creation sections are optimised for a simpler and more intuitive flow. [https://github.com/woocommerce/woocommerce-ios/pull/11042]
- [*] Payments: Fix Tap to Pay reconnection on foreground, to speed up TTP transactions. [https://github.com/woocommerce/woocommerce-ios/pull/11054]
- [*] Payments: Fix Tap to Pay reconnection on fresh launch, to speed up TTP transactions. [https://github.com/woocommerce/woocommerce-ios/pull/11056]
- [*] Orders: Fix a bug that shows the wrong customer screen during the order creation flow. [https://github.com/woocommerce/woocommerce-ios/pull/11053]
- [*] Orders: All order edit buttons render now with the pencil system image to make them consistent. [https://github.com/woocommerce/woocommerce-ios/pull/11048]

16.0
-----
- [*] Optimized Blaze experience in My store. Improved Blaze campaign creation and list screens. [https://github.com/woocommerce/woocommerce-ios/pull/10969, https://github.com/woocommerce/woocommerce-ios/pull/10959]
- [*] Orders: Fixed UI issue where an incorrect tooltip is displayed during Order Creation [https://github.com/woocommerce/woocommerce-ios/pull/10998]
- [*] Orders: Fixed UI issue showing incorrect discounted total product value in certain cases [https://github.com/woocommerce/woocommerce-ios/pull/11016]
- [*] Fix a crash on launch related to Core Data and Tracks [https://github.com/woocommerce/woocommerce-ios/pull/10994]
- [*] Login: Fixed issue checking site info for some users. [https://github.com/woocommerce/woocommerce-ios/pull/11006]
- [**] Orders: Users can now add custom amounts to orders. [https://github.com/woocommerce/woocommerce-ios/pull/11022]
- [*] Payments: hide the `Set up Tap to Pay` button in About Tap to Pay when set up is complete [https://github.com/woocommerce/woocommerce-ios/pull/11025]

15.9
-----
- [***] User can now use their stored passkeys to log in into WordPress.com [https://github.com/woocommerce/woocommerce-ios/pull/10904]
- [***] Payments: UK-based merchants can take payments using Tap to Pay on iPhone [https://github.com/woocommerce/woocommerce-ios/pull/10957]
- [*] App login links are now handled when the onboarding screen is shown. [https://github.com/woocommerce/woocommerce-ios/pull/10974]

15.8
-----
- [*] Users can now navigate to other orders without leaving the Order Detail screen. [https://github.com/woocommerce/woocommerce-ios/pull/10849]
- [*] The Set up Tap to Pay on iPhone row in the Payments menu now reflects when you've completed set up for the current device and store [https://github.com/woocommerce/woocommerce-ios/pull/10923]
- [*] The Set up Tap to Pay on iPhone Learn More button opens more details about Tap to Pay [https://github.com/woocommerce/woocommerce-ios/pull/10934]
- [internal] Use minimumAllowedChargeAmount, not 0.50, for the Try a Payment flow [https://github.com/woocommerce/woocommerce-ios/pull/10937]
- [*] Changes to the Payments menu to make it clearer [https://github.com/woocommerce/woocommerce-ios/pull/10936]
- [*] Order creation: We updated the UX by allowing direct product discounts to be added, and improved the Product Discount screen [https://github.com/woocommerce/woocommerce-ios/pull/10929]

15.7
-----
- [*] Generate new tags/categories while creating product using AI. [https://github.com/woocommerce/woocommerce-ios/pull/10864]
- [*] Fix: in order details where an order item is a variable product with attributes and has add-ons, the variation attributes are shown now. [https://github.com/woocommerce/woocommerce-ios/pull/10877]

15.6
-----
- [**] Taxes in orders: Users can now store the tax rate's location to add it automatically to a new order customer's address. [https://github.com/woocommerce/woocommerce-ios/pull/10802]
- [**] WPCOM stores and self-hosted stores with Jetpack AI plugin can now create products using AI. [https://github.com/woocommerce/woocommerce-ios/pull/10812]
- [*] Order form: the merchant can apply a gift card to an order. [https://github.com/woocommerce/woocommerce-ios/pull/10759]

15.5
-----
- [*] Store creation: Start store creation flow after a new WPCOM account sign up. [https://github.com/woocommerce/woocommerce-ios/pull/10729]
- [*] Different orders with the same gift card code applied should all show the gift card info in order details now. [https://github.com/woocommerce/woocommerce-ios/pull/10719]
- [*] Enabled product description and product sharing AI features for self-hosted sites with Jetpack AI plugin. [https://github.com/woocommerce/woocommerce-ios/pull/10747]
- [*] Order form: the applied gift cards are shown below the coupon section. [https://github.com/woocommerce/woocommerce-ios/pull/10743]

15.4
-----
- [*] Enable editing product details when tapping on order item on the order detail screen. [https://github.com/woocommerce/woocommerce-ios/pull/10632]
- [*] Taxes in orders: Add empty state design for the Tax Rate selector. [https://github.com/woocommerce/woocommerce-ios/pull/10665]
- [*] Added protection against accidental double-charging with In-Person Payments in poor network conditions [https://github.com/woocommerce/woocommerce-ios/pull/10647]
- [**] Improved retry handling for In-Person Payments that fail [https://github.com/woocommerce/woocommerce-ios/pull/10673]
- [*] See more of your order by long pressing an order push notification. [https://github.com/woocommerce/woocommerce-ios/pull/10658]
- [*] Order details: product add-ons for a line item are shown in separate lines for better readability. [https://github.com/woocommerce/woocommerce-ios/pull/10661]
- [**] Product categories now can be deleted as part of the product editing flow. [https://github.com/woocommerce/woocommerce-ios/pull/10643]
- [**] Product categories can now be updated as part of the product editing flow. [https://github.com/woocommerce/woocommerce-ios/pull/10648]

15.3
-----
- [internal] Add `site_url` to Tracks events [https://github.com/woocommerce/woocommerce-ios/pull/10610]
- [Internal] Some internal changes were made to the image upload feature to support image processing in the app, no app changes are expected. [https://github.com/woocommerce/woocommerce-ios/pull/10631]
- [**] Taxes in orders: Users can now select the tax rate's location to add it to the order customer's address. [https://github.com/woocommerce/woocommerce-ios/pull/10651]
- [*] Automatically show the media selector sheet on the product images screen when there are no pre-existing images. [https://github.com/woocommerce/woocommerce-ios/pull/10644]

15.2
-----
- [*] Fixed minor UI issues in the store creation profiler flow. [https://github.com/woocommerce/woocommerce-ios/pull/10555]
- [*] Updated priority, description and URL for payment onboarding task. [https://github.com/woocommerce/woocommerce-ios/pull/10572]
- [*] New setup instructions screen for WCPay store onboarding task. [https://github.com/woocommerce/woocommerce-ios/pull/10579]
- [*] Show celebration view after successful WCPay setup. [https://github.com/woocommerce/woocommerce-ios/pull/10594]
- [**] Taxes in orders: Users can now see the order tax rates, get more information about them, and navigate to wp-admin to change them. [https://github.com/woocommerce/woocommerce-ios/pull/10569]


15.1
-----
- [*] What's New announcements support dark mode properly [https://github.com/woocommerce/woocommerce-ios/pull/10540]
- [*] Updated UI and copy on prologue and free trial summary screens. [https://github.com/woocommerce/woocommerce-ios/pull/10539]

15.0
-----
- [*] The store name can now be updated from the Settings screen. [https://github.com/woocommerce/woocommerce-ios/pull/10485]
- [**] The store creation flow has been optimized to start store creation immediately and show profiler questions afterward. [https://github.com/woocommerce/woocommerce-ios/pull/10473, https://github.com/woocommerce/woocommerce-ios/pull/10466]
- [*] Settings: Close Account option is moved to a new section Account Settings and is now available for all WPCom users. [https://github.com/woocommerce/woocommerce-ios/pull/10502]

14.9
-----
- [*] Only show Blaze banner on the My Store and Product List screens if the store has no existing orders. [https://github.com/woocommerce/woocommerce-ios/pull/10438]
- [**] Order creation: We improved the way the merchants can request, search and select a customer when creating an order. [https://github.com/woocommerce/woocommerce-ios/pull/10456]


14.8
-----
- [Internal] Native store creation flow with free trial is enabled by default - all code for the old flows have been removed. [https://github.com/woocommerce/woocommerce-ios/pull/10362]
- [*] Store creation: Improvements to the Upgrades screen accessibility [https://github.com/woocommerce/woocommerce-ios/pull/10363]
- [*] Stores with expired WooExpress plans can now be upgraded within the app (if eligible for IAP) via a new banner. [https://github.com/woocommerce/woocommerce-ios/pull/10369]
- [*] The expired site plan should navigate to IAP for sites with expired WooExpress plans (if eligible for IAP). [https://github.com/woocommerce/woocommerce-ios/pull/10384]
- [Internal] New default property `plan` is tracked in every event for logged-in users. [https://github.com/woocommerce/woocommerce-ios/pull/10356]
- [Internal] Google sign in now defaults to bypassing the Google SDK [https://github.com/woocommerce/woocommerce-ios/pull/10341]
- [*] Product list filter (Products tab and order creation > add products > filter): product types from extensions supported in the app are now available for product filtering - subscription, variable subscription, bundle, and composite. [https://github.com/woocommerce/woocommerce-ios/pull/10382]
 
14.7
-----
- [*] Local notifications: Add a reminder to purchase a plan is scheduled 6hr after a free trial subscription. [https://github.com/woocommerce/woocommerce-ios/pull/10268]
- [Internal] Shipment tracking is only enabled and synced when the order has non-virtual products.  [https://github.com/woocommerce/woocommerce-ios/pull/10288]
- [Internal] New default property `was_ecommerce_trial` is tracked in every event for logged-in users. [https://github.com/woocommerce/woocommerce-ios/pull/10343]
- [*] Photo -> Product: Reset details from previous image when new image is selected. [https://github.com/woocommerce/woocommerce-ios/pull/10297]
- [**] You can now see your shipping zone list from Settings. [https://github.com/woocommerce/woocommerce-ios/pull/10258]
- [*] Order list: Suggest testing orders for stores without any orders. [https://github.com/woocommerce/woocommerce-ios/pull/10346]
- [*] Local notifications: Show free trial survey after 24h since subscription. [https://github.com/woocommerce/woocommerce-ios/pull/10324, https://github.com/woocommerce/woocommerce-ios/pull/10328]
- [*] Local notifications: Add a reminder after 3 days if answered "Still Exploring" in Free trial survey. [https://github.com/woocommerce/woocommerce-ios/pull/10331]
- [*] Product description AI: the AI sheet has been improved with the product name field made more prominent. [https://github.com/woocommerce/woocommerce-ios/pull/10333]
- [**] Store creation: US users can upgrade to a choice of plans for their store via In-App Purchase [https://github.com/woocommerce/woocommerce-ios/pull/10340]

14.6
-----
- [Internal] Switched AI endpoint to be able to track and measure costs. [https://github.com/woocommerce/woocommerce-ios/pull/10218]
- [Internal] Media picker flow was refactored to support interactive dismissal for device photo picker and WordPress media picker sources. Affected flows: product form > images, and virtual product form > downloadable files. [https://github.com/woocommerce/woocommerce-ios/pull/10236]
- [Internal] Errors: Improved error message when orders, products, or reviews can't be loaded due to a parsing (decoding) error. [https://github.com/woocommerce/woocommerce-ios/pull/10252, https://github.com/woocommerce/woocommerce-ios/pull/10260]
- [*] Orders with Coupons: Users can now select a coupon from a list when adding it to an order. [https://github.com/woocommerce/woocommerce-ios/pull/10255]
- [Internal] Orders: Improved error message when orders can't be loaded due to a parsing (decoding) error. [https://github.com/woocommerce/woocommerce-ios/pull/10252]
- [**] Product discounts: Users can now add discounts to products when creating an order. [https://github.com/woocommerce/woocommerce-ios/pull/10244]
- [*] We've resolved an issue that was causing the app to crash when trying to dismiss certain screens (bottom sheets). [https://github.com/woocommerce/woocommerce-ios/pull/10254]
- [Internal] Fixed a bug preventing the "We couldn't load your data" error banner from appearing on the My store dashboard. [https://github.com/woocommerce/woocommerce-ios/pull/10262]
- [Internal] Errors: Improved error message and troubleshooting guide when the Jetpack connection is broken. [https://github.com/woocommerce/woocommerce-ios/pull/10275]
- [Internal] A new way to create a product from an image using AI is being A/B tested. [https://github.com/woocommerce/woocommerce-ios/pull/10253]

14.5
-----
- [*] Product details: The share button is displayed with text instead of icon for better discoverability. [https://github.com/woocommerce/woocommerce-ios/pull/10216]
- [*] Resolved an issue where users were unable to add a new note to an order. Previously, upon opening an order detail and selecting the "Add a new note" option, the text field was non-selectable, preventing users from writing down the note. This issue has now been addressed and users should be able to add notes to their orders without any issues. [https://github.com/woocommerce/woocommerce-ios/pull/10222]
- [*] Store creation: Update the timeout view with the option to retry the site check. [https://github.com/woocommerce/woocommerce-ios/pull/10221]
- [*] Fixed issue showing the expired alert for sites that got reverted to simple sites after their plan expired. [https://github.com/woocommerce/woocommerce-ios/pull/10228]

14.4
-----
- [*] Blaze: New banner on the My Store and Products screens for admins of eligible stores. [https://github.com/woocommerce/woocommerce-ios/pull/10135, https://github.com/woocommerce/woocommerce-ios/pull/10160, https://github.com/woocommerce/woocommerce-ios/pull/10172]
- [*] Shipping Labels: Fixed a bug preventing label printing in orders viewed from search [https://github.com/woocommerce/woocommerce-ios/pull/10161]
- [*] Blaze: Disable the entry point in the product creation form. [https://github.com/woocommerce/woocommerce-ios/pull/10173]
- [*] Product description and sharing message AI: Fixed incorrect language issue by using a separate prompt for identifying language. [https://github.com/woocommerce/woocommerce-ios/pull/10169, https://github.com/woocommerce/woocommerce-ios/pull/10177, https://github.com/woocommerce/woocommerce-ios/pull/10179]

14.3
-----
- [*] SKU Scanner: Add the SKU to the error message after a failure. [https://github.com/woocommerce/woocommerce-ios/pull/10085]
- [*] Add URL route handler to open the `My Store` tab when a deeplink to `/mobile` is opened, instead of bouncing back to Safari [https://github.com/woocommerce/woocommerce-ios/pull/10077]
- [Internal] Performance: Replaces the endpoint used to load Top Performers on the My Store tab, for faster loading. [https://github.com/woocommerce/woocommerce-ios/pull/10113]
- [*] A feedback banner is added for product description AI and product sharing AI sheets. [https://github.com/woocommerce/woocommerce-ios/pull/10102]
- [*] Product creation: the product type row is now editable when creating a product. [https://github.com/woocommerce/woocommerce-ios/pull/10087]
- [***] Store creation: US users can upgrade Woo Express free trial stores via In-App Purchase [https://github.com/woocommerce/woocommerce-ios/pull/10123]
- [*] Orders: Users can can now add multiple coupons to orders (not only one) [https://github.com/woocommerce/woocommerce-ios/pull/10126]
- [*] Free trial: Local notification after 24 hours since Free trial subscription time to remind to purchase plan. [https://github.com/woocommerce/woocommerce-ios/pull/10133, https://github.com/woocommerce/woocommerce-ios/pull/10130]
- [**] Product description AI: an announcement modal is shown for WPCOM stores about the feature, and a new CTA "Write with AI" is more discoverable in the product form with a tooltip. [https://github.com/woocommerce/woocommerce-ios/pull/10142]

14.2
-----
- [Internal] Blaze status check was updated to save an API request. The Blaze eligibility for each site should remain the same. [https://github.com/woocommerce/woocommerce-ios/pull/10020]
- [*] Fixed the unusable state of the app when the default store runs on an expired free trial plan. [https://github.com/woocommerce/woocommerce-ios/pull/10059]
- [Internal] Performance: When loading the refunds on an order (e.g. in order details), we now only request them from remote if they are not already in local storage. [https://github.com/woocommerce/woocommerce-ios/pull/10039]
- [*] Orders: Users can can now add coupons to orders [https://github.com/woocommerce/woocommerce-ios/pull/10035]
- [*] Coupons: The Coupons Management feature is fully released and not in Beta anymore [https://github.com/woocommerce/woocommerce-ios/pull/10032]
- [*] Store creation: the progress view copy was updated to inform the merchants that it can take a few minutes for the store to be ready. The progress view is now only shown after necessary requests are made before the app is likely backgrounded. The error handling is also polished.  [https://github.com/woocommerce/woocommerce-ios/pull/10047, https://github.com/woocommerce/woocommerce-ios/pull/10069]
- [Internal] Performance: When loading a single order (e.g. in order details), we now load the order from storage unless it has been modified remotely. [https://github.com/woocommerce/woocommerce-ios/pull/10036]
- [Internal] Performance: When the Orders tab is opened, we now only sync orders that have been created or modified since the last successful sync. [https://github.com/woocommerce/woocommerce-ios/pull/10065]
- [Internal] App size: Replaced 30MB PDFs on Store Creation waiting screen with ~400KB PNGs - to assess impact on app bundle size. [https://github.com/woocommerce/woocommerce-ios/pull/10067]

14.1
-----
- [*] Plans: Expired or cancelled plans are now shown more reliably [https://github.com/woocommerce/woocommerce-ios/pull/9924]
- [*] Product Sharing: AI-generated messages are now available. [https://github.com/woocommerce/woocommerce-ios/pull/9976]
- [***] Orders: Users can add products to orders by scanning their sku barcode or QR-code [https://github.com/woocommerce/woocommerce-ios/pull/9972]
- [Internal] Store creation: a workaround was previously implemented that can result in an inaccurate app experience like when the free trial banner is not shown immediately after store creation due to out-of-sync site properties. Now that the API issue is fixed, the app now waits for the site for a bit longer but ensures all necessary properties are synced. [https://github.com/woocommerce/woocommerce-ios/pull/9957]
- [Internal] Product details AI: Updated prompts to identify the language in provided text to use in responses for product description and sharing. [https://github.com/woocommerce/woocommerce-ios/pull/9961]
- [*] Blaze: products can now be promoted in WordPress.com and Tumblr from the app if the site/product is eligible. Two entry points: 1) Menu tab > General, 2) Product form > more menu. [https://github.com/woocommerce/woocommerce-ios/pull/9906]

14.0
-----
- [*] Payments: Remove the upsell-card-readers banner from the Payment Methods Screen [https://github.com/woocommerce/woocommerce-ios/pull/9869]


13.9
-----
- [*] Orders: Allow alternative types for the `taxID` in `ShippingLineTax` or `sku` in `OrderItem`, as some third-party plugins alter the type in the API. This helps with the order list not loading due to order decoding errors. [https://github.com/woocommerce/woocommerce-ios/pull/9844]
- [*] Payments: Location permissions request is not shown to TTP users who grant "Allow once" permission on first foregrounding the app any more [https://github.com/woocommerce/woocommerce-ios/pull/9821]
- [*] Products: Allow alternative types for `stockQuantity` in `Product` and `ProductVariation`, as some third-party plugins alter the type in the API. This helps with the product list not loading due to product decoding errors. [https://github.com/woocommerce/woocommerce-ios/pull/9850]
- [*] Products: Allow alternative types for the `backordersAllowed` and `onSale` in `Product` and `ProductVariation`, as some third-party plugins alter the types in the API. This helps with the product list not loading due to product decoding errors. [https://github.com/woocommerce/woocommerce-ios/pull/9849]
- [*] Products: Allow alternative types for the `sku` and `weight` in `ProductVariation`, as some third-party plugins alter the types in the API. This helps with the product variation list not loading due to product variation decoding errors. [https://github.com/woocommerce/woocommerce-ios/pull/9847]
- [*] Products: Allow alternative types for the `sku` and `weight` in `Product`, the dimensions in `ProductDimensions`, and the `downloadID` in `ProductDownload`, as some third-party plugins alter the types in the API. This helps with the product list not loading due to product decoding errors. [https://github.com/woocommerce/woocommerce-ios/pull/9846]
- [*] Products: Add support for parsing variation objects for the `variations` field in `Product`, as some third-party plugins alter the type for this field in the API. This allows the variations to be loaded for variable products if those third-party plugins are active. [https://github.com/woocommerce/woocommerce-ios/pull/9857]

13.8
-----
- [Internal] Orders: Bundled products (within a product bundle) are now indented, to show their relationship to the parent bundle. [https://github.com/woocommerce/woocommerce-ios/pull/9778]
- [Internal] Orders: Composite components (within a composite product) are now indented, to show their relationship to the parent composite product. [https://github.com/woocommerce/woocommerce-ios/pull/9780]
- [*] Add Products: A new view is display to celebrate when the first product is created in a store. [https://github.com/woocommerce/woocommerce-ios/pull/9790]
- [*] Product List: Added swipe-to-share gesture on product rows. [https://github.com/woocommerce/woocommerce-ios/pull/9799]
- [*] Product form: a share action is shown in the navigation bar if the product can be shared and no more than one action is displayed, in addition to the more menu > Share. [https://github.com/woocommerce/woocommerce-ios/pull/9789]
- [*] Payments: show badges leading to Set up Tap to Pay on iPhone for eligible stores and devices [https://github.com/woocommerce/woocommerce-ios/pull/9812]
- [*] Orders: Fixes a bug where the Orders list would not load if an order had a non-integer gift card amount applied to the order (with the Gift Cards extension). [https://github.com/woocommerce/woocommerce-ios/pull/9795]

- [*] My Store: A new button to share the current store is added on the top right of the screen. [https://github.com/woocommerce/woocommerce-ios/pull/9796]
- [*] Mobile Payments: The screen brightness is increased when showing the Scan to Pay view so the QR code can be scanned more easily [https://github.com/woocommerce/woocommerce-ios/pull/9807]
- [*] Mobile Payments: The Woo logo is added to the QR code on the Scan to Pay screen [https://github.com/woocommerce/woocommerce-ios/pull/9823]
- [*] Allow EU merchants to have better control of their privacy choices. A privacy choices banner will be shown the next time they open the app. [https://github.com/woocommerce/woocommerce-ios/pull/9825]

13.7
-----
- [Internal] Adds guidance for new Customs rule when shipping to some EU countries. [https://github.com/woocommerce/woocommerce-ios/pull/9715]
- [*] JITMs: Added modal-style Just in Time Message support on the dashboard [https://github.com/woocommerce/woocommerce-ios/pull/9694]
- [**] Order Creation: Products can be searched by SKU when adding products to an order. [https://github.com/woocommerce/woocommerce-ios/pull/9711]
- [*] Orders: Fixes order details so separate order items are not combined just because they are the same product or variation. [https://github.com/woocommerce/woocommerce-ios/pull/9710]
- [Internal] Store creation: starting May 4, store creation used to time out while waiting for the site to be ready (become a Jetpack/Woo site). A workaround was implemented to wait for the site differently. [https://github.com/woocommerce/woocommerce-ios/pull/9767]
- [**] Mobile Payments: Tap to Pay is initialised on launch or foreground, to speed up payments [https://github.com/woocommerce/woocommerce-ios/pull/9750]
- [*] Store Creation: Local notifications are used to support users during the store creation process. [https://github.com/woocommerce/woocommerce-ios/pull/9717, https://github.com/woocommerce/woocommerce-ios/pull/9719, https://github.com/woocommerce/woocommerce-ios/pull/9749]
- [**] Mobile Payments: Merchants can now collect in-person payments by showing a QR code to their customers. [https://github.com/woocommerce/woocommerce-ios/pull/9762]
- [Internal] Orders: Bundled products (within a product bundle) are now indented, to show their relationship to the parent bundle. [https://github.com/woocommerce/woocommerce-ios/pull/9778]

13.6
-----
- [*] Remove login error local notifications that used to be scheduled 24 hours from certain login errors. [https://github.com/woocommerce/woocommerce-ios/pull/9666]
- [*] JITMs: Added customization to Just in Time Message banner background and badges [https://github.com/woocommerce/woocommerce-ios/pull/9633]
- [*] Product form > description editor: fix the extra bottom inset after hiding the keyboard either manually (available on a tablet) or applying an AI-generated product description. [https://github.com/woocommerce/woocommerce-ios/pull/9638]
- [*] Products: Fixes stock statuses for Product Bundles so that backordered bundles and bundle stock quantities are displayed as expected. [https://github.com/woocommerce/woocommerce-ios/pull/9681]

13.5
-----
- [*] Settings > Domains: Premium domains are now supported, the domain suggestions now match the results on web and Android. It's more noticeable for stores with a domain credit, where not all domains are free for the first year anymore. [https://github.com/woocommerce/woocommerce-ios/pull/9607]
- [*] Product form > Inventory: the SKU scanner is enabled for all users, where it used to be behind a feature switch in Settings > Experimental Features. [https://github.com/woocommerce/woocommerce-ios/pull/9631]
[Internal] Products: Simplify Product Editing experiment is removed; there should be no changes to the existing product creation/editing behavior. [https://github.com/woocommerce/woocommerce-ios/pull/9602]
- [*] Payments: Products are removed directly from an order when its count is below one, instead of opening an extra screen to remove it. [https://github.com/woocommerce/woocommerce-ios/pull/9624]
- [*] Orders: Parses HTML-encoded characters and removes extraneous, non-attribute meta data from the list of attributes for an item in an order. [https://github.com/woocommerce/woocommerce-ios/pull/9603]
- [*] Products: Adds the component descriptions to the list of components in a composite product (using the Composite Products extension). [https://github.com/woocommerce/woocommerce-ios/pull/9634]
- [*] Products: Adds the product SKU to the bundled products list in product details, for Bundle products (using the Product Bundles extension). [https://github.com/woocommerce/woocommerce-ios/pull/9626]
- [*] Product form > description editor AI for WPCOM stores: the prompt was updated so that the generated description is shorter. [https://github.com/woocommerce/woocommerce-ios/pull/9637]

13.4
-----
- [*] Payments: Popular and last sold products are displayed on top of the products selection screen when creating or editing an order. [https://github.com/woocommerce/woocommerce-ios/pull/9539]

- [Internal] Payments: Update StripeTerminal pod to 2.19.1 [https://github.com/woocommerce/woocommerce-ios/pull/9537]
- [**] Adds read-only support for the Gift Cards extension in order details. [https://github.com/woocommerce/woocommerce-ios/pull/9558]
- [**] Adds read-only support for the Subscriptions extension in order and product details. [https://github.com/woocommerce/woocommerce-ios/pull/9541]
- [*] Product form > description editor: a magic wand button is added to the keyboard toolbar to auto-generate a product description using Jetpack AI for WPCOM stores. [https://github.com/woocommerce/woocommerce-ios/pull/9577]
- [Internal] Payments: Upate Tap to Pay connection flow strings to avoid mentioning "reader" [https://github.com/woocommerce/woocommerce-ios/pull/9563]
- [*] Store onboarding: Now the onboarding task list can be shown/hidden from settings and also from the dashboard. [https://github.com/woocommerce/woocommerce-ios/pull/9572, https://github.com/woocommerce/woocommerce-ios/pull/9573]
- [**] Adds read-only support for the Min/Max Quantities extension in product details. [https://github.com/woocommerce/woocommerce-ios/pull/9585]

13.3
-----
- [***] Payments: UK-based stores merchants can take In-Person Payments. [https://github.com/woocommerce/woocommerce-ios/pull/9496]
- [*] Store creation free trial flow now includes 3 profiler questions again with updated options: store category, selling status, and store country. [https://github.com/woocommerce/woocommerce-ios/pull/9513]
- [*] Shipping Labels: Origin address's phone number is now saved locally and pre-populated in the creation form. [https://github.com/woocommerce/woocommerce-ios/pull/9520]
- [Internal] Almost all mappers have been updated to only decode without the data envelope if it's not available. Please do a smoke test to ensure that all features still work as before. [https://github.com/woocommerce/woocommerce-ios/pull/9510]
- [Internal] Store onboarding: Mark "Launch your store" task as complete if the store is already public. This is a workaround for a backend issue which marks "Launch your store" task incomplete for already live stores. [https://github.com/woocommerce/woocommerce-ios/pull/9507]
- [*] Payments: Added Universal Link support for Set up Tap to Pay on iPhone, and to open Universal Links from Just in Time Messages, to more easily navigate to app features. [https://github.com/woocommerce/woocommerce-ios/pull/9518]
- [*] Login: Potentially fixed the crash on the onboarding screen. [https://github.com/woocommerce/woocommerce-ios/pull/9523]

13.2
-----
- [Internal] Store creation: New loading screen added for create store flow. [https://github.com/woocommerce/woocommerce-ios/pull/9383]
- [*] Payments: Add account type field to receipts [https://github.com/woocommerce/woocommerce-ios/pull/9416]
- [*] Products can now be filtered within Order creation [https://github.com/woocommerce/woocommerce-ios/pull/9258]
- [*] Products: Adds read-only support for the Composite Products extension in the Products list, including a list of components in product details. [https://github.com/woocommerce/woocommerce-ios/pull/9455]


13.1
-----
- [internal] Users can now create a Free Trial store from the app from the Get Started section of the app prologue. [https://github.com/woocommerce/woocommerce-ios/pull/9396]
- [**] Adds support for Product Multi-selection when creating and/or editing Orders. [https://github.com/woocommerce/woocommerce-ios/issues/8888]
- [**] Users can now install Jetpack for their non-Jetpack sites after logging in with application passwords. [https://github.com/woocommerce/woocommerce-ios/pull/9354]
- [*] Payments: We show a Tap to Pay on iPhone feedback survey button in the Payments menu after the first Tap to Pay on iPhone payment is taken [https://github.com/woocommerce/woocommerce-ios/pull/9366]
- [Internal] Added SiteID to some IPP tracks events [https://github.com/woocommerce/woocommerce-ios/pull/9572,]

13.0
-----
- [*] Adds a banner in "Launch store" task screen to upgrade from free trial plan. [https://github.com/woocommerce/woocommerce-ios/pull/9323]
- [*] Fix: Description, sale price, and image will be copied over to the new product variations when duplicating a variable product. [https://github.com/woocommerce/woocommerce-ios/pull/9322]


12.9
-----
- [**] Dashboard: an onboarding card is shown for sites with the following tasks if any is incomplete: "tell us more about your store" (store location) that opens a webview, "add your first product" that starts the product creation flow, "launch your store" that publishes the store, "customize your domain" that starts the domain purchase flow, and "get paid" that opens a webview. A subset of the tasks may be shown to self-hosted sites and WPCOM sites on a free trial. [https://github.com/woocommerce/woocommerce-ios/pull/9285]
- [*] Jetpack benefit banner and modal is now available on the dashboard screen after logging in with site credentials. [https://github.com/woocommerce/woocommerce-ios/pull/9232]
- [*] Payments: Local search is added to the products selection screen in the order creation flow to speed the process. [https://github.com/woocommerce/woocommerce-ios/pull/9178]
- [*] Fix: Prevent product variations not loading due to an encoding error for `permalink`, which was altered by a plugin. [https://github.com/woocommerce/woocommerce-ios/pull/9233]
- [*] Login: Users can now log in to self-hosted sites without Jetpack by approving application password authorization to their sites. [https://github.com/woocommerce/woocommerce-ios/pull/9260]
- [*] Payments: Tap to Pay on iPhone can now be selected from the Payment Methods screen [https://github.com/woocommerce/woocommerce-ios/pull/9242]
- [**] Payments: Set up Tap to Pay on iPhone flow added to the Payments Menu. Use it to configure the reader, and try a payment, before collecting a card payment with a customer. [https://github.com/woocommerce/woocommerce-ios/pull/9280]

12.8
-----
- [*] Shortcuts: We can now trigger the order creation and payment collection flows from the iOS Shortcuts app. [https://github.com/woocommerce/woocommerce-ios/pull/9103]
- [Internal] Dashboard: the UI layer had a major refactoring to allow scrolling for content more than stats for the onboarding project. The main design change is on the refresh control, where it was moved from each stats tab to below the navigation bar. Other design changes are not expected. [https://github.com/woocommerce/woocommerce-ios/pull/9031]
- [**] Products: Adds read-only support for the Product Bundles extension, including a list of bundled products and stock status for product bundles. [https://github.com/woocommerce/woocommerce-ios/pull/9177]
- [Internal] Mobile Payments: Updated StripeTerminal to 2.18 [https://github.com/woocommerce/woocommerce-ios/pull/9118]

12.7
-----
- [Internal] Shipping Label: add condition checks before showing contact options [https://github.com/woocommerce/woocommerce-ios/pull/8982]
- [*] Main screens are now accessible through the Home Screen Spotlight Search [https://github.com/woocommerce/woocommerce-ios/pull/9082]
- [*] Stats: Fixed a crash when order stats use a date and time matching the start of Daylight Saving Time. [https://github.com/woocommerce/woocommerce-ios/pull/9083]
- [*] Fix: Dismiss Take Payment popup after sharing the payment link to another app. [https://github.com/woocommerce/woocommerce-ios/pull/9042]
- [*] Site credential login: Catch invalid cookie nonce [https://github.com/woocommerce/woocommerce-ios/pull/9102]
- [*] Better error messages for site credential login failures [https://github.com/woocommerce/woocommerce-ios/pull/9125]
- [Internal] New Zendesk tag for site credential login errors [https://github.com/woocommerce/woocommerce-ios/pull/9150]

12.6
-----
- [*] Fix: When a product's details can be edited, they display a disclosure indicator (chevron). [https://github.com/woocommerce/woocommerce-ios/pull/8980]
- [*] Payments: fixed a bug where enabled rows in the Payments Menu were sometimes incorrectly shown as disabled [https://github.com/woocommerce/woocommerce-ios/pull/8983]
- [Internal] Mobile Payments: fixed logic on display of IPP feedback banner on Order List [https://github.com/woocommerce/woocommerce-ios/pull/8994]
- [**] Support: Merchants can now contact support with a new and refined experience. [https://github.com/woocommerce/woocommerce-ios/pull/9006/files]
- [***] Mobile Payments: Tap to Pay on iPhone enabled for all US merchants [https://github.com/woocommerce/woocommerce-ios/pull/9023]

12.5
-----
- [Internal] Dashboard: the stats implementation had a major update to replace a third-party library in order to support the upcoming store onboarding card. Minimal design changes are expected, and horizontal scrolling between different time range tabs is not available anymore. [https://github.com/woocommerce/woocommerce-ios/pull/8942]

12.4
-----
- [**] Menu > Settings: adds a `Domains` row for WPCOM sites to see their site domains, add a new domain, or redeems a domain credit if available. [https://github.com/woocommerce/woocommerce-ios/pull/8870]
- [Internal] Prologue screen now has only the entry point to site address login flow, and application password authentication is used for sites without Jetpack. [https://github.com/woocommerce/woocommerce-ios/pull/8846]
- [Internal] A new tag has been added for Zendesk for users authenticated with application password. [https://github.com/woocommerce/woocommerce-ios/pull/8850]
- [Internal] Failures in the logged-out state are now tracked with anonymous ID. [https://github.com/woocommerce/woocommerce-ios/pull/8861]
- [*] Fix: Fixed a crash when switching away from the Products tab. [https://github.com/woocommerce/woocommerce-ios/pull/8874]

12.3
-----
- [Internal] We have updated the Zendesk SDK to version 6.0 [https://github.com/woocommerce/woocommerce-ios/pull/8828]
- [Internal] Tap to Pay on iPhone made publicly available via an Experimental Feature toggle [https://github.com/woocommerce/woocommerce-ios/pull/8814]

12.2
-----
- [*] Fix: Adding a new attribute will auto-capitalize the first letter for each word in the attribute name. [https://github.com/woocommerce/woocommerce-ios/pull/8772]
- [internal] Logging: Improvements on logging potential errors when loading Order Details [https://github.com/woocommerce/woocommerce-ios/pull/8781]
- [Internal] Now we track the specific error code when a networking-related operation fails [https://github.com/woocommerce/woocommerce-ios/issues/8527]

12.1
-----
- [*] Adds an In-Person Payments survey banner on top of the Orders view [https://github.com/woocommerce/woocommerce-ios/issues/8530]
- [*] Fix: Allow product's `purchasable` to be a number as some third-party plugins could alter the type in the API. This could help with the Products tab not loading due to product decoding errors. [https://github.com/woocommerce/woocommerce-ios/pull/8718]
- [***] [Internal] Start the AB test for allowing login to the app using site credentials [https://github.com/woocommerce/woocommerce-ios/pull/8744]

12.0
-----
- [**] Adds a feature of bulk updating products from the product's list. [https://github.com/woocommerce/woocommerce-ios/pull/8704]
- [internal] Store creation flow now includes 3 profiler questions: store category, selling status, and store country. [https://github.com/woocommerce/woocommerce-ios/pull/8667]

11.9
-----
- [**] Now you can generate all possible variations for a product's attributes [https://github.com/woocommerce/woocommerce-ios/pull/8619]
- [*] Mobile payments: fixed card reader manuals links. [https://github.com/woocommerce/woocommerce-ios/pull/8628]

11.8
-----
- [*] Design refresh: Buttons, links, and other calls to action are now purple instead of pink. [https://github.com/woocommerce/woocommerce-ios/pull/8451]
- [internal] Design: Updated capitalization for various pages, links, and buttons to match new design guidelines. [https://github.com/woocommerce/woocommerce-ios/pull/8455]
- [internal] Remove A/B testing and release native Jetpack installation flow for all users. [https://github.com/woocommerce/woocommerce-ios/pull/8533]

11.7
-----
- [**] Analytics Hub: Now you can select custom date ranges. [https://github.com/woocommerce/woocommerce-ios/pull/8414]
- [**] Analytics Hub: Now you can see Views and Conversion Rate analytics in the new Sessions card. [https://github.com/woocommerce/woocommerce-ios/pull/8428]
- [*] My Store: We fixed an issue with Visitors and Conversion stats where sometimes visitors could be counted more than once in the selected period. [https://github.com/woocommerce/woocommerce-ios/pull/8427]


11.6
-----
- [***] We added a new Analytics Hub inside the My Store area of the app. Simply click on the See More button under the store stats to check more detailed information on Revenue, Orders and Products. [https://github.com/woocommerce/woocommerce-ios/pull/8356]
- [*] In-Person Payments: fixed timing issues in payments flow, which caused "Remove card" to be shown for too long [https://github.com/woocommerce/woocommerce-ios/pull/8351]

11.5
-----
- [*] Account deletion is now supported for all users in settings or in the empty stores screen (in the ellipsis menu). [https://github.com/woocommerce/woocommerce-ios/pull/8179, https://github.com/woocommerce/woocommerce-ios/pull/8272]
- [*] In-Person Payments: We removed any references to Simple Payments from Orders, and the red badge from the Menu tab and Menu Payments icon announcing the new Payments section. [https://github.com/woocommerce/woocommerce-ios/pull/8183]
- [internal] Store creation flow was improved with native implementation. It is available from the login prologue (`Get Started` CTA), login email error screen, and store picker (`Add a store` CTA from the empty stores screen or at the bottom of the store list). [Example testing steps in https://github.com/woocommerce/woocommerce-ios/pull/8251]
- [internal] New stores have two new Products onboarding features: A banner with an `Add a Product` CTA on the My Store screen, and the option to add new products using templates. [https://github.com/woocommerce/woocommerce-ios/pull/8294]

11.4
-----
- [*] Add System Status Report to ZenDesk support requests. [https://github.com/woocommerce/woocommerce-ios/pull/8171]


11.3
-----
- [*] In-Person Payments: Show spinner while preparing reader for payment, instead of saying it's ready before it is. [https://github.com/woocommerce/woocommerce-ios/pull/8115]
- [internal] In-Person Payments: update StripeTerminal from 2.7 to 2.14 [https://github.com/woocommerce/woocommerce-ios/pull/8132]
- [*] In-Person Payments: Fixed payment method prompt for WisePad 3 to show only Tap and Insert options [https://github.com/woocommerce/woocommerce-ios/pull/8136]

11.2
-----
- [***] You can now preview draft products before publishing. [https://github.com/woocommerce/woocommerce-ios/pull/8102]
- [*] The survey at the end of the login onboarding flow is no longer available. [https://github.com/woocommerce/woocommerce-ios/pull/8062]
- [*] Fixed layout issues on the Account Mismatch error screen. [https://github.com/woocommerce/woocommerce-ios/pull/8074]
- [*] The Accept Payments Easily banner has been removed from the order list [https://github.com/woocommerce/woocommerce-ios/pull/8078]

11.1
-----
- [**] You can now search customers when creating or editing an order. [https://github.com/woocommerce/woocommerce-ios/issues/7741]
- [internal] Store creation is available from the login prologue, login email error screen, and store picker. [https://github.com/woocommerce/woocommerce-ios/pull/8023]
- [internal] The login flow is simplified with only the option to log in with WordPress.com. This flow is presented in parallel with the existing flow in an A/B test experiment. [https://github.com/woocommerce/woocommerce-ios/pull/7996]
- [**] Relevant Just In Time Messages will be displayed on the My Store screen [https://github.com/woocommerce/woocommerce-ios/issues/7853]

11.0
-----
- [internal] Add support for controlling performance monitoring via Sentry. **Off by default**. [https://github.com/woocommerce/woocommerce-ios/pull/7831]


10.9
-----
- [***] Dropped iOS 14 support. From now we support iOS 15 and later. [https://github.com/woocommerce/woocommerce-ios/pull/7851]
- [*] Login: Now you can handle Jetpack site connection for your self-hosted sites from the app. [https://github.com/woocommerce/woocommerce-ios/pull/7847]


10.8
-----
- [***] Stats: Now you can add a Today's Stats Widget to your lock screen (iOS 16 only) to monitor your sales. [https://github.com/woocommerce/woocommerce-ios/pull/7839]
- [internal] In-Person Payments: add UTM parameters to card reader purchase URLs to allow attribution [https://github.com/woocommerce/woocommerce-ios/pull/7858]
- [*] In-Person Payments: the Purchase card reader links now all open in authenticated web views, to make it easier to log in to woocommerce.com. [https://github.com/woocommerce/woocommerce-ios/pull/7862]

10.7
-----
- [*] Universal Links: Users can now open universal links in the app. [https://github.com/woocommerce/woocommerce-ios/pull/7632]
- [internal] Store picker: Show error when the role eligibility check fails while selecting a store. [https://github.com/woocommerce/woocommerce-ios/pull/7816]
- [internal] Store picker: Add loading state to `Continue` button. [https://github.com/woocommerce/woocommerce-ios/pull/7821]
- [internal] Store picker: Use Jetpack tunnel API for fetching user info for role checking. [https://github.com/woocommerce/woocommerce-ios/pull/7822]
- [*] Allow in-app notices to be swiped away [https://github.com/woocommerce/woocommerce-ios/pull/7801]

10.6
-----

- [**] Products tab: products search now has an option to search products by SKU. Stores with WC version 6.6+ support partial SKU search, otherwise the product(s) with the exact SKU match is returned. [https://github.com/woocommerce/woocommerce-ios/pull/7781]
- [*] Fixed a rare crash when selecting a store in the store picker. [https://github.com/woocommerce/woocommerce-ios/pull/7765]
- [*] Settings: Display the WooCommerce version and available updates in Settings [https://github.com/woocommerce/woocommerce-ios/pull/7779]
- [*] Show suggestion for logging in to a WP.com site with a mismatched WP.com account. [https://github.com/woocommerce/woocommerce-ios/pull/7773]
- [*] Help center: Added help center web page with FAQs for "Not a WooCommerce site" and "Wrong WordPress.com account" error screens. [https://github.com/woocommerce/woocommerce-ios/pull/7767, https://github.com/woocommerce/woocommerce-ios/pull/7769]
- [*] Now you can bulk edit variation prices. [https://github.com/woocommerce/woocommerce-ios/pull/7803]
- [**] Reviews: Now you can reply to product reviews using the Reply button while viewing a product review. [https://github.com/woocommerce/woocommerce-ios/pull/7799]

10.5
-----
- [**] Products: Now you can duplicate products from the More menu of the product detail screen. [https://github.com/woocommerce/woocommerce-ios/pull/7727]
- [**] Login: Added Jetpack connection support from the Account Mismatch error screen. [https://github.com/woocommerce/woocommerce-ios/pull/7748]
- [*] Orders: We are bringing back the ability to add/edit customer notes and addresses from the main order screen [https://github.com/woocommerce/woocommerce-ios/pull/7750]
- [*] Help center: Added help center web page with FAQs for "Wrong WordPress.com account error" screen. [https://github.com/woocommerce/woocommerce-ios/pull/7747]
- [*] Widgets: The Today's Stat Widget adds support for bigger fonts. [https://github.com/woocommerce/woocommerce-ios/pull/7752]

10.4
-----
- [***] Stats: Now you can add a Today's Stats Widget to your homescreen to monitor your sales. [https://github.com/woocommerce/woocommerce-ios/pull/7732]
- [*] Help center: Added help center web page with FAQs for "Pick a WooCommerce Store", "Enter WordPress.com password" and "Open mail to find magic link" screens. [https://github.com/woocommerce/woocommerce-ios/pull/7641, https://github.com/woocommerce/woocommerce-ios/pull/7730, https://github.com/woocommerce/woocommerce-ios/pull/7737]
- [*] In-Person Payments: Fixed a bug where cancelling a card reader connection would temporarily prevent further connections [https://github.com/woocommerce/woocommerce-ios/pull/7689]
- [*] In-Person Payments: Improvements to the card reader connection flow UI [https://github.com/woocommerce/woocommerce-ios/pull/7687]
- [*] Login: Users can now set up the Jetpack connection between a self-hosted site and their WP.com account. [https://github.com/woocommerce/woocommerce-ios/pull/7608]
- [*] Product list: the "Draft" blue color is fixed to be more readable for a draft product row in the product list. [https://github.com/woocommerce/woocommerce-ios/pull/7724]
- [*] Notifications: App icon badge is now cleared correctly after visiting the orders tab. [https://github.com/woocommerce/woocommerce-ios/pull/7735]

10.3
-----
- [*] Dashboard: the last selected time range tab (Today/This Week/This Month/This Year) is persisted for the site and shown on the next site launch (app launch or switching stores). [https://github.com/woocommerce/woocommerce-ios/pull/7638]
- [*] Dashboard: swiping to another time range tab now triggers syncing for the target tab. Previously, the stats on the target tab aren't synced from the swipe gesture. [https://github.com/woocommerce/woocommerce-ios/pull/7650]
- [*] In-Person Payments: Fixed an issue where the Pay in Person toggle could be out of sync with the setting on the website. [https://github.com/woocommerce/woocommerce-ios/pull/7656]
- [*] In-Person Payments: Removed the need to sign in when purchasing a card reader [https://github.com/woocommerce/woocommerce-ios/pull/7670]
- [*] In-Person Payments: Fixed a bug where canceling a reader connection could result in being unable to connect a reader in future [https://github.com/woocommerce/woocommerce-ios/pull/7678]
- [*] In-Person Payments: Fixed a bug which prevented the Collect Payment button from being shown for Cash on Delivery orders  [https://github.com/woocommerce/woocommerce-ios/pull/7694]

10.2
-----
- [*] Help center: Added help center web page with FAQs for "Enter Store Credentials", "Enter WordPress.com email " and "Jetpack required Error" screens. [https://github.com/woocommerce/woocommerce-ios/pull/7588, https://github.com/woocommerce/woocommerce-ios/pull/7590, https://github.com/woocommerce/woocommerce-ios/pull/7621]
- [*] In-Person Payments: Fixed the Learn More link from the `Enable Pay in Person` onboarding screen for WCPay [https://github.com/woocommerce/woocommerce-ios/pull/7598]
- [**] In-Person Payments: Added a switch for the Pay in Person payment method on the Payments menu. This allows you to accept In-Person Payments for website orders [https://github.com/woocommerce/woocommerce-ios/pull/7613]

10.1
-----
- [*] In-Person Payments: The onboarding notice on the In-Person Payments menu is correctly dismissed after multiple prompts are shown. [https://github.com/woocommerce/woocommerce-ios/pull/7543]
- [*] Help center: Added custom help center web page with FAQs for "Enter Store Address" and "Enter WordPress.com email" screens. [https://github.com/woocommerce/woocommerce-ios/pull/7553, https://github.com/woocommerce/woocommerce-ios/pull/7573]
- [*] In-Person Payments: The plugin selection is saved correctly after multiple onboarding prompts. [https://github.com/woocommerce/woocommerce-ios/pull/7544]
- [**] In-Person Payments: A new prompt to enable `Pay in Person` for your store's checkout, to accept In-Person Payments for website orders [https://github.com/woocommerce/woocommerce-ios/issues/7474]

10.0
-----
- [**] In-Person Payments and Simple Payments have been moved to a new Payments section [https://github.com/woocommerce/woocommerce-ios/pull/7473]
- [*] Login: on the WP.com password screen, the magic link login option is moved from below "Reset your password" to below the primary Continue button for higher visibility. [https://github.com/woocommerce/woocommerce-ios/pull/7469]
- [*] Login: some minor enhancements are made to the error screen after entering an invalid WP.com email - a new "What is WordPress.com?" link, hiding the "Log in with store address" button when it's from the store address login flow, and some copy changes. [https://github.com/woocommerce/woocommerce-ios/pull/7485]
- [**] In-Person Payments: Accounts with pending requirements are no longer blocked from taking payments - we have added a skip button to the relevant screen. [https://github.com/woocommerce/woocommerce-ios/pull/7504]
- [*] Login: New button added to the empty site picker screen to enter a site address for troubleshooting. [https://github.com/woocommerce/woocommerce-ios/pull/7484]

9.9
-----
- [*] [Sign in with store credentials]: New screen added with instructions to verify Jetpack connected email. [https://github.com/woocommerce/woocommerce-ios/pull/7424]
- [*] [Sign in with store credentials]: Stop clearing username/password after an invalid attempt to enable users to fix typos. [https://github.com/woocommerce/woocommerce-ios/pull/7444]
- [*] Login: after entering WP.com email, a magic link is automatically sent when it is enabled (magic links are disabled for A8C emails and WP.com accounts with recently changed password) and a new screen is shown with an option to log in with password. [https://github.com/woocommerce/woocommerce-ios/pull/7449]

9.8
-----
- [***] Login: Introduce a way to sign in using store credentials.  [https://github.com/woocommerce/woocommerce-ios/pull/7320]
- [**] Login: You can now install WooCommerce to your self-hosted sites from the login flow. [https://github.com/woocommerce/woocommerce-ios/pull/7401]
- [**] Orders: Now you can quickly mark an order as completed by swiping it to the left! [https://github.com/woocommerce/woocommerce-ios/pull/7385]
- [*] In-Person Payments: The purchase card reader information card appears also in the Orders list screen. [https://github.com/woocommerce/woocommerce-ios/pull/7326]
- [*] Login: in release 9.7, when the app is in logged out state, an onboarding screen is shown before the prologue screen if the user hasn't finished or skipped it. In release 9.8, a survey is added to the end of the onboarding screen. [https://github.com/woocommerce/woocommerce-ios/pull/7416]
- [*] Login: a local notification is scheduled after the user encounters an error from logging in with an invalid site address or WP.com email/password. Please see testing scenarios in the PR, with regression testing on order/review remote notifications. [https://github.com/woocommerce/woocommerce-ios/pull/7323, https://github.com/woocommerce/woocommerce-ios/pull/7372, https://github.com/woocommerce/woocommerce-ios/pull/7422]

9.7
-----
- [***] Orders: Orders can now be edited within the app. [https://github.com/woocommerce/woocommerce-ios/pull/7300]
- [**] Orders: You can now view the Custom Fields for an order in the Order Details screen. [https://github.com/woocommerce/woocommerce-ios/pull/7310]
- [*] In-Person Payments: Card Reader Manuals now appear based on country availability, consolidated into an unique view [https://github.com/woocommerce/woocommerce-ios/pull/7178]
- [*] Login: Jetpack setup flow is now accessible from the Login with Store Address flow. [https://github.com/woocommerce/woocommerce-ios/pull/7294]
- [*] In-Person Payments: The purchase card reader information card can be dismissed [https://github.com/woocommerce/woocommerce-ios/pull/7260]
- [*] In-Person Payments: When dismissing the purchase card reader information card, the user can choose to be reminded in 14 days. [https://github.com/woocommerce/woocommerce-ios/pull/7271]
- [*] In-Person Payments: The purchase card reader information card appears also in the App Settings screen. [https://github.com/woocommerce/woocommerce-ios/pull/7308]
- [*] Refund lines in the Order details screen now appear ordered from oldest to newest [https://github.com/woocommerce/woocommerce-ios/pull/7287]
- [*] Login: when the app is in logged out state, an onboarding screen is shown before the prologue screen if the user hasn't finished or skipped it.  [https://github.com/woocommerce/woocommerce-ios/pull/7324]
- [*] Orders: When a store has no orders yet, there is an updated message with a link to learn more on the Orders tab. [https://github.com/woocommerce/woocommerce-ios/pull/7328]

9.6
-----
- [***] Coupons: Coupons can now be created from within the app. [https://github.com/woocommerce/woocommerce-ios/pull/7239]
- [**] Order Details: All unpaid orders have a Collect Payment button, which shows a payment method selection screen. Choices are Cash, Card, and Payment Link. [https://github.com/woocommerce/woocommerce-ios/pull/7111]
- [**] In-Person Payments: Support for selecting preferred payment gateway when multiple extensions are installed on the store. [https://github.com/woocommerce/woocommerce-ios/pull/7153]
- [*] Coupons: Removed the redundant animation when reloading the coupon list. [https://github.com/woocommerce/woocommerce-ios/pull/7137]
- [*] Login: Display "What is WordPress.com?" link in "Continue With WordPress.com" flow. [https://github.com/woocommerce/woocommerce-ios/pull/7213]
- [*] Login: Display the Jetpack requirement error after login is successful.
- [*] Login: Display a "New to WooCommerce?" link in the login prologue screen above the login buttons. [https://github.com/woocommerce/woocommerce-ios/pull/7261]
- [*] In-Person Payments: Publicize the Card Present Payments feature on the Payment Method screen [https://github.com/woocommerce/woocommerce-ios/pull/7225]
- [*] In-Person Payments: Add blog_id to IPP transaction description to match WCPay [https://github.com/woocommerce/woocommerce-ios/pull/7221]
- [*] Product form: after uploading an image, the product can now be saved immediately while the image is being uploaded in the background. When no images are pending upload for the saved product, the images are added to the product. Testing instructions: https://github.com/woocommerce/woocommerce-ios/pull/7196. [https://github.com/woocommerce/woocommerce-ios/pull/7254]

9.5
-----
- [*] Coupons: Fixed issue saving "Individual Use" and "Exclude Sale Items" fields. [https://github.com/woocommerce/woocommerce-ios/pull/7117]
- [*] Orders: The customer shipping/billing address form now navigates back automatically after selecting a country or state. [https://github.com/woocommerce/woocommerce-ios/pull/7119]
- [internal] In settings and empty stores screen, the "Close Account" link is shown for users who signed in with Apple (the only way to create an account) to close their WordPress.com account. [https://github.com/woocommerce/woocommerce-ios/pull/7143]

9.4
-----
- [*] Orders: Order details now displays both the date and time for all orders. [https://github.com/woocommerce/woocommerce-ios/pull/6996]
- [*] Simple payments have the `Card` option available for stores with configuration issues to resolve, and show onboarding to help resolve them [https://github.com/woocommerce/woocommerce-ios/pull/7002]
- [*] Order & Product list: Now, we can pull to refresh from an empty view. [https://github.com/woocommerce/woocommerce-ios/pull/7023, https://github.com/woocommerce/woocommerce-ios/pull/7030]
- [*] Order Creation: Fixes a bug where selecting a variable product to add to a new order would sometimes open the wrong list of product variations. [https://github.com/woocommerce/woocommerce-ios/pull/7042]
- [*] Collect payment button on Order Details no longer flickers when the screen loads [https://github.com/woocommerce/woocommerce-ios/pull/7043]
- [*] Issue refund button on Order Details is shown for all paid orders [https://github.com/woocommerce/woocommerce-ios/pull/7046]
- [*] Order Creation: Fixes several bugs with the Products section not showing the correct order items or not correctly updating the item quantity. [https://github.com/woocommerce/woocommerce-ios/pull/7067]

9.3
-----
- [***] In-Person Payments is now available for merchants using WooCommerce Payments in Canada. [https://github.com/woocommerce/woocommerce-ios/pull/6954]
- [*] In-Person Payments: Accessibility improvement [https://github.com/woocommerce/woocommerce-ios/pull/6869, https://github.com/woocommerce/woocommerce-ios/pull/6886, https://github.com/woocommerce/woocommerce-ios/pull/6906]
- [*] Orders: Now it's possible to select and copy text from the notes on an order. [https://github.com/woocommerce/woocommerce-ios/pull/6894]
- [*] Support Arabic numerals on amount fields. [https://github.com/woocommerce/woocommerce-ios/pull/6891]
- [*] Product Selector: Enabled selecting all variations on variable product rows. [https://github.com/woocommerce/woocommerce-ios/pull/6899]
- [internal] Order Creation: Adding new products, shipping, fee, or customer details to an order now blocks the UI immediately while the order is syncing remotely. [https://github.com/woocommerce/woocommerce-ios/pull/6974]

- [*] Coupons: Now it's possible to update discount types for coupons. [https://github.com/woocommerce/woocommerce-ios/pull/6935]
- [*] Orders tab: the view width now adjusts to the app in tablet split view on iOS 15. [https://github.com/woocommerce/woocommerce-ios/pull/6951]

9.2
-----
- [***] Experimental Features: Coupons editing and deletion features are now enabled as part of coupon management. [https://github.com/woocommerce/woocommerce-ios/pull/6853]
- [*] Order Creation: Updated percentage fee flow - added amount preview, disabled percentage option when editing. [https://github.com/woocommerce/woocommerce-ios/pull/6763]
- [*] Product Details: Update status badge layout and show it for more cases. [https://github.com/woocommerce/woocommerce-ios/pull/6768]
- [*] Coupons: now, the percentage amount of coupons will be displayed correctly in the listing and in coupon detail if the amount contains fraction digits. [https://github.com/woocommerce/woocommerce-ios/pull/6804]
- [*] Coupons: Filter initial search results to show only coupons of the currently selected store. [https://github.com/woocommerce/woocommerce-ios/pull/6800]
- [*] Coupons: Fixed crash when there are duplicated items on the coupon list. [https://github.com/woocommerce/woocommerce-ios/pull/6798]
- [*] In-Person Payments: Run onboarding checks when connecting a reader. [https://github.com/woocommerce/woocommerce-ios/pull/6761, https://github.com/woocommerce/woocommerce-ios/pull/6774, https://github.com/woocommerce/woocommerce-ios/pull/6789]
- [*] In-Person Payments: after collecting payment for an order, merchants can now email the receipt in addition to printing it in Order Details > See Receipt if email is available on the device. [https://github.com/woocommerce/woocommerce-ios/pull/6833]

9.1
-----

- [*] Product name field in product form - Remove scroll behaviour and increase field height to fully display long product names. [https://github.com/woocommerce/woocommerce-ios/pull/6681]
- [*] Filter toolbar in Products list tab - Filter toolbar is pinned outside of the products list. [https://github.com/woocommerce/woocommerce-ios/pull/6698]
- [internal] Loading screens are refactored to avoid duplicated code and a potential crash. Please quickly smoke test them to make sure that everything still works as before. [https://github.com/woocommerce/woocommerce-ios/pull/6717]
- [*] Shipping settings - Weight and shipping package dimensions are localized based on device locale. Also, decimal point information is no longer lost upon saving a product, when using comma as a decimal separator. [https://github.com/woocommerce/woocommerce-ios/pull/6721]

9.0
-----

- [*] Share payment links from the order details screen. [https://github.com/woocommerce/woocommerce-ios/pull/6609]
- [internal] Reviews lists on Products and Menu tabs are refactored to avoid duplicated code. Please quickly smoke test them to make sure that everything still works as before. [https://github.com/woocommerce/woocommerce-ios/pull/6553]
- [**] Now it's possible to change the order of the product images. [https://github.com/woocommerce/woocommerce-ios/pull/6620]
- [*] Improved accessibility for the error banner and info banner displayed in Orders and Products. [https://github.com/woocommerce/woocommerce-ios/pull/6633]

8.9
-----
- [*] Coupons: Fixed issue loading the coupon list from the local storage on initial load. [https://github.com/woocommerce/woocommerce-ios/pull/6463]
- [*] Coupons: Update layout of the coupon details screen. [https://github.com/woocommerce/woocommerce-ios/pull/6522]
- [*] In-Person Payments: Removed collecting L2/L3 data. [https://github.com/woocommerce/woocommerce-ios/pull/6519]
- [*] Hub Menu: Multiple menu items can no longer be tapped simultaneously. [https://github.com/woocommerce/woocommerce-ios/pull/6484]
- [*] Jetpack CP: Fixed crash when attempting to access WP-Admin with an invalid URL that has an unsupported scheme. [https://github.com/woocommerce/woocommerce-ios/pull/6502]
- [***] Orders: Order Creation is now available to everyone! You can go to the Orders tab and tap the + button to create a new order. [https://github.com/woocommerce/woocommerce-ios/pull/6537]
- [internal] Loading screens are refactored to avoid duplicated code and a potential crash. Please quickly smoke test them to make sure that everything still works as before. [https://github.com/woocommerce/woocommerce-ios/pull/6535] [https://github.com/woocommerce/woocommerce-ios/pull/6544]

8.8
-----
- [*] Updates the app's About screen to be consistent with Automattic's other mobile apps. [https://github.com/woocommerce/woocommerce-ios/pull/6421]
- [***] Experimental Feature: It's now possible to add custom shipping method and fees in order creation flow. Tax amount and Order total is now synced from backend. [https://github.com/woocommerce/woocommerce-ios/pull/6429]
- [**] Now it's possible to filter orders by custom statuses. [https://github.com/woocommerce/woocommerce-ios/pull/6390]
- [*] Fixed issue presenting Edit Customer Note screen as a modal on large screens. [https://github.com/woocommerce/woocommerce-ios/pull/6406]
- [*] Products displayed in Order Detail now follow the same order of the web. [https://github.com/woocommerce/woocommerce-ios/pull/6401]
- [*] Simple Payments now shows a detailed tax break up before taking the payment. [https://github.com/woocommerce/woocommerce-ios/pull/6412]
- [*] Coupons list now shows an error view if coupons are disabled for the store. Coupons can be enabled again from this view. [https://github.com/woocommerce/woocommerce-ios/pull/6446]
- [*] Coupon details screen now displays more informative error messages when loading the total discount amount fails. [https://github.com/woocommerce/woocommerce-ios/pull/6457]
- [internal] Shipping Labels: the navigation bar in the web view for adding payments is now correctly hidden. [https://github.com/woocommerce/woocommerce-ios/pull/6435]

8.7
-----
- [**] In-Person Payments: Added card details to refund confirmation screen to help with refunding to the payment card [https://github.com/woocommerce/woocommerce-ios/pull/6241]
- [*] Coupons: Replace the toggles on Usage Details screen with text for uneditable contents. [https://github.com/woocommerce/woocommerce-ios/pull/6287]
- [*] Improve image loading for thumbnails especially on the Product list. [https://github.com/woocommerce/woocommerce-ios/pull/6299]
- [*] Coupons: Added feedback banner on the top of the coupon list. [https://github.com/woocommerce/woocommerce-ios/pull/6316]
- [*] Coupons: Handled error when loading total discounted amount fails. [https://github.com/woocommerce/woocommerce-ios/pull/6368]
- [internal] Removed all feature flags for Shipping Labels. Please smoke test all parts of Shipping Labels to make sure that everything still works as before. [https://github.com/woocommerce/woocommerce-ios/pull/6270]
- [*] In-Person Payments: Localized messages and UI [https://github.com/woocommerce/woocommerce-ios/pull/6317]
- [*] My Store: Fixed incorrect currency symbol of revenue text for stores with non-USD currency. [https://github.com/woocommerce/woocommerce-ios/pull/6335]
- [*] Notifications: Dismiss presented view before presenting content from notifications [https://github.com/woocommerce/woocommerce-ios/pull/6354]
- [*] Reviews: Fixed missing product information on first load [https://github.com/woocommerce/woocommerce-ios/pull/6367]
- [internal] Removed the feature flag for My store tab UI updates. Please smoke test the store stats and top performers in the "My store" tab to make sure everything works as before. [https://github.com/woocommerce/woocommerce-ios/pull/6334]
- [*] In-Person Payments: Add support for accepting payments on bookable products [https://github.com/woocommerce/woocommerce-ios/pull/6364]
- [*] In-Person Payments: Fixed issue where payment could be stuck prompting to remove the card if the payment was declined and retried before removing the card.

8.6
-----
- [***] Merchants can now view coupons in their stores by enabling Coupon Management in Experimental Features. [https://github.com/woocommerce/woocommerce-ios/pull/6209]
- [*] Orders: In the experimental Order Creation feature, product variations added to a new order now show a list of their attributes. [https://github.com/woocommerce/woocommerce-ios/pull/6131]
- [*] Enlarged the tap area for the action button on the notice view. [https://github.com/woocommerce/woocommerce-ios/pull/6146]
- [*] Reviews: Fixed crash on iPad when tapping the More button. [https://github.com/woocommerce/woocommerce-ios/pull/6187]
- [*] In-Person Payments: Remove Stripe from Experimental Features as it is always enabled now. [https://github.com/woocommerce/woocommerce-ios/pull/6205]
- [*] Disabled unnecessary selection of the "Refund via" row on the Refund Confirmation screen [https://github.com/woocommerce/woocommerce-ios/pull/6198]
- [*] Increased minimum version of Stripe extension for In-Person Payments to 6.2.0 [https://github.com/woocommerce/woocommerce-ios/pull/xxxx]
- [internal] Removed `pushNotificationsForAllStores` feature flag. Since the changes are non-trivial, it would be great to smoke test push notifications for all stores in beta testing. [https://github.com/woocommerce/woocommerce-ios/pull/6231]

8.5
-----
- [*] In-Person Payments: Inform the user when a card reader battery is so low that it needs to be charged before the reader can be connected. [https://github.com/woocommerce/woocommerce-ios/pull/5998]
- [***] The My store tab is having a new look with new conversion stats and shows up to 5 top performing products now (used to be 3). [https://github.com/woocommerce/woocommerce-ios/pull/5991]
- [**] Fixed a crash at the startup of the app, related to Gridicons. [https://github.com/woocommerce/woocommerce-ios/pull/6005]
- [***] Experimental Feature: It's now possible to create Orders in the app by enabling it in Settings > Experimental Features. For now you can change the order status, add products, and add customer details (billing and shipping addresses). [https://github.com/woocommerce/woocommerce-ios/pull/6060]
- [*] Fixed issue in date range selection for the orders filters where is some cases dates are not available for selection. [https://github.com/woocommerce/woocommerce-ios/pull/6090]
- [*] Enabled "view product in store" and "share product" options for variable products when accessing them through the order details screen. [https://github.com/woocommerce/woocommerce-ios/pull/6091]

8.4
-----
- [***] In-Person Payments: Support for Stripe M2 card reader. [https://github.com/woocommerce/woocommerce-ios/pull/5844]
- [***] We introduced a new tab called "Menu", a tab in the main navigation where you can browser different sub-sections of the app: Switch Store, Settings, WooCommerce Admin, View Store and Reviews. [https://github.com/woocommerce/woocommerce-ios/pull/5926]
- [***] Store admins can now access sites with plugins that have Jetpack Connection Package (e.g. WooCommerce Payments, Jetpack Backup) in the app. These sites do not require Jetpack-the-plugin to connect anymore. Store admins can still install Jetpack-the-plugin from the app through settings or a Jetpack banner. [https://github.com/woocommerce/woocommerce-ios/pull/5924]
- [*] Add/Edit Product screen: Fix transient product name while adding images.[https://github.com/woocommerce/woocommerce-ios/pull/5840]

8.3
-----
- [***] All merchants can create Simple Payments orders. [https://github.com/woocommerce/woocommerce-ios/pull/5684]
- [**] System status report can now be viewed and copied directly from within the app. [https://github.com/woocommerce/woocommerce-ios/pull/5702]
- [**] Product SKU input scanner is now available as a beta feature. To try it, enable it from settings and you can scan a barcode to use as the product SKU in product inventory settings! [https://github.com/woocommerce/woocommerce-ios/pull/5695]
- [**] Now you chan share a payment link when creating a Simple Payments order [https://github.com/woocommerce/woocommerce-ios/pull/5819]
- [*] Reviews: "Mark all as read" checkmark bar button item button replaced with menu button which launches an action sheet. Menu button is displayed only if there are unread reviews available.[https://github.com/woocommerce/woocommerce-ios/pull/5833]
- [internal] Refactored ReviewsViewController to add tests. [https://github.com/woocommerce/woocommerce-ios/pull/5834]

8.2
-----
- [***] In-Person Payments: Now you can collect Simple Payments on the go. [https://github.com/woocommerce/woocommerce-ios/pull/5635]
- [*] Products: After generating a new variation for a variable product, you are now taken directly to edit the new variation. [https://github.com/woocommerce/woocommerce-ios/pull/5649]
- [*] Dashboard: the visitor count in the Today tab is now shown when Jetpack site stats are enabled.
- [*] Add/Edit Product Images: tapping on the last `n` images while `n` images are pending upload does not crash the app anymore. [https://github.com/woocommerce/woocommerce-ios/pull/5672]

8.2
-----
- [*] Shipping Labels: Fixes a crash when saving a new shipping label after opening the order from a push notification. [https://github.com/woocommerce/woocommerce-ios/pull/5549]
- [**] In-Person Payments: Improved support for VoiceOver. [https://github.com/woocommerce/woocommerce-ios/pull/5572]
- [*] In-Person Payments: Fixes a crash when printing more than one receipt. [https://github.com/woocommerce/woocommerce-ios/pull/5575]

8.1
-----
- [***] Now it's possible to filter Order List by multiple statuses and date ranges. Plus, we removed the top tab bar on Orders Tab. [https://github.com/woocommerce/woocommerce-ios/pull/5491]
- [*] Login: Password AutoFill will suggest wordpress.com accounts. [https://github.com/woocommerce/woocommerce-ios/pull/5399]
- [*] Store picker: after logging in with store address, the pre-selected store is now the currently selected store instead of the store from login flow. [https://github.com/woocommerce/woocommerce-ios/pull/5508]
- [*] The application icon number from order push notifications is now cleared after visiting the orders tab. [https://github.com/woocommerce/woocommerce-ios/pull/5715]
- [internal] Migrated Settings screen to MVVM [https://github.com/woocommerce/woocommerce-ios/pull/5393]


8.0
-----
- [*] Product List: Add support for product filtering by category. [https://github.com/woocommerce/woocommerce-ios/pull/5388]
- [***] Push notifications are now supported for all connected stores. [https://github.com/woocommerce/woocommerce-ios/pull/5299]
- [*] Fix: in Settings > Switch Store, tapping "Dismiss" after selecting a different store does not switch stores anymore. [https://github.com/woocommerce/woocommerce-ios/pull/5359]

7.9
-----
- [*] Fix: after disconnecting a site or connecting to a new site, the sites in site picker (Settings > Switch Store) should be updated accordingly. The only exception is when the newly disconnected site is the currently selected site. [https://github.com/woocommerce/woocommerce-ios/pull/5241]
- [*] Order Details: Show a button on the "Product" section of Order Details screen to allow recreating shipping labels. [https://github.com/woocommerce/woocommerce-ios/pull/5255]
- [*] Edit Order Address - Enable `Done` button when `Use as {Shipping/Billing} Address` toggle is turned on. [https://github.com/woocommerce/woocommerce-ios/pull/5254]
- [*] Add/Edit Product: fix an issue where the product name keyboard is English only. [https://github.com/woocommerce/woocommerce-ios/pull/5288]
- [*] Order Details: some sites cannot parse order requests where the fields parameter has spaces, and the products section cannot load as a result. The spaces are now removed. [https://github.com/woocommerce/woocommerce-ios/pull/5298]

7.8
-----
- [***] Shipping Labels: merchants can create multiple packages for the same order, moving the items between different packages. [https://github.com/woocommerce/woocommerce-ios/pull/5190]
- [*] Fix: Navigation bar buttons are now consistently pink on iOS 15. [https://github.com/woocommerce/woocommerce-ios/pull/5139]
- [*] Fix incorrect info banner color and signature option spacing on Carrier and Rates screen. [https://github.com/woocommerce/woocommerce-ios/pull/5144]
- [x] Fix an error where merchants were unable to connect to valid stores when they have other stores with corrupted information https://github.com/woocommerce/woocommerce-ios/pull/5161
- [*] Shipping Labels: Fix issue with decimal values on customs form when setting the device with locales that use comma as decimal point. [https://github.com/woocommerce/woocommerce-ios/pull/5195]
- [*] Shipping Labels: Fix crash when tapping on Learn more rows of customs form. [https://github.com/woocommerce/woocommerce-ios/pull/5207]
- [*] Shipping Labels: The shipping address now prefills the phone number from the billing address if a shipping phone number is not available. [https://github.com/woocommerce/woocommerce-ios/pull/5177]
- [*] Shipping Labels: now in Carrier and Rates we always display the discounted rate instead of the retail rate if available. [https://github.com/woocommerce/woocommerce-ios/pull/5188]
- [*] Shipping Labels: If the shipping address is invalid, there are now options to email, call, or message the customer. [https://github.com/woocommerce/woocommerce-ios/pull/5228]
- [*] Accessibility: notify when offline mode banner appears or disappears. [https://github.com/woocommerce/woocommerce-ios/pull/5225]

7.7
-----
- [***] In-Person Payments: US merchants can now obtain a card reader and then collect payments directly from the app. [https://github.com/woocommerce/woocommerce-ios/pull/5030]
- [***] Shipping Labels: Merchants can now add new payment methods for shipping labels directly from the app. [https://github.com/woocommerce/woocommerce-ios/pull/5023]
- [**] Merchants can now edit shipping & billing addresses from orders. [https://github.com/woocommerce/woocommerce-ios/pull/5097]
- [x] Fix: now a default paper size will be selected in Shipping Label print screen. [https://github.com/woocommerce/woocommerce-ios/pull/5035]
- [*] Show banner on screens that use cached data when device is offline. [https://github.com/woocommerce/woocommerce-ios/pull/5000]
- [*] Fix incorrect subtitle on customs row of Shipping Label purchase flow. [https://github.com/woocommerce/woocommerce-ios/pull/5093]
- [*] Make sure customs form printing option is not available on non-international orders. [https://github.com/woocommerce/woocommerce-ios/pull/5104]
- [*] Fix incorrect logo for DHL in Shipping Labels flow. [https://github.com/woocommerce/woocommerce-ios/pull/5105]

7.6
-----
- [x] Show an improved error modal if there are problems while selecting a store. [https://github.com/woocommerce/woocommerce-ios/pull/5006]
- [***] Shipping Labels: Merchants can now add new custom and service packages for shipping labels directly from the app. [https://github.com/woocommerce/woocommerce-ios/pull/4976]
- [*] Fix: when product image upload fails, the image cell stop loading. [https://github.com/woocommerce/woocommerce-ios/pull/4989]

7.5
-----
- [***] Merchants can now purchase shipping labels and declare customs forms for international orders. [https://github.com/woocommerce/woocommerce-ios/pull/4896]
- [**] Merchants can now edit customer provided notes from orders. [https://github.com/woocommerce/woocommerce-ios/pull/4893]
- [*] Fix empty states sometimes not centered vertically [https://github.com/woocommerce/woocommerce-ios/pull/4890]
- [*] Fix error syncing products due to decoding failure of regular_price in product variations. [https://github.com/woocommerce/woocommerce-ios/pull/4901]
- [*] Hide bottom bar on shipping label purchase form. [https://github.com/woocommerce/woocommerce-ios/pull/4902]

7.4
-----
- [*] Fix an issue where some extension was not shown in order item details. [https://github.com/woocommerce/woocommerce-ios/pull/4753]
- [*] Fix: The refund button within Order Details will be hidden if the refund is zero. [https://github.com/woocommerce/woocommerce-ios/pull/4789]
- [*] Fix: Incorrect arrow direction for right-to-left languages on Shipping Label flow. [https://github.com/woocommerce/woocommerce-ios/pull/4796]
- [*] Fix: Shouldn't be able to schedule a sale without sale price. [https://github.com/woocommerce/woocommerce-ios/pull/4825]
- [*] Fix: Edit address screen is pushed twice in Shipping Label flow when missing name in origin or destination address. [https://github.com/woocommerce/woocommerce-ios/pull/4845]

7.3
-----
- [*] Order Detail: now we do not offer the "email note to customer" option if no email is available. [https://github.com/woocommerce/woocommerce-ios/pull/4680]
- [*] My Store: If there are errors loading the My Store screen, a banner now appears at the top of the screen with links to troubleshoot or contact support. [https://github.com/woocommerce/woocommerce-ios/pull/4704]
- [*] Fix: Added 'Product saved' confirmation message when a product is updated [https://github.com/woocommerce/woocommerce-ios/pull/4709]
- [*] Shipping Labels: Updated address validation to automatically use trivially normalized address for origin and destination. [https://github.com/woocommerce/woocommerce-ios/pull/4719]
- [*] Fix: Order details for products with negative prices now will show correctly [https://github.com/woocommerce/woocommerce-ios/pull/4683]
- [*] Fix: Order list not extend edge-to-edge in dark mode. [https://github.com/woocommerce/woocommerce-ios/pull/4728]
- [*] Plugins: Added list of active and inactive plugins that can be reached by admins in the settings screen. [https://github.com/woocommerce/woocommerce-ios/pull/4735]
- [*] Login: Updated appearance of back buttons in navigation bar to minimal style. [https://github.com/woocommerce/woocommerce-ios/pull/4726]
- [internal] Upgraded Zendesk SDK to version 5.3.0. [https://github.com/woocommerce/woocommerce-ios/pull/4699]
- [internal] Updated GoogleSignIn to version 6.0.1 through WordPressAuthenticator. There should be no functional changes, but may impact Google sign in flow. [https://github.com/woocommerce/woocommerce-ios/pull/4725]

7.2
-----
- [*] Order Fulfillment: Updated success notice message [https://github.com/woocommerce/woocommerce-ios/pull/4589]
- [*] Order Fulfillment: Fixed issue footer view getting clipped of by iPhone notch [https://github.com/woocommerce/woocommerce-ios/pull/4631]
- [*] Shipping Labels: Updated address validation to make sure a name is entered for each address. [https://github.com/woocommerce/woocommerce-ios/pull/4601]
- [*] Shipping Labels: Hide Contact button on Shipping To Address form when customer phone number is not provided. [https://github.com/woocommerce/woocommerce-ios/pull/4663]
- [*] Shipping Labels: Updated edge-to-edge table views for all forms. [https://github.com/woocommerce/woocommerce-ios/pull/4657]
- [*] Orders and Order Details: Updated edge-to-edge table views for consistent look across the app. [https://github.com/woocommerce/woocommerce-ios/pull/4638]
- [*] Reviews and Review Details: Updated edge-to-edge table views for consistent look across the app. [https://github.com/woocommerce/woocommerce-ios/pull/4637]
- [*] New error screen displayed to users without the required roles to access the store. [https://github.com/woocommerce/woocommerce-ios/pull/4493]

7.1
-----
- [***] Merchants from US can create shipping labels for physical orders from the app. The feature supports for now only orders where the shipping address is in the US. [https://github.com/woocommerce/woocommerce-ios/pull/4578]
- [**] Due to popular demand, the Order fulfill is displayed once again when clicking on the Mark order complete button. [https://github.com/woocommerce/woocommerce-ios/pull/4567]
- [*] Fix: Interactive pop gesture on Order Details and Settings screen. [https://github.com/woocommerce/woocommerce-ios/pull/4504]
- [*] Fix: Frozen refresh control and placeholder when switching tabs [https://github.com/woocommerce/woocommerce-ios/pull/4505]
- [internal] Stats tab: added network sync throttling [https://github.com/woocommerce/woocommerce-ios/pull/4494]

7.0
-----
- [**] Order Detail: now we display Order Items and Shipping Label Packages as separate sections. [https://github.com/woocommerce/woocommerce-ios/pull/4445]
- [*] Fix: Orders for a variable product with different configurations of a single variation will now show each order item separately. [https://github.com/woocommerce/woocommerce-ios/pull/4445]
- [*] If the Orders, Products, or Reviews lists can't load, a banner now appears at the top of the screen with links to troubleshoot or contact support. [https://github.com/woocommerce/woocommerce-ios/pull/4400, https://github.com/woocommerce/woocommerce-ios/pull/4407]
- [*] Fix: Stats tabs are now displayed and ordered correctly in RTL languages. [https://github.com/woocommerce/woocommerce-ios/pull/4444]
- [*] Fix: Missing "Add Tracking" button in orders details. [https://github.com/woocommerce/woocommerce-ios/pull/4520]


6.9
-----
- [*] Order Detail: now we display a loader on top, to communicate that the order detail view has not yet been fully loaded. [https://github.com/woocommerce/woocommerce-ios/pull/4396]
- [*] Products: You can edit product attributes for variations right from the main product form. [https://github.com/woocommerce/woocommerce-ios/pull/4350]
- [*] Improved CTA. "Print Shipping Label" instead of "Reprint Shipping Label". [https://github.com/woocommerce/woocommerce-ios/pull/4394]
- [*] Improved application log viewer. [https://github.com/woocommerce/woocommerce-ios/pull/4387]
- [*] Improved the experience when creating the first variation. [https://github.com/woocommerce/woocommerce-ios/pull/4405]

6.8
-----

- [***] Dropped iOS 13 support. From now we support iOS 14 and later. [https://github.com/woocommerce/woocommerce-ios/pull/4209]
- [**] Products: Added the option to create and edit a virtual product directly from the product detail screen. [https://github.com/woocommerce/woocommerce-ios/pull/4214]

6.7
-----
- [**] Add-Ons: Order add-ons are now available as a beta feature. To try it, enable it from settings! [https://github.com/woocommerce/woocommerce-ios/pull/4119]

6.6
-----
- [*] Fix: Product variations only support at most one image, so we won't show an option to add a second one. [https://github.com/woocommerce/woocommerce-ios/pull/3994]
- [*] Fix: The screen to select images from the Media Library would sometimes crash when the library had a specific number of images. [https://github.com/woocommerce/woocommerce-ios/pull/4003]
- [*] Improved error messages for logins. [https://github.com/woocommerce/woocommerce-ios/pull/3957]

6.5
-----
- [*] Fix: Product images with non-latin characters in filenames now will load correctly and won't break Media Library. [https://github.com/woocommerce/woocommerce-ios/pull/3935]
- [*] Fix: The screen to select images from the Media Library would sometimes crash when the library had a specific number of images. [https://github.com/woocommerce/woocommerce-ios/pull/4070]

6.4
-----
- [*] Login: New design and illustrations for the initial login screen, promoting the app's main features. [https://github.com/woocommerce/woocommerce-ios/pull/3867]
- [*] Enhancement/fix: Unify back button style across the app. [https://github.com/woocommerce/woocommerce-ios/pull/3872]

6.3
-----
- [**] Products: Now you can add variable products from the create product action sheet. [https://github.com/woocommerce/woocommerce-ios/pull/3836]
- [**] Products: Now you can easily publish a product draft or pending product using the navigation bar buttons [https://github.com/woocommerce/woocommerce-ios/pull/3846]
- [*] Fix: In landscape orientation, all backgrounds on detail screens and their subsections now extend edge-to-edge. [https://github.com/woocommerce/woocommerce-ios/pull/3808]
- [*] Fix: Creating an attribute or a variation no longer saves your product pending changes. [https://github.com/woocommerce/woocommerce-ios/pull/3832]
- [*] Enhancement/fix: image & text footnote info link rows are now center aligned in order details reprint shipping label info row and reprint screen. [https://github.com/woocommerce/woocommerce-ios/pull/3805]

6.2
-----

- [***] Products: When editing a product, you can now create/delete/update product variations, product attributes and product attribute options. https://github.com/woocommerce/woocommerce-ios/pull/3791
- [**] Large titles are enabled for the four main tabs like in Android. In Dashboard and Orders tab, a workaround is implemented with some UI/UX tradeoffs where the title size animation is not as smooth among other minor differences from Products and Reviews tab. We can encourage beta users to share any UI issues they find with large titles. [https://github.com/woocommerce/woocommerce-ios/pull/3763]
- [*] Fix: Load product inventory settings in read-only mode when the product has a decimal stock quantity. This fixes the products tab not loading due to product decoding errors when third-party plugins enable decimal stock quantities. [https://github.com/woocommerce/woocommerce-ios/pull/3717]
- [*] Fix: Loading state stuck in Reviews List. [https://github.com/woocommerce/woocommerce-ios/pull/3753]

6.1
-----
- [**] Products: When editing variable products, you can now edit the variation attributes to select different attribute options. [https://github.com/woocommerce/woocommerce-ios/pull/3628]
- [*] Fixes a bug where long pressing the back button sometimes displayed an empty list of screens.
- [*] Product Type: Updated product type detail to display "Downloadable" if a product is downloadable. [https://github.com/woocommerce/woocommerce-ios/pull/3647]
- [*] Product Description: Updated the placeholder text in the Aztec Editor screens to provide more context. [https://github.com/woocommerce/woocommerce-ios/pull/3668]
- [*] Fix: Update the downloadable files row to read-only, if the product is accessed from Order Details. [https://github.com/woocommerce/woocommerce-ios/pull/3669]
- [*] Fix: Thumbnail image of a product wasn't being loaded correctly in Order Details. [https://github.com/woocommerce/woocommerce-ios/pull/3678]
- [*] Fix: Allow product's `regular_price` to be a number and `sold_individually` to be `null` as some third-party plugins could alter the type in the API. This could help with the products tab not loading due to product decoding errors. [https://github.com/woocommerce/woocommerce-ios/pull/3679]
- [internal] Attempted fix for a crash in product image upload. [https://github.com/woocommerce/woocommerce-ios/pull/3693]

6.0
-----
- [**] Due to popular demand, the product SKU is displayed once again in Order Details screen. [https://github.com/woocommerce/woocommerce-ios/pull/3564]
- [*] Updated copyright notice to WooCommerce
- [*] Fix: top performers in "This Week" tab should be showing the same data as in WC Admin.
- [*] Fix: visitor stats in Dashboard should be more consistent with web data on days when the end date for more than one tab is the same (e.g. "This Week" and "This Month" both end on January 31). [https://github.com/woocommerce/woocommerce-ios/pull/3532]
- [*] Fix: navbar title on cross-sells products list displayed title for upsells [https://github.com/woocommerce/woocommerce-ios/pull/3565]
- [*] Added drag-and-drop sorting to Linked Products [https://github.com/woocommerce/woocommerce-ios/pull/3548]
- [internal] Refactored Core Data migrator stack to help reduce crashes [https://github.com/woocommerce/woocommerce-ios/pull/3523]


5.9
-----
- [**] Product List: if a user applies custom sort orders and filters in the Product List, now when they reopen the app will be able to see the previous settings applied. [https://github.com/woocommerce/woocommerce-ios/pull/3454]
- [*] Removed fulfillment screen and moved fulfillment to the order details screen. [https://github.com/woocommerce/woocommerce-ios/pull/3453]
- [*] Fix: billing information action sheets now are presented correctly on iPad. [https://github.com/woocommerce/woocommerce-ios/pull/3457]
- [*] fix: the rows in the product search list now don't have double separators. [https://github.com/woocommerce/woocommerce-ios/pull/3456]
- [*] Fix: During login, the spinner when a continue button is in loading state is now visible in dark mode. [https://github.com/woocommerce/woocommerce-ios/pull/3472]
- [*] fix: when adding a note to an order, the text gets no more deleted if you tap on “Email note to customer”. [https://github.com/woocommerce/woocommerce-ios/pull/3473]
- [*] Added Fees to order details. [https://github.com/woocommerce/woocommerce-ios/pull/3475]
- [*] fix: now we don't show any more similar alert notices if an error occurred. [https://github.com/woocommerce/woocommerce-ios/pull/3474]
- [*] fix: in Settings > Switch Store, the spinner in the "Continue" button at the bottom is now visible in dark mode. [https://github.com/woocommerce/woocommerce-ios/pull/3468]
- [*] fix: in order details, the shipping and billing address are displayed in the order of the country (in some eastern Asian countries, the address starts from the largest unit to the smallest). [https://github.com/woocommerce/woocommerce-ios/pull/3469]
- [*] fix: product is now read-only when opened from the order details. [https://github.com/woocommerce/woocommerce-ios/pull/3491]
- [*] fix: pull to refresh on the order status picker screen does not resets anymore the current selection. [https://github.com/woocommerce/woocommerce-ios/pull/3493]
- [*] When adding or editing a link (e.g. in a product description) link settings are now presented as a popover on iPad. [https://github.com/woocommerce/woocommerce-ios/pull/3492]
- [*] fix: the glitch when launching the app in logged out state or after tapping "Try another account" in store picker is now gone. [https://github.com/woocommerce/woocommerce-ios/pull/3498]
- [*] Minor enhancements: in product editing form > product reviews list, the rows don't show highlighted state on tap anymore since they are not actionable. Same for the number of upsell and cross-sell products in product editing form > linked products. [https://github.com/woocommerce/woocommerce-ios/pull/3502]


5.8
-----
- [***] Products M5 features are now available to all. Products M5 features: add and edit linked products, add and edit downloadable files, product deletion. [https://github.com/woocommerce/woocommerce-ios/pull/3420]
- [***] Shipping labels M1 features are now available to all: view shipping label details, request a refund, and reprint a shipping label via AirPrint. [https://github.com/woocommerce/woocommerce-ios/pull/3436]
- [**] Improved login flow, including better error handling. [https://github.com/woocommerce/woocommerce-ios/pull/3332]


5.7
-----
- [***] Dropped iOS 12 support. From now we support iOS 13 and later. [https://github.com/woocommerce/woocommerce-ios/pull/3216]
- [*] Fixed spinner appearance in the footer of orders list. [https://github.com/woocommerce/woocommerce-ios/pull/3249]
- [*] In order details, the image for a line item associated with a variation is shown now after the variation has been synced. [https://github.com/woocommerce/woocommerce-ios/pull/3314]
- [internal] Refactored Core Data stack so more errors will be propagated. [https://github.com/woocommerce/woocommerce-ios/pull/3267]


5.6
-----
- [**] Fixed order list sometimes not showing newly submitted orders.
- [*] now the date pickers on iOS 14 are opened as modal view. [https://github.com/woocommerce/woocommerce-ios/pull/3148]
- [*] now it's possible to remove an image from a Product Variation if the WC version 4.7+. [https://github.com/woocommerce/woocommerce-ios/pull/3159]
- [*] removed the Product Title in product screen navigation bar. [https://github.com/woocommerce/woocommerce-ios/pull/3187]
- [*] the icon of the cells inside the Product Detail are now aligned at 10px from the top margin. [https://github.com/woocommerce/woocommerce-ios/pull/3199]
- [**] Added the ability to issue refunds from the order screen. Refunds can be done towards products or towards shipping. [https://github.com/woocommerce/woocommerce-ios/pull/3204]
- [*] Prevent banner dismiss when tapping "give feedback" on products screen. [https://github.com/woocommerce/woocommerce-ios/pull/3221]
- [*] Add keyboard dismiss in Add Tracking screen [https://github.com/woocommerce/woocommerce-ios/pull/3220]


5.5
-----
- [**] Products M4 features are now available to all. Products M4 features: add a simple/grouped/external product with actions to publish or save as draft. [https://github.com/woocommerce/woocommerce-ios/pull/3133]
- [*] enhancement: Order details screen now shows variation attributes for WC version 4.7+. [https://github.com/woocommerce/woocommerce-ios/pull/3109]
- [*] fix: Product detail screen now includes the number of ratings for that product. [https://github.com/woocommerce/woocommerce-ios/pull/3089]
- [*] fix: Product subtitle now wraps correctly in order details. [https://github.com/woocommerce/woocommerce-ios/pull/3201]


5.4
-----
- [*] fix: text headers on Product price screen are no more clipped with large text sizes. [https://github.com/woocommerce/woocommerce-ios/pull/3090]


5.4
-----
- [*] fix: the footer in app Settings is now correctly centered.
- [*] fix: Products tab: earlier draft products now show up in the same order as in core when sorting by "Newest to Oldest".
- [*] enhancement: in product details > price settings, the sale dates can be edited inline in iOS 14 using the new date picker. Also, the sale end date picker editing does not automatically end on changes anymore. [https://github.com/woocommerce/woocommerce-ios/pull/3044]
- [*] enhancement: in order details > add tracking, the date shipped can be edited inline in iOS 14 using the new date picker. [https://github.com/woocommerce/woocommerce-ios/pull/3044]
- [*] enhancement: in products list, the "(No Title)" placeholder will be showed when a product doesn't have the title set. [https://github.com/woocommerce/woocommerce-ios/pull/3068]
- [*] fix: the placeholder views in the top dashboard chart and orders tab do not have unexpected white background color in Dark mode in iOS 14 anymore. [https://github.com/woocommerce/woocommerce-ios/pull/3063]


5.3
-----
- [**] In Settings > Experimental Features, a Products switch is now available for turning Products M4 features on and off (default off). Products M4 features: add a simple/grouped/external product with actions to publish or save as draft.
- [*] Opening a product from order details now shows readonly product details of the same styles as in editable product details.
- [*] Opening a product variation from order details now shows readonly product variation details and this product variation does not appear in the Products tab anymore.
- [*] Enhancement: when not saving a product as "published", the in-progress modal now shows title and message like "saving your product" instead of "publishing your product".
- [*] In product and variation list, the stock quantity is not shown anymore when stock management is disabled.
- [*] Enhancement: when the user attempts to dismiss the product selector search modal while at least one product is selected for a grouped product's linked products, a discard changes action sheet is shown.
- [internal] Renamed a product database table (Attribute) to GenericAttribute. This adds a new database migration.  [https://github.com/woocommerce/woocommerce-ios/pull/2883]
- [internal] Refactored the text fields in the Manual Shipment Tracking page. [https://github.com/woocommerce/woocommerce-ios/pull/2979]
- [internal] Attempt fix for startup crashes. [https://github.com/woocommerce/woocommerce-ios/pull/3069]


5.2
-----
- [**] Products: now you can editing basic fields for non-core products (whose product type is not simple/external/variable/grouped) - images, name, description, readonly price, readonly inventory, tags, categories, short description, and product settings.
- [*] Enhancement: for variable products, the stock status is now shown in its variation list.
- [*] Sign In With Apple: if the Apple ID has been disconnected from the WordPress app (e.g. in Settings > Apple ID > Password & Security > Apps using Apple ID), the app is logged out on app launch or app switch.
- [*] Now from an Order Detail it's only possible to open a Product in read-only mode.
- [internal] #2881 Upgraded WPAuth from 1.24 to 1.26-beta.12. Regressions may happen in login flows.
- [internal] #2896 Configured the same user agent header for all the network requests made through the app.
- [internal] #2879 After logging out, the persistent store is not reset anymore to fix a crash in SIWA revoked token scenario after app launch (issue #2830). No user-facing changes are intended, the data should be associated with a site after logging out and in like before.

5.1
-----
- [*] bugfix: now reviews are refreshed correctly. If you try to delete or to set as spam a review from the web, the result will match in the product reviews list.
- [*] If the Products switch is on in Settings > Experimental Features:
  - For a variable product, the stock status is not shown in the product details anymore when stock management is disabled since stock status is controlled at variation level.
- [internal] The Order List and Orders Search → Filter has a new backend architecture (#2820). This was changed as an experiment to fix #1543. This affects iOS 13.0 users only. No new behaviors have been added. Github project: https://git.io/JUBco.
- [*] Orders → Search list will now show the full counts instead of “99+”. #2825


5.0
-----
- [*] Order details > product details: tapping outside of the bottom sheet from "Add more details" menu does not dismiss the whole product details anymore.
- [*] If the Products switch is on in Settings > Experimental Features, product editing for basic fields are enabled for non-core products (whose product type is not simple/external/variable/grouped) - images, name, description, readonly price, readonly inventory, tags, categories, short description, and product settings.
- [*] Order Detail: added "Guest" placeholder on Order Details card when there's no customer name.
- [*] If the Products switch is on in Settings > Experimental Features:
  - Product editing for basic fields are enabled for non-core products (whose product type is not simple/external/variable/grouped) - images, name, description, readonly price, readonly inventory, tags, categories, short description, and product settings.
  - Inventory and shipping settings are now editable for a variable product.
  - A product variation's stock status is now editable in inventory settings.
  - Reviews row is now hidden if reviews are disabled.
  - Now it's possible to open the product's reviews screen also if there are no reviews.
  - We improved our VoiceOver support in Product Detail screen.
- [*] In Settings, the "Feature Request" button was replaced with "Send Feedback" (Survey) (https://git.io/JUmUY)


4.9
-----
- [**] Sign in with Apple is now available in the log in process.
- [**] In Settings > Experimental Features, a Products switch is now available for turning Products M3 features on and off for core products (default off for beta testing). Products M3 features: edit grouped, external and variable products, enable/disable reviews, change product type and update categories and tags.
- [*] Edit Products: the update action now shows up on the product details after updating just the sale price.
- [*] Fix a crash that sometimes happen when tapping on a Product Review push notification.
- [*] Variable product > variation list: a warning banner is shown if any variations do not have a price, and warning text is shown on these variation rows.


4.8
-----
- [*] Enabled right/left swipe on product images.


4.7
-----
- [*] Fixed an intermittent crash when sending an SMS from the app.


4.6
-----
- [*] Fix an issue in the y-axis values on the dashboard charts where a negative value could show two minus signs.
- [*] When a simple product doesn't have a price set, the price row on the product details screen now shows "Add Price" placeholder instead of an empty regular price.
- [*] If WooCommerce 4.0 is available the app will show the new stats dashboard, otherwise will show a banner indicating the user to upgrade.
- [*] The total orders row is removed from the readonly product details (products that are not a simple product) to avoid confusion since it's not shown on the editable form for simple products.


4.5
-----
- [**] Products: now you can update product images, product settings, viewing and sharing a product.
- [*] In Order Details, the item subtotal is now shown on the right side instead of the quantity. The quantity can still be viewed underneath the product name.
- [*] In Order Details, SKU was removed from the Products List. It is still shown when fulfilling the order or viewing the product details.
- [*] Polish the loading state on the product variations screen.
- [*] When opening a simple product from outside of the Products tab (e.g. from Top Performers section or an order), the product name and ellipsis menu (if the Products feature switch is enabled) should be visible in the navigation bar.


4.4
-----
- Order Detail: the HTML shipping method is now showed correctly
- [internal] Logging in via 'Log in with Google' has changes that can cause regressions. See https://git.io/Jf2Fs for full testing details.
- [**] Fix bugs related to push notifications: after receiving a new order push notification, the Reviews tab does not show a badge anymore. The application icon badge number is now cleared by navigating to the Orders tab and/or the Reviews tab, depending on the types of notifications received.
- [*] The discard changes prompt now only appears when navigating from product images screen if any images have been deleted.
- [*] Fix the issue where product details screen cannot be scrolled to the bottom in landscape after keyboard is dismissed (e.g. from editing product title).
- [*] The product name is now shown in the product details navigation bar so that the name is always visible.
- [*] The images pending upload should be visible after editing product images from product details.
- [*] The discard changes prompt does not appear when navigating from product settings detail screens with a text field (slug, purchase note, and menu order) anymore.
- [*] Fix the wrong cell appearance in the order status list.
- [*] The "View product in store" action will be shown only if the product is published.
- [internal] Modified the component used for fetching data from the database. Please watch out for crashes in lists.


4.3
-----
- Products: now the Product details can be edited and saved outside Products tab (e.g. from Order details or Top Performers).
- [internal]: the navigation to the password entry screen has changed and can cause regressions. See https://git.io/JflDW for testing details.
- [internal] Refactored some API calls for fetching a Note, Product, and Product Review.
- Products: we improved our VoiceOver support in Product Price settings
- In Settings > Experimental Features, a Products switch is now available for turning Products M2 features on and off for simple products (default off for beta testing). Products M2 features: update product images, product settings, viewing and sharing a product.
- The WIP banner on the Products tab is now collapsed by default for more vertical space.
- Dropped iOS 11 support. From now we support iOS 12 and later.
- In Order Details, the Payment card is now shown right after the Products and Refunded Products cards.


4.2
-----
- Products: now tapping anywhere on a product cell where you need to insert data, like in Product Price and Product Shipping settings, you start to edit the text field.
- Products: now the keyboard pop up automatically in Edit Description
- The Processing orders list will now show upcoming (future) orders.
- Improved stats: fixed the incorrect time range on "This Week" tab when loading improved stats on a day when daily saving time changes.
- [internal]: the "send magic link" screen has navigation changes that can cause regressions. See https://git.io/Jfqio for testing details.
- The Orders list is now automatically refreshed when reopening the app.
- The Orders list is automatically refreshed if a new order (push notification) comes in.
- Orders -> Search: The statuses now shows the total number of orders with that status.


4.1
-----
- Fix an intermittent crash when downloading Orders
- The Photo Library permission alert shouldn't be prompted when opening the readonly product details or edit product for simple products, which is reproducible on iOS 11 or 12 devices. (The permission is only triggered when uploading images in Zendesk support or in debug builds with Products M2 enabled.)
- [internal] Updated the empty search result views for Products and Orders. https://git.io/Jvdap


4.0
-----
- Products is now available with limited editing for simple products!
- Fix pulling to refresh on the Processing tab sometimes will not show the up-to-date orders.
- Edit Product > Price Settings: schedule sale is now available even when either the start or end date is not set, and the sale end date can be removed now.
- Improved stats: fixed a crash when loading improved stats on a day when daily saving time changes.
- [internal] Changed the Shipping and Tax classes list loading so that any cached data is shown right away
- [internal] Edit Products M2: added an image upload source for product images - WordPress Media Library.
- [internal] Slightly changed the dependency graph of the database fetching component. Please watch out for data loading regressions.
- [internal] the signup and login Magic Link flows have code changes. See https://git.io/JvyB3 for testing details.
- [internal] the login via Magic Link flows have code changes. See https://git.io/JvyB3 for testing details.
- [internal] the login via Continue with Google flows have code changes that can cause regressions. See https://git.io/Jvyjg for testing details.
- [internal] the signup and login Magic Link flows have code changes. See https://git.io/JvyB3 for testing details.
- [internal] under Edit Products M2 feature flag, there are 4 ways to sort the products on the products tab.
- [internal] the login flow has changes to the 2-factor authentication navigation. See https://git.io/JvdKP for testing details.

3.9
-----
- bugfix: now in the Order List the order status label is no more clipped
- bugfix: now the launch screen is no more stretched
- The Shipping Provider flow, will be called now Shipping Carrier.
- Edit Products: in price settings, the order of currency and price field follows the store currency options under wp-admin > WooCommerce > Settings > General.
- [internal] The signup and login flows have code changes. See https://git.io/Jv1Me for testing details.

3.8
-----
- Dashboard stats: any negative revenue (from refunds for example) for a time period are shown now.
- Redesigned Orders List: Processing and All Orders are now shown in front. Filtering was moved to the Search view.
- Fix Reviews sometimes failing to load on some WooCommerce configurations
- Experimental: a Products feature switch is visible in Settings > Experimental Features that shows/hides the Products tab, and allow to edit a product.

3.7
-----
- Dashboard: now tapping on a product on "Top Performers" section open the product detail

3.6
-----
- Order Details: see a list of issued refunds inside the order detail screen
- Orders tab: Orders to fulfill badge shows numbers 1-99, and now 99+ for anything over 99. Previously, it was 9+.
- Orders tab: The full total amount is now shown.
- Order Details & Product UI: if a Product name has HTML escape characters, they should be decoded in the app.
- Order Details: if the Order has multiple Products, tapping on any Product should open the same Product now.
- bugfix: the orders badge on tab bar now is correctly refreshed after switching to a store with badge count equal to zero.
- The orders tab now localizes item quantities and the order badge.


3.5
-----
- bugfix: when the app is in the foreground while receiving a push notification, the badge on the Orders tab and Reviews tab should be updated correctly based on the type of the notification.
- bugfix: after logging out and in, the Product list should be loaded to the correct store instead of being empty.
- bugfix: in Contact Support, a message should always be sent successfully now.

3.4
-----
- bugfix: on the Order Details screen, the product quantity title in the 2-column header view aligns to the right now
- bugfix: tapping on a new Order push notification, it used to go to the Reviews tab. Now it should go to the new Order screen
- bugfix: on the Products tab, if tapping on a Product and then switching stores, the old Product details used to remain on the Products tab. Now the Product list is always shown on the Products tab after switching stores.
- Dark mode: colors are updated up to design for the navigation bar, tab bar, Fulfill Order > add tracking icon, Review Details > product link icon.
- bugfix/enhancement: on the Products tab, if there are no Products the "Work In Progress" banner is shown with an image placeholder below now.
- bugfix: the deleted Product Variations should not show up after syncing anymore.
- bugfix: now the shipping address in the Order Detail is hidden if the order contains only virtual products
- bugfix: when logged out, Contact Support should be enabled now after typing a valid email address with an email keyboard type.

3.3
-----
- bugfix: add some padding to an order item image in the Fulfillment view, when no SKU exists
- bugfix: View Billing Information > Contact Details: the email button wouldn't do anything if you don't have an email account configured in the Mail app. Now an option to copy the email address is presented instead of doing nothing.
- bugfix: Fulfill Order screen now displays full customer provided note, instead of cutting it to a single line.
- bugfix: Fixed clipped content on section headings with larger font sizes
- bugfix: Fixed footer overlapping the last row in Settings > About with larger font sizes
- bugfix: the Orders badge on tab bar now is correctly refreshed after switching stores

3.2.1
-----
- bugfix: the order detail status and "Begin fulfillment" button now are correctly updated when the order status changes
- bugfix: after adding a new order note, now it appear correctly inside the order detail

3.2
-----
- Experimental: a Products feature switch is visible in Settings > Experimental Features that shows/hides the Products tab with a Work In Progress banner at the top.
- Experimental: if a Product has variations, the variants info are shown on the Product Details that navigates to a list of variations with each price or visibility shown.
- Enhancement: Support for dark mode
- bugfix: Settings no longer convert to partial dark mode.
- Experimental: Support the latest wc-admin plugin release, v0.23.0 and up

3.1
-----
- The order detail view now includes the shipping method of the order.
- Enhancement: The Reviews tab now presents all the Product Reviews
- Updated appearance of Order Details - temporarily disabling dark mode.
- bugfix: fixed UI appearance on cells of Order List when tapping with dark mode enabled.
- bugfix: Reviews no longer convert to partial dark mode. Dark mode coming soon!
- bugfix: Order Details now has the right space between cells.
- bugfix: update the new stats endpoint for WC Admin plugin version 0.22+, and notify the user about the minimum plugin version when they cannot see the new stats. It'd be great to also mention this in the App Store release notes: the new stats UI now requires WC Admin plugin version 0.22+.

3.0
-----
- bugfix: for sites with empty site time zone in the API (usually with UTC specified in wp-admin settings) and when the site time zone is not GMT+0, the stats v4 data no longer has the wrong boundaries (example in #1357).
- bugfix: fixed a UI appearance problem on mail composer on iOS 13.

2.9
-----
- bugfix: the badge "9+" on the Orders tab doesn't overlap with the tab label on iPhone SE/8 landscape now, and polished based on design spec.
- bugfix: the Top Performers in the new stats page should not have a dark header bar when launching the app in Dark mode.
- Enhancement: preselect current Order status when editing the status with a list of order statuses.
- bugfix: on Orders tab, the order status filter now stays after changing an Order status.

2.8
-----

2.7
-----
- Enhancement: Enhancements to the Order Details screen, adding more customer information.
- bugfix: the App Logs shouldn't be editable, only copy / paste.
- bugfix: Reviews were not localized.
- bugfix: On log in, some users would see the Continue button but be unable to Continue, due to errors with the account. A new "Try another account" button has been added as an option.
- bugfix: Product Details page was displaying the Price in the wrong currency.
- Enhancement: removed the "New Orders" card from the My store tab, now that the Orders tab displays the same information.
- Added brand new stats page for user with the WooCommerce Admin plugin and provided an option for users to opt in or out directly from the Settings page.
- bugfix: Order Details: icon on "Details" cell for fulfilled order can be wrong.

2.6
-----
- bugfix: 9+ orders in the orders badge text is now easier to read
- bugfix: Keep those sign-in bugs coming! We tracked down and fixed a `Log in with Jetpack` issue, where users with a Byte Order Mark in their `wp-config.php` file were returning error responses during API requests. These users would see their store listed in the sign-in screen, but were unable to tap the Continue button.
- bugfix: prevents a potential edge case where the login screen could be dismissed in a future version of iOS.
- bugfix: While tuning up the behind-the-scenes for Order Detail screens, we accidentally lost the ability to automatically download any missing product images. Product image downloads restored!

2.5
-----
- bugfix: on certain devices, pulling down to refresh on Order Details screen used to result in weird UI with misplaced labels. Should be fixed in this release.
- Enhancement: Display a badge in the bottom tab, overlapping the Orders icon, to indicate the number of orders processing.
- Enhancement: The Notifications tab has been replaced by Reviews

2.4
-----
- New feature: in Order Details > Shipment Tracking, a new action is added to the "more" action menu for copying tracking number.
- Enhancement: updated the footer in Settings to inform users that we're hiring.
- bugfix & improvement: when Jetpack site stats module is turned off or when user has no permission to view site stats, the generic error toast is not shown to the user anymore. Additionally, the visitors stats UI is shown/hidden when the Jetpack module is activated/deactivated respectively.

2.3
-----
- Improvement: improved Dynamic Type support in the body of the notification in the Notifications tab.

2.2
-----
- improvement: opting out of Tracks syncs with WordPress.com

2.1
-----
- improvement: improved support for RTL languages in the Dashboard
- enhancement: You can now view product images on orders. Tapping on Products in Orders will present a view-only version of the Product's Details.

2.0
-----
- bugfix: dates in the Order Details screen are now localised.
- improvement: improved support for larger font sizes in the login screen

1.9
-----
- bugfix: fixes "Unable to load content" error message when attempting to get Top Performers content.
- new feature: You can now manually add shipment tracking to an Order. This feature is for users who have the [Shipment Tracking plugin](https://woocommerce.com/products/shipment-tracking) installed.
- bugfix: fixes Store Picker: some users are unable to continue after logging in.
- bugfix: fixes a crash when the network connection is slow

1.8
-----

1.7.1
-----
- Fixed a bug where Order List did not load for some users.
- update: this app supports iOS 12.0 and up.
- improvement: improved support for large text sizes.
- bugfix: fixes Order List not loading for some users.
- bugfix: fixes "Unable to load content" error message when attempting to get Top Performers content.

1.7
-----
- improvement: you can now log in using a site address.

1.6
-----
- improvement: Tracking numbers can now be copied to the pasteboard from the order details screen.

1.5
-----
- bugfix: Sometimes Settings would style all the options like "Log Out". No longer happens now.
- bugfix: order status refreshes upon pull-to-refresh in Order Details
- bugfix: payment status label background color showing up beyond rounded border
- improvement: change top performers text from "Total Product Order" to "Total orders" for clarity
- bugfix: fixed an issue on the order details screen where the shipment tracking dates were incorrect

1.4
-----
- bugfix: fix a crash happening on log out
- new feature: Add shipment tracking to Order Details screen
- improvement: The store switcher now allows you to go back to the previous screen without logging you out
- improvement: Custom order status labels are now supported! Instead of just displaying the order status slug and capitalizing the slug, the custom order status label will now be fetched from the server and properly displayed.
- improvement: Filtering by custom order status now supported!
- new feature: You can now manually change the status of an order on the order details screen
- bugfix: correctly flips chevron on Dashboard > New Orders, to support RTL languages.
- bugfix: fixed an issue on the order details screen where the shipment tracking dates were incorrect

1.3
-----
- bugfix: Allows for decimal quantities which some extensions have
- new feature: quick site select. Navigate to Settings > select row with store website.
- improvement: Updated the colors of the bars in the charts for better readability
- improvement: Present an error message with an option to retry when adding a note to an order fails
- improvement: Present an error message with an option to retry when fulfilling an order fails
- bugfix: Log out of the current account right after selecting "Try another account" in store picker
- improvement: Use the store name for the title of the view in "My store" tab
- improvement: Add an alert to let the user know about our new store switcher
- improvement: Display Address in Order Details screen unless every field is empty<|MERGE_RESOLUTION|>--- conflicted
+++ resolved
@@ -3,12 +3,6 @@
 
 20.4
 -----
-<<<<<<< HEAD
-
-20.2.1
------
-- [***] Login: Fix an issue with login using magic link [https://github.com/woocommerce/woocommerce-ios/pull/13926]
-=======
 - [Internal] Mark order notification read if needed on watch app and notification extension https://github.com/woocommerce/woocommerce-ios/pull/13896
 - [*] Blaze: Enhanced the layout of the campaign list item. [https://github.com/woocommerce/woocommerce-ios/pull/13934]
 - [*] Fixed the incorrect navigation title of the product selector in the Blaze campaign creation flow. [https://github.com/woocommerce/woocommerce-ios/pull/13903]
@@ -16,7 +10,7 @@
 - [*] Blaze: Handle links on the campaign detail web view natively. [https://github.com/woocommerce/woocommerce-ios/pull/13922]
 - [*] Blaze: Open blaze campaign detail page upon tapping push notification. [https://github.com/woocommerce/woocommerce-ios/pull/13843]
 - [internal] Updated dependencies for Xcode 16 Support [https://github.com/woocommerce/woocommerce-ios/pull/13911]
->>>>>>> ca239d52
+
 
 20.3
 -----
