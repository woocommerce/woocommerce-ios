--- conflicted
+++ resolved
@@ -3,11 +3,8 @@
 16.6
 -----
 - [*] Payments menu: restored the ability to search for Payments in device Spotlight. [https://github.com/woocommerce/woocommerce-ios/pull/11343]
-<<<<<<< HEAD
 - [*] Payments menu: show the selected payment gateway when there's more than one to choose from [https://github.com/woocommerce/woocommerce-ios/pull/11345]
-=======
 - [**] Fixed a crash that occurred when reordering product images during the image upload process. Now, users will not be able to reorder images until the upload is complete, providing a smoother and more stable experience. [https://github.com/woocommerce/woocommerce-ios/pull/11350]
->>>>>>> a037844f
 
 16.5
 -----
