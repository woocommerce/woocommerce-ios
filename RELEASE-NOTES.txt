*** PLEASE FOLLOW THIS FORMAT: [<priority indicator, more stars = higher priority>] <description> [<PR URL>]

18.8
<<<<<<< HEAD
=======
-----
- [internal] Optimize API calls sent for Dashboard screen. [https://github.com/woocommerce/woocommerce-ios/pull/12775]


18.7
>>>>>>> f6f0b220
-----
- [*] Resolved an issue where the image on the tutorial of application password on the iPad login page was displayed too large, improving the login experience for iPad users. [https://github.com/woocommerce/woocommerce-ios/pull/12759]

18.7
-----

18.6
-----
- [*] Change text color in badge view in order products list to fix the dark mode readability. [https://github.com/woocommerce/woocommerce-ios/pull/12630]
- [*] Speculative fix for a crash when opening order notifications [https://github.com/woocommerce/woocommerce-ios/pull/12643]
- [internal] Show In-App feedback card in dashboard. [https://github.com/woocommerce/woocommerce-ios/pull/12636]
- [*] Shipping: A shipping method can now be selected when adding or editing shipping on an order. [https://github.com/woocommerce/woocommerce-ios/pull/12688]

18.5
-----
- [*] Barcode scanning: Fixed bug where variable parent products could be added to orders directly using the barcode scanner. [https://github.com/woocommerce/woocommerce-ios/pull/12576]

18.4.1
-----
- [***] The application crashes when the `Charts` library attempts to calculate stride values for the y-axis with negative numbers, typically occurring when the data contains negative revenue (refunds). The issue is traced to the `NumberBins.init(size:range:)` method within the library, causing a crash seconds after app launch when viewing stats in the new Dynamic Dashboard. [https://github.com/woocommerce/woocommerce-ios/pull/12672]

18.4
-----
- [*] Bug fix: tapping on the "Collect payment" quick action (long press on the app icon) or deeplink (http://woo.com/mobile/payments/collect-payment) now shows the order form instead of a blank view. [https://github.com/woocommerce/woocommerce-ios/pull/12559]
- [internal] Blaze: Change campaign image minimum expected dimensions. [https://github.com/woocommerce/woocommerce-ios/pull/12544]


18.3
-----
- [*] Fixed an issue where the "Reset Activity log" button did not clear the current day's log files, ensuring all logs are now properly reset when the button is pressed. [https://github.com/woocommerce/woocommerce-ios/pull/12479]

18.2
-----
- [*] Menu > Payments > Collect Payment: the simple payments flow has been migrated to order form with custom amount. [https://github.com/woocommerce/woocommerce-ios/pull/12455]
- [*] Login: Allow login using site credentials for Jetpack connected stores. [https://github.com/woocommerce/woocommerce-ios/pull/12429]
- [internal] Updated all `woo.com` URLs to use `woocommerce.com` domain. [https://github.com/woocommerce/woocommerce-ios/pull/12452]
- [*] Blaze: Validate that campaign image has minimum expected dimensions. [https://github.com/woocommerce/woocommerce-ios/pull/12470]

18.1
-----
- [**] Orders: now it's possible to swiftly delete orders right from the Order Detail page.
- [**] Stats: The Analytics Hub now includes analytics for Product Bundles and Gift Cards, when those extensions are active. [https://github.com/woocommerce/woocommerce-ios/pull/12425]
- [*] Login: Fix issues in Jetpack installation feature. [https://github.com/woocommerce/woocommerce-ios/pull/12426]
- [Internal] WooExpress: Site creation with WooExpress is now disabled. [https://github.com/woocommerce/woocommerce-ios/issues/12323]
- [*] Product Creation AI: Update prompt to fix error during product creation. [https://github.com/woocommerce/woocommerce-ios/pull/12457]
- [internal] Fix product package flow error by specifying json as response format. [https://github.com/woocommerce/woocommerce-ios/pull/12466]

18.0
-----
- [**] Hub Menu: A new Customers section shows a searchable list of customers with their details, including the option to contact a customer via email. [https://github.com/woocommerce/woocommerce-ios/pull/12349]
- [Internal] Update Woo Purple color palette [https://github.com/woocommerce/woocommerce-ios/pull/12330]
- [internal] The dependency setup in `AppDelegate`'s `application(_:willFinishLaunchingWithOptions:)` was updated as an attempted fix for one of the top crashes. [https://github.com/woocommerce/woocommerce-ios/pull/12268]
- [*] Order List: Speculative fix for a crash on the iPad when viewing orders [https://github.com/woocommerce/woocommerce-ios/pull/12369]

17.9
-----
- [***] Blaze: revamped the Blaze advertising flow with a native implementation to enhance user experience. This allows merchants to seamlessly create and manage their campaigns directly within the Woo mobile apps, without opening the flow in a webview. [https://github.com/woocommerce/woocommerce-ios/pull/12361]
- [**] Added 4 home screen quick actions: "New Order", "Orders", "Add a product", "Collect Payment" [https://github.com/woocommerce/woocommerce-ios/pull/12264/]
- [Internal] Payments: Updated StripeTerminal pod to 3.3.1 [https://github.com/woocommerce/woocommerce-ios/pull/12078]

17.8
-----

17.7
-----
- [***] [internal] Alamofire, which is the HTTP client library used in the app, has been updated to v5. [https://github.com/woocommerce/woocommerce-ios/pull/12125]
- [internal] Blaze: Update campaign status values to match v1.1 endpoint. [https://github.com/woocommerce/woocommerce-ios/pull/12207]
- [**] Orders: Merchants can filter orders by selecting a customer [https://github.com/woocommerce/woocommerce-ios/pull/12100]
- [**] Login: Adds a small tutorial before presenting the web view application password authentication screen. [https://github.com/woocommerce/woocommerce-ios/pull/12240]
- [**] Performance: Add a connectivity tool to diagnose possible network failures [https://github.com/woocommerce/woocommerce-ios/pull/12240]
- [internal] Performance: Retries orders timeout errors [https://github.com/woocommerce/woocommerce-ios/pull/12240]
- [**] My Store Analytics: Now a custom date range can be added for analyzing store performance in any arbitrary time ranges. [https://github.com/woocommerce/woocommerce-ios/pull/12243]
- [***] Orders: Side-by-side view for Order Creation or Editing on iPad and larger iPhones [https://github.com/woocommerce/woocommerce-ios/pull/12246]



17.6
-----
- Orders: Merchants can now contact their customers through WhatsApp and Telegram apps. [https://github.com/woocommerce/woocommerce-ios/pull/12099]
- [internal] Blaze: Use v1.1 endpoint to load campaigns list. [https://github.com/woocommerce/woocommerce-ios/pull/12127]
- Orders: Merchants can filter orders by selecting a product. [https://github.com/woocommerce/woocommerce-ios/pull/12129]
- [**] Products tab: split view is now supported in the products tab. [https://github.com/woocommerce/woocommerce-ios/pull/12158]
- [***] Stats: Merchants can now customize their analytics by enabling/disabling and reordering the cards in the Analytics Hub. [https://github.com/woocommerce/woocommerce-ios/pull/12156]


17.5
-----


17.4
-----
- [***] Dropped iOS 15 support. From now we support iOS 16 and later. [https://github.com/woocommerce/woocommerce-ios/pull/11965]

17.3
-----
- [***] Products: Cache product images to reduce network requests. [https://github.com/woocommerce/woocommerce-ios/pull/11902]
- [***] Stats: The Analytics Hub now includes links to the full analytics report for each supported analytics card (Revenue, Orders, Products). [https://github.com/woocommerce/woocommerce-ios/pull/11920]
- [**] Orders: Show the order attribution info in the order detail screen. [https://github.com/woocommerce/woocommerce-ios/pull/11963, https://github.com/woocommerce/woocommerce-ios/pull/11966]
- [**] Orders: Orders have an associated receipt now. Receipts can be printed, or shared via other apps installed on device. The feature will become available for merchants with WooCommerce version of 8.7.0+. [https://github.com/woocommerce/woocommerce-ios/pull/11956]
- [*] Products > product scanning: in wider devices, the product details after scanning a barcode does not show in split view with an empty secondary view anymore. Camera capture is also enabled when the app is in split mode with another app in iOS 16+ for supported devices. [https://github.com/woocommerce/woocommerce-ios/pull/11931]

17.2
-----
- [*] Added configureDefaultBackgroundConfiguration(), updateDefaultBackgroundConfiguration() and listSelectedBackground for default cell selected background color [https://github.com/woocommerce/woocommerce-ios/pull/11777]
- [*] Orders: the placeholder cells shown in the loading state have the animated redacted content again. [https://github.com/woocommerce/woocommerce-ios/pull/11842]
- [*] Fixed arrow directions for RTL locales. [https://github.com/woocommerce/woocommerce-ios/pull/11833]
- [*] Update Product Creation AI prompt to avoid unexpected response from AI. [https://github.com/woocommerce/woocommerce-ios/pull/11853]
- [*] Fixed incorrect site URL when creating Blaze campaigns after switching stores. [https://github.com/woocommerce/woocommerce-ios/pull/11872]
- [*] Orders in split view: when the store has no orders and then an order is created, the order list is now shown instead of the empty view. [https://github.com/woocommerce/woocommerce-ios/pull/11849]
- [*] Fixed a crash in product description. [https://github.com/woocommerce/woocommerce-ios/pull/11865]
- [*] Products: attempted fix of a crash when adding images [https://github.com/woocommerce/woocommerce-ios/pull/11843]

17.1
-----
- [*] Fixed issue loading system status report for sites using faulty themes. [https://github.com/woocommerce/woocommerce-ios/pull/11798]
- [*] Blaze: Hide the Blaze section on the Dashboard screen when logged in without WPCom. [https://github.com/woocommerce/woocommerce-ios/pull/11797]
- [*] Shipping labels: Show the purchase and print flows in modal screens [https://github.com/woocommerce/woocommerce-ios/pull/11815]
- [***] Orders: side-by-side view for Order List and Order Details on iPad (and large iPhones) [https://github.com/woocommerce/woocommerce-ios/pull/11818]

17.0
-----
- [*] Payments: cash payment is now in fullscreen and supports entering a different amount paid by the customer with an option to record it in an order note. The calculated change due amount is also shown. [https://github.com/woocommerce/woocommerce-ios/pull/11365]
- [internal] Analytics Hub: Sessions card (views and conversion rate) is now hidden for non-Jetpack stores, since they don't have those stats. [https://github.com/woocommerce/woocommerce-ios/pull/11694]
- [*] Analytics Hub: Sessions card now shows a prompt for admins to enable Jetpack Stats if the Jetpack module is disabled. [https://github.com/woocommerce/woocommerce-ios/pull/11708]
- [***] [internal] Refactor WP.com sign in API requests. [https://github.com/woocommerce/woocommerce-ios/pull/11734]

16.9
-----
- [*] Order Creation/Editing: removed ability to delete an order line using the `-` button on the stepper, to avoid accidental deletion. [https://github.com/woocommerce/woocommerce-ios/pull/11651]
- [internal] Product Creation AI: Change when and how many times we ask users to participate in survey. [https://github.com/woocommerce/woocommerce-ios/pull/11646]
- [*] Order creation: after selecting a registered customer, the customer is now linked to the order. [https://github.com/woocommerce/woocommerce-ios/pull/11645]

16.8
-----
- [**] Payments: merchants can collect payment directly from the order creation form [https://github.com/woocommerce/woocommerce-ios/pull/11490]
- [*] Payments: order totals are now shown in an expandable drawer, so they're accessible without scrolling [https://github.com/woocommerce/woocommerce-ios/pull/11503]
- [*] Store creation: Inform user once store ready if app killed while waiting for store to be ready. [https://github.com/woocommerce/woocommerce-ios/pull/11478]
- [*] Dashboard: Resolves a decoding error with certain payment gateway plugins that previously caused an error loading data in the dashboard. [https://github.com/woocommerce/woocommerce-ios/pull/11489]
- [*] Payments: Updated UI for Deposit Summary [https://github.com/woocommerce/woocommerce-ios/pull/11533]
- [**] Lightweight Storefront: Added option to select themes for WPCom store in both Settings and Store Creation flows. [https://github.com/woocommerce/woocommerce-ios/issues/11291]
- [*] Orders: order creation/paid/refund dates are now shown in the store time zone instead of the device time zone. [https://github.com/woocommerce/woocommerce-ios/pull/11539, https://github.com/woocommerce/woocommerce-ios/pull/11536]
- [*] Similar to orders above, the latest time range in analytics is now in the store time zone instead of the device time zone. [https://github.com/woocommerce/woocommerce-ios/pull/11479]
- [*] For JCP sites, Jetpack installation flow should now succeed without an error in the beginning. [https://github.com/woocommerce/woocommerce-ios/pull/11558]
- [*] Login: logging in to self-hosted sites without Jetpack connection (with application password) on multiple devices of the same device family (iPhone/iPad) is now supported. Previously, the previously logged in device becomes logged out after logging in to the same account/store on a different device of the same device family.   [https://github.com/woocommerce/woocommerce-ios/pull/11575]
- [*] Product bundles: bundle configuration form is now shown after scanning a bundle product with barcode in the order list or order form. [https://github.com/woocommerce/woocommerce-ios/pull/11610]
- [internal] Dashboard: The "Add products to sell" products onboarding banner is removed from the dashboard (replaced by Add Product task in store onboarding task list) [https://github.com/woocommerce/woocommerce-ios/pull/11596]

16.7
-----
- [*] Order editing: fixed bug preventing retry for errors when editing or creating an order [https://github.com/woocommerce/woocommerce-ios/pull/11391]
- [*] Payments: Tap to Pay trial payments are now automatically refunded [https://github.com/woocommerce/woocommerce-ios/pull/11395]
- [*] Product Creation AI: Show survey to collect user feedback. [https://github.com/woocommerce/woocommerce-ios/pull/11390]
- [*] Edit Products: category list is now searchable. [https://github.com/woocommerce/woocommerce-ios/pull/11380]
- [*] Show one time shipping setting status in product details screen. [https://github.com/woocommerce/woocommerce-ios/pull/11403]
- [*] Remove features and challenges questions from the store creation profiler flow. [https://github.com/woocommerce/woocommerce-ios/pull/11410]
- [*] Edit Products: make downloadable files more discoverable [https://github.com/woocommerce/woocommerce-ios/pull/11388]
- [**] [internal] A minor refactor in authentication flow, including but not limited to social sign-in and two factor authentication. [https://github.com/woocommerce/woocommerce-ios/pull/11402]
- [*] Login: after logging in from the `Create a New Store` CTA in the prologue screen, it should start the store creation flow. [https://github.com/woocommerce/woocommerce-ios/pull/11385]
- [**] Products: Merchants now can scan product barcodes directly from the Product list in order to update inventory [https://github.com/woocommerce/woocommerce-ios/pull/11457]

16.6
-----
- [**] Order form: quantity can now be typed in [https://github.com/woocommerce/woocommerce-ios/pull/11349]
- [*] Payments: Supress displaying an error when the card reader connection is manually cancelled [https://github.com/woocommerce/woocommerce-ios/pull/11230]
- [internal] Fix runtime warning when uploading media when built from Xcode 15 [https://github.com/woocommerce/woocommerce-ios/pull/11355]
- [*] Products: Downloadable products now accept local files of types other than images. [https://github.com/woocommerce/woocommerce-ios/pull/11353]
- [*] Products: Downloadable products now accept file types other than images from WordPress media library. [https://github.com/woocommerce/woocommerce-ios/pull/11356]
- [*] Payments menu: restored the ability to search for Payments in device Spotlight. [https://github.com/woocommerce/woocommerce-ios/pull/11343]
- [*] Payments menu: show the selected payment gateway when there's more than one to choose from [https://github.com/woocommerce/woocommerce-ios/pull/11345]
- [**] Fixed a crash that occurred when reordering product images during the image upload process. Now, users will not be able to reorder images until the upload is complete, providing a smoother and more stable experience. [https://github.com/woocommerce/woocommerce-ios/pull/11350]
- [internal] Process network response in background thread to avoid blocking main thread. [https://github.com/woocommerce/woocommerce-ios/pull/11381]
- [**] Attempted to fix a crash that has been occurring for some users during magic link login. [https://github.com/woocommerce/woocommerce-ios/pull/11373]
- [*] Fixed a crash due to using unavailable system image in devices below iOS 16.0. [https://github.com/woocommerce/woocommerce-ios/pull/11394]

16.5
-----
- [*] Payments: WooPayments merchants can swipe between currencies in the Deposit Summary on the Payments menu [https://github.com/woocommerce/woocommerce-ios/pull/11309]
- [**] Shipping Labels: Fixed issue presenting the printing view for customs forms. [https://github.com/woocommerce/woocommerce-ios/pull/11288]
- [*] Now, merchants can manage "One time shipping" setting for a subscription product. [https://github.com/woocommerce/woocommerce-ios/pull/11310]
- [**] My Store: The Blaze section is now dismissible. [https://github.com/woocommerce/woocommerce-ios/pull/11308]
- [internal] Product Subscriptions: Handle yearly Synchronise renewals case while enabling One time shipping setting. [https://github.com/woocommerce/woocommerce-ios/pull/11312]
- [internal] Order form: Updated design for product bundles and their bundled items in order creation/editing, to more clearly show the hierarchy and bundled item prices. [https://github.com/woocommerce/woocommerce-ios/pull/11321]
- [internal] Update Shimmer dependency to avoid high CPU and memory use crashing the app when built with Xcode 15 [https://github.com/woocommerce/woocommerce-ios/pull/11320]
- [internal] Fix issue with scrolling some views when built from Xcode 15 [https://github.com/woocommerce/woocommerce-ios/pull/11335]
- [*] Animate display of the onboarding notice in the payments menu [https://github.com/woocommerce/woocommerce-ios/pull/11339]

16.4
-----
- [internal] Adds `store_id` to track events. [https://github.com/woocommerce/woocommerce-ios/pull/11227]
- [Internal] Payments: Updated StripeTerminal pod to 3.1.0 [https://github.com/woocommerce/woocommerce-ios/pull/11080]
- [internal] Payments: Restored analytics for Payments Menu after SwiftUI rewrite [https://github.com/woocommerce/woocommerce-ios/pull/11262]
- [***] Merchants can now create or edit subscription products. [https://github.com/woocommerce/woocommerce-ios/issues/11183]
- [*] Order form: when adding/updating a bundle with an optional & non-selected variable item, any other bundled items should be added/updated properly. [https://github.com/woocommerce/woocommerce-ios/pull/11254]
- [internal] Order form: Fix a bug where the wrong product details appeared when adding a discount to a product in an order. [https://github.com/woocommerce/woocommerce-ios/pull/11280]
- [*] Now the Blaze section in the Dashboard (My store tab) is displayed under the Stats. Before, it was on top of the view. [https://github.com/woocommerce/woocommerce-ios/pull/11275]

16.3
-----
- [internal] Payments Menu: rewritten in SwiftUI [https://github.com/woocommerce/woocommerce-ios/pull/11169]
- [*] Orders: users can now calculate a custom amount based on the order total percentage. [https://github.com/woocommerce/woocommerce-ios/pull/11154]
- [*] Orders: users can now decide whether their custom amounts are taxable or not. [https://github.com/woocommerce/woocommerce-ios/pull/11156]
- [*] Order form: the merchant can now configure a bundle product (quantity and variation attributes of the bundled products). Testing plan: pe5pgL-3Ze-p2 [https://github.com/woocommerce/woocommerce-ios/pull/11186]
- [internal] Updated all `woocommerce.com` URLs to use `woo.com` domain [https://github.com/woocommerce/woocommerce-ios/pull/11182]

16.2
-----
- [**] Orders: order details show custom amounts on their own section. Other fields are re-designed towards a cleaner look. [https://github.com/woocommerce/woocommerce-ios/pull/11097]
- [*] Add support for Universal Links in the woo.com domain [https://github.com/woocommerce/woocommerce-ios/pull/11098]
- [*] Order form: when adding a product/variation by scanning a barcode, only the product/variation with the exact SKU should be added to the order. [https://github.com/woocommerce/woocommerce-ios/pull/11089]

16.1
-----
- [**] Orders: order creation sections are optimised for a simpler and more intuitive flow. [https://github.com/woocommerce/woocommerce-ios/pull/11042]
- [*] Payments: Fix Tap to Pay reconnection on foreground, to speed up TTP transactions. [https://github.com/woocommerce/woocommerce-ios/pull/11054]
- [*] Payments: Fix Tap to Pay reconnection on fresh launch, to speed up TTP transactions. [https://github.com/woocommerce/woocommerce-ios/pull/11056]
- [*] Orders: Fix a bug that shows the wrong customer screen during the order creation flow. [https://github.com/woocommerce/woocommerce-ios/pull/11053]
- [*] Orders: All order edit buttons render now with the pencil system image to make them consistent. [https://github.com/woocommerce/woocommerce-ios/pull/11048]

16.0
-----
- [*] Optimized Blaze experience in My store. Improved Blaze campaign creation and list screens. [https://github.com/woocommerce/woocommerce-ios/pull/10969, https://github.com/woocommerce/woocommerce-ios/pull/10959]
- [*] Orders: Fixed UI issue where an incorrect tooltip is displayed during Order Creation [https://github.com/woocommerce/woocommerce-ios/pull/10998]
- [*] Orders: Fixed UI issue showing incorrect discounted total product value in certain cases [https://github.com/woocommerce/woocommerce-ios/pull/11016]
- [*] Fix a crash on launch related to Core Data and Tracks [https://github.com/woocommerce/woocommerce-ios/pull/10994]
- [*] Login: Fixed issue checking site info for some users. [https://github.com/woocommerce/woocommerce-ios/pull/11006]
- [**] Orders: Users can now add custom amounts to orders. [https://github.com/woocommerce/woocommerce-ios/pull/11022]
- [*] Payments: hide the `Set up Tap to Pay` button in About Tap to Pay when set up is complete [https://github.com/woocommerce/woocommerce-ios/pull/11025]

15.9
-----
- [***] User can now use their stored passkeys to log in into WordPress.com [https://github.com/woocommerce/woocommerce-ios/pull/10904]
- [***] Payments: UK-based merchants can take payments using Tap to Pay on iPhone [https://github.com/woocommerce/woocommerce-ios/pull/10957]
- [*] App login links are now handled when the onboarding screen is shown. [https://github.com/woocommerce/woocommerce-ios/pull/10974]

15.8
-----
- [*] Users can now navigate to other orders without leaving the Order Detail screen. [https://github.com/woocommerce/woocommerce-ios/pull/10849]
- [*] The Set up Tap to Pay on iPhone row in the Payments menu now reflects when you've completed set up for the current device and store [https://github.com/woocommerce/woocommerce-ios/pull/10923]
- [*] The Set up Tap to Pay on iPhone Learn More button opens more details about Tap to Pay [https://github.com/woocommerce/woocommerce-ios/pull/10934]
- [internal] Use minimumAllowedChargeAmount, not 0.50, for the Try a Payment flow [https://github.com/woocommerce/woocommerce-ios/pull/10937]
- [*] Changes to the Payments menu to make it clearer [https://github.com/woocommerce/woocommerce-ios/pull/10936]
- [*] Order creation: We updated the UX by allowing direct product discounts to be added, and improved the Product Discount screen [https://github.com/woocommerce/woocommerce-ios/pull/10929]

15.7
-----
- [*] Generate new tags/categories while creating product using AI. [https://github.com/woocommerce/woocommerce-ios/pull/10864]
- [*] Fix: in order details where an order item is a variable product with attributes and has add-ons, the variation attributes are shown now. [https://github.com/woocommerce/woocommerce-ios/pull/10877]

15.6
-----
- [**] Taxes in orders: Users can now store the tax rate's location to add it automatically to a new order customer's address. [https://github.com/woocommerce/woocommerce-ios/pull/10802]
- [**] WPCOM stores and self-hosted stores with Jetpack AI plugin can now create products using AI. [https://github.com/woocommerce/woocommerce-ios/pull/10812]
- [*] Order form: the merchant can apply a gift card to an order. [https://github.com/woocommerce/woocommerce-ios/pull/10759]

15.5
-----
- [*] Store creation: Start store creation flow after a new WPCOM account sign up. [https://github.com/woocommerce/woocommerce-ios/pull/10729]
- [*] Different orders with the same gift card code applied should all show the gift card info in order details now. [https://github.com/woocommerce/woocommerce-ios/pull/10719]
- [*] Enabled product description and product sharing AI features for self-hosted sites with Jetpack AI plugin. [https://github.com/woocommerce/woocommerce-ios/pull/10747]
- [*] Order form: the applied gift cards are shown below the coupon section. [https://github.com/woocommerce/woocommerce-ios/pull/10743]

15.4
-----
- [*] Enable editing product details when tapping on order item on the order detail screen. [https://github.com/woocommerce/woocommerce-ios/pull/10632]
- [*] Taxes in orders: Add empty state design for the Tax Rate selector. [https://github.com/woocommerce/woocommerce-ios/pull/10665]
- [*] Added protection against accidental double-charging with In-Person Payments in poor network conditions [https://github.com/woocommerce/woocommerce-ios/pull/10647]
- [**] Improved retry handling for In-Person Payments that fail [https://github.com/woocommerce/woocommerce-ios/pull/10673]
- [*] See more of your order by long pressing an order push notification. [https://github.com/woocommerce/woocommerce-ios/pull/10658]
- [*] Order details: product add-ons for a line item are shown in separate lines for better readability. [https://github.com/woocommerce/woocommerce-ios/pull/10661]
- [**] Product categories now can be deleted as part of the product editing flow. [https://github.com/woocommerce/woocommerce-ios/pull/10643]
- [**] Product categories can now be updated as part of the product editing flow. [https://github.com/woocommerce/woocommerce-ios/pull/10648]

15.3
-----
- [internal] Add `site_url` to Tracks events [https://github.com/woocommerce/woocommerce-ios/pull/10610]
- [Internal] Some internal changes were made to the image upload feature to support image processing in the app, no app changes are expected. [https://github.com/woocommerce/woocommerce-ios/pull/10631]
- [**] Taxes in orders: Users can now select the tax rate's location to add it to the order customer's address. [https://github.com/woocommerce/woocommerce-ios/pull/10651]
- [*] Automatically show the media selector sheet on the product images screen when there are no pre-existing images. [https://github.com/woocommerce/woocommerce-ios/pull/10644]

15.2
-----
- [*] Fixed minor UI issues in the store creation profiler flow. [https://github.com/woocommerce/woocommerce-ios/pull/10555]
- [*] Updated priority, description and URL for payment onboarding task. [https://github.com/woocommerce/woocommerce-ios/pull/10572]
- [*] New setup instructions screen for WCPay store onboarding task. [https://github.com/woocommerce/woocommerce-ios/pull/10579]
- [*] Show celebration view after successful WCPay setup. [https://github.com/woocommerce/woocommerce-ios/pull/10594]
- [**] Taxes in orders: Users can now see the order tax rates, get more information about them, and navigate to wp-admin to change them. [https://github.com/woocommerce/woocommerce-ios/pull/10569]


15.1
-----
- [*] What's New announcements support dark mode properly [https://github.com/woocommerce/woocommerce-ios/pull/10540]
- [*] Updated UI and copy on prologue and free trial summary screens. [https://github.com/woocommerce/woocommerce-ios/pull/10539]

15.0
-----
- [*] The store name can now be updated from the Settings screen. [https://github.com/woocommerce/woocommerce-ios/pull/10485]
- [**] The store creation flow has been optimized to start store creation immediately and show profiler questions afterward. [https://github.com/woocommerce/woocommerce-ios/pull/10473, https://github.com/woocommerce/woocommerce-ios/pull/10466]
- [*] Settings: Close Account option is moved to a new section Account Settings and is now available for all WPCom users. [https://github.com/woocommerce/woocommerce-ios/pull/10502]

14.9
-----
- [*] Only show Blaze banner on the My Store and Product List screens if the store has no existing orders. [https://github.com/woocommerce/woocommerce-ios/pull/10438]
- [**] Order creation: We improved the way the merchants can request, search and select a customer when creating an order. [https://github.com/woocommerce/woocommerce-ios/pull/10456]


14.8
-----
- [Internal] Native store creation flow with free trial is enabled by default - all code for the old flows have been removed. [https://github.com/woocommerce/woocommerce-ios/pull/10362]
- [*] Store creation: Improvements to the Upgrades screen accessibility [https://github.com/woocommerce/woocommerce-ios/pull/10363]
- [*] Stores with expired WooExpress plans can now be upgraded within the app (if eligible for IAP) via a new banner. [https://github.com/woocommerce/woocommerce-ios/pull/10369]
- [*] The expired site plan should navigate to IAP for sites with expired WooExpress plans (if eligible for IAP). [https://github.com/woocommerce/woocommerce-ios/pull/10384]
- [Internal] New default property `plan` is tracked in every event for logged-in users. [https://github.com/woocommerce/woocommerce-ios/pull/10356]
- [Internal] Google sign in now defaults to bypassing the Google SDK [https://github.com/woocommerce/woocommerce-ios/pull/10341]
- [*] Product list filter (Products tab and order creation > add products > filter): product types from extensions supported in the app are now available for product filtering - subscription, variable subscription, bundle, and composite. [https://github.com/woocommerce/woocommerce-ios/pull/10382]
 
14.7
-----
- [*] Local notifications: Add a reminder to purchase a plan is scheduled 6hr after a free trial subscription. [https://github.com/woocommerce/woocommerce-ios/pull/10268]
- [Internal] Shipment tracking is only enabled and synced when the order has non-virtual products.  [https://github.com/woocommerce/woocommerce-ios/pull/10288]
- [Internal] New default property `was_ecommerce_trial` is tracked in every event for logged-in users. [https://github.com/woocommerce/woocommerce-ios/pull/10343]
- [*] Photo -> Product: Reset details from previous image when new image is selected. [https://github.com/woocommerce/woocommerce-ios/pull/10297]
- [**] You can now see your shipping zone list from Settings. [https://github.com/woocommerce/woocommerce-ios/pull/10258]
- [*] Order list: Suggest testing orders for stores without any orders. [https://github.com/woocommerce/woocommerce-ios/pull/10346]
- [*] Local notifications: Show free trial survey after 24h since subscription. [https://github.com/woocommerce/woocommerce-ios/pull/10324, https://github.com/woocommerce/woocommerce-ios/pull/10328]
- [*] Local notifications: Add a reminder after 3 days if answered "Still Exploring" in Free trial survey. [https://github.com/woocommerce/woocommerce-ios/pull/10331]
- [*] Product description AI: the AI sheet has been improved with the product name field made more prominent. [https://github.com/woocommerce/woocommerce-ios/pull/10333]
- [**] Store creation: US users can upgrade to a choice of plans for their store via In-App Purchase [https://github.com/woocommerce/woocommerce-ios/pull/10340]

14.6
-----
- [Internal] Switched AI endpoint to be able to track and measure costs. [https://github.com/woocommerce/woocommerce-ios/pull/10218]
- [Internal] Media picker flow was refactored to support interactive dismissal for device photo picker and WordPress media picker sources. Affected flows: product form > images, and virtual product form > downloadable files. [https://github.com/woocommerce/woocommerce-ios/pull/10236]
- [Internal] Errors: Improved error message when orders, products, or reviews can't be loaded due to a parsing (decoding) error. [https://github.com/woocommerce/woocommerce-ios/pull/10252, https://github.com/woocommerce/woocommerce-ios/pull/10260]
- [*] Orders with Coupons: Users can now select a coupon from a list when adding it to an order. [https://github.com/woocommerce/woocommerce-ios/pull/10255]
- [Internal] Orders: Improved error message when orders can't be loaded due to a parsing (decoding) error. [https://github.com/woocommerce/woocommerce-ios/pull/10252]
- [**] Product discounts: Users can now add discounts to products when creating an order. [https://github.com/woocommerce/woocommerce-ios/pull/10244]
- [*] We've resolved an issue that was causing the app to crash when trying to dismiss certain screens (bottom sheets). [https://github.com/woocommerce/woocommerce-ios/pull/10254]
- [Internal] Fixed a bug preventing the "We couldn't load your data" error banner from appearing on the My store dashboard. [https://github.com/woocommerce/woocommerce-ios/pull/10262]
- [Internal] Errors: Improved error message and troubleshooting guide when the Jetpack connection is broken. [https://github.com/woocommerce/woocommerce-ios/pull/10275]
- [Internal] A new way to create a product from an image using AI is being A/B tested. [https://github.com/woocommerce/woocommerce-ios/pull/10253]

14.5
-----
- [*] Product details: The share button is displayed with text instead of icon for better discoverability. [https://github.com/woocommerce/woocommerce-ios/pull/10216]
- [*] Resolved an issue where users were unable to add a new note to an order. Previously, upon opening an order detail and selecting the "Add a new note" option, the text field was non-selectable, preventing users from writing down the note. This issue has now been addressed and users should be able to add notes to their orders without any issues. [https://github.com/woocommerce/woocommerce-ios/pull/10222]
- [*] Store creation: Update the timeout view with the option to retry the site check. [https://github.com/woocommerce/woocommerce-ios/pull/10221]
- [*] Fixed issue showing the expired alert for sites that got reverted to simple sites after their plan expired. [https://github.com/woocommerce/woocommerce-ios/pull/10228]

14.4
-----
- [*] Blaze: New banner on the My Store and Products screens for admins of eligible stores. [https://github.com/woocommerce/woocommerce-ios/pull/10135, https://github.com/woocommerce/woocommerce-ios/pull/10160, https://github.com/woocommerce/woocommerce-ios/pull/10172]
- [*] Shipping Labels: Fixed a bug preventing label printing in orders viewed from search [https://github.com/woocommerce/woocommerce-ios/pull/10161]
- [*] Blaze: Disable the entry point in the product creation form. [https://github.com/woocommerce/woocommerce-ios/pull/10173]
- [*] Product description and sharing message AI: Fixed incorrect language issue by using a separate prompt for identifying language. [https://github.com/woocommerce/woocommerce-ios/pull/10169, https://github.com/woocommerce/woocommerce-ios/pull/10177, https://github.com/woocommerce/woocommerce-ios/pull/10179]

14.3
-----
- [*] SKU Scanner: Add the SKU to the error message after a failure. [https://github.com/woocommerce/woocommerce-ios/pull/10085]
- [*] Add URL route handler to open the `My Store` tab when a deeplink to `/mobile` is opened, instead of bouncing back to Safari [https://github.com/woocommerce/woocommerce-ios/pull/10077]
- [Internal] Performance: Replaces the endpoint used to load Top Performers on the My Store tab, for faster loading. [https://github.com/woocommerce/woocommerce-ios/pull/10113]
- [*] A feedback banner is added for product description AI and product sharing AI sheets. [https://github.com/woocommerce/woocommerce-ios/pull/10102]
- [*] Product creation: the product type row is now editable when creating a product. [https://github.com/woocommerce/woocommerce-ios/pull/10087]
- [***] Store creation: US users can upgrade Woo Express free trial stores via In-App Purchase [https://github.com/woocommerce/woocommerce-ios/pull/10123]
- [*] Orders: Users can can now add multiple coupons to orders (not only one) [https://github.com/woocommerce/woocommerce-ios/pull/10126]
- [*] Free trial: Local notification after 24 hours since Free trial subscription time to remind to purchase plan. [https://github.com/woocommerce/woocommerce-ios/pull/10133, https://github.com/woocommerce/woocommerce-ios/pull/10130]
- [**] Product description AI: an announcement modal is shown for WPCOM stores about the feature, and a new CTA "Write with AI" is more discoverable in the product form with a tooltip. [https://github.com/woocommerce/woocommerce-ios/pull/10142]

14.2
-----
- [Internal] Blaze status check was updated to save an API request. The Blaze eligibility for each site should remain the same. [https://github.com/woocommerce/woocommerce-ios/pull/10020]
- [*] Fixed the unusable state of the app when the default store runs on an expired free trial plan. [https://github.com/woocommerce/woocommerce-ios/pull/10059]
- [Internal] Performance: When loading the refunds on an order (e.g. in order details), we now only request them from remote if they are not already in local storage. [https://github.com/woocommerce/woocommerce-ios/pull/10039]
- [*] Orders: Users can can now add coupons to orders [https://github.com/woocommerce/woocommerce-ios/pull/10035]
- [*] Coupons: The Coupons Management feature is fully released and not in Beta anymore [https://github.com/woocommerce/woocommerce-ios/pull/10032]
- [*] Store creation: the progress view copy was updated to inform the merchants that it can take a few minutes for the store to be ready. The progress view is now only shown after necessary requests are made before the app is likely backgrounded. The error handling is also polished.  [https://github.com/woocommerce/woocommerce-ios/pull/10047, https://github.com/woocommerce/woocommerce-ios/pull/10069]
- [Internal] Performance: When loading a single order (e.g. in order details), we now load the order from storage unless it has been modified remotely. [https://github.com/woocommerce/woocommerce-ios/pull/10036]
- [Internal] Performance: When the Orders tab is opened, we now only sync orders that have been created or modified since the last successful sync. [https://github.com/woocommerce/woocommerce-ios/pull/10065]
- [Internal] App size: Replaced 30MB PDFs on Store Creation waiting screen with ~400KB PNGs - to assess impact on app bundle size. [https://github.com/woocommerce/woocommerce-ios/pull/10067]

14.1
-----
- [*] Plans: Expired or cancelled plans are now shown more reliably [https://github.com/woocommerce/woocommerce-ios/pull/9924]
- [*] Product Sharing: AI-generated messages are now available. [https://github.com/woocommerce/woocommerce-ios/pull/9976]
- [***] Orders: Users can add products to orders by scanning their sku barcode or QR-code [https://github.com/woocommerce/woocommerce-ios/pull/9972]
- [Internal] Store creation: a workaround was previously implemented that can result in an inaccurate app experience like when the free trial banner is not shown immediately after store creation due to out-of-sync site properties. Now that the API issue is fixed, the app now waits for the site for a bit longer but ensures all necessary properties are synced. [https://github.com/woocommerce/woocommerce-ios/pull/9957]
- [Internal] Product details AI: Updated prompts to identify the language in provided text to use in responses for product description and sharing. [https://github.com/woocommerce/woocommerce-ios/pull/9961]
- [*] Blaze: products can now be promoted in WordPress.com and Tumblr from the app if the site/product is eligible. Two entry points: 1) Menu tab > General, 2) Product form > more menu. [https://github.com/woocommerce/woocommerce-ios/pull/9906]

14.0
-----
- [*] Payments: Remove the upsell-card-readers banner from the Payment Methods Screen [https://github.com/woocommerce/woocommerce-ios/pull/9869]


13.9
-----
- [*] Orders: Allow alternative types for the `taxID` in `ShippingLineTax` or `sku` in `OrderItem`, as some third-party plugins alter the type in the API. This helps with the order list not loading due to order decoding errors. [https://github.com/woocommerce/woocommerce-ios/pull/9844]
- [*] Payments: Location permissions request is not shown to TTP users who grant "Allow once" permission on first foregrounding the app any more [https://github.com/woocommerce/woocommerce-ios/pull/9821]
- [*] Products: Allow alternative types for `stockQuantity` in `Product` and `ProductVariation`, as some third-party plugins alter the type in the API. This helps with the product list not loading due to product decoding errors. [https://github.com/woocommerce/woocommerce-ios/pull/9850]
- [*] Products: Allow alternative types for the `backordersAllowed` and `onSale` in `Product` and `ProductVariation`, as some third-party plugins alter the types in the API. This helps with the product list not loading due to product decoding errors. [https://github.com/woocommerce/woocommerce-ios/pull/9849]
- [*] Products: Allow alternative types for the `sku` and `weight` in `ProductVariation`, as some third-party plugins alter the types in the API. This helps with the product variation list not loading due to product variation decoding errors. [https://github.com/woocommerce/woocommerce-ios/pull/9847]
- [*] Products: Allow alternative types for the `sku` and `weight` in `Product`, the dimensions in `ProductDimensions`, and the `downloadID` in `ProductDownload`, as some third-party plugins alter the types in the API. This helps with the product list not loading due to product decoding errors. [https://github.com/woocommerce/woocommerce-ios/pull/9846]
- [*] Products: Add support for parsing variation objects for the `variations` field in `Product`, as some third-party plugins alter the type for this field in the API. This allows the variations to be loaded for variable products if those third-party plugins are active. [https://github.com/woocommerce/woocommerce-ios/pull/9857]

13.8
-----
- [Internal] Orders: Bundled products (within a product bundle) are now indented, to show their relationship to the parent bundle. [https://github.com/woocommerce/woocommerce-ios/pull/9778]
- [Internal] Orders: Composite components (within a composite product) are now indented, to show their relationship to the parent composite product. [https://github.com/woocommerce/woocommerce-ios/pull/9780]
- [*] Add Products: A new view is display to celebrate when the first product is created in a store. [https://github.com/woocommerce/woocommerce-ios/pull/9790]
- [*] Product List: Added swipe-to-share gesture on product rows. [https://github.com/woocommerce/woocommerce-ios/pull/9799]
- [*] Product form: a share action is shown in the navigation bar if the product can be shared and no more than one action is displayed, in addition to the more menu > Share. [https://github.com/woocommerce/woocommerce-ios/pull/9789]
- [*] Payments: show badges leading to Set up Tap to Pay on iPhone for eligible stores and devices [https://github.com/woocommerce/woocommerce-ios/pull/9812]
- [*] Orders: Fixes a bug where the Orders list would not load if an order had a non-integer gift card amount applied to the order (with the Gift Cards extension). [https://github.com/woocommerce/woocommerce-ios/pull/9795]

- [*] My Store: A new button to share the current store is added on the top right of the screen. [https://github.com/woocommerce/woocommerce-ios/pull/9796]
- [*] Mobile Payments: The screen brightness is increased when showing the Scan to Pay view so the QR code can be scanned more easily [https://github.com/woocommerce/woocommerce-ios/pull/9807]
- [*] Mobile Payments: The Woo logo is added to the QR code on the Scan to Pay screen [https://github.com/woocommerce/woocommerce-ios/pull/9823]
- [*] Allow EU merchants to have better control of their privacy choices. A privacy choices banner will be shown the next time they open the app. [https://github.com/woocommerce/woocommerce-ios/pull/9825]

13.7
-----
- [Internal] Adds guidance for new Customs rule when shipping to some EU countries. [https://github.com/woocommerce/woocommerce-ios/pull/9715]
- [*] JITMs: Added modal-style Just in Time Message support on the dashboard [https://github.com/woocommerce/woocommerce-ios/pull/9694]
- [**] Order Creation: Products can be searched by SKU when adding products to an order. [https://github.com/woocommerce/woocommerce-ios/pull/9711]
- [*] Orders: Fixes order details so separate order items are not combined just because they are the same product or variation. [https://github.com/woocommerce/woocommerce-ios/pull/9710]
- [Internal] Store creation: starting May 4, store creation used to time out while waiting for the site to be ready (become a Jetpack/Woo site). A workaround was implemented to wait for the site differently. [https://github.com/woocommerce/woocommerce-ios/pull/9767]
- [**] Mobile Payments: Tap to Pay is initialised on launch or foreground, to speed up payments [https://github.com/woocommerce/woocommerce-ios/pull/9750]
- [*] Store Creation: Local notifications are used to support users during the store creation process. [https://github.com/woocommerce/woocommerce-ios/pull/9717, https://github.com/woocommerce/woocommerce-ios/pull/9719, https://github.com/woocommerce/woocommerce-ios/pull/9749]
- [**] Mobile Payments: Merchants can now collect in-person payments by showing a QR code to their customers. [https://github.com/woocommerce/woocommerce-ios/pull/9762]
- [Internal] Orders: Bundled products (within a product bundle) are now indented, to show their relationship to the parent bundle. [https://github.com/woocommerce/woocommerce-ios/pull/9778]

13.6
-----
- [*] Remove login error local notifications that used to be scheduled 24 hours from certain login errors. [https://github.com/woocommerce/woocommerce-ios/pull/9666]
- [*] JITMs: Added customization to Just in Time Message banner background and badges [https://github.com/woocommerce/woocommerce-ios/pull/9633]
- [*] Product form > description editor: fix the extra bottom inset after hiding the keyboard either manually (available on a tablet) or applying an AI-generated product description. [https://github.com/woocommerce/woocommerce-ios/pull/9638]
- [*] Products: Fixes stock statuses for Product Bundles so that backordered bundles and bundle stock quantities are displayed as expected. [https://github.com/woocommerce/woocommerce-ios/pull/9681]

13.5
-----
- [*] Settings > Domains: Premium domains are now supported, the domain suggestions now match the results on web and Android. It's more noticeable for stores with a domain credit, where not all domains are free for the first year anymore. [https://github.com/woocommerce/woocommerce-ios/pull/9607]
- [*] Product form > Inventory: the SKU scanner is enabled for all users, where it used to be behind a feature switch in Settings > Experimental Features. [https://github.com/woocommerce/woocommerce-ios/pull/9631]
[Internal] Products: Simplify Product Editing experiment is removed; there should be no changes to the existing product creation/editing behavior. [https://github.com/woocommerce/woocommerce-ios/pull/9602]
- [*] Payments: Products are removed directly from an order when its count is below one, instead of opening an extra screen to remove it. [https://github.com/woocommerce/woocommerce-ios/pull/9624]
- [*] Orders: Parses HTML-encoded characters and removes extraneous, non-attribute meta data from the list of attributes for an item in an order. [https://github.com/woocommerce/woocommerce-ios/pull/9603]
- [*] Products: Adds the component descriptions to the list of components in a composite product (using the Composite Products extension). [https://github.com/woocommerce/woocommerce-ios/pull/9634]
- [*] Products: Adds the product SKU to the bundled products list in product details, for Bundle products (using the Product Bundles extension). [https://github.com/woocommerce/woocommerce-ios/pull/9626]
- [*] Product form > description editor AI for WPCOM stores: the prompt was updated so that the generated description is shorter. [https://github.com/woocommerce/woocommerce-ios/pull/9637]

13.4
-----
- [*] Payments: Popular and last sold products are displayed on top of the products selection screen when creating or editing an order. [https://github.com/woocommerce/woocommerce-ios/pull/9539]

- [Internal] Payments: Update StripeTerminal pod to 2.19.1 [https://github.com/woocommerce/woocommerce-ios/pull/9537]
- [**] Adds read-only support for the Gift Cards extension in order details. [https://github.com/woocommerce/woocommerce-ios/pull/9558]
- [**] Adds read-only support for the Subscriptions extension in order and product details. [https://github.com/woocommerce/woocommerce-ios/pull/9541]
- [*] Product form > description editor: a magic wand button is added to the keyboard toolbar to auto-generate a product description using Jetpack AI for WPCOM stores. [https://github.com/woocommerce/woocommerce-ios/pull/9577]
- [Internal] Payments: Upate Tap to Pay connection flow strings to avoid mentioning "reader" [https://github.com/woocommerce/woocommerce-ios/pull/9563]
- [*] Store onboarding: Now the onboarding task list can be shown/hidden from settings and also from the dashboard. [https://github.com/woocommerce/woocommerce-ios/pull/9572, https://github.com/woocommerce/woocommerce-ios/pull/9573]
- [**] Adds read-only support for the Min/Max Quantities extension in product details. [https://github.com/woocommerce/woocommerce-ios/pull/9585]

13.3
-----
- [***] Payments: UK-based stores merchants can take In-Person Payments. [https://github.com/woocommerce/woocommerce-ios/pull/9496]
- [*] Store creation free trial flow now includes 3 profiler questions again with updated options: store category, selling status, and store country. [https://github.com/woocommerce/woocommerce-ios/pull/9513]
- [*] Shipping Labels: Origin address's phone number is now saved locally and pre-populated in the creation form. [https://github.com/woocommerce/woocommerce-ios/pull/9520]
- [Internal] Almost all mappers have been updated to only decode without the data envelope if it's not available. Please do a smoke test to ensure that all features still work as before. [https://github.com/woocommerce/woocommerce-ios/pull/9510]
- [Internal] Store onboarding: Mark "Launch your store" task as complete if the store is already public. This is a workaround for a backend issue which marks "Launch your store" task incomplete for already live stores. [https://github.com/woocommerce/woocommerce-ios/pull/9507]
- [*] Payments: Added Universal Link support for Set up Tap to Pay on iPhone, and to open Universal Links from Just in Time Messages, to more easily navigate to app features. [https://github.com/woocommerce/woocommerce-ios/pull/9518]
- [*] Login: Potentially fixed the crash on the onboarding screen. [https://github.com/woocommerce/woocommerce-ios/pull/9523]

13.2
-----
- [Internal] Store creation: New loading screen added for create store flow. [https://github.com/woocommerce/woocommerce-ios/pull/9383]
- [*] Payments: Add account type field to receipts [https://github.com/woocommerce/woocommerce-ios/pull/9416]
- [*] Products can now be filtered within Order creation [https://github.com/woocommerce/woocommerce-ios/pull/9258]
- [*] Products: Adds read-only support for the Composite Products extension in the Products list, including a list of components in product details. [https://github.com/woocommerce/woocommerce-ios/pull/9455]


13.1
-----
- [internal] Users can now create a Free Trial store from the app from the Get Started section of the app prologue. [https://github.com/woocommerce/woocommerce-ios/pull/9396]
- [**] Adds support for Product Multi-selection when creating and/or editing Orders. [https://github.com/woocommerce/woocommerce-ios/issues/8888]
- [**] Users can now install Jetpack for their non-Jetpack sites after logging in with application passwords. [https://github.com/woocommerce/woocommerce-ios/pull/9354]
- [*] Payments: We show a Tap to Pay on iPhone feedback survey button in the Payments menu after the first Tap to Pay on iPhone payment is taken [https://github.com/woocommerce/woocommerce-ios/pull/9366]
- [Internal] Added SiteID to some IPP tracks events [https://github.com/woocommerce/woocommerce-ios/pull/9572,]

13.0
-----
- [*] Adds a banner in "Launch store" task screen to upgrade from free trial plan. [https://github.com/woocommerce/woocommerce-ios/pull/9323]
- [*] Fix: Description, sale price, and image will be copied over to the new product variations when duplicating a variable product. [https://github.com/woocommerce/woocommerce-ios/pull/9322]


12.9
-----
- [**] Dashboard: an onboarding card is shown for sites with the following tasks if any is incomplete: "tell us more about your store" (store location) that opens a webview, "add your first product" that starts the product creation flow, "launch your store" that publishes the store, "customize your domain" that starts the domain purchase flow, and "get paid" that opens a webview. A subset of the tasks may be shown to self-hosted sites and WPCOM sites on a free trial. [https://github.com/woocommerce/woocommerce-ios/pull/9285]
- [*] Jetpack benefit banner and modal is now available on the dashboard screen after logging in with site credentials. [https://github.com/woocommerce/woocommerce-ios/pull/9232]
- [*] Payments: Local search is added to the products selection screen in the order creation flow to speed the process. [https://github.com/woocommerce/woocommerce-ios/pull/9178]
- [*] Fix: Prevent product variations not loading due to an encoding error for `permalink`, which was altered by a plugin. [https://github.com/woocommerce/woocommerce-ios/pull/9233]
- [*] Login: Users can now log in to self-hosted sites without Jetpack by approving application password authorization to their sites. [https://github.com/woocommerce/woocommerce-ios/pull/9260]
- [*] Payments: Tap to Pay on iPhone can now be selected from the Payment Methods screen [https://github.com/woocommerce/woocommerce-ios/pull/9242]
- [**] Payments: Set up Tap to Pay on iPhone flow added to the Payments Menu. Use it to configure the reader, and try a payment, before collecting a card payment with a customer. [https://github.com/woocommerce/woocommerce-ios/pull/9280]

12.8
-----
- [*] Shortcuts: We can now trigger the order creation and payment collection flows from the iOS Shortcuts app. [https://github.com/woocommerce/woocommerce-ios/pull/9103]
- [Internal] Dashboard: the UI layer had a major refactoring to allow scrolling for content more than stats for the onboarding project. The main design change is on the refresh control, where it was moved from each stats tab to below the navigation bar. Other design changes are not expected. [https://github.com/woocommerce/woocommerce-ios/pull/9031]
- [**] Products: Adds read-only support for the Product Bundles extension, including a list of bundled products and stock status for product bundles. [https://github.com/woocommerce/woocommerce-ios/pull/9177]
- [Internal] Mobile Payments: Updated StripeTerminal to 2.18 [https://github.com/woocommerce/woocommerce-ios/pull/9118]

12.7
-----
- [Internal] Shipping Label: add condition checks before showing contact options [https://github.com/woocommerce/woocommerce-ios/pull/8982]
- [*] Main screens are now accessible through the Home Screen Spotlight Search [https://github.com/woocommerce/woocommerce-ios/pull/9082]
- [*] Stats: Fixed a crash when order stats use a date and time matching the start of Daylight Saving Time. [https://github.com/woocommerce/woocommerce-ios/pull/9083]
- [*] Fix: Dismiss Take Payment popup after sharing the payment link to another app. [https://github.com/woocommerce/woocommerce-ios/pull/9042]
- [*] Site credential login: Catch invalid cookie nonce [https://github.com/woocommerce/woocommerce-ios/pull/9102]
- [*] Better error messages for site credential login failures [https://github.com/woocommerce/woocommerce-ios/pull/9125]
- [Internal] New Zendesk tag for site credential login errors [https://github.com/woocommerce/woocommerce-ios/pull/9150]

12.6
-----
- [*] Fix: When a product's details can be edited, they display a disclosure indicator (chevron). [https://github.com/woocommerce/woocommerce-ios/pull/8980]
- [*] Payments: fixed a bug where enabled rows in the Payments Menu were sometimes incorrectly shown as disabled [https://github.com/woocommerce/woocommerce-ios/pull/8983]
- [Internal] Mobile Payments: fixed logic on display of IPP feedback banner on Order List [https://github.com/woocommerce/woocommerce-ios/pull/8994]
- [**] Support: Merchants can now contact support with a new and refined experience. [https://github.com/woocommerce/woocommerce-ios/pull/9006/files]
- [***] Mobile Payments: Tap to Pay on iPhone enabled for all US merchants [https://github.com/woocommerce/woocommerce-ios/pull/9023]

12.5
-----
- [Internal] Dashboard: the stats implementation had a major update to replace a third-party library in order to support the upcoming store onboarding card. Minimal design changes are expected, and horizontal scrolling between different time range tabs is not available anymore. [https://github.com/woocommerce/woocommerce-ios/pull/8942]

12.4
-----
- [**] Menu > Settings: adds a `Domains` row for WPCOM sites to see their site domains, add a new domain, or redeems a domain credit if available. [https://github.com/woocommerce/woocommerce-ios/pull/8870]
- [Internal] Prologue screen now has only the entry point to site address login flow, and application password authentication is used for sites without Jetpack. [https://github.com/woocommerce/woocommerce-ios/pull/8846]
- [Internal] A new tag has been added for Zendesk for users authenticated with application password. [https://github.com/woocommerce/woocommerce-ios/pull/8850]
- [Internal] Failures in the logged-out state are now tracked with anonymous ID. [https://github.com/woocommerce/woocommerce-ios/pull/8861]
- [*] Fix: Fixed a crash when switching away from the Products tab. [https://github.com/woocommerce/woocommerce-ios/pull/8874]

12.3
-----
- [Internal] We have updated the Zendesk SDK to version 6.0 [https://github.com/woocommerce/woocommerce-ios/pull/8828]
- [Internal] Tap to Pay on iPhone made publicly available via an Experimental Feature toggle [https://github.com/woocommerce/woocommerce-ios/pull/8814]

12.2
-----
- [*] Fix: Adding a new attribute will auto-capitalize the first letter for each word in the attribute name. [https://github.com/woocommerce/woocommerce-ios/pull/8772]
- [internal] Logging: Improvements on logging potential errors when loading Order Details [https://github.com/woocommerce/woocommerce-ios/pull/8781]
- [Internal] Now we track the specific error code when a networking-related operation fails [https://github.com/woocommerce/woocommerce-ios/issues/8527]

12.1
-----
- [*] Adds an In-Person Payments survey banner on top of the Orders view [https://github.com/woocommerce/woocommerce-ios/issues/8530]
- [*] Fix: Allow product's `purchasable` to be a number as some third-party plugins could alter the type in the API. This could help with the Products tab not loading due to product decoding errors. [https://github.com/woocommerce/woocommerce-ios/pull/8718]
- [***] [Internal] Start the AB test for allowing login to the app using site credentials [https://github.com/woocommerce/woocommerce-ios/pull/8744]

12.0
-----
- [**] Adds a feature of bulk updating products from the product's list. [https://github.com/woocommerce/woocommerce-ios/pull/8704]
- [internal] Store creation flow now includes 3 profiler questions: store category, selling status, and store country. [https://github.com/woocommerce/woocommerce-ios/pull/8667]

11.9
-----
- [**] Now you can generate all possible variations for a product's attributes [https://github.com/woocommerce/woocommerce-ios/pull/8619]
- [*] Mobile payments: fixed card reader manuals links. [https://github.com/woocommerce/woocommerce-ios/pull/8628]

11.8
-----
- [*] Design refresh: Buttons, links, and other calls to action are now purple instead of pink. [https://github.com/woocommerce/woocommerce-ios/pull/8451]
- [internal] Design: Updated capitalization for various pages, links, and buttons to match new design guidelines. [https://github.com/woocommerce/woocommerce-ios/pull/8455]
- [internal] Remove A/B testing and release native Jetpack installation flow for all users. [https://github.com/woocommerce/woocommerce-ios/pull/8533]

11.7
-----
- [**] Analytics Hub: Now you can select custom date ranges. [https://github.com/woocommerce/woocommerce-ios/pull/8414]
- [**] Analytics Hub: Now you can see Views and Conversion Rate analytics in the new Sessions card. [https://github.com/woocommerce/woocommerce-ios/pull/8428]
- [*] My Store: We fixed an issue with Visitors and Conversion stats where sometimes visitors could be counted more than once in the selected period. [https://github.com/woocommerce/woocommerce-ios/pull/8427]


11.6
-----
- [***] We added a new Analytics Hub inside the My Store area of the app. Simply click on the See More button under the store stats to check more detailed information on Revenue, Orders and Products. [https://github.com/woocommerce/woocommerce-ios/pull/8356]
- [*] In-Person Payments: fixed timing issues in payments flow, which caused "Remove card" to be shown for too long [https://github.com/woocommerce/woocommerce-ios/pull/8351]

11.5
-----
- [*] Account deletion is now supported for all users in settings or in the empty stores screen (in the ellipsis menu). [https://github.com/woocommerce/woocommerce-ios/pull/8179, https://github.com/woocommerce/woocommerce-ios/pull/8272]
- [*] In-Person Payments: We removed any references to Simple Payments from Orders, and the red badge from the Menu tab and Menu Payments icon announcing the new Payments section. [https://github.com/woocommerce/woocommerce-ios/pull/8183]
- [internal] Store creation flow was improved with native implementation. It is available from the login prologue (`Get Started` CTA), login email error screen, and store picker (`Add a store` CTA from the empty stores screen or at the bottom of the store list). [Example testing steps in https://github.com/woocommerce/woocommerce-ios/pull/8251]
- [internal] New stores have two new Products onboarding features: A banner with an `Add a Product` CTA on the My Store screen, and the option to add new products using templates. [https://github.com/woocommerce/woocommerce-ios/pull/8294]

11.4
-----
- [*] Add System Status Report to ZenDesk support requests. [https://github.com/woocommerce/woocommerce-ios/pull/8171]


11.3
-----
- [*] In-Person Payments: Show spinner while preparing reader for payment, instead of saying it's ready before it is. [https://github.com/woocommerce/woocommerce-ios/pull/8115]
- [internal] In-Person Payments: update StripeTerminal from 2.7 to 2.14 [https://github.com/woocommerce/woocommerce-ios/pull/8132]
- [*] In-Person Payments: Fixed payment method prompt for WisePad 3 to show only Tap and Insert options [https://github.com/woocommerce/woocommerce-ios/pull/8136]

11.2
-----
- [***] You can now preview draft products before publishing. [https://github.com/woocommerce/woocommerce-ios/pull/8102]
- [*] The survey at the end of the login onboarding flow is no longer available. [https://github.com/woocommerce/woocommerce-ios/pull/8062]
- [*] Fixed layout issues on the Account Mismatch error screen. [https://github.com/woocommerce/woocommerce-ios/pull/8074]
- [*] The Accept Payments Easily banner has been removed from the order list [https://github.com/woocommerce/woocommerce-ios/pull/8078]

11.1
-----
- [**] You can now search customers when creating or editing an order. [https://github.com/woocommerce/woocommerce-ios/issues/7741]
- [internal] Store creation is available from the login prologue, login email error screen, and store picker. [https://github.com/woocommerce/woocommerce-ios/pull/8023]
- [internal] The login flow is simplified with only the option to log in with WordPress.com. This flow is presented in parallel with the existing flow in an A/B test experiment. [https://github.com/woocommerce/woocommerce-ios/pull/7996]
- [**] Relevant Just In Time Messages will be displayed on the My Store screen [https://github.com/woocommerce/woocommerce-ios/issues/7853]

11.0
-----
- [internal] Add support for controlling performance monitoring via Sentry. **Off by default**. [https://github.com/woocommerce/woocommerce-ios/pull/7831]


10.9
-----
- [***] Dropped iOS 14 support. From now we support iOS 15 and later. [https://github.com/woocommerce/woocommerce-ios/pull/7851]
- [*] Login: Now you can handle Jetpack site connection for your self-hosted sites from the app. [https://github.com/woocommerce/woocommerce-ios/pull/7847]


10.8
-----
- [***] Stats: Now you can add a Today's Stats Widget to your lock screen (iOS 16 only) to monitor your sales. [https://github.com/woocommerce/woocommerce-ios/pull/7839]
- [internal] In-Person Payments: add UTM parameters to card reader purchase URLs to allow attribution [https://github.com/woocommerce/woocommerce-ios/pull/7858]
- [*] In-Person Payments: the Purchase card reader links now all open in authenticated web views, to make it easier to log in to woocommerce.com. [https://github.com/woocommerce/woocommerce-ios/pull/7862]

10.7
-----
- [*] Universal Links: Users can now open universal links in the app. [https://github.com/woocommerce/woocommerce-ios/pull/7632]
- [internal] Store picker: Show error when the role eligibility check fails while selecting a store. [https://github.com/woocommerce/woocommerce-ios/pull/7816]
- [internal] Store picker: Add loading state to `Continue` button. [https://github.com/woocommerce/woocommerce-ios/pull/7821]
- [internal] Store picker: Use Jetpack tunnel API for fetching user info for role checking. [https://github.com/woocommerce/woocommerce-ios/pull/7822]
- [*] Allow in-app notices to be swiped away [https://github.com/woocommerce/woocommerce-ios/pull/7801]

10.6
-----

- [**] Products tab: products search now has an option to search products by SKU. Stores with WC version 6.6+ support partial SKU search, otherwise the product(s) with the exact SKU match is returned. [https://github.com/woocommerce/woocommerce-ios/pull/7781]
- [*] Fixed a rare crash when selecting a store in the store picker. [https://github.com/woocommerce/woocommerce-ios/pull/7765]
- [*] Settings: Display the WooCommerce version and available updates in Settings [https://github.com/woocommerce/woocommerce-ios/pull/7779]
- [*] Show suggestion for logging in to a WP.com site with a mismatched WP.com account. [https://github.com/woocommerce/woocommerce-ios/pull/7773]
- [*] Help center: Added help center web page with FAQs for "Not a WooCommerce site" and "Wrong WordPress.com account" error screens. [https://github.com/woocommerce/woocommerce-ios/pull/7767, https://github.com/woocommerce/woocommerce-ios/pull/7769]
- [*] Now you can bulk edit variation prices. [https://github.com/woocommerce/woocommerce-ios/pull/7803]
- [**] Reviews: Now you can reply to product reviews using the Reply button while viewing a product review. [https://github.com/woocommerce/woocommerce-ios/pull/7799]

10.5
-----
- [**] Products: Now you can duplicate products from the More menu of the product detail screen. [https://github.com/woocommerce/woocommerce-ios/pull/7727]
- [**] Login: Added Jetpack connection support from the Account Mismatch error screen. [https://github.com/woocommerce/woocommerce-ios/pull/7748]
- [*] Orders: We are bringing back the ability to add/edit customer notes and addresses from the main order screen [https://github.com/woocommerce/woocommerce-ios/pull/7750]
- [*] Help center: Added help center web page with FAQs for "Wrong WordPress.com account error" screen. [https://github.com/woocommerce/woocommerce-ios/pull/7747]
- [*] Widgets: The Today's Stat Widget adds support for bigger fonts. [https://github.com/woocommerce/woocommerce-ios/pull/7752]

10.4
-----
- [***] Stats: Now you can add a Today's Stats Widget to your homescreen to monitor your sales. [https://github.com/woocommerce/woocommerce-ios/pull/7732]
- [*] Help center: Added help center web page with FAQs for "Pick a WooCommerce Store", "Enter WordPress.com password" and "Open mail to find magic link" screens. [https://github.com/woocommerce/woocommerce-ios/pull/7641, https://github.com/woocommerce/woocommerce-ios/pull/7730, https://github.com/woocommerce/woocommerce-ios/pull/7737]
- [*] In-Person Payments: Fixed a bug where cancelling a card reader connection would temporarily prevent further connections [https://github.com/woocommerce/woocommerce-ios/pull/7689]
- [*] In-Person Payments: Improvements to the card reader connection flow UI [https://github.com/woocommerce/woocommerce-ios/pull/7687]
- [*] Login: Users can now set up the Jetpack connection between a self-hosted site and their WP.com account. [https://github.com/woocommerce/woocommerce-ios/pull/7608]
- [*] Product list: the "Draft" blue color is fixed to be more readable for a draft product row in the product list. [https://github.com/woocommerce/woocommerce-ios/pull/7724]
- [*] Notifications: App icon badge is now cleared correctly after visiting the orders tab. [https://github.com/woocommerce/woocommerce-ios/pull/7735]

10.3
-----
- [*] Dashboard: the last selected time range tab (Today/This Week/This Month/This Year) is persisted for the site and shown on the next site launch (app launch or switching stores). [https://github.com/woocommerce/woocommerce-ios/pull/7638]
- [*] Dashboard: swiping to another time range tab now triggers syncing for the target tab. Previously, the stats on the target tab aren't synced from the swipe gesture. [https://github.com/woocommerce/woocommerce-ios/pull/7650]
- [*] In-Person Payments: Fixed an issue where the Pay in Person toggle could be out of sync with the setting on the website. [https://github.com/woocommerce/woocommerce-ios/pull/7656]
- [*] In-Person Payments: Removed the need to sign in when purchasing a card reader [https://github.com/woocommerce/woocommerce-ios/pull/7670]
- [*] In-Person Payments: Fixed a bug where canceling a reader connection could result in being unable to connect a reader in future [https://github.com/woocommerce/woocommerce-ios/pull/7678]
- [*] In-Person Payments: Fixed a bug which prevented the Collect Payment button from being shown for Cash on Delivery orders  [https://github.com/woocommerce/woocommerce-ios/pull/7694]

10.2
-----
- [*] Help center: Added help center web page with FAQs for "Enter Store Credentials", "Enter WordPress.com email " and "Jetpack required Error" screens. [https://github.com/woocommerce/woocommerce-ios/pull/7588, https://github.com/woocommerce/woocommerce-ios/pull/7590, https://github.com/woocommerce/woocommerce-ios/pull/7621]
- [*] In-Person Payments: Fixed the Learn More link from the `Enable Pay in Person` onboarding screen for WCPay [https://github.com/woocommerce/woocommerce-ios/pull/7598]
- [**] In-Person Payments: Added a switch for the Pay in Person payment method on the Payments menu. This allows you to accept In-Person Payments for website orders [https://github.com/woocommerce/woocommerce-ios/pull/7613]

10.1
-----
- [*] In-Person Payments: The onboarding notice on the In-Person Payments menu is correctly dismissed after multiple prompts are shown. [https://github.com/woocommerce/woocommerce-ios/pull/7543]
- [*] Help center: Added custom help center web page with FAQs for "Enter Store Address" and "Enter WordPress.com email" screens. [https://github.com/woocommerce/woocommerce-ios/pull/7553, https://github.com/woocommerce/woocommerce-ios/pull/7573]
- [*] In-Person Payments: The plugin selection is saved correctly after multiple onboarding prompts. [https://github.com/woocommerce/woocommerce-ios/pull/7544]
- [**] In-Person Payments: A new prompt to enable `Pay in Person` for your store's checkout, to accept In-Person Payments for website orders [https://github.com/woocommerce/woocommerce-ios/issues/7474]

10.0
-----
- [**] In-Person Payments and Simple Payments have been moved to a new Payments section [https://github.com/woocommerce/woocommerce-ios/pull/7473]
- [*] Login: on the WP.com password screen, the magic link login option is moved from below "Reset your password" to below the primary Continue button for higher visibility. [https://github.com/woocommerce/woocommerce-ios/pull/7469]
- [*] Login: some minor enhancements are made to the error screen after entering an invalid WP.com email - a new "What is WordPress.com?" link, hiding the "Log in with store address" button when it's from the store address login flow, and some copy changes. [https://github.com/woocommerce/woocommerce-ios/pull/7485]
- [**] In-Person Payments: Accounts with pending requirements are no longer blocked from taking payments - we have added a skip button to the relevant screen. [https://github.com/woocommerce/woocommerce-ios/pull/7504]
- [*] Login: New button added to the empty site picker screen to enter a site address for troubleshooting. [https://github.com/woocommerce/woocommerce-ios/pull/7484]

9.9
-----
- [*] [Sign in with store credentials]: New screen added with instructions to verify Jetpack connected email. [https://github.com/woocommerce/woocommerce-ios/pull/7424]
- [*] [Sign in with store credentials]: Stop clearing username/password after an invalid attempt to enable users to fix typos. [https://github.com/woocommerce/woocommerce-ios/pull/7444]
- [*] Login: after entering WP.com email, a magic link is automatically sent when it is enabled (magic links are disabled for A8C emails and WP.com accounts with recently changed password) and a new screen is shown with an option to log in with password. [https://github.com/woocommerce/woocommerce-ios/pull/7449]

9.8
-----
- [***] Login: Introduce a way to sign in using store credentials.  [https://github.com/woocommerce/woocommerce-ios/pull/7320]
- [**] Login: You can now install WooCommerce to your self-hosted sites from the login flow. [https://github.com/woocommerce/woocommerce-ios/pull/7401]
- [**] Orders: Now you can quickly mark an order as completed by swiping it to the left! [https://github.com/woocommerce/woocommerce-ios/pull/7385]
- [*] In-Person Payments: The purchase card reader information card appears also in the Orders list screen. [https://github.com/woocommerce/woocommerce-ios/pull/7326]
- [*] Login: in release 9.7, when the app is in logged out state, an onboarding screen is shown before the prologue screen if the user hasn't finished or skipped it. In release 9.8, a survey is added to the end of the onboarding screen. [https://github.com/woocommerce/woocommerce-ios/pull/7416]
- [*] Login: a local notification is scheduled after the user encounters an error from logging in with an invalid site address or WP.com email/password. Please see testing scenarios in the PR, with regression testing on order/review remote notifications. [https://github.com/woocommerce/woocommerce-ios/pull/7323, https://github.com/woocommerce/woocommerce-ios/pull/7372, https://github.com/woocommerce/woocommerce-ios/pull/7422]

9.7
-----
- [***] Orders: Orders can now be edited within the app. [https://github.com/woocommerce/woocommerce-ios/pull/7300]
- [**] Orders: You can now view the Custom Fields for an order in the Order Details screen. [https://github.com/woocommerce/woocommerce-ios/pull/7310]
- [*] In-Person Payments: Card Reader Manuals now appear based on country availability, consolidated into an unique view [https://github.com/woocommerce/woocommerce-ios/pull/7178]
- [*] Login: Jetpack setup flow is now accessible from the Login with Store Address flow. [https://github.com/woocommerce/woocommerce-ios/pull/7294]
- [*] In-Person Payments: The purchase card reader information card can be dismissed [https://github.com/woocommerce/woocommerce-ios/pull/7260]
- [*] In-Person Payments: When dismissing the purchase card reader information card, the user can choose to be reminded in 14 days. [https://github.com/woocommerce/woocommerce-ios/pull/7271]
- [*] In-Person Payments: The purchase card reader information card appears also in the App Settings screen. [https://github.com/woocommerce/woocommerce-ios/pull/7308]
- [*] Refund lines in the Order details screen now appear ordered from oldest to newest [https://github.com/woocommerce/woocommerce-ios/pull/7287]
- [*] Login: when the app is in logged out state, an onboarding screen is shown before the prologue screen if the user hasn't finished or skipped it.  [https://github.com/woocommerce/woocommerce-ios/pull/7324]
- [*] Orders: When a store has no orders yet, there is an updated message with a link to learn more on the Orders tab. [https://github.com/woocommerce/woocommerce-ios/pull/7328]

9.6
-----
- [***] Coupons: Coupons can now be created from within the app. [https://github.com/woocommerce/woocommerce-ios/pull/7239]
- [**] Order Details: All unpaid orders have a Collect Payment button, which shows a payment method selection screen. Choices are Cash, Card, and Payment Link. [https://github.com/woocommerce/woocommerce-ios/pull/7111]
- [**] In-Person Payments: Support for selecting preferred payment gateway when multiple extensions are installed on the store. [https://github.com/woocommerce/woocommerce-ios/pull/7153]
- [*] Coupons: Removed the redundant animation when reloading the coupon list. [https://github.com/woocommerce/woocommerce-ios/pull/7137]
- [*] Login: Display "What is WordPress.com?" link in "Continue With WordPress.com" flow. [https://github.com/woocommerce/woocommerce-ios/pull/7213]
- [*] Login: Display the Jetpack requirement error after login is successful.
- [*] Login: Display a "New to WooCommerce?" link in the login prologue screen above the login buttons. [https://github.com/woocommerce/woocommerce-ios/pull/7261]
- [*] In-Person Payments: Publicize the Card Present Payments feature on the Payment Method screen [https://github.com/woocommerce/woocommerce-ios/pull/7225]
- [*] In-Person Payments: Add blog_id to IPP transaction description to match WCPay [https://github.com/woocommerce/woocommerce-ios/pull/7221]
- [*] Product form: after uploading an image, the product can now be saved immediately while the image is being uploaded in the background. When no images are pending upload for the saved product, the images are added to the product. Testing instructions: https://github.com/woocommerce/woocommerce-ios/pull/7196. [https://github.com/woocommerce/woocommerce-ios/pull/7254]

9.5
-----
- [*] Coupons: Fixed issue saving "Individual Use" and "Exclude Sale Items" fields. [https://github.com/woocommerce/woocommerce-ios/pull/7117]
- [*] Orders: The customer shipping/billing address form now navigates back automatically after selecting a country or state. [https://github.com/woocommerce/woocommerce-ios/pull/7119]
- [internal] In settings and empty stores screen, the "Close Account" link is shown for users who signed in with Apple (the only way to create an account) to close their WordPress.com account. [https://github.com/woocommerce/woocommerce-ios/pull/7143]

9.4
-----
- [*] Orders: Order details now displays both the date and time for all orders. [https://github.com/woocommerce/woocommerce-ios/pull/6996]
- [*] Simple payments have the `Card` option available for stores with configuration issues to resolve, and show onboarding to help resolve them [https://github.com/woocommerce/woocommerce-ios/pull/7002]
- [*] Order & Product list: Now, we can pull to refresh from an empty view. [https://github.com/woocommerce/woocommerce-ios/pull/7023, https://github.com/woocommerce/woocommerce-ios/pull/7030]
- [*] Order Creation: Fixes a bug where selecting a variable product to add to a new order would sometimes open the wrong list of product variations. [https://github.com/woocommerce/woocommerce-ios/pull/7042]
- [*] Collect payment button on Order Details no longer flickers when the screen loads [https://github.com/woocommerce/woocommerce-ios/pull/7043]
- [*] Issue refund button on Order Details is shown for all paid orders [https://github.com/woocommerce/woocommerce-ios/pull/7046]
- [*] Order Creation: Fixes several bugs with the Products section not showing the correct order items or not correctly updating the item quantity. [https://github.com/woocommerce/woocommerce-ios/pull/7067]

9.3
-----
- [***] In-Person Payments is now available for merchants using WooCommerce Payments in Canada. [https://github.com/woocommerce/woocommerce-ios/pull/6954]
- [*] In-Person Payments: Accessibility improvement [https://github.com/woocommerce/woocommerce-ios/pull/6869, https://github.com/woocommerce/woocommerce-ios/pull/6886, https://github.com/woocommerce/woocommerce-ios/pull/6906]
- [*] Orders: Now it's possible to select and copy text from the notes on an order. [https://github.com/woocommerce/woocommerce-ios/pull/6894]
- [*] Support Arabic numerals on amount fields. [https://github.com/woocommerce/woocommerce-ios/pull/6891]
- [*] Product Selector: Enabled selecting all variations on variable product rows. [https://github.com/woocommerce/woocommerce-ios/pull/6899]
- [internal] Order Creation: Adding new products, shipping, fee, or customer details to an order now blocks the UI immediately while the order is syncing remotely. [https://github.com/woocommerce/woocommerce-ios/pull/6974]

- [*] Coupons: Now it's possible to update discount types for coupons. [https://github.com/woocommerce/woocommerce-ios/pull/6935]
- [*] Orders tab: the view width now adjusts to the app in tablet split view on iOS 15. [https://github.com/woocommerce/woocommerce-ios/pull/6951]

9.2
-----
- [***] Experimental Features: Coupons editing and deletion features are now enabled as part of coupon management. [https://github.com/woocommerce/woocommerce-ios/pull/6853]
- [*] Order Creation: Updated percentage fee flow - added amount preview, disabled percentage option when editing. [https://github.com/woocommerce/woocommerce-ios/pull/6763]
- [*] Product Details: Update status badge layout and show it for more cases. [https://github.com/woocommerce/woocommerce-ios/pull/6768]
- [*] Coupons: now, the percentage amount of coupons will be displayed correctly in the listing and in coupon detail if the amount contains fraction digits. [https://github.com/woocommerce/woocommerce-ios/pull/6804]
- [*] Coupons: Filter initial search results to show only coupons of the currently selected store. [https://github.com/woocommerce/woocommerce-ios/pull/6800]
- [*] Coupons: Fixed crash when there are duplicated items on the coupon list. [https://github.com/woocommerce/woocommerce-ios/pull/6798]
- [*] In-Person Payments: Run onboarding checks when connecting a reader. [https://github.com/woocommerce/woocommerce-ios/pull/6761, https://github.com/woocommerce/woocommerce-ios/pull/6774, https://github.com/woocommerce/woocommerce-ios/pull/6789]
- [*] In-Person Payments: after collecting payment for an order, merchants can now email the receipt in addition to printing it in Order Details > See Receipt if email is available on the device. [https://github.com/woocommerce/woocommerce-ios/pull/6833]

9.1
-----

- [*] Product name field in product form - Remove scroll behaviour and increase field height to fully display long product names. [https://github.com/woocommerce/woocommerce-ios/pull/6681]
- [*] Filter toolbar in Products list tab - Filter toolbar is pinned outside of the products list. [https://github.com/woocommerce/woocommerce-ios/pull/6698]
- [internal] Loading screens are refactored to avoid duplicated code and a potential crash. Please quickly smoke test them to make sure that everything still works as before. [https://github.com/woocommerce/woocommerce-ios/pull/6717]
- [*] Shipping settings - Weight and shipping package dimensions are localized based on device locale. Also, decimal point information is no longer lost upon saving a product, when using comma as a decimal separator. [https://github.com/woocommerce/woocommerce-ios/pull/6721]

9.0
-----

- [*] Share payment links from the order details screen. [https://github.com/woocommerce/woocommerce-ios/pull/6609]
- [internal] Reviews lists on Products and Menu tabs are refactored to avoid duplicated code. Please quickly smoke test them to make sure that everything still works as before. [https://github.com/woocommerce/woocommerce-ios/pull/6553]
- [**] Now it's possible to change the order of the product images. [https://github.com/woocommerce/woocommerce-ios/pull/6620]
- [*] Improved accessibility for the error banner and info banner displayed in Orders and Products. [https://github.com/woocommerce/woocommerce-ios/pull/6633]

8.9
-----
- [*] Coupons: Fixed issue loading the coupon list from the local storage on initial load. [https://github.com/woocommerce/woocommerce-ios/pull/6463]
- [*] Coupons: Update layout of the coupon details screen. [https://github.com/woocommerce/woocommerce-ios/pull/6522]
- [*] In-Person Payments: Removed collecting L2/L3 data. [https://github.com/woocommerce/woocommerce-ios/pull/6519]
- [*] Hub Menu: Multiple menu items can no longer be tapped simultaneously. [https://github.com/woocommerce/woocommerce-ios/pull/6484]
- [*] Jetpack CP: Fixed crash when attempting to access WP-Admin with an invalid URL that has an unsupported scheme. [https://github.com/woocommerce/woocommerce-ios/pull/6502]
- [***] Orders: Order Creation is now available to everyone! You can go to the Orders tab and tap the + button to create a new order. [https://github.com/woocommerce/woocommerce-ios/pull/6537]
- [internal] Loading screens are refactored to avoid duplicated code and a potential crash. Please quickly smoke test them to make sure that everything still works as before. [https://github.com/woocommerce/woocommerce-ios/pull/6535] [https://github.com/woocommerce/woocommerce-ios/pull/6544]

8.8
-----
- [*] Updates the app's About screen to be consistent with Automattic's other mobile apps. [https://github.com/woocommerce/woocommerce-ios/pull/6421]
- [***] Experimental Feature: It's now possible to add custom shipping method and fees in order creation flow. Tax amount and Order total is now synced from backend. [https://github.com/woocommerce/woocommerce-ios/pull/6429]
- [**] Now it's possible to filter orders by custom statuses. [https://github.com/woocommerce/woocommerce-ios/pull/6390]
- [*] Fixed issue presenting Edit Customer Note screen as a modal on large screens. [https://github.com/woocommerce/woocommerce-ios/pull/6406]
- [*] Products displayed in Order Detail now follow the same order of the web. [https://github.com/woocommerce/woocommerce-ios/pull/6401]
- [*] Simple Payments now shows a detailed tax break up before taking the payment. [https://github.com/woocommerce/woocommerce-ios/pull/6412]
- [*] Coupons list now shows an error view if coupons are disabled for the store. Coupons can be enabled again from this view. [https://github.com/woocommerce/woocommerce-ios/pull/6446]
- [*] Coupon details screen now displays more informative error messages when loading the total discount amount fails. [https://github.com/woocommerce/woocommerce-ios/pull/6457]
- [internal] Shipping Labels: the navigation bar in the web view for adding payments is now correctly hidden. [https://github.com/woocommerce/woocommerce-ios/pull/6435]

8.7
-----
- [**] In-Person Payments: Added card details to refund confirmation screen to help with refunding to the payment card [https://github.com/woocommerce/woocommerce-ios/pull/6241]
- [*] Coupons: Replace the toggles on Usage Details screen with text for uneditable contents. [https://github.com/woocommerce/woocommerce-ios/pull/6287]
- [*] Improve image loading for thumbnails especially on the Product list. [https://github.com/woocommerce/woocommerce-ios/pull/6299]
- [*] Coupons: Added feedback banner on the top of the coupon list. [https://github.com/woocommerce/woocommerce-ios/pull/6316]
- [*] Coupons: Handled error when loading total discounted amount fails. [https://github.com/woocommerce/woocommerce-ios/pull/6368]
- [internal] Removed all feature flags for Shipping Labels. Please smoke test all parts of Shipping Labels to make sure that everything still works as before. [https://github.com/woocommerce/woocommerce-ios/pull/6270]
- [*] In-Person Payments: Localized messages and UI [https://github.com/woocommerce/woocommerce-ios/pull/6317]
- [*] My Store: Fixed incorrect currency symbol of revenue text for stores with non-USD currency. [https://github.com/woocommerce/woocommerce-ios/pull/6335]
- [*] Notifications: Dismiss presented view before presenting content from notifications [https://github.com/woocommerce/woocommerce-ios/pull/6354]
- [*] Reviews: Fixed missing product information on first load [https://github.com/woocommerce/woocommerce-ios/pull/6367]
- [internal] Removed the feature flag for My store tab UI updates. Please smoke test the store stats and top performers in the "My store" tab to make sure everything works as before. [https://github.com/woocommerce/woocommerce-ios/pull/6334]
- [*] In-Person Payments: Add support for accepting payments on bookable products [https://github.com/woocommerce/woocommerce-ios/pull/6364]
- [*] In-Person Payments: Fixed issue where payment could be stuck prompting to remove the card if the payment was declined and retried before removing the card.

8.6
-----
- [***] Merchants can now view coupons in their stores by enabling Coupon Management in Experimental Features. [https://github.com/woocommerce/woocommerce-ios/pull/6209]
- [*] Orders: In the experimental Order Creation feature, product variations added to a new order now show a list of their attributes. [https://github.com/woocommerce/woocommerce-ios/pull/6131]
- [*] Enlarged the tap area for the action button on the notice view. [https://github.com/woocommerce/woocommerce-ios/pull/6146]
- [*] Reviews: Fixed crash on iPad when tapping the More button. [https://github.com/woocommerce/woocommerce-ios/pull/6187]
- [*] In-Person Payments: Remove Stripe from Experimental Features as it is always enabled now. [https://github.com/woocommerce/woocommerce-ios/pull/6205]
- [*] Disabled unnecessary selection of the "Refund via" row on the Refund Confirmation screen [https://github.com/woocommerce/woocommerce-ios/pull/6198]
- [*] Increased minimum version of Stripe extension for In-Person Payments to 6.2.0 [https://github.com/woocommerce/woocommerce-ios/pull/xxxx]
- [internal] Removed `pushNotificationsForAllStores` feature flag. Since the changes are non-trivial, it would be great to smoke test push notifications for all stores in beta testing. [https://github.com/woocommerce/woocommerce-ios/pull/6231]

8.5
-----
- [*] In-Person Payments: Inform the user when a card reader battery is so low that it needs to be charged before the reader can be connected. [https://github.com/woocommerce/woocommerce-ios/pull/5998]
- [***] The My store tab is having a new look with new conversion stats and shows up to 5 top performing products now (used to be 3). [https://github.com/woocommerce/woocommerce-ios/pull/5991]
- [**] Fixed a crash at the startup of the app, related to Gridicons. [https://github.com/woocommerce/woocommerce-ios/pull/6005]
- [***] Experimental Feature: It's now possible to create Orders in the app by enabling it in Settings > Experimental Features. For now you can change the order status, add products, and add customer details (billing and shipping addresses). [https://github.com/woocommerce/woocommerce-ios/pull/6060]
- [*] Fixed issue in date range selection for the orders filters where is some cases dates are not available for selection. [https://github.com/woocommerce/woocommerce-ios/pull/6090]
- [*] Enabled "view product in store" and "share product" options for variable products when accessing them through the order details screen. [https://github.com/woocommerce/woocommerce-ios/pull/6091]

8.4
-----
- [***] In-Person Payments: Support for Stripe M2 card reader. [https://github.com/woocommerce/woocommerce-ios/pull/5844]
- [***] We introduced a new tab called "Menu", a tab in the main navigation where you can browser different sub-sections of the app: Switch Store, Settings, WooCommerce Admin, View Store and Reviews. [https://github.com/woocommerce/woocommerce-ios/pull/5926]
- [***] Store admins can now access sites with plugins that have Jetpack Connection Package (e.g. WooCommerce Payments, Jetpack Backup) in the app. These sites do not require Jetpack-the-plugin to connect anymore. Store admins can still install Jetpack-the-plugin from the app through settings or a Jetpack banner. [https://github.com/woocommerce/woocommerce-ios/pull/5924]
- [*] Add/Edit Product screen: Fix transient product name while adding images.[https://github.com/woocommerce/woocommerce-ios/pull/5840]

8.3
-----
- [***] All merchants can create Simple Payments orders. [https://github.com/woocommerce/woocommerce-ios/pull/5684]
- [**] System status report can now be viewed and copied directly from within the app. [https://github.com/woocommerce/woocommerce-ios/pull/5702]
- [**] Product SKU input scanner is now available as a beta feature. To try it, enable it from settings and you can scan a barcode to use as the product SKU in product inventory settings! [https://github.com/woocommerce/woocommerce-ios/pull/5695]
- [**] Now you chan share a payment link when creating a Simple Payments order [https://github.com/woocommerce/woocommerce-ios/pull/5819]
- [*] Reviews: "Mark all as read" checkmark bar button item button replaced with menu button which launches an action sheet. Menu button is displayed only if there are unread reviews available.[https://github.com/woocommerce/woocommerce-ios/pull/5833]
- [internal] Refactored ReviewsViewController to add tests. [https://github.com/woocommerce/woocommerce-ios/pull/5834]

8.2
-----
- [***] In-Person Payments: Now you can collect Simple Payments on the go. [https://github.com/woocommerce/woocommerce-ios/pull/5635]
- [*] Products: After generating a new variation for a variable product, you are now taken directly to edit the new variation. [https://github.com/woocommerce/woocommerce-ios/pull/5649]
- [*] Dashboard: the visitor count in the Today tab is now shown when Jetpack site stats are enabled.
- [*] Add/Edit Product Images: tapping on the last `n` images while `n` images are pending upload does not crash the app anymore. [https://github.com/woocommerce/woocommerce-ios/pull/5672]

8.2
-----
- [*] Shipping Labels: Fixes a crash when saving a new shipping label after opening the order from a push notification. [https://github.com/woocommerce/woocommerce-ios/pull/5549]
- [**] In-Person Payments: Improved support for VoiceOver. [https://github.com/woocommerce/woocommerce-ios/pull/5572]
- [*] In-Person Payments: Fixes a crash when printing more than one receipt. [https://github.com/woocommerce/woocommerce-ios/pull/5575]

8.1
-----
- [***] Now it's possible to filter Order List by multiple statuses and date ranges. Plus, we removed the top tab bar on Orders Tab. [https://github.com/woocommerce/woocommerce-ios/pull/5491]
- [*] Login: Password AutoFill will suggest wordpress.com accounts. [https://github.com/woocommerce/woocommerce-ios/pull/5399]
- [*] Store picker: after logging in with store address, the pre-selected store is now the currently selected store instead of the store from login flow. [https://github.com/woocommerce/woocommerce-ios/pull/5508]
- [*] The application icon number from order push notifications is now cleared after visiting the orders tab. [https://github.com/woocommerce/woocommerce-ios/pull/5715]
- [internal] Migrated Settings screen to MVVM [https://github.com/woocommerce/woocommerce-ios/pull/5393]


8.0
-----
- [*] Product List: Add support for product filtering by category. [https://github.com/woocommerce/woocommerce-ios/pull/5388]
- [***] Push notifications are now supported for all connected stores. [https://github.com/woocommerce/woocommerce-ios/pull/5299]
- [*] Fix: in Settings > Switch Store, tapping "Dismiss" after selecting a different store does not switch stores anymore. [https://github.com/woocommerce/woocommerce-ios/pull/5359]

7.9
-----
- [*] Fix: after disconnecting a site or connecting to a new site, the sites in site picker (Settings > Switch Store) should be updated accordingly. The only exception is when the newly disconnected site is the currently selected site. [https://github.com/woocommerce/woocommerce-ios/pull/5241]
- [*] Order Details: Show a button on the "Product" section of Order Details screen to allow recreating shipping labels. [https://github.com/woocommerce/woocommerce-ios/pull/5255]
- [*] Edit Order Address - Enable `Done` button when `Use as {Shipping/Billing} Address` toggle is turned on. [https://github.com/woocommerce/woocommerce-ios/pull/5254]
- [*] Add/Edit Product: fix an issue where the product name keyboard is English only. [https://github.com/woocommerce/woocommerce-ios/pull/5288]
- [*] Order Details: some sites cannot parse order requests where the fields parameter has spaces, and the products section cannot load as a result. The spaces are now removed. [https://github.com/woocommerce/woocommerce-ios/pull/5298]

7.8
-----
- [***] Shipping Labels: merchants can create multiple packages for the same order, moving the items between different packages. [https://github.com/woocommerce/woocommerce-ios/pull/5190]
- [*] Fix: Navigation bar buttons are now consistently pink on iOS 15. [https://github.com/woocommerce/woocommerce-ios/pull/5139]
- [*] Fix incorrect info banner color and signature option spacing on Carrier and Rates screen. [https://github.com/woocommerce/woocommerce-ios/pull/5144]
- [x] Fix an error where merchants were unable to connect to valid stores when they have other stores with corrupted information https://github.com/woocommerce/woocommerce-ios/pull/5161
- [*] Shipping Labels: Fix issue with decimal values on customs form when setting the device with locales that use comma as decimal point. [https://github.com/woocommerce/woocommerce-ios/pull/5195]
- [*] Shipping Labels: Fix crash when tapping on Learn more rows of customs form. [https://github.com/woocommerce/woocommerce-ios/pull/5207]
- [*] Shipping Labels: The shipping address now prefills the phone number from the billing address if a shipping phone number is not available. [https://github.com/woocommerce/woocommerce-ios/pull/5177]
- [*] Shipping Labels: now in Carrier and Rates we always display the discounted rate instead of the retail rate if available. [https://github.com/woocommerce/woocommerce-ios/pull/5188]
- [*] Shipping Labels: If the shipping address is invalid, there are now options to email, call, or message the customer. [https://github.com/woocommerce/woocommerce-ios/pull/5228]
- [*] Accessibility: notify when offline mode banner appears or disappears. [https://github.com/woocommerce/woocommerce-ios/pull/5225]

7.7
-----
- [***] In-Person Payments: US merchants can now obtain a card reader and then collect payments directly from the app. [https://github.com/woocommerce/woocommerce-ios/pull/5030]
- [***] Shipping Labels: Merchants can now add new payment methods for shipping labels directly from the app. [https://github.com/woocommerce/woocommerce-ios/pull/5023]
- [**] Merchants can now edit shipping & billing addresses from orders. [https://github.com/woocommerce/woocommerce-ios/pull/5097]
- [x] Fix: now a default paper size will be selected in Shipping Label print screen. [https://github.com/woocommerce/woocommerce-ios/pull/5035]
- [*] Show banner on screens that use cached data when device is offline. [https://github.com/woocommerce/woocommerce-ios/pull/5000]
- [*] Fix incorrect subtitle on customs row of Shipping Label purchase flow. [https://github.com/woocommerce/woocommerce-ios/pull/5093]
- [*] Make sure customs form printing option is not available on non-international orders. [https://github.com/woocommerce/woocommerce-ios/pull/5104]
- [*] Fix incorrect logo for DHL in Shipping Labels flow. [https://github.com/woocommerce/woocommerce-ios/pull/5105]

7.6
-----
- [x] Show an improved error modal if there are problems while selecting a store. [https://github.com/woocommerce/woocommerce-ios/pull/5006]
- [***] Shipping Labels: Merchants can now add new custom and service packages for shipping labels directly from the app. [https://github.com/woocommerce/woocommerce-ios/pull/4976]
- [*] Fix: when product image upload fails, the image cell stop loading. [https://github.com/woocommerce/woocommerce-ios/pull/4989]

7.5
-----
- [***] Merchants can now purchase shipping labels and declare customs forms for international orders. [https://github.com/woocommerce/woocommerce-ios/pull/4896]
- [**] Merchants can now edit customer provided notes from orders. [https://github.com/woocommerce/woocommerce-ios/pull/4893]
- [*] Fix empty states sometimes not centered vertically [https://github.com/woocommerce/woocommerce-ios/pull/4890]
- [*] Fix error syncing products due to decoding failure of regular_price in product variations. [https://github.com/woocommerce/woocommerce-ios/pull/4901]
- [*] Hide bottom bar on shipping label purchase form. [https://github.com/woocommerce/woocommerce-ios/pull/4902]

7.4
-----
- [*] Fix an issue where some extension was not shown in order item details. [https://github.com/woocommerce/woocommerce-ios/pull/4753]
- [*] Fix: The refund button within Order Details will be hidden if the refund is zero. [https://github.com/woocommerce/woocommerce-ios/pull/4789]
- [*] Fix: Incorrect arrow direction for right-to-left languages on Shipping Label flow. [https://github.com/woocommerce/woocommerce-ios/pull/4796]
- [*] Fix: Shouldn't be able to schedule a sale without sale price. [https://github.com/woocommerce/woocommerce-ios/pull/4825]
- [*] Fix: Edit address screen is pushed twice in Shipping Label flow when missing name in origin or destination address. [https://github.com/woocommerce/woocommerce-ios/pull/4845]

7.3
-----
- [*] Order Detail: now we do not offer the "email note to customer" option if no email is available. [https://github.com/woocommerce/woocommerce-ios/pull/4680]
- [*] My Store: If there are errors loading the My Store screen, a banner now appears at the top of the screen with links to troubleshoot or contact support. [https://github.com/woocommerce/woocommerce-ios/pull/4704]
- [*] Fix: Added 'Product saved' confirmation message when a product is updated [https://github.com/woocommerce/woocommerce-ios/pull/4709]
- [*] Shipping Labels: Updated address validation to automatically use trivially normalized address for origin and destination. [https://github.com/woocommerce/woocommerce-ios/pull/4719]
- [*] Fix: Order details for products with negative prices now will show correctly [https://github.com/woocommerce/woocommerce-ios/pull/4683]
- [*] Fix: Order list not extend edge-to-edge in dark mode. [https://github.com/woocommerce/woocommerce-ios/pull/4728]
- [*] Plugins: Added list of active and inactive plugins that can be reached by admins in the settings screen. [https://github.com/woocommerce/woocommerce-ios/pull/4735]
- [*] Login: Updated appearance of back buttons in navigation bar to minimal style. [https://github.com/woocommerce/woocommerce-ios/pull/4726]
- [internal] Upgraded Zendesk SDK to version 5.3.0. [https://github.com/woocommerce/woocommerce-ios/pull/4699]
- [internal] Updated GoogleSignIn to version 6.0.1 through WordPressAuthenticator. There should be no functional changes, but may impact Google sign in flow. [https://github.com/woocommerce/woocommerce-ios/pull/4725]

7.2
-----
- [*] Order Fulfillment: Updated success notice message [https://github.com/woocommerce/woocommerce-ios/pull/4589]
- [*] Order Fulfillment: Fixed issue footer view getting clipped of by iPhone notch [https://github.com/woocommerce/woocommerce-ios/pull/4631]
- [*] Shipping Labels: Updated address validation to make sure a name is entered for each address. [https://github.com/woocommerce/woocommerce-ios/pull/4601]
- [*] Shipping Labels: Hide Contact button on Shipping To Address form when customer phone number is not provided. [https://github.com/woocommerce/woocommerce-ios/pull/4663]
- [*] Shipping Labels: Updated edge-to-edge table views for all forms. [https://github.com/woocommerce/woocommerce-ios/pull/4657]
- [*] Orders and Order Details: Updated edge-to-edge table views for consistent look across the app. [https://github.com/woocommerce/woocommerce-ios/pull/4638]
- [*] Reviews and Review Details: Updated edge-to-edge table views for consistent look across the app. [https://github.com/woocommerce/woocommerce-ios/pull/4637]
- [*] New error screen displayed to users without the required roles to access the store. [https://github.com/woocommerce/woocommerce-ios/pull/4493]

7.1
-----
- [***] Merchants from US can create shipping labels for physical orders from the app. The feature supports for now only orders where the shipping address is in the US. [https://github.com/woocommerce/woocommerce-ios/pull/4578]
- [**] Due to popular demand, the Order fulfill is displayed once again when clicking on the Mark order complete button. [https://github.com/woocommerce/woocommerce-ios/pull/4567]
- [*] Fix: Interactive pop gesture on Order Details and Settings screen. [https://github.com/woocommerce/woocommerce-ios/pull/4504]
- [*] Fix: Frozen refresh control and placeholder when switching tabs [https://github.com/woocommerce/woocommerce-ios/pull/4505]
- [internal] Stats tab: added network sync throttling [https://github.com/woocommerce/woocommerce-ios/pull/4494]

7.0
-----
- [**] Order Detail: now we display Order Items and Shipping Label Packages as separate sections. [https://github.com/woocommerce/woocommerce-ios/pull/4445]
- [*] Fix: Orders for a variable product with different configurations of a single variation will now show each order item separately. [https://github.com/woocommerce/woocommerce-ios/pull/4445]
- [*] If the Orders, Products, or Reviews lists can't load, a banner now appears at the top of the screen with links to troubleshoot or contact support. [https://github.com/woocommerce/woocommerce-ios/pull/4400, https://github.com/woocommerce/woocommerce-ios/pull/4407]
- [*] Fix: Stats tabs are now displayed and ordered correctly in RTL languages. [https://github.com/woocommerce/woocommerce-ios/pull/4444]
- [*] Fix: Missing "Add Tracking" button in orders details. [https://github.com/woocommerce/woocommerce-ios/pull/4520]


6.9
-----
- [*] Order Detail: now we display a loader on top, to communicate that the order detail view has not yet been fully loaded. [https://github.com/woocommerce/woocommerce-ios/pull/4396]
- [*] Products: You can edit product attributes for variations right from the main product form. [https://github.com/woocommerce/woocommerce-ios/pull/4350]
- [*] Improved CTA. "Print Shipping Label" instead of "Reprint Shipping Label". [https://github.com/woocommerce/woocommerce-ios/pull/4394]
- [*] Improved application log viewer. [https://github.com/woocommerce/woocommerce-ios/pull/4387]
- [*] Improved the experience when creating the first variation. [https://github.com/woocommerce/woocommerce-ios/pull/4405]

6.8
-----

- [***] Dropped iOS 13 support. From now we support iOS 14 and later. [https://github.com/woocommerce/woocommerce-ios/pull/4209]
- [**] Products: Added the option to create and edit a virtual product directly from the product detail screen. [https://github.com/woocommerce/woocommerce-ios/pull/4214]

6.7
-----
- [**] Add-Ons: Order add-ons are now available as a beta feature. To try it, enable it from settings! [https://github.com/woocommerce/woocommerce-ios/pull/4119]

6.6
-----
- [*] Fix: Product variations only support at most one image, so we won't show an option to add a second one. [https://github.com/woocommerce/woocommerce-ios/pull/3994]
- [*] Fix: The screen to select images from the Media Library would sometimes crash when the library had a specific number of images. [https://github.com/woocommerce/woocommerce-ios/pull/4003]
- [*] Improved error messages for logins. [https://github.com/woocommerce/woocommerce-ios/pull/3957]

6.5
-----
- [*] Fix: Product images with non-latin characters in filenames now will load correctly and won't break Media Library. [https://github.com/woocommerce/woocommerce-ios/pull/3935]
- [*] Fix: The screen to select images from the Media Library would sometimes crash when the library had a specific number of images. [https://github.com/woocommerce/woocommerce-ios/pull/4070]

6.4
-----
- [*] Login: New design and illustrations for the initial login screen, promoting the app's main features. [https://github.com/woocommerce/woocommerce-ios/pull/3867]
- [*] Enhancement/fix: Unify back button style across the app. [https://github.com/woocommerce/woocommerce-ios/pull/3872]

6.3
-----
- [**] Products: Now you can add variable products from the create product action sheet. [https://github.com/woocommerce/woocommerce-ios/pull/3836]
- [**] Products: Now you can easily publish a product draft or pending product using the navigation bar buttons [https://github.com/woocommerce/woocommerce-ios/pull/3846]
- [*] Fix: In landscape orientation, all backgrounds on detail screens and their subsections now extend edge-to-edge. [https://github.com/woocommerce/woocommerce-ios/pull/3808]
- [*] Fix: Creating an attribute or a variation no longer saves your product pending changes. [https://github.com/woocommerce/woocommerce-ios/pull/3832]
- [*] Enhancement/fix: image & text footnote info link rows are now center aligned in order details reprint shipping label info row and reprint screen. [https://github.com/woocommerce/woocommerce-ios/pull/3805]

6.2
-----

- [***] Products: When editing a product, you can now create/delete/update product variations, product attributes and product attribute options. https://github.com/woocommerce/woocommerce-ios/pull/3791
- [**] Large titles are enabled for the four main tabs like in Android. In Dashboard and Orders tab, a workaround is implemented with some UI/UX tradeoffs where the title size animation is not as smooth among other minor differences from Products and Reviews tab. We can encourage beta users to share any UI issues they find with large titles. [https://github.com/woocommerce/woocommerce-ios/pull/3763]
- [*] Fix: Load product inventory settings in read-only mode when the product has a decimal stock quantity. This fixes the products tab not loading due to product decoding errors when third-party plugins enable decimal stock quantities. [https://github.com/woocommerce/woocommerce-ios/pull/3717]
- [*] Fix: Loading state stuck in Reviews List. [https://github.com/woocommerce/woocommerce-ios/pull/3753]

6.1
-----
- [**] Products: When editing variable products, you can now edit the variation attributes to select different attribute options. [https://github.com/woocommerce/woocommerce-ios/pull/3628]
- [*] Fixes a bug where long pressing the back button sometimes displayed an empty list of screens.
- [*] Product Type: Updated product type detail to display "Downloadable" if a product is downloadable. [https://github.com/woocommerce/woocommerce-ios/pull/3647]
- [*] Product Description: Updated the placeholder text in the Aztec Editor screens to provide more context. [https://github.com/woocommerce/woocommerce-ios/pull/3668]
- [*] Fix: Update the downloadable files row to read-only, if the product is accessed from Order Details. [https://github.com/woocommerce/woocommerce-ios/pull/3669]
- [*] Fix: Thumbnail image of a product wasn't being loaded correctly in Order Details. [https://github.com/woocommerce/woocommerce-ios/pull/3678]
- [*] Fix: Allow product's `regular_price` to be a number and `sold_individually` to be `null` as some third-party plugins could alter the type in the API. This could help with the products tab not loading due to product decoding errors. [https://github.com/woocommerce/woocommerce-ios/pull/3679]
- [internal] Attempted fix for a crash in product image upload. [https://github.com/woocommerce/woocommerce-ios/pull/3693]

6.0
-----
- [**] Due to popular demand, the product SKU is displayed once again in Order Details screen. [https://github.com/woocommerce/woocommerce-ios/pull/3564]
- [*] Updated copyright notice to WooCommerce
- [*] Fix: top performers in "This Week" tab should be showing the same data as in WC Admin.
- [*] Fix: visitor stats in Dashboard should be more consistent with web data on days when the end date for more than one tab is the same (e.g. "This Week" and "This Month" both end on January 31). [https://github.com/woocommerce/woocommerce-ios/pull/3532]
- [*] Fix: navbar title on cross-sells products list displayed title for upsells [https://github.com/woocommerce/woocommerce-ios/pull/3565]
- [*] Added drag-and-drop sorting to Linked Products [https://github.com/woocommerce/woocommerce-ios/pull/3548]
- [internal] Refactored Core Data migrator stack to help reduce crashes [https://github.com/woocommerce/woocommerce-ios/pull/3523]


5.9
-----
- [**] Product List: if a user applies custom sort orders and filters in the Product List, now when they reopen the app will be able to see the previous settings applied. [https://github.com/woocommerce/woocommerce-ios/pull/3454]
- [*] Removed fulfillment screen and moved fulfillment to the order details screen. [https://github.com/woocommerce/woocommerce-ios/pull/3453]
- [*] Fix: billing information action sheets now are presented correctly on iPad. [https://github.com/woocommerce/woocommerce-ios/pull/3457]
- [*] fix: the rows in the product search list now don't have double separators. [https://github.com/woocommerce/woocommerce-ios/pull/3456]
- [*] Fix: During login, the spinner when a continue button is in loading state is now visible in dark mode. [https://github.com/woocommerce/woocommerce-ios/pull/3472]
- [*] fix: when adding a note to an order, the text gets no more deleted if you tap on “Email note to customer”. [https://github.com/woocommerce/woocommerce-ios/pull/3473]
- [*] Added Fees to order details. [https://github.com/woocommerce/woocommerce-ios/pull/3475]
- [*] fix: now we don't show any more similar alert notices if an error occurred. [https://github.com/woocommerce/woocommerce-ios/pull/3474]
- [*] fix: in Settings > Switch Store, the spinner in the "Continue" button at the bottom is now visible in dark mode. [https://github.com/woocommerce/woocommerce-ios/pull/3468]
- [*] fix: in order details, the shipping and billing address are displayed in the order of the country (in some eastern Asian countries, the address starts from the largest unit to the smallest). [https://github.com/woocommerce/woocommerce-ios/pull/3469]
- [*] fix: product is now read-only when opened from the order details. [https://github.com/woocommerce/woocommerce-ios/pull/3491]
- [*] fix: pull to refresh on the order status picker screen does not resets anymore the current selection. [https://github.com/woocommerce/woocommerce-ios/pull/3493]
- [*] When adding or editing a link (e.g. in a product description) link settings are now presented as a popover on iPad. [https://github.com/woocommerce/woocommerce-ios/pull/3492]
- [*] fix: the glitch when launching the app in logged out state or after tapping "Try another account" in store picker is now gone. [https://github.com/woocommerce/woocommerce-ios/pull/3498]
- [*] Minor enhancements: in product editing form > product reviews list, the rows don't show highlighted state on tap anymore since they are not actionable. Same for the number of upsell and cross-sell products in product editing form > linked products. [https://github.com/woocommerce/woocommerce-ios/pull/3502]


5.8
-----
- [***] Products M5 features are now available to all. Products M5 features: add and edit linked products, add and edit downloadable files, product deletion. [https://github.com/woocommerce/woocommerce-ios/pull/3420]
- [***] Shipping labels M1 features are now available to all: view shipping label details, request a refund, and reprint a shipping label via AirPrint. [https://github.com/woocommerce/woocommerce-ios/pull/3436]
- [**] Improved login flow, including better error handling. [https://github.com/woocommerce/woocommerce-ios/pull/3332]


5.7
-----
- [***] Dropped iOS 12 support. From now we support iOS 13 and later. [https://github.com/woocommerce/woocommerce-ios/pull/3216]
- [*] Fixed spinner appearance in the footer of orders list. [https://github.com/woocommerce/woocommerce-ios/pull/3249]
- [*] In order details, the image for a line item associated with a variation is shown now after the variation has been synced. [https://github.com/woocommerce/woocommerce-ios/pull/3314]
- [internal] Refactored Core Data stack so more errors will be propagated. [https://github.com/woocommerce/woocommerce-ios/pull/3267]


5.6
-----
- [**] Fixed order list sometimes not showing newly submitted orders.
- [*] now the date pickers on iOS 14 are opened as modal view. [https://github.com/woocommerce/woocommerce-ios/pull/3148]
- [*] now it's possible to remove an image from a Product Variation if the WC version 4.7+. [https://github.com/woocommerce/woocommerce-ios/pull/3159]
- [*] removed the Product Title in product screen navigation bar. [https://github.com/woocommerce/woocommerce-ios/pull/3187]
- [*] the icon of the cells inside the Product Detail are now aligned at 10px from the top margin. [https://github.com/woocommerce/woocommerce-ios/pull/3199]
- [**] Added the ability to issue refunds from the order screen. Refunds can be done towards products or towards shipping. [https://github.com/woocommerce/woocommerce-ios/pull/3204]
- [*] Prevent banner dismiss when tapping "give feedback" on products screen. [https://github.com/woocommerce/woocommerce-ios/pull/3221]
- [*] Add keyboard dismiss in Add Tracking screen [https://github.com/woocommerce/woocommerce-ios/pull/3220]


5.5
-----
- [**] Products M4 features are now available to all. Products M4 features: add a simple/grouped/external product with actions to publish or save as draft. [https://github.com/woocommerce/woocommerce-ios/pull/3133]
- [*] enhancement: Order details screen now shows variation attributes for WC version 4.7+. [https://github.com/woocommerce/woocommerce-ios/pull/3109]
- [*] fix: Product detail screen now includes the number of ratings for that product. [https://github.com/woocommerce/woocommerce-ios/pull/3089]
- [*] fix: Product subtitle now wraps correctly in order details. [https://github.com/woocommerce/woocommerce-ios/pull/3201]


5.4
-----
- [*] fix: text headers on Product price screen are no more clipped with large text sizes. [https://github.com/woocommerce/woocommerce-ios/pull/3090]


5.4
-----
- [*] fix: the footer in app Settings is now correctly centered.
- [*] fix: Products tab: earlier draft products now show up in the same order as in core when sorting by "Newest to Oldest".
- [*] enhancement: in product details > price settings, the sale dates can be edited inline in iOS 14 using the new date picker. Also, the sale end date picker editing does not automatically end on changes anymore. [https://github.com/woocommerce/woocommerce-ios/pull/3044]
- [*] enhancement: in order details > add tracking, the date shipped can be edited inline in iOS 14 using the new date picker. [https://github.com/woocommerce/woocommerce-ios/pull/3044]
- [*] enhancement: in products list, the "(No Title)" placeholder will be showed when a product doesn't have the title set. [https://github.com/woocommerce/woocommerce-ios/pull/3068]
- [*] fix: the placeholder views in the top dashboard chart and orders tab do not have unexpected white background color in Dark mode in iOS 14 anymore. [https://github.com/woocommerce/woocommerce-ios/pull/3063]


5.3
-----
- [**] In Settings > Experimental Features, a Products switch is now available for turning Products M4 features on and off (default off). Products M4 features: add a simple/grouped/external product with actions to publish or save as draft.
- [*] Opening a product from order details now shows readonly product details of the same styles as in editable product details.
- [*] Opening a product variation from order details now shows readonly product variation details and this product variation does not appear in the Products tab anymore.
- [*] Enhancement: when not saving a product as "published", the in-progress modal now shows title and message like "saving your product" instead of "publishing your product".
- [*] In product and variation list, the stock quantity is not shown anymore when stock management is disabled.
- [*] Enhancement: when the user attempts to dismiss the product selector search modal while at least one product is selected for a grouped product's linked products, a discard changes action sheet is shown.
- [internal] Renamed a product database table (Attribute) to GenericAttribute. This adds a new database migration.  [https://github.com/woocommerce/woocommerce-ios/pull/2883]
- [internal] Refactored the text fields in the Manual Shipment Tracking page. [https://github.com/woocommerce/woocommerce-ios/pull/2979]
- [internal] Attempt fix for startup crashes. [https://github.com/woocommerce/woocommerce-ios/pull/3069]


5.2
-----
- [**] Products: now you can editing basic fields for non-core products (whose product type is not simple/external/variable/grouped) - images, name, description, readonly price, readonly inventory, tags, categories, short description, and product settings.
- [*] Enhancement: for variable products, the stock status is now shown in its variation list.
- [*] Sign In With Apple: if the Apple ID has been disconnected from the WordPress app (e.g. in Settings > Apple ID > Password & Security > Apps using Apple ID), the app is logged out on app launch or app switch.
- [*] Now from an Order Detail it's only possible to open a Product in read-only mode.
- [internal] #2881 Upgraded WPAuth from 1.24 to 1.26-beta.12. Regressions may happen in login flows.
- [internal] #2896 Configured the same user agent header for all the network requests made through the app.
- [internal] #2879 After logging out, the persistent store is not reset anymore to fix a crash in SIWA revoked token scenario after app launch (issue #2830). No user-facing changes are intended, the data should be associated with a site after logging out and in like before.

5.1
-----
- [*] bugfix: now reviews are refreshed correctly. If you try to delete or to set as spam a review from the web, the result will match in the product reviews list.
- [*] If the Products switch is on in Settings > Experimental Features:
  - For a variable product, the stock status is not shown in the product details anymore when stock management is disabled since stock status is controlled at variation level.
- [internal] The Order List and Orders Search → Filter has a new backend architecture (#2820). This was changed as an experiment to fix #1543. This affects iOS 13.0 users only. No new behaviors have been added. Github project: https://git.io/JUBco.
- [*] Orders → Search list will now show the full counts instead of “99+”. #2825


5.0
-----
- [*] Order details > product details: tapping outside of the bottom sheet from "Add more details" menu does not dismiss the whole product details anymore.
- [*] If the Products switch is on in Settings > Experimental Features, product editing for basic fields are enabled for non-core products (whose product type is not simple/external/variable/grouped) - images, name, description, readonly price, readonly inventory, tags, categories, short description, and product settings.
- [*] Order Detail: added "Guest" placeholder on Order Details card when there's no customer name.
- [*] If the Products switch is on in Settings > Experimental Features:
  - Product editing for basic fields are enabled for non-core products (whose product type is not simple/external/variable/grouped) - images, name, description, readonly price, readonly inventory, tags, categories, short description, and product settings.
  - Inventory and shipping settings are now editable for a variable product.
  - A product variation's stock status is now editable in inventory settings.
  - Reviews row is now hidden if reviews are disabled.
  - Now it's possible to open the product's reviews screen also if there are no reviews.
  - We improved our VoiceOver support in Product Detail screen.
- [*] In Settings, the "Feature Request" button was replaced with "Send Feedback" (Survey) (https://git.io/JUmUY)


4.9
-----
- [**] Sign in with Apple is now available in the log in process.
- [**] In Settings > Experimental Features, a Products switch is now available for turning Products M3 features on and off for core products (default off for beta testing). Products M3 features: edit grouped, external and variable products, enable/disable reviews, change product type and update categories and tags.
- [*] Edit Products: the update action now shows up on the product details after updating just the sale price.
- [*] Fix a crash that sometimes happen when tapping on a Product Review push notification.
- [*] Variable product > variation list: a warning banner is shown if any variations do not have a price, and warning text is shown on these variation rows.


4.8
-----
- [*] Enabled right/left swipe on product images.


4.7
-----
- [*] Fixed an intermittent crash when sending an SMS from the app.


4.6
-----
- [*] Fix an issue in the y-axis values on the dashboard charts where a negative value could show two minus signs.
- [*] When a simple product doesn't have a price set, the price row on the product details screen now shows "Add Price" placeholder instead of an empty regular price.
- [*] If WooCommerce 4.0 is available the app will show the new stats dashboard, otherwise will show a banner indicating the user to upgrade.
- [*] The total orders row is removed from the readonly product details (products that are not a simple product) to avoid confusion since it's not shown on the editable form for simple products.


4.5
-----
- [**] Products: now you can update product images, product settings, viewing and sharing a product.
- [*] In Order Details, the item subtotal is now shown on the right side instead of the quantity. The quantity can still be viewed underneath the product name.
- [*] In Order Details, SKU was removed from the Products List. It is still shown when fulfilling the order or viewing the product details.
- [*] Polish the loading state on the product variations screen.
- [*] When opening a simple product from outside of the Products tab (e.g. from Top Performers section or an order), the product name and ellipsis menu (if the Products feature switch is enabled) should be visible in the navigation bar.


4.4
-----
- Order Detail: the HTML shipping method is now showed correctly
- [internal] Logging in via 'Log in with Google' has changes that can cause regressions. See https://git.io/Jf2Fs for full testing details.
- [**] Fix bugs related to push notifications: after receiving a new order push notification, the Reviews tab does not show a badge anymore. The application icon badge number is now cleared by navigating to the Orders tab and/or the Reviews tab, depending on the types of notifications received.
- [*] The discard changes prompt now only appears when navigating from product images screen if any images have been deleted.
- [*] Fix the issue where product details screen cannot be scrolled to the bottom in landscape after keyboard is dismissed (e.g. from editing product title).
- [*] The product name is now shown in the product details navigation bar so that the name is always visible.
- [*] The images pending upload should be visible after editing product images from product details.
- [*] The discard changes prompt does not appear when navigating from product settings detail screens with a text field (slug, purchase note, and menu order) anymore.
- [*] Fix the wrong cell appearance in the order status list.
- [*] The "View product in store" action will be shown only if the product is published.
- [internal] Modified the component used for fetching data from the database. Please watch out for crashes in lists.


4.3
-----
- Products: now the Product details can be edited and saved outside Products tab (e.g. from Order details or Top Performers).
- [internal]: the navigation to the password entry screen has changed and can cause regressions. See https://git.io/JflDW for testing details.
- [internal] Refactored some API calls for fetching a Note, Product, and Product Review.
- Products: we improved our VoiceOver support in Product Price settings
- In Settings > Experimental Features, a Products switch is now available for turning Products M2 features on and off for simple products (default off for beta testing). Products M2 features: update product images, product settings, viewing and sharing a product.
- The WIP banner on the Products tab is now collapsed by default for more vertical space.
- Dropped iOS 11 support. From now we support iOS 12 and later.
- In Order Details, the Payment card is now shown right after the Products and Refunded Products cards.


4.2
-----
- Products: now tapping anywhere on a product cell where you need to insert data, like in Product Price and Product Shipping settings, you start to edit the text field.
- Products: now the keyboard pop up automatically in Edit Description
- The Processing orders list will now show upcoming (future) orders.
- Improved stats: fixed the incorrect time range on "This Week" tab when loading improved stats on a day when daily saving time changes.
- [internal]: the "send magic link" screen has navigation changes that can cause regressions. See https://git.io/Jfqio for testing details.
- The Orders list is now automatically refreshed when reopening the app.
- The Orders list is automatically refreshed if a new order (push notification) comes in.
- Orders -> Search: The statuses now shows the total number of orders with that status.


4.1
-----
- Fix an intermittent crash when downloading Orders
- The Photo Library permission alert shouldn't be prompted when opening the readonly product details or edit product for simple products, which is reproducible on iOS 11 or 12 devices. (The permission is only triggered when uploading images in Zendesk support or in debug builds with Products M2 enabled.)
- [internal] Updated the empty search result views for Products and Orders. https://git.io/Jvdap


4.0
-----
- Products is now available with limited editing for simple products!
- Fix pulling to refresh on the Processing tab sometimes will not show the up-to-date orders.
- Edit Product > Price Settings: schedule sale is now available even when either the start or end date is not set, and the sale end date can be removed now.
- Improved stats: fixed a crash when loading improved stats on a day when daily saving time changes.
- [internal] Changed the Shipping and Tax classes list loading so that any cached data is shown right away
- [internal] Edit Products M2: added an image upload source for product images - WordPress Media Library.
- [internal] Slightly changed the dependency graph of the database fetching component. Please watch out for data loading regressions.
- [internal] the signup and login Magic Link flows have code changes. See https://git.io/JvyB3 for testing details.
- [internal] the login via Magic Link flows have code changes. See https://git.io/JvyB3 for testing details.
- [internal] the login via Continue with Google flows have code changes that can cause regressions. See https://git.io/Jvyjg for testing details.
- [internal] the signup and login Magic Link flows have code changes. See https://git.io/JvyB3 for testing details.
- [internal] under Edit Products M2 feature flag, there are 4 ways to sort the products on the products tab.
- [internal] the login flow has changes to the 2-factor authentication navigation. See https://git.io/JvdKP for testing details.

3.9
-----
- bugfix: now in the Order List the order status label is no more clipped
- bugfix: now the launch screen is no more stretched
- The Shipping Provider flow, will be called now Shipping Carrier.
- Edit Products: in price settings, the order of currency and price field follows the store currency options under wp-admin > WooCommerce > Settings > General.
- [internal] The signup and login flows have code changes. See https://git.io/Jv1Me for testing details.

3.8
-----
- Dashboard stats: any negative revenue (from refunds for example) for a time period are shown now.
- Redesigned Orders List: Processing and All Orders are now shown in front. Filtering was moved to the Search view.
- Fix Reviews sometimes failing to load on some WooCommerce configurations
- Experimental: a Products feature switch is visible in Settings > Experimental Features that shows/hides the Products tab, and allow to edit a product.

3.7
-----
- Dashboard: now tapping on a product on "Top Performers" section open the product detail

3.6
-----
- Order Details: see a list of issued refunds inside the order detail screen
- Orders tab: Orders to fulfill badge shows numbers 1-99, and now 99+ for anything over 99. Previously, it was 9+.
- Orders tab: The full total amount is now shown.
- Order Details & Product UI: if a Product name has HTML escape characters, they should be decoded in the app.
- Order Details: if the Order has multiple Products, tapping on any Product should open the same Product now.
- bugfix: the orders badge on tab bar now is correctly refreshed after switching to a store with badge count equal to zero.
- The orders tab now localizes item quantities and the order badge.


3.5
-----
- bugfix: when the app is in the foreground while receiving a push notification, the badge on the Orders tab and Reviews tab should be updated correctly based on the type of the notification.
- bugfix: after logging out and in, the Product list should be loaded to the correct store instead of being empty.
- bugfix: in Contact Support, a message should always be sent successfully now.

3.4
-----
- bugfix: on the Order Details screen, the product quantity title in the 2-column header view aligns to the right now
- bugfix: tapping on a new Order push notification, it used to go to the Reviews tab. Now it should go to the new Order screen
- bugfix: on the Products tab, if tapping on a Product and then switching stores, the old Product details used to remain on the Products tab. Now the Product list is always shown on the Products tab after switching stores.
- Dark mode: colors are updated up to design for the navigation bar, tab bar, Fulfill Order > add tracking icon, Review Details > product link icon.
- bugfix/enhancement: on the Products tab, if there are no Products the "Work In Progress" banner is shown with an image placeholder below now.
- bugfix: the deleted Product Variations should not show up after syncing anymore.
- bugfix: now the shipping address in the Order Detail is hidden if the order contains only virtual products
- bugfix: when logged out, Contact Support should be enabled now after typing a valid email address with an email keyboard type.

3.3
-----
- bugfix: add some padding to an order item image in the Fulfillment view, when no SKU exists
- bugfix: View Billing Information > Contact Details: the email button wouldn't do anything if you don't have an email account configured in the Mail app. Now an option to copy the email address is presented instead of doing nothing.
- bugfix: Fulfill Order screen now displays full customer provided note, instead of cutting it to a single line.
- bugfix: Fixed clipped content on section headings with larger font sizes
- bugfix: Fixed footer overlapping the last row in Settings > About with larger font sizes
- bugfix: the Orders badge on tab bar now is correctly refreshed after switching stores

3.2.1
-----
- bugfix: the order detail status and "Begin fulfillment" button now are correctly updated when the order status changes
- bugfix: after adding a new order note, now it appear correctly inside the order detail

3.2
-----
- Experimental: a Products feature switch is visible in Settings > Experimental Features that shows/hides the Products tab with a Work In Progress banner at the top.
- Experimental: if a Product has variations, the variants info are shown on the Product Details that navigates to a list of variations with each price or visibility shown.
- Enhancement: Support for dark mode
- bugfix: Settings no longer convert to partial dark mode.
- Experimental: Support the latest wc-admin plugin release, v0.23.0 and up

3.1
-----
- The order detail view now includes the shipping method of the order.
- Enhancement: The Reviews tab now presents all the Product Reviews
- Updated appearance of Order Details - temporarily disabling dark mode.
- bugfix: fixed UI appearance on cells of Order List when tapping with dark mode enabled.
- bugfix: Reviews no longer convert to partial dark mode. Dark mode coming soon!
- bugfix: Order Details now has the right space between cells.
- bugfix: update the new stats endpoint for WC Admin plugin version 0.22+, and notify the user about the minimum plugin version when they cannot see the new stats. It'd be great to also mention this in the App Store release notes: the new stats UI now requires WC Admin plugin version 0.22+.

3.0
-----
- bugfix: for sites with empty site time zone in the API (usually with UTC specified in wp-admin settings) and when the site time zone is not GMT+0, the stats v4 data no longer has the wrong boundaries (example in #1357).
- bugfix: fixed a UI appearance problem on mail composer on iOS 13.

2.9
-----
- bugfix: the badge "9+" on the Orders tab doesn't overlap with the tab label on iPhone SE/8 landscape now, and polished based on design spec.
- bugfix: the Top Performers in the new stats page should not have a dark header bar when launching the app in Dark mode.
- Enhancement: preselect current Order status when editing the status with a list of order statuses.
- bugfix: on Orders tab, the order status filter now stays after changing an Order status.

2.8
-----

2.7
-----
- Enhancement: Enhancements to the Order Details screen, adding more customer information.
- bugfix: the App Logs shouldn't be editable, only copy / paste.
- bugfix: Reviews were not localized.
- bugfix: On log in, some users would see the Continue button but be unable to Continue, due to errors with the account. A new "Try another account" button has been added as an option.
- bugfix: Product Details page was displaying the Price in the wrong currency.
- Enhancement: removed the "New Orders" card from the My store tab, now that the Orders tab displays the same information.
- Added brand new stats page for user with the WooCommerce Admin plugin and provided an option for users to opt in or out directly from the Settings page.
- bugfix: Order Details: icon on "Details" cell for fulfilled order can be wrong.

2.6
-----
- bugfix: 9+ orders in the orders badge text is now easier to read
- bugfix: Keep those sign-in bugs coming! We tracked down and fixed a `Log in with Jetpack` issue, where users with a Byte Order Mark in their `wp-config.php` file were returning error responses during API requests. These users would see their store listed in the sign-in screen, but were unable to tap the Continue button.
- bugfix: prevents a potential edge case where the login screen could be dismissed in a future version of iOS.
- bugfix: While tuning up the behind-the-scenes for Order Detail screens, we accidentally lost the ability to automatically download any missing product images. Product image downloads restored!

2.5
-----
- bugfix: on certain devices, pulling down to refresh on Order Details screen used to result in weird UI with misplaced labels. Should be fixed in this release.
- Enhancement: Display a badge in the bottom tab, overlapping the Orders icon, to indicate the number of orders processing.
- Enhancement: The Notifications tab has been replaced by Reviews

2.4
-----
- New feature: in Order Details > Shipment Tracking, a new action is added to the "more" action menu for copying tracking number.
- Enhancement: updated the footer in Settings to inform users that we're hiring.
- bugfix & improvement: when Jetpack site stats module is turned off or when user has no permission to view site stats, the generic error toast is not shown to the user anymore. Additionally, the visitors stats UI is shown/hidden when the Jetpack module is activated/deactivated respectively.

2.3
-----
- Improvement: improved Dynamic Type support in the body of the notification in the Notifications tab.

2.2
-----
- improvement: opting out of Tracks syncs with WordPress.com

2.1
-----
- improvement: improved support for RTL languages in the Dashboard
- enhancement: You can now view product images on orders. Tapping on Products in Orders will present a view-only version of the Product's Details.

2.0
-----
- bugfix: dates in the Order Details screen are now localised.
- improvement: improved support for larger font sizes in the login screen

1.9
-----
- bugfix: fixes "Unable to load content" error message when attempting to get Top Performers content.
- new feature: You can now manually add shipment tracking to an Order. This feature is for users who have the [Shipment Tracking plugin](https://woocommerce.com/products/shipment-tracking) installed.
- bugfix: fixes Store Picker: some users are unable to continue after logging in.
- bugfix: fixes a crash when the network connection is slow

1.8
-----

1.7.1
-----
- Fixed a bug where Order List did not load for some users.
- update: this app supports iOS 12.0 and up.
- improvement: improved support for large text sizes.
- bugfix: fixes Order List not loading for some users.
- bugfix: fixes "Unable to load content" error message when attempting to get Top Performers content.

1.7
-----
- improvement: you can now log in using a site address.

1.6
-----
- improvement: Tracking numbers can now be copied to the pasteboard from the order details screen.

1.5
-----
- bugfix: Sometimes Settings would style all the options like "Log Out". No longer happens now.
- bugfix: order status refreshes upon pull-to-refresh in Order Details
- bugfix: payment status label background color showing up beyond rounded border
- improvement: change top performers text from "Total Product Order" to "Total orders" for clarity
- bugfix: fixed an issue on the order details screen where the shipment tracking dates were incorrect

1.4
-----
- bugfix: fix a crash happening on log out
- new feature: Add shipment tracking to Order Details screen
- improvement: The store switcher now allows you to go back to the previous screen without logging you out
- improvement: Custom order status labels are now supported! Instead of just displaying the order status slug and capitalizing the slug, the custom order status label will now be fetched from the server and properly displayed.
- improvement: Filtering by custom order status now supported!
- new feature: You can now manually change the status of an order on the order details screen
- bugfix: correctly flips chevron on Dashboard > New Orders, to support RTL languages.
- bugfix: fixed an issue on the order details screen where the shipment tracking dates were incorrect

1.3
-----
- bugfix: Allows for decimal quantities which some extensions have
- new feature: quick site select. Navigate to Settings > select row with store website.
- improvement: Updated the colors of the bars in the charts for better readability
- improvement: Present an error message with an option to retry when adding a note to an order fails
- improvement: Present an error message with an option to retry when fulfilling an order fails
- bugfix: Log out of the current account right after selecting "Try another account" in store picker
- improvement: Use the store name for the title of the view in "My store" tab
- improvement: Add an alert to let the user know about our new store switcher
- improvement: Display Address in Order Details screen unless every field is empty<|MERGE_RESOLUTION|>--- conflicted
+++ resolved
@@ -1,14 +1,10 @@
 *** PLEASE FOLLOW THIS FORMAT: [<priority indicator, more stars = higher priority>] <description> [<PR URL>]
 
 18.8
-<<<<<<< HEAD
-=======
 -----
 - [internal] Optimize API calls sent for Dashboard screen. [https://github.com/woocommerce/woocommerce-ios/pull/12775]
 
-
 18.7
->>>>>>> f6f0b220
 -----
 - [*] Resolved an issue where the image on the tutorial of application password on the iPad login page was displayed too large, improving the login experience for iPad users. [https://github.com/woocommerce/woocommerce-ios/pull/12759]
 
