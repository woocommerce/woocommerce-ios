*** PLEASE FOLLOW THIS FORMAT: [<priority indicator, more stars = higher priority>] <description> [<PR URL>]

8.7
-----
- [**] In-Person Payments: Added card details to refund confirmation screen to help with refunding to the payment card [https://github.com/woocommerce/woocommerce-ios/pull/6241]
- [*] Coupons: Replace the toggles on Usage Details screen with text for uneditable contents. [https://github.com/woocommerce/woocommerce-ios/pull/6287]
- [*] Improve image loading for thumbnails especially on the Product list. [https://github.com/woocommerce/woocommerce-ios/pull/6299]
- [*] Coupons: Added feedback banner on the top of the coupon list. [https://github.com/woocommerce/woocommerce-ios/pull/6316]
- [internal] Removed all feature flags for Shipping Labels. Please smoke test all parts of Shipping Labels to make sure that everything still works as before. [https://github.com/woocommerce/woocommerce-ios/pull/6270]
- [*] In-Person Payments: Localized messages and UI [https://github.com/woocommerce/woocommerce-ios/pull/6317]
<<<<<<< HEAD
- [*] My Store: Fixed incorrect currency symbol of revenue text for stores with non-USD currency. [https://github.com/woocommerce/woocommerce-ios/pull/6335]
=======
- [internal] Removed the feature flag for My store tab UI updates. Please smoke test the store stats and top performers in the "My store" tab to make sure everything works as before. [https://github.com/woocommerce/woocommerce-ios/pull/6334]
>>>>>>> 270b0a58

8.6
-----
- [***] Merchants can now view coupons in their stores by enabling Coupon Management in Experimental Features. [https://github.com/woocommerce/woocommerce-ios/pull/6209]
- [*] Orders: In the experimental Order Creation feature, product variations added to a new order now show a list of their attributes. [https://github.com/woocommerce/woocommerce-ios/pull/6131]
- [*] Enlarged the tap area for the action button on the notice view. [https://github.com/woocommerce/woocommerce-ios/pull/6146]
- [*] Reviews: Fixed crash on iPad when tapping the More button. [https://github.com/woocommerce/woocommerce-ios/pull/6187]
- [*] In-Person Payments: Remove Stripe from Experimental Features as it is always enabled now. [https://github.com/woocommerce/woocommerce-ios/pull/6205]
- [*] Disabled unnecessary selection of the "Refund via" row on the Refund Confirmation screen [https://github.com/woocommerce/woocommerce-ios/pull/6198]
- [*] Increased minimum version of Stripe extension for In-Person Payments to 6.2.0 [https://github.com/woocommerce/woocommerce-ios/pull/xxxx]
- [internal] Removed `pushNotificationsForAllStores` feature flag. Since the changes are non-trivial, it would be great to smoke test push notifications for all stores in beta testing. [https://github.com/woocommerce/woocommerce-ios/pull/6231]

8.5
-----
- [*] In-Person Payments: Inform the user when a card reader battery is so low that it needs to be charged before the reader can be connected. [https://github.com/woocommerce/woocommerce-ios/pull/5998]
- [***] The My store tab is having a new look with new conversion stats and shows up to 5 top performing products now (used to be 3). [https://github.com/woocommerce/woocommerce-ios/pull/5991]
- [**] Fixed a crash at the startup of the app, related to Gridicons. [https://github.com/woocommerce/woocommerce-ios/pull/6005]
- [***] Experimental Feature: It's now possible to create Orders in the app by enabling it in Settings > Experimental Features. For now you can change the order status, add products, and add customer details (billing and shipping addresses). [https://github.com/woocommerce/woocommerce-ios/pull/6060]
- [*] Fixed issue in date range selection for the orders filters where is some cases dates are not available for selection. [https://github.com/woocommerce/woocommerce-ios/pull/6090]
- [*] Enabled "view product in store" and "share product" options for variable products when accessing them through the order details screen. [https://github.com/woocommerce/woocommerce-ios/pull/6091]

8.4
-----
- [***] In-Person Payments: Support for Stripe M2 card reader. [https://github.com/woocommerce/woocommerce-ios/pull/5844]
- [***] We introduced a new tab called "Menu", a tab in the main navigation where you can browser different sub-sections of the app: Switch Store, Settings, WooCommerce Admin, View Store and Reviews. [https://github.com/woocommerce/woocommerce-ios/pull/5926]
- [***] Store admins can now access sites with plugins that have Jetpack Connection Package (e.g. WooCommerce Payments, Jetpack Backup) in the app. These sites do not require Jetpack-the-plugin to connect anymore. Store admins can still install Jetpack-the-plugin from the app through settings or a Jetpack banner. [https://github.com/woocommerce/woocommerce-ios/pull/5924]
- [*] Add/Edit Product screen: Fix transient product name while adding images.[https://github.com/woocommerce/woocommerce-ios/pull/5840]

8.3
-----
- [***] All merchants can create Simple Payments orders. [https://github.com/woocommerce/woocommerce-ios/pull/5684]
- [**] System status report can now be viewed and copied directly from within the app. [https://github.com/woocommerce/woocommerce-ios/pull/5702]
- [**] Product SKU input scanner is now available as a beta feature. To try it, enable it from settings and you can scan a barcode to use as the product SKU in product inventory settings! [https://github.com/woocommerce/woocommerce-ios/pull/5695]
- [**] Now you chan share a payment link when creating a Simple Payments order [https://github.com/woocommerce/woocommerce-ios/pull/5819]
- [*] Reviews: "Mark all as read" checkmark bar button item button replaced with menu button which launches an action sheet. Menu button is displayed only if there are unread reviews available.[https://github.com/woocommerce/woocommerce-ios/pull/5833]
- [internal] Refactored ReviewsViewController to add tests. [https://github.com/woocommerce/woocommerce-ios/pull/5834]

8.2
-----
- [***] In-Person Payments: Now you can collect Simple Payments on the go. [https://github.com/woocommerce/woocommerce-ios/pull/5635]
- [*] Products: After generating a new variation for a variable product, you are now taken directly to edit the new variation. [https://github.com/woocommerce/woocommerce-ios/pull/5649]
- [*] Dashboard: the visitor count in the Today tab is now shown when Jetpack site stats are enabled.
- [*] Add/Edit Product Images: tapping on the last `n` images while `n` images are pending upload does not crash the app anymore. [https://github.com/woocommerce/woocommerce-ios/pull/5672]

8.2
-----
- [*] Shipping Labels: Fixes a crash when saving a new shipping label after opening the order from a push notification. [https://github.com/woocommerce/woocommerce-ios/pull/5549]
- [**] In-Person Payments: Improved support for VoiceOver. [https://github.com/woocommerce/woocommerce-ios/pull/5572]
- [*] In-Person Payments: Fixes a crash when printing more than one receipt. [https://github.com/woocommerce/woocommerce-ios/pull/5575]

8.1
-----
- [***] Now it's possible to filter Order List by multiple statuses and date ranges. Plus, we removed the top tab bar on Orders Tab. [https://github.com/woocommerce/woocommerce-ios/pull/5491]
- [*] Login: Password AutoFill will suggest wordpress.com accounts. [https://github.com/woocommerce/woocommerce-ios/pull/5399]
- [*] Store picker: after logging in with store address, the pre-selected store is now the currently selected store instead of the store from login flow. [https://github.com/woocommerce/woocommerce-ios/pull/5508]
- [*] The application icon number from order push notifications is now cleared after visiting the orders tab. [https://github.com/woocommerce/woocommerce-ios/pull/5715]
- [internal] Migrated Settings screen to MVVM [https://github.com/woocommerce/woocommerce-ios/pull/5393]


8.0
-----
- [*] Product List: Add support for product filtering by category. [https://github.com/woocommerce/woocommerce-ios/pull/5388]
- [***] Push notifications are now supported for all connected stores. [https://github.com/woocommerce/woocommerce-ios/pull/5299]
- [*] Fix: in Settings > Switch Store, tapping "Dismiss" after selecting a different store does not switch stores anymore. [https://github.com/woocommerce/woocommerce-ios/pull/5359]

7.9
-----
- [*] Fix: after disconnecting a site or connecting to a new site, the sites in site picker (Settings > Switch Store) should be updated accordingly. The only exception is when the newly disconnected site is the currently selected site. [https://github.com/woocommerce/woocommerce-ios/pull/5241]
- [*] Order Details: Show a button on the "Product" section of Order Details screen to allow recreating shipping labels. [https://github.com/woocommerce/woocommerce-ios/pull/5255]
- [*] Edit Order Address - Enable `Done` button when `Use as {Shipping/Billing} Address` toggle is turned on. [https://github.com/woocommerce/woocommerce-ios/pull/5254]
- [*] Add/Edit Product: fix an issue where the product name keyboard is English only. [https://github.com/woocommerce/woocommerce-ios/pull/5288]
- [*] Order Details: some sites cannot parse order requests where the fields parameter has spaces, and the products section cannot load as a result. The spaces are now removed. [https://github.com/woocommerce/woocommerce-ios/pull/5298]

7.8
-----
- [***] Shipping Labels: merchants can create multiple packages for the same order, moving the items between different packages. [https://github.com/woocommerce/woocommerce-ios/pull/5190]
- [*] Fix: Navigation bar buttons are now consistently pink on iOS 15. [https://github.com/woocommerce/woocommerce-ios/pull/5139]
- [*] Fix incorrect info banner color and signature option spacing on Carrier and Rates screen. [https://github.com/woocommerce/woocommerce-ios/pull/5144]
- [x] Fix an error where merchants were unable to connect to valid stores when they have other stores with corrupted information https://github.com/woocommerce/woocommerce-ios/pull/5161
- [*] Shipping Labels: Fix issue with decimal values on customs form when setting the device with locales that use comma as decimal point. [https://github.com/woocommerce/woocommerce-ios/pull/5195]
- [*] Shipping Labels: Fix crash when tapping on Learn more rows of customs form. [https://github.com/woocommerce/woocommerce-ios/pull/5207]
- [*] Shipping Labels: The shipping address now prefills the phone number from the billing address if a shipping phone number is not available. [https://github.com/woocommerce/woocommerce-ios/pull/5177]
- [*] Shipping Labels: now in Carrier and Rates we always display the discounted rate instead of the retail rate if available. [https://github.com/woocommerce/woocommerce-ios/pull/5188]
- [*] Shipping Labels: If the shipping address is invalid, there are now options to email, call, or message the customer. [https://github.com/woocommerce/woocommerce-ios/pull/5228]
- [*] Accessibility: notify when offline mode banner appears or disappears. [https://github.com/woocommerce/woocommerce-ios/pull/5225]

7.7
-----
- [***] In-Person Payments: US merchants can now obtain a card reader and then collect payments directly from the app. [https://github.com/woocommerce/woocommerce-ios/pull/5030]
- [***] Shipping Labels: Merchants can now add new payment methods for shipping labels directly from the app. [https://github.com/woocommerce/woocommerce-ios/pull/5023]
- [**] Merchants can now edit shipping & billing addresses from orders. [https://github.com/woocommerce/woocommerce-ios/pull/5097]
- [x] Fix: now a default paper size will be selected in Shipping Label print screen. [https://github.com/woocommerce/woocommerce-ios/pull/5035]
- [*] Show banner on screens that use cached data when device is offline. [https://github.com/woocommerce/woocommerce-ios/pull/5000]
- [*] Fix incorrect subtitle on customs row of Shipping Label purchase flow. [https://github.com/woocommerce/woocommerce-ios/pull/5093]
- [*] Make sure customs form printing option is not available on non-international orders. [https://github.com/woocommerce/woocommerce-ios/pull/5104]
- [*] Fix incorrect logo for DHL in Shipping Labels flow. [https://github.com/woocommerce/woocommerce-ios/pull/5105]
 
7.6
-----
- [x] Show an improved error modal if there are problems while selecting a store. [https://github.com/woocommerce/woocommerce-ios/pull/5006]
- [***] Shipping Labels: Merchants can now add new custom and service packages for shipping labels directly from the app. [https://github.com/woocommerce/woocommerce-ios/pull/4976]
- [*] Fix: when product image upload fails, the image cell stop loading. [https://github.com/woocommerce/woocommerce-ios/pull/4989]

7.5
-----
- [***] Merchants can now purchase shipping labels and declare customs forms for international orders. [https://github.com/woocommerce/woocommerce-ios/pull/4896]
- [**] Merchants can now edit customer provided notes from orders. [https://github.com/woocommerce/woocommerce-ios/pull/4893]
- [*] Fix empty states sometimes not centered vertically [https://github.com/woocommerce/woocommerce-ios/pull/4890]
- [*] Fix error syncing products due to decoding failure of regular_price in product variations. [https://github.com/woocommerce/woocommerce-ios/pull/4901]
- [*] Hide bottom bar on shipping label purchase form. [https://github.com/woocommerce/woocommerce-ios/pull/4902]

7.4
-----
- [*] Fix an issue where some extension was not shown in order item details. [https://github.com/woocommerce/woocommerce-ios/pull/4753]
- [*] Fix: The refund button within Order Details will be hidden if the refund is zero. [https://github.com/woocommerce/woocommerce-ios/pull/4789]
- [*] Fix: Incorrect arrow direction for right-to-left languages on Shipping Label flow. [https://github.com/woocommerce/woocommerce-ios/pull/4796]
- [*] Fix: Shouldn't be able to schedule a sale without sale price. [https://github.com/woocommerce/woocommerce-ios/pull/4825]
- [*] Fix: Edit address screen is pushed twice in Shipping Label flow when missing name in origin or destination address. [https://github.com/woocommerce/woocommerce-ios/pull/4845]

7.3
-----
- [*] Order Detail: now we do not offer the "email note to customer" option if no email is available. [https://github.com/woocommerce/woocommerce-ios/pull/4680]
- [*] My Store: If there are errors loading the My Store screen, a banner now appears at the top of the screen with links to troubleshoot or contact support. [https://github.com/woocommerce/woocommerce-ios/pull/4704]
- [*] Fix: Added 'Product saved' confirmation message when a product is updated [https://github.com/woocommerce/woocommerce-ios/pull/4709]
- [*] Shipping Labels: Updated address validation to automatically use trivially normalized address for origin and destination. [https://github.com/woocommerce/woocommerce-ios/pull/4719]
- [*] Fix: Order details for products with negative prices now will show correctly [https://github.com/woocommerce/woocommerce-ios/pull/4683]
- [*] Fix: Order list not extend edge-to-edge in dark mode. [https://github.com/woocommerce/woocommerce-ios/pull/4728]
- [*] Plugins: Added list of active and inactive plugins that can be reached by admins in the settings screen. [https://github.com/woocommerce/woocommerce-ios/pull/4735]
- [*] Login: Updated appearance of back buttons in navigation bar to minimal style. [https://github.com/woocommerce/woocommerce-ios/pull/4726]
- [internal] Upgraded Zendesk SDK to version 5.3.0. [https://github.com/woocommerce/woocommerce-ios/pull/4699]
- [internal] Updated GoogleSignIn to version 6.0.1 through WordPressAuthenticator. There should be no functional changes, but may impact Google sign in flow. [https://github.com/woocommerce/woocommerce-ios/pull/4725]

7.2
-----
- [*] Order Fulfillment: Updated success notice message [https://github.com/woocommerce/woocommerce-ios/pull/4589]
- [*] Order Fulfillment: Fixed issue footer view getting clipped of by iPhone notch [https://github.com/woocommerce/woocommerce-ios/pull/4631]
- [*] Shipping Labels: Updated address validation to make sure a name is entered for each address. [https://github.com/woocommerce/woocommerce-ios/pull/4601]
- [*] Shipping Labels: Hide Contact button on Shipping To Address form when customer phone number is not provided. [https://github.com/woocommerce/woocommerce-ios/pull/4663]
- [*] Shipping Labels: Updated edge-to-edge table views for all forms. [https://github.com/woocommerce/woocommerce-ios/pull/4657]
- [*] Orders and Order Details: Updated edge-to-edge table views for consistent look across the app. [https://github.com/woocommerce/woocommerce-ios/pull/4638]
- [*] Reviews and Review Details: Updated edge-to-edge table views for consistent look across the app. [https://github.com/woocommerce/woocommerce-ios/pull/4637]
- [*] New error screen displayed to users without the required roles to access the store. [https://github.com/woocommerce/woocommerce-ios/pull/4493]

7.1
-----
- [***] Merchants from US can create shipping labels for physical orders from the app. The feature supports for now only orders where the shipping address is in the US. [https://github.com/woocommerce/woocommerce-ios/pull/4578]
- [**] Due to popular demand, the Order fulfill is displayed once again when clicking on the Mark order complete button. [https://github.com/woocommerce/woocommerce-ios/pull/4567]
- [*] Fix: Interactive pop gesture on Order Details and Settings screen. [https://github.com/woocommerce/woocommerce-ios/pull/4504]
- [*] Fix: Frozen refresh control and placeholder when switching tabs [https://github.com/woocommerce/woocommerce-ios/pull/4505]
- [internal] Stats tab: added network sync throttling [https://github.com/woocommerce/woocommerce-ios/pull/4494]

7.0
-----
- [**] Order Detail: now we display Order Items and Shipping Label Packages as separate sections. [https://github.com/woocommerce/woocommerce-ios/pull/4445]
- [*] Fix: Orders for a variable product with different configurations of a single variation will now show each order item separately. [https://github.com/woocommerce/woocommerce-ios/pull/4445]
- [*] If the Orders, Products, or Reviews lists can't load, a banner now appears at the top of the screen with links to troubleshoot or contact support. [https://github.com/woocommerce/woocommerce-ios/pull/4400, https://github.com/woocommerce/woocommerce-ios/pull/4407]
- [*] Fix: Stats tabs are now displayed and ordered correctly in RTL languages. [https://github.com/woocommerce/woocommerce-ios/pull/4444]
- [*] Fix: Missing "Add Tracking" button in orders details. [https://github.com/woocommerce/woocommerce-ios/pull/4520]


6.9
-----
- [*] Order Detail: now we display a loader on top, to communicate that the order detail view has not yet been fully loaded. [https://github.com/woocommerce/woocommerce-ios/pull/4396]
- [*] Products: You can edit product attributes for variations right from the main product form. [https://github.com/woocommerce/woocommerce-ios/pull/4350]
- [*] Improved CTA. "Print Shipping Label" instead of "Reprint Shipping Label". [https://github.com/woocommerce/woocommerce-ios/pull/4394]
- [*] Improved application log viewer. [https://github.com/woocommerce/woocommerce-ios/pull/4387]
- [*] Improved the experience when creating the first variation. [https://github.com/woocommerce/woocommerce-ios/pull/4405]

6.8
-----

- [***] Dropped iOS 13 support. From now we support iOS 14 and later. [https://github.com/woocommerce/woocommerce-ios/pull/4209]
- [**] Products: Added the option to create and edit a virtual product directly from the product detail screen. [https://github.com/woocommerce/woocommerce-ios/pull/4214]

6.7
-----
- [**] Add-Ons: Order add-ons are now available as a beta feature. To try it, enable it from settings! [https://github.com/woocommerce/woocommerce-ios/pull/4119]

6.6
-----
- [*] Fix: Product variations only support at most one image, so we won't show an option to add a second one. [https://github.com/woocommerce/woocommerce-ios/pull/3994]
- [*] Fix: The screen to select images from the Media Library would sometimes crash when the library had a specific number of images. [https://github.com/woocommerce/woocommerce-ios/pull/4003]
- [*] Improved error messages for logins. [https://github.com/woocommerce/woocommerce-ios/pull/3957]

6.5
-----
- [*] Fix: Product images with non-latin characters in filenames now will load correctly and won't break Media Library. [https://github.com/woocommerce/woocommerce-ios/pull/3935]
- [*] Fix: The screen to select images from the Media Library would sometimes crash when the library had a specific number of images. [https://github.com/woocommerce/woocommerce-ios/pull/4070]

6.4
-----
- [*] Login: New design and illustrations for the initial login screen, promoting the app's main features. [https://github.com/woocommerce/woocommerce-ios/pull/3867]
- [*] Enhancement/fix: Unify back button style across the app. [https://github.com/woocommerce/woocommerce-ios/pull/3872]

6.3
-----
- [**] Products: Now you can add variable products from the create product action sheet. [https://github.com/woocommerce/woocommerce-ios/pull/3836]
- [**] Products: Now you can easily publish a product draft or pending product using the navigation bar buttons [https://github.com/woocommerce/woocommerce-ios/pull/3846]
- [*] Fix: In landscape orientation, all backgrounds on detail screens and their subsections now extend edge-to-edge. [https://github.com/woocommerce/woocommerce-ios/pull/3808]
- [*] Fix: Creating an attribute or a variation no longer saves your product pending changes. [https://github.com/woocommerce/woocommerce-ios/pull/3832]
- [*] Enhancement/fix: image & text footnote info link rows are now center aligned in order details reprint shipping label info row and reprint screen. [https://github.com/woocommerce/woocommerce-ios/pull/3805]

6.2
-----

- [***] Products: When editing a product, you can now create/delete/update product variations, product attributes and product attribute options. https://github.com/woocommerce/woocommerce-ios/pull/3791
- [**] Large titles are enabled for the four main tabs like in Android. In Dashboard and Orders tab, a workaround is implemented with some UI/UX tradeoffs where the title size animation is not as smooth among other minor differences from Products and Reviews tab. We can encourage beta users to share any UI issues they find with large titles. [https://github.com/woocommerce/woocommerce-ios/pull/3763]
- [*] Fix: Load product inventory settings in read-only mode when the product has a decimal stock quantity. This fixes the products tab not loading due to product decoding errors when third-party plugins enable decimal stock quantities. [https://github.com/woocommerce/woocommerce-ios/pull/3717]
- [*] Fix: Loading state stuck in Reviews List. [https://github.com/woocommerce/woocommerce-ios/pull/3753]

6.1
-----
- [**] Products: When editing variable products, you can now edit the variation attributes to select different attribute options. [https://github.com/woocommerce/woocommerce-ios/pull/3628]
- [*] Fixes a bug where long pressing the back button sometimes displayed an empty list of screens.
- [*] Product Type: Updated product type detail to display "Downloadable" if a product is downloadable. [https://github.com/woocommerce/woocommerce-ios/pull/3647]
- [*] Product Description: Updated the placeholder text in the Aztec Editor screens to provide more context. [https://github.com/woocommerce/woocommerce-ios/pull/3668]
- [*] Fix: Update the downloadable files row to read-only, if the product is accessed from Order Details. [https://github.com/woocommerce/woocommerce-ios/pull/3669]
- [*] Fix: Thumbnail image of a product wasn't being loaded correctly in Order Details. [https://github.com/woocommerce/woocommerce-ios/pull/3678]
- [*] Fix: Allow product's `regular_price` to be a number and `sold_individually` to be `null` as some third-party plugins could alter the type in the API. This could help with the products tab not loading due to product decoding errors. [https://github.com/woocommerce/woocommerce-ios/pull/3679]
- [internal] Attempted fix for a crash in product image upload. [https://github.com/woocommerce/woocommerce-ios/pull/3693]

6.0
-----
- [**] Due to popular demand, the product SKU is displayed once again in Order Details screen. [https://github.com/woocommerce/woocommerce-ios/pull/3564]
- [*] Updated copyright notice to WooCommerce
- [*] Fix: top performers in "This Week" tab should be showing the same data as in WC Admin.
- [*] Fix: visitor stats in Dashboard should be more consistent with web data on days when the end date for more than one tab is the same (e.g. "This Week" and "This Month" both end on January 31). [https://github.com/woocommerce/woocommerce-ios/pull/3532]
- [*] Fix: navbar title on cross-sells products list displayed title for upsells [https://github.com/woocommerce/woocommerce-ios/pull/3565]
- [*] Added drag-and-drop sorting to Linked Products [https://github.com/woocommerce/woocommerce-ios/pull/3548]
- [internal] Refactored Core Data migrator stack to help reduce crashes [https://github.com/woocommerce/woocommerce-ios/pull/3523]


5.9
-----
- [**] Product List: if a user applies custom sort orders and filters in the Product List, now when they reopen the app will be able to see the previous settings applied. [https://github.com/woocommerce/woocommerce-ios/pull/3454]
- [*] Removed fulfillment screen and moved fulfillment to the order details screen. [https://github.com/woocommerce/woocommerce-ios/pull/3453]
- [*] Fix: billing information action sheets now are presented correctly on iPad. [https://github.com/woocommerce/woocommerce-ios/pull/3457]
- [*] fix: the rows in the product search list now don't have double separators. [https://github.com/woocommerce/woocommerce-ios/pull/3456]
- [*] Fix: During login, the spinner when a continue button is in loading state is now visible in dark mode. [https://github.com/woocommerce/woocommerce-ios/pull/3472]
- [*] fix: when adding a note to an order, the text gets no more deleted if you tap on “Email note to customer”. [https://github.com/woocommerce/woocommerce-ios/pull/3473]
- [*] Added Fees to order details. [https://github.com/woocommerce/woocommerce-ios/pull/3475]
- [*] fix: now we don't show any more similar alert notices if an error occurred. [https://github.com/woocommerce/woocommerce-ios/pull/3474]
- [*] fix: in Settings > Switch Store, the spinner in the "Continue" button at the bottom is now visible in dark mode. [https://github.com/woocommerce/woocommerce-ios/pull/3468]
- [*] fix: in order details, the shipping and billing address are displayed in the order of the country (in some eastern Asian countries, the address starts from the largest unit to the smallest). [https://github.com/woocommerce/woocommerce-ios/pull/3469]
- [*] fix: product is now read-only when opened from the order details. [https://github.com/woocommerce/woocommerce-ios/pull/3491]
- [*] fix: pull to refresh on the order status picker screen does not resets anymore the current selection. [https://github.com/woocommerce/woocommerce-ios/pull/3493]
- [*] When adding or editing a link (e.g. in a product description) link settings are now presented as a popover on iPad. [https://github.com/woocommerce/woocommerce-ios/pull/3492]
- [*] fix: the glitch when launching the app in logged out state or after tapping "Try another account" in store picker is now gone. [https://github.com/woocommerce/woocommerce-ios/pull/3498]
- [*] Minor enhancements: in product editing form > product reviews list, the rows don't show highlighted state on tap anymore since they are not actionable. Same for the number of upsell and cross-sell products in product editing form > linked products. [https://github.com/woocommerce/woocommerce-ios/pull/3502]


5.8
-----
- [***] Products M5 features are now available to all. Products M5 features: add and edit linked products, add and edit downloadable files, product deletion. [https://github.com/woocommerce/woocommerce-ios/pull/3420]
- [***] Shipping labels M1 features are now available to all: view shipping label details, request a refund, and reprint a shipping label via AirPrint. [https://github.com/woocommerce/woocommerce-ios/pull/3436]
- [**] Improved login flow, including better error handling. [https://github.com/woocommerce/woocommerce-ios/pull/3332]


5.7
-----
- [***] Dropped iOS 12 support. From now we support iOS 13 and later. [https://github.com/woocommerce/woocommerce-ios/pull/3216]
- [*] Fixed spinner appearance in the footer of orders list. [https://github.com/woocommerce/woocommerce-ios/pull/3249]
- [*] In order details, the image for a line item associated with a variation is shown now after the variation has been synced. [https://github.com/woocommerce/woocommerce-ios/pull/3314]
- [internal] Refactored Core Data stack so more errors will be propagated. [https://github.com/woocommerce/woocommerce-ios/pull/3267]


5.6
-----
- [**] Fixed order list sometimes not showing newly submitted orders. 
- [*] now the date pickers on iOS 14 are opened as modal view. [https://github.com/woocommerce/woocommerce-ios/pull/3148]
- [*] now it's possible to remove an image from a Product Variation if the WC version 4.7+. [https://github.com/woocommerce/woocommerce-ios/pull/3159]
- [*] removed the Product Title in product screen navigation bar. [https://github.com/woocommerce/woocommerce-ios/pull/3187]
- [*] the icon of the cells inside the Product Detail are now aligned at 10px from the top margin. [https://github.com/woocommerce/woocommerce-ios/pull/3199]
- [**] Added the ability to issue refunds from the order screen. Refunds can be done towards products or towards shipping. [https://github.com/woocommerce/woocommerce-ios/pull/3204]
- [*] Prevent banner dismiss when tapping "give feedback" on products screen. [https://github.com/woocommerce/woocommerce-ios/pull/3221]
- [*] Add keyboard dismiss in Add Tracking screen [https://github.com/woocommerce/woocommerce-ios/pull/3220]


5.5
----- 
- [**] Products M4 features are now available to all. Products M4 features: add a simple/grouped/external product with actions to publish or save as draft. [https://github.com/woocommerce/woocommerce-ios/pull/3133]
- [*] enhancement: Order details screen now shows variation attributes for WC version 4.7+. [https://github.com/woocommerce/woocommerce-ios/pull/3109]
- [*] fix: Product detail screen now includes the number of ratings for that product. [https://github.com/woocommerce/woocommerce-ios/pull/3089]
- [*] fix: Product subtitle now wraps correctly in order details. [https://github.com/woocommerce/woocommerce-ios/pull/3201]


5.4
-----
- [*] fix: text headers on Product price screen are no more clipped with large text sizes. [https://github.com/woocommerce/woocommerce-ios/pull/3090]


5.4
-----
- [*] fix: the footer in app Settings is now correctly centered.
- [*] fix: Products tab: earlier draft products now show up in the same order as in core when sorting by "Newest to Oldest".
- [*] enhancement: in product details > price settings, the sale dates can be edited inline in iOS 14 using the new date picker. Also, the sale end date picker editing does not automatically end on changes anymore. [https://github.com/woocommerce/woocommerce-ios/pull/3044]
- [*] enhancement: in order details > add tracking, the date shipped can be edited inline in iOS 14 using the new date picker. [https://github.com/woocommerce/woocommerce-ios/pull/3044]
- [*] enhancement: in products list, the "(No Title)" placeholder will be showed when a product doesn't have the title set. [https://github.com/woocommerce/woocommerce-ios/pull/3068]
- [*] fix: the placeholder views in the top dashboard chart and orders tab do not have unexpected white background color in Dark mode in iOS 14 anymore. [https://github.com/woocommerce/woocommerce-ios/pull/3063]


5.3
-----
- [**] In Settings > Experimental Features, a Products switch is now available for turning Products M4 features on and off (default off). Products M4 features: add a simple/grouped/external product with actions to publish or save as draft.
- [*] Opening a product from order details now shows readonly product details of the same styles as in editable product details.
- [*] Opening a product variation from order details now shows readonly product variation details and this product variation does not appear in the Products tab anymore.
- [*] Enhancement: when not saving a product as "published", the in-progress modal now shows title and message like "saving your product" instead of "publishing your product".
- [*] In product and variation list, the stock quantity is not shown anymore when stock management is disabled.
- [*] Enhancement: when the user attempts to dismiss the product selector search modal while at least one product is selected for a grouped product's linked products, a discard changes action sheet is shown.
- [internal] Renamed a product database table (Attribute) to GenericAttribute. This adds a new database migration.  [https://github.com/woocommerce/woocommerce-ios/pull/2883]
- [internal] Refactored the text fields in the Manual Shipment Tracking page. [https://github.com/woocommerce/woocommerce-ios/pull/2979]
- [internal] Attempt fix for startup crashes. [https://github.com/woocommerce/woocommerce-ios/pull/3069]


5.2
-----
- [**] Products: now you can editing basic fields for non-core products (whose product type is not simple/external/variable/grouped) - images, name, description, readonly price, readonly inventory, tags, categories, short description, and product settings.
- [*] Enhancement: for variable products, the stock status is now shown in its variation list.
- [*] Sign In With Apple: if the Apple ID has been disconnected from the WordPress app (e.g. in Settings > Apple ID > Password & Security > Apps using Apple ID), the app is logged out on app launch or app switch.
- [*] Now from an Order Detail it's only possible to open a Product in read-only mode.
- [internal] #2881 Upgraded WPAuth from 1.24 to 1.26-beta.12. Regressions may happen in login flows.
- [internal] #2896 Configured the same user agent header for all the network requests made through the app.
- [internal] #2879 After logging out, the persistent store is not reset anymore to fix a crash in SIWA revoked token scenario after app launch (issue #2830). No user-facing changes are intended, the data should be associated with a site after logging out and in like before.

5.1
-----
- [*] bugfix: now reviews are refreshed correctly. If you try to delete or to set as spam a review from the web, the result will match in the product reviews list.
- [*] If the Products switch is on in Settings > Experimental Features:
  - For a variable product, the stock status is not shown in the product details anymore when stock management is disabled since stock status is controlled at variation level.
- [internal] The Order List and Orders Search → Filter has a new backend architecture (#2820). This was changed as an experiment to fix #1543. This affects iOS 13.0 users only. No new behaviors have been added. Github project: https://git.io/JUBco. 
- [*] Orders → Search list will now show the full counts instead of “99+”. #2825


5.0
-----
- [*] Order details > product details: tapping outside of the bottom sheet from "Add more details" menu does not dismiss the whole product details anymore.
- [*] If the Products switch is on in Settings > Experimental Features, product editing for basic fields are enabled for non-core products (whose product type is not simple/external/variable/grouped) - images, name, description, readonly price, readonly inventory, tags, categories, short description, and product settings.
- [*] Order Detail: added "Guest" placeholder on Order Details card when there's no customer name.
- [*] If the Products switch is on in Settings > Experimental Features:
  - Product editing for basic fields are enabled for non-core products (whose product type is not simple/external/variable/grouped) - images, name, description, readonly price, readonly inventory, tags, categories, short description, and product settings.
  - Inventory and shipping settings are now editable for a variable product.
  - A product variation's stock status is now editable in inventory settings.
  - Reviews row is now hidden if reviews are disabled.
  - Now it's possible to open the product's reviews screen also if there are no reviews.
  - We improved our VoiceOver support in Product Detail screen.
- [*] In Settings, the "Feature Request" button was replaced with "Send Feedback" (Survey) (https://git.io/JUmUY)


4.9
-----
- [**] Sign in with Apple is now available in the log in process.
- [**] In Settings > Experimental Features, a Products switch is now available for turning Products M3 features on and off for core products (default off for beta testing). Products M3 features: edit grouped, external and variable products, enable/disable reviews, change product type and update categories and tags.
- [*] Edit Products: the update action now shows up on the product details after updating just the sale price.
- [*] Fix a crash that sometimes happen when tapping on a Product Review push notification.
- [*] Variable product > variation list: a warning banner is shown if any variations do not have a price, and warning text is shown on these variation rows.


4.8
-----
- [*] Enabled right/left swipe on product images.


4.7
-----
- [*] Fixed an intermittent crash when sending an SMS from the app.


4.6
-----
- [*] Fix an issue in the y-axis values on the dashboard charts where a negative value could show two minus signs.
- [*] When a simple product doesn't have a price set, the price row on the product details screen now shows "Add Price" placeholder instead of an empty regular price.
- [*] If WooCommerce 4.0 is available the app will show the new stats dashboard, otherwise will show a banner indicating the user to upgrade.
- [*] The total orders row is removed from the readonly product details (products that are not a simple product) to avoid confusion since it's not shown on the editable form for simple products.


4.5
-----
- [**] Products: now you can update product images, product settings, viewing and sharing a product.
- [*] In Order Details, the item subtotal is now shown on the right side instead of the quantity. The quantity can still be viewed underneath the product name.
- [*] In Order Details, SKU was removed from the Products List. It is still shown when fulfilling the order or viewing the product details.
- [*] Polish the loading state on the product variations screen.
- [*] When opening a simple product from outside of the Products tab (e.g. from Top Performers section or an order), the product name and ellipsis menu (if the Products feature switch is enabled) should be visible in the navigation bar.
 

4.4
-----
- Order Detail: the HTML shipping method is now showed correctly
- [internal] Logging in via 'Log in with Google' has changes that can cause regressions. See https://git.io/Jf2Fs for full testing details.
- [**] Fix bugs related to push notifications: after receiving a new order push notification, the Reviews tab does not show a badge anymore. The application icon badge number is now cleared by navigating to the Orders tab and/or the Reviews tab, depending on the types of notifications received.
- [*] The discard changes prompt now only appears when navigating from product images screen if any images have been deleted.
- [*] Fix the issue where product details screen cannot be scrolled to the bottom in landscape after keyboard is dismissed (e.g. from editing product title).
- [*] The product name is now shown in the product details navigation bar so that the name is always visible.
- [*] The images pending upload should be visible after editing product images from product details.
- [*] The discard changes prompt does not appear when navigating from product settings detail screens with a text field (slug, purchase note, and menu order) anymore.
- [*] Fix the wrong cell appearance in the order status list.
- [*] The "View product in store" action will be shown only if the product is published.
- [internal] Modified the component used for fetching data from the database. Please watch out for crashes in lists.


4.3
-----
- Products: now the Product details can be edited and saved outside Products tab (e.g. from Order details or Top Performers).
- [internal]: the navigation to the password entry screen has changed and can cause regressions. See https://git.io/JflDW for testing details.
- [internal] Refactored some API calls for fetching a Note, Product, and Product Review. 
- Products: we improved our VoiceOver support in Product Price settings
- In Settings > Experimental Features, a Products switch is now available for turning Products M2 features on and off for simple products (default off for beta testing). Products M2 features: update product images, product settings, viewing and sharing a product.
- The WIP banner on the Products tab is now collapsed by default for more vertical space.
- Dropped iOS 11 support. From now we support iOS 12 and later.
- In Order Details, the Payment card is now shown right after the Products and Refunded Products cards.


4.2
-----
- Products: now tapping anywhere on a product cell where you need to insert data, like in Product Price and Product Shipping settings, you start to edit the text field.
- Products: now the keyboard pop up automatically in Edit Description
- The Processing orders list will now show upcoming (future) orders.
- Improved stats: fixed the incorrect time range on "This Week" tab when loading improved stats on a day when daily saving time changes.
- [internal]: the "send magic link" screen has navigation changes that can cause regressions. See https://git.io/Jfqio for testing details.
- The Orders list is now automatically refreshed when reopening the app. 
- The Orders list is automatically refreshed if a new order (push notification) comes in.
- Orders -> Search: The statuses now shows the total number of orders with that status.


4.1
-----
- Fix an intermittent crash when downloading Orders
- The Photo Library permission alert shouldn't be prompted when opening the readonly product details or edit product for simple products, which is reproducible on iOS 11 or 12 devices. (The permission is only triggered when uploading images in Zendesk support or in debug builds with Products M2 enabled.)
- [internal] Updated the empty search result views for Products and Orders. https://git.io/Jvdap

 
4.0
-----
- Products is now available with limited editing for simple products!
- Fix pulling to refresh on the Processing tab sometimes will not show the up-to-date orders.
- Edit Product > Price Settings: schedule sale is now available even when either the start or end date is not set, and the sale end date can be removed now.
- Improved stats: fixed a crash when loading improved stats on a day when daily saving time changes.
- [internal] Changed the Shipping and Tax classes list loading so that any cached data is shown right away
- [internal] Edit Products M2: added an image upload source for product images - WordPress Media Library.
- [internal] Slightly changed the dependency graph of the database fetching component. Please watch out for data loading regressions.
- [internal] the signup and login Magic Link flows have code changes. See https://git.io/JvyB3 for testing details.
- [internal] the login via Magic Link flows have code changes. See https://git.io/JvyB3 for testing details.
- [internal] the login via Continue with Google flows have code changes that can cause regressions. See https://git.io/Jvyjg for testing details.
- [internal] the signup and login Magic Link flows have code changes. See https://git.io/JvyB3 for testing details.
- [internal] under Edit Products M2 feature flag, there are 4 ways to sort the products on the products tab.
- [internal] the login flow has changes to the 2-factor authentication navigation. See https://git.io/JvdKP for testing details.

3.9
-----
- bugfix: now in the Order List the order status label is no more clipped
- bugfix: now the launch screen is no more stretched
- The Shipping Provider flow, will be called now Shipping Carrier.
- Edit Products: in price settings, the order of currency and price field follows the store currency options under wp-admin > WooCommerce > Settings > General.
- [internal] The signup and login flows have code changes. See https://git.io/Jv1Me for testing details.
 
3.8
-----
- Dashboard stats: any negative revenue (from refunds for example) for a time period are shown now.
- Redesigned Orders List: Processing and All Orders are now shown in front. Filtering was moved to the Search view.
- Fix Reviews sometimes failing to load on some WooCommerce configurations
- Experimental: a Products feature switch is visible in Settings > Experimental Features that shows/hides the Products tab, and allow to edit a product.
 
3.7
-----
- Dashboard: now tapping on a product on "Top Performers" section open the product detail

3.6
-----
- Order Details: see a list of issued refunds inside the order detail screen
- Orders tab: Orders to fulfill badge shows numbers 1-99, and now 99+ for anything over 99. Previously, it was 9+.
- Orders tab: The full total amount is now shown.
- Order Details & Product UI: if a Product name has HTML escape characters, they should be decoded in the app.
- Order Details: if the Order has multiple Products, tapping on any Product should open the same Product now.
- bugfix: the orders badge on tab bar now is correctly refreshed after switching to a store with badge count equal to zero.
- The orders tab now localizes item quantities and the order badge.


3.5
-----
- bugfix: when the app is in the foreground while receiving a push notification, the badge on the Orders tab and Reviews tab should be updated correctly based on the type of the notification.
- bugfix: after logging out and in, the Product list should be loaded to the correct store instead of being empty.
- bugfix: in Contact Support, a message should always be sent successfully now.

3.4
-----
- bugfix: on the Order Details screen, the product quantity title in the 2-column header view aligns to the right now
- bugfix: tapping on a new Order push notification, it used to go to the Reviews tab. Now it should go to the new Order screen
- bugfix: on the Products tab, if tapping on a Product and then switching stores, the old Product details used to remain on the Products tab. Now the Product list is always shown on the Products tab after switching stores.
- Dark mode: colors are updated up to design for the navigation bar, tab bar, Fulfill Order > add tracking icon, Review Details > product link icon.
- bugfix/enhancement: on the Products tab, if there are no Products the "Work In Progress" banner is shown with an image placeholder below now.
- bugfix: the deleted Product Variations should not show up after syncing anymore.
- bugfix: now the shipping address in the Order Detail is hidden if the order contains only virtual products
- bugfix: when logged out, Contact Support should be enabled now after typing a valid email address with an email keyboard type.

3.3
-----
- bugfix: add some padding to an order item image in the Fulfillment view, when no SKU exists
- bugfix: View Billing Information > Contact Details: the email button wouldn't do anything if you don't have an email account configured in the Mail app. Now an option to copy the email address is presented instead of doing nothing.
- bugfix: Fulfill Order screen now displays full customer provided note, instead of cutting it to a single line.
- bugfix: Fixed clipped content on section headings with larger font sizes
- bugfix: Fixed footer overlapping the last row in Settings > About with larger font sizes
- bugfix: the Orders badge on tab bar now is correctly refreshed after switching stores
 
3.2.1
-----
- bugfix: the order detail status and "Begin fulfillment" button now are correctly updated when the order status changes
- bugfix: after adding a new order note, now it appear correctly inside the order detail

3.2
-----
- Experimental: a Products feature switch is visible in Settings > Experimental Features that shows/hides the Products tab with a Work In Progress banner at the top.
- Experimental: if a Product has variations, the variants info are shown on the Product Details that navigates to a list of variations with each price or visibility shown.
- Enhancement: Support for dark mode
- bugfix: Settings no longer convert to partial dark mode.
- Experimental: Support the latest wc-admin plugin release, v0.23.0 and up
 
3.1
-----
- The order detail view now includes the shipping method of the order.
- Enhancement: The Reviews tab now presents all the Product Reviews
- Updated appearance of Order Details - temporarily disabling dark mode.
- bugfix: fixed UI appearance on cells of Order List when tapping with dark mode enabled.
- bugfix: Reviews no longer convert to partial dark mode. Dark mode coming soon!
- bugfix: Order Details now has the right space between cells.
- bugfix: update the new stats endpoint for WC Admin plugin version 0.22+, and notify the user about the minimum plugin version when they cannot see the new stats. It'd be great to also mention this in the App Store release notes: the new stats UI now requires WC Admin plugin version 0.22+.

3.0
-----
- bugfix: for sites with empty site time zone in the API (usually with UTC specified in wp-admin settings) and when the site time zone is not GMT+0, the stats v4 data no longer has the wrong boundaries (example in #1357).
- bugfix: fixed a UI appearance problem on mail composer on iOS 13.
 
2.9
-----
- bugfix: the badge "9+" on the Orders tab doesn't overlap with the tab label on iPhone SE/8 landscape now, and polished based on design spec.
- bugfix: the Top Performers in the new stats page should not have a dark header bar when launching the app in Dark mode.
- Enhancement: preselect current Order status when editing the status with a list of order statuses.
- bugfix: on Orders tab, the order status filter now stays after changing an Order status.
 
2.8
-----
 
2.7
-----
- Enhancement: Enhancements to the Order Details screen, adding more customer information.
- bugfix: the App Logs shouldn't be editable, only copy / paste.
- bugfix: Reviews were not localized.
- bugfix: On log in, some users would see the Continue button but be unable to Continue, due to errors with the account. A new "Try another account" button has been added as an option.
- bugfix: Product Details page was displaying the Price in the wrong currency.
- Enhancement: removed the "New Orders" card from the My store tab, now that the Orders tab displays the same information.
- Added brand new stats page for user with the WooCommerce Admin plugin and provided an option for users to opt in or out directly from the Settings page.
- bugfix: Order Details: icon on "Details" cell for fulfilled order can be wrong.
 
2.6
-----
- bugfix: 9+ orders in the orders badge text is now easier to read
- bugfix: Keep those sign-in bugs coming! We tracked down and fixed a `Log in with Jetpack` issue, where users with a Byte Order Mark in their `wp-config.php` file were returning error responses during API requests. These users would see their store listed in the sign-in screen, but were unable to tap the Continue button.
- bugfix: prevents a potential edge case where the login screen could be dismissed in a future version of iOS.
- bugfix: While tuning up the behind-the-scenes for Order Detail screens, we accidentally lost the ability to automatically download any missing product images. Product image downloads restored!

2.5
-----
- bugfix: on certain devices, pulling down to refresh on Order Details screen used to result in weird UI with misplaced labels. Should be fixed in this release.
- Enhancement: Display a badge in the bottom tab, overlapping the Orders icon, to indicate the number of orders processing.
- Enhancement: The Notifications tab has been replaced by Reviews 

2.4
-----
- New feature: in Order Details > Shipment Tracking, a new action is added to the "more" action menu for copying tracking number.
- Enhancement: updated the footer in Settings to inform users that we're hiring.
- bugfix & improvement: when Jetpack site stats module is turned off or when user has no permission to view site stats, the generic error toast is not shown to the user anymore. Additionally, the visitors stats UI is shown/hidden when the Jetpack module is activated/deactivated respectively.

2.3
-----
- Improvement: improved Dynamic Type support in the body of the notification in the Notifications tab.

2.2
-----
- improvement: opting out of Tracks syncs with WordPress.com
 
2.1
-----
- improvement: improved support for RTL languages in the Dashboard
- enhancement: You can now view product images on orders. Tapping on Products in Orders will present a view-only version of the Product's Details.
 
2.0
-----
- bugfix: dates in the Order Details screen are now localised.
- improvement: improved support for larger font sizes in the login screen
 
1.9
-----
- bugfix: fixes "Unable to load content" error message when attempting to get Top Performers content.
- new feature: You can now manually add shipment tracking to an Order. This feature is for users who have the [Shipment Tracking plugin](https://woocommerce.com/products/shipment-tracking) installed.
- bugfix: fixes Store Picker: some users are unable to continue after logging in.
- bugfix: fixes a crash when the network connection is slow
 
1.8
-----

1.7.1
-----
- Fixed a bug where Order List did not load for some users.
- update: this app supports iOS 12.0 and up.
- improvement: improved support for large text sizes.
- bugfix: fixes Order List not loading for some users.
- bugfix: fixes "Unable to load content" error message when attempting to get Top Performers content.
 
1.7
-----
- improvement: you can now log in using a site address.

1.6
-----
- improvement: Tracking numbers can now be copied to the pasteboard from the order details screen.

1.5
-----
- bugfix: Sometimes Settings would style all the options like "Log Out". No longer happens now.
- bugfix: order status refreshes upon pull-to-refresh in Order Details
- bugfix: payment status label background color showing up beyond rounded border
- improvement: change top performers text from "Total Product Order" to "Total orders" for clarity
- bugfix: fixed an issue on the order details screen where the shipment tracking dates were incorrect

1.4
-----
- bugfix: fix a crash happening on log out
- new feature: Add shipment tracking to Order Details screen
- improvement: The store switcher now allows you to go back to the previous screen without logging you out
- improvement: Custom order status labels are now supported! Instead of just displaying the order status slug and capitalizing the slug, the custom order status label will now be fetched from the server and properly displayed.
- improvement: Filtering by custom order status now supported!
- new feature: You can now manually change the status of an order on the order details screen
- bugfix: correctly flips chevron on Dashboard > New Orders, to support RTL languages.
- bugfix: fixed an issue on the order details screen where the shipment tracking dates were incorrect

1.3
-----
- bugfix: Allows for decimal quantities which some extensions have
- new feature: quick site select. Navigate to Settings > select row with store website.
- improvement: Updated the colors of the bars in the charts for better readability
- improvement: Present an error message with an option to retry when adding a note to an order fails
- improvement: Present an error message with an option to retry when fulfilling an order fails
- bugfix: Log out of the current account right after selecting "Try another account" in store picker
- improvement: Use the store name for the title of the view in "My store" tab
- improvement: Add an alert to let the user know about our new store switcher
- improvement: Display Address in Order Details screen unless every field is empty<|MERGE_RESOLUTION|>--- conflicted
+++ resolved
@@ -8,11 +8,8 @@
 - [*] Coupons: Added feedback banner on the top of the coupon list. [https://github.com/woocommerce/woocommerce-ios/pull/6316]
 - [internal] Removed all feature flags for Shipping Labels. Please smoke test all parts of Shipping Labels to make sure that everything still works as before. [https://github.com/woocommerce/woocommerce-ios/pull/6270]
 - [*] In-Person Payments: Localized messages and UI [https://github.com/woocommerce/woocommerce-ios/pull/6317]
-<<<<<<< HEAD
 - [*] My Store: Fixed incorrect currency symbol of revenue text for stores with non-USD currency. [https://github.com/woocommerce/woocommerce-ios/pull/6335]
-=======
 - [internal] Removed the feature flag for My store tab UI updates. Please smoke test the store stats and top performers in the "My store" tab to make sure everything works as before. [https://github.com/woocommerce/woocommerce-ios/pull/6334]
->>>>>>> 270b0a58
 
 8.6
 -----
