*** PLEASE FOLLOW THIS FORMAT: [<priority indicator, more stars = higher priority>] <description> [<PR URL>]

8.9
-----
- [*] Coupons: Fixed issue loading the coupon list from the local storage on initial load. [https://github.com/woocommerce/woocommerce-ios/pull/6463]
<<<<<<< HEAD
- [*] In-Person Payments: Removed collecting L2/L3 data

=======
- [*] Jetpack CP: Fixed crash when attempting to access WP-Admin with an invalid URL that has an unsupported scheme. [https://github.com/woocommerce/woocommerce-ios/pull/6502]
>>>>>>> 6e41bed7

8.8
-----
- [*] Updates the app's About screen to be consistent with Automattic's other mobile apps. [https://github.com/woocommerce/woocommerce-ios/pull/6421]
- [***] Experimental Feature: It's now possible to add custom shipping method and fees in order creation flow. Tax amount and Order total is now synced from backend. [https://github.com/woocommerce/woocommerce-ios/pull/6429]
- [**] Now it's possible to filter orders by custom statuses. [https://github.com/woocommerce/woocommerce-ios/pull/6390]
- [*] Fixed issue presenting Edit Customer Note screen as a modal on large screens. [https://github.com/woocommerce/woocommerce-ios/pull/6406]
- [*] Products displayed in Order Detail now follow the same order of the web. [https://github.com/woocommerce/woocommerce-ios/pull/6401]
- [*] Simple Payments now shows a detailed tax break up before taking the payment. [https://github.com/woocommerce/woocommerce-ios/pull/6412]
- [*] Coupons list now shows an error view if coupons are disabled for the store. Coupons can be enabled again from this view. [https://github.com/woocommerce/woocommerce-ios/pull/6446]
- [*] Coupon details screen now displays more informative error messages when loading the total discount amount fails. [https://github.com/woocommerce/woocommerce-ios/pull/6457]
- [internal] Shipping Labels: the navigation bar in the web view for adding payments is now correctly hidden. [https://github.com/woocommerce/woocommerce-ios/pull/6435]

8.7
-----
- [**] In-Person Payments: Added card details to refund confirmation screen to help with refunding to the payment card [https://github.com/woocommerce/woocommerce-ios/pull/6241]
- [*] Coupons: Replace the toggles on Usage Details screen with text for uneditable contents. [https://github.com/woocommerce/woocommerce-ios/pull/6287]
- [*] Improve image loading for thumbnails especially on the Product list. [https://github.com/woocommerce/woocommerce-ios/pull/6299]
- [*] Coupons: Added feedback banner on the top of the coupon list. [https://github.com/woocommerce/woocommerce-ios/pull/6316]
- [*] Coupons: Handled error when loading total discounted amount fails. [https://github.com/woocommerce/woocommerce-ios/pull/6368]
- [internal] Removed all feature flags for Shipping Labels. Please smoke test all parts of Shipping Labels to make sure that everything still works as before. [https://github.com/woocommerce/woocommerce-ios/pull/6270]
- [*] In-Person Payments: Localized messages and UI [https://github.com/woocommerce/woocommerce-ios/pull/6317]
- [*] My Store: Fixed incorrect currency symbol of revenue text for stores with non-USD currency. [https://github.com/woocommerce/woocommerce-ios/pull/6335]
- [*] Notifications: Dismiss presented view before presenting content from notifications [https://github.com/woocommerce/woocommerce-ios/pull/6354]
- [*] Reviews: Fixed missing product information on first load [https://github.com/woocommerce/woocommerce-ios/pull/6367]
- [internal] Removed the feature flag for My store tab UI updates. Please smoke test the store stats and top performers in the "My store" tab to make sure everything works as before. [https://github.com/woocommerce/woocommerce-ios/pull/6334]
- [*] In-Person Payments: Add support for accepting payments on bookable products [https://github.com/woocommerce/woocommerce-ios/pull/6364]
- [*] In-Person Payments: Fixed issue where payment could be stuck prompting to remove the card if the payment was declined and retried before removing the card.

8.6
-----
- [***] Merchants can now view coupons in their stores by enabling Coupon Management in Experimental Features. [https://github.com/woocommerce/woocommerce-ios/pull/6209]
- [*] Orders: In the experimental Order Creation feature, product variations added to a new order now show a list of their attributes. [https://github.com/woocommerce/woocommerce-ios/pull/6131]
- [*] Enlarged the tap area for the action button on the notice view. [https://github.com/woocommerce/woocommerce-ios/pull/6146]
- [*] Reviews: Fixed crash on iPad when tapping the More button. [https://github.com/woocommerce/woocommerce-ios/pull/6187]
- [*] In-Person Payments: Remove Stripe from Experimental Features as it is always enabled now. [https://github.com/woocommerce/woocommerce-ios/pull/6205]
- [*] Disabled unnecessary selection of the "Refund via" row on the Refund Confirmation screen [https://github.com/woocommerce/woocommerce-ios/pull/6198]
- [*] Increased minimum version of Stripe extension for In-Person Payments to 6.2.0 [https://github.com/woocommerce/woocommerce-ios/pull/xxxx]
- [internal] Removed `pushNotificationsForAllStores` feature flag. Since the changes are non-trivial, it would be great to smoke test push notifications for all stores in beta testing. [https://github.com/woocommerce/woocommerce-ios/pull/6231]

8.5
-----
- [*] In-Person Payments: Inform the user when a card reader battery is so low that it needs to be charged before the reader can be connected. [https://github.com/woocommerce/woocommerce-ios/pull/5998]
- [***] The My store tab is having a new look with new conversion stats and shows up to 5 top performing products now (used to be 3). [https://github.com/woocommerce/woocommerce-ios/pull/5991]
- [**] Fixed a crash at the startup of the app, related to Gridicons. [https://github.com/woocommerce/woocommerce-ios/pull/6005]
- [***] Experimental Feature: It's now possible to create Orders in the app by enabling it in Settings > Experimental Features. For now you can change the order status, add products, and add customer details (billing and shipping addresses). [https://github.com/woocommerce/woocommerce-ios/pull/6060]
- [*] Fixed issue in date range selection for the orders filters where is some cases dates are not available for selection. [https://github.com/woocommerce/woocommerce-ios/pull/6090]
- [*] Enabled "view product in store" and "share product" options for variable products when accessing them through the order details screen. [https://github.com/woocommerce/woocommerce-ios/pull/6091]

8.4
-----
- [***] In-Person Payments: Support for Stripe M2 card reader. [https://github.com/woocommerce/woocommerce-ios/pull/5844]
- [***] We introduced a new tab called "Menu", a tab in the main navigation where you can browser different sub-sections of the app: Switch Store, Settings, WooCommerce Admin, View Store and Reviews. [https://github.com/woocommerce/woocommerce-ios/pull/5926]
- [***] Store admins can now access sites with plugins that have Jetpack Connection Package (e.g. WooCommerce Payments, Jetpack Backup) in the app. These sites do not require Jetpack-the-plugin to connect anymore. Store admins can still install Jetpack-the-plugin from the app through settings or a Jetpack banner. [https://github.com/woocommerce/woocommerce-ios/pull/5924]
- [*] Add/Edit Product screen: Fix transient product name while adding images.[https://github.com/woocommerce/woocommerce-ios/pull/5840]

8.3
-----
- [***] All merchants can create Simple Payments orders. [https://github.com/woocommerce/woocommerce-ios/pull/5684]
- [**] System status report can now be viewed and copied directly from within the app. [https://github.com/woocommerce/woocommerce-ios/pull/5702]
- [**] Product SKU input scanner is now available as a beta feature. To try it, enable it from settings and you can scan a barcode to use as the product SKU in product inventory settings! [https://github.com/woocommerce/woocommerce-ios/pull/5695]
- [**] Now you chan share a payment link when creating a Simple Payments order [https://github.com/woocommerce/woocommerce-ios/pull/5819]
- [*] Reviews: "Mark all as read" checkmark bar button item button replaced with menu button which launches an action sheet. Menu button is displayed only if there are unread reviews available.[https://github.com/woocommerce/woocommerce-ios/pull/5833]
- [internal] Refactored ReviewsViewController to add tests. [https://github.com/woocommerce/woocommerce-ios/pull/5834]

8.2
-----
- [***] In-Person Payments: Now you can collect Simple Payments on the go. [https://github.com/woocommerce/woocommerce-ios/pull/5635]
- [*] Products: After generating a new variation for a variable product, you are now taken directly to edit the new variation. [https://github.com/woocommerce/woocommerce-ios/pull/5649]
- [*] Dashboard: the visitor count in the Today tab is now shown when Jetpack site stats are enabled.
- [*] Add/Edit Product Images: tapping on the last `n` images while `n` images are pending upload does not crash the app anymore. [https://github.com/woocommerce/woocommerce-ios/pull/5672]

8.2
-----
- [*] Shipping Labels: Fixes a crash when saving a new shipping label after opening the order from a push notification. [https://github.com/woocommerce/woocommerce-ios/pull/5549]
- [**] In-Person Payments: Improved support for VoiceOver. [https://github.com/woocommerce/woocommerce-ios/pull/5572]
- [*] In-Person Payments: Fixes a crash when printing more than one receipt. [https://github.com/woocommerce/woocommerce-ios/pull/5575]

8.1
-----
- [***] Now it's possible to filter Order List by multiple statuses and date ranges. Plus, we removed the top tab bar on Orders Tab. [https://github.com/woocommerce/woocommerce-ios/pull/5491]
- [*] Login: Password AutoFill will suggest wordpress.com accounts. [https://github.com/woocommerce/woocommerce-ios/pull/5399]
- [*] Store picker: after logging in with store address, the pre-selected store is now the currently selected store instead of the store from login flow. [https://github.com/woocommerce/woocommerce-ios/pull/5508]
- [*] The application icon number from order push notifications is now cleared after visiting the orders tab. [https://github.com/woocommerce/woocommerce-ios/pull/5715]
- [internal] Migrated Settings screen to MVVM [https://github.com/woocommerce/woocommerce-ios/pull/5393]


8.0
-----
- [*] Product List: Add support for product filtering by category. [https://github.com/woocommerce/woocommerce-ios/pull/5388]
- [***] Push notifications are now supported for all connected stores. [https://github.com/woocommerce/woocommerce-ios/pull/5299]
- [*] Fix: in Settings > Switch Store, tapping "Dismiss" after selecting a different store does not switch stores anymore. [https://github.com/woocommerce/woocommerce-ios/pull/5359]

7.9
-----
- [*] Fix: after disconnecting a site or connecting to a new site, the sites in site picker (Settings > Switch Store) should be updated accordingly. The only exception is when the newly disconnected site is the currently selected site. [https://github.com/woocommerce/woocommerce-ios/pull/5241]
- [*] Order Details: Show a button on the "Product" section of Order Details screen to allow recreating shipping labels. [https://github.com/woocommerce/woocommerce-ios/pull/5255]
- [*] Edit Order Address - Enable `Done` button when `Use as {Shipping/Billing} Address` toggle is turned on. [https://github.com/woocommerce/woocommerce-ios/pull/5254]
- [*] Add/Edit Product: fix an issue where the product name keyboard is English only. [https://github.com/woocommerce/woocommerce-ios/pull/5288]
- [*] Order Details: some sites cannot parse order requests where the fields parameter has spaces, and the products section cannot load as a result. The spaces are now removed. [https://github.com/woocommerce/woocommerce-ios/pull/5298]

7.8
-----
- [***] Shipping Labels: merchants can create multiple packages for the same order, moving the items between different packages. [https://github.com/woocommerce/woocommerce-ios/pull/5190]
- [*] Fix: Navigation bar buttons are now consistently pink on iOS 15. [https://github.com/woocommerce/woocommerce-ios/pull/5139]
- [*] Fix incorrect info banner color and signature option spacing on Carrier and Rates screen. [https://github.com/woocommerce/woocommerce-ios/pull/5144]
- [x] Fix an error where merchants were unable to connect to valid stores when they have other stores with corrupted information https://github.com/woocommerce/woocommerce-ios/pull/5161
- [*] Shipping Labels: Fix issue with decimal values on customs form when setting the device with locales that use comma as decimal point. [https://github.com/woocommerce/woocommerce-ios/pull/5195]
- [*] Shipping Labels: Fix crash when tapping on Learn more rows of customs form. [https://github.com/woocommerce/woocommerce-ios/pull/5207]
- [*] Shipping Labels: The shipping address now prefills the phone number from the billing address if a shipping phone number is not available. [https://github.com/woocommerce/woocommerce-ios/pull/5177]
- [*] Shipping Labels: now in Carrier and Rates we always display the discounted rate instead of the retail rate if available. [https://github.com/woocommerce/woocommerce-ios/pull/5188]
- [*] Shipping Labels: If the shipping address is invalid, there are now options to email, call, or message the customer. [https://github.com/woocommerce/woocommerce-ios/pull/5228]
- [*] Accessibility: notify when offline mode banner appears or disappears. [https://github.com/woocommerce/woocommerce-ios/pull/5225]

7.7
-----
- [***] In-Person Payments: US merchants can now obtain a card reader and then collect payments directly from the app. [https://github.com/woocommerce/woocommerce-ios/pull/5030]
- [***] Shipping Labels: Merchants can now add new payment methods for shipping labels directly from the app. [https://github.com/woocommerce/woocommerce-ios/pull/5023]
- [**] Merchants can now edit shipping & billing addresses from orders. [https://github.com/woocommerce/woocommerce-ios/pull/5097]
- [x] Fix: now a default paper size will be selected in Shipping Label print screen. [https://github.com/woocommerce/woocommerce-ios/pull/5035]
- [*] Show banner on screens that use cached data when device is offline. [https://github.com/woocommerce/woocommerce-ios/pull/5000]
- [*] Fix incorrect subtitle on customs row of Shipping Label purchase flow. [https://github.com/woocommerce/woocommerce-ios/pull/5093]
- [*] Make sure customs form printing option is not available on non-international orders. [https://github.com/woocommerce/woocommerce-ios/pull/5104]
- [*] Fix incorrect logo for DHL in Shipping Labels flow. [https://github.com/woocommerce/woocommerce-ios/pull/5105]
 
7.6
-----
- [x] Show an improved error modal if there are problems while selecting a store. [https://github.com/woocommerce/woocommerce-ios/pull/5006]
- [***] Shipping Labels: Merchants can now add new custom and service packages for shipping labels directly from the app. [https://github.com/woocommerce/woocommerce-ios/pull/4976]
- [*] Fix: when product image upload fails, the image cell stop loading. [https://github.com/woocommerce/woocommerce-ios/pull/4989]

7.5
-----
- [***] Merchants can now purchase shipping labels and declare customs forms for international orders. [https://github.com/woocommerce/woocommerce-ios/pull/4896]
- [**] Merchants can now edit customer provided notes from orders. [https://github.com/woocommerce/woocommerce-ios/pull/4893]
- [*] Fix empty states sometimes not centered vertically [https://github.com/woocommerce/woocommerce-ios/pull/4890]
- [*] Fix error syncing products due to decoding failure of regular_price in product variations. [https://github.com/woocommerce/woocommerce-ios/pull/4901]
- [*] Hide bottom bar on shipping label purchase form. [https://github.com/woocommerce/woocommerce-ios/pull/4902]

7.4
-----
- [*] Fix an issue where some extension was not shown in order item details. [https://github.com/woocommerce/woocommerce-ios/pull/4753]
- [*] Fix: The refund button within Order Details will be hidden if the refund is zero. [https://github.com/woocommerce/woocommerce-ios/pull/4789]
- [*] Fix: Incorrect arrow direction for right-to-left languages on Shipping Label flow. [https://github.com/woocommerce/woocommerce-ios/pull/4796]
- [*] Fix: Shouldn't be able to schedule a sale without sale price. [https://github.com/woocommerce/woocommerce-ios/pull/4825]
- [*] Fix: Edit address screen is pushed twice in Shipping Label flow when missing name in origin or destination address. [https://github.com/woocommerce/woocommerce-ios/pull/4845]

7.3
-----
- [*] Order Detail: now we do not offer the "email note to customer" option if no email is available. [https://github.com/woocommerce/woocommerce-ios/pull/4680]
- [*] My Store: If there are errors loading the My Store screen, a banner now appears at the top of the screen with links to troubleshoot or contact support. [https://github.com/woocommerce/woocommerce-ios/pull/4704]
- [*] Fix: Added 'Product saved' confirmation message when a product is updated [https://github.com/woocommerce/woocommerce-ios/pull/4709]
- [*] Shipping Labels: Updated address validation to automatically use trivially normalized address for origin and destination. [https://github.com/woocommerce/woocommerce-ios/pull/4719]
- [*] Fix: Order details for products with negative prices now will show correctly [https://github.com/woocommerce/woocommerce-ios/pull/4683]
- [*] Fix: Order list not extend edge-to-edge in dark mode. [https://github.com/woocommerce/woocommerce-ios/pull/4728]
- [*] Plugins: Added list of active and inactive plugins that can be reached by admins in the settings screen. [https://github.com/woocommerce/woocommerce-ios/pull/4735]
- [*] Login: Updated appearance of back buttons in navigation bar to minimal style. [https://github.com/woocommerce/woocommerce-ios/pull/4726]
- [internal] Upgraded Zendesk SDK to version 5.3.0. [https://github.com/woocommerce/woocommerce-ios/pull/4699]
- [internal] Updated GoogleSignIn to version 6.0.1 through WordPressAuthenticator. There should be no functional changes, but may impact Google sign in flow. [https://github.com/woocommerce/woocommerce-ios/pull/4725]

7.2
-----
- [*] Order Fulfillment: Updated success notice message [https://github.com/woocommerce/woocommerce-ios/pull/4589]
- [*] Order Fulfillment: Fixed issue footer view getting clipped of by iPhone notch [https://github.com/woocommerce/woocommerce-ios/pull/4631]
- [*] Shipping Labels: Updated address validation to make sure a name is entered for each address. [https://github.com/woocommerce/woocommerce-ios/pull/4601]
- [*] Shipping Labels: Hide Contact button on Shipping To Address form when customer phone number is not provided. [https://github.com/woocommerce/woocommerce-ios/pull/4663]
- [*] Shipping Labels: Updated edge-to-edge table views for all forms. [https://github.com/woocommerce/woocommerce-ios/pull/4657]
- [*] Orders and Order Details: Updated edge-to-edge table views for consistent look across the app. [https://github.com/woocommerce/woocommerce-ios/pull/4638]
- [*] Reviews and Review Details: Updated edge-to-edge table views for consistent look across the app. [https://github.com/woocommerce/woocommerce-ios/pull/4637]
- [*] New error screen displayed to users without the required roles to access the store. [https://github.com/woocommerce/woocommerce-ios/pull/4493]

7.1
-----
- [***] Merchants from US can create shipping labels for physical orders from the app. The feature supports for now only orders where the shipping address is in the US. [https://github.com/woocommerce/woocommerce-ios/pull/4578]
- [**] Due to popular demand, the Order fulfill is displayed once again when clicking on the Mark order complete button. [https://github.com/woocommerce/woocommerce-ios/pull/4567]
- [*] Fix: Interactive pop gesture on Order Details and Settings screen. [https://github.com/woocommerce/woocommerce-ios/pull/4504]
- [*] Fix: Frozen refresh control and placeholder when switching tabs [https://github.com/woocommerce/woocommerce-ios/pull/4505]
- [internal] Stats tab: added network sync throttling [https://github.com/woocommerce/woocommerce-ios/pull/4494]

7.0
-----
- [**] Order Detail: now we display Order Items and Shipping Label Packages as separate sections. [https://github.com/woocommerce/woocommerce-ios/pull/4445]
- [*] Fix: Orders for a variable product with different configurations of a single variation will now show each order item separately. [https://github.com/woocommerce/woocommerce-ios/pull/4445]
- [*] If the Orders, Products, or Reviews lists can't load, a banner now appears at the top of the screen with links to troubleshoot or contact support. [https://github.com/woocommerce/woocommerce-ios/pull/4400, https://github.com/woocommerce/woocommerce-ios/pull/4407]
- [*] Fix: Stats tabs are now displayed and ordered correctly in RTL languages. [https://github.com/woocommerce/woocommerce-ios/pull/4444]
- [*] Fix: Missing "Add Tracking" button in orders details. [https://github.com/woocommerce/woocommerce-ios/pull/4520]


6.9
-----
- [*] Order Detail: now we display a loader on top, to communicate that the order detail view has not yet been fully loaded. [https://github.com/woocommerce/woocommerce-ios/pull/4396]
- [*] Products: You can edit product attributes for variations right from the main product form. [https://github.com/woocommerce/woocommerce-ios/pull/4350]
- [*] Improved CTA. "Print Shipping Label" instead of "Reprint Shipping Label". [https://github.com/woocommerce/woocommerce-ios/pull/4394]
- [*] Improved application log viewer. [https://github.com/woocommerce/woocommerce-ios/pull/4387]
- [*] Improved the experience when creating the first variation. [https://github.com/woocommerce/woocommerce-ios/pull/4405]

6.8
-----

- [***] Dropped iOS 13 support. From now we support iOS 14 and later. [https://github.com/woocommerce/woocommerce-ios/pull/4209]
- [**] Products: Added the option to create and edit a virtual product directly from the product detail screen. [https://github.com/woocommerce/woocommerce-ios/pull/4214]

6.7
-----
- [**] Add-Ons: Order add-ons are now available as a beta feature. To try it, enable it from settings! [https://github.com/woocommerce/woocommerce-ios/pull/4119]

6.6
-----
- [*] Fix: Product variations only support at most one image, so we won't show an option to add a second one. [https://github.com/woocommerce/woocommerce-ios/pull/3994]
- [*] Fix: The screen to select images from the Media Library would sometimes crash when the library had a specific number of images. [https://github.com/woocommerce/woocommerce-ios/pull/4003]
- [*] Improved error messages for logins. [https://github.com/woocommerce/woocommerce-ios/pull/3957]

6.5
-----
- [*] Fix: Product images with non-latin characters in filenames now will load correctly and won't break Media Library. [https://github.com/woocommerce/woocommerce-ios/pull/3935]
- [*] Fix: The screen to select images from the Media Library would sometimes crash when the library had a specific number of images. [https://github.com/woocommerce/woocommerce-ios/pull/4070]

6.4
-----
- [*] Login: New design and illustrations for the initial login screen, promoting the app's main features. [https://github.com/woocommerce/woocommerce-ios/pull/3867]
- [*] Enhancement/fix: Unify back button style across the app. [https://github.com/woocommerce/woocommerce-ios/pull/3872]

6.3
-----
- [**] Products: Now you can add variable products from the create product action sheet. [https://github.com/woocommerce/woocommerce-ios/pull/3836]
- [**] Products: Now you can easily publish a product draft or pending product using the navigation bar buttons [https://github.com/woocommerce/woocommerce-ios/pull/3846]
- [*] Fix: In landscape orientation, all backgrounds on detail screens and their subsections now extend edge-to-edge. [https://github.com/woocommerce/woocommerce-ios/pull/3808]
- [*] Fix: Creating an attribute or a variation no longer saves your product pending changes. [https://github.com/woocommerce/woocommerce-ios/pull/3832]
- [*] Enhancement/fix: image & text footnote info link rows are now center aligned in order details reprint shipping label info row and reprint screen. [https://github.com/woocommerce/woocommerce-ios/pull/3805]

6.2
-----

- [***] Products: When editing a product, you can now create/delete/update product variations, product attributes and product attribute options. https://github.com/woocommerce/woocommerce-ios/pull/3791
- [**] Large titles are enabled for the four main tabs like in Android. In Dashboard and Orders tab, a workaround is implemented with some UI/UX tradeoffs where the title size animation is not as smooth among other minor differences from Products and Reviews tab. We can encourage beta users to share any UI issues they find with large titles. [https://github.com/woocommerce/woocommerce-ios/pull/3763]
- [*] Fix: Load product inventory settings in read-only mode when the product has a decimal stock quantity. This fixes the products tab not loading due to product decoding errors when third-party plugins enable decimal stock quantities. [https://github.com/woocommerce/woocommerce-ios/pull/3717]
- [*] Fix: Loading state stuck in Reviews List. [https://github.com/woocommerce/woocommerce-ios/pull/3753]

6.1
-----
- [**] Products: When editing variable products, you can now edit the variation attributes to select different attribute options. [https://github.com/woocommerce/woocommerce-ios/pull/3628]
- [*] Fixes a bug where long pressing the back button sometimes displayed an empty list of screens.
- [*] Product Type: Updated product type detail to display "Downloadable" if a product is downloadable. [https://github.com/woocommerce/woocommerce-ios/pull/3647]
- [*] Product Description: Updated the placeholder text in the Aztec Editor screens to provide more context. [https://github.com/woocommerce/woocommerce-ios/pull/3668]
- [*] Fix: Update the downloadable files row to read-only, if the product is accessed from Order Details. [https://github.com/woocommerce/woocommerce-ios/pull/3669]
- [*] Fix: Thumbnail image of a product wasn't being loaded correctly in Order Details. [https://github.com/woocommerce/woocommerce-ios/pull/3678]
- [*] Fix: Allow product's `regular_price` to be a number and `sold_individually` to be `null` as some third-party plugins could alter the type in the API. This could help with the products tab not loading due to product decoding errors. [https://github.com/woocommerce/woocommerce-ios/pull/3679]
- [internal] Attempted fix for a crash in product image upload. [https://github.com/woocommerce/woocommerce-ios/pull/3693]

6.0
-----
- [**] Due to popular demand, the product SKU is displayed once again in Order Details screen. [https://github.com/woocommerce/woocommerce-ios/pull/3564]
- [*] Updated copyright notice to WooCommerce
- [*] Fix: top performers in "This Week" tab should be showing the same data as in WC Admin.
- [*] Fix: visitor stats in Dashboard should be more consistent with web data on days when the end date for more than one tab is the same (e.g. "This Week" and "This Month" both end on January 31). [https://github.com/woocommerce/woocommerce-ios/pull/3532]
- [*] Fix: navbar title on cross-sells products list displayed title for upsells [https://github.com/woocommerce/woocommerce-ios/pull/3565]
- [*] Added drag-and-drop sorting to Linked Products [https://github.com/woocommerce/woocommerce-ios/pull/3548]
- [internal] Refactored Core Data migrator stack to help reduce crashes [https://github.com/woocommerce/woocommerce-ios/pull/3523]


5.9
-----
- [**] Product List: if a user applies custom sort orders and filters in the Product List, now when they reopen the app will be able to see the previous settings applied. [https://github.com/woocommerce/woocommerce-ios/pull/3454]
- [*] Removed fulfillment screen and moved fulfillment to the order details screen. [https://github.com/woocommerce/woocommerce-ios/pull/3453]
- [*] Fix: billing information action sheets now are presented correctly on iPad. [https://github.com/woocommerce/woocommerce-ios/pull/3457]
- [*] fix: the rows in the product search list now don't have double separators. [https://github.com/woocommerce/woocommerce-ios/pull/3456]
- [*] Fix: During login, the spinner when a continue button is in loading state is now visible in dark mode. [https://github.com/woocommerce/woocommerce-ios/pull/3472]
- [*] fix: when adding a note to an order, the text gets no more deleted if you tap on “Email note to customer”. [https://github.com/woocommerce/woocommerce-ios/pull/3473]
- [*] Added Fees to order details. [https://github.com/woocommerce/woocommerce-ios/pull/3475]
- [*] fix: now we don't show any more similar alert notices if an error occurred. [https://github.com/woocommerce/woocommerce-ios/pull/3474]
- [*] fix: in Settings > Switch Store, the spinner in the "Continue" button at the bottom is now visible in dark mode. [https://github.com/woocommerce/woocommerce-ios/pull/3468]
- [*] fix: in order details, the shipping and billing address are displayed in the order of the country (in some eastern Asian countries, the address starts from the largest unit to the smallest). [https://github.com/woocommerce/woocommerce-ios/pull/3469]
- [*] fix: product is now read-only when opened from the order details. [https://github.com/woocommerce/woocommerce-ios/pull/3491]
- [*] fix: pull to refresh on the order status picker screen does not resets anymore the current selection. [https://github.com/woocommerce/woocommerce-ios/pull/3493]
- [*] When adding or editing a link (e.g. in a product description) link settings are now presented as a popover on iPad. [https://github.com/woocommerce/woocommerce-ios/pull/3492]
- [*] fix: the glitch when launching the app in logged out state or after tapping "Try another account" in store picker is now gone. [https://github.com/woocommerce/woocommerce-ios/pull/3498]
- [*] Minor enhancements: in product editing form > product reviews list, the rows don't show highlighted state on tap anymore since they are not actionable. Same for the number of upsell and cross-sell products in product editing form > linked products. [https://github.com/woocommerce/woocommerce-ios/pull/3502]


5.8
-----
- [***] Products M5 features are now available to all. Products M5 features: add and edit linked products, add and edit downloadable files, product deletion. [https://github.com/woocommerce/woocommerce-ios/pull/3420]
- [***] Shipping labels M1 features are now available to all: view shipping label details, request a refund, and reprint a shipping label via AirPrint. [https://github.com/woocommerce/woocommerce-ios/pull/3436]
- [**] Improved login flow, including better error handling. [https://github.com/woocommerce/woocommerce-ios/pull/3332]


5.7
-----
- [***] Dropped iOS 12 support. From now we support iOS 13 and later. [https://github.com/woocommerce/woocommerce-ios/pull/3216]
- [*] Fixed spinner appearance in the footer of orders list. [https://github.com/woocommerce/woocommerce-ios/pull/3249]
- [*] In order details, the image for a line item associated with a variation is shown now after the variation has been synced. [https://github.com/woocommerce/woocommerce-ios/pull/3314]
- [internal] Refactored Core Data stack so more errors will be propagated. [https://github.com/woocommerce/woocommerce-ios/pull/3267]


5.6
-----
- [**] Fixed order list sometimes not showing newly submitted orders. 
- [*] now the date pickers on iOS 14 are opened as modal view. [https://github.com/woocommerce/woocommerce-ios/pull/3148]
- [*] now it's possible to remove an image from a Product Variation if the WC version 4.7+. [https://github.com/woocommerce/woocommerce-ios/pull/3159]
- [*] removed the Product Title in product screen navigation bar. [https://github.com/woocommerce/woocommerce-ios/pull/3187]
- [*] the icon of the cells inside the Product Detail are now aligned at 10px from the top margin. [https://github.com/woocommerce/woocommerce-ios/pull/3199]
- [**] Added the ability to issue refunds from the order screen. Refunds can be done towards products or towards shipping. [https://github.com/woocommerce/woocommerce-ios/pull/3204]
- [*] Prevent banner dismiss when tapping "give feedback" on products screen. [https://github.com/woocommerce/woocommerce-ios/pull/3221]
- [*] Add keyboard dismiss in Add Tracking screen [https://github.com/woocommerce/woocommerce-ios/pull/3220]


5.5
----- 
- [**] Products M4 features are now available to all. Products M4 features: add a simple/grouped/external product with actions to publish or save as draft. [https://github.com/woocommerce/woocommerce-ios/pull/3133]
- [*] enhancement: Order details screen now shows variation attributes for WC version 4.7+. [https://github.com/woocommerce/woocommerce-ios/pull/3109]
- [*] fix: Product detail screen now includes the number of ratings for that product. [https://github.com/woocommerce/woocommerce-ios/pull/3089]
- [*] fix: Product subtitle now wraps correctly in order details. [https://github.com/woocommerce/woocommerce-ios/pull/3201]


5.4
-----
- [*] fix: text headers on Product price screen are no more clipped with large text sizes. [https://github.com/woocommerce/woocommerce-ios/pull/3090]


5.4
-----
- [*] fix: the footer in app Settings is now correctly centered.
- [*] fix: Products tab: earlier draft products now show up in the same order as in core when sorting by "Newest to Oldest".
- [*] enhancement: in product details > price settings, the sale dates can be edited inline in iOS 14 using the new date picker. Also, the sale end date picker editing does not automatically end on changes anymore. [https://github.com/woocommerce/woocommerce-ios/pull/3044]
- [*] enhancement: in order details > add tracking, the date shipped can be edited inline in iOS 14 using the new date picker. [https://github.com/woocommerce/woocommerce-ios/pull/3044]
- [*] enhancement: in products list, the "(No Title)" placeholder will be showed when a product doesn't have the title set. [https://github.com/woocommerce/woocommerce-ios/pull/3068]
- [*] fix: the placeholder views in the top dashboard chart and orders tab do not have unexpected white background color in Dark mode in iOS 14 anymore. [https://github.com/woocommerce/woocommerce-ios/pull/3063]


5.3
-----
- [**] In Settings > Experimental Features, a Products switch is now available for turning Products M4 features on and off (default off). Products M4 features: add a simple/grouped/external product with actions to publish or save as draft.
- [*] Opening a product from order details now shows readonly product details of the same styles as in editable product details.
- [*] Opening a product variation from order details now shows readonly product variation details and this product variation does not appear in the Products tab anymore.
- [*] Enhancement: when not saving a product as "published", the in-progress modal now shows title and message like "saving your product" instead of "publishing your product".
- [*] In product and variation list, the stock quantity is not shown anymore when stock management is disabled.
- [*] Enhancement: when the user attempts to dismiss the product selector search modal while at least one product is selected for a grouped product's linked products, a discard changes action sheet is shown.
- [internal] Renamed a product database table (Attribute) to GenericAttribute. This adds a new database migration.  [https://github.com/woocommerce/woocommerce-ios/pull/2883]
- [internal] Refactored the text fields in the Manual Shipment Tracking page. [https://github.com/woocommerce/woocommerce-ios/pull/2979]
- [internal] Attempt fix for startup crashes. [https://github.com/woocommerce/woocommerce-ios/pull/3069]


5.2
-----
- [**] Products: now you can editing basic fields for non-core products (whose product type is not simple/external/variable/grouped) - images, name, description, readonly price, readonly inventory, tags, categories, short description, and product settings.
- [*] Enhancement: for variable products, the stock status is now shown in its variation list.
- [*] Sign In With Apple: if the Apple ID has been disconnected from the WordPress app (e.g. in Settings > Apple ID > Password & Security > Apps using Apple ID), the app is logged out on app launch or app switch.
- [*] Now from an Order Detail it's only possible to open a Product in read-only mode.
- [internal] #2881 Upgraded WPAuth from 1.24 to 1.26-beta.12. Regressions may happen in login flows.
- [internal] #2896 Configured the same user agent header for all the network requests made through the app.
- [internal] #2879 After logging out, the persistent store is not reset anymore to fix a crash in SIWA revoked token scenario after app launch (issue #2830). No user-facing changes are intended, the data should be associated with a site after logging out and in like before.

5.1
-----
- [*] bugfix: now reviews are refreshed correctly. If you try to delete or to set as spam a review from the web, the result will match in the product reviews list.
- [*] If the Products switch is on in Settings > Experimental Features:
  - For a variable product, the stock status is not shown in the product details anymore when stock management is disabled since stock status is controlled at variation level.
- [internal] The Order List and Orders Search → Filter has a new backend architecture (#2820). This was changed as an experiment to fix #1543. This affects iOS 13.0 users only. No new behaviors have been added. Github project: https://git.io/JUBco. 
- [*] Orders → Search list will now show the full counts instead of “99+”. #2825


5.0
-----
- [*] Order details > product details: tapping outside of the bottom sheet from "Add more details" menu does not dismiss the whole product details anymore.
- [*] If the Products switch is on in Settings > Experimental Features, product editing for basic fields are enabled for non-core products (whose product type is not simple/external/variable/grouped) - images, name, description, readonly price, readonly inventory, tags, categories, short description, and product settings.
- [*] Order Detail: added "Guest" placeholder on Order Details card when there's no customer name.
- [*] If the Products switch is on in Settings > Experimental Features:
  - Product editing for basic fields are enabled for non-core products (whose product type is not simple/external/variable/grouped) - images, name, description, readonly price, readonly inventory, tags, categories, short description, and product settings.
  - Inventory and shipping settings are now editable for a variable product.
  - A product variation's stock status is now editable in inventory settings.
  - Reviews row is now hidden if reviews are disabled.
  - Now it's possible to open the product's reviews screen also if there are no reviews.
  - We improved our VoiceOver support in Product Detail screen.
- [*] In Settings, the "Feature Request" button was replaced with "Send Feedback" (Survey) (https://git.io/JUmUY)


4.9
-----
- [**] Sign in with Apple is now available in the log in process.
- [**] In Settings > Experimental Features, a Products switch is now available for turning Products M3 features on and off for core products (default off for beta testing). Products M3 features: edit grouped, external and variable products, enable/disable reviews, change product type and update categories and tags.
- [*] Edit Products: the update action now shows up on the product details after updating just the sale price.
- [*] Fix a crash that sometimes happen when tapping on a Product Review push notification.
- [*] Variable product > variation list: a warning banner is shown if any variations do not have a price, and warning text is shown on these variation rows.


4.8
-----
- [*] Enabled right/left swipe on product images.


4.7
-----
- [*] Fixed an intermittent crash when sending an SMS from the app.


4.6
-----
- [*] Fix an issue in the y-axis values on the dashboard charts where a negative value could show two minus signs.
- [*] When a simple product doesn't have a price set, the price row on the product details screen now shows "Add Price" placeholder instead of an empty regular price.
- [*] If WooCommerce 4.0 is available the app will show the new stats dashboard, otherwise will show a banner indicating the user to upgrade.
- [*] The total orders row is removed from the readonly product details (products that are not a simple product) to avoid confusion since it's not shown on the editable form for simple products.


4.5
-----
- [**] Products: now you can update product images, product settings, viewing and sharing a product.
- [*] In Order Details, the item subtotal is now shown on the right side instead of the quantity. The quantity can still be viewed underneath the product name.
- [*] In Order Details, SKU was removed from the Products List. It is still shown when fulfilling the order or viewing the product details.
- [*] Polish the loading state on the product variations screen.
- [*] When opening a simple product from outside of the Products tab (e.g. from Top Performers section or an order), the product name and ellipsis menu (if the Products feature switch is enabled) should be visible in the navigation bar.
 

4.4
-----
- Order Detail: the HTML shipping method is now showed correctly
- [internal] Logging in via 'Log in with Google' has changes that can cause regressions. See https://git.io/Jf2Fs for full testing details.
- [**] Fix bugs related to push notifications: after receiving a new order push notification, the Reviews tab does not show a badge anymore. The application icon badge number is now cleared by navigating to the Orders tab and/or the Reviews tab, depending on the types of notifications received.
- [*] The discard changes prompt now only appears when navigating from product images screen if any images have been deleted.
- [*] Fix the issue where product details screen cannot be scrolled to the bottom in landscape after keyboard is dismissed (e.g. from editing product title).
- [*] The product name is now shown in the product details navigation bar so that the name is always visible.
- [*] The images pending upload should be visible after editing product images from product details.
- [*] The discard changes prompt does not appear when navigating from product settings detail screens with a text field (slug, purchase note, and menu order) anymore.
- [*] Fix the wrong cell appearance in the order status list.
- [*] The "View product in store" action will be shown only if the product is published.
- [internal] Modified the component used for fetching data from the database. Please watch out for crashes in lists.


4.3
-----
- Products: now the Product details can be edited and saved outside Products tab (e.g. from Order details or Top Performers).
- [internal]: the navigation to the password entry screen has changed and can cause regressions. See https://git.io/JflDW for testing details.
- [internal] Refactored some API calls for fetching a Note, Product, and Product Review. 
- Products: we improved our VoiceOver support in Product Price settings
- In Settings > Experimental Features, a Products switch is now available for turning Products M2 features on and off for simple products (default off for beta testing). Products M2 features: update product images, product settings, viewing and sharing a product.
- The WIP banner on the Products tab is now collapsed by default for more vertical space.
- Dropped iOS 11 support. From now we support iOS 12 and later.
- In Order Details, the Payment card is now shown right after the Products and Refunded Products cards.


4.2
-----
- Products: now tapping anywhere on a product cell where you need to insert data, like in Product Price and Product Shipping settings, you start to edit the text field.
- Products: now the keyboard pop up automatically in Edit Description
- The Processing orders list will now show upcoming (future) orders.
- Improved stats: fixed the incorrect time range on "This Week" tab when loading improved stats on a day when daily saving time changes.
- [internal]: the "send magic link" screen has navigation changes that can cause regressions. See https://git.io/Jfqio for testing details.
- The Orders list is now automatically refreshed when reopening the app. 
- The Orders list is automatically refreshed if a new order (push notification) comes in.
- Orders -> Search: The statuses now shows the total number of orders with that status.


4.1
-----
- Fix an intermittent crash when downloading Orders
- The Photo Library permission alert shouldn't be prompted when opening the readonly product details or edit product for simple products, which is reproducible on iOS 11 or 12 devices. (The permission is only triggered when uploading images in Zendesk support or in debug builds with Products M2 enabled.)
- [internal] Updated the empty search result views for Products and Orders. https://git.io/Jvdap

 
4.0
-----
- Products is now available with limited editing for simple products!
- Fix pulling to refresh on the Processing tab sometimes will not show the up-to-date orders.
- Edit Product > Price Settings: schedule sale is now available even when either the start or end date is not set, and the sale end date can be removed now.
- Improved stats: fixed a crash when loading improved stats on a day when daily saving time changes.
- [internal] Changed the Shipping and Tax classes list loading so that any cached data is shown right away
- [internal] Edit Products M2: added an image upload source for product images - WordPress Media Library.
- [internal] Slightly changed the dependency graph of the database fetching component. Please watch out for data loading regressions.
- [internal] the signup and login Magic Link flows have code changes. See https://git.io/JvyB3 for testing details.
- [internal] the login via Magic Link flows have code changes. See https://git.io/JvyB3 for testing details.
- [internal] the login via Continue with Google flows have code changes that can cause regressions. See https://git.io/Jvyjg for testing details.
- [internal] the signup and login Magic Link flows have code changes. See https://git.io/JvyB3 for testing details.
- [internal] under Edit Products M2 feature flag, there are 4 ways to sort the products on the products tab.
- [internal] the login flow has changes to the 2-factor authentication navigation. See https://git.io/JvdKP for testing details.

3.9
-----
- bugfix: now in the Order List the order status label is no more clipped
- bugfix: now the launch screen is no more stretched
- The Shipping Provider flow, will be called now Shipping Carrier.
- Edit Products: in price settings, the order of currency and price field follows the store currency options under wp-admin > WooCommerce > Settings > General.
- [internal] The signup and login flows have code changes. See https://git.io/Jv1Me for testing details.
 
3.8
-----
- Dashboard stats: any negative revenue (from refunds for example) for a time period are shown now.
- Redesigned Orders List: Processing and All Orders are now shown in front. Filtering was moved to the Search view.
- Fix Reviews sometimes failing to load on some WooCommerce configurations
- Experimental: a Products feature switch is visible in Settings > Experimental Features that shows/hides the Products tab, and allow to edit a product.
 
3.7
-----
- Dashboard: now tapping on a product on "Top Performers" section open the product detail

3.6
-----
- Order Details: see a list of issued refunds inside the order detail screen
- Orders tab: Orders to fulfill badge shows numbers 1-99, and now 99+ for anything over 99. Previously, it was 9+.
- Orders tab: The full total amount is now shown.
- Order Details & Product UI: if a Product name has HTML escape characters, they should be decoded in the app.
- Order Details: if the Order has multiple Products, tapping on any Product should open the same Product now.
- bugfix: the orders badge on tab bar now is correctly refreshed after switching to a store with badge count equal to zero.
- The orders tab now localizes item quantities and the order badge.


3.5
-----
- bugfix: when the app is in the foreground while receiving a push notification, the badge on the Orders tab and Reviews tab should be updated correctly based on the type of the notification.
- bugfix: after logging out and in, the Product list should be loaded to the correct store instead of being empty.
- bugfix: in Contact Support, a message should always be sent successfully now.

3.4
-----
- bugfix: on the Order Details screen, the product quantity title in the 2-column header view aligns to the right now
- bugfix: tapping on a new Order push notification, it used to go to the Reviews tab. Now it should go to the new Order screen
- bugfix: on the Products tab, if tapping on a Product and then switching stores, the old Product details used to remain on the Products tab. Now the Product list is always shown on the Products tab after switching stores.
- Dark mode: colors are updated up to design for the navigation bar, tab bar, Fulfill Order > add tracking icon, Review Details > product link icon.
- bugfix/enhancement: on the Products tab, if there are no Products the "Work In Progress" banner is shown with an image placeholder below now.
- bugfix: the deleted Product Variations should not show up after syncing anymore.
- bugfix: now the shipping address in the Order Detail is hidden if the order contains only virtual products
- bugfix: when logged out, Contact Support should be enabled now after typing a valid email address with an email keyboard type.

3.3
-----
- bugfix: add some padding to an order item image in the Fulfillment view, when no SKU exists
- bugfix: View Billing Information > Contact Details: the email button wouldn't do anything if you don't have an email account configured in the Mail app. Now an option to copy the email address is presented instead of doing nothing.
- bugfix: Fulfill Order screen now displays full customer provided note, instead of cutting it to a single line.
- bugfix: Fixed clipped content on section headings with larger font sizes
- bugfix: Fixed footer overlapping the last row in Settings > About with larger font sizes
- bugfix: the Orders badge on tab bar now is correctly refreshed after switching stores
 
3.2.1
-----
- bugfix: the order detail status and "Begin fulfillment" button now are correctly updated when the order status changes
- bugfix: after adding a new order note, now it appear correctly inside the order detail

3.2
-----
- Experimental: a Products feature switch is visible in Settings > Experimental Features that shows/hides the Products tab with a Work In Progress banner at the top.
- Experimental: if a Product has variations, the variants info are shown on the Product Details that navigates to a list of variations with each price or visibility shown.
- Enhancement: Support for dark mode
- bugfix: Settings no longer convert to partial dark mode.
- Experimental: Support the latest wc-admin plugin release, v0.23.0 and up
 
3.1
-----
- The order detail view now includes the shipping method of the order.
- Enhancement: The Reviews tab now presents all the Product Reviews
- Updated appearance of Order Details - temporarily disabling dark mode.
- bugfix: fixed UI appearance on cells of Order List when tapping with dark mode enabled.
- bugfix: Reviews no longer convert to partial dark mode. Dark mode coming soon!
- bugfix: Order Details now has the right space between cells.
- bugfix: update the new stats endpoint for WC Admin plugin version 0.22+, and notify the user about the minimum plugin version when they cannot see the new stats. It'd be great to also mention this in the App Store release notes: the new stats UI now requires WC Admin plugin version 0.22+.

3.0
-----
- bugfix: for sites with empty site time zone in the API (usually with UTC specified in wp-admin settings) and when the site time zone is not GMT+0, the stats v4 data no longer has the wrong boundaries (example in #1357).
- bugfix: fixed a UI appearance problem on mail composer on iOS 13.
 
2.9
-----
- bugfix: the badge "9+" on the Orders tab doesn't overlap with the tab label on iPhone SE/8 landscape now, and polished based on design spec.
- bugfix: the Top Performers in the new stats page should not have a dark header bar when launching the app in Dark mode.
- Enhancement: preselect current Order status when editing the status with a list of order statuses.
- bugfix: on Orders tab, the order status filter now stays after changing an Order status.
 
2.8
-----
 
2.7
-----
- Enhancement: Enhancements to the Order Details screen, adding more customer information.
- bugfix: the App Logs shouldn't be editable, only copy / paste.
- bugfix: Reviews were not localized.
- bugfix: On log in, some users would see the Continue button but be unable to Continue, due to errors with the account. A new "Try another account" button has been added as an option.
- bugfix: Product Details page was displaying the Price in the wrong currency.
- Enhancement: removed the "New Orders" card from the My store tab, now that the Orders tab displays the same information.
- Added brand new stats page for user with the WooCommerce Admin plugin and provided an option for users to opt in or out directly from the Settings page.
- bugfix: Order Details: icon on "Details" cell for fulfilled order can be wrong.
 
2.6
-----
- bugfix: 9+ orders in the orders badge text is now easier to read
- bugfix: Keep those sign-in bugs coming! We tracked down and fixed a `Log in with Jetpack` issue, where users with a Byte Order Mark in their `wp-config.php` file were returning error responses during API requests. These users would see their store listed in the sign-in screen, but were unable to tap the Continue button.
- bugfix: prevents a potential edge case where the login screen could be dismissed in a future version of iOS.
- bugfix: While tuning up the behind-the-scenes for Order Detail screens, we accidentally lost the ability to automatically download any missing product images. Product image downloads restored!

2.5
-----
- bugfix: on certain devices, pulling down to refresh on Order Details screen used to result in weird UI with misplaced labels. Should be fixed in this release.
- Enhancement: Display a badge in the bottom tab, overlapping the Orders icon, to indicate the number of orders processing.
- Enhancement: The Notifications tab has been replaced by Reviews 

2.4
-----
- New feature: in Order Details > Shipment Tracking, a new action is added to the "more" action menu for copying tracking number.
- Enhancement: updated the footer in Settings to inform users that we're hiring.
- bugfix & improvement: when Jetpack site stats module is turned off or when user has no permission to view site stats, the generic error toast is not shown to the user anymore. Additionally, the visitors stats UI is shown/hidden when the Jetpack module is activated/deactivated respectively.

2.3
-----
- Improvement: improved Dynamic Type support in the body of the notification in the Notifications tab.

2.2
-----
- improvement: opting out of Tracks syncs with WordPress.com
 
2.1
-----
- improvement: improved support for RTL languages in the Dashboard
- enhancement: You can now view product images on orders. Tapping on Products in Orders will present a view-only version of the Product's Details.
 
2.0
-----
- bugfix: dates in the Order Details screen are now localised.
- improvement: improved support for larger font sizes in the login screen
 
1.9
-----
- bugfix: fixes "Unable to load content" error message when attempting to get Top Performers content.
- new feature: You can now manually add shipment tracking to an Order. This feature is for users who have the [Shipment Tracking plugin](https://woocommerce.com/products/shipment-tracking) installed.
- bugfix: fixes Store Picker: some users are unable to continue after logging in.
- bugfix: fixes a crash when the network connection is slow
 
1.8
-----

1.7.1
-----
- Fixed a bug where Order List did not load for some users.
- update: this app supports iOS 12.0 and up.
- improvement: improved support for large text sizes.
- bugfix: fixes Order List not loading for some users.
- bugfix: fixes "Unable to load content" error message when attempting to get Top Performers content.
 
1.7
-----
- improvement: you can now log in using a site address.

1.6
-----
- improvement: Tracking numbers can now be copied to the pasteboard from the order details screen.

1.5
-----
- bugfix: Sometimes Settings would style all the options like "Log Out". No longer happens now.
- bugfix: order status refreshes upon pull-to-refresh in Order Details
- bugfix: payment status label background color showing up beyond rounded border
- improvement: change top performers text from "Total Product Order" to "Total orders" for clarity
- bugfix: fixed an issue on the order details screen where the shipment tracking dates were incorrect

1.4
-----
- bugfix: fix a crash happening on log out
- new feature: Add shipment tracking to Order Details screen
- improvement: The store switcher now allows you to go back to the previous screen without logging you out
- improvement: Custom order status labels are now supported! Instead of just displaying the order status slug and capitalizing the slug, the custom order status label will now be fetched from the server and properly displayed.
- improvement: Filtering by custom order status now supported!
- new feature: You can now manually change the status of an order on the order details screen
- bugfix: correctly flips chevron on Dashboard > New Orders, to support RTL languages.
- bugfix: fixed an issue on the order details screen where the shipment tracking dates were incorrect

1.3
-----
- bugfix: Allows for decimal quantities which some extensions have
- new feature: quick site select. Navigate to Settings > select row with store website.
- improvement: Updated the colors of the bars in the charts for better readability
- improvement: Present an error message with an option to retry when adding a note to an order fails
- improvement: Present an error message with an option to retry when fulfilling an order fails
- bugfix: Log out of the current account right after selecting "Try another account" in store picker
- improvement: Use the store name for the title of the view in "My store" tab
- improvement: Add an alert to let the user know about our new store switcher
- improvement: Display Address in Order Details screen unless every field is empty<|MERGE_RESOLUTION|>--- conflicted
+++ resolved
@@ -3,12 +3,9 @@
 8.9
 -----
 - [*] Coupons: Fixed issue loading the coupon list from the local storage on initial load. [https://github.com/woocommerce/woocommerce-ios/pull/6463]
-<<<<<<< HEAD
 - [*] In-Person Payments: Removed collecting L2/L3 data
 
-=======
 - [*] Jetpack CP: Fixed crash when attempting to access WP-Admin with an invalid URL that has an unsupported scheme. [https://github.com/woocommerce/woocommerce-ios/pull/6502]
->>>>>>> 6e41bed7
 
 8.8
 -----
