--- conflicted
+++ resolved
@@ -7,11 +7,8 @@
 - [*] Add Products: A new view is display to celebrate when the first product is created in a store. [https://github.com/woocommerce/woocommerce-ios/pull/9790]
 - [*] Product List: Added swipe-to-share gesture on product rows. [https://github.com/woocommerce/woocommerce-ios/pull/9799]
 - [*] Product form: a share action is shown in the navigation bar if the product can be shared and no more than one action is displayed, in addition to the more menu > Share. [https://github.com/woocommerce/woocommerce-ios/pull/9789]
-<<<<<<< HEAD
 - [*] Payments: show badges leading to Set up Tap to Pay on iPhone for eligible stores and devices [https://github.com/woocommerce/woocommerce-ios/pull/9812]
-=======
 - [*] Orders: Fixes a bug where the Orders list would not load if an order had a non-integer gift card amount applied to the order (with the Gift Cards extension). [https://github.com/woocommerce/woocommerce-ios/pull/9795]
->>>>>>> 6724eb66
 
 - [*] My Store: A new button to share the current store is added on the top right of the screen. [https://github.com/woocommerce/woocommerce-ios/pull/9796]
 - [*] Mobile Payments: The screen brightness is increased when showing the Scan to Pay view so the QR code can be scanned more easily [https://github.com/woocommerce/woocommerce-ios/pull/9807]
