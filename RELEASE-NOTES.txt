*** PLEASE FOLLOW THIS FORMAT: [<priority indicator, more stars = higher priority>] <description> [<PR URL>]

10.0
-----
<<<<<<< HEAD
- [*] Login: New button added to the empty site picker screen to enter a site address for troubleshooting. [https://github.com/woocommerce/woocommerce-ios/pull/7484]
=======

- [**] In-Person Payments and Simple Payments have been moved to a new Payments section [https://github.com/woocommerce/woocommerce-ios/pull/7473]
>>>>>>> 0eda7b21
- [*] Login: on the WP.com password screen, the magic link login option is moved from below "Reset your password" to below the primary Continue button for higher visibility. [https://github.com/woocommerce/woocommerce-ios/pull/7469]
- [*] Login: some minor enhancements are made to the error screen after entering an invalid WP.com email - a new "What is WordPress.com?" link, hiding the "Log in with store address" button when it's from the store address login flow, and some copy changes. [https://github.com/woocommerce/woocommerce-ios/pull/7485]
- [**] In-Person Payments: Accounts with pending requirements are no longer blocked from taking payments - we have added a skip button to the relevant screen. [https://github.com/woocommerce/woocommerce-ios/pull/7504]

9.9
-----
- [*] [Sign in with store credentials]: New screen added with instructions to verify Jetpack connected email. [https://github.com/woocommerce/woocommerce-ios/pull/7424]
- [*] [Sign in with store credentials]: Stop clearing username/password after an invalid attempt to enable users to fix typos. [https://github.com/woocommerce/woocommerce-ios/pull/7444]
- [*] Login: after entering WP.com email, a magic link is automatically sent when it is enabled (magic links are disabled for A8C emails and WP.com accounts with recently changed password) and a new screen is shown with an option to log in with password. [https://github.com/woocommerce/woocommerce-ios/pull/7449]

9.8
-----
- [***] Login: Introduce a way to sign in using store credentials.  [https://github.com/woocommerce/woocommerce-ios/pull/7320]
- [**] Login: You can now install WooCommerce to your self-hosted sites from the login flow. [https://github.com/woocommerce/woocommerce-ios/pull/7401]
- [**] Orders: Now you can quickly mark an order as completed by swiping it to the left! [https://github.com/woocommerce/woocommerce-ios/pull/7385]
- [*] In-Person Payments: The purchase card reader information card appears also in the Orders list screen. [https://github.com/woocommerce/woocommerce-ios/pull/7326]
- [*] Login: in release 9.7, when the app is in logged out state, an onboarding screen is shown before the prologue screen if the user hasn't finished or skipped it. In release 9.8, a survey is added to the end of the onboarding screen. [https://github.com/woocommerce/woocommerce-ios/pull/7416]
- [*] Login: a local notification is scheduled after the user encounters an error from logging in with an invalid site address or WP.com email/password. Please see testing scenarios in the PR, with regression testing on order/review remote notifications. [https://github.com/woocommerce/woocommerce-ios/pull/7323, https://github.com/woocommerce/woocommerce-ios/pull/7372, https://github.com/woocommerce/woocommerce-ios/pull/7422]

9.7
-----
- [***] Orders: Orders can now be edited within the app. [https://github.com/woocommerce/woocommerce-ios/pull/7300]
- [**] Orders: You can now view the Custom Fields for an order in the Order Details screen. [https://github.com/woocommerce/woocommerce-ios/pull/7310]
- [*] In-Person Payments: Card Reader Manuals now appear based on country availability, consolidated into an unique view [https://github.com/woocommerce/woocommerce-ios/pull/7178]
- [*] Login: Jetpack setup flow is now accessible from the Login with Store Address flow. [https://github.com/woocommerce/woocommerce-ios/pull/7294]
- [*] In-Person Payments: The purchase card reader information card can be dismissed [https://github.com/woocommerce/woocommerce-ios/pull/7260]
- [*] In-Person Payments: When dismissing the purchase card reader information card, the user can choose to be reminded in 14 days. [https://github.com/woocommerce/woocommerce-ios/pull/7271]
- [*] In-Person Payments: The purchase card reader information card appears also in the App Settings screen. [https://github.com/woocommerce/woocommerce-ios/pull/7308]
- [*] Refund lines in the Order details screen now appear ordered from oldest to newest [https://github.com/woocommerce/woocommerce-ios/pull/7287]
- [*] Login: when the app is in logged out state, an onboarding screen is shown before the prologue screen if the user hasn't finished or skipped it.  [https://github.com/woocommerce/woocommerce-ios/pull/7324]
- [*] Orders: When a store has no orders yet, there is an updated message with a link to learn more on the Orders tab. [https://github.com/woocommerce/woocommerce-ios/pull/7328]

9.6
-----
- [***] Coupons: Coupons can now be created from within the app. [https://github.com/woocommerce/woocommerce-ios/pull/7239]
- [**] Order Details: All unpaid orders have a Collect Payment button, which shows a payment method selection screen. Choices are Cash, Card, and Payment Link. [https://github.com/woocommerce/woocommerce-ios/pull/7111]
- [**] In-Person Payments: Support for selecting preferred payment gateway when multiple extensions are installed on the store. [https://github.com/woocommerce/woocommerce-ios/pull/7153]
- [*] Coupons: Removed the redundant animation when reloading the coupon list. [https://github.com/woocommerce/woocommerce-ios/pull/7137]
- [*] Login: Display "What is WordPress.com?" link in "Continue With WordPress.com" flow. [https://github.com/woocommerce/woocommerce-ios/pull/7213]
- [*] Login: Display the Jetpack requirement error after login is successful.
- [*] Login: Display a "New to WooCommerce?" link in the login prologue screen above the login buttons. [https://github.com/woocommerce/woocommerce-ios/pull/7261]
- [*] In-Person Payments: Publicize the Card Present Payments feature on the Payment Method screen [https://github.com/woocommerce/woocommerce-ios/pull/7225]
- [*] In-Person Payments: Add blog_id to IPP transaction description to match WCPay [https://github.com/woocommerce/woocommerce-ios/pull/7221]
- [*] Product form: after uploading an image, the product can now be saved immediately while the image is being uploaded in the background. When no images are pending upload for the saved product, the images are added to the product. Testing instructions: https://github.com/woocommerce/woocommerce-ios/pull/7196. [https://github.com/woocommerce/woocommerce-ios/pull/7254]

9.5
-----
- [*] Coupons: Fixed issue saving "Individual Use" and "Exclude Sale Items" fields. [https://github.com/woocommerce/woocommerce-ios/pull/7117]
- [*] Orders: The customer shipping/billing address form now navigates back automatically after selecting a country or state. [https://github.com/woocommerce/woocommerce-ios/pull/7119]
- [internal] In settings and empty stores screen, the "Close Account" link is shown for users who signed in with Apple (the only way to create an account) to close their WordPress.com account. [https://github.com/woocommerce/woocommerce-ios/pull/7143]

9.4
-----
- [*] Orders: Order details now displays both the date and time for all orders. [https://github.com/woocommerce/woocommerce-ios/pull/6996]
- [*] Simple payments have the `Card` option available for stores with configuration issues to resolve, and show onboarding to help resolve them [https://github.com/woocommerce/woocommerce-ios/pull/7002]
- [*] Order & Product list: Now, we can pull to refresh from an empty view. [https://github.com/woocommerce/woocommerce-ios/pull/7023, https://github.com/woocommerce/woocommerce-ios/pull/7030]
- [*] Order Creation: Fixes a bug where selecting a variable product to add to a new order would sometimes open the wrong list of product variations. [https://github.com/woocommerce/woocommerce-ios/pull/7042]
- [*] Collect payment button on Order Details no longer flickers when the screen loads [https://github.com/woocommerce/woocommerce-ios/pull/7043]
- [*] Issue refund button on Order Details is shown for all paid orders [https://github.com/woocommerce/woocommerce-ios/pull/7046]
- [*] Order Creation: Fixes several bugs with the Products section not showing the correct order items or not correctly updating the item quantity. [https://github.com/woocommerce/woocommerce-ios/pull/7067]

9.3
-----
- [***] In-Person Payments is now available for merchants using WooCommerce Payments in Canada. [https://github.com/woocommerce/woocommerce-ios/pull/6954]
- [*] In-Person Payments: Accessibility improvement [https://github.com/woocommerce/woocommerce-ios/pull/6869, https://github.com/woocommerce/woocommerce-ios/pull/6886, https://github.com/woocommerce/woocommerce-ios/pull/6906]
- [*] Orders: Now it's possible to select and copy text from the notes on an order. [https://github.com/woocommerce/woocommerce-ios/pull/6894]
- [*] Support Arabic numerals on amount fields. [https://github.com/woocommerce/woocommerce-ios/pull/6891]
- [*] Product Selector: Enabled selecting all variations on variable product rows. [https://github.com/woocommerce/woocommerce-ios/pull/6899]
- [internal] Order Creation: Adding new products, shipping, fee, or customer details to an order now blocks the UI immediately while the order is syncing remotely. [https://github.com/woocommerce/woocommerce-ios/pull/6974]

- [*] Coupons: Now it's possible to update discount types for coupons. [https://github.com/woocommerce/woocommerce-ios/pull/6935]
- [*] Orders tab: the view width now adjusts to the app in tablet split view on iOS 15. [https://github.com/woocommerce/woocommerce-ios/pull/6951]
 
9.2
-----
- [***] Experimental Features: Coupons editing and deletion features are now enabled as part of coupon management. [https://github.com/woocommerce/woocommerce-ios/pull/6853]
- [*] Order Creation: Updated percentage fee flow - added amount preview, disabled percentage option when editing. [https://github.com/woocommerce/woocommerce-ios/pull/6763]
- [*] Product Details: Update status badge layout and show it for more cases. [https://github.com/woocommerce/woocommerce-ios/pull/6768]
- [*] Coupons: now, the percentage amount of coupons will be displayed correctly in the listing and in coupon detail if the amount contains fraction digits. [https://github.com/woocommerce/woocommerce-ios/pull/6804]
- [*] Coupons: Filter initial search results to show only coupons of the currently selected store. [https://github.com/woocommerce/woocommerce-ios/pull/6800]
- [*] Coupons: Fixed crash when there are duplicated items on the coupon list. [https://github.com/woocommerce/woocommerce-ios/pull/6798]
- [*] In-Person Payments: Run onboarding checks when connecting a reader. [https://github.com/woocommerce/woocommerce-ios/pull/6761, https://github.com/woocommerce/woocommerce-ios/pull/6774, https://github.com/woocommerce/woocommerce-ios/pull/6789]
- [*] In-Person Payments: after collecting payment for an order, merchants can now email the receipt in addition to printing it in Order Details > See Receipt if email is available on the device. [https://github.com/woocommerce/woocommerce-ios/pull/6833]

9.1
-----

- [*] Product name field in product form - Remove scroll behaviour and increase field height to fully display long product names. [https://github.com/woocommerce/woocommerce-ios/pull/6681]
- [*] Filter toolbar in Products list tab - Filter toolbar is pinned outside of the products list. [https://github.com/woocommerce/woocommerce-ios/pull/6698]
- [internal] Loading screens are refactored to avoid duplicated code and a potential crash. Please quickly smoke test them to make sure that everything still works as before. [https://github.com/woocommerce/woocommerce-ios/pull/6717]
- [*] Shipping settings - Weight and shipping package dimensions are localized based on device locale. Also, decimal point information is no longer lost upon saving a product, when using comma as a decimal separator. [https://github.com/woocommerce/woocommerce-ios/pull/6721]

9.0
-----

- [*] Share payment links from the order details screen. [https://github.com/woocommerce/woocommerce-ios/pull/6609]
- [internal] Reviews lists on Products and Menu tabs are refactored to avoid duplicated code. Please quickly smoke test them to make sure that everything still works as before. [https://github.com/woocommerce/woocommerce-ios/pull/6553]
- [**] Now it's possible to change the order of the product images. [https://github.com/woocommerce/woocommerce-ios/pull/6620]
- [*] Improved accessibility for the error banner and info banner displayed in Orders and Products. [https://github.com/woocommerce/woocommerce-ios/pull/6633]

8.9
-----
- [*] Coupons: Fixed issue loading the coupon list from the local storage on initial load. [https://github.com/woocommerce/woocommerce-ios/pull/6463]
- [*] Coupons: Update layout of the coupon details screen. [https://github.com/woocommerce/woocommerce-ios/pull/6522]
- [*] In-Person Payments: Removed collecting L2/L3 data. [https://github.com/woocommerce/woocommerce-ios/pull/6519]
- [*] Hub Menu: Multiple menu items can no longer be tapped simultaneously. [https://github.com/woocommerce/woocommerce-ios/pull/6484]
- [*] Jetpack CP: Fixed crash when attempting to access WP-Admin with an invalid URL that has an unsupported scheme. [https://github.com/woocommerce/woocommerce-ios/pull/6502]
- [***] Orders: Order Creation is now available to everyone! You can go to the Orders tab and tap the + button to create a new order. [https://github.com/woocommerce/woocommerce-ios/pull/6537]
- [internal] Loading screens are refactored to avoid duplicated code and a potential crash. Please quickly smoke test them to make sure that everything still works as before. [https://github.com/woocommerce/woocommerce-ios/pull/6535] [https://github.com/woocommerce/woocommerce-ios/pull/6544]

8.8
-----
- [*] Updates the app's About screen to be consistent with Automattic's other mobile apps. [https://github.com/woocommerce/woocommerce-ios/pull/6421]
- [***] Experimental Feature: It's now possible to add custom shipping method and fees in order creation flow. Tax amount and Order total is now synced from backend. [https://github.com/woocommerce/woocommerce-ios/pull/6429]
- [**] Now it's possible to filter orders by custom statuses. [https://github.com/woocommerce/woocommerce-ios/pull/6390]
- [*] Fixed issue presenting Edit Customer Note screen as a modal on large screens. [https://github.com/woocommerce/woocommerce-ios/pull/6406]
- [*] Products displayed in Order Detail now follow the same order of the web. [https://github.com/woocommerce/woocommerce-ios/pull/6401]
- [*] Simple Payments now shows a detailed tax break up before taking the payment. [https://github.com/woocommerce/woocommerce-ios/pull/6412]
- [*] Coupons list now shows an error view if coupons are disabled for the store. Coupons can be enabled again from this view. [https://github.com/woocommerce/woocommerce-ios/pull/6446]
- [*] Coupon details screen now displays more informative error messages when loading the total discount amount fails. [https://github.com/woocommerce/woocommerce-ios/pull/6457]
- [internal] Shipping Labels: the navigation bar in the web view for adding payments is now correctly hidden. [https://github.com/woocommerce/woocommerce-ios/pull/6435]

8.7
-----
- [**] In-Person Payments: Added card details to refund confirmation screen to help with refunding to the payment card [https://github.com/woocommerce/woocommerce-ios/pull/6241]
- [*] Coupons: Replace the toggles on Usage Details screen with text for uneditable contents. [https://github.com/woocommerce/woocommerce-ios/pull/6287]
- [*] Improve image loading for thumbnails especially on the Product list. [https://github.com/woocommerce/woocommerce-ios/pull/6299]
- [*] Coupons: Added feedback banner on the top of the coupon list. [https://github.com/woocommerce/woocommerce-ios/pull/6316]
- [*] Coupons: Handled error when loading total discounted amount fails. [https://github.com/woocommerce/woocommerce-ios/pull/6368]
- [internal] Removed all feature flags for Shipping Labels. Please smoke test all parts of Shipping Labels to make sure that everything still works as before. [https://github.com/woocommerce/woocommerce-ios/pull/6270]
- [*] In-Person Payments: Localized messages and UI [https://github.com/woocommerce/woocommerce-ios/pull/6317]
- [*] My Store: Fixed incorrect currency symbol of revenue text for stores with non-USD currency. [https://github.com/woocommerce/woocommerce-ios/pull/6335]
- [*] Notifications: Dismiss presented view before presenting content from notifications [https://github.com/woocommerce/woocommerce-ios/pull/6354]
- [*] Reviews: Fixed missing product information on first load [https://github.com/woocommerce/woocommerce-ios/pull/6367]
- [internal] Removed the feature flag for My store tab UI updates. Please smoke test the store stats and top performers in the "My store" tab to make sure everything works as before. [https://github.com/woocommerce/woocommerce-ios/pull/6334]
- [*] In-Person Payments: Add support for accepting payments on bookable products [https://github.com/woocommerce/woocommerce-ios/pull/6364]
- [*] In-Person Payments: Fixed issue where payment could be stuck prompting to remove the card if the payment was declined and retried before removing the card.

8.6
-----
- [***] Merchants can now view coupons in their stores by enabling Coupon Management in Experimental Features. [https://github.com/woocommerce/woocommerce-ios/pull/6209]
- [*] Orders: In the experimental Order Creation feature, product variations added to a new order now show a list of their attributes. [https://github.com/woocommerce/woocommerce-ios/pull/6131]
- [*] Enlarged the tap area for the action button on the notice view. [https://github.com/woocommerce/woocommerce-ios/pull/6146]
- [*] Reviews: Fixed crash on iPad when tapping the More button. [https://github.com/woocommerce/woocommerce-ios/pull/6187]
- [*] In-Person Payments: Remove Stripe from Experimental Features as it is always enabled now. [https://github.com/woocommerce/woocommerce-ios/pull/6205]
- [*] Disabled unnecessary selection of the "Refund via" row on the Refund Confirmation screen [https://github.com/woocommerce/woocommerce-ios/pull/6198]
- [*] Increased minimum version of Stripe extension for In-Person Payments to 6.2.0 [https://github.com/woocommerce/woocommerce-ios/pull/xxxx]
- [internal] Removed `pushNotificationsForAllStores` feature flag. Since the changes are non-trivial, it would be great to smoke test push notifications for all stores in beta testing. [https://github.com/woocommerce/woocommerce-ios/pull/6231]

8.5
-----
- [*] In-Person Payments: Inform the user when a card reader battery is so low that it needs to be charged before the reader can be connected. [https://github.com/woocommerce/woocommerce-ios/pull/5998]
- [***] The My store tab is having a new look with new conversion stats and shows up to 5 top performing products now (used to be 3). [https://github.com/woocommerce/woocommerce-ios/pull/5991]
- [**] Fixed a crash at the startup of the app, related to Gridicons. [https://github.com/woocommerce/woocommerce-ios/pull/6005]
- [***] Experimental Feature: It's now possible to create Orders in the app by enabling it in Settings > Experimental Features. For now you can change the order status, add products, and add customer details (billing and shipping addresses). [https://github.com/woocommerce/woocommerce-ios/pull/6060]
- [*] Fixed issue in date range selection for the orders filters where is some cases dates are not available for selection. [https://github.com/woocommerce/woocommerce-ios/pull/6090]
- [*] Enabled "view product in store" and "share product" options for variable products when accessing them through the order details screen. [https://github.com/woocommerce/woocommerce-ios/pull/6091]

8.4
-----
- [***] In-Person Payments: Support for Stripe M2 card reader. [https://github.com/woocommerce/woocommerce-ios/pull/5844]
- [***] We introduced a new tab called "Menu", a tab in the main navigation where you can browser different sub-sections of the app: Switch Store, Settings, WooCommerce Admin, View Store and Reviews. [https://github.com/woocommerce/woocommerce-ios/pull/5926]
- [***] Store admins can now access sites with plugins that have Jetpack Connection Package (e.g. WooCommerce Payments, Jetpack Backup) in the app. These sites do not require Jetpack-the-plugin to connect anymore. Store admins can still install Jetpack-the-plugin from the app through settings or a Jetpack banner. [https://github.com/woocommerce/woocommerce-ios/pull/5924]
- [*] Add/Edit Product screen: Fix transient product name while adding images.[https://github.com/woocommerce/woocommerce-ios/pull/5840]

8.3
-----
- [***] All merchants can create Simple Payments orders. [https://github.com/woocommerce/woocommerce-ios/pull/5684]
- [**] System status report can now be viewed and copied directly from within the app. [https://github.com/woocommerce/woocommerce-ios/pull/5702]
- [**] Product SKU input scanner is now available as a beta feature. To try it, enable it from settings and you can scan a barcode to use as the product SKU in product inventory settings! [https://github.com/woocommerce/woocommerce-ios/pull/5695]
- [**] Now you chan share a payment link when creating a Simple Payments order [https://github.com/woocommerce/woocommerce-ios/pull/5819]
- [*] Reviews: "Mark all as read" checkmark bar button item button replaced with menu button which launches an action sheet. Menu button is displayed only if there are unread reviews available.[https://github.com/woocommerce/woocommerce-ios/pull/5833]
- [internal] Refactored ReviewsViewController to add tests. [https://github.com/woocommerce/woocommerce-ios/pull/5834]

8.2
-----
- [***] In-Person Payments: Now you can collect Simple Payments on the go. [https://github.com/woocommerce/woocommerce-ios/pull/5635]
- [*] Products: After generating a new variation for a variable product, you are now taken directly to edit the new variation. [https://github.com/woocommerce/woocommerce-ios/pull/5649]
- [*] Dashboard: the visitor count in the Today tab is now shown when Jetpack site stats are enabled.
- [*] Add/Edit Product Images: tapping on the last `n` images while `n` images are pending upload does not crash the app anymore. [https://github.com/woocommerce/woocommerce-ios/pull/5672]

8.2
-----
- [*] Shipping Labels: Fixes a crash when saving a new shipping label after opening the order from a push notification. [https://github.com/woocommerce/woocommerce-ios/pull/5549]
- [**] In-Person Payments: Improved support for VoiceOver. [https://github.com/woocommerce/woocommerce-ios/pull/5572]
- [*] In-Person Payments: Fixes a crash when printing more than one receipt. [https://github.com/woocommerce/woocommerce-ios/pull/5575]

8.1
-----
- [***] Now it's possible to filter Order List by multiple statuses and date ranges. Plus, we removed the top tab bar on Orders Tab. [https://github.com/woocommerce/woocommerce-ios/pull/5491]
- [*] Login: Password AutoFill will suggest wordpress.com accounts. [https://github.com/woocommerce/woocommerce-ios/pull/5399]
- [*] Store picker: after logging in with store address, the pre-selected store is now the currently selected store instead of the store from login flow. [https://github.com/woocommerce/woocommerce-ios/pull/5508]
- [*] The application icon number from order push notifications is now cleared after visiting the orders tab. [https://github.com/woocommerce/woocommerce-ios/pull/5715]
- [internal] Migrated Settings screen to MVVM [https://github.com/woocommerce/woocommerce-ios/pull/5393]


8.0
-----
- [*] Product List: Add support for product filtering by category. [https://github.com/woocommerce/woocommerce-ios/pull/5388]
- [***] Push notifications are now supported for all connected stores. [https://github.com/woocommerce/woocommerce-ios/pull/5299]
- [*] Fix: in Settings > Switch Store, tapping "Dismiss" after selecting a different store does not switch stores anymore. [https://github.com/woocommerce/woocommerce-ios/pull/5359]

7.9
-----
- [*] Fix: after disconnecting a site or connecting to a new site, the sites in site picker (Settings > Switch Store) should be updated accordingly. The only exception is when the newly disconnected site is the currently selected site. [https://github.com/woocommerce/woocommerce-ios/pull/5241]
- [*] Order Details: Show a button on the "Product" section of Order Details screen to allow recreating shipping labels. [https://github.com/woocommerce/woocommerce-ios/pull/5255]
- [*] Edit Order Address - Enable `Done` button when `Use as {Shipping/Billing} Address` toggle is turned on. [https://github.com/woocommerce/woocommerce-ios/pull/5254]
- [*] Add/Edit Product: fix an issue where the product name keyboard is English only. [https://github.com/woocommerce/woocommerce-ios/pull/5288]
- [*] Order Details: some sites cannot parse order requests where the fields parameter has spaces, and the products section cannot load as a result. The spaces are now removed. [https://github.com/woocommerce/woocommerce-ios/pull/5298]

7.8
-----
- [***] Shipping Labels: merchants can create multiple packages for the same order, moving the items between different packages. [https://github.com/woocommerce/woocommerce-ios/pull/5190]
- [*] Fix: Navigation bar buttons are now consistently pink on iOS 15. [https://github.com/woocommerce/woocommerce-ios/pull/5139]
- [*] Fix incorrect info banner color and signature option spacing on Carrier and Rates screen. [https://github.com/woocommerce/woocommerce-ios/pull/5144]
- [x] Fix an error where merchants were unable to connect to valid stores when they have other stores with corrupted information https://github.com/woocommerce/woocommerce-ios/pull/5161
- [*] Shipping Labels: Fix issue with decimal values on customs form when setting the device with locales that use comma as decimal point. [https://github.com/woocommerce/woocommerce-ios/pull/5195]
- [*] Shipping Labels: Fix crash when tapping on Learn more rows of customs form. [https://github.com/woocommerce/woocommerce-ios/pull/5207]
- [*] Shipping Labels: The shipping address now prefills the phone number from the billing address if a shipping phone number is not available. [https://github.com/woocommerce/woocommerce-ios/pull/5177]
- [*] Shipping Labels: now in Carrier and Rates we always display the discounted rate instead of the retail rate if available. [https://github.com/woocommerce/woocommerce-ios/pull/5188]
- [*] Shipping Labels: If the shipping address is invalid, there are now options to email, call, or message the customer. [https://github.com/woocommerce/woocommerce-ios/pull/5228]
- [*] Accessibility: notify when offline mode banner appears or disappears. [https://github.com/woocommerce/woocommerce-ios/pull/5225]

7.7
-----
- [***] In-Person Payments: US merchants can now obtain a card reader and then collect payments directly from the app. [https://github.com/woocommerce/woocommerce-ios/pull/5030]
- [***] Shipping Labels: Merchants can now add new payment methods for shipping labels directly from the app. [https://github.com/woocommerce/woocommerce-ios/pull/5023]
- [**] Merchants can now edit shipping & billing addresses from orders. [https://github.com/woocommerce/woocommerce-ios/pull/5097]
- [x] Fix: now a default paper size will be selected in Shipping Label print screen. [https://github.com/woocommerce/woocommerce-ios/pull/5035]
- [*] Show banner on screens that use cached data when device is offline. [https://github.com/woocommerce/woocommerce-ios/pull/5000]
- [*] Fix incorrect subtitle on customs row of Shipping Label purchase flow. [https://github.com/woocommerce/woocommerce-ios/pull/5093]
- [*] Make sure customs form printing option is not available on non-international orders. [https://github.com/woocommerce/woocommerce-ios/pull/5104]
- [*] Fix incorrect logo for DHL in Shipping Labels flow. [https://github.com/woocommerce/woocommerce-ios/pull/5105]
 
7.6
-----
- [x] Show an improved error modal if there are problems while selecting a store. [https://github.com/woocommerce/woocommerce-ios/pull/5006]
- [***] Shipping Labels: Merchants can now add new custom and service packages for shipping labels directly from the app. [https://github.com/woocommerce/woocommerce-ios/pull/4976]
- [*] Fix: when product image upload fails, the image cell stop loading. [https://github.com/woocommerce/woocommerce-ios/pull/4989]

7.5
-----
- [***] Merchants can now purchase shipping labels and declare customs forms for international orders. [https://github.com/woocommerce/woocommerce-ios/pull/4896]
- [**] Merchants can now edit customer provided notes from orders. [https://github.com/woocommerce/woocommerce-ios/pull/4893]
- [*] Fix empty states sometimes not centered vertically [https://github.com/woocommerce/woocommerce-ios/pull/4890]
- [*] Fix error syncing products due to decoding failure of regular_price in product variations. [https://github.com/woocommerce/woocommerce-ios/pull/4901]
- [*] Hide bottom bar on shipping label purchase form. [https://github.com/woocommerce/woocommerce-ios/pull/4902]

7.4
-----
- [*] Fix an issue where some extension was not shown in order item details. [https://github.com/woocommerce/woocommerce-ios/pull/4753]
- [*] Fix: The refund button within Order Details will be hidden if the refund is zero. [https://github.com/woocommerce/woocommerce-ios/pull/4789]
- [*] Fix: Incorrect arrow direction for right-to-left languages on Shipping Label flow. [https://github.com/woocommerce/woocommerce-ios/pull/4796]
- [*] Fix: Shouldn't be able to schedule a sale without sale price. [https://github.com/woocommerce/woocommerce-ios/pull/4825]
- [*] Fix: Edit address screen is pushed twice in Shipping Label flow when missing name in origin or destination address. [https://github.com/woocommerce/woocommerce-ios/pull/4845]

7.3
-----
- [*] Order Detail: now we do not offer the "email note to customer" option if no email is available. [https://github.com/woocommerce/woocommerce-ios/pull/4680]
- [*] My Store: If there are errors loading the My Store screen, a banner now appears at the top of the screen with links to troubleshoot or contact support. [https://github.com/woocommerce/woocommerce-ios/pull/4704]
- [*] Fix: Added 'Product saved' confirmation message when a product is updated [https://github.com/woocommerce/woocommerce-ios/pull/4709]
- [*] Shipping Labels: Updated address validation to automatically use trivially normalized address for origin and destination. [https://github.com/woocommerce/woocommerce-ios/pull/4719]
- [*] Fix: Order details for products with negative prices now will show correctly [https://github.com/woocommerce/woocommerce-ios/pull/4683]
- [*] Fix: Order list not extend edge-to-edge in dark mode. [https://github.com/woocommerce/woocommerce-ios/pull/4728]
- [*] Plugins: Added list of active and inactive plugins that can be reached by admins in the settings screen. [https://github.com/woocommerce/woocommerce-ios/pull/4735]
- [*] Login: Updated appearance of back buttons in navigation bar to minimal style. [https://github.com/woocommerce/woocommerce-ios/pull/4726]
- [internal] Upgraded Zendesk SDK to version 5.3.0. [https://github.com/woocommerce/woocommerce-ios/pull/4699]
- [internal] Updated GoogleSignIn to version 6.0.1 through WordPressAuthenticator. There should be no functional changes, but may impact Google sign in flow. [https://github.com/woocommerce/woocommerce-ios/pull/4725]

7.2
-----
- [*] Order Fulfillment: Updated success notice message [https://github.com/woocommerce/woocommerce-ios/pull/4589]
- [*] Order Fulfillment: Fixed issue footer view getting clipped of by iPhone notch [https://github.com/woocommerce/woocommerce-ios/pull/4631]
- [*] Shipping Labels: Updated address validation to make sure a name is entered for each address. [https://github.com/woocommerce/woocommerce-ios/pull/4601]
- [*] Shipping Labels: Hide Contact button on Shipping To Address form when customer phone number is not provided. [https://github.com/woocommerce/woocommerce-ios/pull/4663]
- [*] Shipping Labels: Updated edge-to-edge table views for all forms. [https://github.com/woocommerce/woocommerce-ios/pull/4657]
- [*] Orders and Order Details: Updated edge-to-edge table views for consistent look across the app. [https://github.com/woocommerce/woocommerce-ios/pull/4638]
- [*] Reviews and Review Details: Updated edge-to-edge table views for consistent look across the app. [https://github.com/woocommerce/woocommerce-ios/pull/4637]
- [*] New error screen displayed to users without the required roles to access the store. [https://github.com/woocommerce/woocommerce-ios/pull/4493]

7.1
-----
- [***] Merchants from US can create shipping labels for physical orders from the app. The feature supports for now only orders where the shipping address is in the US. [https://github.com/woocommerce/woocommerce-ios/pull/4578]
- [**] Due to popular demand, the Order fulfill is displayed once again when clicking on the Mark order complete button. [https://github.com/woocommerce/woocommerce-ios/pull/4567]
- [*] Fix: Interactive pop gesture on Order Details and Settings screen. [https://github.com/woocommerce/woocommerce-ios/pull/4504]
- [*] Fix: Frozen refresh control and placeholder when switching tabs [https://github.com/woocommerce/woocommerce-ios/pull/4505]
- [internal] Stats tab: added network sync throttling [https://github.com/woocommerce/woocommerce-ios/pull/4494]

7.0
-----
- [**] Order Detail: now we display Order Items and Shipping Label Packages as separate sections. [https://github.com/woocommerce/woocommerce-ios/pull/4445]
- [*] Fix: Orders for a variable product with different configurations of a single variation will now show each order item separately. [https://github.com/woocommerce/woocommerce-ios/pull/4445]
- [*] If the Orders, Products, or Reviews lists can't load, a banner now appears at the top of the screen with links to troubleshoot or contact support. [https://github.com/woocommerce/woocommerce-ios/pull/4400, https://github.com/woocommerce/woocommerce-ios/pull/4407]
- [*] Fix: Stats tabs are now displayed and ordered correctly in RTL languages. [https://github.com/woocommerce/woocommerce-ios/pull/4444]
- [*] Fix: Missing "Add Tracking" button in orders details. [https://github.com/woocommerce/woocommerce-ios/pull/4520]


6.9
-----
- [*] Order Detail: now we display a loader on top, to communicate that the order detail view has not yet been fully loaded. [https://github.com/woocommerce/woocommerce-ios/pull/4396]
- [*] Products: You can edit product attributes for variations right from the main product form. [https://github.com/woocommerce/woocommerce-ios/pull/4350]
- [*] Improved CTA. "Print Shipping Label" instead of "Reprint Shipping Label". [https://github.com/woocommerce/woocommerce-ios/pull/4394]
- [*] Improved application log viewer. [https://github.com/woocommerce/woocommerce-ios/pull/4387]
- [*] Improved the experience when creating the first variation. [https://github.com/woocommerce/woocommerce-ios/pull/4405]

6.8
-----

- [***] Dropped iOS 13 support. From now we support iOS 14 and later. [https://github.com/woocommerce/woocommerce-ios/pull/4209]
- [**] Products: Added the option to create and edit a virtual product directly from the product detail screen. [https://github.com/woocommerce/woocommerce-ios/pull/4214]

6.7
-----
- [**] Add-Ons: Order add-ons are now available as a beta feature. To try it, enable it from settings! [https://github.com/woocommerce/woocommerce-ios/pull/4119]

6.6
-----
- [*] Fix: Product variations only support at most one image, so we won't show an option to add a second one. [https://github.com/woocommerce/woocommerce-ios/pull/3994]
- [*] Fix: The screen to select images from the Media Library would sometimes crash when the library had a specific number of images. [https://github.com/woocommerce/woocommerce-ios/pull/4003]
- [*] Improved error messages for logins. [https://github.com/woocommerce/woocommerce-ios/pull/3957]

6.5
-----
- [*] Fix: Product images with non-latin characters in filenames now will load correctly and won't break Media Library. [https://github.com/woocommerce/woocommerce-ios/pull/3935]
- [*] Fix: The screen to select images from the Media Library would sometimes crash when the library had a specific number of images. [https://github.com/woocommerce/woocommerce-ios/pull/4070]

6.4
-----
- [*] Login: New design and illustrations for the initial login screen, promoting the app's main features. [https://github.com/woocommerce/woocommerce-ios/pull/3867]
- [*] Enhancement/fix: Unify back button style across the app. [https://github.com/woocommerce/woocommerce-ios/pull/3872]

6.3
-----
- [**] Products: Now you can add variable products from the create product action sheet. [https://github.com/woocommerce/woocommerce-ios/pull/3836]
- [**] Products: Now you can easily publish a product draft or pending product using the navigation bar buttons [https://github.com/woocommerce/woocommerce-ios/pull/3846]
- [*] Fix: In landscape orientation, all backgrounds on detail screens and their subsections now extend edge-to-edge. [https://github.com/woocommerce/woocommerce-ios/pull/3808]
- [*] Fix: Creating an attribute or a variation no longer saves your product pending changes. [https://github.com/woocommerce/woocommerce-ios/pull/3832]
- [*] Enhancement/fix: image & text footnote info link rows are now center aligned in order details reprint shipping label info row and reprint screen. [https://github.com/woocommerce/woocommerce-ios/pull/3805]

6.2
-----

- [***] Products: When editing a product, you can now create/delete/update product variations, product attributes and product attribute options. https://github.com/woocommerce/woocommerce-ios/pull/3791
- [**] Large titles are enabled for the four main tabs like in Android. In Dashboard and Orders tab, a workaround is implemented with some UI/UX tradeoffs where the title size animation is not as smooth among other minor differences from Products and Reviews tab. We can encourage beta users to share any UI issues they find with large titles. [https://github.com/woocommerce/woocommerce-ios/pull/3763]
- [*] Fix: Load product inventory settings in read-only mode when the product has a decimal stock quantity. This fixes the products tab not loading due to product decoding errors when third-party plugins enable decimal stock quantities. [https://github.com/woocommerce/woocommerce-ios/pull/3717]
- [*] Fix: Loading state stuck in Reviews List. [https://github.com/woocommerce/woocommerce-ios/pull/3753]

6.1
-----
- [**] Products: When editing variable products, you can now edit the variation attributes to select different attribute options. [https://github.com/woocommerce/woocommerce-ios/pull/3628]
- [*] Fixes a bug where long pressing the back button sometimes displayed an empty list of screens.
- [*] Product Type: Updated product type detail to display "Downloadable" if a product is downloadable. [https://github.com/woocommerce/woocommerce-ios/pull/3647]
- [*] Product Description: Updated the placeholder text in the Aztec Editor screens to provide more context. [https://github.com/woocommerce/woocommerce-ios/pull/3668]
- [*] Fix: Update the downloadable files row to read-only, if the product is accessed from Order Details. [https://github.com/woocommerce/woocommerce-ios/pull/3669]
- [*] Fix: Thumbnail image of a product wasn't being loaded correctly in Order Details. [https://github.com/woocommerce/woocommerce-ios/pull/3678]
- [*] Fix: Allow product's `regular_price` to be a number and `sold_individually` to be `null` as some third-party plugins could alter the type in the API. This could help with the products tab not loading due to product decoding errors. [https://github.com/woocommerce/woocommerce-ios/pull/3679]
- [internal] Attempted fix for a crash in product image upload. [https://github.com/woocommerce/woocommerce-ios/pull/3693]

6.0
-----
- [**] Due to popular demand, the product SKU is displayed once again in Order Details screen. [https://github.com/woocommerce/woocommerce-ios/pull/3564]
- [*] Updated copyright notice to WooCommerce
- [*] Fix: top performers in "This Week" tab should be showing the same data as in WC Admin.
- [*] Fix: visitor stats in Dashboard should be more consistent with web data on days when the end date for more than one tab is the same (e.g. "This Week" and "This Month" both end on January 31). [https://github.com/woocommerce/woocommerce-ios/pull/3532]
- [*] Fix: navbar title on cross-sells products list displayed title for upsells [https://github.com/woocommerce/woocommerce-ios/pull/3565]
- [*] Added drag-and-drop sorting to Linked Products [https://github.com/woocommerce/woocommerce-ios/pull/3548]
- [internal] Refactored Core Data migrator stack to help reduce crashes [https://github.com/woocommerce/woocommerce-ios/pull/3523]


5.9
-----
- [**] Product List: if a user applies custom sort orders and filters in the Product List, now when they reopen the app will be able to see the previous settings applied. [https://github.com/woocommerce/woocommerce-ios/pull/3454]
- [*] Removed fulfillment screen and moved fulfillment to the order details screen. [https://github.com/woocommerce/woocommerce-ios/pull/3453]
- [*] Fix: billing information action sheets now are presented correctly on iPad. [https://github.com/woocommerce/woocommerce-ios/pull/3457]
- [*] fix: the rows in the product search list now don't have double separators. [https://github.com/woocommerce/woocommerce-ios/pull/3456]
- [*] Fix: During login, the spinner when a continue button is in loading state is now visible in dark mode. [https://github.com/woocommerce/woocommerce-ios/pull/3472]
- [*] fix: when adding a note to an order, the text gets no more deleted if you tap on “Email note to customer”. [https://github.com/woocommerce/woocommerce-ios/pull/3473]
- [*] Added Fees to order details. [https://github.com/woocommerce/woocommerce-ios/pull/3475]
- [*] fix: now we don't show any more similar alert notices if an error occurred. [https://github.com/woocommerce/woocommerce-ios/pull/3474]
- [*] fix: in Settings > Switch Store, the spinner in the "Continue" button at the bottom is now visible in dark mode. [https://github.com/woocommerce/woocommerce-ios/pull/3468]
- [*] fix: in order details, the shipping and billing address are displayed in the order of the country (in some eastern Asian countries, the address starts from the largest unit to the smallest). [https://github.com/woocommerce/woocommerce-ios/pull/3469]
- [*] fix: product is now read-only when opened from the order details. [https://github.com/woocommerce/woocommerce-ios/pull/3491]
- [*] fix: pull to refresh on the order status picker screen does not resets anymore the current selection. [https://github.com/woocommerce/woocommerce-ios/pull/3493]
- [*] When adding or editing a link (e.g. in a product description) link settings are now presented as a popover on iPad. [https://github.com/woocommerce/woocommerce-ios/pull/3492]
- [*] fix: the glitch when launching the app in logged out state or after tapping "Try another account" in store picker is now gone. [https://github.com/woocommerce/woocommerce-ios/pull/3498]
- [*] Minor enhancements: in product editing form > product reviews list, the rows don't show highlighted state on tap anymore since they are not actionable. Same for the number of upsell and cross-sell products in product editing form > linked products. [https://github.com/woocommerce/woocommerce-ios/pull/3502]


5.8
-----
- [***] Products M5 features are now available to all. Products M5 features: add and edit linked products, add and edit downloadable files, product deletion. [https://github.com/woocommerce/woocommerce-ios/pull/3420]
- [***] Shipping labels M1 features are now available to all: view shipping label details, request a refund, and reprint a shipping label via AirPrint. [https://github.com/woocommerce/woocommerce-ios/pull/3436]
- [**] Improved login flow, including better error handling. [https://github.com/woocommerce/woocommerce-ios/pull/3332]


5.7
-----
- [***] Dropped iOS 12 support. From now we support iOS 13 and later. [https://github.com/woocommerce/woocommerce-ios/pull/3216]
- [*] Fixed spinner appearance in the footer of orders list. [https://github.com/woocommerce/woocommerce-ios/pull/3249]
- [*] In order details, the image for a line item associated with a variation is shown now after the variation has been synced. [https://github.com/woocommerce/woocommerce-ios/pull/3314]
- [internal] Refactored Core Data stack so more errors will be propagated. [https://github.com/woocommerce/woocommerce-ios/pull/3267]


5.6
-----
- [**] Fixed order list sometimes not showing newly submitted orders. 
- [*] now the date pickers on iOS 14 are opened as modal view. [https://github.com/woocommerce/woocommerce-ios/pull/3148]
- [*] now it's possible to remove an image from a Product Variation if the WC version 4.7+. [https://github.com/woocommerce/woocommerce-ios/pull/3159]
- [*] removed the Product Title in product screen navigation bar. [https://github.com/woocommerce/woocommerce-ios/pull/3187]
- [*] the icon of the cells inside the Product Detail are now aligned at 10px from the top margin. [https://github.com/woocommerce/woocommerce-ios/pull/3199]
- [**] Added the ability to issue refunds from the order screen. Refunds can be done towards products or towards shipping. [https://github.com/woocommerce/woocommerce-ios/pull/3204]
- [*] Prevent banner dismiss when tapping "give feedback" on products screen. [https://github.com/woocommerce/woocommerce-ios/pull/3221]
- [*] Add keyboard dismiss in Add Tracking screen [https://github.com/woocommerce/woocommerce-ios/pull/3220]


5.5
----- 
- [**] Products M4 features are now available to all. Products M4 features: add a simple/grouped/external product with actions to publish or save as draft. [https://github.com/woocommerce/woocommerce-ios/pull/3133]
- [*] enhancement: Order details screen now shows variation attributes for WC version 4.7+. [https://github.com/woocommerce/woocommerce-ios/pull/3109]
- [*] fix: Product detail screen now includes the number of ratings for that product. [https://github.com/woocommerce/woocommerce-ios/pull/3089]
- [*] fix: Product subtitle now wraps correctly in order details. [https://github.com/woocommerce/woocommerce-ios/pull/3201]


5.4
-----
- [*] fix: text headers on Product price screen are no more clipped with large text sizes. [https://github.com/woocommerce/woocommerce-ios/pull/3090]


5.4
-----
- [*] fix: the footer in app Settings is now correctly centered.
- [*] fix: Products tab: earlier draft products now show up in the same order as in core when sorting by "Newest to Oldest".
- [*] enhancement: in product details > price settings, the sale dates can be edited inline in iOS 14 using the new date picker. Also, the sale end date picker editing does not automatically end on changes anymore. [https://github.com/woocommerce/woocommerce-ios/pull/3044]
- [*] enhancement: in order details > add tracking, the date shipped can be edited inline in iOS 14 using the new date picker. [https://github.com/woocommerce/woocommerce-ios/pull/3044]
- [*] enhancement: in products list, the "(No Title)" placeholder will be showed when a product doesn't have the title set. [https://github.com/woocommerce/woocommerce-ios/pull/3068]
- [*] fix: the placeholder views in the top dashboard chart and orders tab do not have unexpected white background color in Dark mode in iOS 14 anymore. [https://github.com/woocommerce/woocommerce-ios/pull/3063]


5.3
-----
- [**] In Settings > Experimental Features, a Products switch is now available for turning Products M4 features on and off (default off). Products M4 features: add a simple/grouped/external product with actions to publish or save as draft.
- [*] Opening a product from order details now shows readonly product details of the same styles as in editable product details.
- [*] Opening a product variation from order details now shows readonly product variation details and this product variation does not appear in the Products tab anymore.
- [*] Enhancement: when not saving a product as "published", the in-progress modal now shows title and message like "saving your product" instead of "publishing your product".
- [*] In product and variation list, the stock quantity is not shown anymore when stock management is disabled.
- [*] Enhancement: when the user attempts to dismiss the product selector search modal while at least one product is selected for a grouped product's linked products, a discard changes action sheet is shown.
- [internal] Renamed a product database table (Attribute) to GenericAttribute. This adds a new database migration.  [https://github.com/woocommerce/woocommerce-ios/pull/2883]
- [internal] Refactored the text fields in the Manual Shipment Tracking page. [https://github.com/woocommerce/woocommerce-ios/pull/2979]
- [internal] Attempt fix for startup crashes. [https://github.com/woocommerce/woocommerce-ios/pull/3069]


5.2
-----
- [**] Products: now you can editing basic fields for non-core products (whose product type is not simple/external/variable/grouped) - images, name, description, readonly price, readonly inventory, tags, categories, short description, and product settings.
- [*] Enhancement: for variable products, the stock status is now shown in its variation list.
- [*] Sign In With Apple: if the Apple ID has been disconnected from the WordPress app (e.g. in Settings > Apple ID > Password & Security > Apps using Apple ID), the app is logged out on app launch or app switch.
- [*] Now from an Order Detail it's only possible to open a Product in read-only mode.
- [internal] #2881 Upgraded WPAuth from 1.24 to 1.26-beta.12. Regressions may happen in login flows.
- [internal] #2896 Configured the same user agent header for all the network requests made through the app.
- [internal] #2879 After logging out, the persistent store is not reset anymore to fix a crash in SIWA revoked token scenario after app launch (issue #2830). No user-facing changes are intended, the data should be associated with a site after logging out and in like before.

5.1
-----
- [*] bugfix: now reviews are refreshed correctly. If you try to delete or to set as spam a review from the web, the result will match in the product reviews list.
- [*] If the Products switch is on in Settings > Experimental Features:
  - For a variable product, the stock status is not shown in the product details anymore when stock management is disabled since stock status is controlled at variation level.
- [internal] The Order List and Orders Search → Filter has a new backend architecture (#2820). This was changed as an experiment to fix #1543. This affects iOS 13.0 users only. No new behaviors have been added. Github project: https://git.io/JUBco. 
- [*] Orders → Search list will now show the full counts instead of “99+”. #2825


5.0
-----
- [*] Order details > product details: tapping outside of the bottom sheet from "Add more details" menu does not dismiss the whole product details anymore.
- [*] If the Products switch is on in Settings > Experimental Features, product editing for basic fields are enabled for non-core products (whose product type is not simple/external/variable/grouped) - images, name, description, readonly price, readonly inventory, tags, categories, short description, and product settings.
- [*] Order Detail: added "Guest" placeholder on Order Details card when there's no customer name.
- [*] If the Products switch is on in Settings > Experimental Features:
  - Product editing for basic fields are enabled for non-core products (whose product type is not simple/external/variable/grouped) - images, name, description, readonly price, readonly inventory, tags, categories, short description, and product settings.
  - Inventory and shipping settings are now editable for a variable product.
  - A product variation's stock status is now editable in inventory settings.
  - Reviews row is now hidden if reviews are disabled.
  - Now it's possible to open the product's reviews screen also if there are no reviews.
  - We improved our VoiceOver support in Product Detail screen.
- [*] In Settings, the "Feature Request" button was replaced with "Send Feedback" (Survey) (https://git.io/JUmUY)


4.9
-----
- [**] Sign in with Apple is now available in the log in process.
- [**] In Settings > Experimental Features, a Products switch is now available for turning Products M3 features on and off for core products (default off for beta testing). Products M3 features: edit grouped, external and variable products, enable/disable reviews, change product type and update categories and tags.
- [*] Edit Products: the update action now shows up on the product details after updating just the sale price.
- [*] Fix a crash that sometimes happen when tapping on a Product Review push notification.
- [*] Variable product > variation list: a warning banner is shown if any variations do not have a price, and warning text is shown on these variation rows.


4.8
-----
- [*] Enabled right/left swipe on product images.


4.7
-----
- [*] Fixed an intermittent crash when sending an SMS from the app.


4.6
-----
- [*] Fix an issue in the y-axis values on the dashboard charts where a negative value could show two minus signs.
- [*] When a simple product doesn't have a price set, the price row on the product details screen now shows "Add Price" placeholder instead of an empty regular price.
- [*] If WooCommerce 4.0 is available the app will show the new stats dashboard, otherwise will show a banner indicating the user to upgrade.
- [*] The total orders row is removed from the readonly product details (products that are not a simple product) to avoid confusion since it's not shown on the editable form for simple products.


4.5
-----
- [**] Products: now you can update product images, product settings, viewing and sharing a product.
- [*] In Order Details, the item subtotal is now shown on the right side instead of the quantity. The quantity can still be viewed underneath the product name.
- [*] In Order Details, SKU was removed from the Products List. It is still shown when fulfilling the order or viewing the product details.
- [*] Polish the loading state on the product variations screen.
- [*] When opening a simple product from outside of the Products tab (e.g. from Top Performers section or an order), the product name and ellipsis menu (if the Products feature switch is enabled) should be visible in the navigation bar.
 

4.4
-----
- Order Detail: the HTML shipping method is now showed correctly
- [internal] Logging in via 'Log in with Google' has changes that can cause regressions. See https://git.io/Jf2Fs for full testing details.
- [**] Fix bugs related to push notifications: after receiving a new order push notification, the Reviews tab does not show a badge anymore. The application icon badge number is now cleared by navigating to the Orders tab and/or the Reviews tab, depending on the types of notifications received.
- [*] The discard changes prompt now only appears when navigating from product images screen if any images have been deleted.
- [*] Fix the issue where product details screen cannot be scrolled to the bottom in landscape after keyboard is dismissed (e.g. from editing product title).
- [*] The product name is now shown in the product details navigation bar so that the name is always visible.
- [*] The images pending upload should be visible after editing product images from product details.
- [*] The discard changes prompt does not appear when navigating from product settings detail screens with a text field (slug, purchase note, and menu order) anymore.
- [*] Fix the wrong cell appearance in the order status list.
- [*] The "View product in store" action will be shown only if the product is published.
- [internal] Modified the component used for fetching data from the database. Please watch out for crashes in lists.


4.3
-----
- Products: now the Product details can be edited and saved outside Products tab (e.g. from Order details or Top Performers).
- [internal]: the navigation to the password entry screen has changed and can cause regressions. See https://git.io/JflDW for testing details.
- [internal] Refactored some API calls for fetching a Note, Product, and Product Review. 
- Products: we improved our VoiceOver support in Product Price settings
- In Settings > Experimental Features, a Products switch is now available for turning Products M2 features on and off for simple products (default off for beta testing). Products M2 features: update product images, product settings, viewing and sharing a product.
- The WIP banner on the Products tab is now collapsed by default for more vertical space.
- Dropped iOS 11 support. From now we support iOS 12 and later.
- In Order Details, the Payment card is now shown right after the Products and Refunded Products cards.


4.2
-----
- Products: now tapping anywhere on a product cell where you need to insert data, like in Product Price and Product Shipping settings, you start to edit the text field.
- Products: now the keyboard pop up automatically in Edit Description
- The Processing orders list will now show upcoming (future) orders.
- Improved stats: fixed the incorrect time range on "This Week" tab when loading improved stats on a day when daily saving time changes.
- [internal]: the "send magic link" screen has navigation changes that can cause regressions. See https://git.io/Jfqio for testing details.
- The Orders list is now automatically refreshed when reopening the app. 
- The Orders list is automatically refreshed if a new order (push notification) comes in.
- Orders -> Search: The statuses now shows the total number of orders with that status.


4.1
-----
- Fix an intermittent crash when downloading Orders
- The Photo Library permission alert shouldn't be prompted when opening the readonly product details or edit product for simple products, which is reproducible on iOS 11 or 12 devices. (The permission is only triggered when uploading images in Zendesk support or in debug builds with Products M2 enabled.)
- [internal] Updated the empty search result views for Products and Orders. https://git.io/Jvdap

 
4.0
-----
- Products is now available with limited editing for simple products!
- Fix pulling to refresh on the Processing tab sometimes will not show the up-to-date orders.
- Edit Product > Price Settings: schedule sale is now available even when either the start or end date is not set, and the sale end date can be removed now.
- Improved stats: fixed a crash when loading improved stats on a day when daily saving time changes.
- [internal] Changed the Shipping and Tax classes list loading so that any cached data is shown right away
- [internal] Edit Products M2: added an image upload source for product images - WordPress Media Library.
- [internal] Slightly changed the dependency graph of the database fetching component. Please watch out for data loading regressions.
- [internal] the signup and login Magic Link flows have code changes. See https://git.io/JvyB3 for testing details.
- [internal] the login via Magic Link flows have code changes. See https://git.io/JvyB3 for testing details.
- [internal] the login via Continue with Google flows have code changes that can cause regressions. See https://git.io/Jvyjg for testing details.
- [internal] the signup and login Magic Link flows have code changes. See https://git.io/JvyB3 for testing details.
- [internal] under Edit Products M2 feature flag, there are 4 ways to sort the products on the products tab.
- [internal] the login flow has changes to the 2-factor authentication navigation. See https://git.io/JvdKP for testing details.

3.9
-----
- bugfix: now in the Order List the order status label is no more clipped
- bugfix: now the launch screen is no more stretched
- The Shipping Provider flow, will be called now Shipping Carrier.
- Edit Products: in price settings, the order of currency and price field follows the store currency options under wp-admin > WooCommerce > Settings > General.
- [internal] The signup and login flows have code changes. See https://git.io/Jv1Me for testing details.
 
3.8
-----
- Dashboard stats: any negative revenue (from refunds for example) for a time period are shown now.
- Redesigned Orders List: Processing and All Orders are now shown in front. Filtering was moved to the Search view.
- Fix Reviews sometimes failing to load on some WooCommerce configurations
- Experimental: a Products feature switch is visible in Settings > Experimental Features that shows/hides the Products tab, and allow to edit a product.
 
3.7
-----
- Dashboard: now tapping on a product on "Top Performers" section open the product detail

3.6
-----
- Order Details: see a list of issued refunds inside the order detail screen
- Orders tab: Orders to fulfill badge shows numbers 1-99, and now 99+ for anything over 99. Previously, it was 9+.
- Orders tab: The full total amount is now shown.
- Order Details & Product UI: if a Product name has HTML escape characters, they should be decoded in the app.
- Order Details: if the Order has multiple Products, tapping on any Product should open the same Product now.
- bugfix: the orders badge on tab bar now is correctly refreshed after switching to a store with badge count equal to zero.
- The orders tab now localizes item quantities and the order badge.


3.5
-----
- bugfix: when the app is in the foreground while receiving a push notification, the badge on the Orders tab and Reviews tab should be updated correctly based on the type of the notification.
- bugfix: after logging out and in, the Product list should be loaded to the correct store instead of being empty.
- bugfix: in Contact Support, a message should always be sent successfully now.

3.4
-----
- bugfix: on the Order Details screen, the product quantity title in the 2-column header view aligns to the right now
- bugfix: tapping on a new Order push notification, it used to go to the Reviews tab. Now it should go to the new Order screen
- bugfix: on the Products tab, if tapping on a Product and then switching stores, the old Product details used to remain on the Products tab. Now the Product list is always shown on the Products tab after switching stores.
- Dark mode: colors are updated up to design for the navigation bar, tab bar, Fulfill Order > add tracking icon, Review Details > product link icon.
- bugfix/enhancement: on the Products tab, if there are no Products the "Work In Progress" banner is shown with an image placeholder below now.
- bugfix: the deleted Product Variations should not show up after syncing anymore.
- bugfix: now the shipping address in the Order Detail is hidden if the order contains only virtual products
- bugfix: when logged out, Contact Support should be enabled now after typing a valid email address with an email keyboard type.

3.3
-----
- bugfix: add some padding to an order item image in the Fulfillment view, when no SKU exists
- bugfix: View Billing Information > Contact Details: the email button wouldn't do anything if you don't have an email account configured in the Mail app. Now an option to copy the email address is presented instead of doing nothing.
- bugfix: Fulfill Order screen now displays full customer provided note, instead of cutting it to a single line.
- bugfix: Fixed clipped content on section headings with larger font sizes
- bugfix: Fixed footer overlapping the last row in Settings > About with larger font sizes
- bugfix: the Orders badge on tab bar now is correctly refreshed after switching stores
 
3.2.1
-----
- bugfix: the order detail status and "Begin fulfillment" button now are correctly updated when the order status changes
- bugfix: after adding a new order note, now it appear correctly inside the order detail

3.2
-----
- Experimental: a Products feature switch is visible in Settings > Experimental Features that shows/hides the Products tab with a Work In Progress banner at the top.
- Experimental: if a Product has variations, the variants info are shown on the Product Details that navigates to a list of variations with each price or visibility shown.
- Enhancement: Support for dark mode
- bugfix: Settings no longer convert to partial dark mode.
- Experimental: Support the latest wc-admin plugin release, v0.23.0 and up
 
3.1
-----
- The order detail view now includes the shipping method of the order.
- Enhancement: The Reviews tab now presents all the Product Reviews
- Updated appearance of Order Details - temporarily disabling dark mode.
- bugfix: fixed UI appearance on cells of Order List when tapping with dark mode enabled.
- bugfix: Reviews no longer convert to partial dark mode. Dark mode coming soon!
- bugfix: Order Details now has the right space between cells.
- bugfix: update the new stats endpoint for WC Admin plugin version 0.22+, and notify the user about the minimum plugin version when they cannot see the new stats. It'd be great to also mention this in the App Store release notes: the new stats UI now requires WC Admin plugin version 0.22+.

3.0
-----
- bugfix: for sites with empty site time zone in the API (usually with UTC specified in wp-admin settings) and when the site time zone is not GMT+0, the stats v4 data no longer has the wrong boundaries (example in #1357).
- bugfix: fixed a UI appearance problem on mail composer on iOS 13.
 
2.9
-----
- bugfix: the badge "9+" on the Orders tab doesn't overlap with the tab label on iPhone SE/8 landscape now, and polished based on design spec.
- bugfix: the Top Performers in the new stats page should not have a dark header bar when launching the app in Dark mode.
- Enhancement: preselect current Order status when editing the status with a list of order statuses.
- bugfix: on Orders tab, the order status filter now stays after changing an Order status.
 
2.8
-----
 
2.7
-----
- Enhancement: Enhancements to the Order Details screen, adding more customer information.
- bugfix: the App Logs shouldn't be editable, only copy / paste.
- bugfix: Reviews were not localized.
- bugfix: On log in, some users would see the Continue button but be unable to Continue, due to errors with the account. A new "Try another account" button has been added as an option.
- bugfix: Product Details page was displaying the Price in the wrong currency.
- Enhancement: removed the "New Orders" card from the My store tab, now that the Orders tab displays the same information.
- Added brand new stats page for user with the WooCommerce Admin plugin and provided an option for users to opt in or out directly from the Settings page.
- bugfix: Order Details: icon on "Details" cell for fulfilled order can be wrong.
 
2.6
-----
- bugfix: 9+ orders in the orders badge text is now easier to read
- bugfix: Keep those sign-in bugs coming! We tracked down and fixed a `Log in with Jetpack` issue, where users with a Byte Order Mark in their `wp-config.php` file were returning error responses during API requests. These users would see their store listed in the sign-in screen, but were unable to tap the Continue button.
- bugfix: prevents a potential edge case where the login screen could be dismissed in a future version of iOS.
- bugfix: While tuning up the behind-the-scenes for Order Detail screens, we accidentally lost the ability to automatically download any missing product images. Product image downloads restored!

2.5
-----
- bugfix: on certain devices, pulling down to refresh on Order Details screen used to result in weird UI with misplaced labels. Should be fixed in this release.
- Enhancement: Display a badge in the bottom tab, overlapping the Orders icon, to indicate the number of orders processing.
- Enhancement: The Notifications tab has been replaced by Reviews 

2.4
-----
- New feature: in Order Details > Shipment Tracking, a new action is added to the "more" action menu for copying tracking number.
- Enhancement: updated the footer in Settings to inform users that we're hiring.
- bugfix & improvement: when Jetpack site stats module is turned off or when user has no permission to view site stats, the generic error toast is not shown to the user anymore. Additionally, the visitors stats UI is shown/hidden when the Jetpack module is activated/deactivated respectively.

2.3
-----
- Improvement: improved Dynamic Type support in the body of the notification in the Notifications tab.

2.2
-----
- improvement: opting out of Tracks syncs with WordPress.com
 
2.1
-----
- improvement: improved support for RTL languages in the Dashboard
- enhancement: You can now view product images on orders. Tapping on Products in Orders will present a view-only version of the Product's Details.
 
2.0
-----
- bugfix: dates in the Order Details screen are now localised.
- improvement: improved support for larger font sizes in the login screen
 
1.9
-----
- bugfix: fixes "Unable to load content" error message when attempting to get Top Performers content.
- new feature: You can now manually add shipment tracking to an Order. This feature is for users who have the [Shipment Tracking plugin](https://woocommerce.com/products/shipment-tracking) installed.
- bugfix: fixes Store Picker: some users are unable to continue after logging in.
- bugfix: fixes a crash when the network connection is slow
 
1.8
-----

1.7.1
-----
- Fixed a bug where Order List did not load for some users.
- update: this app supports iOS 12.0 and up.
- improvement: improved support for large text sizes.
- bugfix: fixes Order List not loading for some users.
- bugfix: fixes "Unable to load content" error message when attempting to get Top Performers content.
 
1.7
-----
- improvement: you can now log in using a site address.

1.6
-----
- improvement: Tracking numbers can now be copied to the pasteboard from the order details screen.

1.5
-----
- bugfix: Sometimes Settings would style all the options like "Log Out". No longer happens now.
- bugfix: order status refreshes upon pull-to-refresh in Order Details
- bugfix: payment status label background color showing up beyond rounded border
- improvement: change top performers text from "Total Product Order" to "Total orders" for clarity
- bugfix: fixed an issue on the order details screen where the shipment tracking dates were incorrect

1.4
-----
- bugfix: fix a crash happening on log out
- new feature: Add shipment tracking to Order Details screen
- improvement: The store switcher now allows you to go back to the previous screen without logging you out
- improvement: Custom order status labels are now supported! Instead of just displaying the order status slug and capitalizing the slug, the custom order status label will now be fetched from the server and properly displayed.
- improvement: Filtering by custom order status now supported!
- new feature: You can now manually change the status of an order on the order details screen
- bugfix: correctly flips chevron on Dashboard > New Orders, to support RTL languages.
- bugfix: fixed an issue on the order details screen where the shipment tracking dates were incorrect

1.3
-----
- bugfix: Allows for decimal quantities which some extensions have
- new feature: quick site select. Navigate to Settings > select row with store website.
- improvement: Updated the colors of the bars in the charts for better readability
- improvement: Present an error message with an option to retry when adding a note to an order fails
- improvement: Present an error message with an option to retry when fulfilling an order fails
- bugfix: Log out of the current account right after selecting "Try another account" in store picker
- improvement: Use the store name for the title of the view in "My store" tab
- improvement: Add an alert to let the user know about our new store switcher
- improvement: Display Address in Order Details screen unless every field is empty<|MERGE_RESOLUTION|>--- conflicted
+++ resolved
@@ -2,15 +2,11 @@
 
 10.0
 -----
-<<<<<<< HEAD
-- [*] Login: New button added to the empty site picker screen to enter a site address for troubleshooting. [https://github.com/woocommerce/woocommerce-ios/pull/7484]
-=======
-
 - [**] In-Person Payments and Simple Payments have been moved to a new Payments section [https://github.com/woocommerce/woocommerce-ios/pull/7473]
->>>>>>> 0eda7b21
 - [*] Login: on the WP.com password screen, the magic link login option is moved from below "Reset your password" to below the primary Continue button for higher visibility. [https://github.com/woocommerce/woocommerce-ios/pull/7469]
 - [*] Login: some minor enhancements are made to the error screen after entering an invalid WP.com email - a new "What is WordPress.com?" link, hiding the "Log in with store address" button when it's from the store address login flow, and some copy changes. [https://github.com/woocommerce/woocommerce-ios/pull/7485]
 - [**] In-Person Payments: Accounts with pending requirements are no longer blocked from taking payments - we have added a skip button to the relevant screen. [https://github.com/woocommerce/woocommerce-ios/pull/7504]
+- [*] Login: New button added to the empty site picker screen to enter a site address for troubleshooting. [https://github.com/woocommerce/woocommerce-ios/pull/7484]
 
 9.9
 -----
