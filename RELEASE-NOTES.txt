*** PLEASE FOLLOW THIS FORMAT: [<priority indicator, more stars = higher priority>] <description> [<PR URL>]

13.6
-----
<<<<<<< HEAD
- [*] Remove login error local notifications that used to be scheduled 24 hours from certain login errors. [https://github.com/woocommerce/woocommerce-ios/pull/9666]
=======
- [*] Product form > description editor: fix the extra bottom inset after hiding the keyboard either manually (available on a tablet) or applying an AI-generated product description. [https://github.com/woocommerce/woocommerce-ios/pull/9638]
>>>>>>> e2365404

13.5
-----
- [*] Settings > Domains: Premium domains are now supported, the domain suggestions now match the results on web and Android. It's more noticeable for stores with a domain credit, where not all domains are free for the first year anymore. [https://github.com/woocommerce/woocommerce-ios/pull/9607]
- [*] Product form > Inventory: the SKU scanner is enabled for all users, where it used to be behind a feature switch in Settings > Experimental Features. [https://github.com/woocommerce/woocommerce-ios/pull/9631]
[Internal] Products: Simplify Product Editing experiment is removed; there should be no changes to the existing product creation/editing behavior. [https://github.com/woocommerce/woocommerce-ios/pull/9602]
- [*] Payments: Products are removed directly from an order when its count is below one, instead of opening an extra screen to remove it. [https://github.com/woocommerce/woocommerce-ios/pull/9624]
- [*] Orders: Parses HTML-encoded characters and removes extraneous, non-attribute meta data from the list of attributes for an item in an order. [https://github.com/woocommerce/woocommerce-ios/pull/9603]
- [*] Products: Adds the component descriptions to the list of components in a composite product (using the Composite Products extension). [https://github.com/woocommerce/woocommerce-ios/pull/9634]
- [*] Products: Adds the product SKU to the bundled products list in product details, for Bundle products (using the Product Bundles extension). [https://github.com/woocommerce/woocommerce-ios/pull/9626]
- [*] Product form > description editor AI for WPCOM stores: the prompt was updated so that the generated description is shorter. [https://github.com/woocommerce/woocommerce-ios/pull/9637]

13.4
-----
- [*] Payments: Popular and last sold products are displayed on top of the products selection screen when creating or editing an order. [https://github.com/woocommerce/woocommerce-ios/pull/9539]

- [Internal] Payments: Update StripeTerminal pod to 2.19.1 [https://github.com/woocommerce/woocommerce-ios/pull/9537]
- [**] Adds read-only support for the Gift Cards extension in order details. [https://github.com/woocommerce/woocommerce-ios/pull/9558]
- [**] Adds read-only support for the Subscriptions extension in order and product details. [https://github.com/woocommerce/woocommerce-ios/pull/9541]
- [*] Product form > description editor: a magic wand button is added to the keyboard toolbar to auto-generate a product description using Jetpack AI for WPCOM stores. [https://github.com/woocommerce/woocommerce-ios/pull/9577]
- [Internal] Payments: Upate Tap to Pay connection flow strings to avoid mentioning "reader" [https://github.com/woocommerce/woocommerce-ios/pull/9563]
- [*] Store onboarding: Now the onboarding task list can be shown/hidden from settings and also from the dashboard. [https://github.com/woocommerce/woocommerce-ios/pull/9572, https://github.com/woocommerce/woocommerce-ios/pull/9573]
- [**] Adds read-only support for the Min/Max Quantities extension in product details. [https://github.com/woocommerce/woocommerce-ios/pull/9585]

13.3
-----
- [***] Payments: UK-based stores merchants can take In-Person Payments. [https://github.com/woocommerce/woocommerce-ios/pull/9496]
- [*] Store creation free trial flow now includes 3 profiler questions again with updated options: store category, selling status, and store country. [https://github.com/woocommerce/woocommerce-ios/pull/9513]
- [*] Shipping Labels: Origin address's phone number is now saved locally and pre-populated in the creation form. [https://github.com/woocommerce/woocommerce-ios/pull/9520]
- [Internal] Almost all mappers have been updated to only decode without the data envelope if it's not available. Please do a smoke test to ensure that all features still work as before. [https://github.com/woocommerce/woocommerce-ios/pull/9510]
- [Internal] Store onboarding: Mark "Launch your store" task as complete if the store is already public. This is a workaround for a backend issue which marks "Launch your store" task incomplete for already live stores. [https://github.com/woocommerce/woocommerce-ios/pull/9507]
- [*] Payments: Added Universal Link support for Set up Tap to Pay on iPhone, and to open Universal Links from Just in Time Messages, to more easily navigate to app features. [https://github.com/woocommerce/woocommerce-ios/pull/9518]
- [*] Login: Potentially fixed the crash on the onboarding screen. [https://github.com/woocommerce/woocommerce-ios/pull/9523]

13.2
-----
- [Internal] Store creation: New loading screen added for create store flow. [https://github.com/woocommerce/woocommerce-ios/pull/9383]
- [*] Payments: Add account type field to receipts [https://github.com/woocommerce/woocommerce-ios/pull/9416]
- [*] Products can now be filtered within Order creation [https://github.com/woocommerce/woocommerce-ios/pull/9258]
- [*] Products: Adds read-only support for the Composite Products extension in the Products list, including a list of components in product details. [https://github.com/woocommerce/woocommerce-ios/pull/9455]


13.1
-----
- [internal] Users can now create a Free Trial store from the app from the Get Started section of the app prologue. [https://github.com/woocommerce/woocommerce-ios/pull/9396]
- [**] Adds support for Product Multi-selection when creating and/or editing Orders. [https://github.com/woocommerce/woocommerce-ios/issues/8888]
- [**] Users can now install Jetpack for their non-Jetpack sites after logging in with application passwords. [https://github.com/woocommerce/woocommerce-ios/pull/9354]
- [*] Payments: We show a Tap to Pay on iPhone feedback survey button in the Payments menu after the first Tap to Pay on iPhone payment is taken [https://github.com/woocommerce/woocommerce-ios/pull/9366]
- [Internal] Added SiteID to some IPP tracks events [https://github.com/woocommerce/woocommerce-ios/pull/9572,]

13.0
-----
- [*] Adds a banner in "Launch store" task screen to upgrade from free trial plan. [https://github.com/woocommerce/woocommerce-ios/pull/9323]
- [*] Fix: Description, sale price, and image will be copied over to the new product variations when duplicating a variable product. [https://github.com/woocommerce/woocommerce-ios/pull/9322]


12.9
-----
- [**] Dashboard: an onboarding card is shown for sites with the following tasks if any is incomplete: "tell us more about your store" (store location) that opens a webview, "add your first product" that starts the product creation flow, "launch your store" that publishes the store, "customize your domain" that starts the domain purchase flow, and "get paid" that opens a webview. A subset of the tasks may be shown to self-hosted sites and WPCOM sites on a free trial. [https://github.com/woocommerce/woocommerce-ios/pull/9285]
- [*] Jetpack benefit banner and modal is now available on the dashboard screen after logging in with site credentials. [https://github.com/woocommerce/woocommerce-ios/pull/9232]
- [*] Payments: Local search is added to the products selection screen in the order creation flow to speed the process. [https://github.com/woocommerce/woocommerce-ios/pull/9178]
- [*] Fix: Prevent product variations not loading due to an encoding error for `permalink`, which was altered by a plugin. [https://github.com/woocommerce/woocommerce-ios/pull/9233]
- [*] Login: Users can now log in to self-hosted sites without Jetpack by approving application password authorization to their sites. [https://github.com/woocommerce/woocommerce-ios/pull/9260]
- [*] Payments: Tap to Pay on iPhone can now be selected from the Payment Methods screen [https://github.com/woocommerce/woocommerce-ios/pull/9242]
- [**] Payments: Set up Tap to Pay on iPhone flow added to the Payments Menu. Use it to configure the reader, and try a payment, before collecting a card payment with a customer. [https://github.com/woocommerce/woocommerce-ios/pull/9280]

12.8
-----
- [*] Shortcuts: We can now trigger the order creation and payment collection flows from the iOS Shortcuts app. [https://github.com/woocommerce/woocommerce-ios/pull/9103]
- [Internal] Dashboard: the UI layer had a major refactoring to allow scrolling for content more than stats for the onboarding project. The main design change is on the refresh control, where it was moved from each stats tab to below the navigation bar. Other design changes are not expected. [https://github.com/woocommerce/woocommerce-ios/pull/9031]
- [**] Products: Adds read-only support for the Product Bundles extension, including a list of bundled products and stock status for product bundles. [https://github.com/woocommerce/woocommerce-ios/pull/9177]
- [Internal] Mobile Payments: Updated StripeTerminal to 2.18 [https://github.com/woocommerce/woocommerce-ios/pull/9118]

12.7
-----
- [Internal] Shipping Label: add condition checks before showing contact options [https://github.com/woocommerce/woocommerce-ios/pull/8982]
- [*] Main screens are now accessible through the Home Screen Spotlight Search [https://github.com/woocommerce/woocommerce-ios/pull/9082]
- [*] Stats: Fixed a crash when order stats use a date and time matching the start of Daylight Saving Time. [https://github.com/woocommerce/woocommerce-ios/pull/9083]
- [*] Fix: Dismiss Take Payment popup after sharing the payment link to another app. [https://github.com/woocommerce/woocommerce-ios/pull/9042]
- [*] Site credential login: Catch invalid cookie nonce [https://github.com/woocommerce/woocommerce-ios/pull/9102]
- [*] Better error messages for site credential login failures [https://github.com/woocommerce/woocommerce-ios/pull/9125]
- [Internal] New Zendesk tag for site credential login errors [https://github.com/woocommerce/woocommerce-ios/pull/9150]

12.6
-----
- [*] Fix: When a product's details can be edited, they display a disclosure indicator (chevron). [https://github.com/woocommerce/woocommerce-ios/pull/8980]
- [*] Payments: fixed a bug where enabled rows in the Payments Menu were sometimes incorrectly shown as disabled [https://github.com/woocommerce/woocommerce-ios/pull/8983]
- [Internal] Mobile Payments: fixed logic on display of IPP feedback banner on Order List [https://github.com/woocommerce/woocommerce-ios/pull/8994]
- [**] Support: Merchants can now contact support with a new and refined experience. [https://github.com/woocommerce/woocommerce-ios/pull/9006/files]
- [***] Mobile Payments: Tap to Pay on iPhone enabled for all US merchants [https://github.com/woocommerce/woocommerce-ios/pull/9023]

12.5
-----
- [Internal] Dashboard: the stats implementation had a major update to replace a third-party library in order to support the upcoming store onboarding card. Minimal design changes are expected, and horizontal scrolling between different time range tabs is not available anymore. [https://github.com/woocommerce/woocommerce-ios/pull/8942]

12.4
-----
- [**] Menu > Settings: adds a `Domains` row for WPCOM sites to see their site domains, add a new domain, or redeems a domain credit if available. [https://github.com/woocommerce/woocommerce-ios/pull/8870]
- [Internal] Prologue screen now has only the entry point to site address login flow, and application password authentication is used for sites without Jetpack. [https://github.com/woocommerce/woocommerce-ios/pull/8846]
- [Internal] A new tag has been added for Zendesk for users authenticated with application password. [https://github.com/woocommerce/woocommerce-ios/pull/8850]
- [Internal] Failures in the logged-out state are now tracked with anonymous ID. [https://github.com/woocommerce/woocommerce-ios/pull/8861]
- [*] Fix: Fixed a crash when switching away from the Products tab. [https://github.com/woocommerce/woocommerce-ios/pull/8874]

12.3
-----
- [Internal] We have updated the Zendesk SDK to version 6.0 [https://github.com/woocommerce/woocommerce-ios/pull/8828]
- [Internal] Tap to Pay on iPhone made publicly available via an Experimental Feature toggle [https://github.com/woocommerce/woocommerce-ios/pull/8814]

12.2
-----
- [*] Fix: Adding a new attribute will auto-capitalize the first letter for each word in the attribute name. [https://github.com/woocommerce/woocommerce-ios/pull/8772]
- [internal] Logging: Improvements on logging potential errors when loading Order Details [https://github.com/woocommerce/woocommerce-ios/pull/8781]
- [Internal] Now we track the specific error code when a networking-related operation fails [https://github.com/woocommerce/woocommerce-ios/issues/8527]

12.1
-----
- [*] Adds an In-Person Payments survey banner on top of the Orders view [https://github.com/woocommerce/woocommerce-ios/issues/8530]
- [*] Fix: Allow product's `purchasable` to be a number as some third-party plugins could alter the type in the API. This could help with the Products tab not loading due to product decoding errors. [https://github.com/woocommerce/woocommerce-ios/pull/8718]
- [***] [Internal] Start the AB test for allowing login to the app using site credentials [https://github.com/woocommerce/woocommerce-ios/pull/8744]

12.0
-----
- [**] Adds a feature of bulk updating products from the product's list. [https://github.com/woocommerce/woocommerce-ios/pull/8704]
- [internal] Store creation flow now includes 3 profiler questions: store category, selling status, and store country. [https://github.com/woocommerce/woocommerce-ios/pull/8667]

11.9
-----
- [**] Now you can generate all possible variations for a product's attributes [https://github.com/woocommerce/woocommerce-ios/pull/8619]
- [*] Mobile payments: fixed card reader manuals links. [https://github.com/woocommerce/woocommerce-ios/pull/8628]

11.8
-----
- [*] Design refresh: Buttons, links, and other calls to action are now purple instead of pink. [https://github.com/woocommerce/woocommerce-ios/pull/8451]
- [internal] Design: Updated capitalization for various pages, links, and buttons to match new design guidelines. [https://github.com/woocommerce/woocommerce-ios/pull/8455]
- [internal] Remove A/B testing and release native Jetpack installation flow for all users. [https://github.com/woocommerce/woocommerce-ios/pull/8533]

11.7
-----
- [**] Analytics Hub: Now you can select custom date ranges. [https://github.com/woocommerce/woocommerce-ios/pull/8414]
- [**] Analytics Hub: Now you can see Views and Conversion Rate analytics in the new Sessions card. [https://github.com/woocommerce/woocommerce-ios/pull/8428]
- [*] My Store: We fixed an issue with Visitors and Conversion stats where sometimes visitors could be counted more than once in the selected period. [https://github.com/woocommerce/woocommerce-ios/pull/8427]


11.6
-----
- [***] We added a new Analytics Hub inside the My Store area of the app. Simply click on the See More button under the store stats to check more detailed information on Revenue, Orders and Products. [https://github.com/woocommerce/woocommerce-ios/pull/8356]
- [*] In-Person Payments: fixed timing issues in payments flow, which caused "Remove card" to be shown for too long [https://github.com/woocommerce/woocommerce-ios/pull/8351]

11.5
-----
- [*] Account deletion is now supported for all users in settings or in the empty stores screen (in the ellipsis menu). [https://github.com/woocommerce/woocommerce-ios/pull/8179, https://github.com/woocommerce/woocommerce-ios/pull/8272]
- [*] In-Person Payments: We removed any references to Simple Payments from Orders, and the red badge from the Menu tab and Menu Payments icon announcing the new Payments section. [https://github.com/woocommerce/woocommerce-ios/pull/8183]
- [internal] Store creation flow was improved with native implementation. It is available from the login prologue (`Get Started` CTA), login email error screen, and store picker (`Add a store` CTA from the empty stores screen or at the bottom of the store list). [Example testing steps in https://github.com/woocommerce/woocommerce-ios/pull/8251]
- [internal] New stores have two new Products onboarding features: A banner with an `Add a Product` CTA on the My Store screen, and the option to add new products using templates. [https://github.com/woocommerce/woocommerce-ios/pull/8294]

11.4
-----
- [*] Add System Status Report to ZenDesk support requests. [https://github.com/woocommerce/woocommerce-ios/pull/8171]


11.3
-----
- [*] In-Person Payments: Show spinner while preparing reader for payment, instead of saying it's ready before it is. [https://github.com/woocommerce/woocommerce-ios/pull/8115]
- [internal] In-Person Payments: update StripeTerminal from 2.7 to 2.14 [https://github.com/woocommerce/woocommerce-ios/pull/8132]
- [*] In-Person Payments: Fixed payment method prompt for WisePad 3 to show only Tap and Insert options [https://github.com/woocommerce/woocommerce-ios/pull/8136]

11.2
-----
- [***] You can now preview draft products before publishing. [https://github.com/woocommerce/woocommerce-ios/pull/8102]
- [*] The survey at the end of the login onboarding flow is no longer available. [https://github.com/woocommerce/woocommerce-ios/pull/8062]
- [*] Fixed layout issues on the Account Mismatch error screen. [https://github.com/woocommerce/woocommerce-ios/pull/8074]
- [*] The Accept Payments Easily banner has been removed from the order list [https://github.com/woocommerce/woocommerce-ios/pull/8078]

11.1
-----
- [**] You can now search customers when creating or editing an order. [https://github.com/woocommerce/woocommerce-ios/issues/7741]
- [internal] Store creation is available from the login prologue, login email error screen, and store picker. [https://github.com/woocommerce/woocommerce-ios/pull/8023]
- [internal] The login flow is simplified with only the option to log in with WordPress.com. This flow is presented in parallel with the existing flow in an A/B test experiment. [https://github.com/woocommerce/woocommerce-ios/pull/7996]
- [**] Relevant Just In Time Messages will be displayed on the My Store screen [https://github.com/woocommerce/woocommerce-ios/issues/7853]

11.0
-----
- [internal] Add support for controlling performance monitoring via Sentry. **Off by default**. [https://github.com/woocommerce/woocommerce-ios/pull/7831]


10.9
-----
- [***] Dropped iOS 14 support. From now we support iOS 15 and later. [https://github.com/woocommerce/woocommerce-ios/pull/7851]
- [*] Login: Now you can handle Jetpack site connection for your self-hosted sites from the app. [https://github.com/woocommerce/woocommerce-ios/pull/7847]


10.8
-----
- [***] Stats: Now you can add a Today's Stats Widget to your lock screen (iOS 16 only) to monitor your sales. [https://github.com/woocommerce/woocommerce-ios/pull/7839]
- [internal] In-Person Payments: add UTM parameters to card reader purchase URLs to allow attribution [https://github.com/woocommerce/woocommerce-ios/pull/7858]
- [*] In-Person Payments: the Purchase card reader links now all open in authenticated web views, to make it easier to log in to woocommerce.com. [https://github.com/woocommerce/woocommerce-ios/pull/7862]

10.7
-----
- [*] Universal Links: Users can now open universal links in the app. [https://github.com/woocommerce/woocommerce-ios/pull/7632]
- [internal] Store picker: Show error when the role eligibility check fails while selecting a store. [https://github.com/woocommerce/woocommerce-ios/pull/7816]
- [internal] Store picker: Add loading state to `Continue` button. [https://github.com/woocommerce/woocommerce-ios/pull/7821]
- [internal] Store picker: Use Jetpack tunnel API for fetching user info for role checking. [https://github.com/woocommerce/woocommerce-ios/pull/7822]
- [*] Allow in-app notices to be swiped away [https://github.com/woocommerce/woocommerce-ios/pull/7801]

10.6
-----

- [**] Products tab: products search now has an option to search products by SKU. Stores with WC version 6.6+ support partial SKU search, otherwise the product(s) with the exact SKU match is returned. [https://github.com/woocommerce/woocommerce-ios/pull/7781]
- [*] Fixed a rare crash when selecting a store in the store picker. [https://github.com/woocommerce/woocommerce-ios/pull/7765]
- [*] Settings: Display the WooCommerce version and available updates in Settings [https://github.com/woocommerce/woocommerce-ios/pull/7779]
- [*] Show suggestion for logging in to a WP.com site with a mismatched WP.com account. [https://github.com/woocommerce/woocommerce-ios/pull/7773]
- [*] Help center: Added help center web page with FAQs for "Not a WooCommerce site" and "Wrong WordPress.com account" error screens. [https://github.com/woocommerce/woocommerce-ios/pull/7767, https://github.com/woocommerce/woocommerce-ios/pull/7769]
- [*] Now you can bulk edit variation prices. [https://github.com/woocommerce/woocommerce-ios/pull/7803]
- [**] Reviews: Now you can reply to product reviews using the Reply button while viewing a product review. [https://github.com/woocommerce/woocommerce-ios/pull/7799]

10.5
-----
- [**] Products: Now you can duplicate products from the More menu of the product detail screen. [https://github.com/woocommerce/woocommerce-ios/pull/7727]
- [**] Login: Added Jetpack connection support from the Account Mismatch error screen. [https://github.com/woocommerce/woocommerce-ios/pull/7748]
- [*] Orders: We are bringing back the ability to add/edit customer notes and addresses from the main order screen [https://github.com/woocommerce/woocommerce-ios/pull/7750]
- [*] Help center: Added help center web page with FAQs for "Wrong WordPress.com account error" screen. [https://github.com/woocommerce/woocommerce-ios/pull/7747]
- [*] Widgets: The Today's Stat Widget adds support for bigger fonts. [https://github.com/woocommerce/woocommerce-ios/pull/7752]

10.4
-----
- [***] Stats: Now you can add a Today's Stats Widget to your homescreen to monitor your sales. [https://github.com/woocommerce/woocommerce-ios/pull/7732]
- [*] Help center: Added help center web page with FAQs for "Pick a WooCommerce Store", "Enter WordPress.com password" and "Open mail to find magic link" screens. [https://github.com/woocommerce/woocommerce-ios/pull/7641, https://github.com/woocommerce/woocommerce-ios/pull/7730, https://github.com/woocommerce/woocommerce-ios/pull/7737]
- [*] In-Person Payments: Fixed a bug where cancelling a card reader connection would temporarily prevent further connections [https://github.com/woocommerce/woocommerce-ios/pull/7689]
- [*] In-Person Payments: Improvements to the card reader connection flow UI [https://github.com/woocommerce/woocommerce-ios/pull/7687]
- [*] Login: Users can now set up the Jetpack connection between a self-hosted site and their WP.com account. [https://github.com/woocommerce/woocommerce-ios/pull/7608]
- [*] Product list: the "Draft" blue color is fixed to be more readable for a draft product row in the product list. [https://github.com/woocommerce/woocommerce-ios/pull/7724]
- [*] Notifications: App icon badge is now cleared correctly after visiting the orders tab. [https://github.com/woocommerce/woocommerce-ios/pull/7735]

10.3
-----
- [*] Dashboard: the last selected time range tab (Today/This Week/This Month/This Year) is persisted for the site and shown on the next site launch (app launch or switching stores). [https://github.com/woocommerce/woocommerce-ios/pull/7638]
- [*] Dashboard: swiping to another time range tab now triggers syncing for the target tab. Previously, the stats on the target tab aren't synced from the swipe gesture. [https://github.com/woocommerce/woocommerce-ios/pull/7650]
- [*] In-Person Payments: Fixed an issue where the Pay in Person toggle could be out of sync with the setting on the website. [https://github.com/woocommerce/woocommerce-ios/pull/7656]
- [*] In-Person Payments: Removed the need to sign in when purchasing a card reader [https://github.com/woocommerce/woocommerce-ios/pull/7670]
- [*] In-Person Payments: Fixed a bug where canceling a reader connection could result in being unable to connect a reader in future [https://github.com/woocommerce/woocommerce-ios/pull/7678]
- [*] In-Person Payments: Fixed a bug which prevented the Collect Payment button from being shown for Cash on Delivery orders  [https://github.com/woocommerce/woocommerce-ios/pull/7694]

10.2
-----
- [*] Help center: Added help center web page with FAQs for "Enter Store Credentials", "Enter WordPress.com email " and "Jetpack required Error" screens. [https://github.com/woocommerce/woocommerce-ios/pull/7588, https://github.com/woocommerce/woocommerce-ios/pull/7590, https://github.com/woocommerce/woocommerce-ios/pull/7621]
- [*] In-Person Payments: Fixed the Learn More link from the `Enable Pay in Person` onboarding screen for WCPay [https://github.com/woocommerce/woocommerce-ios/pull/7598]
- [**] In-Person Payments: Added a switch for the Pay in Person payment method on the Payments menu. This allows you to accept In-Person Payments for website orders [https://github.com/woocommerce/woocommerce-ios/pull/7613]

10.1
-----
- [*] In-Person Payments: The onboarding notice on the In-Person Payments menu is correctly dismissed after multiple prompts are shown. [https://github.com/woocommerce/woocommerce-ios/pull/7543]
- [*] Help center: Added custom help center web page with FAQs for "Enter Store Address" and "Enter WordPress.com email" screens. [https://github.com/woocommerce/woocommerce-ios/pull/7553, https://github.com/woocommerce/woocommerce-ios/pull/7573]
- [*] In-Person Payments: The plugin selection is saved correctly after multiple onboarding prompts. [https://github.com/woocommerce/woocommerce-ios/pull/7544]
- [**] In-Person Payments: A new prompt to enable `Pay in Person` for your store's checkout, to accept In-Person Payments for website orders [https://github.com/woocommerce/woocommerce-ios/issues/7474]

10.0
-----
- [**] In-Person Payments and Simple Payments have been moved to a new Payments section [https://github.com/woocommerce/woocommerce-ios/pull/7473]
- [*] Login: on the WP.com password screen, the magic link login option is moved from below "Reset your password" to below the primary Continue button for higher visibility. [https://github.com/woocommerce/woocommerce-ios/pull/7469]
- [*] Login: some minor enhancements are made to the error screen after entering an invalid WP.com email - a new "What is WordPress.com?" link, hiding the "Log in with store address" button when it's from the store address login flow, and some copy changes. [https://github.com/woocommerce/woocommerce-ios/pull/7485]
- [**] In-Person Payments: Accounts with pending requirements are no longer blocked from taking payments - we have added a skip button to the relevant screen. [https://github.com/woocommerce/woocommerce-ios/pull/7504]
- [*] Login: New button added to the empty site picker screen to enter a site address for troubleshooting. [https://github.com/woocommerce/woocommerce-ios/pull/7484]

9.9
-----
- [*] [Sign in with store credentials]: New screen added with instructions to verify Jetpack connected email. [https://github.com/woocommerce/woocommerce-ios/pull/7424]
- [*] [Sign in with store credentials]: Stop clearing username/password after an invalid attempt to enable users to fix typos. [https://github.com/woocommerce/woocommerce-ios/pull/7444]
- [*] Login: after entering WP.com email, a magic link is automatically sent when it is enabled (magic links are disabled for A8C emails and WP.com accounts with recently changed password) and a new screen is shown with an option to log in with password. [https://github.com/woocommerce/woocommerce-ios/pull/7449]

9.8
-----
- [***] Login: Introduce a way to sign in using store credentials.  [https://github.com/woocommerce/woocommerce-ios/pull/7320]
- [**] Login: You can now install WooCommerce to your self-hosted sites from the login flow. [https://github.com/woocommerce/woocommerce-ios/pull/7401]
- [**] Orders: Now you can quickly mark an order as completed by swiping it to the left! [https://github.com/woocommerce/woocommerce-ios/pull/7385]
- [*] In-Person Payments: The purchase card reader information card appears also in the Orders list screen. [https://github.com/woocommerce/woocommerce-ios/pull/7326]
- [*] Login: in release 9.7, when the app is in logged out state, an onboarding screen is shown before the prologue screen if the user hasn't finished or skipped it. In release 9.8, a survey is added to the end of the onboarding screen. [https://github.com/woocommerce/woocommerce-ios/pull/7416]
- [*] Login: a local notification is scheduled after the user encounters an error from logging in with an invalid site address or WP.com email/password. Please see testing scenarios in the PR, with regression testing on order/review remote notifications. [https://github.com/woocommerce/woocommerce-ios/pull/7323, https://github.com/woocommerce/woocommerce-ios/pull/7372, https://github.com/woocommerce/woocommerce-ios/pull/7422]

9.7
-----
- [***] Orders: Orders can now be edited within the app. [https://github.com/woocommerce/woocommerce-ios/pull/7300]
- [**] Orders: You can now view the Custom Fields for an order in the Order Details screen. [https://github.com/woocommerce/woocommerce-ios/pull/7310]
- [*] In-Person Payments: Card Reader Manuals now appear based on country availability, consolidated into an unique view [https://github.com/woocommerce/woocommerce-ios/pull/7178]
- [*] Login: Jetpack setup flow is now accessible from the Login with Store Address flow. [https://github.com/woocommerce/woocommerce-ios/pull/7294]
- [*] In-Person Payments: The purchase card reader information card can be dismissed [https://github.com/woocommerce/woocommerce-ios/pull/7260]
- [*] In-Person Payments: When dismissing the purchase card reader information card, the user can choose to be reminded in 14 days. [https://github.com/woocommerce/woocommerce-ios/pull/7271]
- [*] In-Person Payments: The purchase card reader information card appears also in the App Settings screen. [https://github.com/woocommerce/woocommerce-ios/pull/7308]
- [*] Refund lines in the Order details screen now appear ordered from oldest to newest [https://github.com/woocommerce/woocommerce-ios/pull/7287]
- [*] Login: when the app is in logged out state, an onboarding screen is shown before the prologue screen if the user hasn't finished or skipped it.  [https://github.com/woocommerce/woocommerce-ios/pull/7324]
- [*] Orders: When a store has no orders yet, there is an updated message with a link to learn more on the Orders tab. [https://github.com/woocommerce/woocommerce-ios/pull/7328]

9.6
-----
- [***] Coupons: Coupons can now be created from within the app. [https://github.com/woocommerce/woocommerce-ios/pull/7239]
- [**] Order Details: All unpaid orders have a Collect Payment button, which shows a payment method selection screen. Choices are Cash, Card, and Payment Link. [https://github.com/woocommerce/woocommerce-ios/pull/7111]
- [**] In-Person Payments: Support for selecting preferred payment gateway when multiple extensions are installed on the store. [https://github.com/woocommerce/woocommerce-ios/pull/7153]
- [*] Coupons: Removed the redundant animation when reloading the coupon list. [https://github.com/woocommerce/woocommerce-ios/pull/7137]
- [*] Login: Display "What is WordPress.com?" link in "Continue With WordPress.com" flow. [https://github.com/woocommerce/woocommerce-ios/pull/7213]
- [*] Login: Display the Jetpack requirement error after login is successful.
- [*] Login: Display a "New to WooCommerce?" link in the login prologue screen above the login buttons. [https://github.com/woocommerce/woocommerce-ios/pull/7261]
- [*] In-Person Payments: Publicize the Card Present Payments feature on the Payment Method screen [https://github.com/woocommerce/woocommerce-ios/pull/7225]
- [*] In-Person Payments: Add blog_id to IPP transaction description to match WCPay [https://github.com/woocommerce/woocommerce-ios/pull/7221]
- [*] Product form: after uploading an image, the product can now be saved immediately while the image is being uploaded in the background. When no images are pending upload for the saved product, the images are added to the product. Testing instructions: https://github.com/woocommerce/woocommerce-ios/pull/7196. [https://github.com/woocommerce/woocommerce-ios/pull/7254]

9.5
-----
- [*] Coupons: Fixed issue saving "Individual Use" and "Exclude Sale Items" fields. [https://github.com/woocommerce/woocommerce-ios/pull/7117]
- [*] Orders: The customer shipping/billing address form now navigates back automatically after selecting a country or state. [https://github.com/woocommerce/woocommerce-ios/pull/7119]
- [internal] In settings and empty stores screen, the "Close Account" link is shown for users who signed in with Apple (the only way to create an account) to close their WordPress.com account. [https://github.com/woocommerce/woocommerce-ios/pull/7143]

9.4
-----
- [*] Orders: Order details now displays both the date and time for all orders. [https://github.com/woocommerce/woocommerce-ios/pull/6996]
- [*] Simple payments have the `Card` option available for stores with configuration issues to resolve, and show onboarding to help resolve them [https://github.com/woocommerce/woocommerce-ios/pull/7002]
- [*] Order & Product list: Now, we can pull to refresh from an empty view. [https://github.com/woocommerce/woocommerce-ios/pull/7023, https://github.com/woocommerce/woocommerce-ios/pull/7030]
- [*] Order Creation: Fixes a bug where selecting a variable product to add to a new order would sometimes open the wrong list of product variations. [https://github.com/woocommerce/woocommerce-ios/pull/7042]
- [*] Collect payment button on Order Details no longer flickers when the screen loads [https://github.com/woocommerce/woocommerce-ios/pull/7043]
- [*] Issue refund button on Order Details is shown for all paid orders [https://github.com/woocommerce/woocommerce-ios/pull/7046]
- [*] Order Creation: Fixes several bugs with the Products section not showing the correct order items or not correctly updating the item quantity. [https://github.com/woocommerce/woocommerce-ios/pull/7067]

9.3
-----
- [***] In-Person Payments is now available for merchants using WooCommerce Payments in Canada. [https://github.com/woocommerce/woocommerce-ios/pull/6954]
- [*] In-Person Payments: Accessibility improvement [https://github.com/woocommerce/woocommerce-ios/pull/6869, https://github.com/woocommerce/woocommerce-ios/pull/6886, https://github.com/woocommerce/woocommerce-ios/pull/6906]
- [*] Orders: Now it's possible to select and copy text from the notes on an order. [https://github.com/woocommerce/woocommerce-ios/pull/6894]
- [*] Support Arabic numerals on amount fields. [https://github.com/woocommerce/woocommerce-ios/pull/6891]
- [*] Product Selector: Enabled selecting all variations on variable product rows. [https://github.com/woocommerce/woocommerce-ios/pull/6899]
- [internal] Order Creation: Adding new products, shipping, fee, or customer details to an order now blocks the UI immediately while the order is syncing remotely. [https://github.com/woocommerce/woocommerce-ios/pull/6974]

- [*] Coupons: Now it's possible to update discount types for coupons. [https://github.com/woocommerce/woocommerce-ios/pull/6935]
- [*] Orders tab: the view width now adjusts to the app in tablet split view on iOS 15. [https://github.com/woocommerce/woocommerce-ios/pull/6951]

9.2
-----
- [***] Experimental Features: Coupons editing and deletion features are now enabled as part of coupon management. [https://github.com/woocommerce/woocommerce-ios/pull/6853]
- [*] Order Creation: Updated percentage fee flow - added amount preview, disabled percentage option when editing. [https://github.com/woocommerce/woocommerce-ios/pull/6763]
- [*] Product Details: Update status badge layout and show it for more cases. [https://github.com/woocommerce/woocommerce-ios/pull/6768]
- [*] Coupons: now, the percentage amount of coupons will be displayed correctly in the listing and in coupon detail if the amount contains fraction digits. [https://github.com/woocommerce/woocommerce-ios/pull/6804]
- [*] Coupons: Filter initial search results to show only coupons of the currently selected store. [https://github.com/woocommerce/woocommerce-ios/pull/6800]
- [*] Coupons: Fixed crash when there are duplicated items on the coupon list. [https://github.com/woocommerce/woocommerce-ios/pull/6798]
- [*] In-Person Payments: Run onboarding checks when connecting a reader. [https://github.com/woocommerce/woocommerce-ios/pull/6761, https://github.com/woocommerce/woocommerce-ios/pull/6774, https://github.com/woocommerce/woocommerce-ios/pull/6789]
- [*] In-Person Payments: after collecting payment for an order, merchants can now email the receipt in addition to printing it in Order Details > See Receipt if email is available on the device. [https://github.com/woocommerce/woocommerce-ios/pull/6833]

9.1
-----

- [*] Product name field in product form - Remove scroll behaviour and increase field height to fully display long product names. [https://github.com/woocommerce/woocommerce-ios/pull/6681]
- [*] Filter toolbar in Products list tab - Filter toolbar is pinned outside of the products list. [https://github.com/woocommerce/woocommerce-ios/pull/6698]
- [internal] Loading screens are refactored to avoid duplicated code and a potential crash. Please quickly smoke test them to make sure that everything still works as before. [https://github.com/woocommerce/woocommerce-ios/pull/6717]
- [*] Shipping settings - Weight and shipping package dimensions are localized based on device locale. Also, decimal point information is no longer lost upon saving a product, when using comma as a decimal separator. [https://github.com/woocommerce/woocommerce-ios/pull/6721]

9.0
-----

- [*] Share payment links from the order details screen. [https://github.com/woocommerce/woocommerce-ios/pull/6609]
- [internal] Reviews lists on Products and Menu tabs are refactored to avoid duplicated code. Please quickly smoke test them to make sure that everything still works as before. [https://github.com/woocommerce/woocommerce-ios/pull/6553]
- [**] Now it's possible to change the order of the product images. [https://github.com/woocommerce/woocommerce-ios/pull/6620]
- [*] Improved accessibility for the error banner and info banner displayed in Orders and Products. [https://github.com/woocommerce/woocommerce-ios/pull/6633]

8.9
-----
- [*] Coupons: Fixed issue loading the coupon list from the local storage on initial load. [https://github.com/woocommerce/woocommerce-ios/pull/6463]
- [*] Coupons: Update layout of the coupon details screen. [https://github.com/woocommerce/woocommerce-ios/pull/6522]
- [*] In-Person Payments: Removed collecting L2/L3 data. [https://github.com/woocommerce/woocommerce-ios/pull/6519]
- [*] Hub Menu: Multiple menu items can no longer be tapped simultaneously. [https://github.com/woocommerce/woocommerce-ios/pull/6484]
- [*] Jetpack CP: Fixed crash when attempting to access WP-Admin with an invalid URL that has an unsupported scheme. [https://github.com/woocommerce/woocommerce-ios/pull/6502]
- [***] Orders: Order Creation is now available to everyone! You can go to the Orders tab and tap the + button to create a new order. [https://github.com/woocommerce/woocommerce-ios/pull/6537]
- [internal] Loading screens are refactored to avoid duplicated code and a potential crash. Please quickly smoke test them to make sure that everything still works as before. [https://github.com/woocommerce/woocommerce-ios/pull/6535] [https://github.com/woocommerce/woocommerce-ios/pull/6544]

8.8
-----
- [*] Updates the app's About screen to be consistent with Automattic's other mobile apps. [https://github.com/woocommerce/woocommerce-ios/pull/6421]
- [***] Experimental Feature: It's now possible to add custom shipping method and fees in order creation flow. Tax amount and Order total is now synced from backend. [https://github.com/woocommerce/woocommerce-ios/pull/6429]
- [**] Now it's possible to filter orders by custom statuses. [https://github.com/woocommerce/woocommerce-ios/pull/6390]
- [*] Fixed issue presenting Edit Customer Note screen as a modal on large screens. [https://github.com/woocommerce/woocommerce-ios/pull/6406]
- [*] Products displayed in Order Detail now follow the same order of the web. [https://github.com/woocommerce/woocommerce-ios/pull/6401]
- [*] Simple Payments now shows a detailed tax break up before taking the payment. [https://github.com/woocommerce/woocommerce-ios/pull/6412]
- [*] Coupons list now shows an error view if coupons are disabled for the store. Coupons can be enabled again from this view. [https://github.com/woocommerce/woocommerce-ios/pull/6446]
- [*] Coupon details screen now displays more informative error messages when loading the total discount amount fails. [https://github.com/woocommerce/woocommerce-ios/pull/6457]
- [internal] Shipping Labels: the navigation bar in the web view for adding payments is now correctly hidden. [https://github.com/woocommerce/woocommerce-ios/pull/6435]

8.7
-----
- [**] In-Person Payments: Added card details to refund confirmation screen to help with refunding to the payment card [https://github.com/woocommerce/woocommerce-ios/pull/6241]
- [*] Coupons: Replace the toggles on Usage Details screen with text for uneditable contents. [https://github.com/woocommerce/woocommerce-ios/pull/6287]
- [*] Improve image loading for thumbnails especially on the Product list. [https://github.com/woocommerce/woocommerce-ios/pull/6299]
- [*] Coupons: Added feedback banner on the top of the coupon list. [https://github.com/woocommerce/woocommerce-ios/pull/6316]
- [*] Coupons: Handled error when loading total discounted amount fails. [https://github.com/woocommerce/woocommerce-ios/pull/6368]
- [internal] Removed all feature flags for Shipping Labels. Please smoke test all parts of Shipping Labels to make sure that everything still works as before. [https://github.com/woocommerce/woocommerce-ios/pull/6270]
- [*] In-Person Payments: Localized messages and UI [https://github.com/woocommerce/woocommerce-ios/pull/6317]
- [*] My Store: Fixed incorrect currency symbol of revenue text for stores with non-USD currency. [https://github.com/woocommerce/woocommerce-ios/pull/6335]
- [*] Notifications: Dismiss presented view before presenting content from notifications [https://github.com/woocommerce/woocommerce-ios/pull/6354]
- [*] Reviews: Fixed missing product information on first load [https://github.com/woocommerce/woocommerce-ios/pull/6367]
- [internal] Removed the feature flag for My store tab UI updates. Please smoke test the store stats and top performers in the "My store" tab to make sure everything works as before. [https://github.com/woocommerce/woocommerce-ios/pull/6334]
- [*] In-Person Payments: Add support for accepting payments on bookable products [https://github.com/woocommerce/woocommerce-ios/pull/6364]
- [*] In-Person Payments: Fixed issue where payment could be stuck prompting to remove the card if the payment was declined and retried before removing the card.

8.6
-----
- [***] Merchants can now view coupons in their stores by enabling Coupon Management in Experimental Features. [https://github.com/woocommerce/woocommerce-ios/pull/6209]
- [*] Orders: In the experimental Order Creation feature, product variations added to a new order now show a list of their attributes. [https://github.com/woocommerce/woocommerce-ios/pull/6131]
- [*] Enlarged the tap area for the action button on the notice view. [https://github.com/woocommerce/woocommerce-ios/pull/6146]
- [*] Reviews: Fixed crash on iPad when tapping the More button. [https://github.com/woocommerce/woocommerce-ios/pull/6187]
- [*] In-Person Payments: Remove Stripe from Experimental Features as it is always enabled now. [https://github.com/woocommerce/woocommerce-ios/pull/6205]
- [*] Disabled unnecessary selection of the "Refund via" row on the Refund Confirmation screen [https://github.com/woocommerce/woocommerce-ios/pull/6198]
- [*] Increased minimum version of Stripe extension for In-Person Payments to 6.2.0 [https://github.com/woocommerce/woocommerce-ios/pull/xxxx]
- [internal] Removed `pushNotificationsForAllStores` feature flag. Since the changes are non-trivial, it would be great to smoke test push notifications for all stores in beta testing. [https://github.com/woocommerce/woocommerce-ios/pull/6231]

8.5
-----
- [*] In-Person Payments: Inform the user when a card reader battery is so low that it needs to be charged before the reader can be connected. [https://github.com/woocommerce/woocommerce-ios/pull/5998]
- [***] The My store tab is having a new look with new conversion stats and shows up to 5 top performing products now (used to be 3). [https://github.com/woocommerce/woocommerce-ios/pull/5991]
- [**] Fixed a crash at the startup of the app, related to Gridicons. [https://github.com/woocommerce/woocommerce-ios/pull/6005]
- [***] Experimental Feature: It's now possible to create Orders in the app by enabling it in Settings > Experimental Features. For now you can change the order status, add products, and add customer details (billing and shipping addresses). [https://github.com/woocommerce/woocommerce-ios/pull/6060]
- [*] Fixed issue in date range selection for the orders filters where is some cases dates are not available for selection. [https://github.com/woocommerce/woocommerce-ios/pull/6090]
- [*] Enabled "view product in store" and "share product" options for variable products when accessing them through the order details screen. [https://github.com/woocommerce/woocommerce-ios/pull/6091]

8.4
-----
- [***] In-Person Payments: Support for Stripe M2 card reader. [https://github.com/woocommerce/woocommerce-ios/pull/5844]
- [***] We introduced a new tab called "Menu", a tab in the main navigation where you can browser different sub-sections of the app: Switch Store, Settings, WooCommerce Admin, View Store and Reviews. [https://github.com/woocommerce/woocommerce-ios/pull/5926]
- [***] Store admins can now access sites with plugins that have Jetpack Connection Package (e.g. WooCommerce Payments, Jetpack Backup) in the app. These sites do not require Jetpack-the-plugin to connect anymore. Store admins can still install Jetpack-the-plugin from the app through settings or a Jetpack banner. [https://github.com/woocommerce/woocommerce-ios/pull/5924]
- [*] Add/Edit Product screen: Fix transient product name while adding images.[https://github.com/woocommerce/woocommerce-ios/pull/5840]

8.3
-----
- [***] All merchants can create Simple Payments orders. [https://github.com/woocommerce/woocommerce-ios/pull/5684]
- [**] System status report can now be viewed and copied directly from within the app. [https://github.com/woocommerce/woocommerce-ios/pull/5702]
- [**] Product SKU input scanner is now available as a beta feature. To try it, enable it from settings and you can scan a barcode to use as the product SKU in product inventory settings! [https://github.com/woocommerce/woocommerce-ios/pull/5695]
- [**] Now you chan share a payment link when creating a Simple Payments order [https://github.com/woocommerce/woocommerce-ios/pull/5819]
- [*] Reviews: "Mark all as read" checkmark bar button item button replaced with menu button which launches an action sheet. Menu button is displayed only if there are unread reviews available.[https://github.com/woocommerce/woocommerce-ios/pull/5833]
- [internal] Refactored ReviewsViewController to add tests. [https://github.com/woocommerce/woocommerce-ios/pull/5834]

8.2
-----
- [***] In-Person Payments: Now you can collect Simple Payments on the go. [https://github.com/woocommerce/woocommerce-ios/pull/5635]
- [*] Products: After generating a new variation for a variable product, you are now taken directly to edit the new variation. [https://github.com/woocommerce/woocommerce-ios/pull/5649]
- [*] Dashboard: the visitor count in the Today tab is now shown when Jetpack site stats are enabled.
- [*] Add/Edit Product Images: tapping on the last `n` images while `n` images are pending upload does not crash the app anymore. [https://github.com/woocommerce/woocommerce-ios/pull/5672]

8.2
-----
- [*] Shipping Labels: Fixes a crash when saving a new shipping label after opening the order from a push notification. [https://github.com/woocommerce/woocommerce-ios/pull/5549]
- [**] In-Person Payments: Improved support for VoiceOver. [https://github.com/woocommerce/woocommerce-ios/pull/5572]
- [*] In-Person Payments: Fixes a crash when printing more than one receipt. [https://github.com/woocommerce/woocommerce-ios/pull/5575]

8.1
-----
- [***] Now it's possible to filter Order List by multiple statuses and date ranges. Plus, we removed the top tab bar on Orders Tab. [https://github.com/woocommerce/woocommerce-ios/pull/5491]
- [*] Login: Password AutoFill will suggest wordpress.com accounts. [https://github.com/woocommerce/woocommerce-ios/pull/5399]
- [*] Store picker: after logging in with store address, the pre-selected store is now the currently selected store instead of the store from login flow. [https://github.com/woocommerce/woocommerce-ios/pull/5508]
- [*] The application icon number from order push notifications is now cleared after visiting the orders tab. [https://github.com/woocommerce/woocommerce-ios/pull/5715]
- [internal] Migrated Settings screen to MVVM [https://github.com/woocommerce/woocommerce-ios/pull/5393]


8.0
-----
- [*] Product List: Add support for product filtering by category. [https://github.com/woocommerce/woocommerce-ios/pull/5388]
- [***] Push notifications are now supported for all connected stores. [https://github.com/woocommerce/woocommerce-ios/pull/5299]
- [*] Fix: in Settings > Switch Store, tapping "Dismiss" after selecting a different store does not switch stores anymore. [https://github.com/woocommerce/woocommerce-ios/pull/5359]

7.9
-----
- [*] Fix: after disconnecting a site or connecting to a new site, the sites in site picker (Settings > Switch Store) should be updated accordingly. The only exception is when the newly disconnected site is the currently selected site. [https://github.com/woocommerce/woocommerce-ios/pull/5241]
- [*] Order Details: Show a button on the "Product" section of Order Details screen to allow recreating shipping labels. [https://github.com/woocommerce/woocommerce-ios/pull/5255]
- [*] Edit Order Address - Enable `Done` button when `Use as {Shipping/Billing} Address` toggle is turned on. [https://github.com/woocommerce/woocommerce-ios/pull/5254]
- [*] Add/Edit Product: fix an issue where the product name keyboard is English only. [https://github.com/woocommerce/woocommerce-ios/pull/5288]
- [*] Order Details: some sites cannot parse order requests where the fields parameter has spaces, and the products section cannot load as a result. The spaces are now removed. [https://github.com/woocommerce/woocommerce-ios/pull/5298]

7.8
-----
- [***] Shipping Labels: merchants can create multiple packages for the same order, moving the items between different packages. [https://github.com/woocommerce/woocommerce-ios/pull/5190]
- [*] Fix: Navigation bar buttons are now consistently pink on iOS 15. [https://github.com/woocommerce/woocommerce-ios/pull/5139]
- [*] Fix incorrect info banner color and signature option spacing on Carrier and Rates screen. [https://github.com/woocommerce/woocommerce-ios/pull/5144]
- [x] Fix an error where merchants were unable to connect to valid stores when they have other stores with corrupted information https://github.com/woocommerce/woocommerce-ios/pull/5161
- [*] Shipping Labels: Fix issue with decimal values on customs form when setting the device with locales that use comma as decimal point. [https://github.com/woocommerce/woocommerce-ios/pull/5195]
- [*] Shipping Labels: Fix crash when tapping on Learn more rows of customs form. [https://github.com/woocommerce/woocommerce-ios/pull/5207]
- [*] Shipping Labels: The shipping address now prefills the phone number from the billing address if a shipping phone number is not available. [https://github.com/woocommerce/woocommerce-ios/pull/5177]
- [*] Shipping Labels: now in Carrier and Rates we always display the discounted rate instead of the retail rate if available. [https://github.com/woocommerce/woocommerce-ios/pull/5188]
- [*] Shipping Labels: If the shipping address is invalid, there are now options to email, call, or message the customer. [https://github.com/woocommerce/woocommerce-ios/pull/5228]
- [*] Accessibility: notify when offline mode banner appears or disappears. [https://github.com/woocommerce/woocommerce-ios/pull/5225]

7.7
-----
- [***] In-Person Payments: US merchants can now obtain a card reader and then collect payments directly from the app. [https://github.com/woocommerce/woocommerce-ios/pull/5030]
- [***] Shipping Labels: Merchants can now add new payment methods for shipping labels directly from the app. [https://github.com/woocommerce/woocommerce-ios/pull/5023]
- [**] Merchants can now edit shipping & billing addresses from orders. [https://github.com/woocommerce/woocommerce-ios/pull/5097]
- [x] Fix: now a default paper size will be selected in Shipping Label print screen. [https://github.com/woocommerce/woocommerce-ios/pull/5035]
- [*] Show banner on screens that use cached data when device is offline. [https://github.com/woocommerce/woocommerce-ios/pull/5000]
- [*] Fix incorrect subtitle on customs row of Shipping Label purchase flow. [https://github.com/woocommerce/woocommerce-ios/pull/5093]
- [*] Make sure customs form printing option is not available on non-international orders. [https://github.com/woocommerce/woocommerce-ios/pull/5104]
- [*] Fix incorrect logo for DHL in Shipping Labels flow. [https://github.com/woocommerce/woocommerce-ios/pull/5105]

7.6
-----
- [x] Show an improved error modal if there are problems while selecting a store. [https://github.com/woocommerce/woocommerce-ios/pull/5006]
- [***] Shipping Labels: Merchants can now add new custom and service packages for shipping labels directly from the app. [https://github.com/woocommerce/woocommerce-ios/pull/4976]
- [*] Fix: when product image upload fails, the image cell stop loading. [https://github.com/woocommerce/woocommerce-ios/pull/4989]

7.5
-----
- [***] Merchants can now purchase shipping labels and declare customs forms for international orders. [https://github.com/woocommerce/woocommerce-ios/pull/4896]
- [**] Merchants can now edit customer provided notes from orders. [https://github.com/woocommerce/woocommerce-ios/pull/4893]
- [*] Fix empty states sometimes not centered vertically [https://github.com/woocommerce/woocommerce-ios/pull/4890]
- [*] Fix error syncing products due to decoding failure of regular_price in product variations. [https://github.com/woocommerce/woocommerce-ios/pull/4901]
- [*] Hide bottom bar on shipping label purchase form. [https://github.com/woocommerce/woocommerce-ios/pull/4902]

7.4
-----
- [*] Fix an issue where some extension was not shown in order item details. [https://github.com/woocommerce/woocommerce-ios/pull/4753]
- [*] Fix: The refund button within Order Details will be hidden if the refund is zero. [https://github.com/woocommerce/woocommerce-ios/pull/4789]
- [*] Fix: Incorrect arrow direction for right-to-left languages on Shipping Label flow. [https://github.com/woocommerce/woocommerce-ios/pull/4796]
- [*] Fix: Shouldn't be able to schedule a sale without sale price. [https://github.com/woocommerce/woocommerce-ios/pull/4825]
- [*] Fix: Edit address screen is pushed twice in Shipping Label flow when missing name in origin or destination address. [https://github.com/woocommerce/woocommerce-ios/pull/4845]

7.3
-----
- [*] Order Detail: now we do not offer the "email note to customer" option if no email is available. [https://github.com/woocommerce/woocommerce-ios/pull/4680]
- [*] My Store: If there are errors loading the My Store screen, a banner now appears at the top of the screen with links to troubleshoot or contact support. [https://github.com/woocommerce/woocommerce-ios/pull/4704]
- [*] Fix: Added 'Product saved' confirmation message when a product is updated [https://github.com/woocommerce/woocommerce-ios/pull/4709]
- [*] Shipping Labels: Updated address validation to automatically use trivially normalized address for origin and destination. [https://github.com/woocommerce/woocommerce-ios/pull/4719]
- [*] Fix: Order details for products with negative prices now will show correctly [https://github.com/woocommerce/woocommerce-ios/pull/4683]
- [*] Fix: Order list not extend edge-to-edge in dark mode. [https://github.com/woocommerce/woocommerce-ios/pull/4728]
- [*] Plugins: Added list of active and inactive plugins that can be reached by admins in the settings screen. [https://github.com/woocommerce/woocommerce-ios/pull/4735]
- [*] Login: Updated appearance of back buttons in navigation bar to minimal style. [https://github.com/woocommerce/woocommerce-ios/pull/4726]
- [internal] Upgraded Zendesk SDK to version 5.3.0. [https://github.com/woocommerce/woocommerce-ios/pull/4699]
- [internal] Updated GoogleSignIn to version 6.0.1 through WordPressAuthenticator. There should be no functional changes, but may impact Google sign in flow. [https://github.com/woocommerce/woocommerce-ios/pull/4725]

7.2
-----
- [*] Order Fulfillment: Updated success notice message [https://github.com/woocommerce/woocommerce-ios/pull/4589]
- [*] Order Fulfillment: Fixed issue footer view getting clipped of by iPhone notch [https://github.com/woocommerce/woocommerce-ios/pull/4631]
- [*] Shipping Labels: Updated address validation to make sure a name is entered for each address. [https://github.com/woocommerce/woocommerce-ios/pull/4601]
- [*] Shipping Labels: Hide Contact button on Shipping To Address form when customer phone number is not provided. [https://github.com/woocommerce/woocommerce-ios/pull/4663]
- [*] Shipping Labels: Updated edge-to-edge table views for all forms. [https://github.com/woocommerce/woocommerce-ios/pull/4657]
- [*] Orders and Order Details: Updated edge-to-edge table views for consistent look across the app. [https://github.com/woocommerce/woocommerce-ios/pull/4638]
- [*] Reviews and Review Details: Updated edge-to-edge table views for consistent look across the app. [https://github.com/woocommerce/woocommerce-ios/pull/4637]
- [*] New error screen displayed to users without the required roles to access the store. [https://github.com/woocommerce/woocommerce-ios/pull/4493]

7.1
-----
- [***] Merchants from US can create shipping labels for physical orders from the app. The feature supports for now only orders where the shipping address is in the US. [https://github.com/woocommerce/woocommerce-ios/pull/4578]
- [**] Due to popular demand, the Order fulfill is displayed once again when clicking on the Mark order complete button. [https://github.com/woocommerce/woocommerce-ios/pull/4567]
- [*] Fix: Interactive pop gesture on Order Details and Settings screen. [https://github.com/woocommerce/woocommerce-ios/pull/4504]
- [*] Fix: Frozen refresh control and placeholder when switching tabs [https://github.com/woocommerce/woocommerce-ios/pull/4505]
- [internal] Stats tab: added network sync throttling [https://github.com/woocommerce/woocommerce-ios/pull/4494]

7.0
-----
- [**] Order Detail: now we display Order Items and Shipping Label Packages as separate sections. [https://github.com/woocommerce/woocommerce-ios/pull/4445]
- [*] Fix: Orders for a variable product with different configurations of a single variation will now show each order item separately. [https://github.com/woocommerce/woocommerce-ios/pull/4445]
- [*] If the Orders, Products, or Reviews lists can't load, a banner now appears at the top of the screen with links to troubleshoot or contact support. [https://github.com/woocommerce/woocommerce-ios/pull/4400, https://github.com/woocommerce/woocommerce-ios/pull/4407]
- [*] Fix: Stats tabs are now displayed and ordered correctly in RTL languages. [https://github.com/woocommerce/woocommerce-ios/pull/4444]
- [*] Fix: Missing "Add Tracking" button in orders details. [https://github.com/woocommerce/woocommerce-ios/pull/4520]


6.9
-----
- [*] Order Detail: now we display a loader on top, to communicate that the order detail view has not yet been fully loaded. [https://github.com/woocommerce/woocommerce-ios/pull/4396]
- [*] Products: You can edit product attributes for variations right from the main product form. [https://github.com/woocommerce/woocommerce-ios/pull/4350]
- [*] Improved CTA. "Print Shipping Label" instead of "Reprint Shipping Label". [https://github.com/woocommerce/woocommerce-ios/pull/4394]
- [*] Improved application log viewer. [https://github.com/woocommerce/woocommerce-ios/pull/4387]
- [*] Improved the experience when creating the first variation. [https://github.com/woocommerce/woocommerce-ios/pull/4405]

6.8
-----

- [***] Dropped iOS 13 support. From now we support iOS 14 and later. [https://github.com/woocommerce/woocommerce-ios/pull/4209]
- [**] Products: Added the option to create and edit a virtual product directly from the product detail screen. [https://github.com/woocommerce/woocommerce-ios/pull/4214]

6.7
-----
- [**] Add-Ons: Order add-ons are now available as a beta feature. To try it, enable it from settings! [https://github.com/woocommerce/woocommerce-ios/pull/4119]

6.6
-----
- [*] Fix: Product variations only support at most one image, so we won't show an option to add a second one. [https://github.com/woocommerce/woocommerce-ios/pull/3994]
- [*] Fix: The screen to select images from the Media Library would sometimes crash when the library had a specific number of images. [https://github.com/woocommerce/woocommerce-ios/pull/4003]
- [*] Improved error messages for logins. [https://github.com/woocommerce/woocommerce-ios/pull/3957]

6.5
-----
- [*] Fix: Product images with non-latin characters in filenames now will load correctly and won't break Media Library. [https://github.com/woocommerce/woocommerce-ios/pull/3935]
- [*] Fix: The screen to select images from the Media Library would sometimes crash when the library had a specific number of images. [https://github.com/woocommerce/woocommerce-ios/pull/4070]

6.4
-----
- [*] Login: New design and illustrations for the initial login screen, promoting the app's main features. [https://github.com/woocommerce/woocommerce-ios/pull/3867]
- [*] Enhancement/fix: Unify back button style across the app. [https://github.com/woocommerce/woocommerce-ios/pull/3872]

6.3
-----
- [**] Products: Now you can add variable products from the create product action sheet. [https://github.com/woocommerce/woocommerce-ios/pull/3836]
- [**] Products: Now you can easily publish a product draft or pending product using the navigation bar buttons [https://github.com/woocommerce/woocommerce-ios/pull/3846]
- [*] Fix: In landscape orientation, all backgrounds on detail screens and their subsections now extend edge-to-edge. [https://github.com/woocommerce/woocommerce-ios/pull/3808]
- [*] Fix: Creating an attribute or a variation no longer saves your product pending changes. [https://github.com/woocommerce/woocommerce-ios/pull/3832]
- [*] Enhancement/fix: image & text footnote info link rows are now center aligned in order details reprint shipping label info row and reprint screen. [https://github.com/woocommerce/woocommerce-ios/pull/3805]

6.2
-----

- [***] Products: When editing a product, you can now create/delete/update product variations, product attributes and product attribute options. https://github.com/woocommerce/woocommerce-ios/pull/3791
- [**] Large titles are enabled for the four main tabs like in Android. In Dashboard and Orders tab, a workaround is implemented with some UI/UX tradeoffs where the title size animation is not as smooth among other minor differences from Products and Reviews tab. We can encourage beta users to share any UI issues they find with large titles. [https://github.com/woocommerce/woocommerce-ios/pull/3763]
- [*] Fix: Load product inventory settings in read-only mode when the product has a decimal stock quantity. This fixes the products tab not loading due to product decoding errors when third-party plugins enable decimal stock quantities. [https://github.com/woocommerce/woocommerce-ios/pull/3717]
- [*] Fix: Loading state stuck in Reviews List. [https://github.com/woocommerce/woocommerce-ios/pull/3753]

6.1
-----
- [**] Products: When editing variable products, you can now edit the variation attributes to select different attribute options. [https://github.com/woocommerce/woocommerce-ios/pull/3628]
- [*] Fixes a bug where long pressing the back button sometimes displayed an empty list of screens.
- [*] Product Type: Updated product type detail to display "Downloadable" if a product is downloadable. [https://github.com/woocommerce/woocommerce-ios/pull/3647]
- [*] Product Description: Updated the placeholder text in the Aztec Editor screens to provide more context. [https://github.com/woocommerce/woocommerce-ios/pull/3668]
- [*] Fix: Update the downloadable files row to read-only, if the product is accessed from Order Details. [https://github.com/woocommerce/woocommerce-ios/pull/3669]
- [*] Fix: Thumbnail image of a product wasn't being loaded correctly in Order Details. [https://github.com/woocommerce/woocommerce-ios/pull/3678]
- [*] Fix: Allow product's `regular_price` to be a number and `sold_individually` to be `null` as some third-party plugins could alter the type in the API. This could help with the products tab not loading due to product decoding errors. [https://github.com/woocommerce/woocommerce-ios/pull/3679]
- [internal] Attempted fix for a crash in product image upload. [https://github.com/woocommerce/woocommerce-ios/pull/3693]

6.0
-----
- [**] Due to popular demand, the product SKU is displayed once again in Order Details screen. [https://github.com/woocommerce/woocommerce-ios/pull/3564]
- [*] Updated copyright notice to WooCommerce
- [*] Fix: top performers in "This Week" tab should be showing the same data as in WC Admin.
- [*] Fix: visitor stats in Dashboard should be more consistent with web data on days when the end date for more than one tab is the same (e.g. "This Week" and "This Month" both end on January 31). [https://github.com/woocommerce/woocommerce-ios/pull/3532]
- [*] Fix: navbar title on cross-sells products list displayed title for upsells [https://github.com/woocommerce/woocommerce-ios/pull/3565]
- [*] Added drag-and-drop sorting to Linked Products [https://github.com/woocommerce/woocommerce-ios/pull/3548]
- [internal] Refactored Core Data migrator stack to help reduce crashes [https://github.com/woocommerce/woocommerce-ios/pull/3523]


5.9
-----
- [**] Product List: if a user applies custom sort orders and filters in the Product List, now when they reopen the app will be able to see the previous settings applied. [https://github.com/woocommerce/woocommerce-ios/pull/3454]
- [*] Removed fulfillment screen and moved fulfillment to the order details screen. [https://github.com/woocommerce/woocommerce-ios/pull/3453]
- [*] Fix: billing information action sheets now are presented correctly on iPad. [https://github.com/woocommerce/woocommerce-ios/pull/3457]
- [*] fix: the rows in the product search list now don't have double separators. [https://github.com/woocommerce/woocommerce-ios/pull/3456]
- [*] Fix: During login, the spinner when a continue button is in loading state is now visible in dark mode. [https://github.com/woocommerce/woocommerce-ios/pull/3472]
- [*] fix: when adding a note to an order, the text gets no more deleted if you tap on “Email note to customer”. [https://github.com/woocommerce/woocommerce-ios/pull/3473]
- [*] Added Fees to order details. [https://github.com/woocommerce/woocommerce-ios/pull/3475]
- [*] fix: now we don't show any more similar alert notices if an error occurred. [https://github.com/woocommerce/woocommerce-ios/pull/3474]
- [*] fix: in Settings > Switch Store, the spinner in the "Continue" button at the bottom is now visible in dark mode. [https://github.com/woocommerce/woocommerce-ios/pull/3468]
- [*] fix: in order details, the shipping and billing address are displayed in the order of the country (in some eastern Asian countries, the address starts from the largest unit to the smallest). [https://github.com/woocommerce/woocommerce-ios/pull/3469]
- [*] fix: product is now read-only when opened from the order details. [https://github.com/woocommerce/woocommerce-ios/pull/3491]
- [*] fix: pull to refresh on the order status picker screen does not resets anymore the current selection. [https://github.com/woocommerce/woocommerce-ios/pull/3493]
- [*] When adding or editing a link (e.g. in a product description) link settings are now presented as a popover on iPad. [https://github.com/woocommerce/woocommerce-ios/pull/3492]
- [*] fix: the glitch when launching the app in logged out state or after tapping "Try another account" in store picker is now gone. [https://github.com/woocommerce/woocommerce-ios/pull/3498]
- [*] Minor enhancements: in product editing form > product reviews list, the rows don't show highlighted state on tap anymore since they are not actionable. Same for the number of upsell and cross-sell products in product editing form > linked products. [https://github.com/woocommerce/woocommerce-ios/pull/3502]


5.8
-----
- [***] Products M5 features are now available to all. Products M5 features: add and edit linked products, add and edit downloadable files, product deletion. [https://github.com/woocommerce/woocommerce-ios/pull/3420]
- [***] Shipping labels M1 features are now available to all: view shipping label details, request a refund, and reprint a shipping label via AirPrint. [https://github.com/woocommerce/woocommerce-ios/pull/3436]
- [**] Improved login flow, including better error handling. [https://github.com/woocommerce/woocommerce-ios/pull/3332]


5.7
-----
- [***] Dropped iOS 12 support. From now we support iOS 13 and later. [https://github.com/woocommerce/woocommerce-ios/pull/3216]
- [*] Fixed spinner appearance in the footer of orders list. [https://github.com/woocommerce/woocommerce-ios/pull/3249]
- [*] In order details, the image for a line item associated with a variation is shown now after the variation has been synced. [https://github.com/woocommerce/woocommerce-ios/pull/3314]
- [internal] Refactored Core Data stack so more errors will be propagated. [https://github.com/woocommerce/woocommerce-ios/pull/3267]


5.6
-----
- [**] Fixed order list sometimes not showing newly submitted orders.
- [*] now the date pickers on iOS 14 are opened as modal view. [https://github.com/woocommerce/woocommerce-ios/pull/3148]
- [*] now it's possible to remove an image from a Product Variation if the WC version 4.7+. [https://github.com/woocommerce/woocommerce-ios/pull/3159]
- [*] removed the Product Title in product screen navigation bar. [https://github.com/woocommerce/woocommerce-ios/pull/3187]
- [*] the icon of the cells inside the Product Detail are now aligned at 10px from the top margin. [https://github.com/woocommerce/woocommerce-ios/pull/3199]
- [**] Added the ability to issue refunds from the order screen. Refunds can be done towards products or towards shipping. [https://github.com/woocommerce/woocommerce-ios/pull/3204]
- [*] Prevent banner dismiss when tapping "give feedback" on products screen. [https://github.com/woocommerce/woocommerce-ios/pull/3221]
- [*] Add keyboard dismiss in Add Tracking screen [https://github.com/woocommerce/woocommerce-ios/pull/3220]


5.5
-----
- [**] Products M4 features are now available to all. Products M4 features: add a simple/grouped/external product with actions to publish or save as draft. [https://github.com/woocommerce/woocommerce-ios/pull/3133]
- [*] enhancement: Order details screen now shows variation attributes for WC version 4.7+. [https://github.com/woocommerce/woocommerce-ios/pull/3109]
- [*] fix: Product detail screen now includes the number of ratings for that product. [https://github.com/woocommerce/woocommerce-ios/pull/3089]
- [*] fix: Product subtitle now wraps correctly in order details. [https://github.com/woocommerce/woocommerce-ios/pull/3201]


5.4
-----
- [*] fix: text headers on Product price screen are no more clipped with large text sizes. [https://github.com/woocommerce/woocommerce-ios/pull/3090]


5.4
-----
- [*] fix: the footer in app Settings is now correctly centered.
- [*] fix: Products tab: earlier draft products now show up in the same order as in core when sorting by "Newest to Oldest".
- [*] enhancement: in product details > price settings, the sale dates can be edited inline in iOS 14 using the new date picker. Also, the sale end date picker editing does not automatically end on changes anymore. [https://github.com/woocommerce/woocommerce-ios/pull/3044]
- [*] enhancement: in order details > add tracking, the date shipped can be edited inline in iOS 14 using the new date picker. [https://github.com/woocommerce/woocommerce-ios/pull/3044]
- [*] enhancement: in products list, the "(No Title)" placeholder will be showed when a product doesn't have the title set. [https://github.com/woocommerce/woocommerce-ios/pull/3068]
- [*] fix: the placeholder views in the top dashboard chart and orders tab do not have unexpected white background color in Dark mode in iOS 14 anymore. [https://github.com/woocommerce/woocommerce-ios/pull/3063]


5.3
-----
- [**] In Settings > Experimental Features, a Products switch is now available for turning Products M4 features on and off (default off). Products M4 features: add a simple/grouped/external product with actions to publish or save as draft.
- [*] Opening a product from order details now shows readonly product details of the same styles as in editable product details.
- [*] Opening a product variation from order details now shows readonly product variation details and this product variation does not appear in the Products tab anymore.
- [*] Enhancement: when not saving a product as "published", the in-progress modal now shows title and message like "saving your product" instead of "publishing your product".
- [*] In product and variation list, the stock quantity is not shown anymore when stock management is disabled.
- [*] Enhancement: when the user attempts to dismiss the product selector search modal while at least one product is selected for a grouped product's linked products, a discard changes action sheet is shown.
- [internal] Renamed a product database table (Attribute) to GenericAttribute. This adds a new database migration.  [https://github.com/woocommerce/woocommerce-ios/pull/2883]
- [internal] Refactored the text fields in the Manual Shipment Tracking page. [https://github.com/woocommerce/woocommerce-ios/pull/2979]
- [internal] Attempt fix for startup crashes. [https://github.com/woocommerce/woocommerce-ios/pull/3069]


5.2
-----
- [**] Products: now you can editing basic fields for non-core products (whose product type is not simple/external/variable/grouped) - images, name, description, readonly price, readonly inventory, tags, categories, short description, and product settings.
- [*] Enhancement: for variable products, the stock status is now shown in its variation list.
- [*] Sign In With Apple: if the Apple ID has been disconnected from the WordPress app (e.g. in Settings > Apple ID > Password & Security > Apps using Apple ID), the app is logged out on app launch or app switch.
- [*] Now from an Order Detail it's only possible to open a Product in read-only mode.
- [internal] #2881 Upgraded WPAuth from 1.24 to 1.26-beta.12. Regressions may happen in login flows.
- [internal] #2896 Configured the same user agent header for all the network requests made through the app.
- [internal] #2879 After logging out, the persistent store is not reset anymore to fix a crash in SIWA revoked token scenario after app launch (issue #2830). No user-facing changes are intended, the data should be associated with a site after logging out and in like before.

5.1
-----
- [*] bugfix: now reviews are refreshed correctly. If you try to delete or to set as spam a review from the web, the result will match in the product reviews list.
- [*] If the Products switch is on in Settings > Experimental Features:
  - For a variable product, the stock status is not shown in the product details anymore when stock management is disabled since stock status is controlled at variation level.
- [internal] The Order List and Orders Search → Filter has a new backend architecture (#2820). This was changed as an experiment to fix #1543. This affects iOS 13.0 users only. No new behaviors have been added. Github project: https://git.io/JUBco.
- [*] Orders → Search list will now show the full counts instead of “99+”. #2825


5.0
-----
- [*] Order details > product details: tapping outside of the bottom sheet from "Add more details" menu does not dismiss the whole product details anymore.
- [*] If the Products switch is on in Settings > Experimental Features, product editing for basic fields are enabled for non-core products (whose product type is not simple/external/variable/grouped) - images, name, description, readonly price, readonly inventory, tags, categories, short description, and product settings.
- [*] Order Detail: added "Guest" placeholder on Order Details card when there's no customer name.
- [*] If the Products switch is on in Settings > Experimental Features:
  - Product editing for basic fields are enabled for non-core products (whose product type is not simple/external/variable/grouped) - images, name, description, readonly price, readonly inventory, tags, categories, short description, and product settings.
  - Inventory and shipping settings are now editable for a variable product.
  - A product variation's stock status is now editable in inventory settings.
  - Reviews row is now hidden if reviews are disabled.
  - Now it's possible to open the product's reviews screen also if there are no reviews.
  - We improved our VoiceOver support in Product Detail screen.
- [*] In Settings, the "Feature Request" button was replaced with "Send Feedback" (Survey) (https://git.io/JUmUY)


4.9
-----
- [**] Sign in with Apple is now available in the log in process.
- [**] In Settings > Experimental Features, a Products switch is now available for turning Products M3 features on and off for core products (default off for beta testing). Products M3 features: edit grouped, external and variable products, enable/disable reviews, change product type and update categories and tags.
- [*] Edit Products: the update action now shows up on the product details after updating just the sale price.
- [*] Fix a crash that sometimes happen when tapping on a Product Review push notification.
- [*] Variable product > variation list: a warning banner is shown if any variations do not have a price, and warning text is shown on these variation rows.


4.8
-----
- [*] Enabled right/left swipe on product images.


4.7
-----
- [*] Fixed an intermittent crash when sending an SMS from the app.


4.6
-----
- [*] Fix an issue in the y-axis values on the dashboard charts where a negative value could show two minus signs.
- [*] When a simple product doesn't have a price set, the price row on the product details screen now shows "Add Price" placeholder instead of an empty regular price.
- [*] If WooCommerce 4.0 is available the app will show the new stats dashboard, otherwise will show a banner indicating the user to upgrade.
- [*] The total orders row is removed from the readonly product details (products that are not a simple product) to avoid confusion since it's not shown on the editable form for simple products.


4.5
-----
- [**] Products: now you can update product images, product settings, viewing and sharing a product.
- [*] In Order Details, the item subtotal is now shown on the right side instead of the quantity. The quantity can still be viewed underneath the product name.
- [*] In Order Details, SKU was removed from the Products List. It is still shown when fulfilling the order or viewing the product details.
- [*] Polish the loading state on the product variations screen.
- [*] When opening a simple product from outside of the Products tab (e.g. from Top Performers section or an order), the product name and ellipsis menu (if the Products feature switch is enabled) should be visible in the navigation bar.


4.4
-----
- Order Detail: the HTML shipping method is now showed correctly
- [internal] Logging in via 'Log in with Google' has changes that can cause regressions. See https://git.io/Jf2Fs for full testing details.
- [**] Fix bugs related to push notifications: after receiving a new order push notification, the Reviews tab does not show a badge anymore. The application icon badge number is now cleared by navigating to the Orders tab and/or the Reviews tab, depending on the types of notifications received.
- [*] The discard changes prompt now only appears when navigating from product images screen if any images have been deleted.
- [*] Fix the issue where product details screen cannot be scrolled to the bottom in landscape after keyboard is dismissed (e.g. from editing product title).
- [*] The product name is now shown in the product details navigation bar so that the name is always visible.
- [*] The images pending upload should be visible after editing product images from product details.
- [*] The discard changes prompt does not appear when navigating from product settings detail screens with a text field (slug, purchase note, and menu order) anymore.
- [*] Fix the wrong cell appearance in the order status list.
- [*] The "View product in store" action will be shown only if the product is published.
- [internal] Modified the component used for fetching data from the database. Please watch out for crashes in lists.


4.3
-----
- Products: now the Product details can be edited and saved outside Products tab (e.g. from Order details or Top Performers).
- [internal]: the navigation to the password entry screen has changed and can cause regressions. See https://git.io/JflDW for testing details.
- [internal] Refactored some API calls for fetching a Note, Product, and Product Review.
- Products: we improved our VoiceOver support in Product Price settings
- In Settings > Experimental Features, a Products switch is now available for turning Products M2 features on and off for simple products (default off for beta testing). Products M2 features: update product images, product settings, viewing and sharing a product.
- The WIP banner on the Products tab is now collapsed by default for more vertical space.
- Dropped iOS 11 support. From now we support iOS 12 and later.
- In Order Details, the Payment card is now shown right after the Products and Refunded Products cards.


4.2
-----
- Products: now tapping anywhere on a product cell where you need to insert data, like in Product Price and Product Shipping settings, you start to edit the text field.
- Products: now the keyboard pop up automatically in Edit Description
- The Processing orders list will now show upcoming (future) orders.
- Improved stats: fixed the incorrect time range on "This Week" tab when loading improved stats on a day when daily saving time changes.
- [internal]: the "send magic link" screen has navigation changes that can cause regressions. See https://git.io/Jfqio for testing details.
- The Orders list is now automatically refreshed when reopening the app.
- The Orders list is automatically refreshed if a new order (push notification) comes in.
- Orders -> Search: The statuses now shows the total number of orders with that status.


4.1
-----
- Fix an intermittent crash when downloading Orders
- The Photo Library permission alert shouldn't be prompted when opening the readonly product details or edit product for simple products, which is reproducible on iOS 11 or 12 devices. (The permission is only triggered when uploading images in Zendesk support or in debug builds with Products M2 enabled.)
- [internal] Updated the empty search result views for Products and Orders. https://git.io/Jvdap


4.0
-----
- Products is now available with limited editing for simple products!
- Fix pulling to refresh on the Processing tab sometimes will not show the up-to-date orders.
- Edit Product > Price Settings: schedule sale is now available even when either the start or end date is not set, and the sale end date can be removed now.
- Improved stats: fixed a crash when loading improved stats on a day when daily saving time changes.
- [internal] Changed the Shipping and Tax classes list loading so that any cached data is shown right away
- [internal] Edit Products M2: added an image upload source for product images - WordPress Media Library.
- [internal] Slightly changed the dependency graph of the database fetching component. Please watch out for data loading regressions.
- [internal] the signup and login Magic Link flows have code changes. See https://git.io/JvyB3 for testing details.
- [internal] the login via Magic Link flows have code changes. See https://git.io/JvyB3 for testing details.
- [internal] the login via Continue with Google flows have code changes that can cause regressions. See https://git.io/Jvyjg for testing details.
- [internal] the signup and login Magic Link flows have code changes. See https://git.io/JvyB3 for testing details.
- [internal] under Edit Products M2 feature flag, there are 4 ways to sort the products on the products tab.
- [internal] the login flow has changes to the 2-factor authentication navigation. See https://git.io/JvdKP for testing details.

3.9
-----
- bugfix: now in the Order List the order status label is no more clipped
- bugfix: now the launch screen is no more stretched
- The Shipping Provider flow, will be called now Shipping Carrier.
- Edit Products: in price settings, the order of currency and price field follows the store currency options under wp-admin > WooCommerce > Settings > General.
- [internal] The signup and login flows have code changes. See https://git.io/Jv1Me for testing details.

3.8
-----
- Dashboard stats: any negative revenue (from refunds for example) for a time period are shown now.
- Redesigned Orders List: Processing and All Orders are now shown in front. Filtering was moved to the Search view.
- Fix Reviews sometimes failing to load on some WooCommerce configurations
- Experimental: a Products feature switch is visible in Settings > Experimental Features that shows/hides the Products tab, and allow to edit a product.

3.7
-----
- Dashboard: now tapping on a product on "Top Performers" section open the product detail

3.6
-----
- Order Details: see a list of issued refunds inside the order detail screen
- Orders tab: Orders to fulfill badge shows numbers 1-99, and now 99+ for anything over 99. Previously, it was 9+.
- Orders tab: The full total amount is now shown.
- Order Details & Product UI: if a Product name has HTML escape characters, they should be decoded in the app.
- Order Details: if the Order has multiple Products, tapping on any Product should open the same Product now.
- bugfix: the orders badge on tab bar now is correctly refreshed after switching to a store with badge count equal to zero.
- The orders tab now localizes item quantities and the order badge.


3.5
-----
- bugfix: when the app is in the foreground while receiving a push notification, the badge on the Orders tab and Reviews tab should be updated correctly based on the type of the notification.
- bugfix: after logging out and in, the Product list should be loaded to the correct store instead of being empty.
- bugfix: in Contact Support, a message should always be sent successfully now.

3.4
-----
- bugfix: on the Order Details screen, the product quantity title in the 2-column header view aligns to the right now
- bugfix: tapping on a new Order push notification, it used to go to the Reviews tab. Now it should go to the new Order screen
- bugfix: on the Products tab, if tapping on a Product and then switching stores, the old Product details used to remain on the Products tab. Now the Product list is always shown on the Products tab after switching stores.
- Dark mode: colors are updated up to design for the navigation bar, tab bar, Fulfill Order > add tracking icon, Review Details > product link icon.
- bugfix/enhancement: on the Products tab, if there are no Products the "Work In Progress" banner is shown with an image placeholder below now.
- bugfix: the deleted Product Variations should not show up after syncing anymore.
- bugfix: now the shipping address in the Order Detail is hidden if the order contains only virtual products
- bugfix: when logged out, Contact Support should be enabled now after typing a valid email address with an email keyboard type.

3.3
-----
- bugfix: add some padding to an order item image in the Fulfillment view, when no SKU exists
- bugfix: View Billing Information > Contact Details: the email button wouldn't do anything if you don't have an email account configured in the Mail app. Now an option to copy the email address is presented instead of doing nothing.
- bugfix: Fulfill Order screen now displays full customer provided note, instead of cutting it to a single line.
- bugfix: Fixed clipped content on section headings with larger font sizes
- bugfix: Fixed footer overlapping the last row in Settings > About with larger font sizes
- bugfix: the Orders badge on tab bar now is correctly refreshed after switching stores

3.2.1
-----
- bugfix: the order detail status and "Begin fulfillment" button now are correctly updated when the order status changes
- bugfix: after adding a new order note, now it appear correctly inside the order detail

3.2
-----
- Experimental: a Products feature switch is visible in Settings > Experimental Features that shows/hides the Products tab with a Work In Progress banner at the top.
- Experimental: if a Product has variations, the variants info are shown on the Product Details that navigates to a list of variations with each price or visibility shown.
- Enhancement: Support for dark mode
- bugfix: Settings no longer convert to partial dark mode.
- Experimental: Support the latest wc-admin plugin release, v0.23.0 and up

3.1
-----
- The order detail view now includes the shipping method of the order.
- Enhancement: The Reviews tab now presents all the Product Reviews
- Updated appearance of Order Details - temporarily disabling dark mode.
- bugfix: fixed UI appearance on cells of Order List when tapping with dark mode enabled.
- bugfix: Reviews no longer convert to partial dark mode. Dark mode coming soon!
- bugfix: Order Details now has the right space between cells.
- bugfix: update the new stats endpoint for WC Admin plugin version 0.22+, and notify the user about the minimum plugin version when they cannot see the new stats. It'd be great to also mention this in the App Store release notes: the new stats UI now requires WC Admin plugin version 0.22+.

3.0
-----
- bugfix: for sites with empty site time zone in the API (usually with UTC specified in wp-admin settings) and when the site time zone is not GMT+0, the stats v4 data no longer has the wrong boundaries (example in #1357).
- bugfix: fixed a UI appearance problem on mail composer on iOS 13.

2.9
-----
- bugfix: the badge "9+" on the Orders tab doesn't overlap with the tab label on iPhone SE/8 landscape now, and polished based on design spec.
- bugfix: the Top Performers in the new stats page should not have a dark header bar when launching the app in Dark mode.
- Enhancement: preselect current Order status when editing the status with a list of order statuses.
- bugfix: on Orders tab, the order status filter now stays after changing an Order status.

2.8
-----

2.7
-----
- Enhancement: Enhancements to the Order Details screen, adding more customer information.
- bugfix: the App Logs shouldn't be editable, only copy / paste.
- bugfix: Reviews were not localized.
- bugfix: On log in, some users would see the Continue button but be unable to Continue, due to errors with the account. A new "Try another account" button has been added as an option.
- bugfix: Product Details page was displaying the Price in the wrong currency.
- Enhancement: removed the "New Orders" card from the My store tab, now that the Orders tab displays the same information.
- Added brand new stats page for user with the WooCommerce Admin plugin and provided an option for users to opt in or out directly from the Settings page.
- bugfix: Order Details: icon on "Details" cell for fulfilled order can be wrong.

2.6
-----
- bugfix: 9+ orders in the orders badge text is now easier to read
- bugfix: Keep those sign-in bugs coming! We tracked down and fixed a `Log in with Jetpack` issue, where users with a Byte Order Mark in their `wp-config.php` file were returning error responses during API requests. These users would see their store listed in the sign-in screen, but were unable to tap the Continue button.
- bugfix: prevents a potential edge case where the login screen could be dismissed in a future version of iOS.
- bugfix: While tuning up the behind-the-scenes for Order Detail screens, we accidentally lost the ability to automatically download any missing product images. Product image downloads restored!

2.5
-----
- bugfix: on certain devices, pulling down to refresh on Order Details screen used to result in weird UI with misplaced labels. Should be fixed in this release.
- Enhancement: Display a badge in the bottom tab, overlapping the Orders icon, to indicate the number of orders processing.
- Enhancement: The Notifications tab has been replaced by Reviews

2.4
-----
- New feature: in Order Details > Shipment Tracking, a new action is added to the "more" action menu for copying tracking number.
- Enhancement: updated the footer in Settings to inform users that we're hiring.
- bugfix & improvement: when Jetpack site stats module is turned off or when user has no permission to view site stats, the generic error toast is not shown to the user anymore. Additionally, the visitors stats UI is shown/hidden when the Jetpack module is activated/deactivated respectively.

2.3
-----
- Improvement: improved Dynamic Type support in the body of the notification in the Notifications tab.

2.2
-----
- improvement: opting out of Tracks syncs with WordPress.com

2.1
-----
- improvement: improved support for RTL languages in the Dashboard
- enhancement: You can now view product images on orders. Tapping on Products in Orders will present a view-only version of the Product's Details.

2.0
-----
- bugfix: dates in the Order Details screen are now localised.
- improvement: improved support for larger font sizes in the login screen

1.9
-----
- bugfix: fixes "Unable to load content" error message when attempting to get Top Performers content.
- new feature: You can now manually add shipment tracking to an Order. This feature is for users who have the [Shipment Tracking plugin](https://woocommerce.com/products/shipment-tracking) installed.
- bugfix: fixes Store Picker: some users are unable to continue after logging in.
- bugfix: fixes a crash when the network connection is slow

1.8
-----

1.7.1
-----
- Fixed a bug where Order List did not load for some users.
- update: this app supports iOS 12.0 and up.
- improvement: improved support for large text sizes.
- bugfix: fixes Order List not loading for some users.
- bugfix: fixes "Unable to load content" error message when attempting to get Top Performers content.

1.7
-----
- improvement: you can now log in using a site address.

1.6
-----
- improvement: Tracking numbers can now be copied to the pasteboard from the order details screen.

1.5
-----
- bugfix: Sometimes Settings would style all the options like "Log Out". No longer happens now.
- bugfix: order status refreshes upon pull-to-refresh in Order Details
- bugfix: payment status label background color showing up beyond rounded border
- improvement: change top performers text from "Total Product Order" to "Total orders" for clarity
- bugfix: fixed an issue on the order details screen where the shipment tracking dates were incorrect

1.4
-----
- bugfix: fix a crash happening on log out
- new feature: Add shipment tracking to Order Details screen
- improvement: The store switcher now allows you to go back to the previous screen without logging you out
- improvement: Custom order status labels are now supported! Instead of just displaying the order status slug and capitalizing the slug, the custom order status label will now be fetched from the server and properly displayed.
- improvement: Filtering by custom order status now supported!
- new feature: You can now manually change the status of an order on the order details screen
- bugfix: correctly flips chevron on Dashboard > New Orders, to support RTL languages.
- bugfix: fixed an issue on the order details screen where the shipment tracking dates were incorrect

1.3
-----
- bugfix: Allows for decimal quantities which some extensions have
- new feature: quick site select. Navigate to Settings > select row with store website.
- improvement: Updated the colors of the bars in the charts for better readability
- improvement: Present an error message with an option to retry when adding a note to an order fails
- improvement: Present an error message with an option to retry when fulfilling an order fails
- bugfix: Log out of the current account right after selecting "Try another account" in store picker
- improvement: Use the store name for the title of the view in "My store" tab
- improvement: Add an alert to let the user know about our new store switcher
- improvement: Display Address in Order Details screen unless every field is empty<|MERGE_RESOLUTION|>--- conflicted
+++ resolved
@@ -2,11 +2,8 @@
 
 13.6
 -----
-<<<<<<< HEAD
 - [*] Remove login error local notifications that used to be scheduled 24 hours from certain login errors. [https://github.com/woocommerce/woocommerce-ios/pull/9666]
-=======
 - [*] Product form > description editor: fix the extra bottom inset after hiding the keyboard either manually (available on a tablet) or applying an AI-generated product description. [https://github.com/woocommerce/woocommerce-ios/pull/9638]
->>>>>>> e2365404
 
 13.5
 -----
