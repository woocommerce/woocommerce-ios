*** PLEASE FOLLOW THIS FORMAT: [<priority indicator, more stars = higher priority>] <description> [<PR URL>]

13.8
-----
<<<<<<< HEAD
- [Internal] Orders: Bundled products (within a product bundle) are now indented, to show their relationship to the parent bundle. [https://github.com/woocommerce/woocommerce-ios/pull/9778]
=======
- [*] Add Products: A new view is display to celebrate when the first product is created in a store. [https://github.com/woocommerce/woocommerce-ios/pull/9790]
- [*] Product form: a share action is shown in the navigation bar if the product can be shared and no more than one action is displayed, in addition to the more menu > Share. [https://github.com/woocommerce/woocommerce-ios/pull/9789]
>>>>>>> dd180b4c

13.7
-----
- [Internal] Adds guidance for new Customs rule when shipping to some EU countries. [https://github.com/woocommerce/woocommerce-ios/pull/9715]
- [*] JITMs: Added modal-style Just in Time Message support on the dashboard [https://github.com/woocommerce/woocommerce-ios/pull/9694]
- [**] Order Creation: Products can be searched by SKU when adding products to an order. [https://github.com/woocommerce/woocommerce-ios/pull/9711]
- [*] Orders: Fixes order details so separate order items are not combined just because they are the same product or variation. [https://github.com/woocommerce/woocommerce-ios/pull/9710]
- [Internal] Store creation: starting May 4, store creation used to time out while waiting for the site to be ready (become a Jetpack/Woo site). A workaround was implemented to wait for the site differently. [https://github.com/woocommerce/woocommerce-ios/pull/9767]
- [**] Mobile Payments: Tap to Pay is initialised on launch or foreground, to speed up payments [https://github.com/woocommerce/woocommerce-ios/pull/9750]
- [*] Store Creation: Local notifications are used to support users during the store creation process. [https://github.com/woocommerce/woocommerce-ios/pull/9717, https://github.com/woocommerce/woocommerce-ios/pull/9719, https://github.com/woocommerce/woocommerce-ios/pull/9749]
- [**] Mobile Payments: Merchants can now collect in-person payments by showing a QR code to their customers. [https://github.com/woocommerce/woocommerce-ios/pull/9762]

13.6
-----
- [*] Remove login error local notifications that used to be scheduled 24 hours from certain login errors. [https://github.com/woocommerce/woocommerce-ios/pull/9666]
- [*] JITMs: Added customization to Just in Time Message banner background and badges [https://github.com/woocommerce/woocommerce-ios/pull/9633]
- [*] Product form > description editor: fix the extra bottom inset after hiding the keyboard either manually (available on a tablet) or applying an AI-generated product description. [https://github.com/woocommerce/woocommerce-ios/pull/9638]
- [*] Products: Fixes stock statuses for Product Bundles so that backordered bundles and bundle stock quantities are displayed as expected. [https://github.com/woocommerce/woocommerce-ios/pull/9681]

13.5
-----
- [*] Settings > Domains: Premium domains are now supported, the domain suggestions now match the results on web and Android. It's more noticeable for stores with a domain credit, where not all domains are free for the first year anymore. [https://github.com/woocommerce/woocommerce-ios/pull/9607]
- [*] Product form > Inventory: the SKU scanner is enabled for all users, where it used to be behind a feature switch in Settings > Experimental Features. [https://github.com/woocommerce/woocommerce-ios/pull/9631]
[Internal] Products: Simplify Product Editing experiment is removed; there should be no changes to the existing product creation/editing behavior. [https://github.com/woocommerce/woocommerce-ios/pull/9602]
- [*] Payments: Products are removed directly from an order when its count is below one, instead of opening an extra screen to remove it. [https://github.com/woocommerce/woocommerce-ios/pull/9624]
- [*] Orders: Parses HTML-encoded characters and removes extraneous, non-attribute meta data from the list of attributes for an item in an order. [https://github.com/woocommerce/woocommerce-ios/pull/9603]
- [*] Products: Adds the component descriptions to the list of components in a composite product (using the Composite Products extension). [https://github.com/woocommerce/woocommerce-ios/pull/9634]
- [*] Products: Adds the product SKU to the bundled products list in product details, for Bundle products (using the Product Bundles extension). [https://github.com/woocommerce/woocommerce-ios/pull/9626]
- [*] Product form > description editor AI for WPCOM stores: the prompt was updated so that the generated description is shorter. [https://github.com/woocommerce/woocommerce-ios/pull/9637]

13.4
-----
- [*] Payments: Popular and last sold products are displayed on top of the products selection screen when creating or editing an order. [https://github.com/woocommerce/woocommerce-ios/pull/9539]

- [Internal] Payments: Update StripeTerminal pod to 2.19.1 [https://github.com/woocommerce/woocommerce-ios/pull/9537]
- [**] Adds read-only support for the Gift Cards extension in order details. [https://github.com/woocommerce/woocommerce-ios/pull/9558]
- [**] Adds read-only support for the Subscriptions extension in order and product details. [https://github.com/woocommerce/woocommerce-ios/pull/9541]
- [*] Product form > description editor: a magic wand button is added to the keyboard toolbar to auto-generate a product description using Jetpack AI for WPCOM stores. [https://github.com/woocommerce/woocommerce-ios/pull/9577]
- [Internal] Payments: Upate Tap to Pay connection flow strings to avoid mentioning "reader" [https://github.com/woocommerce/woocommerce-ios/pull/9563]
- [*] Store onboarding: Now the onboarding task list can be shown/hidden from settings and also from the dashboard. [https://github.com/woocommerce/woocommerce-ios/pull/9572, https://github.com/woocommerce/woocommerce-ios/pull/9573]
- [**] Adds read-only support for the Min/Max Quantities extension in product details. [https://github.com/woocommerce/woocommerce-ios/pull/9585]

13.3
-----
- [***] Payments: UK-based stores merchants can take In-Person Payments. [https://github.com/woocommerce/woocommerce-ios/pull/9496]
- [*] Store creation free trial flow now includes 3 profiler questions again with updated options: store category, selling status, and store country. [https://github.com/woocommerce/woocommerce-ios/pull/9513]
- [*] Shipping Labels: Origin address's phone number is now saved locally and pre-populated in the creation form. [https://github.com/woocommerce/woocommerce-ios/pull/9520]
- [Internal] Almost all mappers have been updated to only decode without the data envelope if it's not available. Please do a smoke test to ensure that all features still work as before. [https://github.com/woocommerce/woocommerce-ios/pull/9510]
- [Internal] Store onboarding: Mark "Launch your store" task as complete if the store is already public. This is a workaround for a backend issue which marks "Launch your store" task incomplete for already live stores. [https://github.com/woocommerce/woocommerce-ios/pull/9507]
- [*] Payments: Added Universal Link support for Set up Tap to Pay on iPhone, and to open Universal Links from Just in Time Messages, to more easily navigate to app features. [https://github.com/woocommerce/woocommerce-ios/pull/9518]
- [*] Login: Potentially fixed the crash on the onboarding screen. [https://github.com/woocommerce/woocommerce-ios/pull/9523]

13.2
-----
- [Internal] Store creation: New loading screen added for create store flow. [https://github.com/woocommerce/woocommerce-ios/pull/9383]
- [*] Payments: Add account type field to receipts [https://github.com/woocommerce/woocommerce-ios/pull/9416]
- [*] Products can now be filtered within Order creation [https://github.com/woocommerce/woocommerce-ios/pull/9258]
- [*] Products: Adds read-only support for the Composite Products extension in the Products list, including a list of components in product details. [https://github.com/woocommerce/woocommerce-ios/pull/9455]


13.1
-----
- [internal] Users can now create a Free Trial store from the app from the Get Started section of the app prologue. [https://github.com/woocommerce/woocommerce-ios/pull/9396]
- [**] Adds support for Product Multi-selection when creating and/or editing Orders. [https://github.com/woocommerce/woocommerce-ios/issues/8888]
- [**] Users can now install Jetpack for their non-Jetpack sites after logging in with application passwords. [https://github.com/woocommerce/woocommerce-ios/pull/9354]
- [*] Payments: We show a Tap to Pay on iPhone feedback survey button in the Payments menu after the first Tap to Pay on iPhone payment is taken [https://github.com/woocommerce/woocommerce-ios/pull/9366]
- [Internal] Added SiteID to some IPP tracks events [https://github.com/woocommerce/woocommerce-ios/pull/9572,]

13.0
-----
- [*] Adds a banner in "Launch store" task screen to upgrade from free trial plan. [https://github.com/woocommerce/woocommerce-ios/pull/9323]
- [*] Fix: Description, sale price, and image will be copied over to the new product variations when duplicating a variable product. [https://github.com/woocommerce/woocommerce-ios/pull/9322]


12.9
-----
- [**] Dashboard: an onboarding card is shown for sites with the following tasks if any is incomplete: "tell us more about your store" (store location) that opens a webview, "add your first product" that starts the product creation flow, "launch your store" that publishes the store, "customize your domain" that starts the domain purchase flow, and "get paid" that opens a webview. A subset of the tasks may be shown to self-hosted sites and WPCOM sites on a free trial. [https://github.com/woocommerce/woocommerce-ios/pull/9285]
- [*] Jetpack benefit banner and modal is now available on the dashboard screen after logging in with site credentials. [https://github.com/woocommerce/woocommerce-ios/pull/9232]
- [*] Payments: Local search is added to the products selection screen in the order creation flow to speed the process. [https://github.com/woocommerce/woocommerce-ios/pull/9178]
- [*] Fix: Prevent product variations not loading due to an encoding error for `permalink`, which was altered by a plugin. [https://github.com/woocommerce/woocommerce-ios/pull/9233]
- [*] Login: Users can now log in to self-hosted sites without Jetpack by approving application password authorization to their sites. [https://github.com/woocommerce/woocommerce-ios/pull/9260]
- [*] Payments: Tap to Pay on iPhone can now be selected from the Payment Methods screen [https://github.com/woocommerce/woocommerce-ios/pull/9242]
- [**] Payments: Set up Tap to Pay on iPhone flow added to the Payments Menu. Use it to configure the reader, and try a payment, before collecting a card payment with a customer. [https://github.com/woocommerce/woocommerce-ios/pull/9280]

12.8
-----
- [*] Shortcuts: We can now trigger the order creation and payment collection flows from the iOS Shortcuts app. [https://github.com/woocommerce/woocommerce-ios/pull/9103]
- [Internal] Dashboard: the UI layer had a major refactoring to allow scrolling for content more than stats for the onboarding project. The main design change is on the refresh control, where it was moved from each stats tab to below the navigation bar. Other design changes are not expected. [https://github.com/woocommerce/woocommerce-ios/pull/9031]
- [**] Products: Adds read-only support for the Product Bundles extension, including a list of bundled products and stock status for product bundles. [https://github.com/woocommerce/woocommerce-ios/pull/9177]
- [Internal] Mobile Payments: Updated StripeTerminal to 2.18 [https://github.com/woocommerce/woocommerce-ios/pull/9118]

12.7
-----
- [Internal] Shipping Label: add condition checks before showing contact options [https://github.com/woocommerce/woocommerce-ios/pull/8982]
- [*] Main screens are now accessible through the Home Screen Spotlight Search [https://github.com/woocommerce/woocommerce-ios/pull/9082]
- [*] Stats: Fixed a crash when order stats use a date and time matching the start of Daylight Saving Time. [https://github.com/woocommerce/woocommerce-ios/pull/9083]
- [*] Fix: Dismiss Take Payment popup after sharing the payment link to another app. [https://github.com/woocommerce/woocommerce-ios/pull/9042]
- [*] Site credential login: Catch invalid cookie nonce [https://github.com/woocommerce/woocommerce-ios/pull/9102]
- [*] Better error messages for site credential login failures [https://github.com/woocommerce/woocommerce-ios/pull/9125]
- [Internal] New Zendesk tag for site credential login errors [https://github.com/woocommerce/woocommerce-ios/pull/9150]

12.6
-----
- [*] Fix: When a product's details can be edited, they display a disclosure indicator (chevron). [https://github.com/woocommerce/woocommerce-ios/pull/8980]
- [*] Payments: fixed a bug where enabled rows in the Payments Menu were sometimes incorrectly shown as disabled [https://github.com/woocommerce/woocommerce-ios/pull/8983]
- [Internal] Mobile Payments: fixed logic on display of IPP feedback banner on Order List [https://github.com/woocommerce/woocommerce-ios/pull/8994]
- [**] Support: Merchants can now contact support with a new and refined experience. [https://github.com/woocommerce/woocommerce-ios/pull/9006/files]
- [***] Mobile Payments: Tap to Pay on iPhone enabled for all US merchants [https://github.com/woocommerce/woocommerce-ios/pull/9023]

12.5
-----
- [Internal] Dashboard: the stats implementation had a major update to replace a third-party library in order to support the upcoming store onboarding card. Minimal design changes are expected, and horizontal scrolling between different time range tabs is not available anymore. [https://github.com/woocommerce/woocommerce-ios/pull/8942]

12.4
-----
- [**] Menu > Settings: adds a `Domains` row for WPCOM sites to see their site domains, add a new domain, or redeems a domain credit if available. [https://github.com/woocommerce/woocommerce-ios/pull/8870]
- [Internal] Prologue screen now has only the entry point to site address login flow, and application password authentication is used for sites without Jetpack. [https://github.com/woocommerce/woocommerce-ios/pull/8846]
- [Internal] A new tag has been added for Zendesk for users authenticated with application password. [https://github.com/woocommerce/woocommerce-ios/pull/8850]
- [Internal] Failures in the logged-out state are now tracked with anonymous ID. [https://github.com/woocommerce/woocommerce-ios/pull/8861]
- [*] Fix: Fixed a crash when switching away from the Products tab. [https://github.com/woocommerce/woocommerce-ios/pull/8874]

12.3
-----
- [Internal] We have updated the Zendesk SDK to version 6.0 [https://github.com/woocommerce/woocommerce-ios/pull/8828]
- [Internal] Tap to Pay on iPhone made publicly available via an Experimental Feature toggle [https://github.com/woocommerce/woocommerce-ios/pull/8814]

12.2
-----
- [*] Fix: Adding a new attribute will auto-capitalize the first letter for each word in the attribute name. [https://github.com/woocommerce/woocommerce-ios/pull/8772]
- [internal] Logging: Improvements on logging potential errors when loading Order Details [https://github.com/woocommerce/woocommerce-ios/pull/8781]
- [Internal] Now we track the specific error code when a networking-related operation fails [https://github.com/woocommerce/woocommerce-ios/issues/8527]

12.1
-----
- [*] Adds an In-Person Payments survey banner on top of the Orders view [https://github.com/woocommerce/woocommerce-ios/issues/8530]
- [*] Fix: Allow product's `purchasable` to be a number as some third-party plugins could alter the type in the API. This could help with the Products tab not loading due to product decoding errors. [https://github.com/woocommerce/woocommerce-ios/pull/8718]
- [***] [Internal] Start the AB test for allowing login to the app using site credentials [https://github.com/woocommerce/woocommerce-ios/pull/8744]

12.0
-----
- [**] Adds a feature of bulk updating products from the product's list. [https://github.com/woocommerce/woocommerce-ios/pull/8704]
- [internal] Store creation flow now includes 3 profiler questions: store category, selling status, and store country. [https://github.com/woocommerce/woocommerce-ios/pull/8667]

11.9
-----
- [**] Now you can generate all possible variations for a product's attributes [https://github.com/woocommerce/woocommerce-ios/pull/8619]
- [*] Mobile payments: fixed card reader manuals links. [https://github.com/woocommerce/woocommerce-ios/pull/8628]

11.8
-----
- [*] Design refresh: Buttons, links, and other calls to action are now purple instead of pink. [https://github.com/woocommerce/woocommerce-ios/pull/8451]
- [internal] Design: Updated capitalization for various pages, links, and buttons to match new design guidelines. [https://github.com/woocommerce/woocommerce-ios/pull/8455]
- [internal] Remove A/B testing and release native Jetpack installation flow for all users. [https://github.com/woocommerce/woocommerce-ios/pull/8533]

11.7
-----
- [**] Analytics Hub: Now you can select custom date ranges. [https://github.com/woocommerce/woocommerce-ios/pull/8414]
- [**] Analytics Hub: Now you can see Views and Conversion Rate analytics in the new Sessions card. [https://github.com/woocommerce/woocommerce-ios/pull/8428]
- [*] My Store: We fixed an issue with Visitors and Conversion stats where sometimes visitors could be counted more than once in the selected period. [https://github.com/woocommerce/woocommerce-ios/pull/8427]


11.6
-----
- [***] We added a new Analytics Hub inside the My Store area of the app. Simply click on the See More button under the store stats to check more detailed information on Revenue, Orders and Products. [https://github.com/woocommerce/woocommerce-ios/pull/8356]
- [*] In-Person Payments: fixed timing issues in payments flow, which caused "Remove card" to be shown for too long [https://github.com/woocommerce/woocommerce-ios/pull/8351]

11.5
-----
- [*] Account deletion is now supported for all users in settings or in the empty stores screen (in the ellipsis menu). [https://github.com/woocommerce/woocommerce-ios/pull/8179, https://github.com/woocommerce/woocommerce-ios/pull/8272]
- [*] In-Person Payments: We removed any references to Simple Payments from Orders, and the red badge from the Menu tab and Menu Payments icon announcing the new Payments section. [https://github.com/woocommerce/woocommerce-ios/pull/8183]
- [internal] Store creation flow was improved with native implementation. It is available from the login prologue (`Get Started` CTA), login email error screen, and store picker (`Add a store` CTA from the empty stores screen or at the bottom of the store list). [Example testing steps in https://github.com/woocommerce/woocommerce-ios/pull/8251]
- [internal] New stores have two new Products onboarding features: A banner with an `Add a Product` CTA on the My Store screen, and the option to add new products using templates. [https://github.com/woocommerce/woocommerce-ios/pull/8294]

11.4
-----
- [*] Add System Status Report to ZenDesk support requests. [https://github.com/woocommerce/woocommerce-ios/pull/8171]


11.3
-----
- [*] In-Person Payments: Show spinner while preparing reader for payment, instead of saying it's ready before it is. [https://github.com/woocommerce/woocommerce-ios/pull/8115]
- [internal] In-Person Payments: update StripeTerminal from 2.7 to 2.14 [https://github.com/woocommerce/woocommerce-ios/pull/8132]
- [*] In-Person Payments: Fixed payment method prompt for WisePad 3 to show only Tap and Insert options [https://github.com/woocommerce/woocommerce-ios/pull/8136]

11.2
-----
- [***] You can now preview draft products before publishing. [https://github.com/woocommerce/woocommerce-ios/pull/8102]
- [*] The survey at the end of the login onboarding flow is no longer available. [https://github.com/woocommerce/woocommerce-ios/pull/8062]
- [*] Fixed layout issues on the Account Mismatch error screen. [https://github.com/woocommerce/woocommerce-ios/pull/8074]
- [*] The Accept Payments Easily banner has been removed from the order list [https://github.com/woocommerce/woocommerce-ios/pull/8078]

11.1
-----
- [**] You can now search customers when creating or editing an order. [https://github.com/woocommerce/woocommerce-ios/issues/7741]
- [internal] Store creation is available from the login prologue, login email error screen, and store picker. [https://github.com/woocommerce/woocommerce-ios/pull/8023]
- [internal] The login flow is simplified with only the option to log in with WordPress.com. This flow is presented in parallel with the existing flow in an A/B test experiment. [https://github.com/woocommerce/woocommerce-ios/pull/7996]
- [**] Relevant Just In Time Messages will be displayed on the My Store screen [https://github.com/woocommerce/woocommerce-ios/issues/7853]

11.0
-----
- [internal] Add support for controlling performance monitoring via Sentry. **Off by default**. [https://github.com/woocommerce/woocommerce-ios/pull/7831]


10.9
-----
- [***] Dropped iOS 14 support. From now we support iOS 15 and later. [https://github.com/woocommerce/woocommerce-ios/pull/7851]
- [*] Login: Now you can handle Jetpack site connection for your self-hosted sites from the app. [https://github.com/woocommerce/woocommerce-ios/pull/7847]


10.8
-----
- [***] Stats: Now you can add a Today's Stats Widget to your lock screen (iOS 16 only) to monitor your sales. [https://github.com/woocommerce/woocommerce-ios/pull/7839]
- [internal] In-Person Payments: add UTM parameters to card reader purchase URLs to allow attribution [https://github.com/woocommerce/woocommerce-ios/pull/7858]
- [*] In-Person Payments: the Purchase card reader links now all open in authenticated web views, to make it easier to log in to woocommerce.com. [https://github.com/woocommerce/woocommerce-ios/pull/7862]

10.7
-----
- [*] Universal Links: Users can now open universal links in the app. [https://github.com/woocommerce/woocommerce-ios/pull/7632]
- [internal] Store picker: Show error when the role eligibility check fails while selecting a store. [https://github.com/woocommerce/woocommerce-ios/pull/7816]
- [internal] Store picker: Add loading state to `Continue` button. [https://github.com/woocommerce/woocommerce-ios/pull/7821]
- [internal] Store picker: Use Jetpack tunnel API for fetching user info for role checking. [https://github.com/woocommerce/woocommerce-ios/pull/7822]
- [*] Allow in-app notices to be swiped away [https://github.com/woocommerce/woocommerce-ios/pull/7801]

10.6
-----

- [**] Products tab: products search now has an option to search products by SKU. Stores with WC version 6.6+ support partial SKU search, otherwise the product(s) with the exact SKU match is returned. [https://github.com/woocommerce/woocommerce-ios/pull/7781]
- [*] Fixed a rare crash when selecting a store in the store picker. [https://github.com/woocommerce/woocommerce-ios/pull/7765]
- [*] Settings: Display the WooCommerce version and available updates in Settings [https://github.com/woocommerce/woocommerce-ios/pull/7779]
- [*] Show suggestion for logging in to a WP.com site with a mismatched WP.com account. [https://github.com/woocommerce/woocommerce-ios/pull/7773]
- [*] Help center: Added help center web page with FAQs for "Not a WooCommerce site" and "Wrong WordPress.com account" error screens. [https://github.com/woocommerce/woocommerce-ios/pull/7767, https://github.com/woocommerce/woocommerce-ios/pull/7769]
- [*] Now you can bulk edit variation prices. [https://github.com/woocommerce/woocommerce-ios/pull/7803]
- [**] Reviews: Now you can reply to product reviews using the Reply button while viewing a product review. [https://github.com/woocommerce/woocommerce-ios/pull/7799]

10.5
-----
- [**] Products: Now you can duplicate products from the More menu of the product detail screen. [https://github.com/woocommerce/woocommerce-ios/pull/7727]
- [**] Login: Added Jetpack connection support from the Account Mismatch error screen. [https://github.com/woocommerce/woocommerce-ios/pull/7748]
- [*] Orders: We are bringing back the ability to add/edit customer notes and addresses from the main order screen [https://github.com/woocommerce/woocommerce-ios/pull/7750]
- [*] Help center: Added help center web page with FAQs for "Wrong WordPress.com account error" screen. [https://github.com/woocommerce/woocommerce-ios/pull/7747]
- [*] Widgets: The Today's Stat Widget adds support for bigger fonts. [https://github.com/woocommerce/woocommerce-ios/pull/7752]

10.4
-----
- [***] Stats: Now you can add a Today's Stats Widget to your homescreen to monitor your sales. [https://github.com/woocommerce/woocommerce-ios/pull/7732]
- [*] Help center: Added help center web page with FAQs for "Pick a WooCommerce Store", "Enter WordPress.com password" and "Open mail to find magic link" screens. [https://github.com/woocommerce/woocommerce-ios/pull/7641, https://github.com/woocommerce/woocommerce-ios/pull/7730, https://github.com/woocommerce/woocommerce-ios/pull/7737]
- [*] In-Person Payments: Fixed a bug where cancelling a card reader connection would temporarily prevent further connections [https://github.com/woocommerce/woocommerce-ios/pull/7689]
- [*] In-Person Payments: Improvements to the card reader connection flow UI [https://github.com/woocommerce/woocommerce-ios/pull/7687]
- [*] Login: Users can now set up the Jetpack connection between a self-hosted site and their WP.com account. [https://github.com/woocommerce/woocommerce-ios/pull/7608]
- [*] Product list: the "Draft" blue color is fixed to be more readable for a draft product row in the product list. [https://github.com/woocommerce/woocommerce-ios/pull/7724]
- [*] Notifications: App icon badge is now cleared correctly after visiting the orders tab. [https://github.com/woocommerce/woocommerce-ios/pull/7735]

10.3
-----
- [*] Dashboard: the last selected time range tab (Today/This Week/This Month/This Year) is persisted for the site and shown on the next site launch (app launch or switching stores). [https://github.com/woocommerce/woocommerce-ios/pull/7638]
- [*] Dashboard: swiping to another time range tab now triggers syncing for the target tab. Previously, the stats on the target tab aren't synced from the swipe gesture. [https://github.com/woocommerce/woocommerce-ios/pull/7650]
- [*] In-Person Payments: Fixed an issue where the Pay in Person toggle could be out of sync with the setting on the website. [https://github.com/woocommerce/woocommerce-ios/pull/7656]
- [*] In-Person Payments: Removed the need to sign in when purchasing a card reader [https://github.com/woocommerce/woocommerce-ios/pull/7670]
- [*] In-Person Payments: Fixed a bug where canceling a reader connection could result in being unable to connect a reader in future [https://github.com/woocommerce/woocommerce-ios/pull/7678]
- [*] In-Person Payments: Fixed a bug which prevented the Collect Payment button from being shown for Cash on Delivery orders  [https://github.com/woocommerce/woocommerce-ios/pull/7694]

10.2
-----
- [*] Help center: Added help center web page with FAQs for "Enter Store Credentials", "Enter WordPress.com email " and "Jetpack required Error" screens. [https://github.com/woocommerce/woocommerce-ios/pull/7588, https://github.com/woocommerce/woocommerce-ios/pull/7590, https://github.com/woocommerce/woocommerce-ios/pull/7621]
- [*] In-Person Payments: Fixed the Learn More link from the `Enable Pay in Person` onboarding screen for WCPay [https://github.com/woocommerce/woocommerce-ios/pull/7598]
- [**] In-Person Payments: Added a switch for the Pay in Person payment method on the Payments menu. This allows you to accept In-Person Payments for website orders [https://github.com/woocommerce/woocommerce-ios/pull/7613]

10.1
-----
- [*] In-Person Payments: The onboarding notice on the In-Person Payments menu is correctly dismissed after multiple prompts are shown. [https://github.com/woocommerce/woocommerce-ios/pull/7543]
- [*] Help center: Added custom help center web page with FAQs for "Enter Store Address" and "Enter WordPress.com email" screens. [https://github.com/woocommerce/woocommerce-ios/pull/7553, https://github.com/woocommerce/woocommerce-ios/pull/7573]
- [*] In-Person Payments: The plugin selection is saved correctly after multiple onboarding prompts. [https://github.com/woocommerce/woocommerce-ios/pull/7544]
- [**] In-Person Payments: A new prompt to enable `Pay in Person` for your store's checkout, to accept In-Person Payments for website orders [https://github.com/woocommerce/woocommerce-ios/issues/7474]

10.0
-----
- [**] In-Person Payments and Simple Payments have been moved to a new Payments section [https://github.com/woocommerce/woocommerce-ios/pull/7473]
- [*] Login: on the WP.com password screen, the magic link login option is moved from below "Reset your password" to below the primary Continue button for higher visibility. [https://github.com/woocommerce/woocommerce-ios/pull/7469]
- [*] Login: some minor enhancements are made to the error screen after entering an invalid WP.com email - a new "What is WordPress.com?" link, hiding the "Log in with store address" button when it's from the store address login flow, and some copy changes. [https://github.com/woocommerce/woocommerce-ios/pull/7485]
- [**] In-Person Payments: Accounts with pending requirements are no longer blocked from taking payments - we have added a skip button to the relevant screen. [https://github.com/woocommerce/woocommerce-ios/pull/7504]
- [*] Login: New button added to the empty site picker screen to enter a site address for troubleshooting. [https://github.com/woocommerce/woocommerce-ios/pull/7484]

9.9
-----
- [*] [Sign in with store credentials]: New screen added with instructions to verify Jetpack connected email. [https://github.com/woocommerce/woocommerce-ios/pull/7424]
- [*] [Sign in with store credentials]: Stop clearing username/password after an invalid attempt to enable users to fix typos. [https://github.com/woocommerce/woocommerce-ios/pull/7444]
- [*] Login: after entering WP.com email, a magic link is automatically sent when it is enabled (magic links are disabled for A8C emails and WP.com accounts with recently changed password) and a new screen is shown with an option to log in with password. [https://github.com/woocommerce/woocommerce-ios/pull/7449]

9.8
-----
- [***] Login: Introduce a way to sign in using store credentials.  [https://github.com/woocommerce/woocommerce-ios/pull/7320]
- [**] Login: You can now install WooCommerce to your self-hosted sites from the login flow. [https://github.com/woocommerce/woocommerce-ios/pull/7401]
- [**] Orders: Now you can quickly mark an order as completed by swiping it to the left! [https://github.com/woocommerce/woocommerce-ios/pull/7385]
- [*] In-Person Payments: The purchase card reader information card appears also in the Orders list screen. [https://github.com/woocommerce/woocommerce-ios/pull/7326]
- [*] Login: in release 9.7, when the app is in logged out state, an onboarding screen is shown before the prologue screen if the user hasn't finished or skipped it. In release 9.8, a survey is added to the end of the onboarding screen. [https://github.com/woocommerce/woocommerce-ios/pull/7416]
- [*] Login: a local notification is scheduled after the user encounters an error from logging in with an invalid site address or WP.com email/password. Please see testing scenarios in the PR, with regression testing on order/review remote notifications. [https://github.com/woocommerce/woocommerce-ios/pull/7323, https://github.com/woocommerce/woocommerce-ios/pull/7372, https://github.com/woocommerce/woocommerce-ios/pull/7422]

9.7
-----
- [***] Orders: Orders can now be edited within the app. [https://github.com/woocommerce/woocommerce-ios/pull/7300]
- [**] Orders: You can now view the Custom Fields for an order in the Order Details screen. [https://github.com/woocommerce/woocommerce-ios/pull/7310]
- [*] In-Person Payments: Card Reader Manuals now appear based on country availability, consolidated into an unique view [https://github.com/woocommerce/woocommerce-ios/pull/7178]
- [*] Login: Jetpack setup flow is now accessible from the Login with Store Address flow. [https://github.com/woocommerce/woocommerce-ios/pull/7294]
- [*] In-Person Payments: The purchase card reader information card can be dismissed [https://github.com/woocommerce/woocommerce-ios/pull/7260]
- [*] In-Person Payments: When dismissing the purchase card reader information card, the user can choose to be reminded in 14 days. [https://github.com/woocommerce/woocommerce-ios/pull/7271]
- [*] In-Person Payments: The purchase card reader information card appears also in the App Settings screen. [https://github.com/woocommerce/woocommerce-ios/pull/7308]
- [*] Refund lines in the Order details screen now appear ordered from oldest to newest [https://github.com/woocommerce/woocommerce-ios/pull/7287]
- [*] Login: when the app is in logged out state, an onboarding screen is shown before the prologue screen if the user hasn't finished or skipped it.  [https://github.com/woocommerce/woocommerce-ios/pull/7324]
- [*] Orders: When a store has no orders yet, there is an updated message with a link to learn more on the Orders tab. [https://github.com/woocommerce/woocommerce-ios/pull/7328]

9.6
-----
- [***] Coupons: Coupons can now be created from within the app. [https://github.com/woocommerce/woocommerce-ios/pull/7239]
- [**] Order Details: All unpaid orders have a Collect Payment button, which shows a payment method selection screen. Choices are Cash, Card, and Payment Link. [https://github.com/woocommerce/woocommerce-ios/pull/7111]
- [**] In-Person Payments: Support for selecting preferred payment gateway when multiple extensions are installed on the store. [https://github.com/woocommerce/woocommerce-ios/pull/7153]
- [*] Coupons: Removed the redundant animation when reloading the coupon list. [https://github.com/woocommerce/woocommerce-ios/pull/7137]
- [*] Login: Display "What is WordPress.com?" link in "Continue With WordPress.com" flow. [https://github.com/woocommerce/woocommerce-ios/pull/7213]
- [*] Login: Display the Jetpack requirement error after login is successful.
- [*] Login: Display a "New to WooCommerce?" link in the login prologue screen above the login buttons. [https://github.com/woocommerce/woocommerce-ios/pull/7261]
- [*] In-Person Payments: Publicize the Card Present Payments feature on the Payment Method screen [https://github.com/woocommerce/woocommerce-ios/pull/7225]
- [*] In-Person Payments: Add blog_id to IPP transaction description to match WCPay [https://github.com/woocommerce/woocommerce-ios/pull/7221]
- [*] Product form: after uploading an image, the product can now be saved immediately while the image is being uploaded in the background. When no images are pending upload for the saved product, the images are added to the product. Testing instructions: https://github.com/woocommerce/woocommerce-ios/pull/7196. [https://github.com/woocommerce/woocommerce-ios/pull/7254]

9.5
-----
- [*] Coupons: Fixed issue saving "Individual Use" and "Exclude Sale Items" fields. [https://github.com/woocommerce/woocommerce-ios/pull/7117]
- [*] Orders: The customer shipping/billing address form now navigates back automatically after selecting a country or state. [https://github.com/woocommerce/woocommerce-ios/pull/7119]
- [internal] In settings and empty stores screen, the "Close Account" link is shown for users who signed in with Apple (the only way to create an account) to close their WordPress.com account. [https://github.com/woocommerce/woocommerce-ios/pull/7143]

9.4
-----
- [*] Orders: Order details now displays both the date and time for all orders. [https://github.com/woocommerce/woocommerce-ios/pull/6996]
- [*] Simple payments have the `Card` option available for stores with configuration issues to resolve, and show onboarding to help resolve them [https://github.com/woocommerce/woocommerce-ios/pull/7002]
- [*] Order & Product list: Now, we can pull to refresh from an empty view. [https://github.com/woocommerce/woocommerce-ios/pull/7023, https://github.com/woocommerce/woocommerce-ios/pull/7030]
- [*] Order Creation: Fixes a bug where selecting a variable product to add to a new order would sometimes open the wrong list of product variations. [https://github.com/woocommerce/woocommerce-ios/pull/7042]
- [*] Collect payment button on Order Details no longer flickers when the screen loads [https://github.com/woocommerce/woocommerce-ios/pull/7043]
- [*] Issue refund button on Order Details is shown for all paid orders [https://github.com/woocommerce/woocommerce-ios/pull/7046]
- [*] Order Creation: Fixes several bugs with the Products section not showing the correct order items or not correctly updating the item quantity. [https://github.com/woocommerce/woocommerce-ios/pull/7067]

9.3
-----
- [***] In-Person Payments is now available for merchants using WooCommerce Payments in Canada. [https://github.com/woocommerce/woocommerce-ios/pull/6954]
- [*] In-Person Payments: Accessibility improvement [https://github.com/woocommerce/woocommerce-ios/pull/6869, https://github.com/woocommerce/woocommerce-ios/pull/6886, https://github.com/woocommerce/woocommerce-ios/pull/6906]
- [*] Orders: Now it's possible to select and copy text from the notes on an order. [https://github.com/woocommerce/woocommerce-ios/pull/6894]
- [*] Support Arabic numerals on amount fields. [https://github.com/woocommerce/woocommerce-ios/pull/6891]
- [*] Product Selector: Enabled selecting all variations on variable product rows. [https://github.com/woocommerce/woocommerce-ios/pull/6899]
- [internal] Order Creation: Adding new products, shipping, fee, or customer details to an order now blocks the UI immediately while the order is syncing remotely. [https://github.com/woocommerce/woocommerce-ios/pull/6974]

- [*] Coupons: Now it's possible to update discount types for coupons. [https://github.com/woocommerce/woocommerce-ios/pull/6935]
- [*] Orders tab: the view width now adjusts to the app in tablet split view on iOS 15. [https://github.com/woocommerce/woocommerce-ios/pull/6951]

9.2
-----
- [***] Experimental Features: Coupons editing and deletion features are now enabled as part of coupon management. [https://github.com/woocommerce/woocommerce-ios/pull/6853]
- [*] Order Creation: Updated percentage fee flow - added amount preview, disabled percentage option when editing. [https://github.com/woocommerce/woocommerce-ios/pull/6763]
- [*] Product Details: Update status badge layout and show it for more cases. [https://github.com/woocommerce/woocommerce-ios/pull/6768]
- [*] Coupons: now, the percentage amount of coupons will be displayed correctly in the listing and in coupon detail if the amount contains fraction digits. [https://github.com/woocommerce/woocommerce-ios/pull/6804]
- [*] Coupons: Filter initial search results to show only coupons of the currently selected store. [https://github.com/woocommerce/woocommerce-ios/pull/6800]
- [*] Coupons: Fixed crash when there are duplicated items on the coupon list. [https://github.com/woocommerce/woocommerce-ios/pull/6798]
- [*] In-Person Payments: Run onboarding checks when connecting a reader. [https://github.com/woocommerce/woocommerce-ios/pull/6761, https://github.com/woocommerce/woocommerce-ios/pull/6774, https://github.com/woocommerce/woocommerce-ios/pull/6789]
- [*] In-Person Payments: after collecting payment for an order, merchants can now email the receipt in addition to printing it in Order Details > See Receipt if email is available on the device. [https://github.com/woocommerce/woocommerce-ios/pull/6833]

9.1
-----

- [*] Product name field in product form - Remove scroll behaviour and increase field height to fully display long product names. [https://github.com/woocommerce/woocommerce-ios/pull/6681]
- [*] Filter toolbar in Products list tab - Filter toolbar is pinned outside of the products list. [https://github.com/woocommerce/woocommerce-ios/pull/6698]
- [internal] Loading screens are refactored to avoid duplicated code and a potential crash. Please quickly smoke test them to make sure that everything still works as before. [https://github.com/woocommerce/woocommerce-ios/pull/6717]
- [*] Shipping settings - Weight and shipping package dimensions are localized based on device locale. Also, decimal point information is no longer lost upon saving a product, when using comma as a decimal separator. [https://github.com/woocommerce/woocommerce-ios/pull/6721]

9.0
-----

- [*] Share payment links from the order details screen. [https://github.com/woocommerce/woocommerce-ios/pull/6609]
- [internal] Reviews lists on Products and Menu tabs are refactored to avoid duplicated code. Please quickly smoke test them to make sure that everything still works as before. [https://github.com/woocommerce/woocommerce-ios/pull/6553]
- [**] Now it's possible to change the order of the product images. [https://github.com/woocommerce/woocommerce-ios/pull/6620]
- [*] Improved accessibility for the error banner and info banner displayed in Orders and Products. [https://github.com/woocommerce/woocommerce-ios/pull/6633]

8.9
-----
- [*] Coupons: Fixed issue loading the coupon list from the local storage on initial load. [https://github.com/woocommerce/woocommerce-ios/pull/6463]
- [*] Coupons: Update layout of the coupon details screen. [https://github.com/woocommerce/woocommerce-ios/pull/6522]
- [*] In-Person Payments: Removed collecting L2/L3 data. [https://github.com/woocommerce/woocommerce-ios/pull/6519]
- [*] Hub Menu: Multiple menu items can no longer be tapped simultaneously. [https://github.com/woocommerce/woocommerce-ios/pull/6484]
- [*] Jetpack CP: Fixed crash when attempting to access WP-Admin with an invalid URL that has an unsupported scheme. [https://github.com/woocommerce/woocommerce-ios/pull/6502]
- [***] Orders: Order Creation is now available to everyone! You can go to the Orders tab and tap the + button to create a new order. [https://github.com/woocommerce/woocommerce-ios/pull/6537]
- [internal] Loading screens are refactored to avoid duplicated code and a potential crash. Please quickly smoke test them to make sure that everything still works as before. [https://github.com/woocommerce/woocommerce-ios/pull/6535] [https://github.com/woocommerce/woocommerce-ios/pull/6544]

8.8
-----
- [*] Updates the app's About screen to be consistent with Automattic's other mobile apps. [https://github.com/woocommerce/woocommerce-ios/pull/6421]
- [***] Experimental Feature: It's now possible to add custom shipping method and fees in order creation flow. Tax amount and Order total is now synced from backend. [https://github.com/woocommerce/woocommerce-ios/pull/6429]
- [**] Now it's possible to filter orders by custom statuses. [https://github.com/woocommerce/woocommerce-ios/pull/6390]
- [*] Fixed issue presenting Edit Customer Note screen as a modal on large screens. [https://github.com/woocommerce/woocommerce-ios/pull/6406]
- [*] Products displayed in Order Detail now follow the same order of the web. [https://github.com/woocommerce/woocommerce-ios/pull/6401]
- [*] Simple Payments now shows a detailed tax break up before taking the payment. [https://github.com/woocommerce/woocommerce-ios/pull/6412]
- [*] Coupons list now shows an error view if coupons are disabled for the store. Coupons can be enabled again from this view. [https://github.com/woocommerce/woocommerce-ios/pull/6446]
- [*] Coupon details screen now displays more informative error messages when loading the total discount amount fails. [https://github.com/woocommerce/woocommerce-ios/pull/6457]
- [internal] Shipping Labels: the navigation bar in the web view for adding payments is now correctly hidden. [https://github.com/woocommerce/woocommerce-ios/pull/6435]

8.7
-----
- [**] In-Person Payments: Added card details to refund confirmation screen to help with refunding to the payment card [https://github.com/woocommerce/woocommerce-ios/pull/6241]
- [*] Coupons: Replace the toggles on Usage Details screen with text for uneditable contents. [https://github.com/woocommerce/woocommerce-ios/pull/6287]
- [*] Improve image loading for thumbnails especially on the Product list. [https://github.com/woocommerce/woocommerce-ios/pull/6299]
- [*] Coupons: Added feedback banner on the top of the coupon list. [https://github.com/woocommerce/woocommerce-ios/pull/6316]
- [*] Coupons: Handled error when loading total discounted amount fails. [https://github.com/woocommerce/woocommerce-ios/pull/6368]
- [internal] Removed all feature flags for Shipping Labels. Please smoke test all parts of Shipping Labels to make sure that everything still works as before. [https://github.com/woocommerce/woocommerce-ios/pull/6270]
- [*] In-Person Payments: Localized messages and UI [https://github.com/woocommerce/woocommerce-ios/pull/6317]
- [*] My Store: Fixed incorrect currency symbol of revenue text for stores with non-USD currency. [https://github.com/woocommerce/woocommerce-ios/pull/6335]
- [*] Notifications: Dismiss presented view before presenting content from notifications [https://github.com/woocommerce/woocommerce-ios/pull/6354]
- [*] Reviews: Fixed missing product information on first load [https://github.com/woocommerce/woocommerce-ios/pull/6367]
- [internal] Removed the feature flag for My store tab UI updates. Please smoke test the store stats and top performers in the "My store" tab to make sure everything works as before. [https://github.com/woocommerce/woocommerce-ios/pull/6334]
- [*] In-Person Payments: Add support for accepting payments on bookable products [https://github.com/woocommerce/woocommerce-ios/pull/6364]
- [*] In-Person Payments: Fixed issue where payment could be stuck prompting to remove the card if the payment was declined and retried before removing the card.

8.6
-----
- [***] Merchants can now view coupons in their stores by enabling Coupon Management in Experimental Features. [https://github.com/woocommerce/woocommerce-ios/pull/6209]
- [*] Orders: In the experimental Order Creation feature, product variations added to a new order now show a list of their attributes. [https://github.com/woocommerce/woocommerce-ios/pull/6131]
- [*] Enlarged the tap area for the action button on the notice view. [https://github.com/woocommerce/woocommerce-ios/pull/6146]
- [*] Reviews: Fixed crash on iPad when tapping the More button. [https://github.com/woocommerce/woocommerce-ios/pull/6187]
- [*] In-Person Payments: Remove Stripe from Experimental Features as it is always enabled now. [https://github.com/woocommerce/woocommerce-ios/pull/6205]
- [*] Disabled unnecessary selection of the "Refund via" row on the Refund Confirmation screen [https://github.com/woocommerce/woocommerce-ios/pull/6198]
- [*] Increased minimum version of Stripe extension for In-Person Payments to 6.2.0 [https://github.com/woocommerce/woocommerce-ios/pull/xxxx]
- [internal] Removed `pushNotificationsForAllStores` feature flag. Since the changes are non-trivial, it would be great to smoke test push notifications for all stores in beta testing. [https://github.com/woocommerce/woocommerce-ios/pull/6231]

8.5
-----
- [*] In-Person Payments: Inform the user when a card reader battery is so low that it needs to be charged before the reader can be connected. [https://github.com/woocommerce/woocommerce-ios/pull/5998]
- [***] The My store tab is having a new look with new conversion stats and shows up to 5 top performing products now (used to be 3). [https://github.com/woocommerce/woocommerce-ios/pull/5991]
- [**] Fixed a crash at the startup of the app, related to Gridicons. [https://github.com/woocommerce/woocommerce-ios/pull/6005]
- [***] Experimental Feature: It's now possible to create Orders in the app by enabling it in Settings > Experimental Features. For now you can change the order status, add products, and add customer details (billing and shipping addresses). [https://github.com/woocommerce/woocommerce-ios/pull/6060]
- [*] Fixed issue in date range selection for the orders filters where is some cases dates are not available for selection. [https://github.com/woocommerce/woocommerce-ios/pull/6090]
- [*] Enabled "view product in store" and "share product" options for variable products when accessing them through the order details screen. [https://github.com/woocommerce/woocommerce-ios/pull/6091]

8.4
-----
- [***] In-Person Payments: Support for Stripe M2 card reader. [https://github.com/woocommerce/woocommerce-ios/pull/5844]
- [***] We introduced a new tab called "Menu", a tab in the main navigation where you can browser different sub-sections of the app: Switch Store, Settings, WooCommerce Admin, View Store and Reviews. [https://github.com/woocommerce/woocommerce-ios/pull/5926]
- [***] Store admins can now access sites with plugins that have Jetpack Connection Package (e.g. WooCommerce Payments, Jetpack Backup) in the app. These sites do not require Jetpack-the-plugin to connect anymore. Store admins can still install Jetpack-the-plugin from the app through settings or a Jetpack banner. [https://github.com/woocommerce/woocommerce-ios/pull/5924]
- [*] Add/Edit Product screen: Fix transient product name while adding images.[https://github.com/woocommerce/woocommerce-ios/pull/5840]

8.3
-----
- [***] All merchants can create Simple Payments orders. [https://github.com/woocommerce/woocommerce-ios/pull/5684]
- [**] System status report can now be viewed and copied directly from within the app. [https://github.com/woocommerce/woocommerce-ios/pull/5702]
- [**] Product SKU input scanner is now available as a beta feature. To try it, enable it from settings and you can scan a barcode to use as the product SKU in product inventory settings! [https://github.com/woocommerce/woocommerce-ios/pull/5695]
- [**] Now you chan share a payment link when creating a Simple Payments order [https://github.com/woocommerce/woocommerce-ios/pull/5819]
- [*] Reviews: "Mark all as read" checkmark bar button item button replaced with menu button which launches an action sheet. Menu button is displayed only if there are unread reviews available.[https://github.com/woocommerce/woocommerce-ios/pull/5833]
- [internal] Refactored ReviewsViewController to add tests. [https://github.com/woocommerce/woocommerce-ios/pull/5834]

8.2
-----
- [***] In-Person Payments: Now you can collect Simple Payments on the go. [https://github.com/woocommerce/woocommerce-ios/pull/5635]
- [*] Products: After generating a new variation for a variable product, you are now taken directly to edit the new variation. [https://github.com/woocommerce/woocommerce-ios/pull/5649]
- [*] Dashboard: the visitor count in the Today tab is now shown when Jetpack site stats are enabled.
- [*] Add/Edit Product Images: tapping on the last `n` images while `n` images are pending upload does not crash the app anymore. [https://github.com/woocommerce/woocommerce-ios/pull/5672]

8.2
-----
- [*] Shipping Labels: Fixes a crash when saving a new shipping label after opening the order from a push notification. [https://github.com/woocommerce/woocommerce-ios/pull/5549]
- [**] In-Person Payments: Improved support for VoiceOver. [https://github.com/woocommerce/woocommerce-ios/pull/5572]
- [*] In-Person Payments: Fixes a crash when printing more than one receipt. [https://github.com/woocommerce/woocommerce-ios/pull/5575]

8.1
-----
- [***] Now it's possible to filter Order List by multiple statuses and date ranges. Plus, we removed the top tab bar on Orders Tab. [https://github.com/woocommerce/woocommerce-ios/pull/5491]
- [*] Login: Password AutoFill will suggest wordpress.com accounts. [https://github.com/woocommerce/woocommerce-ios/pull/5399]
- [*] Store picker: after logging in with store address, the pre-selected store is now the currently selected store instead of the store from login flow. [https://github.com/woocommerce/woocommerce-ios/pull/5508]
- [*] The application icon number from order push notifications is now cleared after visiting the orders tab. [https://github.com/woocommerce/woocommerce-ios/pull/5715]
- [internal] Migrated Settings screen to MVVM [https://github.com/woocommerce/woocommerce-ios/pull/5393]


8.0
-----
- [*] Product List: Add support for product filtering by category. [https://github.com/woocommerce/woocommerce-ios/pull/5388]
- [***] Push notifications are now supported for all connected stores. [https://github.com/woocommerce/woocommerce-ios/pull/5299]
- [*] Fix: in Settings > Switch Store, tapping "Dismiss" after selecting a different store does not switch stores anymore. [https://github.com/woocommerce/woocommerce-ios/pull/5359]

7.9
-----
- [*] Fix: after disconnecting a site or connecting to a new site, the sites in site picker (Settings > Switch Store) should be updated accordingly. The only exception is when the newly disconnected site is the currently selected site. [https://github.com/woocommerce/woocommerce-ios/pull/5241]
- [*] Order Details: Show a button on the "Product" section of Order Details screen to allow recreating shipping labels. [https://github.com/woocommerce/woocommerce-ios/pull/5255]
- [*] Edit Order Address - Enable `Done` button when `Use as {Shipping/Billing} Address` toggle is turned on. [https://github.com/woocommerce/woocommerce-ios/pull/5254]
- [*] Add/Edit Product: fix an issue where the product name keyboard is English only. [https://github.com/woocommerce/woocommerce-ios/pull/5288]
- [*] Order Details: some sites cannot parse order requests where the fields parameter has spaces, and the products section cannot load as a result. The spaces are now removed. [https://github.com/woocommerce/woocommerce-ios/pull/5298]

7.8
-----
- [***] Shipping Labels: merchants can create multiple packages for the same order, moving the items between different packages. [https://github.com/woocommerce/woocommerce-ios/pull/5190]
- [*] Fix: Navigation bar buttons are now consistently pink on iOS 15. [https://github.com/woocommerce/woocommerce-ios/pull/5139]
- [*] Fix incorrect info banner color and signature option spacing on Carrier and Rates screen. [https://github.com/woocommerce/woocommerce-ios/pull/5144]
- [x] Fix an error where merchants were unable to connect to valid stores when they have other stores with corrupted information https://github.com/woocommerce/woocommerce-ios/pull/5161
- [*] Shipping Labels: Fix issue with decimal values on customs form when setting the device with locales that use comma as decimal point. [https://github.com/woocommerce/woocommerce-ios/pull/5195]
- [*] Shipping Labels: Fix crash when tapping on Learn more rows of customs form. [https://github.com/woocommerce/woocommerce-ios/pull/5207]
- [*] Shipping Labels: The shipping address now prefills the phone number from the billing address if a shipping phone number is not available. [https://github.com/woocommerce/woocommerce-ios/pull/5177]
- [*] Shipping Labels: now in Carrier and Rates we always display the discounted rate instead of the retail rate if available. [https://github.com/woocommerce/woocommerce-ios/pull/5188]
- [*] Shipping Labels: If the shipping address is invalid, there are now options to email, call, or message the customer. [https://github.com/woocommerce/woocommerce-ios/pull/5228]
- [*] Accessibility: notify when offline mode banner appears or disappears. [https://github.com/woocommerce/woocommerce-ios/pull/5225]

7.7
-----
- [***] In-Person Payments: US merchants can now obtain a card reader and then collect payments directly from the app. [https://github.com/woocommerce/woocommerce-ios/pull/5030]
- [***] Shipping Labels: Merchants can now add new payment methods for shipping labels directly from the app. [https://github.com/woocommerce/woocommerce-ios/pull/5023]
- [**] Merchants can now edit shipping & billing addresses from orders. [https://github.com/woocommerce/woocommerce-ios/pull/5097]
- [x] Fix: now a default paper size will be selected in Shipping Label print screen. [https://github.com/woocommerce/woocommerce-ios/pull/5035]
- [*] Show banner on screens that use cached data when device is offline. [https://github.com/woocommerce/woocommerce-ios/pull/5000]
- [*] Fix incorrect subtitle on customs row of Shipping Label purchase flow. [https://github.com/woocommerce/woocommerce-ios/pull/5093]
- [*] Make sure customs form printing option is not available on non-international orders. [https://github.com/woocommerce/woocommerce-ios/pull/5104]
- [*] Fix incorrect logo for DHL in Shipping Labels flow. [https://github.com/woocommerce/woocommerce-ios/pull/5105]

7.6
-----
- [x] Show an improved error modal if there are problems while selecting a store. [https://github.com/woocommerce/woocommerce-ios/pull/5006]
- [***] Shipping Labels: Merchants can now add new custom and service packages for shipping labels directly from the app. [https://github.com/woocommerce/woocommerce-ios/pull/4976]
- [*] Fix: when product image upload fails, the image cell stop loading. [https://github.com/woocommerce/woocommerce-ios/pull/4989]

7.5
-----
- [***] Merchants can now purchase shipping labels and declare customs forms for international orders. [https://github.com/woocommerce/woocommerce-ios/pull/4896]
- [**] Merchants can now edit customer provided notes from orders. [https://github.com/woocommerce/woocommerce-ios/pull/4893]
- [*] Fix empty states sometimes not centered vertically [https://github.com/woocommerce/woocommerce-ios/pull/4890]
- [*] Fix error syncing products due to decoding failure of regular_price in product variations. [https://github.com/woocommerce/woocommerce-ios/pull/4901]
- [*] Hide bottom bar on shipping label purchase form. [https://github.com/woocommerce/woocommerce-ios/pull/4902]

7.4
-----
- [*] Fix an issue where some extension was not shown in order item details. [https://github.com/woocommerce/woocommerce-ios/pull/4753]
- [*] Fix: The refund button within Order Details will be hidden if the refund is zero. [https://github.com/woocommerce/woocommerce-ios/pull/4789]
- [*] Fix: Incorrect arrow direction for right-to-left languages on Shipping Label flow. [https://github.com/woocommerce/woocommerce-ios/pull/4796]
- [*] Fix: Shouldn't be able to schedule a sale without sale price. [https://github.com/woocommerce/woocommerce-ios/pull/4825]
- [*] Fix: Edit address screen is pushed twice in Shipping Label flow when missing name in origin or destination address. [https://github.com/woocommerce/woocommerce-ios/pull/4845]

7.3
-----
- [*] Order Detail: now we do not offer the "email note to customer" option if no email is available. [https://github.com/woocommerce/woocommerce-ios/pull/4680]
- [*] My Store: If there are errors loading the My Store screen, a banner now appears at the top of the screen with links to troubleshoot or contact support. [https://github.com/woocommerce/woocommerce-ios/pull/4704]
- [*] Fix: Added 'Product saved' confirmation message when a product is updated [https://github.com/woocommerce/woocommerce-ios/pull/4709]
- [*] Shipping Labels: Updated address validation to automatically use trivially normalized address for origin and destination. [https://github.com/woocommerce/woocommerce-ios/pull/4719]
- [*] Fix: Order details for products with negative prices now will show correctly [https://github.com/woocommerce/woocommerce-ios/pull/4683]
- [*] Fix: Order list not extend edge-to-edge in dark mode. [https://github.com/woocommerce/woocommerce-ios/pull/4728]
- [*] Plugins: Added list of active and inactive plugins that can be reached by admins in the settings screen. [https://github.com/woocommerce/woocommerce-ios/pull/4735]
- [*] Login: Updated appearance of back buttons in navigation bar to minimal style. [https://github.com/woocommerce/woocommerce-ios/pull/4726]
- [internal] Upgraded Zendesk SDK to version 5.3.0. [https://github.com/woocommerce/woocommerce-ios/pull/4699]
- [internal] Updated GoogleSignIn to version 6.0.1 through WordPressAuthenticator. There should be no functional changes, but may impact Google sign in flow. [https://github.com/woocommerce/woocommerce-ios/pull/4725]

7.2
-----
- [*] Order Fulfillment: Updated success notice message [https://github.com/woocommerce/woocommerce-ios/pull/4589]
- [*] Order Fulfillment: Fixed issue footer view getting clipped of by iPhone notch [https://github.com/woocommerce/woocommerce-ios/pull/4631]
- [*] Shipping Labels: Updated address validation to make sure a name is entered for each address. [https://github.com/woocommerce/woocommerce-ios/pull/4601]
- [*] Shipping Labels: Hide Contact button on Shipping To Address form when customer phone number is not provided. [https://github.com/woocommerce/woocommerce-ios/pull/4663]
- [*] Shipping Labels: Updated edge-to-edge table views for all forms. [https://github.com/woocommerce/woocommerce-ios/pull/4657]
- [*] Orders and Order Details: Updated edge-to-edge table views for consistent look across the app. [https://github.com/woocommerce/woocommerce-ios/pull/4638]
- [*] Reviews and Review Details: Updated edge-to-edge table views for consistent look across the app. [https://github.com/woocommerce/woocommerce-ios/pull/4637]
- [*] New error screen displayed to users without the required roles to access the store. [https://github.com/woocommerce/woocommerce-ios/pull/4493]

7.1
-----
- [***] Merchants from US can create shipping labels for physical orders from the app. The feature supports for now only orders where the shipping address is in the US. [https://github.com/woocommerce/woocommerce-ios/pull/4578]
- [**] Due to popular demand, the Order fulfill is displayed once again when clicking on the Mark order complete button. [https://github.com/woocommerce/woocommerce-ios/pull/4567]
- [*] Fix: Interactive pop gesture on Order Details and Settings screen. [https://github.com/woocommerce/woocommerce-ios/pull/4504]
- [*] Fix: Frozen refresh control and placeholder when switching tabs [https://github.com/woocommerce/woocommerce-ios/pull/4505]
- [internal] Stats tab: added network sync throttling [https://github.com/woocommerce/woocommerce-ios/pull/4494]

7.0
-----
- [**] Order Detail: now we display Order Items and Shipping Label Packages as separate sections. [https://github.com/woocommerce/woocommerce-ios/pull/4445]
- [*] Fix: Orders for a variable product with different configurations of a single variation will now show each order item separately. [https://github.com/woocommerce/woocommerce-ios/pull/4445]
- [*] If the Orders, Products, or Reviews lists can't load, a banner now appears at the top of the screen with links to troubleshoot or contact support. [https://github.com/woocommerce/woocommerce-ios/pull/4400, https://github.com/woocommerce/woocommerce-ios/pull/4407]
- [*] Fix: Stats tabs are now displayed and ordered correctly in RTL languages. [https://github.com/woocommerce/woocommerce-ios/pull/4444]
- [*] Fix: Missing "Add Tracking" button in orders details. [https://github.com/woocommerce/woocommerce-ios/pull/4520]


6.9
-----
- [*] Order Detail: now we display a loader on top, to communicate that the order detail view has not yet been fully loaded. [https://github.com/woocommerce/woocommerce-ios/pull/4396]
- [*] Products: You can edit product attributes for variations right from the main product form. [https://github.com/woocommerce/woocommerce-ios/pull/4350]
- [*] Improved CTA. "Print Shipping Label" instead of "Reprint Shipping Label". [https://github.com/woocommerce/woocommerce-ios/pull/4394]
- [*] Improved application log viewer. [https://github.com/woocommerce/woocommerce-ios/pull/4387]
- [*] Improved the experience when creating the first variation. [https://github.com/woocommerce/woocommerce-ios/pull/4405]

6.8
-----

- [***] Dropped iOS 13 support. From now we support iOS 14 and later. [https://github.com/woocommerce/woocommerce-ios/pull/4209]
- [**] Products: Added the option to create and edit a virtual product directly from the product detail screen. [https://github.com/woocommerce/woocommerce-ios/pull/4214]

6.7
-----
- [**] Add-Ons: Order add-ons are now available as a beta feature. To try it, enable it from settings! [https://github.com/woocommerce/woocommerce-ios/pull/4119]

6.6
-----
- [*] Fix: Product variations only support at most one image, so we won't show an option to add a second one. [https://github.com/woocommerce/woocommerce-ios/pull/3994]
- [*] Fix: The screen to select images from the Media Library would sometimes crash when the library had a specific number of images. [https://github.com/woocommerce/woocommerce-ios/pull/4003]
- [*] Improved error messages for logins. [https://github.com/woocommerce/woocommerce-ios/pull/3957]

6.5
-----
- [*] Fix: Product images with non-latin characters in filenames now will load correctly and won't break Media Library. [https://github.com/woocommerce/woocommerce-ios/pull/3935]
- [*] Fix: The screen to select images from the Media Library would sometimes crash when the library had a specific number of images. [https://github.com/woocommerce/woocommerce-ios/pull/4070]

6.4
-----
- [*] Login: New design and illustrations for the initial login screen, promoting the app's main features. [https://github.com/woocommerce/woocommerce-ios/pull/3867]
- [*] Enhancement/fix: Unify back button style across the app. [https://github.com/woocommerce/woocommerce-ios/pull/3872]

6.3
-----
- [**] Products: Now you can add variable products from the create product action sheet. [https://github.com/woocommerce/woocommerce-ios/pull/3836]
- [**] Products: Now you can easily publish a product draft or pending product using the navigation bar buttons [https://github.com/woocommerce/woocommerce-ios/pull/3846]
- [*] Fix: In landscape orientation, all backgrounds on detail screens and their subsections now extend edge-to-edge. [https://github.com/woocommerce/woocommerce-ios/pull/3808]
- [*] Fix: Creating an attribute or a variation no longer saves your product pending changes. [https://github.com/woocommerce/woocommerce-ios/pull/3832]
- [*] Enhancement/fix: image & text footnote info link rows are now center aligned in order details reprint shipping label info row and reprint screen. [https://github.com/woocommerce/woocommerce-ios/pull/3805]

6.2
-----

- [***] Products: When editing a product, you can now create/delete/update product variations, product attributes and product attribute options. https://github.com/woocommerce/woocommerce-ios/pull/3791
- [**] Large titles are enabled for the four main tabs like in Android. In Dashboard and Orders tab, a workaround is implemented with some UI/UX tradeoffs where the title size animation is not as smooth among other minor differences from Products and Reviews tab. We can encourage beta users to share any UI issues they find with large titles. [https://github.com/woocommerce/woocommerce-ios/pull/3763]
- [*] Fix: Load product inventory settings in read-only mode when the product has a decimal stock quantity. This fixes the products tab not loading due to product decoding errors when third-party plugins enable decimal stock quantities. [https://github.com/woocommerce/woocommerce-ios/pull/3717]
- [*] Fix: Loading state stuck in Reviews List. [https://github.com/woocommerce/woocommerce-ios/pull/3753]

6.1
-----
- [**] Products: When editing variable products, you can now edit the variation attributes to select different attribute options. [https://github.com/woocommerce/woocommerce-ios/pull/3628]
- [*] Fixes a bug where long pressing the back button sometimes displayed an empty list of screens.
- [*] Product Type: Updated product type detail to display "Downloadable" if a product is downloadable. [https://github.com/woocommerce/woocommerce-ios/pull/3647]
- [*] Product Description: Updated the placeholder text in the Aztec Editor screens to provide more context. [https://github.com/woocommerce/woocommerce-ios/pull/3668]
- [*] Fix: Update the downloadable files row to read-only, if the product is accessed from Order Details. [https://github.com/woocommerce/woocommerce-ios/pull/3669]
- [*] Fix: Thumbnail image of a product wasn't being loaded correctly in Order Details. [https://github.com/woocommerce/woocommerce-ios/pull/3678]
- [*] Fix: Allow product's `regular_price` to be a number and `sold_individually` to be `null` as some third-party plugins could alter the type in the API. This could help with the products tab not loading due to product decoding errors. [https://github.com/woocommerce/woocommerce-ios/pull/3679]
- [internal] Attempted fix for a crash in product image upload. [https://github.com/woocommerce/woocommerce-ios/pull/3693]

6.0
-----
- [**] Due to popular demand, the product SKU is displayed once again in Order Details screen. [https://github.com/woocommerce/woocommerce-ios/pull/3564]
- [*] Updated copyright notice to WooCommerce
- [*] Fix: top performers in "This Week" tab should be showing the same data as in WC Admin.
- [*] Fix: visitor stats in Dashboard should be more consistent with web data on days when the end date for more than one tab is the same (e.g. "This Week" and "This Month" both end on January 31). [https://github.com/woocommerce/woocommerce-ios/pull/3532]
- [*] Fix: navbar title on cross-sells products list displayed title for upsells [https://github.com/woocommerce/woocommerce-ios/pull/3565]
- [*] Added drag-and-drop sorting to Linked Products [https://github.com/woocommerce/woocommerce-ios/pull/3548]
- [internal] Refactored Core Data migrator stack to help reduce crashes [https://github.com/woocommerce/woocommerce-ios/pull/3523]


5.9
-----
- [**] Product List: if a user applies custom sort orders and filters in the Product List, now when they reopen the app will be able to see the previous settings applied. [https://github.com/woocommerce/woocommerce-ios/pull/3454]
- [*] Removed fulfillment screen and moved fulfillment to the order details screen. [https://github.com/woocommerce/woocommerce-ios/pull/3453]
- [*] Fix: billing information action sheets now are presented correctly on iPad. [https://github.com/woocommerce/woocommerce-ios/pull/3457]
- [*] fix: the rows in the product search list now don't have double separators. [https://github.com/woocommerce/woocommerce-ios/pull/3456]
- [*] Fix: During login, the spinner when a continue button is in loading state is now visible in dark mode. [https://github.com/woocommerce/woocommerce-ios/pull/3472]
- [*] fix: when adding a note to an order, the text gets no more deleted if you tap on “Email note to customer”. [https://github.com/woocommerce/woocommerce-ios/pull/3473]
- [*] Added Fees to order details. [https://github.com/woocommerce/woocommerce-ios/pull/3475]
- [*] fix: now we don't show any more similar alert notices if an error occurred. [https://github.com/woocommerce/woocommerce-ios/pull/3474]
- [*] fix: in Settings > Switch Store, the spinner in the "Continue" button at the bottom is now visible in dark mode. [https://github.com/woocommerce/woocommerce-ios/pull/3468]
- [*] fix: in order details, the shipping and billing address are displayed in the order of the country (in some eastern Asian countries, the address starts from the largest unit to the smallest). [https://github.com/woocommerce/woocommerce-ios/pull/3469]
- [*] fix: product is now read-only when opened from the order details. [https://github.com/woocommerce/woocommerce-ios/pull/3491]
- [*] fix: pull to refresh on the order status picker screen does not resets anymore the current selection. [https://github.com/woocommerce/woocommerce-ios/pull/3493]
- [*] When adding or editing a link (e.g. in a product description) link settings are now presented as a popover on iPad. [https://github.com/woocommerce/woocommerce-ios/pull/3492]
- [*] fix: the glitch when launching the app in logged out state or after tapping "Try another account" in store picker is now gone. [https://github.com/woocommerce/woocommerce-ios/pull/3498]
- [*] Minor enhancements: in product editing form > product reviews list, the rows don't show highlighted state on tap anymore since they are not actionable. Same for the number of upsell and cross-sell products in product editing form > linked products. [https://github.com/woocommerce/woocommerce-ios/pull/3502]


5.8
-----
- [***] Products M5 features are now available to all. Products M5 features: add and edit linked products, add and edit downloadable files, product deletion. [https://github.com/woocommerce/woocommerce-ios/pull/3420]
- [***] Shipping labels M1 features are now available to all: view shipping label details, request a refund, and reprint a shipping label via AirPrint. [https://github.com/woocommerce/woocommerce-ios/pull/3436]
- [**] Improved login flow, including better error handling. [https://github.com/woocommerce/woocommerce-ios/pull/3332]


5.7
-----
- [***] Dropped iOS 12 support. From now we support iOS 13 and later. [https://github.com/woocommerce/woocommerce-ios/pull/3216]
- [*] Fixed spinner appearance in the footer of orders list. [https://github.com/woocommerce/woocommerce-ios/pull/3249]
- [*] In order details, the image for a line item associated with a variation is shown now after the variation has been synced. [https://github.com/woocommerce/woocommerce-ios/pull/3314]
- [internal] Refactored Core Data stack so more errors will be propagated. [https://github.com/woocommerce/woocommerce-ios/pull/3267]


5.6
-----
- [**] Fixed order list sometimes not showing newly submitted orders.
- [*] now the date pickers on iOS 14 are opened as modal view. [https://github.com/woocommerce/woocommerce-ios/pull/3148]
- [*] now it's possible to remove an image from a Product Variation if the WC version 4.7+. [https://github.com/woocommerce/woocommerce-ios/pull/3159]
- [*] removed the Product Title in product screen navigation bar. [https://github.com/woocommerce/woocommerce-ios/pull/3187]
- [*] the icon of the cells inside the Product Detail are now aligned at 10px from the top margin. [https://github.com/woocommerce/woocommerce-ios/pull/3199]
- [**] Added the ability to issue refunds from the order screen. Refunds can be done towards products or towards shipping. [https://github.com/woocommerce/woocommerce-ios/pull/3204]
- [*] Prevent banner dismiss when tapping "give feedback" on products screen. [https://github.com/woocommerce/woocommerce-ios/pull/3221]
- [*] Add keyboard dismiss in Add Tracking screen [https://github.com/woocommerce/woocommerce-ios/pull/3220]


5.5
-----
- [**] Products M4 features are now available to all. Products M4 features: add a simple/grouped/external product with actions to publish or save as draft. [https://github.com/woocommerce/woocommerce-ios/pull/3133]
- [*] enhancement: Order details screen now shows variation attributes for WC version 4.7+. [https://github.com/woocommerce/woocommerce-ios/pull/3109]
- [*] fix: Product detail screen now includes the number of ratings for that product. [https://github.com/woocommerce/woocommerce-ios/pull/3089]
- [*] fix: Product subtitle now wraps correctly in order details. [https://github.com/woocommerce/woocommerce-ios/pull/3201]


5.4
-----
- [*] fix: text headers on Product price screen are no more clipped with large text sizes. [https://github.com/woocommerce/woocommerce-ios/pull/3090]


5.4
-----
- [*] fix: the footer in app Settings is now correctly centered.
- [*] fix: Products tab: earlier draft products now show up in the same order as in core when sorting by "Newest to Oldest".
- [*] enhancement: in product details > price settings, the sale dates can be edited inline in iOS 14 using the new date picker. Also, the sale end date picker editing does not automatically end on changes anymore. [https://github.com/woocommerce/woocommerce-ios/pull/3044]
- [*] enhancement: in order details > add tracking, the date shipped can be edited inline in iOS 14 using the new date picker. [https://github.com/woocommerce/woocommerce-ios/pull/3044]
- [*] enhancement: in products list, the "(No Title)" placeholder will be showed when a product doesn't have the title set. [https://github.com/woocommerce/woocommerce-ios/pull/3068]
- [*] fix: the placeholder views in the top dashboard chart and orders tab do not have unexpected white background color in Dark mode in iOS 14 anymore. [https://github.com/woocommerce/woocommerce-ios/pull/3063]


5.3
-----
- [**] In Settings > Experimental Features, a Products switch is now available for turning Products M4 features on and off (default off). Products M4 features: add a simple/grouped/external product with actions to publish or save as draft.
- [*] Opening a product from order details now shows readonly product details of the same styles as in editable product details.
- [*] Opening a product variation from order details now shows readonly product variation details and this product variation does not appear in the Products tab anymore.
- [*] Enhancement: when not saving a product as "published", the in-progress modal now shows title and message like "saving your product" instead of "publishing your product".
- [*] In product and variation list, the stock quantity is not shown anymore when stock management is disabled.
- [*] Enhancement: when the user attempts to dismiss the product selector search modal while at least one product is selected for a grouped product's linked products, a discard changes action sheet is shown.
- [internal] Renamed a product database table (Attribute) to GenericAttribute. This adds a new database migration.  [https://github.com/woocommerce/woocommerce-ios/pull/2883]
- [internal] Refactored the text fields in the Manual Shipment Tracking page. [https://github.com/woocommerce/woocommerce-ios/pull/2979]
- [internal] Attempt fix for startup crashes. [https://github.com/woocommerce/woocommerce-ios/pull/3069]


5.2
-----
- [**] Products: now you can editing basic fields for non-core products (whose product type is not simple/external/variable/grouped) - images, name, description, readonly price, readonly inventory, tags, categories, short description, and product settings.
- [*] Enhancement: for variable products, the stock status is now shown in its variation list.
- [*] Sign In With Apple: if the Apple ID has been disconnected from the WordPress app (e.g. in Settings > Apple ID > Password & Security > Apps using Apple ID), the app is logged out on app launch or app switch.
- [*] Now from an Order Detail it's only possible to open a Product in read-only mode.
- [internal] #2881 Upgraded WPAuth from 1.24 to 1.26-beta.12. Regressions may happen in login flows.
- [internal] #2896 Configured the same user agent header for all the network requests made through the app.
- [internal] #2879 After logging out, the persistent store is not reset anymore to fix a crash in SIWA revoked token scenario after app launch (issue #2830). No user-facing changes are intended, the data should be associated with a site after logging out and in like before.

5.1
-----
- [*] bugfix: now reviews are refreshed correctly. If you try to delete or to set as spam a review from the web, the result will match in the product reviews list.
- [*] If the Products switch is on in Settings > Experimental Features:
  - For a variable product, the stock status is not shown in the product details anymore when stock management is disabled since stock status is controlled at variation level.
- [internal] The Order List and Orders Search → Filter has a new backend architecture (#2820). This was changed as an experiment to fix #1543. This affects iOS 13.0 users only. No new behaviors have been added. Github project: https://git.io/JUBco.
- [*] Orders → Search list will now show the full counts instead of “99+”. #2825


5.0
-----
- [*] Order details > product details: tapping outside of the bottom sheet from "Add more details" menu does not dismiss the whole product details anymore.
- [*] If the Products switch is on in Settings > Experimental Features, product editing for basic fields are enabled for non-core products (whose product type is not simple/external/variable/grouped) - images, name, description, readonly price, readonly inventory, tags, categories, short description, and product settings.
- [*] Order Detail: added "Guest" placeholder on Order Details card when there's no customer name.
- [*] If the Products switch is on in Settings > Experimental Features:
  - Product editing for basic fields are enabled for non-core products (whose product type is not simple/external/variable/grouped) - images, name, description, readonly price, readonly inventory, tags, categories, short description, and product settings.
  - Inventory and shipping settings are now editable for a variable product.
  - A product variation's stock status is now editable in inventory settings.
  - Reviews row is now hidden if reviews are disabled.
  - Now it's possible to open the product's reviews screen also if there are no reviews.
  - We improved our VoiceOver support in Product Detail screen.
- [*] In Settings, the "Feature Request" button was replaced with "Send Feedback" (Survey) (https://git.io/JUmUY)


4.9
-----
- [**] Sign in with Apple is now available in the log in process.
- [**] In Settings > Experimental Features, a Products switch is now available for turning Products M3 features on and off for core products (default off for beta testing). Products M3 features: edit grouped, external and variable products, enable/disable reviews, change product type and update categories and tags.
- [*] Edit Products: the update action now shows up on the product details after updating just the sale price.
- [*] Fix a crash that sometimes happen when tapping on a Product Review push notification.
- [*] Variable product > variation list: a warning banner is shown if any variations do not have a price, and warning text is shown on these variation rows.


4.8
-----
- [*] Enabled right/left swipe on product images.


4.7
-----
- [*] Fixed an intermittent crash when sending an SMS from the app.


4.6
-----
- [*] Fix an issue in the y-axis values on the dashboard charts where a negative value could show two minus signs.
- [*] When a simple product doesn't have a price set, the price row on the product details screen now shows "Add Price" placeholder instead of an empty regular price.
- [*] If WooCommerce 4.0 is available the app will show the new stats dashboard, otherwise will show a banner indicating the user to upgrade.
- [*] The total orders row is removed from the readonly product details (products that are not a simple product) to avoid confusion since it's not shown on the editable form for simple products.


4.5
-----
- [**] Products: now you can update product images, product settings, viewing and sharing a product.
- [*] In Order Details, the item subtotal is now shown on the right side instead of the quantity. The quantity can still be viewed underneath the product name.
- [*] In Order Details, SKU was removed from the Products List. It is still shown when fulfilling the order or viewing the product details.
- [*] Polish the loading state on the product variations screen.
- [*] When opening a simple product from outside of the Products tab (e.g. from Top Performers section or an order), the product name and ellipsis menu (if the Products feature switch is enabled) should be visible in the navigation bar.


4.4
-----
- Order Detail: the HTML shipping method is now showed correctly
- [internal] Logging in via 'Log in with Google' has changes that can cause regressions. See https://git.io/Jf2Fs for full testing details.
- [**] Fix bugs related to push notifications: after receiving a new order push notification, the Reviews tab does not show a badge anymore. The application icon badge number is now cleared by navigating to the Orders tab and/or the Reviews tab, depending on the types of notifications received.
- [*] The discard changes prompt now only appears when navigating from product images screen if any images have been deleted.
- [*] Fix the issue where product details screen cannot be scrolled to the bottom in landscape after keyboard is dismissed (e.g. from editing product title).
- [*] The product name is now shown in the product details navigation bar so that the name is always visible.
- [*] The images pending upload should be visible after editing product images from product details.
- [*] The discard changes prompt does not appear when navigating from product settings detail screens with a text field (slug, purchase note, and menu order) anymore.
- [*] Fix the wrong cell appearance in the order status list.
- [*] The "View product in store" action will be shown only if the product is published.
- [internal] Modified the component used for fetching data from the database. Please watch out for crashes in lists.


4.3
-----
- Products: now the Product details can be edited and saved outside Products tab (e.g. from Order details or Top Performers).
- [internal]: the navigation to the password entry screen has changed and can cause regressions. See https://git.io/JflDW for testing details.
- [internal] Refactored some API calls for fetching a Note, Product, and Product Review.
- Products: we improved our VoiceOver support in Product Price settings
- In Settings > Experimental Features, a Products switch is now available for turning Products M2 features on and off for simple products (default off for beta testing). Products M2 features: update product images, product settings, viewing and sharing a product.
- The WIP banner on the Products tab is now collapsed by default for more vertical space.
- Dropped iOS 11 support. From now we support iOS 12 and later.
- In Order Details, the Payment card is now shown right after the Products and Refunded Products cards.


4.2
-----
- Products: now tapping anywhere on a product cell where you need to insert data, like in Product Price and Product Shipping settings, you start to edit the text field.
- Products: now the keyboard pop up automatically in Edit Description
- The Processing orders list will now show upcoming (future) orders.
- Improved stats: fixed the incorrect time range on "This Week" tab when loading improved stats on a day when daily saving time changes.
- [internal]: the "send magic link" screen has navigation changes that can cause regressions. See https://git.io/Jfqio for testing details.
- The Orders list is now automatically refreshed when reopening the app.
- The Orders list is automatically refreshed if a new order (push notification) comes in.
- Orders -> Search: The statuses now shows the total number of orders with that status.


4.1
-----
- Fix an intermittent crash when downloading Orders
- The Photo Library permission alert shouldn't be prompted when opening the readonly product details or edit product for simple products, which is reproducible on iOS 11 or 12 devices. (The permission is only triggered when uploading images in Zendesk support or in debug builds with Products M2 enabled.)
- [internal] Updated the empty search result views for Products and Orders. https://git.io/Jvdap


4.0
-----
- Products is now available with limited editing for simple products!
- Fix pulling to refresh on the Processing tab sometimes will not show the up-to-date orders.
- Edit Product > Price Settings: schedule sale is now available even when either the start or end date is not set, and the sale end date can be removed now.
- Improved stats: fixed a crash when loading improved stats on a day when daily saving time changes.
- [internal] Changed the Shipping and Tax classes list loading so that any cached data is shown right away
- [internal] Edit Products M2: added an image upload source for product images - WordPress Media Library.
- [internal] Slightly changed the dependency graph of the database fetching component. Please watch out for data loading regressions.
- [internal] the signup and login Magic Link flows have code changes. See https://git.io/JvyB3 for testing details.
- [internal] the login via Magic Link flows have code changes. See https://git.io/JvyB3 for testing details.
- [internal] the login via Continue with Google flows have code changes that can cause regressions. See https://git.io/Jvyjg for testing details.
- [internal] the signup and login Magic Link flows have code changes. See https://git.io/JvyB3 for testing details.
- [internal] under Edit Products M2 feature flag, there are 4 ways to sort the products on the products tab.
- [internal] the login flow has changes to the 2-factor authentication navigation. See https://git.io/JvdKP for testing details.

3.9
-----
- bugfix: now in the Order List the order status label is no more clipped
- bugfix: now the launch screen is no more stretched
- The Shipping Provider flow, will be called now Shipping Carrier.
- Edit Products: in price settings, the order of currency and price field follows the store currency options under wp-admin > WooCommerce > Settings > General.
- [internal] The signup and login flows have code changes. See https://git.io/Jv1Me for testing details.

3.8
-----
- Dashboard stats: any negative revenue (from refunds for example) for a time period are shown now.
- Redesigned Orders List: Processing and All Orders are now shown in front. Filtering was moved to the Search view.
- Fix Reviews sometimes failing to load on some WooCommerce configurations
- Experimental: a Products feature switch is visible in Settings > Experimental Features that shows/hides the Products tab, and allow to edit a product.

3.7
-----
- Dashboard: now tapping on a product on "Top Performers" section open the product detail

3.6
-----
- Order Details: see a list of issued refunds inside the order detail screen
- Orders tab: Orders to fulfill badge shows numbers 1-99, and now 99+ for anything over 99. Previously, it was 9+.
- Orders tab: The full total amount is now shown.
- Order Details & Product UI: if a Product name has HTML escape characters, they should be decoded in the app.
- Order Details: if the Order has multiple Products, tapping on any Product should open the same Product now.
- bugfix: the orders badge on tab bar now is correctly refreshed after switching to a store with badge count equal to zero.
- The orders tab now localizes item quantities and the order badge.


3.5
-----
- bugfix: when the app is in the foreground while receiving a push notification, the badge on the Orders tab and Reviews tab should be updated correctly based on the type of the notification.
- bugfix: after logging out and in, the Product list should be loaded to the correct store instead of being empty.
- bugfix: in Contact Support, a message should always be sent successfully now.

3.4
-----
- bugfix: on the Order Details screen, the product quantity title in the 2-column header view aligns to the right now
- bugfix: tapping on a new Order push notification, it used to go to the Reviews tab. Now it should go to the new Order screen
- bugfix: on the Products tab, if tapping on a Product and then switching stores, the old Product details used to remain on the Products tab. Now the Product list is always shown on the Products tab after switching stores.
- Dark mode: colors are updated up to design for the navigation bar, tab bar, Fulfill Order > add tracking icon, Review Details > product link icon.
- bugfix/enhancement: on the Products tab, if there are no Products the "Work In Progress" banner is shown with an image placeholder below now.
- bugfix: the deleted Product Variations should not show up after syncing anymore.
- bugfix: now the shipping address in the Order Detail is hidden if the order contains only virtual products
- bugfix: when logged out, Contact Support should be enabled now after typing a valid email address with an email keyboard type.

3.3
-----
- bugfix: add some padding to an order item image in the Fulfillment view, when no SKU exists
- bugfix: View Billing Information > Contact Details: the email button wouldn't do anything if you don't have an email account configured in the Mail app. Now an option to copy the email address is presented instead of doing nothing.
- bugfix: Fulfill Order screen now displays full customer provided note, instead of cutting it to a single line.
- bugfix: Fixed clipped content on section headings with larger font sizes
- bugfix: Fixed footer overlapping the last row in Settings > About with larger font sizes
- bugfix: the Orders badge on tab bar now is correctly refreshed after switching stores

3.2.1
-----
- bugfix: the order detail status and "Begin fulfillment" button now are correctly updated when the order status changes
- bugfix: after adding a new order note, now it appear correctly inside the order detail

3.2
-----
- Experimental: a Products feature switch is visible in Settings > Experimental Features that shows/hides the Products tab with a Work In Progress banner at the top.
- Experimental: if a Product has variations, the variants info are shown on the Product Details that navigates to a list of variations with each price or visibility shown.
- Enhancement: Support for dark mode
- bugfix: Settings no longer convert to partial dark mode.
- Experimental: Support the latest wc-admin plugin release, v0.23.0 and up

3.1
-----
- The order detail view now includes the shipping method of the order.
- Enhancement: The Reviews tab now presents all the Product Reviews
- Updated appearance of Order Details - temporarily disabling dark mode.
- bugfix: fixed UI appearance on cells of Order List when tapping with dark mode enabled.
- bugfix: Reviews no longer convert to partial dark mode. Dark mode coming soon!
- bugfix: Order Details now has the right space between cells.
- bugfix: update the new stats endpoint for WC Admin plugin version 0.22+, and notify the user about the minimum plugin version when they cannot see the new stats. It'd be great to also mention this in the App Store release notes: the new stats UI now requires WC Admin plugin version 0.22+.

3.0
-----
- bugfix: for sites with empty site time zone in the API (usually with UTC specified in wp-admin settings) and when the site time zone is not GMT+0, the stats v4 data no longer has the wrong boundaries (example in #1357).
- bugfix: fixed a UI appearance problem on mail composer on iOS 13.

2.9
-----
- bugfix: the badge "9+" on the Orders tab doesn't overlap with the tab label on iPhone SE/8 landscape now, and polished based on design spec.
- bugfix: the Top Performers in the new stats page should not have a dark header bar when launching the app in Dark mode.
- Enhancement: preselect current Order status when editing the status with a list of order statuses.
- bugfix: on Orders tab, the order status filter now stays after changing an Order status.

2.8
-----

2.7
-----
- Enhancement: Enhancements to the Order Details screen, adding more customer information.
- bugfix: the App Logs shouldn't be editable, only copy / paste.
- bugfix: Reviews were not localized.
- bugfix: On log in, some users would see the Continue button but be unable to Continue, due to errors with the account. A new "Try another account" button has been added as an option.
- bugfix: Product Details page was displaying the Price in the wrong currency.
- Enhancement: removed the "New Orders" card from the My store tab, now that the Orders tab displays the same information.
- Added brand new stats page for user with the WooCommerce Admin plugin and provided an option for users to opt in or out directly from the Settings page.
- bugfix: Order Details: icon on "Details" cell for fulfilled order can be wrong.

2.6
-----
- bugfix: 9+ orders in the orders badge text is now easier to read
- bugfix: Keep those sign-in bugs coming! We tracked down and fixed a `Log in with Jetpack` issue, where users with a Byte Order Mark in their `wp-config.php` file were returning error responses during API requests. These users would see their store listed in the sign-in screen, but were unable to tap the Continue button.
- bugfix: prevents a potential edge case where the login screen could be dismissed in a future version of iOS.
- bugfix: While tuning up the behind-the-scenes for Order Detail screens, we accidentally lost the ability to automatically download any missing product images. Product image downloads restored!

2.5
-----
- bugfix: on certain devices, pulling down to refresh on Order Details screen used to result in weird UI with misplaced labels. Should be fixed in this release.
- Enhancement: Display a badge in the bottom tab, overlapping the Orders icon, to indicate the number of orders processing.
- Enhancement: The Notifications tab has been replaced by Reviews

2.4
-----
- New feature: in Order Details > Shipment Tracking, a new action is added to the "more" action menu for copying tracking number.
- Enhancement: updated the footer in Settings to inform users that we're hiring.
- bugfix & improvement: when Jetpack site stats module is turned off or when user has no permission to view site stats, the generic error toast is not shown to the user anymore. Additionally, the visitors stats UI is shown/hidden when the Jetpack module is activated/deactivated respectively.

2.3
-----
- Improvement: improved Dynamic Type support in the body of the notification in the Notifications tab.

2.2
-----
- improvement: opting out of Tracks syncs with WordPress.com

2.1
-----
- improvement: improved support for RTL languages in the Dashboard
- enhancement: You can now view product images on orders. Tapping on Products in Orders will present a view-only version of the Product's Details.

2.0
-----
- bugfix: dates in the Order Details screen are now localised.
- improvement: improved support for larger font sizes in the login screen

1.9
-----
- bugfix: fixes "Unable to load content" error message when attempting to get Top Performers content.
- new feature: You can now manually add shipment tracking to an Order. This feature is for users who have the [Shipment Tracking plugin](https://woocommerce.com/products/shipment-tracking) installed.
- bugfix: fixes Store Picker: some users are unable to continue after logging in.
- bugfix: fixes a crash when the network connection is slow

1.8
-----

1.7.1
-----
- Fixed a bug where Order List did not load for some users.
- update: this app supports iOS 12.0 and up.
- improvement: improved support for large text sizes.
- bugfix: fixes Order List not loading for some users.
- bugfix: fixes "Unable to load content" error message when attempting to get Top Performers content.

1.7
-----
- improvement: you can now log in using a site address.

1.6
-----
- improvement: Tracking numbers can now be copied to the pasteboard from the order details screen.

1.5
-----
- bugfix: Sometimes Settings would style all the options like "Log Out". No longer happens now.
- bugfix: order status refreshes upon pull-to-refresh in Order Details
- bugfix: payment status label background color showing up beyond rounded border
- improvement: change top performers text from "Total Product Order" to "Total orders" for clarity
- bugfix: fixed an issue on the order details screen where the shipment tracking dates were incorrect

1.4
-----
- bugfix: fix a crash happening on log out
- new feature: Add shipment tracking to Order Details screen
- improvement: The store switcher now allows you to go back to the previous screen without logging you out
- improvement: Custom order status labels are now supported! Instead of just displaying the order status slug and capitalizing the slug, the custom order status label will now be fetched from the server and properly displayed.
- improvement: Filtering by custom order status now supported!
- new feature: You can now manually change the status of an order on the order details screen
- bugfix: correctly flips chevron on Dashboard > New Orders, to support RTL languages.
- bugfix: fixed an issue on the order details screen where the shipment tracking dates were incorrect

1.3
-----
- bugfix: Allows for decimal quantities which some extensions have
- new feature: quick site select. Navigate to Settings > select row with store website.
- improvement: Updated the colors of the bars in the charts for better readability
- improvement: Present an error message with an option to retry when adding a note to an order fails
- improvement: Present an error message with an option to retry when fulfilling an order fails
- bugfix: Log out of the current account right after selecting "Try another account" in store picker
- improvement: Use the store name for the title of the view in "My store" tab
- improvement: Add an alert to let the user know about our new store switcher
- improvement: Display Address in Order Details screen unless every field is empty<|MERGE_RESOLUTION|>--- conflicted
+++ resolved
@@ -2,12 +2,9 @@
 
 13.8
 -----
-<<<<<<< HEAD
 - [Internal] Orders: Bundled products (within a product bundle) are now indented, to show their relationship to the parent bundle. [https://github.com/woocommerce/woocommerce-ios/pull/9778]
-=======
 - [*] Add Products: A new view is display to celebrate when the first product is created in a store. [https://github.com/woocommerce/woocommerce-ios/pull/9790]
 - [*] Product form: a share action is shown in the navigation bar if the product can be shared and no more than one action is displayed, in addition to the more menu > Share. [https://github.com/woocommerce/woocommerce-ios/pull/9789]
->>>>>>> dd180b4c
 
 13.7
 -----
