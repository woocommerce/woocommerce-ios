--- conflicted
+++ resolved
@@ -2,10 +2,6 @@
 - bugfix: improved localization support on My Store charts
 - bugfix: improved localization support on the Orders & Notifications screens
 - bugfix: hide orders that have a created date listed in the future. (They no longer display under the "Today" section of an order list).
-<<<<<<< HEAD
-- Bugfix: remove the payment method summary in the payment section when the no payment has been received.
-- bugfix: display Taxes line to payment and product details, including when amount is zero.
-=======
 - bugfix: remove the payment method summary in the payment section when the no payment has been received.
 - bugfix: logging out resets Zendesk username / email
->>>>>>> dfefe25a
+- bugfix: display Taxes line to payment and product details, including when amount is zero.