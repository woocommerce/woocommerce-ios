--- conflicted
+++ resolved
@@ -4,13 +4,10 @@
 -----
 - [*] Orders: Allow alternative types for the `taxID` in `ShippingLineTax` or `sku` in `OrderItem`, as some third-party plugins alter the type in the API. This helps with the order list not loading due to order decoding errors. [https://github.com/woocommerce/woocommerce-ios/pull/9844]
 - [*] Payments: Location permissions request is not shown to TTP users who grant "Allow once" permission on first foregrounding the app any more [https://github.com/woocommerce/woocommerce-ios/pull/9821]
-<<<<<<< HEAD
 - [*] Products: Allow alternative types for `stockQuantity` in `Product` and `ProductVariation`, as some third-party plugins alter the type in the API. This helps with the product list not loading due to product decoding errors. [https://github.com/woocommerce/woocommerce-ios/pull/9850]
-=======
 - [*] Products: Allow alternative types for the `backordersAllowed` and `onSale` in `Product` and `ProductVariation`, as some third-party plugins alter the types in the API. This helps with the product list not loading due to product decoding errors. [https://github.com/woocommerce/woocommerce-ios/pull/9849]
 - [*] Products: Allow alternative types for the `sku` and `weight` in `ProductVariation`, as some third-party plugins alter the types in the API. This helps with the product variation list not loading due to product variation decoding errors. [https://github.com/woocommerce/woocommerce-ios/pull/9847]
 - [*] Products: Allow alternative types for the `sku` and `weight` in `Product`, the dimensions in `ProductDimensions`, and the `downloadID` in `ProductDownload`, as some third-party plugins alter the types in the API. This helps with the product list not loading due to product decoding errors. [https://github.com/woocommerce/woocommerce-ios/pull/9846]
->>>>>>> 2f27cc73
 
 13.8
 -----
