--- conflicted
+++ resolved
@@ -2,11 +2,8 @@
 
 16.7
 -----
-<<<<<<< HEAD
+- [*] Edit Products: category list is now searchable. [https://github.com/woocommerce/woocommerce-ios/pull/11380]
 - [*] Login: after logging in from the `Create a New Store` CTA in the prologue screen, it should start the store creation flow. [https://github.com/woocommerce/woocommerce-ios/pull/11385]
-=======
-- [*] Edit Products: category list is now searchable. [https://github.com/woocommerce/woocommerce-ios/pull/11380]
->>>>>>> f2a47b87
 
 16.6
 -----
