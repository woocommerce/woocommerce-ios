*** PLEASE FOLLOW THIS FORMAT: [<priority indicator, more stars = higher priority>] <description> [<PR URL>]

16.8
-----
- [**] Payments: merchants can collect payment directly from the order creation form [https://github.com/woocommerce/woocommerce-ios/pull/11490]
- [*] Payments: order totals are now shown in an expandable drawer, so they're accessible without scrolling [https://github.com/woocommerce/woocommerce-ios/pull/11503]
- [*] Store creation: Inform user once store ready if app killed while waiting for store to be ready. [https://github.com/woocommerce/woocommerce-ios/pull/11478]
- [*] Dashboard: Resolves a decoding error with certain payment gateway plugins that previously caused an error loading data in the dashboard. [https://github.com/woocommerce/woocommerce-ios/pull/11489]
<<<<<<< HEAD
- [*] Payments: Updated UI for Deposit Summary [https://github.com/woocommerce/woocommerce-ios/pull/11533]
=======
- [**] Lightweight Storefront: Added option to select themes for WPCom store in both Settings and Store Creation flows. [https://github.com/woocommerce/woocommerce-ios/issues/11291]
- [*] Orders: order creation/paid/refund dates are now shown in the store time zone instead of the device time zone. [https://github.com/woocommerce/woocommerce-ios/pull/11539, https://github.com/woocommerce/woocommerce-ios/pull/11536]
- [*] Similar to orders above, the latest time range in analytics is now in the store time zone instead of the device time zone. [https://github.com/woocommerce/woocommerce-ios/pull/11479]
>>>>>>> 1d7eb63f

16.7
-----
- [*] Order editing: fixed bug preventing retry for errors when editing or creating an order [https://github.com/woocommerce/woocommerce-ios/pull/11391]
- [*] Payments: Tap to Pay trial payments are now automatically refunded [https://github.com/woocommerce/woocommerce-ios/pull/11395]
- [*] Product Creation AI: Show survey to collect user feedback. [https://github.com/woocommerce/woocommerce-ios/pull/11390]
- [*] Edit Products: category list is now searchable. [https://github.com/woocommerce/woocommerce-ios/pull/11380]
- [*] Show one time shipping setting status in product details screen. [https://github.com/woocommerce/woocommerce-ios/pull/11403]
- [*] Remove features and challenges questions from the store creation profiler flow. [https://github.com/woocommerce/woocommerce-ios/pull/11410]
- [*] Edit Products: make downloadable files more discoverable [https://github.com/woocommerce/woocommerce-ios/pull/11388]
- [**] [internal] A minor refactor in authentication flow, including but not limited to social sign-in and two factor authentication. [https://github.com/woocommerce/woocommerce-ios/pull/11402]
- [*] Login: after logging in from the `Create a New Store` CTA in the prologue screen, it should start the store creation flow. [https://github.com/woocommerce/woocommerce-ios/pull/11385]
- [**] Products: Merchants now can scan product barcodes directly from the Product list in order to update inventory [https://github.com/woocommerce/woocommerce-ios/pull/11457]

16.6
-----
- [**] Order form: quantity can now be typed in [https://github.com/woocommerce/woocommerce-ios/pull/11349]
- [*] Payments: Supress displaying an error when the card reader connection is manually cancelled [https://github.com/woocommerce/woocommerce-ios/pull/11230]
- [internal] Fix runtime warning when uploading media when built from Xcode 15 [https://github.com/woocommerce/woocommerce-ios/pull/11355]
- [*] Products: Downloadable products now accept local files of types other than images. [https://github.com/woocommerce/woocommerce-ios/pull/11353]
- [*] Products: Downloadable products now accept file types other than images from WordPress media library. [https://github.com/woocommerce/woocommerce-ios/pull/11356]
- [*] Payments menu: restored the ability to search for Payments in device Spotlight. [https://github.com/woocommerce/woocommerce-ios/pull/11343]
- [*] Payments menu: show the selected payment gateway when there's more than one to choose from [https://github.com/woocommerce/woocommerce-ios/pull/11345]
- [**] Fixed a crash that occurred when reordering product images during the image upload process. Now, users will not be able to reorder images until the upload is complete, providing a smoother and more stable experience. [https://github.com/woocommerce/woocommerce-ios/pull/11350]
- [internal] Process network response in background thread to avoid blocking main thread. [https://github.com/woocommerce/woocommerce-ios/pull/11381]
- [**] Attempted to fix a crash that has been occurring for some users during magic link login. [https://github.com/woocommerce/woocommerce-ios/pull/11373]
- [*] Fixed a crash due to using unavailable system image in devices below iOS 16.0. [https://github.com/woocommerce/woocommerce-ios/pull/11394]

16.5
-----
- [*] Payments: WooPayments merchants can swipe between currencies in the Deposit Summary on the Payments menu [https://github.com/woocommerce/woocommerce-ios/pull/11309]
- [**] Shipping Labels: Fixed issue presenting the printing view for customs forms. [https://github.com/woocommerce/woocommerce-ios/pull/11288]
- [*] Now, merchants can manage "One time shipping" setting for a subscription product. [https://github.com/woocommerce/woocommerce-ios/pull/11310]
- [**] My Store: The Blaze section is now dismissible. [https://github.com/woocommerce/woocommerce-ios/pull/11308]
- [internal] Product Subscriptions: Handle yearly Synchronise renewals case while enabling One time shipping setting. [https://github.com/woocommerce/woocommerce-ios/pull/11312]
- [internal] Order form: Updated design for product bundles and their bundled items in order creation/editing, to more clearly show the hierarchy and bundled item prices. [https://github.com/woocommerce/woocommerce-ios/pull/11321]
- [internal] Update Shimmer dependency to avoid high CPU and memory use crashing the app when built with Xcode 15 [https://github.com/woocommerce/woocommerce-ios/pull/11320]
- [internal] Fix issue with scrolling some views when built from Xcode 15 [https://github.com/woocommerce/woocommerce-ios/pull/11335]
- [*] Animate display of the onboarding notice in the payments menu [https://github.com/woocommerce/woocommerce-ios/pull/11339]

16.4
-----
- [internal] Adds `store_id` to track events. [https://github.com/woocommerce/woocommerce-ios/pull/11227]
- [Internal] Payments: Updated StripeTerminal pod to 3.1.0 [https://github.com/woocommerce/woocommerce-ios/pull/11080]
- [internal] Payments: Restored analytics for Payments Menu after SwiftUI rewrite [https://github.com/woocommerce/woocommerce-ios/pull/11262]
- [***] Merchants can now create or edit subscription products. [https://github.com/woocommerce/woocommerce-ios/issues/11183]
- [*] Order form: when adding/updating a bundle with an optional & non-selected variable item, any other bundled items should be added/updated properly. [https://github.com/woocommerce/woocommerce-ios/pull/11254]
- [internal] Order form: Fix a bug where the wrong product details appeared when adding a discount to a product in an order. [https://github.com/woocommerce/woocommerce-ios/pull/11280]
- [*] Now the Blaze section in the Dashboard (My store tab) is displayed under the Stats. Before, it was on top of the view. [https://github.com/woocommerce/woocommerce-ios/pull/11275]

16.3
-----
- [internal] Payments Menu: rewritten in SwiftUI [https://github.com/woocommerce/woocommerce-ios/pull/11169]
- [*] Orders: users can now calculate a custom amount based on the order total percentage. [https://github.com/woocommerce/woocommerce-ios/pull/11154]
- [*] Orders: users can now decide whether their custom amounts are taxable or not. [https://github.com/woocommerce/woocommerce-ios/pull/11156]
- [*] Order form: the merchant can now configure a bundle product (quantity and variation attributes of the bundled products). Testing plan: pe5pgL-3Ze-p2 [https://github.com/woocommerce/woocommerce-ios/pull/11186]
- [internal] Updated all `woocommerce.com` URLs to use `woo.com` domain [https://github.com/woocommerce/woocommerce-ios/pull/11182]

16.2
-----
- [**] Orders: order details show custom amounts on their own section. Other fields are re-designed towards a cleaner look. [https://github.com/woocommerce/woocommerce-ios/pull/11097]
- [*] Add support for Universal Links in the woo.com domain [https://github.com/woocommerce/woocommerce-ios/pull/11098]
- [*] Order form: when adding a product/variation by scanning a barcode, only the product/variation with the exact SKU should be added to the order. [https://github.com/woocommerce/woocommerce-ios/pull/11089]

16.1
-----
- [**] Orders: order creation sections are optimised for a simpler and more intuitive flow. [https://github.com/woocommerce/woocommerce-ios/pull/11042]
- [*] Payments: Fix Tap to Pay reconnection on foreground, to speed up TTP transactions. [https://github.com/woocommerce/woocommerce-ios/pull/11054]
- [*] Payments: Fix Tap to Pay reconnection on fresh launch, to speed up TTP transactions. [https://github.com/woocommerce/woocommerce-ios/pull/11056]
- [*] Orders: Fix a bug that shows the wrong customer screen during the order creation flow. [https://github.com/woocommerce/woocommerce-ios/pull/11053]
- [*] Orders: All order edit buttons render now with the pencil system image to make them consistent. [https://github.com/woocommerce/woocommerce-ios/pull/11048]

16.0
-----
- [*] Optimized Blaze experience in My store. Improved Blaze campaign creation and list screens. [https://github.com/woocommerce/woocommerce-ios/pull/10969, https://github.com/woocommerce/woocommerce-ios/pull/10959]
- [*] Orders: Fixed UI issue where an incorrect tooltip is displayed during Order Creation [https://github.com/woocommerce/woocommerce-ios/pull/10998]
- [*] Orders: Fixed UI issue showing incorrect discounted total product value in certain cases [https://github.com/woocommerce/woocommerce-ios/pull/11016]
- [*] Fix a crash on launch related to Core Data and Tracks [https://github.com/woocommerce/woocommerce-ios/pull/10994]
- [*] Login: Fixed issue checking site info for some users. [https://github.com/woocommerce/woocommerce-ios/pull/11006]
- [**] Orders: Users can now add custom amounts to orders. [https://github.com/woocommerce/woocommerce-ios/pull/11022]
- [*] Payments: hide the `Set up Tap to Pay` button in About Tap to Pay when set up is complete [https://github.com/woocommerce/woocommerce-ios/pull/11025]

15.9
-----
- [***] User can now use their stored passkeys to log in into WordPress.com [https://github.com/woocommerce/woocommerce-ios/pull/10904]
- [***] Payments: UK-based merchants can take payments using Tap to Pay on iPhone [https://github.com/woocommerce/woocommerce-ios/pull/10957]
- [*] App login links are now handled when the onboarding screen is shown. [https://github.com/woocommerce/woocommerce-ios/pull/10974]

15.8
-----
- [*] Users can now navigate to other orders without leaving the Order Detail screen. [https://github.com/woocommerce/woocommerce-ios/pull/10849]
- [*] The Set up Tap to Pay on iPhone row in the Payments menu now reflects when you've completed set up for the current device and store [https://github.com/woocommerce/woocommerce-ios/pull/10923]
- [*] The Set up Tap to Pay on iPhone Learn More button opens more details about Tap to Pay [https://github.com/woocommerce/woocommerce-ios/pull/10934]
- [internal] Use minimumAllowedChargeAmount, not 0.50, for the Try a Payment flow [https://github.com/woocommerce/woocommerce-ios/pull/10937]
- [*] Changes to the Payments menu to make it clearer [https://github.com/woocommerce/woocommerce-ios/pull/10936]
- [*] Order creation: We updated the UX by allowing direct product discounts to be added, and improved the Product Discount screen [https://github.com/woocommerce/woocommerce-ios/pull/10929]

15.7
-----
- [*] Generate new tags/categories while creating product using AI. [https://github.com/woocommerce/woocommerce-ios/pull/10864]
- [*] Fix: in order details where an order item is a variable product with attributes and has add-ons, the variation attributes are shown now. [https://github.com/woocommerce/woocommerce-ios/pull/10877]

15.6
-----
- [**] Taxes in orders: Users can now store the tax rate's location to add it automatically to a new order customer's address. [https://github.com/woocommerce/woocommerce-ios/pull/10802]
- [**] WPCOM stores and self-hosted stores with Jetpack AI plugin can now create products using AI. [https://github.com/woocommerce/woocommerce-ios/pull/10812]
- [*] Order form: the merchant can apply a gift card to an order. [https://github.com/woocommerce/woocommerce-ios/pull/10759]

15.5
-----
- [*] Store creation: Start store creation flow after a new WPCOM account sign up. [https://github.com/woocommerce/woocommerce-ios/pull/10729]
- [*] Different orders with the same gift card code applied should all show the gift card info in order details now. [https://github.com/woocommerce/woocommerce-ios/pull/10719]
- [*] Enabled product description and product sharing AI features for self-hosted sites with Jetpack AI plugin. [https://github.com/woocommerce/woocommerce-ios/pull/10747]
- [*] Order form: the applied gift cards are shown below the coupon section. [https://github.com/woocommerce/woocommerce-ios/pull/10743]

15.4
-----
- [*] Enable editing product details when tapping on order item on the order detail screen. [https://github.com/woocommerce/woocommerce-ios/pull/10632]
- [*] Taxes in orders: Add empty state design for the Tax Rate selector. [https://github.com/woocommerce/woocommerce-ios/pull/10665]
- [*] Added protection against accidental double-charging with In-Person Payments in poor network conditions [https://github.com/woocommerce/woocommerce-ios/pull/10647]
- [**] Improved retry handling for In-Person Payments that fail [https://github.com/woocommerce/woocommerce-ios/pull/10673]
- [*] See more of your order by long pressing an order push notification. [https://github.com/woocommerce/woocommerce-ios/pull/10658]
- [*] Order details: product add-ons for a line item are shown in separate lines for better readability. [https://github.com/woocommerce/woocommerce-ios/pull/10661]
- [**] Product categories now can be deleted as part of the product editing flow. [https://github.com/woocommerce/woocommerce-ios/pull/10643]
- [**] Product categories can now be updated as part of the product editing flow. [https://github.com/woocommerce/woocommerce-ios/pull/10648]

15.3
-----
- [internal] Add `site_url` to Tracks events [https://github.com/woocommerce/woocommerce-ios/pull/10610]
- [Internal] Some internal changes were made to the image upload feature to support image processing in the app, no app changes are expected. [https://github.com/woocommerce/woocommerce-ios/pull/10631]
- [**] Taxes in orders: Users can now select the tax rate's location to add it to the order customer's address. [https://github.com/woocommerce/woocommerce-ios/pull/10651]
- [*] Automatically show the media selector sheet on the product images screen when there are no pre-existing images. [https://github.com/woocommerce/woocommerce-ios/pull/10644]

15.2
-----
- [*] Fixed minor UI issues in the store creation profiler flow. [https://github.com/woocommerce/woocommerce-ios/pull/10555]
- [*] Updated priority, description and URL for payment onboarding task. [https://github.com/woocommerce/woocommerce-ios/pull/10572]
- [*] New setup instructions screen for WCPay store onboarding task. [https://github.com/woocommerce/woocommerce-ios/pull/10579]
- [*] Show celebration view after successful WCPay setup. [https://github.com/woocommerce/woocommerce-ios/pull/10594]
- [**] Taxes in orders: Users can now see the order tax rates, get more information about them, and navigate to wp-admin to change them. [https://github.com/woocommerce/woocommerce-ios/pull/10569]


15.1
-----
- [*] What's New announcements support dark mode properly [https://github.com/woocommerce/woocommerce-ios/pull/10540]
- [*] Updated UI and copy on prologue and free trial summary screens. [https://github.com/woocommerce/woocommerce-ios/pull/10539]

15.0
-----
- [*] The store name can now be updated from the Settings screen. [https://github.com/woocommerce/woocommerce-ios/pull/10485]
- [**] The store creation flow has been optimized to start store creation immediately and show profiler questions afterward. [https://github.com/woocommerce/woocommerce-ios/pull/10473, https://github.com/woocommerce/woocommerce-ios/pull/10466]
- [*] Settings: Close Account option is moved to a new section Account Settings and is now available for all WPCom users. [https://github.com/woocommerce/woocommerce-ios/pull/10502]

14.9
-----
- [*] Only show Blaze banner on the My Store and Product List screens if the store has no existing orders. [https://github.com/woocommerce/woocommerce-ios/pull/10438]
- [**] Order creation: We improved the way the merchants can request, search and select a customer when creating an order. [https://github.com/woocommerce/woocommerce-ios/pull/10456]


14.8
-----
- [Internal] Native store creation flow with free trial is enabled by default - all code for the old flows have been removed. [https://github.com/woocommerce/woocommerce-ios/pull/10362]
- [*] Store creation: Improvements to the Upgrades screen accessibility [https://github.com/woocommerce/woocommerce-ios/pull/10363]
- [*] Stores with expired WooExpress plans can now be upgraded within the app (if eligible for IAP) via a new banner. [https://github.com/woocommerce/woocommerce-ios/pull/10369]
- [*] The expired site plan should navigate to IAP for sites with expired WooExpress plans (if eligible for IAP). [https://github.com/woocommerce/woocommerce-ios/pull/10384]
- [Internal] New default property `plan` is tracked in every event for logged-in users. [https://github.com/woocommerce/woocommerce-ios/pull/10356]
- [Internal] Google sign in now defaults to bypassing the Google SDK [https://github.com/woocommerce/woocommerce-ios/pull/10341]
- [*] Product list filter (Products tab and order creation > add products > filter): product types from extensions supported in the app are now available for product filtering - subscription, variable subscription, bundle, and composite. [https://github.com/woocommerce/woocommerce-ios/pull/10382]
 
14.7
-----
- [*] Local notifications: Add a reminder to purchase a plan is scheduled 6hr after a free trial subscription. [https://github.com/woocommerce/woocommerce-ios/pull/10268]
- [Internal] Shipment tracking is only enabled and synced when the order has non-virtual products.  [https://github.com/woocommerce/woocommerce-ios/pull/10288]
- [Internal] New default property `was_ecommerce_trial` is tracked in every event for logged-in users. [https://github.com/woocommerce/woocommerce-ios/pull/10343]
- [*] Photo -> Product: Reset details from previous image when new image is selected. [https://github.com/woocommerce/woocommerce-ios/pull/10297]
- [**] You can now see your shipping zone list from Settings. [https://github.com/woocommerce/woocommerce-ios/pull/10258]
- [*] Order list: Suggest testing orders for stores without any orders. [https://github.com/woocommerce/woocommerce-ios/pull/10346]
- [*] Local notifications: Show free trial survey after 24h since subscription. [https://github.com/woocommerce/woocommerce-ios/pull/10324, https://github.com/woocommerce/woocommerce-ios/pull/10328]
- [*] Local notifications: Add a reminder after 3 days if answered "Still Exploring" in Free trial survey. [https://github.com/woocommerce/woocommerce-ios/pull/10331]
- [*] Product description AI: the AI sheet has been improved with the product name field made more prominent. [https://github.com/woocommerce/woocommerce-ios/pull/10333]
- [**] Store creation: US users can upgrade to a choice of plans for their store via In-App Purchase [https://github.com/woocommerce/woocommerce-ios/pull/10340]

14.6
-----
- [Internal] Switched AI endpoint to be able to track and measure costs. [https://github.com/woocommerce/woocommerce-ios/pull/10218]
- [Internal] Media picker flow was refactored to support interactive dismissal for device photo picker and WordPress media picker sources. Affected flows: product form > images, and virtual product form > downloadable files. [https://github.com/woocommerce/woocommerce-ios/pull/10236]
- [Internal] Errors: Improved error message when orders, products, or reviews can't be loaded due to a parsing (decoding) error. [https://github.com/woocommerce/woocommerce-ios/pull/10252, https://github.com/woocommerce/woocommerce-ios/pull/10260]
- [*] Orders with Coupons: Users can now select a coupon from a list when adding it to an order. [https://github.com/woocommerce/woocommerce-ios/pull/10255]
- [Internal] Orders: Improved error message when orders can't be loaded due to a parsing (decoding) error. [https://github.com/woocommerce/woocommerce-ios/pull/10252]
- [**] Product discounts: Users can now add discounts to products when creating an order. [https://github.com/woocommerce/woocommerce-ios/pull/10244]
- [*] We've resolved an issue that was causing the app to crash when trying to dismiss certain screens (bottom sheets). [https://github.com/woocommerce/woocommerce-ios/pull/10254]
- [Internal] Fixed a bug preventing the "We couldn't load your data" error banner from appearing on the My store dashboard. [https://github.com/woocommerce/woocommerce-ios/pull/10262]
- [Internal] Errors: Improved error message and troubleshooting guide when the Jetpack connection is broken. [https://github.com/woocommerce/woocommerce-ios/pull/10275]
- [Internal] A new way to create a product from an image using AI is being A/B tested. [https://github.com/woocommerce/woocommerce-ios/pull/10253]

14.5
-----
- [*] Product details: The share button is displayed with text instead of icon for better discoverability. [https://github.com/woocommerce/woocommerce-ios/pull/10216]
- [*] Resolved an issue where users were unable to add a new note to an order. Previously, upon opening an order detail and selecting the "Add a new note" option, the text field was non-selectable, preventing users from writing down the note. This issue has now been addressed and users should be able to add notes to their orders without any issues. [https://github.com/woocommerce/woocommerce-ios/pull/10222]
- [*] Store creation: Update the timeout view with the option to retry the site check. [https://github.com/woocommerce/woocommerce-ios/pull/10221]
- [*] Fixed issue showing the expired alert for sites that got reverted to simple sites after their plan expired. [https://github.com/woocommerce/woocommerce-ios/pull/10228]

14.4
-----
- [*] Blaze: New banner on the My Store and Products screens for admins of eligible stores. [https://github.com/woocommerce/woocommerce-ios/pull/10135, https://github.com/woocommerce/woocommerce-ios/pull/10160, https://github.com/woocommerce/woocommerce-ios/pull/10172]
- [*] Shipping Labels: Fixed a bug preventing label printing in orders viewed from search [https://github.com/woocommerce/woocommerce-ios/pull/10161]
- [*] Blaze: Disable the entry point in the product creation form. [https://github.com/woocommerce/woocommerce-ios/pull/10173]
- [*] Product description and sharing message AI: Fixed incorrect language issue by using a separate prompt for identifying language. [https://github.com/woocommerce/woocommerce-ios/pull/10169, https://github.com/woocommerce/woocommerce-ios/pull/10177, https://github.com/woocommerce/woocommerce-ios/pull/10179]

14.3
-----
- [*] SKU Scanner: Add the SKU to the error message after a failure. [https://github.com/woocommerce/woocommerce-ios/pull/10085]
- [*] Add URL route handler to open the `My Store` tab when a deeplink to `/mobile` is opened, instead of bouncing back to Safari [https://github.com/woocommerce/woocommerce-ios/pull/10077]
- [Internal] Performance: Replaces the endpoint used to load Top Performers on the My Store tab, for faster loading. [https://github.com/woocommerce/woocommerce-ios/pull/10113]
- [*] A feedback banner is added for product description AI and product sharing AI sheets. [https://github.com/woocommerce/woocommerce-ios/pull/10102]
- [*] Product creation: the product type row is now editable when creating a product. [https://github.com/woocommerce/woocommerce-ios/pull/10087]
- [***] Store creation: US users can upgrade Woo Express free trial stores via In-App Purchase [https://github.com/woocommerce/woocommerce-ios/pull/10123]
- [*] Orders: Users can can now add multiple coupons to orders (not only one) [https://github.com/woocommerce/woocommerce-ios/pull/10126]
- [*] Free trial: Local notification after 24 hours since Free trial subscription time to remind to purchase plan. [https://github.com/woocommerce/woocommerce-ios/pull/10133, https://github.com/woocommerce/woocommerce-ios/pull/10130]
- [**] Product description AI: an announcement modal is shown for WPCOM stores about the feature, and a new CTA "Write with AI" is more discoverable in the product form with a tooltip. [https://github.com/woocommerce/woocommerce-ios/pull/10142]

14.2
-----
- [Internal] Blaze status check was updated to save an API request. The Blaze eligibility for each site should remain the same. [https://github.com/woocommerce/woocommerce-ios/pull/10020]
- [*] Fixed the unusable state of the app when the default store runs on an expired free trial plan. [https://github.com/woocommerce/woocommerce-ios/pull/10059]
- [Internal] Performance: When loading the refunds on an order (e.g. in order details), we now only request them from remote if they are not already in local storage. [https://github.com/woocommerce/woocommerce-ios/pull/10039]
- [*] Orders: Users can can now add coupons to orders [https://github.com/woocommerce/woocommerce-ios/pull/10035]
- [*] Coupons: The Coupons Management feature is fully released and not in Beta anymore [https://github.com/woocommerce/woocommerce-ios/pull/10032]
- [*] Store creation: the progress view copy was updated to inform the merchants that it can take a few minutes for the store to be ready. The progress view is now only shown after necessary requests are made before the app is likely backgrounded. The error handling is also polished.  [https://github.com/woocommerce/woocommerce-ios/pull/10047, https://github.com/woocommerce/woocommerce-ios/pull/10069]
- [Internal] Performance: When loading a single order (e.g. in order details), we now load the order from storage unless it has been modified remotely. [https://github.com/woocommerce/woocommerce-ios/pull/10036]
- [Internal] Performance: When the Orders tab is opened, we now only sync orders that have been created or modified since the last successful sync. [https://github.com/woocommerce/woocommerce-ios/pull/10065]
- [Internal] App size: Replaced 30MB PDFs on Store Creation waiting screen with ~400KB PNGs - to assess impact on app bundle size. [https://github.com/woocommerce/woocommerce-ios/pull/10067]

14.1
-----
- [*] Plans: Expired or cancelled plans are now shown more reliably [https://github.com/woocommerce/woocommerce-ios/pull/9924]
- [*] Product Sharing: AI-generated messages are now available. [https://github.com/woocommerce/woocommerce-ios/pull/9976]
- [***] Orders: Users can add products to orders by scanning their sku barcode or QR-code [https://github.com/woocommerce/woocommerce-ios/pull/9972]
- [Internal] Store creation: a workaround was previously implemented that can result in an inaccurate app experience like when the free trial banner is not shown immediately after store creation due to out-of-sync site properties. Now that the API issue is fixed, the app now waits for the site for a bit longer but ensures all necessary properties are synced. [https://github.com/woocommerce/woocommerce-ios/pull/9957]
- [Internal] Product details AI: Updated prompts to identify the language in provided text to use in responses for product description and sharing. [https://github.com/woocommerce/woocommerce-ios/pull/9961]
- [*] Blaze: products can now be promoted in WordPress.com and Tumblr from the app if the site/product is eligible. Two entry points: 1) Menu tab > General, 2) Product form > more menu. [https://github.com/woocommerce/woocommerce-ios/pull/9906]

14.0
-----
- [*] Payments: Remove the upsell-card-readers banner from the Payment Methods Screen [https://github.com/woocommerce/woocommerce-ios/pull/9869]


13.9
-----
- [*] Orders: Allow alternative types for the `taxID` in `ShippingLineTax` or `sku` in `OrderItem`, as some third-party plugins alter the type in the API. This helps with the order list not loading due to order decoding errors. [https://github.com/woocommerce/woocommerce-ios/pull/9844]
- [*] Payments: Location permissions request is not shown to TTP users who grant "Allow once" permission on first foregrounding the app any more [https://github.com/woocommerce/woocommerce-ios/pull/9821]
- [*] Products: Allow alternative types for `stockQuantity` in `Product` and `ProductVariation`, as some third-party plugins alter the type in the API. This helps with the product list not loading due to product decoding errors. [https://github.com/woocommerce/woocommerce-ios/pull/9850]
- [*] Products: Allow alternative types for the `backordersAllowed` and `onSale` in `Product` and `ProductVariation`, as some third-party plugins alter the types in the API. This helps with the product list not loading due to product decoding errors. [https://github.com/woocommerce/woocommerce-ios/pull/9849]
- [*] Products: Allow alternative types for the `sku` and `weight` in `ProductVariation`, as some third-party plugins alter the types in the API. This helps with the product variation list not loading due to product variation decoding errors. [https://github.com/woocommerce/woocommerce-ios/pull/9847]
- [*] Products: Allow alternative types for the `sku` and `weight` in `Product`, the dimensions in `ProductDimensions`, and the `downloadID` in `ProductDownload`, as some third-party plugins alter the types in the API. This helps with the product list not loading due to product decoding errors. [https://github.com/woocommerce/woocommerce-ios/pull/9846]
- [*] Products: Add support for parsing variation objects for the `variations` field in `Product`, as some third-party plugins alter the type for this field in the API. This allows the variations to be loaded for variable products if those third-party plugins are active. [https://github.com/woocommerce/woocommerce-ios/pull/9857]

13.8
-----
- [Internal] Orders: Bundled products (within a product bundle) are now indented, to show their relationship to the parent bundle. [https://github.com/woocommerce/woocommerce-ios/pull/9778]
- [Internal] Orders: Composite components (within a composite product) are now indented, to show their relationship to the parent composite product. [https://github.com/woocommerce/woocommerce-ios/pull/9780]
- [*] Add Products: A new view is display to celebrate when the first product is created in a store. [https://github.com/woocommerce/woocommerce-ios/pull/9790]
- [*] Product List: Added swipe-to-share gesture on product rows. [https://github.com/woocommerce/woocommerce-ios/pull/9799]
- [*] Product form: a share action is shown in the navigation bar if the product can be shared and no more than one action is displayed, in addition to the more menu > Share. [https://github.com/woocommerce/woocommerce-ios/pull/9789]
- [*] Payments: show badges leading to Set up Tap to Pay on iPhone for eligible stores and devices [https://github.com/woocommerce/woocommerce-ios/pull/9812]
- [*] Orders: Fixes a bug where the Orders list would not load if an order had a non-integer gift card amount applied to the order (with the Gift Cards extension). [https://github.com/woocommerce/woocommerce-ios/pull/9795]

- [*] My Store: A new button to share the current store is added on the top right of the screen. [https://github.com/woocommerce/woocommerce-ios/pull/9796]
- [*] Mobile Payments: The screen brightness is increased when showing the Scan to Pay view so the QR code can be scanned more easily [https://github.com/woocommerce/woocommerce-ios/pull/9807]
- [*] Mobile Payments: The Woo logo is added to the QR code on the Scan to Pay screen [https://github.com/woocommerce/woocommerce-ios/pull/9823]
- [*] Allow EU merchants to have better control of their privacy choices. A privacy choices banner will be shown the next time they open the app. [https://github.com/woocommerce/woocommerce-ios/pull/9825]

13.7
-----
- [Internal] Adds guidance for new Customs rule when shipping to some EU countries. [https://github.com/woocommerce/woocommerce-ios/pull/9715]
- [*] JITMs: Added modal-style Just in Time Message support on the dashboard [https://github.com/woocommerce/woocommerce-ios/pull/9694]
- [**] Order Creation: Products can be searched by SKU when adding products to an order. [https://github.com/woocommerce/woocommerce-ios/pull/9711]
- [*] Orders: Fixes order details so separate order items are not combined just because they are the same product or variation. [https://github.com/woocommerce/woocommerce-ios/pull/9710]
- [Internal] Store creation: starting May 4, store creation used to time out while waiting for the site to be ready (become a Jetpack/Woo site). A workaround was implemented to wait for the site differently. [https://github.com/woocommerce/woocommerce-ios/pull/9767]
- [**] Mobile Payments: Tap to Pay is initialised on launch or foreground, to speed up payments [https://github.com/woocommerce/woocommerce-ios/pull/9750]
- [*] Store Creation: Local notifications are used to support users during the store creation process. [https://github.com/woocommerce/woocommerce-ios/pull/9717, https://github.com/woocommerce/woocommerce-ios/pull/9719, https://github.com/woocommerce/woocommerce-ios/pull/9749]
- [**] Mobile Payments: Merchants can now collect in-person payments by showing a QR code to their customers. [https://github.com/woocommerce/woocommerce-ios/pull/9762]
- [Internal] Orders: Bundled products (within a product bundle) are now indented, to show their relationship to the parent bundle. [https://github.com/woocommerce/woocommerce-ios/pull/9778]

13.6
-----
- [*] Remove login error local notifications that used to be scheduled 24 hours from certain login errors. [https://github.com/woocommerce/woocommerce-ios/pull/9666]
- [*] JITMs: Added customization to Just in Time Message banner background and badges [https://github.com/woocommerce/woocommerce-ios/pull/9633]
- [*] Product form > description editor: fix the extra bottom inset after hiding the keyboard either manually (available on a tablet) or applying an AI-generated product description. [https://github.com/woocommerce/woocommerce-ios/pull/9638]
- [*] Products: Fixes stock statuses for Product Bundles so that backordered bundles and bundle stock quantities are displayed as expected. [https://github.com/woocommerce/woocommerce-ios/pull/9681]

13.5
-----
- [*] Settings > Domains: Premium domains are now supported, the domain suggestions now match the results on web and Android. It's more noticeable for stores with a domain credit, where not all domains are free for the first year anymore. [https://github.com/woocommerce/woocommerce-ios/pull/9607]
- [*] Product form > Inventory: the SKU scanner is enabled for all users, where it used to be behind a feature switch in Settings > Experimental Features. [https://github.com/woocommerce/woocommerce-ios/pull/9631]
[Internal] Products: Simplify Product Editing experiment is removed; there should be no changes to the existing product creation/editing behavior. [https://github.com/woocommerce/woocommerce-ios/pull/9602]
- [*] Payments: Products are removed directly from an order when its count is below one, instead of opening an extra screen to remove it. [https://github.com/woocommerce/woocommerce-ios/pull/9624]
- [*] Orders: Parses HTML-encoded characters and removes extraneous, non-attribute meta data from the list of attributes for an item in an order. [https://github.com/woocommerce/woocommerce-ios/pull/9603]
- [*] Products: Adds the component descriptions to the list of components in a composite product (using the Composite Products extension). [https://github.com/woocommerce/woocommerce-ios/pull/9634]
- [*] Products: Adds the product SKU to the bundled products list in product details, for Bundle products (using the Product Bundles extension). [https://github.com/woocommerce/woocommerce-ios/pull/9626]
- [*] Product form > description editor AI for WPCOM stores: the prompt was updated so that the generated description is shorter. [https://github.com/woocommerce/woocommerce-ios/pull/9637]

13.4
-----
- [*] Payments: Popular and last sold products are displayed on top of the products selection screen when creating or editing an order. [https://github.com/woocommerce/woocommerce-ios/pull/9539]

- [Internal] Payments: Update StripeTerminal pod to 2.19.1 [https://github.com/woocommerce/woocommerce-ios/pull/9537]
- [**] Adds read-only support for the Gift Cards extension in order details. [https://github.com/woocommerce/woocommerce-ios/pull/9558]
- [**] Adds read-only support for the Subscriptions extension in order and product details. [https://github.com/woocommerce/woocommerce-ios/pull/9541]
- [*] Product form > description editor: a magic wand button is added to the keyboard toolbar to auto-generate a product description using Jetpack AI for WPCOM stores. [https://github.com/woocommerce/woocommerce-ios/pull/9577]
- [Internal] Payments: Upate Tap to Pay connection flow strings to avoid mentioning "reader" [https://github.com/woocommerce/woocommerce-ios/pull/9563]
- [*] Store onboarding: Now the onboarding task list can be shown/hidden from settings and also from the dashboard. [https://github.com/woocommerce/woocommerce-ios/pull/9572, https://github.com/woocommerce/woocommerce-ios/pull/9573]
- [**] Adds read-only support for the Min/Max Quantities extension in product details. [https://github.com/woocommerce/woocommerce-ios/pull/9585]

13.3
-----
- [***] Payments: UK-based stores merchants can take In-Person Payments. [https://github.com/woocommerce/woocommerce-ios/pull/9496]
- [*] Store creation free trial flow now includes 3 profiler questions again with updated options: store category, selling status, and store country. [https://github.com/woocommerce/woocommerce-ios/pull/9513]
- [*] Shipping Labels: Origin address's phone number is now saved locally and pre-populated in the creation form. [https://github.com/woocommerce/woocommerce-ios/pull/9520]
- [Internal] Almost all mappers have been updated to only decode without the data envelope if it's not available. Please do a smoke test to ensure that all features still work as before. [https://github.com/woocommerce/woocommerce-ios/pull/9510]
- [Internal] Store onboarding: Mark "Launch your store" task as complete if the store is already public. This is a workaround for a backend issue which marks "Launch your store" task incomplete for already live stores. [https://github.com/woocommerce/woocommerce-ios/pull/9507]
- [*] Payments: Added Universal Link support for Set up Tap to Pay on iPhone, and to open Universal Links from Just in Time Messages, to more easily navigate to app features. [https://github.com/woocommerce/woocommerce-ios/pull/9518]
- [*] Login: Potentially fixed the crash on the onboarding screen. [https://github.com/woocommerce/woocommerce-ios/pull/9523]

13.2
-----
- [Internal] Store creation: New loading screen added for create store flow. [https://github.com/woocommerce/woocommerce-ios/pull/9383]
- [*] Payments: Add account type field to receipts [https://github.com/woocommerce/woocommerce-ios/pull/9416]
- [*] Products can now be filtered within Order creation [https://github.com/woocommerce/woocommerce-ios/pull/9258]
- [*] Products: Adds read-only support for the Composite Products extension in the Products list, including a list of components in product details. [https://github.com/woocommerce/woocommerce-ios/pull/9455]


13.1
-----
- [internal] Users can now create a Free Trial store from the app from the Get Started section of the app prologue. [https://github.com/woocommerce/woocommerce-ios/pull/9396]
- [**] Adds support for Product Multi-selection when creating and/or editing Orders. [https://github.com/woocommerce/woocommerce-ios/issues/8888]
- [**] Users can now install Jetpack for their non-Jetpack sites after logging in with application passwords. [https://github.com/woocommerce/woocommerce-ios/pull/9354]
- [*] Payments: We show a Tap to Pay on iPhone feedback survey button in the Payments menu after the first Tap to Pay on iPhone payment is taken [https://github.com/woocommerce/woocommerce-ios/pull/9366]
- [Internal] Added SiteID to some IPP tracks events [https://github.com/woocommerce/woocommerce-ios/pull/9572,]

13.0
-----
- [*] Adds a banner in "Launch store" task screen to upgrade from free trial plan. [https://github.com/woocommerce/woocommerce-ios/pull/9323]
- [*] Fix: Description, sale price, and image will be copied over to the new product variations when duplicating a variable product. [https://github.com/woocommerce/woocommerce-ios/pull/9322]


12.9
-----
- [**] Dashboard: an onboarding card is shown for sites with the following tasks if any is incomplete: "tell us more about your store" (store location) that opens a webview, "add your first product" that starts the product creation flow, "launch your store" that publishes the store, "customize your domain" that starts the domain purchase flow, and "get paid" that opens a webview. A subset of the tasks may be shown to self-hosted sites and WPCOM sites on a free trial. [https://github.com/woocommerce/woocommerce-ios/pull/9285]
- [*] Jetpack benefit banner and modal is now available on the dashboard screen after logging in with site credentials. [https://github.com/woocommerce/woocommerce-ios/pull/9232]
- [*] Payments: Local search is added to the products selection screen in the order creation flow to speed the process. [https://github.com/woocommerce/woocommerce-ios/pull/9178]
- [*] Fix: Prevent product variations not loading due to an encoding error for `permalink`, which was altered by a plugin. [https://github.com/woocommerce/woocommerce-ios/pull/9233]
- [*] Login: Users can now log in to self-hosted sites without Jetpack by approving application password authorization to their sites. [https://github.com/woocommerce/woocommerce-ios/pull/9260]
- [*] Payments: Tap to Pay on iPhone can now be selected from the Payment Methods screen [https://github.com/woocommerce/woocommerce-ios/pull/9242]
- [**] Payments: Set up Tap to Pay on iPhone flow added to the Payments Menu. Use it to configure the reader, and try a payment, before collecting a card payment with a customer. [https://github.com/woocommerce/woocommerce-ios/pull/9280]

12.8
-----
- [*] Shortcuts: We can now trigger the order creation and payment collection flows from the iOS Shortcuts app. [https://github.com/woocommerce/woocommerce-ios/pull/9103]
- [Internal] Dashboard: the UI layer had a major refactoring to allow scrolling for content more than stats for the onboarding project. The main design change is on the refresh control, where it was moved from each stats tab to below the navigation bar. Other design changes are not expected. [https://github.com/woocommerce/woocommerce-ios/pull/9031]
- [**] Products: Adds read-only support for the Product Bundles extension, including a list of bundled products and stock status for product bundles. [https://github.com/woocommerce/woocommerce-ios/pull/9177]
- [Internal] Mobile Payments: Updated StripeTerminal to 2.18 [https://github.com/woocommerce/woocommerce-ios/pull/9118]

12.7
-----
- [Internal] Shipping Label: add condition checks before showing contact options [https://github.com/woocommerce/woocommerce-ios/pull/8982]
- [*] Main screens are now accessible through the Home Screen Spotlight Search [https://github.com/woocommerce/woocommerce-ios/pull/9082]
- [*] Stats: Fixed a crash when order stats use a date and time matching the start of Daylight Saving Time. [https://github.com/woocommerce/woocommerce-ios/pull/9083]
- [*] Fix: Dismiss Take Payment popup after sharing the payment link to another app. [https://github.com/woocommerce/woocommerce-ios/pull/9042]
- [*] Site credential login: Catch invalid cookie nonce [https://github.com/woocommerce/woocommerce-ios/pull/9102]
- [*] Better error messages for site credential login failures [https://github.com/woocommerce/woocommerce-ios/pull/9125]
- [Internal] New Zendesk tag for site credential login errors [https://github.com/woocommerce/woocommerce-ios/pull/9150]

12.6
-----
- [*] Fix: When a product's details can be edited, they display a disclosure indicator (chevron). [https://github.com/woocommerce/woocommerce-ios/pull/8980]
- [*] Payments: fixed a bug where enabled rows in the Payments Menu were sometimes incorrectly shown as disabled [https://github.com/woocommerce/woocommerce-ios/pull/8983]
- [Internal] Mobile Payments: fixed logic on display of IPP feedback banner on Order List [https://github.com/woocommerce/woocommerce-ios/pull/8994]
- [**] Support: Merchants can now contact support with a new and refined experience. [https://github.com/woocommerce/woocommerce-ios/pull/9006/files]
- [***] Mobile Payments: Tap to Pay on iPhone enabled for all US merchants [https://github.com/woocommerce/woocommerce-ios/pull/9023]

12.5
-----
- [Internal] Dashboard: the stats implementation had a major update to replace a third-party library in order to support the upcoming store onboarding card. Minimal design changes are expected, and horizontal scrolling between different time range tabs is not available anymore. [https://github.com/woocommerce/woocommerce-ios/pull/8942]

12.4
-----
- [**] Menu > Settings: adds a `Domains` row for WPCOM sites to see their site domains, add a new domain, or redeems a domain credit if available. [https://github.com/woocommerce/woocommerce-ios/pull/8870]
- [Internal] Prologue screen now has only the entry point to site address login flow, and application password authentication is used for sites without Jetpack. [https://github.com/woocommerce/woocommerce-ios/pull/8846]
- [Internal] A new tag has been added for Zendesk for users authenticated with application password. [https://github.com/woocommerce/woocommerce-ios/pull/8850]
- [Internal] Failures in the logged-out state are now tracked with anonymous ID. [https://github.com/woocommerce/woocommerce-ios/pull/8861]
- [*] Fix: Fixed a crash when switching away from the Products tab. [https://github.com/woocommerce/woocommerce-ios/pull/8874]

12.3
-----
- [Internal] We have updated the Zendesk SDK to version 6.0 [https://github.com/woocommerce/woocommerce-ios/pull/8828]
- [Internal] Tap to Pay on iPhone made publicly available via an Experimental Feature toggle [https://github.com/woocommerce/woocommerce-ios/pull/8814]

12.2
-----
- [*] Fix: Adding a new attribute will auto-capitalize the first letter for each word in the attribute name. [https://github.com/woocommerce/woocommerce-ios/pull/8772]
- [internal] Logging: Improvements on logging potential errors when loading Order Details [https://github.com/woocommerce/woocommerce-ios/pull/8781]
- [Internal] Now we track the specific error code when a networking-related operation fails [https://github.com/woocommerce/woocommerce-ios/issues/8527]

12.1
-----
- [*] Adds an In-Person Payments survey banner on top of the Orders view [https://github.com/woocommerce/woocommerce-ios/issues/8530]
- [*] Fix: Allow product's `purchasable` to be a number as some third-party plugins could alter the type in the API. This could help with the Products tab not loading due to product decoding errors. [https://github.com/woocommerce/woocommerce-ios/pull/8718]
- [***] [Internal] Start the AB test for allowing login to the app using site credentials [https://github.com/woocommerce/woocommerce-ios/pull/8744]

12.0
-----
- [**] Adds a feature of bulk updating products from the product's list. [https://github.com/woocommerce/woocommerce-ios/pull/8704]
- [internal] Store creation flow now includes 3 profiler questions: store category, selling status, and store country. [https://github.com/woocommerce/woocommerce-ios/pull/8667]

11.9
-----
- [**] Now you can generate all possible variations for a product's attributes [https://github.com/woocommerce/woocommerce-ios/pull/8619]
- [*] Mobile payments: fixed card reader manuals links. [https://github.com/woocommerce/woocommerce-ios/pull/8628]

11.8
-----
- [*] Design refresh: Buttons, links, and other calls to action are now purple instead of pink. [https://github.com/woocommerce/woocommerce-ios/pull/8451]
- [internal] Design: Updated capitalization for various pages, links, and buttons to match new design guidelines. [https://github.com/woocommerce/woocommerce-ios/pull/8455]
- [internal] Remove A/B testing and release native Jetpack installation flow for all users. [https://github.com/woocommerce/woocommerce-ios/pull/8533]

11.7
-----
- [**] Analytics Hub: Now you can select custom date ranges. [https://github.com/woocommerce/woocommerce-ios/pull/8414]
- [**] Analytics Hub: Now you can see Views and Conversion Rate analytics in the new Sessions card. [https://github.com/woocommerce/woocommerce-ios/pull/8428]
- [*] My Store: We fixed an issue with Visitors and Conversion stats where sometimes visitors could be counted more than once in the selected period. [https://github.com/woocommerce/woocommerce-ios/pull/8427]


11.6
-----
- [***] We added a new Analytics Hub inside the My Store area of the app. Simply click on the See More button under the store stats to check more detailed information on Revenue, Orders and Products. [https://github.com/woocommerce/woocommerce-ios/pull/8356]
- [*] In-Person Payments: fixed timing issues in payments flow, which caused "Remove card" to be shown for too long [https://github.com/woocommerce/woocommerce-ios/pull/8351]

11.5
-----
- [*] Account deletion is now supported for all users in settings or in the empty stores screen (in the ellipsis menu). [https://github.com/woocommerce/woocommerce-ios/pull/8179, https://github.com/woocommerce/woocommerce-ios/pull/8272]
- [*] In-Person Payments: We removed any references to Simple Payments from Orders, and the red badge from the Menu tab and Menu Payments icon announcing the new Payments section. [https://github.com/woocommerce/woocommerce-ios/pull/8183]
- [internal] Store creation flow was improved with native implementation. It is available from the login prologue (`Get Started` CTA), login email error screen, and store picker (`Add a store` CTA from the empty stores screen or at the bottom of the store list). [Example testing steps in https://github.com/woocommerce/woocommerce-ios/pull/8251]
- [internal] New stores have two new Products onboarding features: A banner with an `Add a Product` CTA on the My Store screen, and the option to add new products using templates. [https://github.com/woocommerce/woocommerce-ios/pull/8294]

11.4
-----
- [*] Add System Status Report to ZenDesk support requests. [https://github.com/woocommerce/woocommerce-ios/pull/8171]


11.3
-----
- [*] In-Person Payments: Show spinner while preparing reader for payment, instead of saying it's ready before it is. [https://github.com/woocommerce/woocommerce-ios/pull/8115]
- [internal] In-Person Payments: update StripeTerminal from 2.7 to 2.14 [https://github.com/woocommerce/woocommerce-ios/pull/8132]
- [*] In-Person Payments: Fixed payment method prompt for WisePad 3 to show only Tap and Insert options [https://github.com/woocommerce/woocommerce-ios/pull/8136]

11.2
-----
- [***] You can now preview draft products before publishing. [https://github.com/woocommerce/woocommerce-ios/pull/8102]
- [*] The survey at the end of the login onboarding flow is no longer available. [https://github.com/woocommerce/woocommerce-ios/pull/8062]
- [*] Fixed layout issues on the Account Mismatch error screen. [https://github.com/woocommerce/woocommerce-ios/pull/8074]
- [*] The Accept Payments Easily banner has been removed from the order list [https://github.com/woocommerce/woocommerce-ios/pull/8078]

11.1
-----
- [**] You can now search customers when creating or editing an order. [https://github.com/woocommerce/woocommerce-ios/issues/7741]
- [internal] Store creation is available from the login prologue, login email error screen, and store picker. [https://github.com/woocommerce/woocommerce-ios/pull/8023]
- [internal] The login flow is simplified with only the option to log in with WordPress.com. This flow is presented in parallel with the existing flow in an A/B test experiment. [https://github.com/woocommerce/woocommerce-ios/pull/7996]
- [**] Relevant Just In Time Messages will be displayed on the My Store screen [https://github.com/woocommerce/woocommerce-ios/issues/7853]

11.0
-----
- [internal] Add support for controlling performance monitoring via Sentry. **Off by default**. [https://github.com/woocommerce/woocommerce-ios/pull/7831]


10.9
-----
- [***] Dropped iOS 14 support. From now we support iOS 15 and later. [https://github.com/woocommerce/woocommerce-ios/pull/7851]
- [*] Login: Now you can handle Jetpack site connection for your self-hosted sites from the app. [https://github.com/woocommerce/woocommerce-ios/pull/7847]


10.8
-----
- [***] Stats: Now you can add a Today's Stats Widget to your lock screen (iOS 16 only) to monitor your sales. [https://github.com/woocommerce/woocommerce-ios/pull/7839]
- [internal] In-Person Payments: add UTM parameters to card reader purchase URLs to allow attribution [https://github.com/woocommerce/woocommerce-ios/pull/7858]
- [*] In-Person Payments: the Purchase card reader links now all open in authenticated web views, to make it easier to log in to woocommerce.com. [https://github.com/woocommerce/woocommerce-ios/pull/7862]

10.7
-----
- [*] Universal Links: Users can now open universal links in the app. [https://github.com/woocommerce/woocommerce-ios/pull/7632]
- [internal] Store picker: Show error when the role eligibility check fails while selecting a store. [https://github.com/woocommerce/woocommerce-ios/pull/7816]
- [internal] Store picker: Add loading state to `Continue` button. [https://github.com/woocommerce/woocommerce-ios/pull/7821]
- [internal] Store picker: Use Jetpack tunnel API for fetching user info for role checking. [https://github.com/woocommerce/woocommerce-ios/pull/7822]
- [*] Allow in-app notices to be swiped away [https://github.com/woocommerce/woocommerce-ios/pull/7801]

10.6
-----

- [**] Products tab: products search now has an option to search products by SKU. Stores with WC version 6.6+ support partial SKU search, otherwise the product(s) with the exact SKU match is returned. [https://github.com/woocommerce/woocommerce-ios/pull/7781]
- [*] Fixed a rare crash when selecting a store in the store picker. [https://github.com/woocommerce/woocommerce-ios/pull/7765]
- [*] Settings: Display the WooCommerce version and available updates in Settings [https://github.com/woocommerce/woocommerce-ios/pull/7779]
- [*] Show suggestion for logging in to a WP.com site with a mismatched WP.com account. [https://github.com/woocommerce/woocommerce-ios/pull/7773]
- [*] Help center: Added help center web page with FAQs for "Not a WooCommerce site" and "Wrong WordPress.com account" error screens. [https://github.com/woocommerce/woocommerce-ios/pull/7767, https://github.com/woocommerce/woocommerce-ios/pull/7769]
- [*] Now you can bulk edit variation prices. [https://github.com/woocommerce/woocommerce-ios/pull/7803]
- [**] Reviews: Now you can reply to product reviews using the Reply button while viewing a product review. [https://github.com/woocommerce/woocommerce-ios/pull/7799]

10.5
-----
- [**] Products: Now you can duplicate products from the More menu of the product detail screen. [https://github.com/woocommerce/woocommerce-ios/pull/7727]
- [**] Login: Added Jetpack connection support from the Account Mismatch error screen. [https://github.com/woocommerce/woocommerce-ios/pull/7748]
- [*] Orders: We are bringing back the ability to add/edit customer notes and addresses from the main order screen [https://github.com/woocommerce/woocommerce-ios/pull/7750]
- [*] Help center: Added help center web page with FAQs for "Wrong WordPress.com account error" screen. [https://github.com/woocommerce/woocommerce-ios/pull/7747]
- [*] Widgets: The Today's Stat Widget adds support for bigger fonts. [https://github.com/woocommerce/woocommerce-ios/pull/7752]

10.4
-----
- [***] Stats: Now you can add a Today's Stats Widget to your homescreen to monitor your sales. [https://github.com/woocommerce/woocommerce-ios/pull/7732]
- [*] Help center: Added help center web page with FAQs for "Pick a WooCommerce Store", "Enter WordPress.com password" and "Open mail to find magic link" screens. [https://github.com/woocommerce/woocommerce-ios/pull/7641, https://github.com/woocommerce/woocommerce-ios/pull/7730, https://github.com/woocommerce/woocommerce-ios/pull/7737]
- [*] In-Person Payments: Fixed a bug where cancelling a card reader connection would temporarily prevent further connections [https://github.com/woocommerce/woocommerce-ios/pull/7689]
- [*] In-Person Payments: Improvements to the card reader connection flow UI [https://github.com/woocommerce/woocommerce-ios/pull/7687]
- [*] Login: Users can now set up the Jetpack connection between a self-hosted site and their WP.com account. [https://github.com/woocommerce/woocommerce-ios/pull/7608]
- [*] Product list: the "Draft" blue color is fixed to be more readable for a draft product row in the product list. [https://github.com/woocommerce/woocommerce-ios/pull/7724]
- [*] Notifications: App icon badge is now cleared correctly after visiting the orders tab. [https://github.com/woocommerce/woocommerce-ios/pull/7735]

10.3
-----
- [*] Dashboard: the last selected time range tab (Today/This Week/This Month/This Year) is persisted for the site and shown on the next site launch (app launch or switching stores). [https://github.com/woocommerce/woocommerce-ios/pull/7638]
- [*] Dashboard: swiping to another time range tab now triggers syncing for the target tab. Previously, the stats on the target tab aren't synced from the swipe gesture. [https://github.com/woocommerce/woocommerce-ios/pull/7650]
- [*] In-Person Payments: Fixed an issue where the Pay in Person toggle could be out of sync with the setting on the website. [https://github.com/woocommerce/woocommerce-ios/pull/7656]
- [*] In-Person Payments: Removed the need to sign in when purchasing a card reader [https://github.com/woocommerce/woocommerce-ios/pull/7670]
- [*] In-Person Payments: Fixed a bug where canceling a reader connection could result in being unable to connect a reader in future [https://github.com/woocommerce/woocommerce-ios/pull/7678]
- [*] In-Person Payments: Fixed a bug which prevented the Collect Payment button from being shown for Cash on Delivery orders  [https://github.com/woocommerce/woocommerce-ios/pull/7694]

10.2
-----
- [*] Help center: Added help center web page with FAQs for "Enter Store Credentials", "Enter WordPress.com email " and "Jetpack required Error" screens. [https://github.com/woocommerce/woocommerce-ios/pull/7588, https://github.com/woocommerce/woocommerce-ios/pull/7590, https://github.com/woocommerce/woocommerce-ios/pull/7621]
- [*] In-Person Payments: Fixed the Learn More link from the `Enable Pay in Person` onboarding screen for WCPay [https://github.com/woocommerce/woocommerce-ios/pull/7598]
- [**] In-Person Payments: Added a switch for the Pay in Person payment method on the Payments menu. This allows you to accept In-Person Payments for website orders [https://github.com/woocommerce/woocommerce-ios/pull/7613]

10.1
-----
- [*] In-Person Payments: The onboarding notice on the In-Person Payments menu is correctly dismissed after multiple prompts are shown. [https://github.com/woocommerce/woocommerce-ios/pull/7543]
- [*] Help center: Added custom help center web page with FAQs for "Enter Store Address" and "Enter WordPress.com email" screens. [https://github.com/woocommerce/woocommerce-ios/pull/7553, https://github.com/woocommerce/woocommerce-ios/pull/7573]
- [*] In-Person Payments: The plugin selection is saved correctly after multiple onboarding prompts. [https://github.com/woocommerce/woocommerce-ios/pull/7544]
- [**] In-Person Payments: A new prompt to enable `Pay in Person` for your store's checkout, to accept In-Person Payments for website orders [https://github.com/woocommerce/woocommerce-ios/issues/7474]

10.0
-----
- [**] In-Person Payments and Simple Payments have been moved to a new Payments section [https://github.com/woocommerce/woocommerce-ios/pull/7473]
- [*] Login: on the WP.com password screen, the magic link login option is moved from below "Reset your password" to below the primary Continue button for higher visibility. [https://github.com/woocommerce/woocommerce-ios/pull/7469]
- [*] Login: some minor enhancements are made to the error screen after entering an invalid WP.com email - a new "What is WordPress.com?" link, hiding the "Log in with store address" button when it's from the store address login flow, and some copy changes. [https://github.com/woocommerce/woocommerce-ios/pull/7485]
- [**] In-Person Payments: Accounts with pending requirements are no longer blocked from taking payments - we have added a skip button to the relevant screen. [https://github.com/woocommerce/woocommerce-ios/pull/7504]
- [*] Login: New button added to the empty site picker screen to enter a site address for troubleshooting. [https://github.com/woocommerce/woocommerce-ios/pull/7484]

9.9
-----
- [*] [Sign in with store credentials]: New screen added with instructions to verify Jetpack connected email. [https://github.com/woocommerce/woocommerce-ios/pull/7424]
- [*] [Sign in with store credentials]: Stop clearing username/password after an invalid attempt to enable users to fix typos. [https://github.com/woocommerce/woocommerce-ios/pull/7444]
- [*] Login: after entering WP.com email, a magic link is automatically sent when it is enabled (magic links are disabled for A8C emails and WP.com accounts with recently changed password) and a new screen is shown with an option to log in with password. [https://github.com/woocommerce/woocommerce-ios/pull/7449]

9.8
-----
- [***] Login: Introduce a way to sign in using store credentials.  [https://github.com/woocommerce/woocommerce-ios/pull/7320]
- [**] Login: You can now install WooCommerce to your self-hosted sites from the login flow. [https://github.com/woocommerce/woocommerce-ios/pull/7401]
- [**] Orders: Now you can quickly mark an order as completed by swiping it to the left! [https://github.com/woocommerce/woocommerce-ios/pull/7385]
- [*] In-Person Payments: The purchase card reader information card appears also in the Orders list screen. [https://github.com/woocommerce/woocommerce-ios/pull/7326]
- [*] Login: in release 9.7, when the app is in logged out state, an onboarding screen is shown before the prologue screen if the user hasn't finished or skipped it. In release 9.8, a survey is added to the end of the onboarding screen. [https://github.com/woocommerce/woocommerce-ios/pull/7416]
- [*] Login: a local notification is scheduled after the user encounters an error from logging in with an invalid site address or WP.com email/password. Please see testing scenarios in the PR, with regression testing on order/review remote notifications. [https://github.com/woocommerce/woocommerce-ios/pull/7323, https://github.com/woocommerce/woocommerce-ios/pull/7372, https://github.com/woocommerce/woocommerce-ios/pull/7422]

9.7
-----
- [***] Orders: Orders can now be edited within the app. [https://github.com/woocommerce/woocommerce-ios/pull/7300]
- [**] Orders: You can now view the Custom Fields for an order in the Order Details screen. [https://github.com/woocommerce/woocommerce-ios/pull/7310]
- [*] In-Person Payments: Card Reader Manuals now appear based on country availability, consolidated into an unique view [https://github.com/woocommerce/woocommerce-ios/pull/7178]
- [*] Login: Jetpack setup flow is now accessible from the Login with Store Address flow. [https://github.com/woocommerce/woocommerce-ios/pull/7294]
- [*] In-Person Payments: The purchase card reader information card can be dismissed [https://github.com/woocommerce/woocommerce-ios/pull/7260]
- [*] In-Person Payments: When dismissing the purchase card reader information card, the user can choose to be reminded in 14 days. [https://github.com/woocommerce/woocommerce-ios/pull/7271]
- [*] In-Person Payments: The purchase card reader information card appears also in the App Settings screen. [https://github.com/woocommerce/woocommerce-ios/pull/7308]
- [*] Refund lines in the Order details screen now appear ordered from oldest to newest [https://github.com/woocommerce/woocommerce-ios/pull/7287]
- [*] Login: when the app is in logged out state, an onboarding screen is shown before the prologue screen if the user hasn't finished or skipped it.  [https://github.com/woocommerce/woocommerce-ios/pull/7324]
- [*] Orders: When a store has no orders yet, there is an updated message with a link to learn more on the Orders tab. [https://github.com/woocommerce/woocommerce-ios/pull/7328]

9.6
-----
- [***] Coupons: Coupons can now be created from within the app. [https://github.com/woocommerce/woocommerce-ios/pull/7239]
- [**] Order Details: All unpaid orders have a Collect Payment button, which shows a payment method selection screen. Choices are Cash, Card, and Payment Link. [https://github.com/woocommerce/woocommerce-ios/pull/7111]
- [**] In-Person Payments: Support for selecting preferred payment gateway when multiple extensions are installed on the store. [https://github.com/woocommerce/woocommerce-ios/pull/7153]
- [*] Coupons: Removed the redundant animation when reloading the coupon list. [https://github.com/woocommerce/woocommerce-ios/pull/7137]
- [*] Login: Display "What is WordPress.com?" link in "Continue With WordPress.com" flow. [https://github.com/woocommerce/woocommerce-ios/pull/7213]
- [*] Login: Display the Jetpack requirement error after login is successful.
- [*] Login: Display a "New to WooCommerce?" link in the login prologue screen above the login buttons. [https://github.com/woocommerce/woocommerce-ios/pull/7261]
- [*] In-Person Payments: Publicize the Card Present Payments feature on the Payment Method screen [https://github.com/woocommerce/woocommerce-ios/pull/7225]
- [*] In-Person Payments: Add blog_id to IPP transaction description to match WCPay [https://github.com/woocommerce/woocommerce-ios/pull/7221]
- [*] Product form: after uploading an image, the product can now be saved immediately while the image is being uploaded in the background. When no images are pending upload for the saved product, the images are added to the product. Testing instructions: https://github.com/woocommerce/woocommerce-ios/pull/7196. [https://github.com/woocommerce/woocommerce-ios/pull/7254]

9.5
-----
- [*] Coupons: Fixed issue saving "Individual Use" and "Exclude Sale Items" fields. [https://github.com/woocommerce/woocommerce-ios/pull/7117]
- [*] Orders: The customer shipping/billing address form now navigates back automatically after selecting a country or state. [https://github.com/woocommerce/woocommerce-ios/pull/7119]
- [internal] In settings and empty stores screen, the "Close Account" link is shown for users who signed in with Apple (the only way to create an account) to close their WordPress.com account. [https://github.com/woocommerce/woocommerce-ios/pull/7143]

9.4
-----
- [*] Orders: Order details now displays both the date and time for all orders. [https://github.com/woocommerce/woocommerce-ios/pull/6996]
- [*] Simple payments have the `Card` option available for stores with configuration issues to resolve, and show onboarding to help resolve them [https://github.com/woocommerce/woocommerce-ios/pull/7002]
- [*] Order & Product list: Now, we can pull to refresh from an empty view. [https://github.com/woocommerce/woocommerce-ios/pull/7023, https://github.com/woocommerce/woocommerce-ios/pull/7030]
- [*] Order Creation: Fixes a bug where selecting a variable product to add to a new order would sometimes open the wrong list of product variations. [https://github.com/woocommerce/woocommerce-ios/pull/7042]
- [*] Collect payment button on Order Details no longer flickers when the screen loads [https://github.com/woocommerce/woocommerce-ios/pull/7043]
- [*] Issue refund button on Order Details is shown for all paid orders [https://github.com/woocommerce/woocommerce-ios/pull/7046]
- [*] Order Creation: Fixes several bugs with the Products section not showing the correct order items or not correctly updating the item quantity. [https://github.com/woocommerce/woocommerce-ios/pull/7067]

9.3
-----
- [***] In-Person Payments is now available for merchants using WooCommerce Payments in Canada. [https://github.com/woocommerce/woocommerce-ios/pull/6954]
- [*] In-Person Payments: Accessibility improvement [https://github.com/woocommerce/woocommerce-ios/pull/6869, https://github.com/woocommerce/woocommerce-ios/pull/6886, https://github.com/woocommerce/woocommerce-ios/pull/6906]
- [*] Orders: Now it's possible to select and copy text from the notes on an order. [https://github.com/woocommerce/woocommerce-ios/pull/6894]
- [*] Support Arabic numerals on amount fields. [https://github.com/woocommerce/woocommerce-ios/pull/6891]
- [*] Product Selector: Enabled selecting all variations on variable product rows. [https://github.com/woocommerce/woocommerce-ios/pull/6899]
- [internal] Order Creation: Adding new products, shipping, fee, or customer details to an order now blocks the UI immediately while the order is syncing remotely. [https://github.com/woocommerce/woocommerce-ios/pull/6974]

- [*] Coupons: Now it's possible to update discount types for coupons. [https://github.com/woocommerce/woocommerce-ios/pull/6935]
- [*] Orders tab: the view width now adjusts to the app in tablet split view on iOS 15. [https://github.com/woocommerce/woocommerce-ios/pull/6951]

9.2
-----
- [***] Experimental Features: Coupons editing and deletion features are now enabled as part of coupon management. [https://github.com/woocommerce/woocommerce-ios/pull/6853]
- [*] Order Creation: Updated percentage fee flow - added amount preview, disabled percentage option when editing. [https://github.com/woocommerce/woocommerce-ios/pull/6763]
- [*] Product Details: Update status badge layout and show it for more cases. [https://github.com/woocommerce/woocommerce-ios/pull/6768]
- [*] Coupons: now, the percentage amount of coupons will be displayed correctly in the listing and in coupon detail if the amount contains fraction digits. [https://github.com/woocommerce/woocommerce-ios/pull/6804]
- [*] Coupons: Filter initial search results to show only coupons of the currently selected store. [https://github.com/woocommerce/woocommerce-ios/pull/6800]
- [*] Coupons: Fixed crash when there are duplicated items on the coupon list. [https://github.com/woocommerce/woocommerce-ios/pull/6798]
- [*] In-Person Payments: Run onboarding checks when connecting a reader. [https://github.com/woocommerce/woocommerce-ios/pull/6761, https://github.com/woocommerce/woocommerce-ios/pull/6774, https://github.com/woocommerce/woocommerce-ios/pull/6789]
- [*] In-Person Payments: after collecting payment for an order, merchants can now email the receipt in addition to printing it in Order Details > See Receipt if email is available on the device. [https://github.com/woocommerce/woocommerce-ios/pull/6833]

9.1
-----

- [*] Product name field in product form - Remove scroll behaviour and increase field height to fully display long product names. [https://github.com/woocommerce/woocommerce-ios/pull/6681]
- [*] Filter toolbar in Products list tab - Filter toolbar is pinned outside of the products list. [https://github.com/woocommerce/woocommerce-ios/pull/6698]
- [internal] Loading screens are refactored to avoid duplicated code and a potential crash. Please quickly smoke test them to make sure that everything still works as before. [https://github.com/woocommerce/woocommerce-ios/pull/6717]
- [*] Shipping settings - Weight and shipping package dimensions are localized based on device locale. Also, decimal point information is no longer lost upon saving a product, when using comma as a decimal separator. [https://github.com/woocommerce/woocommerce-ios/pull/6721]

9.0
-----

- [*] Share payment links from the order details screen. [https://github.com/woocommerce/woocommerce-ios/pull/6609]
- [internal] Reviews lists on Products and Menu tabs are refactored to avoid duplicated code. Please quickly smoke test them to make sure that everything still works as before. [https://github.com/woocommerce/woocommerce-ios/pull/6553]
- [**] Now it's possible to change the order of the product images. [https://github.com/woocommerce/woocommerce-ios/pull/6620]
- [*] Improved accessibility for the error banner and info banner displayed in Orders and Products. [https://github.com/woocommerce/woocommerce-ios/pull/6633]

8.9
-----
- [*] Coupons: Fixed issue loading the coupon list from the local storage on initial load. [https://github.com/woocommerce/woocommerce-ios/pull/6463]
- [*] Coupons: Update layout of the coupon details screen. [https://github.com/woocommerce/woocommerce-ios/pull/6522]
- [*] In-Person Payments: Removed collecting L2/L3 data. [https://github.com/woocommerce/woocommerce-ios/pull/6519]
- [*] Hub Menu: Multiple menu items can no longer be tapped simultaneously. [https://github.com/woocommerce/woocommerce-ios/pull/6484]
- [*] Jetpack CP: Fixed crash when attempting to access WP-Admin with an invalid URL that has an unsupported scheme. [https://github.com/woocommerce/woocommerce-ios/pull/6502]
- [***] Orders: Order Creation is now available to everyone! You can go to the Orders tab and tap the + button to create a new order. [https://github.com/woocommerce/woocommerce-ios/pull/6537]
- [internal] Loading screens are refactored to avoid duplicated code and a potential crash. Please quickly smoke test them to make sure that everything still works as before. [https://github.com/woocommerce/woocommerce-ios/pull/6535] [https://github.com/woocommerce/woocommerce-ios/pull/6544]

8.8
-----
- [*] Updates the app's About screen to be consistent with Automattic's other mobile apps. [https://github.com/woocommerce/woocommerce-ios/pull/6421]
- [***] Experimental Feature: It's now possible to add custom shipping method and fees in order creation flow. Tax amount and Order total is now synced from backend. [https://github.com/woocommerce/woocommerce-ios/pull/6429]
- [**] Now it's possible to filter orders by custom statuses. [https://github.com/woocommerce/woocommerce-ios/pull/6390]
- [*] Fixed issue presenting Edit Customer Note screen as a modal on large screens. [https://github.com/woocommerce/woocommerce-ios/pull/6406]
- [*] Products displayed in Order Detail now follow the same order of the web. [https://github.com/woocommerce/woocommerce-ios/pull/6401]
- [*] Simple Payments now shows a detailed tax break up before taking the payment. [https://github.com/woocommerce/woocommerce-ios/pull/6412]
- [*] Coupons list now shows an error view if coupons are disabled for the store. Coupons can be enabled again from this view. [https://github.com/woocommerce/woocommerce-ios/pull/6446]
- [*] Coupon details screen now displays more informative error messages when loading the total discount amount fails. [https://github.com/woocommerce/woocommerce-ios/pull/6457]
- [internal] Shipping Labels: the navigation bar in the web view for adding payments is now correctly hidden. [https://github.com/woocommerce/woocommerce-ios/pull/6435]

8.7
-----
- [**] In-Person Payments: Added card details to refund confirmation screen to help with refunding to the payment card [https://github.com/woocommerce/woocommerce-ios/pull/6241]
- [*] Coupons: Replace the toggles on Usage Details screen with text for uneditable contents. [https://github.com/woocommerce/woocommerce-ios/pull/6287]
- [*] Improve image loading for thumbnails especially on the Product list. [https://github.com/woocommerce/woocommerce-ios/pull/6299]
- [*] Coupons: Added feedback banner on the top of the coupon list. [https://github.com/woocommerce/woocommerce-ios/pull/6316]
- [*] Coupons: Handled error when loading total discounted amount fails. [https://github.com/woocommerce/woocommerce-ios/pull/6368]
- [internal] Removed all feature flags for Shipping Labels. Please smoke test all parts of Shipping Labels to make sure that everything still works as before. [https://github.com/woocommerce/woocommerce-ios/pull/6270]
- [*] In-Person Payments: Localized messages and UI [https://github.com/woocommerce/woocommerce-ios/pull/6317]
- [*] My Store: Fixed incorrect currency symbol of revenue text for stores with non-USD currency. [https://github.com/woocommerce/woocommerce-ios/pull/6335]
- [*] Notifications: Dismiss presented view before presenting content from notifications [https://github.com/woocommerce/woocommerce-ios/pull/6354]
- [*] Reviews: Fixed missing product information on first load [https://github.com/woocommerce/woocommerce-ios/pull/6367]
- [internal] Removed the feature flag for My store tab UI updates. Please smoke test the store stats and top performers in the "My store" tab to make sure everything works as before. [https://github.com/woocommerce/woocommerce-ios/pull/6334]
- [*] In-Person Payments: Add support for accepting payments on bookable products [https://github.com/woocommerce/woocommerce-ios/pull/6364]
- [*] In-Person Payments: Fixed issue where payment could be stuck prompting to remove the card if the payment was declined and retried before removing the card.

8.6
-----
- [***] Merchants can now view coupons in their stores by enabling Coupon Management in Experimental Features. [https://github.com/woocommerce/woocommerce-ios/pull/6209]
- [*] Orders: In the experimental Order Creation feature, product variations added to a new order now show a list of their attributes. [https://github.com/woocommerce/woocommerce-ios/pull/6131]
- [*] Enlarged the tap area for the action button on the notice view. [https://github.com/woocommerce/woocommerce-ios/pull/6146]
- [*] Reviews: Fixed crash on iPad when tapping the More button. [https://github.com/woocommerce/woocommerce-ios/pull/6187]
- [*] In-Person Payments: Remove Stripe from Experimental Features as it is always enabled now. [https://github.com/woocommerce/woocommerce-ios/pull/6205]
- [*] Disabled unnecessary selection of the "Refund via" row on the Refund Confirmation screen [https://github.com/woocommerce/woocommerce-ios/pull/6198]
- [*] Increased minimum version of Stripe extension for In-Person Payments to 6.2.0 [https://github.com/woocommerce/woocommerce-ios/pull/xxxx]
- [internal] Removed `pushNotificationsForAllStores` feature flag. Since the changes are non-trivial, it would be great to smoke test push notifications for all stores in beta testing. [https://github.com/woocommerce/woocommerce-ios/pull/6231]

8.5
-----
- [*] In-Person Payments: Inform the user when a card reader battery is so low that it needs to be charged before the reader can be connected. [https://github.com/woocommerce/woocommerce-ios/pull/5998]
- [***] The My store tab is having a new look with new conversion stats and shows up to 5 top performing products now (used to be 3). [https://github.com/woocommerce/woocommerce-ios/pull/5991]
- [**] Fixed a crash at the startup of the app, related to Gridicons. [https://github.com/woocommerce/woocommerce-ios/pull/6005]
- [***] Experimental Feature: It's now possible to create Orders in the app by enabling it in Settings > Experimental Features. For now you can change the order status, add products, and add customer details (billing and shipping addresses). [https://github.com/woocommerce/woocommerce-ios/pull/6060]
- [*] Fixed issue in date range selection for the orders filters where is some cases dates are not available for selection. [https://github.com/woocommerce/woocommerce-ios/pull/6090]
- [*] Enabled "view product in store" and "share product" options for variable products when accessing them through the order details screen. [https://github.com/woocommerce/woocommerce-ios/pull/6091]

8.4
-----
- [***] In-Person Payments: Support for Stripe M2 card reader. [https://github.com/woocommerce/woocommerce-ios/pull/5844]
- [***] We introduced a new tab called "Menu", a tab in the main navigation where you can browser different sub-sections of the app: Switch Store, Settings, WooCommerce Admin, View Store and Reviews. [https://github.com/woocommerce/woocommerce-ios/pull/5926]
- [***] Store admins can now access sites with plugins that have Jetpack Connection Package (e.g. WooCommerce Payments, Jetpack Backup) in the app. These sites do not require Jetpack-the-plugin to connect anymore. Store admins can still install Jetpack-the-plugin from the app through settings or a Jetpack banner. [https://github.com/woocommerce/woocommerce-ios/pull/5924]
- [*] Add/Edit Product screen: Fix transient product name while adding images.[https://github.com/woocommerce/woocommerce-ios/pull/5840]

8.3
-----
- [***] All merchants can create Simple Payments orders. [https://github.com/woocommerce/woocommerce-ios/pull/5684]
- [**] System status report can now be viewed and copied directly from within the app. [https://github.com/woocommerce/woocommerce-ios/pull/5702]
- [**] Product SKU input scanner is now available as a beta feature. To try it, enable it from settings and you can scan a barcode to use as the product SKU in product inventory settings! [https://github.com/woocommerce/woocommerce-ios/pull/5695]
- [**] Now you chan share a payment link when creating a Simple Payments order [https://github.com/woocommerce/woocommerce-ios/pull/5819]
- [*] Reviews: "Mark all as read" checkmark bar button item button replaced with menu button which launches an action sheet. Menu button is displayed only if there are unread reviews available.[https://github.com/woocommerce/woocommerce-ios/pull/5833]
- [internal] Refactored ReviewsViewController to add tests. [https://github.com/woocommerce/woocommerce-ios/pull/5834]

8.2
-----
- [***] In-Person Payments: Now you can collect Simple Payments on the go. [https://github.com/woocommerce/woocommerce-ios/pull/5635]
- [*] Products: After generating a new variation for a variable product, you are now taken directly to edit the new variation. [https://github.com/woocommerce/woocommerce-ios/pull/5649]
- [*] Dashboard: the visitor count in the Today tab is now shown when Jetpack site stats are enabled.
- [*] Add/Edit Product Images: tapping on the last `n` images while `n` images are pending upload does not crash the app anymore. [https://github.com/woocommerce/woocommerce-ios/pull/5672]

8.2
-----
- [*] Shipping Labels: Fixes a crash when saving a new shipping label after opening the order from a push notification. [https://github.com/woocommerce/woocommerce-ios/pull/5549]
- [**] In-Person Payments: Improved support for VoiceOver. [https://github.com/woocommerce/woocommerce-ios/pull/5572]
- [*] In-Person Payments: Fixes a crash when printing more than one receipt. [https://github.com/woocommerce/woocommerce-ios/pull/5575]

8.1
-----
- [***] Now it's possible to filter Order List by multiple statuses and date ranges. Plus, we removed the top tab bar on Orders Tab. [https://github.com/woocommerce/woocommerce-ios/pull/5491]
- [*] Login: Password AutoFill will suggest wordpress.com accounts. [https://github.com/woocommerce/woocommerce-ios/pull/5399]
- [*] Store picker: after logging in with store address, the pre-selected store is now the currently selected store instead of the store from login flow. [https://github.com/woocommerce/woocommerce-ios/pull/5508]
- [*] The application icon number from order push notifications is now cleared after visiting the orders tab. [https://github.com/woocommerce/woocommerce-ios/pull/5715]
- [internal] Migrated Settings screen to MVVM [https://github.com/woocommerce/woocommerce-ios/pull/5393]


8.0
-----
- [*] Product List: Add support for product filtering by category. [https://github.com/woocommerce/woocommerce-ios/pull/5388]
- [***] Push notifications are now supported for all connected stores. [https://github.com/woocommerce/woocommerce-ios/pull/5299]
- [*] Fix: in Settings > Switch Store, tapping "Dismiss" after selecting a different store does not switch stores anymore. [https://github.com/woocommerce/woocommerce-ios/pull/5359]

7.9
-----
- [*] Fix: after disconnecting a site or connecting to a new site, the sites in site picker (Settings > Switch Store) should be updated accordingly. The only exception is when the newly disconnected site is the currently selected site. [https://github.com/woocommerce/woocommerce-ios/pull/5241]
- [*] Order Details: Show a button on the "Product" section of Order Details screen to allow recreating shipping labels. [https://github.com/woocommerce/woocommerce-ios/pull/5255]
- [*] Edit Order Address - Enable `Done` button when `Use as {Shipping/Billing} Address` toggle is turned on. [https://github.com/woocommerce/woocommerce-ios/pull/5254]
- [*] Add/Edit Product: fix an issue where the product name keyboard is English only. [https://github.com/woocommerce/woocommerce-ios/pull/5288]
- [*] Order Details: some sites cannot parse order requests where the fields parameter has spaces, and the products section cannot load as a result. The spaces are now removed. [https://github.com/woocommerce/woocommerce-ios/pull/5298]

7.8
-----
- [***] Shipping Labels: merchants can create multiple packages for the same order, moving the items between different packages. [https://github.com/woocommerce/woocommerce-ios/pull/5190]
- [*] Fix: Navigation bar buttons are now consistently pink on iOS 15. [https://github.com/woocommerce/woocommerce-ios/pull/5139]
- [*] Fix incorrect info banner color and signature option spacing on Carrier and Rates screen. [https://github.com/woocommerce/woocommerce-ios/pull/5144]
- [x] Fix an error where merchants were unable to connect to valid stores when they have other stores with corrupted information https://github.com/woocommerce/woocommerce-ios/pull/5161
- [*] Shipping Labels: Fix issue with decimal values on customs form when setting the device with locales that use comma as decimal point. [https://github.com/woocommerce/woocommerce-ios/pull/5195]
- [*] Shipping Labels: Fix crash when tapping on Learn more rows of customs form. [https://github.com/woocommerce/woocommerce-ios/pull/5207]
- [*] Shipping Labels: The shipping address now prefills the phone number from the billing address if a shipping phone number is not available. [https://github.com/woocommerce/woocommerce-ios/pull/5177]
- [*] Shipping Labels: now in Carrier and Rates we always display the discounted rate instead of the retail rate if available. [https://github.com/woocommerce/woocommerce-ios/pull/5188]
- [*] Shipping Labels: If the shipping address is invalid, there are now options to email, call, or message the customer. [https://github.com/woocommerce/woocommerce-ios/pull/5228]
- [*] Accessibility: notify when offline mode banner appears or disappears. [https://github.com/woocommerce/woocommerce-ios/pull/5225]

7.7
-----
- [***] In-Person Payments: US merchants can now obtain a card reader and then collect payments directly from the app. [https://github.com/woocommerce/woocommerce-ios/pull/5030]
- [***] Shipping Labels: Merchants can now add new payment methods for shipping labels directly from the app. [https://github.com/woocommerce/woocommerce-ios/pull/5023]
- [**] Merchants can now edit shipping & billing addresses from orders. [https://github.com/woocommerce/woocommerce-ios/pull/5097]
- [x] Fix: now a default paper size will be selected in Shipping Label print screen. [https://github.com/woocommerce/woocommerce-ios/pull/5035]
- [*] Show banner on screens that use cached data when device is offline. [https://github.com/woocommerce/woocommerce-ios/pull/5000]
- [*] Fix incorrect subtitle on customs row of Shipping Label purchase flow. [https://github.com/woocommerce/woocommerce-ios/pull/5093]
- [*] Make sure customs form printing option is not available on non-international orders. [https://github.com/woocommerce/woocommerce-ios/pull/5104]
- [*] Fix incorrect logo for DHL in Shipping Labels flow. [https://github.com/woocommerce/woocommerce-ios/pull/5105]

7.6
-----
- [x] Show an improved error modal if there are problems while selecting a store. [https://github.com/woocommerce/woocommerce-ios/pull/5006]
- [***] Shipping Labels: Merchants can now add new custom and service packages for shipping labels directly from the app. [https://github.com/woocommerce/woocommerce-ios/pull/4976]
- [*] Fix: when product image upload fails, the image cell stop loading. [https://github.com/woocommerce/woocommerce-ios/pull/4989]

7.5
-----
- [***] Merchants can now purchase shipping labels and declare customs forms for international orders. [https://github.com/woocommerce/woocommerce-ios/pull/4896]
- [**] Merchants can now edit customer provided notes from orders. [https://github.com/woocommerce/woocommerce-ios/pull/4893]
- [*] Fix empty states sometimes not centered vertically [https://github.com/woocommerce/woocommerce-ios/pull/4890]
- [*] Fix error syncing products due to decoding failure of regular_price in product variations. [https://github.com/woocommerce/woocommerce-ios/pull/4901]
- [*] Hide bottom bar on shipping label purchase form. [https://github.com/woocommerce/woocommerce-ios/pull/4902]

7.4
-----
- [*] Fix an issue where some extension was not shown in order item details. [https://github.com/woocommerce/woocommerce-ios/pull/4753]
- [*] Fix: The refund button within Order Details will be hidden if the refund is zero. [https://github.com/woocommerce/woocommerce-ios/pull/4789]
- [*] Fix: Incorrect arrow direction for right-to-left languages on Shipping Label flow. [https://github.com/woocommerce/woocommerce-ios/pull/4796]
- [*] Fix: Shouldn't be able to schedule a sale without sale price. [https://github.com/woocommerce/woocommerce-ios/pull/4825]
- [*] Fix: Edit address screen is pushed twice in Shipping Label flow when missing name in origin or destination address. [https://github.com/woocommerce/woocommerce-ios/pull/4845]

7.3
-----
- [*] Order Detail: now we do not offer the "email note to customer" option if no email is available. [https://github.com/woocommerce/woocommerce-ios/pull/4680]
- [*] My Store: If there are errors loading the My Store screen, a banner now appears at the top of the screen with links to troubleshoot or contact support. [https://github.com/woocommerce/woocommerce-ios/pull/4704]
- [*] Fix: Added 'Product saved' confirmation message when a product is updated [https://github.com/woocommerce/woocommerce-ios/pull/4709]
- [*] Shipping Labels: Updated address validation to automatically use trivially normalized address for origin and destination. [https://github.com/woocommerce/woocommerce-ios/pull/4719]
- [*] Fix: Order details for products with negative prices now will show correctly [https://github.com/woocommerce/woocommerce-ios/pull/4683]
- [*] Fix: Order list not extend edge-to-edge in dark mode. [https://github.com/woocommerce/woocommerce-ios/pull/4728]
- [*] Plugins: Added list of active and inactive plugins that can be reached by admins in the settings screen. [https://github.com/woocommerce/woocommerce-ios/pull/4735]
- [*] Login: Updated appearance of back buttons in navigation bar to minimal style. [https://github.com/woocommerce/woocommerce-ios/pull/4726]
- [internal] Upgraded Zendesk SDK to version 5.3.0. [https://github.com/woocommerce/woocommerce-ios/pull/4699]
- [internal] Updated GoogleSignIn to version 6.0.1 through WordPressAuthenticator. There should be no functional changes, but may impact Google sign in flow. [https://github.com/woocommerce/woocommerce-ios/pull/4725]

7.2
-----
- [*] Order Fulfillment: Updated success notice message [https://github.com/woocommerce/woocommerce-ios/pull/4589]
- [*] Order Fulfillment: Fixed issue footer view getting clipped of by iPhone notch [https://github.com/woocommerce/woocommerce-ios/pull/4631]
- [*] Shipping Labels: Updated address validation to make sure a name is entered for each address. [https://github.com/woocommerce/woocommerce-ios/pull/4601]
- [*] Shipping Labels: Hide Contact button on Shipping To Address form when customer phone number is not provided. [https://github.com/woocommerce/woocommerce-ios/pull/4663]
- [*] Shipping Labels: Updated edge-to-edge table views for all forms. [https://github.com/woocommerce/woocommerce-ios/pull/4657]
- [*] Orders and Order Details: Updated edge-to-edge table views for consistent look across the app. [https://github.com/woocommerce/woocommerce-ios/pull/4638]
- [*] Reviews and Review Details: Updated edge-to-edge table views for consistent look across the app. [https://github.com/woocommerce/woocommerce-ios/pull/4637]
- [*] New error screen displayed to users without the required roles to access the store. [https://github.com/woocommerce/woocommerce-ios/pull/4493]

7.1
-----
- [***] Merchants from US can create shipping labels for physical orders from the app. The feature supports for now only orders where the shipping address is in the US. [https://github.com/woocommerce/woocommerce-ios/pull/4578]
- [**] Due to popular demand, the Order fulfill is displayed once again when clicking on the Mark order complete button. [https://github.com/woocommerce/woocommerce-ios/pull/4567]
- [*] Fix: Interactive pop gesture on Order Details and Settings screen. [https://github.com/woocommerce/woocommerce-ios/pull/4504]
- [*] Fix: Frozen refresh control and placeholder when switching tabs [https://github.com/woocommerce/woocommerce-ios/pull/4505]
- [internal] Stats tab: added network sync throttling [https://github.com/woocommerce/woocommerce-ios/pull/4494]

7.0
-----
- [**] Order Detail: now we display Order Items and Shipping Label Packages as separate sections. [https://github.com/woocommerce/woocommerce-ios/pull/4445]
- [*] Fix: Orders for a variable product with different configurations of a single variation will now show each order item separately. [https://github.com/woocommerce/woocommerce-ios/pull/4445]
- [*] If the Orders, Products, or Reviews lists can't load, a banner now appears at the top of the screen with links to troubleshoot or contact support. [https://github.com/woocommerce/woocommerce-ios/pull/4400, https://github.com/woocommerce/woocommerce-ios/pull/4407]
- [*] Fix: Stats tabs are now displayed and ordered correctly in RTL languages. [https://github.com/woocommerce/woocommerce-ios/pull/4444]
- [*] Fix: Missing "Add Tracking" button in orders details. [https://github.com/woocommerce/woocommerce-ios/pull/4520]


6.9
-----
- [*] Order Detail: now we display a loader on top, to communicate that the order detail view has not yet been fully loaded. [https://github.com/woocommerce/woocommerce-ios/pull/4396]
- [*] Products: You can edit product attributes for variations right from the main product form. [https://github.com/woocommerce/woocommerce-ios/pull/4350]
- [*] Improved CTA. "Print Shipping Label" instead of "Reprint Shipping Label". [https://github.com/woocommerce/woocommerce-ios/pull/4394]
- [*] Improved application log viewer. [https://github.com/woocommerce/woocommerce-ios/pull/4387]
- [*] Improved the experience when creating the first variation. [https://github.com/woocommerce/woocommerce-ios/pull/4405]

6.8
-----

- [***] Dropped iOS 13 support. From now we support iOS 14 and later. [https://github.com/woocommerce/woocommerce-ios/pull/4209]
- [**] Products: Added the option to create and edit a virtual product directly from the product detail screen. [https://github.com/woocommerce/woocommerce-ios/pull/4214]

6.7
-----
- [**] Add-Ons: Order add-ons are now available as a beta feature. To try it, enable it from settings! [https://github.com/woocommerce/woocommerce-ios/pull/4119]

6.6
-----
- [*] Fix: Product variations only support at most one image, so we won't show an option to add a second one. [https://github.com/woocommerce/woocommerce-ios/pull/3994]
- [*] Fix: The screen to select images from the Media Library would sometimes crash when the library had a specific number of images. [https://github.com/woocommerce/woocommerce-ios/pull/4003]
- [*] Improved error messages for logins. [https://github.com/woocommerce/woocommerce-ios/pull/3957]

6.5
-----
- [*] Fix: Product images with non-latin characters in filenames now will load correctly and won't break Media Library. [https://github.com/woocommerce/woocommerce-ios/pull/3935]
- [*] Fix: The screen to select images from the Media Library would sometimes crash when the library had a specific number of images. [https://github.com/woocommerce/woocommerce-ios/pull/4070]

6.4
-----
- [*] Login: New design and illustrations for the initial login screen, promoting the app's main features. [https://github.com/woocommerce/woocommerce-ios/pull/3867]
- [*] Enhancement/fix: Unify back button style across the app. [https://github.com/woocommerce/woocommerce-ios/pull/3872]

6.3
-----
- [**] Products: Now you can add variable products from the create product action sheet. [https://github.com/woocommerce/woocommerce-ios/pull/3836]
- [**] Products: Now you can easily publish a product draft or pending product using the navigation bar buttons [https://github.com/woocommerce/woocommerce-ios/pull/3846]
- [*] Fix: In landscape orientation, all backgrounds on detail screens and their subsections now extend edge-to-edge. [https://github.com/woocommerce/woocommerce-ios/pull/3808]
- [*] Fix: Creating an attribute or a variation no longer saves your product pending changes. [https://github.com/woocommerce/woocommerce-ios/pull/3832]
- [*] Enhancement/fix: image & text footnote info link rows are now center aligned in order details reprint shipping label info row and reprint screen. [https://github.com/woocommerce/woocommerce-ios/pull/3805]

6.2
-----

- [***] Products: When editing a product, you can now create/delete/update product variations, product attributes and product attribute options. https://github.com/woocommerce/woocommerce-ios/pull/3791
- [**] Large titles are enabled for the four main tabs like in Android. In Dashboard and Orders tab, a workaround is implemented with some UI/UX tradeoffs where the title size animation is not as smooth among other minor differences from Products and Reviews tab. We can encourage beta users to share any UI issues they find with large titles. [https://github.com/woocommerce/woocommerce-ios/pull/3763]
- [*] Fix: Load product inventory settings in read-only mode when the product has a decimal stock quantity. This fixes the products tab not loading due to product decoding errors when third-party plugins enable decimal stock quantities. [https://github.com/woocommerce/woocommerce-ios/pull/3717]
- [*] Fix: Loading state stuck in Reviews List. [https://github.com/woocommerce/woocommerce-ios/pull/3753]

6.1
-----
- [**] Products: When editing variable products, you can now edit the variation attributes to select different attribute options. [https://github.com/woocommerce/woocommerce-ios/pull/3628]
- [*] Fixes a bug where long pressing the back button sometimes displayed an empty list of screens.
- [*] Product Type: Updated product type detail to display "Downloadable" if a product is downloadable. [https://github.com/woocommerce/woocommerce-ios/pull/3647]
- [*] Product Description: Updated the placeholder text in the Aztec Editor screens to provide more context. [https://github.com/woocommerce/woocommerce-ios/pull/3668]
- [*] Fix: Update the downloadable files row to read-only, if the product is accessed from Order Details. [https://github.com/woocommerce/woocommerce-ios/pull/3669]
- [*] Fix: Thumbnail image of a product wasn't being loaded correctly in Order Details. [https://github.com/woocommerce/woocommerce-ios/pull/3678]
- [*] Fix: Allow product's `regular_price` to be a number and `sold_individually` to be `null` as some third-party plugins could alter the type in the API. This could help with the products tab not loading due to product decoding errors. [https://github.com/woocommerce/woocommerce-ios/pull/3679]
- [internal] Attempted fix for a crash in product image upload. [https://github.com/woocommerce/woocommerce-ios/pull/3693]

6.0
-----
- [**] Due to popular demand, the product SKU is displayed once again in Order Details screen. [https://github.com/woocommerce/woocommerce-ios/pull/3564]
- [*] Updated copyright notice to WooCommerce
- [*] Fix: top performers in "This Week" tab should be showing the same data as in WC Admin.
- [*] Fix: visitor stats in Dashboard should be more consistent with web data on days when the end date for more than one tab is the same (e.g. "This Week" and "This Month" both end on January 31). [https://github.com/woocommerce/woocommerce-ios/pull/3532]
- [*] Fix: navbar title on cross-sells products list displayed title for upsells [https://github.com/woocommerce/woocommerce-ios/pull/3565]
- [*] Added drag-and-drop sorting to Linked Products [https://github.com/woocommerce/woocommerce-ios/pull/3548]
- [internal] Refactored Core Data migrator stack to help reduce crashes [https://github.com/woocommerce/woocommerce-ios/pull/3523]


5.9
-----
- [**] Product List: if a user applies custom sort orders and filters in the Product List, now when they reopen the app will be able to see the previous settings applied. [https://github.com/woocommerce/woocommerce-ios/pull/3454]
- [*] Removed fulfillment screen and moved fulfillment to the order details screen. [https://github.com/woocommerce/woocommerce-ios/pull/3453]
- [*] Fix: billing information action sheets now are presented correctly on iPad. [https://github.com/woocommerce/woocommerce-ios/pull/3457]
- [*] fix: the rows in the product search list now don't have double separators. [https://github.com/woocommerce/woocommerce-ios/pull/3456]
- [*] Fix: During login, the spinner when a continue button is in loading state is now visible in dark mode. [https://github.com/woocommerce/woocommerce-ios/pull/3472]
- [*] fix: when adding a note to an order, the text gets no more deleted if you tap on “Email note to customer”. [https://github.com/woocommerce/woocommerce-ios/pull/3473]
- [*] Added Fees to order details. [https://github.com/woocommerce/woocommerce-ios/pull/3475]
- [*] fix: now we don't show any more similar alert notices if an error occurred. [https://github.com/woocommerce/woocommerce-ios/pull/3474]
- [*] fix: in Settings > Switch Store, the spinner in the "Continue" button at the bottom is now visible in dark mode. [https://github.com/woocommerce/woocommerce-ios/pull/3468]
- [*] fix: in order details, the shipping and billing address are displayed in the order of the country (in some eastern Asian countries, the address starts from the largest unit to the smallest). [https://github.com/woocommerce/woocommerce-ios/pull/3469]
- [*] fix: product is now read-only when opened from the order details. [https://github.com/woocommerce/woocommerce-ios/pull/3491]
- [*] fix: pull to refresh on the order status picker screen does not resets anymore the current selection. [https://github.com/woocommerce/woocommerce-ios/pull/3493]
- [*] When adding or editing a link (e.g. in a product description) link settings are now presented as a popover on iPad. [https://github.com/woocommerce/woocommerce-ios/pull/3492]
- [*] fix: the glitch when launching the app in logged out state or after tapping "Try another account" in store picker is now gone. [https://github.com/woocommerce/woocommerce-ios/pull/3498]
- [*] Minor enhancements: in product editing form > product reviews list, the rows don't show highlighted state on tap anymore since they are not actionable. Same for the number of upsell and cross-sell products in product editing form > linked products. [https://github.com/woocommerce/woocommerce-ios/pull/3502]


5.8
-----
- [***] Products M5 features are now available to all. Products M5 features: add and edit linked products, add and edit downloadable files, product deletion. [https://github.com/woocommerce/woocommerce-ios/pull/3420]
- [***] Shipping labels M1 features are now available to all: view shipping label details, request a refund, and reprint a shipping label via AirPrint. [https://github.com/woocommerce/woocommerce-ios/pull/3436]
- [**] Improved login flow, including better error handling. [https://github.com/woocommerce/woocommerce-ios/pull/3332]


5.7
-----
- [***] Dropped iOS 12 support. From now we support iOS 13 and later. [https://github.com/woocommerce/woocommerce-ios/pull/3216]
- [*] Fixed spinner appearance in the footer of orders list. [https://github.com/woocommerce/woocommerce-ios/pull/3249]
- [*] In order details, the image for a line item associated with a variation is shown now after the variation has been synced. [https://github.com/woocommerce/woocommerce-ios/pull/3314]
- [internal] Refactored Core Data stack so more errors will be propagated. [https://github.com/woocommerce/woocommerce-ios/pull/3267]


5.6
-----
- [**] Fixed order list sometimes not showing newly submitted orders.
- [*] now the date pickers on iOS 14 are opened as modal view. [https://github.com/woocommerce/woocommerce-ios/pull/3148]
- [*] now it's possible to remove an image from a Product Variation if the WC version 4.7+. [https://github.com/woocommerce/woocommerce-ios/pull/3159]
- [*] removed the Product Title in product screen navigation bar. [https://github.com/woocommerce/woocommerce-ios/pull/3187]
- [*] the icon of the cells inside the Product Detail are now aligned at 10px from the top margin. [https://github.com/woocommerce/woocommerce-ios/pull/3199]
- [**] Added the ability to issue refunds from the order screen. Refunds can be done towards products or towards shipping. [https://github.com/woocommerce/woocommerce-ios/pull/3204]
- [*] Prevent banner dismiss when tapping "give feedback" on products screen. [https://github.com/woocommerce/woocommerce-ios/pull/3221]
- [*] Add keyboard dismiss in Add Tracking screen [https://github.com/woocommerce/woocommerce-ios/pull/3220]


5.5
-----
- [**] Products M4 features are now available to all. Products M4 features: add a simple/grouped/external product with actions to publish or save as draft. [https://github.com/woocommerce/woocommerce-ios/pull/3133]
- [*] enhancement: Order details screen now shows variation attributes for WC version 4.7+. [https://github.com/woocommerce/woocommerce-ios/pull/3109]
- [*] fix: Product detail screen now includes the number of ratings for that product. [https://github.com/woocommerce/woocommerce-ios/pull/3089]
- [*] fix: Product subtitle now wraps correctly in order details. [https://github.com/woocommerce/woocommerce-ios/pull/3201]


5.4
-----
- [*] fix: text headers on Product price screen are no more clipped with large text sizes. [https://github.com/woocommerce/woocommerce-ios/pull/3090]


5.4
-----
- [*] fix: the footer in app Settings is now correctly centered.
- [*] fix: Products tab: earlier draft products now show up in the same order as in core when sorting by "Newest to Oldest".
- [*] enhancement: in product details > price settings, the sale dates can be edited inline in iOS 14 using the new date picker. Also, the sale end date picker editing does not automatically end on changes anymore. [https://github.com/woocommerce/woocommerce-ios/pull/3044]
- [*] enhancement: in order details > add tracking, the date shipped can be edited inline in iOS 14 using the new date picker. [https://github.com/woocommerce/woocommerce-ios/pull/3044]
- [*] enhancement: in products list, the "(No Title)" placeholder will be showed when a product doesn't have the title set. [https://github.com/woocommerce/woocommerce-ios/pull/3068]
- [*] fix: the placeholder views in the top dashboard chart and orders tab do not have unexpected white background color in Dark mode in iOS 14 anymore. [https://github.com/woocommerce/woocommerce-ios/pull/3063]


5.3
-----
- [**] In Settings > Experimental Features, a Products switch is now available for turning Products M4 features on and off (default off). Products M4 features: add a simple/grouped/external product with actions to publish or save as draft.
- [*] Opening a product from order details now shows readonly product details of the same styles as in editable product details.
- [*] Opening a product variation from order details now shows readonly product variation details and this product variation does not appear in the Products tab anymore.
- [*] Enhancement: when not saving a product as "published", the in-progress modal now shows title and message like "saving your product" instead of "publishing your product".
- [*] In product and variation list, the stock quantity is not shown anymore when stock management is disabled.
- [*] Enhancement: when the user attempts to dismiss the product selector search modal while at least one product is selected for a grouped product's linked products, a discard changes action sheet is shown.
- [internal] Renamed a product database table (Attribute) to GenericAttribute. This adds a new database migration.  [https://github.com/woocommerce/woocommerce-ios/pull/2883]
- [internal] Refactored the text fields in the Manual Shipment Tracking page. [https://github.com/woocommerce/woocommerce-ios/pull/2979]
- [internal] Attempt fix for startup crashes. [https://github.com/woocommerce/woocommerce-ios/pull/3069]


5.2
-----
- [**] Products: now you can editing basic fields for non-core products (whose product type is not simple/external/variable/grouped) - images, name, description, readonly price, readonly inventory, tags, categories, short description, and product settings.
- [*] Enhancement: for variable products, the stock status is now shown in its variation list.
- [*] Sign In With Apple: if the Apple ID has been disconnected from the WordPress app (e.g. in Settings > Apple ID > Password & Security > Apps using Apple ID), the app is logged out on app launch or app switch.
- [*] Now from an Order Detail it's only possible to open a Product in read-only mode.
- [internal] #2881 Upgraded WPAuth from 1.24 to 1.26-beta.12. Regressions may happen in login flows.
- [internal] #2896 Configured the same user agent header for all the network requests made through the app.
- [internal] #2879 After logging out, the persistent store is not reset anymore to fix a crash in SIWA revoked token scenario after app launch (issue #2830). No user-facing changes are intended, the data should be associated with a site after logging out and in like before.

5.1
-----
- [*] bugfix: now reviews are refreshed correctly. If you try to delete or to set as spam a review from the web, the result will match in the product reviews list.
- [*] If the Products switch is on in Settings > Experimental Features:
  - For a variable product, the stock status is not shown in the product details anymore when stock management is disabled since stock status is controlled at variation level.
- [internal] The Order List and Orders Search → Filter has a new backend architecture (#2820). This was changed as an experiment to fix #1543. This affects iOS 13.0 users only. No new behaviors have been added. Github project: https://git.io/JUBco.
- [*] Orders → Search list will now show the full counts instead of “99+”. #2825


5.0
-----
- [*] Order details > product details: tapping outside of the bottom sheet from "Add more details" menu does not dismiss the whole product details anymore.
- [*] If the Products switch is on in Settings > Experimental Features, product editing for basic fields are enabled for non-core products (whose product type is not simple/external/variable/grouped) - images, name, description, readonly price, readonly inventory, tags, categories, short description, and product settings.
- [*] Order Detail: added "Guest" placeholder on Order Details card when there's no customer name.
- [*] If the Products switch is on in Settings > Experimental Features:
  - Product editing for basic fields are enabled for non-core products (whose product type is not simple/external/variable/grouped) - images, name, description, readonly price, readonly inventory, tags, categories, short description, and product settings.
  - Inventory and shipping settings are now editable for a variable product.
  - A product variation's stock status is now editable in inventory settings.
  - Reviews row is now hidden if reviews are disabled.
  - Now it's possible to open the product's reviews screen also if there are no reviews.
  - We improved our VoiceOver support in Product Detail screen.
- [*] In Settings, the "Feature Request" button was replaced with "Send Feedback" (Survey) (https://git.io/JUmUY)


4.9
-----
- [**] Sign in with Apple is now available in the log in process.
- [**] In Settings > Experimental Features, a Products switch is now available for turning Products M3 features on and off for core products (default off for beta testing). Products M3 features: edit grouped, external and variable products, enable/disable reviews, change product type and update categories and tags.
- [*] Edit Products: the update action now shows up on the product details after updating just the sale price.
- [*] Fix a crash that sometimes happen when tapping on a Product Review push notification.
- [*] Variable product > variation list: a warning banner is shown if any variations do not have a price, and warning text is shown on these variation rows.


4.8
-----
- [*] Enabled right/left swipe on product images.


4.7
-----
- [*] Fixed an intermittent crash when sending an SMS from the app.


4.6
-----
- [*] Fix an issue in the y-axis values on the dashboard charts where a negative value could show two minus signs.
- [*] When a simple product doesn't have a price set, the price row on the product details screen now shows "Add Price" placeholder instead of an empty regular price.
- [*] If WooCommerce 4.0 is available the app will show the new stats dashboard, otherwise will show a banner indicating the user to upgrade.
- [*] The total orders row is removed from the readonly product details (products that are not a simple product) to avoid confusion since it's not shown on the editable form for simple products.


4.5
-----
- [**] Products: now you can update product images, product settings, viewing and sharing a product.
- [*] In Order Details, the item subtotal is now shown on the right side instead of the quantity. The quantity can still be viewed underneath the product name.
- [*] In Order Details, SKU was removed from the Products List. It is still shown when fulfilling the order or viewing the product details.
- [*] Polish the loading state on the product variations screen.
- [*] When opening a simple product from outside of the Products tab (e.g. from Top Performers section or an order), the product name and ellipsis menu (if the Products feature switch is enabled) should be visible in the navigation bar.


4.4
-----
- Order Detail: the HTML shipping method is now showed correctly
- [internal] Logging in via 'Log in with Google' has changes that can cause regressions. See https://git.io/Jf2Fs for full testing details.
- [**] Fix bugs related to push notifications: after receiving a new order push notification, the Reviews tab does not show a badge anymore. The application icon badge number is now cleared by navigating to the Orders tab and/or the Reviews tab, depending on the types of notifications received.
- [*] The discard changes prompt now only appears when navigating from product images screen if any images have been deleted.
- [*] Fix the issue where product details screen cannot be scrolled to the bottom in landscape after keyboard is dismissed (e.g. from editing product title).
- [*] The product name is now shown in the product details navigation bar so that the name is always visible.
- [*] The images pending upload should be visible after editing product images from product details.
- [*] The discard changes prompt does not appear when navigating from product settings detail screens with a text field (slug, purchase note, and menu order) anymore.
- [*] Fix the wrong cell appearance in the order status list.
- [*] The "View product in store" action will be shown only if the product is published.
- [internal] Modified the component used for fetching data from the database. Please watch out for crashes in lists.


4.3
-----
- Products: now the Product details can be edited and saved outside Products tab (e.g. from Order details or Top Performers).
- [internal]: the navigation to the password entry screen has changed and can cause regressions. See https://git.io/JflDW for testing details.
- [internal] Refactored some API calls for fetching a Note, Product, and Product Review.
- Products: we improved our VoiceOver support in Product Price settings
- In Settings > Experimental Features, a Products switch is now available for turning Products M2 features on and off for simple products (default off for beta testing). Products M2 features: update product images, product settings, viewing and sharing a product.
- The WIP banner on the Products tab is now collapsed by default for more vertical space.
- Dropped iOS 11 support. From now we support iOS 12 and later.
- In Order Details, the Payment card is now shown right after the Products and Refunded Products cards.


4.2
-----
- Products: now tapping anywhere on a product cell where you need to insert data, like in Product Price and Product Shipping settings, you start to edit the text field.
- Products: now the keyboard pop up automatically in Edit Description
- The Processing orders list will now show upcoming (future) orders.
- Improved stats: fixed the incorrect time range on "This Week" tab when loading improved stats on a day when daily saving time changes.
- [internal]: the "send magic link" screen has navigation changes that can cause regressions. See https://git.io/Jfqio for testing details.
- The Orders list is now automatically refreshed when reopening the app.
- The Orders list is automatically refreshed if a new order (push notification) comes in.
- Orders -> Search: The statuses now shows the total number of orders with that status.


4.1
-----
- Fix an intermittent crash when downloading Orders
- The Photo Library permission alert shouldn't be prompted when opening the readonly product details or edit product for simple products, which is reproducible on iOS 11 or 12 devices. (The permission is only triggered when uploading images in Zendesk support or in debug builds with Products M2 enabled.)
- [internal] Updated the empty search result views for Products and Orders. https://git.io/Jvdap


4.0
-----
- Products is now available with limited editing for simple products!
- Fix pulling to refresh on the Processing tab sometimes will not show the up-to-date orders.
- Edit Product > Price Settings: schedule sale is now available even when either the start or end date is not set, and the sale end date can be removed now.
- Improved stats: fixed a crash when loading improved stats on a day when daily saving time changes.
- [internal] Changed the Shipping and Tax classes list loading so that any cached data is shown right away
- [internal] Edit Products M2: added an image upload source for product images - WordPress Media Library.
- [internal] Slightly changed the dependency graph of the database fetching component. Please watch out for data loading regressions.
- [internal] the signup and login Magic Link flows have code changes. See https://git.io/JvyB3 for testing details.
- [internal] the login via Magic Link flows have code changes. See https://git.io/JvyB3 for testing details.
- [internal] the login via Continue with Google flows have code changes that can cause regressions. See https://git.io/Jvyjg for testing details.
- [internal] the signup and login Magic Link flows have code changes. See https://git.io/JvyB3 for testing details.
- [internal] under Edit Products M2 feature flag, there are 4 ways to sort the products on the products tab.
- [internal] the login flow has changes to the 2-factor authentication navigation. See https://git.io/JvdKP for testing details.

3.9
-----
- bugfix: now in the Order List the order status label is no more clipped
- bugfix: now the launch screen is no more stretched
- The Shipping Provider flow, will be called now Shipping Carrier.
- Edit Products: in price settings, the order of currency and price field follows the store currency options under wp-admin > WooCommerce > Settings > General.
- [internal] The signup and login flows have code changes. See https://git.io/Jv1Me for testing details.

3.8
-----
- Dashboard stats: any negative revenue (from refunds for example) for a time period are shown now.
- Redesigned Orders List: Processing and All Orders are now shown in front. Filtering was moved to the Search view.
- Fix Reviews sometimes failing to load on some WooCommerce configurations
- Experimental: a Products feature switch is visible in Settings > Experimental Features that shows/hides the Products tab, and allow to edit a product.

3.7
-----
- Dashboard: now tapping on a product on "Top Performers" section open the product detail

3.6
-----
- Order Details: see a list of issued refunds inside the order detail screen
- Orders tab: Orders to fulfill badge shows numbers 1-99, and now 99+ for anything over 99. Previously, it was 9+.
- Orders tab: The full total amount is now shown.
- Order Details & Product UI: if a Product name has HTML escape characters, they should be decoded in the app.
- Order Details: if the Order has multiple Products, tapping on any Product should open the same Product now.
- bugfix: the orders badge on tab bar now is correctly refreshed after switching to a store with badge count equal to zero.
- The orders tab now localizes item quantities and the order badge.


3.5
-----
- bugfix: when the app is in the foreground while receiving a push notification, the badge on the Orders tab and Reviews tab should be updated correctly based on the type of the notification.
- bugfix: after logging out and in, the Product list should be loaded to the correct store instead of being empty.
- bugfix: in Contact Support, a message should always be sent successfully now.

3.4
-----
- bugfix: on the Order Details screen, the product quantity title in the 2-column header view aligns to the right now
- bugfix: tapping on a new Order push notification, it used to go to the Reviews tab. Now it should go to the new Order screen
- bugfix: on the Products tab, if tapping on a Product and then switching stores, the old Product details used to remain on the Products tab. Now the Product list is always shown on the Products tab after switching stores.
- Dark mode: colors are updated up to design for the navigation bar, tab bar, Fulfill Order > add tracking icon, Review Details > product link icon.
- bugfix/enhancement: on the Products tab, if there are no Products the "Work In Progress" banner is shown with an image placeholder below now.
- bugfix: the deleted Product Variations should not show up after syncing anymore.
- bugfix: now the shipping address in the Order Detail is hidden if the order contains only virtual products
- bugfix: when logged out, Contact Support should be enabled now after typing a valid email address with an email keyboard type.

3.3
-----
- bugfix: add some padding to an order item image in the Fulfillment view, when no SKU exists
- bugfix: View Billing Information > Contact Details: the email button wouldn't do anything if you don't have an email account configured in the Mail app. Now an option to copy the email address is presented instead of doing nothing.
- bugfix: Fulfill Order screen now displays full customer provided note, instead of cutting it to a single line.
- bugfix: Fixed clipped content on section headings with larger font sizes
- bugfix: Fixed footer overlapping the last row in Settings > About with larger font sizes
- bugfix: the Orders badge on tab bar now is correctly refreshed after switching stores

3.2.1
-----
- bugfix: the order detail status and "Begin fulfillment" button now are correctly updated when the order status changes
- bugfix: after adding a new order note, now it appear correctly inside the order detail

3.2
-----
- Experimental: a Products feature switch is visible in Settings > Experimental Features that shows/hides the Products tab with a Work In Progress banner at the top.
- Experimental: if a Product has variations, the variants info are shown on the Product Details that navigates to a list of variations with each price or visibility shown.
- Enhancement: Support for dark mode
- bugfix: Settings no longer convert to partial dark mode.
- Experimental: Support the latest wc-admin plugin release, v0.23.0 and up

3.1
-----
- The order detail view now includes the shipping method of the order.
- Enhancement: The Reviews tab now presents all the Product Reviews
- Updated appearance of Order Details - temporarily disabling dark mode.
- bugfix: fixed UI appearance on cells of Order List when tapping with dark mode enabled.
- bugfix: Reviews no longer convert to partial dark mode. Dark mode coming soon!
- bugfix: Order Details now has the right space between cells.
- bugfix: update the new stats endpoint for WC Admin plugin version 0.22+, and notify the user about the minimum plugin version when they cannot see the new stats. It'd be great to also mention this in the App Store release notes: the new stats UI now requires WC Admin plugin version 0.22+.

3.0
-----
- bugfix: for sites with empty site time zone in the API (usually with UTC specified in wp-admin settings) and when the site time zone is not GMT+0, the stats v4 data no longer has the wrong boundaries (example in #1357).
- bugfix: fixed a UI appearance problem on mail composer on iOS 13.

2.9
-----
- bugfix: the badge "9+" on the Orders tab doesn't overlap with the tab label on iPhone SE/8 landscape now, and polished based on design spec.
- bugfix: the Top Performers in the new stats page should not have a dark header bar when launching the app in Dark mode.
- Enhancement: preselect current Order status when editing the status with a list of order statuses.
- bugfix: on Orders tab, the order status filter now stays after changing an Order status.

2.8
-----

2.7
-----
- Enhancement: Enhancements to the Order Details screen, adding more customer information.
- bugfix: the App Logs shouldn't be editable, only copy / paste.
- bugfix: Reviews were not localized.
- bugfix: On log in, some users would see the Continue button but be unable to Continue, due to errors with the account. A new "Try another account" button has been added as an option.
- bugfix: Product Details page was displaying the Price in the wrong currency.
- Enhancement: removed the "New Orders" card from the My store tab, now that the Orders tab displays the same information.
- Added brand new stats page for user with the WooCommerce Admin plugin and provided an option for users to opt in or out directly from the Settings page.
- bugfix: Order Details: icon on "Details" cell for fulfilled order can be wrong.

2.6
-----
- bugfix: 9+ orders in the orders badge text is now easier to read
- bugfix: Keep those sign-in bugs coming! We tracked down and fixed a `Log in with Jetpack` issue, where users with a Byte Order Mark in their `wp-config.php` file were returning error responses during API requests. These users would see their store listed in the sign-in screen, but were unable to tap the Continue button.
- bugfix: prevents a potential edge case where the login screen could be dismissed in a future version of iOS.
- bugfix: While tuning up the behind-the-scenes for Order Detail screens, we accidentally lost the ability to automatically download any missing product images. Product image downloads restored!

2.5
-----
- bugfix: on certain devices, pulling down to refresh on Order Details screen used to result in weird UI with misplaced labels. Should be fixed in this release.
- Enhancement: Display a badge in the bottom tab, overlapping the Orders icon, to indicate the number of orders processing.
- Enhancement: The Notifications tab has been replaced by Reviews

2.4
-----
- New feature: in Order Details > Shipment Tracking, a new action is added to the "more" action menu for copying tracking number.
- Enhancement: updated the footer in Settings to inform users that we're hiring.
- bugfix & improvement: when Jetpack site stats module is turned off or when user has no permission to view site stats, the generic error toast is not shown to the user anymore. Additionally, the visitors stats UI is shown/hidden when the Jetpack module is activated/deactivated respectively.

2.3
-----
- Improvement: improved Dynamic Type support in the body of the notification in the Notifications tab.

2.2
-----
- improvement: opting out of Tracks syncs with WordPress.com

2.1
-----
- improvement: improved support for RTL languages in the Dashboard
- enhancement: You can now view product images on orders. Tapping on Products in Orders will present a view-only version of the Product's Details.

2.0
-----
- bugfix: dates in the Order Details screen are now localised.
- improvement: improved support for larger font sizes in the login screen

1.9
-----
- bugfix: fixes "Unable to load content" error message when attempting to get Top Performers content.
- new feature: You can now manually add shipment tracking to an Order. This feature is for users who have the [Shipment Tracking plugin](https://woocommerce.com/products/shipment-tracking) installed.
- bugfix: fixes Store Picker: some users are unable to continue after logging in.
- bugfix: fixes a crash when the network connection is slow

1.8
-----

1.7.1
-----
- Fixed a bug where Order List did not load for some users.
- update: this app supports iOS 12.0 and up.
- improvement: improved support for large text sizes.
- bugfix: fixes Order List not loading for some users.
- bugfix: fixes "Unable to load content" error message when attempting to get Top Performers content.

1.7
-----
- improvement: you can now log in using a site address.

1.6
-----
- improvement: Tracking numbers can now be copied to the pasteboard from the order details screen.

1.5
-----
- bugfix: Sometimes Settings would style all the options like "Log Out". No longer happens now.
- bugfix: order status refreshes upon pull-to-refresh in Order Details
- bugfix: payment status label background color showing up beyond rounded border
- improvement: change top performers text from "Total Product Order" to "Total orders" for clarity
- bugfix: fixed an issue on the order details screen where the shipment tracking dates were incorrect

1.4
-----
- bugfix: fix a crash happening on log out
- new feature: Add shipment tracking to Order Details screen
- improvement: The store switcher now allows you to go back to the previous screen without logging you out
- improvement: Custom order status labels are now supported! Instead of just displaying the order status slug and capitalizing the slug, the custom order status label will now be fetched from the server and properly displayed.
- improvement: Filtering by custom order status now supported!
- new feature: You can now manually change the status of an order on the order details screen
- bugfix: correctly flips chevron on Dashboard > New Orders, to support RTL languages.
- bugfix: fixed an issue on the order details screen where the shipment tracking dates were incorrect

1.3
-----
- bugfix: Allows for decimal quantities which some extensions have
- new feature: quick site select. Navigate to Settings > select row with store website.
- improvement: Updated the colors of the bars in the charts for better readability
- improvement: Present an error message with an option to retry when adding a note to an order fails
- improvement: Present an error message with an option to retry when fulfilling an order fails
- bugfix: Log out of the current account right after selecting "Try another account" in store picker
- improvement: Use the store name for the title of the view in "My store" tab
- improvement: Add an alert to let the user know about our new store switcher
- improvement: Display Address in Order Details screen unless every field is empty<|MERGE_RESOLUTION|>--- conflicted
+++ resolved
@@ -6,13 +6,10 @@
 - [*] Payments: order totals are now shown in an expandable drawer, so they're accessible without scrolling [https://github.com/woocommerce/woocommerce-ios/pull/11503]
 - [*] Store creation: Inform user once store ready if app killed while waiting for store to be ready. [https://github.com/woocommerce/woocommerce-ios/pull/11478]
 - [*] Dashboard: Resolves a decoding error with certain payment gateway plugins that previously caused an error loading data in the dashboard. [https://github.com/woocommerce/woocommerce-ios/pull/11489]
-<<<<<<< HEAD
 - [*] Payments: Updated UI for Deposit Summary [https://github.com/woocommerce/woocommerce-ios/pull/11533]
-=======
 - [**] Lightweight Storefront: Added option to select themes for WPCom store in both Settings and Store Creation flows. [https://github.com/woocommerce/woocommerce-ios/issues/11291]
 - [*] Orders: order creation/paid/refund dates are now shown in the store time zone instead of the device time zone. [https://github.com/woocommerce/woocommerce-ios/pull/11539, https://github.com/woocommerce/woocommerce-ios/pull/11536]
 - [*] Similar to orders above, the latest time range in analytics is now in the store time zone instead of the device time zone. [https://github.com/woocommerce/woocommerce-ios/pull/11479]
->>>>>>> 1d7eb63f
 
 16.7
 -----
