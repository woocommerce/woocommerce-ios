--- conflicted
+++ resolved
@@ -2,11 +2,7 @@
 
 9.7
 -----
-<<<<<<< HEAD
 - [*] In-Person Payments: The purchase card reader information card can be dismissed [https://github.com/woocommerce/woocommerce-ios/pull/7260]
-=======
-
->>>>>>> 755e0af2
 
 9.6
 -----
