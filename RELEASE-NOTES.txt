--- conflicted
+++ resolved
@@ -2,12 +2,9 @@
 
 10.6
 -----
-<<<<<<< HEAD
-
-=======
+
 - [*] Fixed a rare crash when selecting a store in the store picker. [https://github.com/woocommerce/woocommerce-ios/pull/7765]
 - [*] Help center: Added help center web page with FAQs for "Not a WooCommerce site" error screen. [https://github.com/woocommerce/woocommerce-ios/pull/7767]
->>>>>>> dad1d1c1
 
 10.5
 -----
