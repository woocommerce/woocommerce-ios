--- conflicted
+++ resolved
@@ -2,14 +2,9 @@
 
 6.9
 -----
-<<<<<<< HEAD
-
-- [*] Improved application log viewer. [https://github.com/woocommerce/woocommerce-ios/pull/4387]
-
-=======
 - [*] Products: You can edit product attributes for variations right from the main product form. [https://github.com/woocommerce/woocommerce-ios/pull/4350]
 - [*] Improved CTA. "Print Shipping Label" instead of "Reprint Shipping Label". [https://github.com/woocommerce/woocommerce-ios/pull/4394]
->>>>>>> aaf24bc7
+- [*] Improved application log viewer. [https://github.com/woocommerce/woocommerce-ios/pull/4387]
 
 6.8
 -----
