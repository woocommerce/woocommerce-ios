--- conflicted
+++ resolved
@@ -4,11 +4,8 @@
 -----
 - [*] Payments: cash payment is now in fullscreen and supports entering a different amount paid by the customer with an option to record it in an order note. The calculated change due amount is also shown. [https://github.com/woocommerce/woocommerce-ios/pull/11365]
 - [internal] Analytics Hub: Sessions card (views and conversion rate) is now hidden for non-Jetpack stores, since they don't have those stats. [https://github.com/woocommerce/woocommerce-ios/pull/11694]
-<<<<<<< HEAD
 - [*] Analytics Hub: Sessions card now shows a prompt for admins to enable Jetpack Stats if the Jetpack module is disabled. [https://github.com/woocommerce/woocommerce-ios/pull/11708]
-=======
 - [***] [internal] Refactor WP.com sign in API requests. [https://github.com/woocommerce/woocommerce-ios/pull/11734]
->>>>>>> d6d6b715
 
 16.9
 -----
