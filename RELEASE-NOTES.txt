*** PLEASE FOLLOW THIS FORMAT: [<priority indicator, more stars = higher priority>] <description> [<PR URL>]
*** Use [*****] to indicate smoke tests of all critical flows should be run on the final IPA before release (e.g. major library or OS update).

20.0
-----
- [*] Blaze: Now you can select media attached to the current product while creating Blaze ads. You don't have to scroll through all media in your store. [https://github.com/woocommerce/woocommerce-ios/pull/13540]
<<<<<<< HEAD
- [*] Better experience for embedded web view with loading indicator. [https://github.com/woocommerce/woocommerce-ios/pull/13587]
=======
- [*] Fix: "Report Subscription Issue" button in Subscriptions screen now works consistently. [https://github.com/woocommerce/woocommerce-ios/pull/13577]
- [*] Payments: fixed issue where site credential login couldn't be used to install plugins, e.g. WooPayments [https://github.com/woocommerce/woocommerce-ios/pull/13582]
- [*] Fix SSR parsing error for WPORG login. [https://github.com/woocommerce/woocommerce-ios/pull/13579]
>>>>>>> 53399544
- [*] Settings: Fixed error updating site name when authenticated without WPCom. [https://github.com/woocommerce/woocommerce-ios/pull/13567]
- [*] Help & Support: Systems Status Report option now only shown on logged-in state. [https://github.com/woocommerce/woocommerce-ios/pull/13568]

19.9
-----
- [*] Enabled Blaze for JCP sites with Blaze plugin [https://github.com/woocommerce/woocommerce-ios/pull/13500]
- [**] Fixed Collect Payment from the menu on iPads running iOS 16 [https://github.com/woocommerce/woocommerce-ios/pull/13491]
- [Internal] Added missing events for custom range on the stats dashboard card. [https://github.com/woocommerce/woocommerce-ios/pull/13506]
- [**] Disable focus for order rows on iPadOS 16 and 16.1 to avoid crashes. [https://github.com/woocommerce/woocommerce-ios/pull/13512]
- [*] Added Universal Link to Create Order: /mobile/orders/create. [https://github.com/woocommerce/woocommerce-ios/pull/13541]

19.8
-----
- [*] Add support to background update the order list and the dashboard analytics cards(Performance & Top Performers).
- [*] Dynamic Dashboard: Display unavailable analytics view when logged in without WPCom. [https://github.com/woocommerce/woocommerce-ios/pull/13440]
- [*] Fix large text support in Bar Code Scanner. [https://github.com/woocommerce/woocommerce-ios/pull/13464]
- [internal] Enable Blaze only if the store has Jetpack installed and connected. [https://github.com/woocommerce/woocommerce-ios/pull/13448]

19.7.1
-----
- [***] Prologue: Restored web view for `Starting a new store?` button [https://github.com/woocommerce/woocommerce-ios/pull/13518]

19.7
-----
- [*] Order status is consistent across the order list/dashboard card/filter list/search list. [https://github.com/woocommerce/woocommerce-ios/pull/13408]
- [*] Stats: The Google Campaign analytics card now has a call to action to create a paid campaign if there are no campaign analytics for the selected time period. [https://github.com/woocommerce/woocommerce-ios/pull/13397]
- [*] Blaze: Hide the Promote with Blaze button on the product form after creating a campaign. [https://github.com/woocommerce/woocommerce-ios/pull/13410]
- [**] Google Ads campaign management is now available for stores with plugin version 2.7.7 or later. [https://github.com/woocommerce/woocommerce-ios/pull/13421]
- [*] Product Creation AI: Progress bar and guidance text to encourage users to enter product features. [https://github.com/woocommerce/woocommerce-ios/pull/13412]
- [*] Blaze: Hide the product URL destination in campaign creation if the URL is empty. [https://github.com/woocommerce/woocommerce-ios/pull/13430]

19.6
-----

- [*] Order Creation: Improved tax-inclusive product price presentation [https://github.com/woocommerce/woocommerce-ios/pull/13305]
- [**] Product Creation AI: Milestone 1 which simplifies package photo flow and revamps UI. [https://github.com/woocommerce/woocommerce-ios/pull/13335]
- [**] Stats: The Google Campaigns analytics card now supports selecting any available campaign metric. [https://github.com/woocommerce/woocommerce-ios/pull/13366]
- [internal] Blaze: Check that product URL is not empty before campaign creation. [https://github.com/woocommerce/woocommerce-ios/pull/13351]
- [Internal] Removed feature flag for product description AI [https://github.com/woocommerce/woocommerce-ios/pull/13334]
- [Internal] Removed feature flag for product sharing AI [https://github.com/woocommerce/woocommerce-ios/pull/13337]
- [Internal] Removed feature flag for product description AI tooltip [https://github.com/woocommerce/woocommerce-ios/pull/13341]
- [Internal] Removed feature flag for the native Blaze campaign creation flow. [https://github.com/woocommerce/woocommerce-ios/pull/13356]
- [Internal] Removed feature flag for dynamic dashboard M2. [https://github.com/woocommerce/woocommerce-ios/pull/13359]
- [Internal] Removed store creation related code. [https://github.com/woocommerce/woocommerce-ios/pull/13379]

19.5
-----
- [**] Cash Payment: Set the payment method and payment method title to orders completed with cash payment. [https://github.com/woocommerce/woocommerce-ios/pull/13257]

19.4
-----
- [**] Stats: The Analytics Hub (accessed by tapping "View all store analytics" on the My Store dashboard) now includes analytics for Google Ads campaigns, when the Google Listings & Ads extension is active and connected to Google. [https://github.com/woocommerce/woocommerce-ios/pull/13245]
- [***] Inbox Notes have been enabled in both the Dynamic Dashboard and the Hub Menu, offering users a centralized and non-intrusive method for receiving important updates, feature announcements, and pertinent information. [https://github.com/woocommerce/woocommerce-ios/pull/13214]

19.3
-----
- [*] Blaze Campaigns: Added date range checks to ensure campaign start dates are within 60 days from today to avoid validation errors. [https://github.com/woocommerce/woocommerce-ios/pull/13124]
- [*] Payments: fixed issue when connecting to a card reader after cancelling reader discovery [https://github.com/woocommerce/woocommerce-ios/issues/13125]
- [*] Payments: fixed issue when connecting to a card reader after an error during reader connection [https://github.com/woocommerce/woocommerce-ios/pull/13126]
- [*] Blaze i3: Implemented ux improvements for a more intuitive and streamlined interface. [https://github.com/woocommerce/woocommerce-ios/pull/13172]
- [*] Payments: improved collect payment error handling, by checking whether the payment was actually successful on some errors [https://github.com/woocommerce/woocommerce-ios/pull/13165]

19.2
-----
- [*] Internal: Add additional logs for payment gateway accounts missing requirements. [https://github.com/woocommerce/woocommerce-ios/pull/13078]
- [*] The `Private` tag was not displayed for products set to private on the product list tab. [https://github.com/woocommerce/woocommerce-ios/pull/13083]
- [*] Product Form: Support picking videos from local library for downloadable files. [https://github.com/woocommerce/woocommerce-ios/pull/13051]
- [*] Disable bookable products from the order creation form. [https://github.com/woocommerce/woocommerce-ios/pull/13022]
- [internal] Update: ZendeskSupportSDK from v6.0 to v.8.0.3 [https://github.com/woocommerce/woocommerce-ios/pull/12984]
- [*] Order Creation: Fixes a bug where the customer list would not load when adding a customer to an order, if the store had a customer with no previous activity. [https://github.com/woocommerce/woocommerce-ios/pull/13094]
- [*] Dynamic dashboard: Fix potential issue rendering Stock card when stock quantity is non-integer. [https://github.com/woocommerce/woocommerce-ios/pull/13098]

19.1
-----
- [*] Added "Private" filter option for enhanced product filtering on iOS. [https://github.com/woocommerce/woocommerce-ios/pull/13009]
- [*] Products: The creation sheet is now simplified and categorized better [https://github.com/woocommerce/woocommerce-ios/pull/12273]
- [*] Restore a missing navigation bar on the privacy settings screen. [https://github.com/woocommerce/woocommerce-ios/pull/13018]
- [**] Customers: The customers section (Menu > Customers) now includes registered customers' phone number and billing/shipping addresses, when available, with actions to copy their contact details or contact them via phone. [https://github.com/woocommerce/woocommerce-ios/pull/13034]
- [*] Product form: Hide subscription product type options when site is ineligible for subscription products. [https://github.com/woocommerce/woocommerce-ios/pull/13049]
- [**] Customers: You can now create a new order for registered customers in the Customers section (Menu > Customers). Tap the + button in a customer's details to create a new order with that customer pre-filled in the order form.


19.0
-----
- [***] Now you can add more sections to the My Store screen including contents for the last orders, top products with low stock, top active coupons and more! [https://github.com/woocommerce/woocommerce-ios/pull/12890]
- [internal] Resolved an issue where users were unable to upload product images when the store is set to private on WP.com. [https://github.com/woocommerce/woocommerce-ios/issues/12646]
- [internal] Bump Tracks iOS library to v.3.4.1, that fix a deadlock while getting device info. [https://github.com/woocommerce/woocommerce-ios/pull/12939]

18.9
-----
- [***] Explore our new Watch App to get glance of you store data and latest orders.
- [*] Orders: Fixes an issue where adding shipping to an order without selecting a shipping method prevented the order from being created/updated. [https://github.com/woocommerce/woocommerce-ios/pull/12870]
- [**] Orders: Multiple shipping lines can now be viewed, added, edited, or removed on orders; previously only the first shipping line on an order was supported. [https://github.com/woocommerce/woocommerce-ios/pull/12888]
- [internal] Orders: An empty order list screen after applying filters no longer affects Dashboard cards eligibility. [https://github.com/woocommerce/woocommerce-ios/pull/12873]

18.8
-----
- [*] Menu > Payments > Collect Payment: fix the the "card reader" & "Tap To Pay" payment methods where it was no-op before. [https://github.com/woocommerce/woocommerce-ios/pull/12801]
- [internal] Optimize API calls sent for Dashboard screen. [https://github.com/woocommerce/woocommerce-ios/pull/12775]
- [**] Adds edit support for the Min/Max Quantities extension in product details. [https://github.com/woocommerce/woocommerce-ios/pull/12758]

18.7
-----
- [*] Resolved an issue where the image on the tutorial of application password on the iPad login page was displayed too large, improving the login experience for iPad users. [https://github.com/woocommerce/woocommerce-ios/pull/12759]

18.7
-----

18.6
-----
- [*] Change text color in badge view in order products list to fix the dark mode readability. [https://github.com/woocommerce/woocommerce-ios/pull/12630]
- [*] Speculative fix for a crash when opening order notifications [https://github.com/woocommerce/woocommerce-ios/pull/12643]
- [internal] Show In-App feedback card in dashboard. [https://github.com/woocommerce/woocommerce-ios/pull/12636]
- [*] Shipping: A shipping method can now be selected when adding or editing shipping on an order. [https://github.com/woocommerce/woocommerce-ios/pull/12688]

18.5
-----
- [*] Barcode scanning: Fixed bug where variable parent products could be added to orders directly using the barcode scanner. [https://github.com/woocommerce/woocommerce-ios/pull/12576]

18.4.1
-----
- [***] The application crashes when the `Charts` library attempts to calculate stride values for the y-axis with negative numbers, typically occurring when the data contains negative revenue (refunds). The issue is traced to the `NumberBins.init(size:range:)` method within the library, causing a crash seconds after app launch when viewing stats in the new Dynamic Dashboard. [https://github.com/woocommerce/woocommerce-ios/pull/12672]

18.4
-----
- [*] Bug fix: tapping on the "Collect payment" quick action (long press on the app icon) or deeplink (http://woo.com/mobile/payments/collect-payment) now shows the order form instead of a blank view. [https://github.com/woocommerce/woocommerce-ios/pull/12559]
- [internal] Blaze: Change campaign image minimum expected dimensions. [https://github.com/woocommerce/woocommerce-ios/pull/12544]


18.3
-----
- [*] Fixed an issue where the "Reset Activity log" button did not clear the current day's log files, ensuring all logs are now properly reset when the button is pressed. [https://github.com/woocommerce/woocommerce-ios/pull/12479]

18.2
-----
- [*] Menu > Payments > Collect Payment: the simple payments flow has been migrated to order form with custom amount. [https://github.com/woocommerce/woocommerce-ios/pull/12455]
- [*] Login: Allow login using site credentials for Jetpack connected stores. [https://github.com/woocommerce/woocommerce-ios/pull/12429]
- [internal] Updated all `woo.com` URLs to use `woocommerce.com` domain. [https://github.com/woocommerce/woocommerce-ios/pull/12452]
- [*] Blaze: Validate that campaign image has minimum expected dimensions. [https://github.com/woocommerce/woocommerce-ios/pull/12470]

18.1
-----
- [**] Orders: now it's possible to swiftly delete orders right from the Order Detail page.
- [**] Stats: The Analytics Hub now includes analytics for Product Bundles and Gift Cards, when those extensions are active. [https://github.com/woocommerce/woocommerce-ios/pull/12425]
- [*] Login: Fix issues in Jetpack installation feature. [https://github.com/woocommerce/woocommerce-ios/pull/12426]
- [Internal] WooExpress: Site creation with WooExpress is now disabled. [https://github.com/woocommerce/woocommerce-ios/issues/12323]
- [*] Product Creation AI: Update prompt to fix error during product creation. [https://github.com/woocommerce/woocommerce-ios/pull/12457]
- [internal] Fix product package flow error by specifying json as response format. [https://github.com/woocommerce/woocommerce-ios/pull/12466]

18.0
-----
- [**] Hub Menu: A new Customers section shows a searchable list of customers with their details, including the option to contact a customer via email. [https://github.com/woocommerce/woocommerce-ios/pull/12349]
- [Internal] Update Woo Purple color palette [https://github.com/woocommerce/woocommerce-ios/pull/12330]
- [internal] The dependency setup in `AppDelegate`'s `application(_:willFinishLaunchingWithOptions:)` was updated as an attempted fix for one of the top crashes. [https://github.com/woocommerce/woocommerce-ios/pull/12268]
- [*] Order List: Speculative fix for a crash on the iPad when viewing orders [https://github.com/woocommerce/woocommerce-ios/pull/12369]

17.9
-----
- [***] Blaze: revamped the Blaze advertising flow with a native implementation to enhance user experience. This allows merchants to seamlessly create and manage their campaigns directly within the Woo mobile apps, without opening the flow in a webview. [https://github.com/woocommerce/woocommerce-ios/pull/12361]
- [**] Added 4 home screen quick actions: "New Order", "Orders", "Add a product", "Collect Payment" [https://github.com/woocommerce/woocommerce-ios/pull/12264/]
- [Internal] Payments: Updated StripeTerminal pod to 3.3.1 [https://github.com/woocommerce/woocommerce-ios/pull/12078]

17.8
-----

17.7
-----
- [***] [internal] Alamofire, which is the HTTP client library used in the app, has been updated to v5. [https://github.com/woocommerce/woocommerce-ios/pull/12125]
- [internal] Blaze: Update campaign status values to match v1.1 endpoint. [https://github.com/woocommerce/woocommerce-ios/pull/12207]
- [**] Orders: Merchants can filter orders by selecting a customer [https://github.com/woocommerce/woocommerce-ios/pull/12100]
- [**] Login: Adds a small tutorial before presenting the web view application password authentication screen. [https://github.com/woocommerce/woocommerce-ios/pull/12240]
- [**] Performance: Add a connectivity tool to diagnose possible network failures [https://github.com/woocommerce/woocommerce-ios/pull/12240]
- [internal] Performance: Retries orders timeout errors [https://github.com/woocommerce/woocommerce-ios/pull/12240]
- [**] My Store Analytics: Now a custom date range can be added for analyzing store performance in any arbitrary time ranges. [https://github.com/woocommerce/woocommerce-ios/pull/12243]
- [***] Orders: Side-by-side view for Order Creation or Editing on iPad and larger iPhones [https://github.com/woocommerce/woocommerce-ios/pull/12246]



17.6
-----
- Orders: Merchants can now contact their customers through WhatsApp and Telegram apps. [https://github.com/woocommerce/woocommerce-ios/pull/12099]
- [internal] Blaze: Use v1.1 endpoint to load campaigns list. [https://github.com/woocommerce/woocommerce-ios/pull/12127]
- Orders: Merchants can filter orders by selecting a product. [https://github.com/woocommerce/woocommerce-ios/pull/12129]
- [**] Products tab: split view is now supported in the products tab. [https://github.com/woocommerce/woocommerce-ios/pull/12158]
- [***] Stats: Merchants can now customize their analytics by enabling/disabling and reordering the cards in the Analytics Hub. [https://github.com/woocommerce/woocommerce-ios/pull/12156]


17.5
-----


17.4
-----
- [***] Dropped iOS 15 support. From now we support iOS 16 and later. [https://github.com/woocommerce/woocommerce-ios/pull/11965]

17.3
-----
- [***] Products: Cache product images to reduce network requests. [https://github.com/woocommerce/woocommerce-ios/pull/11902]
- [***] Stats: The Analytics Hub now includes links to the full analytics report for each supported analytics card (Revenue, Orders, Products). [https://github.com/woocommerce/woocommerce-ios/pull/11920]
- [**] Orders: Show the order attribution info in the order detail screen. [https://github.com/woocommerce/woocommerce-ios/pull/11963, https://github.com/woocommerce/woocommerce-ios/pull/11966]
- [**] Orders: Orders have an associated receipt now. Receipts can be printed, or shared via other apps installed on device. The feature will become available for merchants with WooCommerce version of 8.7.0+. [https://github.com/woocommerce/woocommerce-ios/pull/11956]
- [*] Products > product scanning: in wider devices, the product details after scanning a barcode does not show in split view with an empty secondary view anymore. Camera capture is also enabled when the app is in split mode with another app in iOS 16+ for supported devices. [https://github.com/woocommerce/woocommerce-ios/pull/11931]

17.2
-----
- [*] Added configureDefaultBackgroundConfiguration(), updateDefaultBackgroundConfiguration() and listSelectedBackground for default cell selected background color [https://github.com/woocommerce/woocommerce-ios/pull/11777]
- [*] Orders: the placeholder cells shown in the loading state have the animated redacted content again. [https://github.com/woocommerce/woocommerce-ios/pull/11842]
- [*] Fixed arrow directions for RTL locales. [https://github.com/woocommerce/woocommerce-ios/pull/11833]
- [*] Update Product Creation AI prompt to avoid unexpected response from AI. [https://github.com/woocommerce/woocommerce-ios/pull/11853]
- [*] Fixed incorrect site URL when creating Blaze campaigns after switching stores. [https://github.com/woocommerce/woocommerce-ios/pull/11872]
- [*] Orders in split view: when the store has no orders and then an order is created, the order list is now shown instead of the empty view. [https://github.com/woocommerce/woocommerce-ios/pull/11849]
- [*] Fixed a crash in product description. [https://github.com/woocommerce/woocommerce-ios/pull/11865]
- [*] Products: attempted fix of a crash when adding images [https://github.com/woocommerce/woocommerce-ios/pull/11843]

17.1
-----
- [*] Fixed issue loading system status report for sites using faulty themes. [https://github.com/woocommerce/woocommerce-ios/pull/11798]
- [*] Blaze: Hide the Blaze section on the Dashboard screen when logged in without WPCom. [https://github.com/woocommerce/woocommerce-ios/pull/11797]
- [*] Shipping labels: Show the purchase and print flows in modal screens [https://github.com/woocommerce/woocommerce-ios/pull/11815]
- [***] Orders: side-by-side view for Order List and Order Details on iPad (and large iPhones) [https://github.com/woocommerce/woocommerce-ios/pull/11818]

17.0
-----
- [*] Payments: cash payment is now in fullscreen and supports entering a different amount paid by the customer with an option to record it in an order note. The calculated change due amount is also shown. [https://github.com/woocommerce/woocommerce-ios/pull/11365]
- [internal] Analytics Hub: Sessions card (views and conversion rate) is now hidden for non-Jetpack stores, since they don't have those stats. [https://github.com/woocommerce/woocommerce-ios/pull/11694]
- [*] Analytics Hub: Sessions card now shows a prompt for admins to enable Jetpack Stats if the Jetpack module is disabled. [https://github.com/woocommerce/woocommerce-ios/pull/11708]
- [***] [internal] Refactor WP.com sign in API requests. [https://github.com/woocommerce/woocommerce-ios/pull/11734]

16.9
-----
- [*] Order Creation/Editing: removed ability to delete an order line using the `-` button on the stepper, to avoid accidental deletion. [https://github.com/woocommerce/woocommerce-ios/pull/11651]
- [internal] Product Creation AI: Change when and how many times we ask users to participate in survey. [https://github.com/woocommerce/woocommerce-ios/pull/11646]
- [*] Order creation: after selecting a registered customer, the customer is now linked to the order. [https://github.com/woocommerce/woocommerce-ios/pull/11645]

16.8
-----
- [**] Payments: merchants can collect payment directly from the order creation form [https://github.com/woocommerce/woocommerce-ios/pull/11490]
- [*] Payments: order totals are now shown in an expandable drawer, so they're accessible without scrolling [https://github.com/woocommerce/woocommerce-ios/pull/11503]
- [*] Store creation: Inform user once store ready if app killed while waiting for store to be ready. [https://github.com/woocommerce/woocommerce-ios/pull/11478]
- [*] Dashboard: Resolves a decoding error with certain payment gateway plugins that previously caused an error loading data in the dashboard. [https://github.com/woocommerce/woocommerce-ios/pull/11489]
- [*] Payments: Updated UI for Deposit Summary [https://github.com/woocommerce/woocommerce-ios/pull/11533]
- [**] Lightweight Storefront: Added option to select themes for WPCom store in both Settings and Store Creation flows. [https://github.com/woocommerce/woocommerce-ios/issues/11291]
- [*] Orders: order creation/paid/refund dates are now shown in the store time zone instead of the device time zone. [https://github.com/woocommerce/woocommerce-ios/pull/11539, https://github.com/woocommerce/woocommerce-ios/pull/11536]
- [*] Similar to orders above, the latest time range in analytics is now in the store time zone instead of the device time zone. [https://github.com/woocommerce/woocommerce-ios/pull/11479]
- [*] For JCP sites, Jetpack installation flow should now succeed without an error in the beginning. [https://github.com/woocommerce/woocommerce-ios/pull/11558]
- [*] Login: logging in to self-hosted sites without Jetpack connection (with application password) on multiple devices of the same device family (iPhone/iPad) is now supported. Previously, the previously logged in device becomes logged out after logging in to the same account/store on a different device of the same device family.   [https://github.com/woocommerce/woocommerce-ios/pull/11575]
- [*] Product bundles: bundle configuration form is now shown after scanning a bundle product with barcode in the order list or order form. [https://github.com/woocommerce/woocommerce-ios/pull/11610]
- [internal] Dashboard: The "Add products to sell" products onboarding banner is removed from the dashboard (replaced by Add Product task in store onboarding task list) [https://github.com/woocommerce/woocommerce-ios/pull/11596]

16.7
-----
- [*] Order editing: fixed bug preventing retry for errors when editing or creating an order [https://github.com/woocommerce/woocommerce-ios/pull/11391]
- [*] Payments: Tap to Pay trial payments are now automatically refunded [https://github.com/woocommerce/woocommerce-ios/pull/11395]
- [*] Product Creation AI: Show survey to collect user feedback. [https://github.com/woocommerce/woocommerce-ios/pull/11390]
- [*] Edit Products: category list is now searchable. [https://github.com/woocommerce/woocommerce-ios/pull/11380]
- [*] Show one time shipping setting status in product details screen. [https://github.com/woocommerce/woocommerce-ios/pull/11403]
- [*] Remove features and challenges questions from the store creation profiler flow. [https://github.com/woocommerce/woocommerce-ios/pull/11410]
- [*] Edit Products: make downloadable files more discoverable [https://github.com/woocommerce/woocommerce-ios/pull/11388]
- [**] [internal] A minor refactor in authentication flow, including but not limited to social sign-in and two factor authentication. [https://github.com/woocommerce/woocommerce-ios/pull/11402]
- [*] Login: after logging in from the `Create a New Store` CTA in the prologue screen, it should start the store creation flow. [https://github.com/woocommerce/woocommerce-ios/pull/11385]
- [**] Products: Merchants now can scan product barcodes directly from the Product list in order to update inventory [https://github.com/woocommerce/woocommerce-ios/pull/11457]

16.6
-----
- [**] Order form: quantity can now be typed in [https://github.com/woocommerce/woocommerce-ios/pull/11349]
- [*] Payments: Supress displaying an error when the card reader connection is manually cancelled [https://github.com/woocommerce/woocommerce-ios/pull/11230]
- [internal] Fix runtime warning when uploading media when built from Xcode 15 [https://github.com/woocommerce/woocommerce-ios/pull/11355]
- [*] Products: Downloadable products now accept local files of types other than images. [https://github.com/woocommerce/woocommerce-ios/pull/11353]
- [*] Products: Downloadable products now accept file types other than images from WordPress media library. [https://github.com/woocommerce/woocommerce-ios/pull/11356]
- [*] Payments menu: restored the ability to search for Payments in device Spotlight. [https://github.com/woocommerce/woocommerce-ios/pull/11343]
- [*] Payments menu: show the selected payment gateway when there's more than one to choose from [https://github.com/woocommerce/woocommerce-ios/pull/11345]
- [**] Fixed a crash that occurred when reordering product images during the image upload process. Now, users will not be able to reorder images until the upload is complete, providing a smoother and more stable experience. [https://github.com/woocommerce/woocommerce-ios/pull/11350]
- [internal] Process network response in background thread to avoid blocking main thread. [https://github.com/woocommerce/woocommerce-ios/pull/11381]
- [**] Attempted to fix a crash that has been occurring for some users during magic link login. [https://github.com/woocommerce/woocommerce-ios/pull/11373]
- [*] Fixed a crash due to using unavailable system image in devices below iOS 16.0. [https://github.com/woocommerce/woocommerce-ios/pull/11394]

16.5
-----
- [*] Payments: WooPayments merchants can swipe between currencies in the Deposit Summary on the Payments menu [https://github.com/woocommerce/woocommerce-ios/pull/11309]
- [**] Shipping Labels: Fixed issue presenting the printing view for customs forms. [https://github.com/woocommerce/woocommerce-ios/pull/11288]
- [*] Now, merchants can manage "One time shipping" setting for a subscription product. [https://github.com/woocommerce/woocommerce-ios/pull/11310]
- [**] My Store: The Blaze section is now dismissible. [https://github.com/woocommerce/woocommerce-ios/pull/11308]
- [internal] Product Subscriptions: Handle yearly Synchronise renewals case while enabling One time shipping setting. [https://github.com/woocommerce/woocommerce-ios/pull/11312]
- [internal] Order form: Updated design for product bundles and their bundled items in order creation/editing, to more clearly show the hierarchy and bundled item prices. [https://github.com/woocommerce/woocommerce-ios/pull/11321]
- [internal] Update Shimmer dependency to avoid high CPU and memory use crashing the app when built with Xcode 15 [https://github.com/woocommerce/woocommerce-ios/pull/11320]
- [internal] Fix issue with scrolling some views when built from Xcode 15 [https://github.com/woocommerce/woocommerce-ios/pull/11335]
- [*] Animate display of the onboarding notice in the payments menu [https://github.com/woocommerce/woocommerce-ios/pull/11339]

16.4
-----
- [internal] Adds `store_id` to track events. [https://github.com/woocommerce/woocommerce-ios/pull/11227]
- [Internal] Payments: Updated StripeTerminal pod to 3.1.0 [https://github.com/woocommerce/woocommerce-ios/pull/11080]
- [internal] Payments: Restored analytics for Payments Menu after SwiftUI rewrite [https://github.com/woocommerce/woocommerce-ios/pull/11262]
- [***] Merchants can now create or edit subscription products. [https://github.com/woocommerce/woocommerce-ios/issues/11183]
- [*] Order form: when adding/updating a bundle with an optional & non-selected variable item, any other bundled items should be added/updated properly. [https://github.com/woocommerce/woocommerce-ios/pull/11254]
- [internal] Order form: Fix a bug where the wrong product details appeared when adding a discount to a product in an order. [https://github.com/woocommerce/woocommerce-ios/pull/11280]
- [*] Now the Blaze section in the Dashboard (My store tab) is displayed under the Stats. Before, it was on top of the view. [https://github.com/woocommerce/woocommerce-ios/pull/11275]

16.3
-----
- [internal] Payments Menu: rewritten in SwiftUI [https://github.com/woocommerce/woocommerce-ios/pull/11169]
- [*] Orders: users can now calculate a custom amount based on the order total percentage. [https://github.com/woocommerce/woocommerce-ios/pull/11154]
- [*] Orders: users can now decide whether their custom amounts are taxable or not. [https://github.com/woocommerce/woocommerce-ios/pull/11156]
- [*] Order form: the merchant can now configure a bundle product (quantity and variation attributes of the bundled products). Testing plan: pe5pgL-3Ze-p2 [https://github.com/woocommerce/woocommerce-ios/pull/11186]
- [internal] Updated all `woocommerce.com` URLs to use `woo.com` domain [https://github.com/woocommerce/woocommerce-ios/pull/11182]

16.2
-----
- [**] Orders: order details show custom amounts on their own section. Other fields are re-designed towards a cleaner look. [https://github.com/woocommerce/woocommerce-ios/pull/11097]
- [*] Add support for Universal Links in the woo.com domain [https://github.com/woocommerce/woocommerce-ios/pull/11098]
- [*] Order form: when adding a product/variation by scanning a barcode, only the product/variation with the exact SKU should be added to the order. [https://github.com/woocommerce/woocommerce-ios/pull/11089]

16.1
-----
- [**] Orders: order creation sections are optimised for a simpler and more intuitive flow. [https://github.com/woocommerce/woocommerce-ios/pull/11042]
- [*] Payments: Fix Tap to Pay reconnection on foreground, to speed up TTP transactions. [https://github.com/woocommerce/woocommerce-ios/pull/11054]
- [*] Payments: Fix Tap to Pay reconnection on fresh launch, to speed up TTP transactions. [https://github.com/woocommerce/woocommerce-ios/pull/11056]
- [*] Orders: Fix a bug that shows the wrong customer screen during the order creation flow. [https://github.com/woocommerce/woocommerce-ios/pull/11053]
- [*] Orders: All order edit buttons render now with the pencil system image to make them consistent. [https://github.com/woocommerce/woocommerce-ios/pull/11048]

16.0
-----
- [*] Optimized Blaze experience in My store. Improved Blaze campaign creation and list screens. [https://github.com/woocommerce/woocommerce-ios/pull/10969, https://github.com/woocommerce/woocommerce-ios/pull/10959]
- [*] Orders: Fixed UI issue where an incorrect tooltip is displayed during Order Creation [https://github.com/woocommerce/woocommerce-ios/pull/10998]
- [*] Orders: Fixed UI issue showing incorrect discounted total product value in certain cases [https://github.com/woocommerce/woocommerce-ios/pull/11016]
- [*] Fix a crash on launch related to Core Data and Tracks [https://github.com/woocommerce/woocommerce-ios/pull/10994]
- [*] Login: Fixed issue checking site info for some users. [https://github.com/woocommerce/woocommerce-ios/pull/11006]
- [**] Orders: Users can now add custom amounts to orders. [https://github.com/woocommerce/woocommerce-ios/pull/11022]
- [*] Payments: hide the `Set up Tap to Pay` button in About Tap to Pay when set up is complete [https://github.com/woocommerce/woocommerce-ios/pull/11025]

15.9
-----
- [***] User can now use their stored passkeys to log in into WordPress.com [https://github.com/woocommerce/woocommerce-ios/pull/10904]
- [***] Payments: UK-based merchants can take payments using Tap to Pay on iPhone [https://github.com/woocommerce/woocommerce-ios/pull/10957]
- [*] App login links are now handled when the onboarding screen is shown. [https://github.com/woocommerce/woocommerce-ios/pull/10974]

15.8
-----
- [*] Users can now navigate to other orders without leaving the Order Detail screen. [https://github.com/woocommerce/woocommerce-ios/pull/10849]
- [*] The Set up Tap to Pay on iPhone row in the Payments menu now reflects when you've completed set up for the current device and store [https://github.com/woocommerce/woocommerce-ios/pull/10923]
- [*] The Set up Tap to Pay on iPhone Learn More button opens more details about Tap to Pay [https://github.com/woocommerce/woocommerce-ios/pull/10934]
- [internal] Use minimumAllowedChargeAmount, not 0.50, for the Try a Payment flow [https://github.com/woocommerce/woocommerce-ios/pull/10937]
- [*] Changes to the Payments menu to make it clearer [https://github.com/woocommerce/woocommerce-ios/pull/10936]
- [*] Order creation: We updated the UX by allowing direct product discounts to be added, and improved the Product Discount screen [https://github.com/woocommerce/woocommerce-ios/pull/10929]

15.7
-----
- [*] Generate new tags/categories while creating product using AI. [https://github.com/woocommerce/woocommerce-ios/pull/10864]
- [*] Fix: in order details where an order item is a variable product with attributes and has add-ons, the variation attributes are shown now. [https://github.com/woocommerce/woocommerce-ios/pull/10877]

15.6
-----
- [**] Taxes in orders: Users can now store the tax rate's location to add it automatically to a new order customer's address. [https://github.com/woocommerce/woocommerce-ios/pull/10802]
- [**] WPCOM stores and self-hosted stores with Jetpack AI plugin can now create products using AI. [https://github.com/woocommerce/woocommerce-ios/pull/10812]
- [*] Order form: the merchant can apply a gift card to an order. [https://github.com/woocommerce/woocommerce-ios/pull/10759]

15.5
-----
- [*] Store creation: Start store creation flow after a new WPCOM account sign up. [https://github.com/woocommerce/woocommerce-ios/pull/10729]
- [*] Different orders with the same gift card code applied should all show the gift card info in order details now. [https://github.com/woocommerce/woocommerce-ios/pull/10719]
- [*] Enabled product description and product sharing AI features for self-hosted sites with Jetpack AI plugin. [https://github.com/woocommerce/woocommerce-ios/pull/10747]
- [*] Order form: the applied gift cards are shown below the coupon section. [https://github.com/woocommerce/woocommerce-ios/pull/10743]

15.4
-----
- [*] Enable editing product details when tapping on order item on the order detail screen. [https://github.com/woocommerce/woocommerce-ios/pull/10632]
- [*] Taxes in orders: Add empty state design for the Tax Rate selector. [https://github.com/woocommerce/woocommerce-ios/pull/10665]
- [*] Added protection against accidental double-charging with In-Person Payments in poor network conditions [https://github.com/woocommerce/woocommerce-ios/pull/10647]
- [**] Improved retry handling for In-Person Payments that fail [https://github.com/woocommerce/woocommerce-ios/pull/10673]
- [*] See more of your order by long pressing an order push notification. [https://github.com/woocommerce/woocommerce-ios/pull/10658]
- [*] Order details: product add-ons for a line item are shown in separate lines for better readability. [https://github.com/woocommerce/woocommerce-ios/pull/10661]
- [**] Product categories now can be deleted as part of the product editing flow. [https://github.com/woocommerce/woocommerce-ios/pull/10643]
- [**] Product categories can now be updated as part of the product editing flow. [https://github.com/woocommerce/woocommerce-ios/pull/10648]

15.3
-----
- [internal] Add `site_url` to Tracks events [https://github.com/woocommerce/woocommerce-ios/pull/10610]
- [Internal] Some internal changes were made to the image upload feature to support image processing in the app, no app changes are expected. [https://github.com/woocommerce/woocommerce-ios/pull/10631]
- [**] Taxes in orders: Users can now select the tax rate's location to add it to the order customer's address. [https://github.com/woocommerce/woocommerce-ios/pull/10651]
- [*] Automatically show the media selector sheet on the product images screen when there are no pre-existing images. [https://github.com/woocommerce/woocommerce-ios/pull/10644]

15.2
-----
- [*] Fixed minor UI issues in the store creation profiler flow. [https://github.com/woocommerce/woocommerce-ios/pull/10555]
- [*] Updated priority, description and URL for payment onboarding task. [https://github.com/woocommerce/woocommerce-ios/pull/10572]
- [*] New setup instructions screen for WCPay store onboarding task. [https://github.com/woocommerce/woocommerce-ios/pull/10579]
- [*] Show celebration view after successful WCPay setup. [https://github.com/woocommerce/woocommerce-ios/pull/10594]
- [**] Taxes in orders: Users can now see the order tax rates, get more information about them, and navigate to wp-admin to change them. [https://github.com/woocommerce/woocommerce-ios/pull/10569]


15.1
-----
- [*] What's New announcements support dark mode properly [https://github.com/woocommerce/woocommerce-ios/pull/10540]
- [*] Updated UI and copy on prologue and free trial summary screens. [https://github.com/woocommerce/woocommerce-ios/pull/10539]

15.0
-----
- [*] The store name can now be updated from the Settings screen. [https://github.com/woocommerce/woocommerce-ios/pull/10485]
- [**] The store creation flow has been optimized to start store creation immediately and show profiler questions afterward. [https://github.com/woocommerce/woocommerce-ios/pull/10473, https://github.com/woocommerce/woocommerce-ios/pull/10466]
- [*] Settings: Close Account option is moved to a new section Account Settings and is now available for all WPCom users. [https://github.com/woocommerce/woocommerce-ios/pull/10502]

14.9
-----
- [*] Only show Blaze banner on the My Store and Product List screens if the store has no existing orders. [https://github.com/woocommerce/woocommerce-ios/pull/10438]
- [**] Order creation: We improved the way the merchants can request, search and select a customer when creating an order. [https://github.com/woocommerce/woocommerce-ios/pull/10456]


14.8
-----
- [Internal] Native store creation flow with free trial is enabled by default - all code for the old flows have been removed. [https://github.com/woocommerce/woocommerce-ios/pull/10362]
- [*] Store creation: Improvements to the Upgrades screen accessibility [https://github.com/woocommerce/woocommerce-ios/pull/10363]
- [*] Stores with expired WooExpress plans can now be upgraded within the app (if eligible for IAP) via a new banner. [https://github.com/woocommerce/woocommerce-ios/pull/10369]
- [*] The expired site plan should navigate to IAP for sites with expired WooExpress plans (if eligible for IAP). [https://github.com/woocommerce/woocommerce-ios/pull/10384]
- [Internal] New default property `plan` is tracked in every event for logged-in users. [https://github.com/woocommerce/woocommerce-ios/pull/10356]
- [Internal] Google sign in now defaults to bypassing the Google SDK [https://github.com/woocommerce/woocommerce-ios/pull/10341]
- [*] Product list filter (Products tab and order creation > add products > filter): product types from extensions supported in the app are now available for product filtering - subscription, variable subscription, bundle, and composite. [https://github.com/woocommerce/woocommerce-ios/pull/10382]
 
14.7
-----
- [*] Local notifications: Add a reminder to purchase a plan is scheduled 6hr after a free trial subscription. [https://github.com/woocommerce/woocommerce-ios/pull/10268]
- [Internal] Shipment tracking is only enabled and synced when the order has non-virtual products.  [https://github.com/woocommerce/woocommerce-ios/pull/10288]
- [Internal] New default property `was_ecommerce_trial` is tracked in every event for logged-in users. [https://github.com/woocommerce/woocommerce-ios/pull/10343]
- [*] Photo -> Product: Reset details from previous image when new image is selected. [https://github.com/woocommerce/woocommerce-ios/pull/10297]
- [**] You can now see your shipping zone list from Settings. [https://github.com/woocommerce/woocommerce-ios/pull/10258]
- [*] Order list: Suggest testing orders for stores without any orders. [https://github.com/woocommerce/woocommerce-ios/pull/10346]
- [*] Local notifications: Show free trial survey after 24h since subscription. [https://github.com/woocommerce/woocommerce-ios/pull/10324, https://github.com/woocommerce/woocommerce-ios/pull/10328]
- [*] Local notifications: Add a reminder after 3 days if answered "Still Exploring" in Free trial survey. [https://github.com/woocommerce/woocommerce-ios/pull/10331]
- [*] Product description AI: the AI sheet has been improved with the product name field made more prominent. [https://github.com/woocommerce/woocommerce-ios/pull/10333]
- [**] Store creation: US users can upgrade to a choice of plans for their store via In-App Purchase [https://github.com/woocommerce/woocommerce-ios/pull/10340]

14.6
-----
- [Internal] Switched AI endpoint to be able to track and measure costs. [https://github.com/woocommerce/woocommerce-ios/pull/10218]
- [Internal] Media picker flow was refactored to support interactive dismissal for device photo picker and WordPress media picker sources. Affected flows: product form > images, and virtual product form > downloadable files. [https://github.com/woocommerce/woocommerce-ios/pull/10236]
- [Internal] Errors: Improved error message when orders, products, or reviews can't be loaded due to a parsing (decoding) error. [https://github.com/woocommerce/woocommerce-ios/pull/10252, https://github.com/woocommerce/woocommerce-ios/pull/10260]
- [*] Orders with Coupons: Users can now select a coupon from a list when adding it to an order. [https://github.com/woocommerce/woocommerce-ios/pull/10255]
- [Internal] Orders: Improved error message when orders can't be loaded due to a parsing (decoding) error. [https://github.com/woocommerce/woocommerce-ios/pull/10252]
- [**] Product discounts: Users can now add discounts to products when creating an order. [https://github.com/woocommerce/woocommerce-ios/pull/10244]
- [*] We've resolved an issue that was causing the app to crash when trying to dismiss certain screens (bottom sheets). [https://github.com/woocommerce/woocommerce-ios/pull/10254]
- [Internal] Fixed a bug preventing the "We couldn't load your data" error banner from appearing on the My store dashboard. [https://github.com/woocommerce/woocommerce-ios/pull/10262]
- [Internal] Errors: Improved error message and troubleshooting guide when the Jetpack connection is broken. [https://github.com/woocommerce/woocommerce-ios/pull/10275]
- [Internal] A new way to create a product from an image using AI is being A/B tested. [https://github.com/woocommerce/woocommerce-ios/pull/10253]

14.5
-----
- [*] Product details: The share button is displayed with text instead of icon for better discoverability. [https://github.com/woocommerce/woocommerce-ios/pull/10216]
- [*] Resolved an issue where users were unable to add a new note to an order. Previously, upon opening an order detail and selecting the "Add a new note" option, the text field was non-selectable, preventing users from writing down the note. This issue has now been addressed and users should be able to add notes to their orders without any issues. [https://github.com/woocommerce/woocommerce-ios/pull/10222]
- [*] Store creation: Update the timeout view with the option to retry the site check. [https://github.com/woocommerce/woocommerce-ios/pull/10221]
- [*] Fixed issue showing the expired alert for sites that got reverted to simple sites after their plan expired. [https://github.com/woocommerce/woocommerce-ios/pull/10228]

14.4
-----
- [*] Blaze: New banner on the My Store and Products screens for admins of eligible stores. [https://github.com/woocommerce/woocommerce-ios/pull/10135, https://github.com/woocommerce/woocommerce-ios/pull/10160, https://github.com/woocommerce/woocommerce-ios/pull/10172]
- [*] Shipping Labels: Fixed a bug preventing label printing in orders viewed from search [https://github.com/woocommerce/woocommerce-ios/pull/10161]
- [*] Blaze: Disable the entry point in the product creation form. [https://github.com/woocommerce/woocommerce-ios/pull/10173]
- [*] Product description and sharing message AI: Fixed incorrect language issue by using a separate prompt for identifying language. [https://github.com/woocommerce/woocommerce-ios/pull/10169, https://github.com/woocommerce/woocommerce-ios/pull/10177, https://github.com/woocommerce/woocommerce-ios/pull/10179]

14.3
-----
- [*] SKU Scanner: Add the SKU to the error message after a failure. [https://github.com/woocommerce/woocommerce-ios/pull/10085]
- [*] Add URL route handler to open the `My Store` tab when a deeplink to `/mobile` is opened, instead of bouncing back to Safari [https://github.com/woocommerce/woocommerce-ios/pull/10077]
- [Internal] Performance: Replaces the endpoint used to load Top Performers on the My Store tab, for faster loading. [https://github.com/woocommerce/woocommerce-ios/pull/10113]
- [*] A feedback banner is added for product description AI and product sharing AI sheets. [https://github.com/woocommerce/woocommerce-ios/pull/10102]
- [*] Product creation: the product type row is now editable when creating a product. [https://github.com/woocommerce/woocommerce-ios/pull/10087]
- [***] Store creation: US users can upgrade Woo Express free trial stores via In-App Purchase [https://github.com/woocommerce/woocommerce-ios/pull/10123]
- [*] Orders: Users can can now add multiple coupons to orders (not only one) [https://github.com/woocommerce/woocommerce-ios/pull/10126]
- [*] Free trial: Local notification after 24 hours since Free trial subscription time to remind to purchase plan. [https://github.com/woocommerce/woocommerce-ios/pull/10133, https://github.com/woocommerce/woocommerce-ios/pull/10130]
- [**] Product description AI: an announcement modal is shown for WPCOM stores about the feature, and a new CTA "Write with AI" is more discoverable in the product form with a tooltip. [https://github.com/woocommerce/woocommerce-ios/pull/10142]

14.2
-----
- [Internal] Blaze status check was updated to save an API request. The Blaze eligibility for each site should remain the same. [https://github.com/woocommerce/woocommerce-ios/pull/10020]
- [*] Fixed the unusable state of the app when the default store runs on an expired free trial plan. [https://github.com/woocommerce/woocommerce-ios/pull/10059]
- [Internal] Performance: When loading the refunds on an order (e.g. in order details), we now only request them from remote if they are not already in local storage. [https://github.com/woocommerce/woocommerce-ios/pull/10039]
- [*] Orders: Users can can now add coupons to orders [https://github.com/woocommerce/woocommerce-ios/pull/10035]
- [*] Coupons: The Coupons Management feature is fully released and not in Beta anymore [https://github.com/woocommerce/woocommerce-ios/pull/10032]
- [*] Store creation: the progress view copy was updated to inform the merchants that it can take a few minutes for the store to be ready. The progress view is now only shown after necessary requests are made before the app is likely backgrounded. The error handling is also polished.  [https://github.com/woocommerce/woocommerce-ios/pull/10047, https://github.com/woocommerce/woocommerce-ios/pull/10069]
- [Internal] Performance: When loading a single order (e.g. in order details), we now load the order from storage unless it has been modified remotely. [https://github.com/woocommerce/woocommerce-ios/pull/10036]
- [Internal] Performance: When the Orders tab is opened, we now only sync orders that have been created or modified since the last successful sync. [https://github.com/woocommerce/woocommerce-ios/pull/10065]
- [Internal] App size: Replaced 30MB PDFs on Store Creation waiting screen with ~400KB PNGs - to assess impact on app bundle size. [https://github.com/woocommerce/woocommerce-ios/pull/10067]

14.1
-----
- [*] Plans: Expired or cancelled plans are now shown more reliably [https://github.com/woocommerce/woocommerce-ios/pull/9924]
- [*] Product Sharing: AI-generated messages are now available. [https://github.com/woocommerce/woocommerce-ios/pull/9976]
- [***] Orders: Users can add products to orders by scanning their sku barcode or QR-code [https://github.com/woocommerce/woocommerce-ios/pull/9972]
- [Internal] Store creation: a workaround was previously implemented that can result in an inaccurate app experience like when the free trial banner is not shown immediately after store creation due to out-of-sync site properties. Now that the API issue is fixed, the app now waits for the site for a bit longer but ensures all necessary properties are synced. [https://github.com/woocommerce/woocommerce-ios/pull/9957]
- [Internal] Product details AI: Updated prompts to identify the language in provided text to use in responses for product description and sharing. [https://github.com/woocommerce/woocommerce-ios/pull/9961]
- [*] Blaze: products can now be promoted in WordPress.com and Tumblr from the app if the site/product is eligible. Two entry points: 1) Menu tab > General, 2) Product form > more menu. [https://github.com/woocommerce/woocommerce-ios/pull/9906]

14.0
-----
- [*] Payments: Remove the upsell-card-readers banner from the Payment Methods Screen [https://github.com/woocommerce/woocommerce-ios/pull/9869]


13.9
-----
- [*] Orders: Allow alternative types for the `taxID` in `ShippingLineTax` or `sku` in `OrderItem`, as some third-party plugins alter the type in the API. This helps with the order list not loading due to order decoding errors. [https://github.com/woocommerce/woocommerce-ios/pull/9844]
- [*] Payments: Location permissions request is not shown to TTP users who grant "Allow once" permission on first foregrounding the app any more [https://github.com/woocommerce/woocommerce-ios/pull/9821]
- [*] Products: Allow alternative types for `stockQuantity` in `Product` and `ProductVariation`, as some third-party plugins alter the type in the API. This helps with the product list not loading due to product decoding errors. [https://github.com/woocommerce/woocommerce-ios/pull/9850]
- [*] Products: Allow alternative types for the `backordersAllowed` and `onSale` in `Product` and `ProductVariation`, as some third-party plugins alter the types in the API. This helps with the product list not loading due to product decoding errors. [https://github.com/woocommerce/woocommerce-ios/pull/9849]
- [*] Products: Allow alternative types for the `sku` and `weight` in `ProductVariation`, as some third-party plugins alter the types in the API. This helps with the product variation list not loading due to product variation decoding errors. [https://github.com/woocommerce/woocommerce-ios/pull/9847]
- [*] Products: Allow alternative types for the `sku` and `weight` in `Product`, the dimensions in `ProductDimensions`, and the `downloadID` in `ProductDownload`, as some third-party plugins alter the types in the API. This helps with the product list not loading due to product decoding errors. [https://github.com/woocommerce/woocommerce-ios/pull/9846]
- [*] Products: Add support for parsing variation objects for the `variations` field in `Product`, as some third-party plugins alter the type for this field in the API. This allows the variations to be loaded for variable products if those third-party plugins are active. [https://github.com/woocommerce/woocommerce-ios/pull/9857]

13.8
-----
- [Internal] Orders: Bundled products (within a product bundle) are now indented, to show their relationship to the parent bundle. [https://github.com/woocommerce/woocommerce-ios/pull/9778]
- [Internal] Orders: Composite components (within a composite product) are now indented, to show their relationship to the parent composite product. [https://github.com/woocommerce/woocommerce-ios/pull/9780]
- [*] Add Products: A new view is display to celebrate when the first product is created in a store. [https://github.com/woocommerce/woocommerce-ios/pull/9790]
- [*] Product List: Added swipe-to-share gesture on product rows. [https://github.com/woocommerce/woocommerce-ios/pull/9799]
- [*] Product form: a share action is shown in the navigation bar if the product can be shared and no more than one action is displayed, in addition to the more menu > Share. [https://github.com/woocommerce/woocommerce-ios/pull/9789]
- [*] Payments: show badges leading to Set up Tap to Pay on iPhone for eligible stores and devices [https://github.com/woocommerce/woocommerce-ios/pull/9812]
- [*] Orders: Fixes a bug where the Orders list would not load if an order had a non-integer gift card amount applied to the order (with the Gift Cards extension). [https://github.com/woocommerce/woocommerce-ios/pull/9795]

- [*] My Store: A new button to share the current store is added on the top right of the screen. [https://github.com/woocommerce/woocommerce-ios/pull/9796]
- [*] Mobile Payments: The screen brightness is increased when showing the Scan to Pay view so the QR code can be scanned more easily [https://github.com/woocommerce/woocommerce-ios/pull/9807]
- [*] Mobile Payments: The Woo logo is added to the QR code on the Scan to Pay screen [https://github.com/woocommerce/woocommerce-ios/pull/9823]
- [*] Allow EU merchants to have better control of their privacy choices. A privacy choices banner will be shown the next time they open the app. [https://github.com/woocommerce/woocommerce-ios/pull/9825]

13.7
-----
- [Internal] Adds guidance for new Customs rule when shipping to some EU countries. [https://github.com/woocommerce/woocommerce-ios/pull/9715]
- [*] JITMs: Added modal-style Just in Time Message support on the dashboard [https://github.com/woocommerce/woocommerce-ios/pull/9694]
- [**] Order Creation: Products can be searched by SKU when adding products to an order. [https://github.com/woocommerce/woocommerce-ios/pull/9711]
- [*] Orders: Fixes order details so separate order items are not combined just because they are the same product or variation. [https://github.com/woocommerce/woocommerce-ios/pull/9710]
- [Internal] Store creation: starting May 4, store creation used to time out while waiting for the site to be ready (become a Jetpack/Woo site). A workaround was implemented to wait for the site differently. [https://github.com/woocommerce/woocommerce-ios/pull/9767]
- [**] Mobile Payments: Tap to Pay is initialised on launch or foreground, to speed up payments [https://github.com/woocommerce/woocommerce-ios/pull/9750]
- [*] Store Creation: Local notifications are used to support users during the store creation process. [https://github.com/woocommerce/woocommerce-ios/pull/9717, https://github.com/woocommerce/woocommerce-ios/pull/9719, https://github.com/woocommerce/woocommerce-ios/pull/9749]
- [**] Mobile Payments: Merchants can now collect in-person payments by showing a QR code to their customers. [https://github.com/woocommerce/woocommerce-ios/pull/9762]
- [Internal] Orders: Bundled products (within a product bundle) are now indented, to show their relationship to the parent bundle. [https://github.com/woocommerce/woocommerce-ios/pull/9778]

13.6
-----
- [*] Remove login error local notifications that used to be scheduled 24 hours from certain login errors. [https://github.com/woocommerce/woocommerce-ios/pull/9666]
- [*] JITMs: Added customization to Just in Time Message banner background and badges [https://github.com/woocommerce/woocommerce-ios/pull/9633]
- [*] Product form > description editor: fix the extra bottom inset after hiding the keyboard either manually (available on a tablet) or applying an AI-generated product description. [https://github.com/woocommerce/woocommerce-ios/pull/9638]
- [*] Products: Fixes stock statuses for Product Bundles so that backordered bundles and bundle stock quantities are displayed as expected. [https://github.com/woocommerce/woocommerce-ios/pull/9681]

13.5
-----
- [*] Settings > Domains: Premium domains are now supported, the domain suggestions now match the results on web and Android. It's more noticeable for stores with a domain credit, where not all domains are free for the first year anymore. [https://github.com/woocommerce/woocommerce-ios/pull/9607]
- [*] Product form > Inventory: the SKU scanner is enabled for all users, where it used to be behind a feature switch in Settings > Experimental Features. [https://github.com/woocommerce/woocommerce-ios/pull/9631]
[Internal] Products: Simplify Product Editing experiment is removed; there should be no changes to the existing product creation/editing behavior. [https://github.com/woocommerce/woocommerce-ios/pull/9602]
- [*] Payments: Products are removed directly from an order when its count is below one, instead of opening an extra screen to remove it. [https://github.com/woocommerce/woocommerce-ios/pull/9624]
- [*] Orders: Parses HTML-encoded characters and removes extraneous, non-attribute meta data from the list of attributes for an item in an order. [https://github.com/woocommerce/woocommerce-ios/pull/9603]
- [*] Products: Adds the component descriptions to the list of components in a composite product (using the Composite Products extension). [https://github.com/woocommerce/woocommerce-ios/pull/9634]
- [*] Products: Adds the product SKU to the bundled products list in product details, for Bundle products (using the Product Bundles extension). [https://github.com/woocommerce/woocommerce-ios/pull/9626]
- [*] Product form > description editor AI for WPCOM stores: the prompt was updated so that the generated description is shorter. [https://github.com/woocommerce/woocommerce-ios/pull/9637]

13.4
-----
- [*] Payments: Popular and last sold products are displayed on top of the products selection screen when creating or editing an order. [https://github.com/woocommerce/woocommerce-ios/pull/9539]

- [Internal] Payments: Update StripeTerminal pod to 2.19.1 [https://github.com/woocommerce/woocommerce-ios/pull/9537]
- [**] Adds read-only support for the Gift Cards extension in order details. [https://github.com/woocommerce/woocommerce-ios/pull/9558]
- [**] Adds read-only support for the Subscriptions extension in order and product details. [https://github.com/woocommerce/woocommerce-ios/pull/9541]
- [*] Product form > description editor: a magic wand button is added to the keyboard toolbar to auto-generate a product description using Jetpack AI for WPCOM stores. [https://github.com/woocommerce/woocommerce-ios/pull/9577]
- [Internal] Payments: Upate Tap to Pay connection flow strings to avoid mentioning "reader" [https://github.com/woocommerce/woocommerce-ios/pull/9563]
- [*] Store onboarding: Now the onboarding task list can be shown/hidden from settings and also from the dashboard. [https://github.com/woocommerce/woocommerce-ios/pull/9572, https://github.com/woocommerce/woocommerce-ios/pull/9573]
- [**] Adds read-only support for the Min/Max Quantities extension in product details. [https://github.com/woocommerce/woocommerce-ios/pull/9585]

13.3
-----
- [***] Payments: UK-based stores merchants can take In-Person Payments. [https://github.com/woocommerce/woocommerce-ios/pull/9496]
- [*] Store creation free trial flow now includes 3 profiler questions again with updated options: store category, selling status, and store country. [https://github.com/woocommerce/woocommerce-ios/pull/9513]
- [*] Shipping Labels: Origin address's phone number is now saved locally and pre-populated in the creation form. [https://github.com/woocommerce/woocommerce-ios/pull/9520]
- [Internal] Almost all mappers have been updated to only decode without the data envelope if it's not available. Please do a smoke test to ensure that all features still work as before. [https://github.com/woocommerce/woocommerce-ios/pull/9510]
- [Internal] Store onboarding: Mark "Launch your store" task as complete if the store is already public. This is a workaround for a backend issue which marks "Launch your store" task incomplete for already live stores. [https://github.com/woocommerce/woocommerce-ios/pull/9507]
- [*] Payments: Added Universal Link support for Set up Tap to Pay on iPhone, and to open Universal Links from Just in Time Messages, to more easily navigate to app features. [https://github.com/woocommerce/woocommerce-ios/pull/9518]
- [*] Login: Potentially fixed the crash on the onboarding screen. [https://github.com/woocommerce/woocommerce-ios/pull/9523]

13.2
-----
- [Internal] Store creation: New loading screen added for create store flow. [https://github.com/woocommerce/woocommerce-ios/pull/9383]
- [*] Payments: Add account type field to receipts [https://github.com/woocommerce/woocommerce-ios/pull/9416]
- [*] Products can now be filtered within Order creation [https://github.com/woocommerce/woocommerce-ios/pull/9258]
- [*] Products: Adds read-only support for the Composite Products extension in the Products list, including a list of components in product details. [https://github.com/woocommerce/woocommerce-ios/pull/9455]


13.1
-----
- [internal] Users can now create a Free Trial store from the app from the Get Started section of the app prologue. [https://github.com/woocommerce/woocommerce-ios/pull/9396]
- [**] Adds support for Product Multi-selection when creating and/or editing Orders. [https://github.com/woocommerce/woocommerce-ios/issues/8888]
- [**] Users can now install Jetpack for their non-Jetpack sites after logging in with application passwords. [https://github.com/woocommerce/woocommerce-ios/pull/9354]
- [*] Payments: We show a Tap to Pay on iPhone feedback survey button in the Payments menu after the first Tap to Pay on iPhone payment is taken [https://github.com/woocommerce/woocommerce-ios/pull/9366]
- [Internal] Added SiteID to some IPP tracks events [https://github.com/woocommerce/woocommerce-ios/pull/9572,]

13.0
-----
- [*] Adds a banner in "Launch store" task screen to upgrade from free trial plan. [https://github.com/woocommerce/woocommerce-ios/pull/9323]
- [*] Fix: Description, sale price, and image will be copied over to the new product variations when duplicating a variable product. [https://github.com/woocommerce/woocommerce-ios/pull/9322]


12.9
-----
- [**] Dashboard: an onboarding card is shown for sites with the following tasks if any is incomplete: "tell us more about your store" (store location) that opens a webview, "add your first product" that starts the product creation flow, "launch your store" that publishes the store, "customize your domain" that starts the domain purchase flow, and "get paid" that opens a webview. A subset of the tasks may be shown to self-hosted sites and WPCOM sites on a free trial. [https://github.com/woocommerce/woocommerce-ios/pull/9285]
- [*] Jetpack benefit banner and modal is now available on the dashboard screen after logging in with site credentials. [https://github.com/woocommerce/woocommerce-ios/pull/9232]
- [*] Payments: Local search is added to the products selection screen in the order creation flow to speed the process. [https://github.com/woocommerce/woocommerce-ios/pull/9178]
- [*] Fix: Prevent product variations not loading due to an encoding error for `permalink`, which was altered by a plugin. [https://github.com/woocommerce/woocommerce-ios/pull/9233]
- [*] Login: Users can now log in to self-hosted sites without Jetpack by approving application password authorization to their sites. [https://github.com/woocommerce/woocommerce-ios/pull/9260]
- [*] Payments: Tap to Pay on iPhone can now be selected from the Payment Methods screen [https://github.com/woocommerce/woocommerce-ios/pull/9242]
- [**] Payments: Set up Tap to Pay on iPhone flow added to the Payments Menu. Use it to configure the reader, and try a payment, before collecting a card payment with a customer. [https://github.com/woocommerce/woocommerce-ios/pull/9280]

12.8
-----
- [*] Shortcuts: We can now trigger the order creation and payment collection flows from the iOS Shortcuts app. [https://github.com/woocommerce/woocommerce-ios/pull/9103]
- [Internal] Dashboard: the UI layer had a major refactoring to allow scrolling for content more than stats for the onboarding project. The main design change is on the refresh control, where it was moved from each stats tab to below the navigation bar. Other design changes are not expected. [https://github.com/woocommerce/woocommerce-ios/pull/9031]
- [**] Products: Adds read-only support for the Product Bundles extension, including a list of bundled products and stock status for product bundles. [https://github.com/woocommerce/woocommerce-ios/pull/9177]
- [Internal] Mobile Payments: Updated StripeTerminal to 2.18 [https://github.com/woocommerce/woocommerce-ios/pull/9118]

12.7
-----
- [Internal] Shipping Label: add condition checks before showing contact options [https://github.com/woocommerce/woocommerce-ios/pull/8982]
- [*] Main screens are now accessible through the Home Screen Spotlight Search [https://github.com/woocommerce/woocommerce-ios/pull/9082]
- [*] Stats: Fixed a crash when order stats use a date and time matching the start of Daylight Saving Time. [https://github.com/woocommerce/woocommerce-ios/pull/9083]
- [*] Fix: Dismiss Take Payment popup after sharing the payment link to another app. [https://github.com/woocommerce/woocommerce-ios/pull/9042]
- [*] Site credential login: Catch invalid cookie nonce [https://github.com/woocommerce/woocommerce-ios/pull/9102]
- [*] Better error messages for site credential login failures [https://github.com/woocommerce/woocommerce-ios/pull/9125]
- [Internal] New Zendesk tag for site credential login errors [https://github.com/woocommerce/woocommerce-ios/pull/9150]

12.6
-----
- [*] Fix: When a product's details can be edited, they display a disclosure indicator (chevron). [https://github.com/woocommerce/woocommerce-ios/pull/8980]
- [*] Payments: fixed a bug where enabled rows in the Payments Menu were sometimes incorrectly shown as disabled [https://github.com/woocommerce/woocommerce-ios/pull/8983]
- [Internal] Mobile Payments: fixed logic on display of IPP feedback banner on Order List [https://github.com/woocommerce/woocommerce-ios/pull/8994]
- [**] Support: Merchants can now contact support with a new and refined experience. [https://github.com/woocommerce/woocommerce-ios/pull/9006/files]
- [***] Mobile Payments: Tap to Pay on iPhone enabled for all US merchants [https://github.com/woocommerce/woocommerce-ios/pull/9023]

12.5
-----
- [Internal] Dashboard: the stats implementation had a major update to replace a third-party library in order to support the upcoming store onboarding card. Minimal design changes are expected, and horizontal scrolling between different time range tabs is not available anymore. [https://github.com/woocommerce/woocommerce-ios/pull/8942]

12.4
-----
- [**] Menu > Settings: adds a `Domains` row for WPCOM sites to see their site domains, add a new domain, or redeems a domain credit if available. [https://github.com/woocommerce/woocommerce-ios/pull/8870]
- [Internal] Prologue screen now has only the entry point to site address login flow, and application password authentication is used for sites without Jetpack. [https://github.com/woocommerce/woocommerce-ios/pull/8846]
- [Internal] A new tag has been added for Zendesk for users authenticated with application password. [https://github.com/woocommerce/woocommerce-ios/pull/8850]
- [Internal] Failures in the logged-out state are now tracked with anonymous ID. [https://github.com/woocommerce/woocommerce-ios/pull/8861]
- [*] Fix: Fixed a crash when switching away from the Products tab. [https://github.com/woocommerce/woocommerce-ios/pull/8874]

12.3
-----
- [Internal] We have updated the Zendesk SDK to version 6.0 [https://github.com/woocommerce/woocommerce-ios/pull/8828]
- [Internal] Tap to Pay on iPhone made publicly available via an Experimental Feature toggle [https://github.com/woocommerce/woocommerce-ios/pull/8814]

12.2
-----
- [*] Fix: Adding a new attribute will auto-capitalize the first letter for each word in the attribute name. [https://github.com/woocommerce/woocommerce-ios/pull/8772]
- [internal] Logging: Improvements on logging potential errors when loading Order Details [https://github.com/woocommerce/woocommerce-ios/pull/8781]
- [Internal] Now we track the specific error code when a networking-related operation fails [https://github.com/woocommerce/woocommerce-ios/issues/8527]

12.1
-----
- [*] Adds an In-Person Payments survey banner on top of the Orders view [https://github.com/woocommerce/woocommerce-ios/issues/8530]
- [*] Fix: Allow product's `purchasable` to be a number as some third-party plugins could alter the type in the API. This could help with the Products tab not loading due to product decoding errors. [https://github.com/woocommerce/woocommerce-ios/pull/8718]
- [***] [Internal] Start the AB test for allowing login to the app using site credentials [https://github.com/woocommerce/woocommerce-ios/pull/8744]

12.0
-----
- [**] Adds a feature of bulk updating products from the product's list. [https://github.com/woocommerce/woocommerce-ios/pull/8704]
- [internal] Store creation flow now includes 3 profiler questions: store category, selling status, and store country. [https://github.com/woocommerce/woocommerce-ios/pull/8667]

11.9
-----
- [**] Now you can generate all possible variations for a product's attributes [https://github.com/woocommerce/woocommerce-ios/pull/8619]
- [*] Mobile payments: fixed card reader manuals links. [https://github.com/woocommerce/woocommerce-ios/pull/8628]

11.8
-----
- [*] Design refresh: Buttons, links, and other calls to action are now purple instead of pink. [https://github.com/woocommerce/woocommerce-ios/pull/8451]
- [internal] Design: Updated capitalization for various pages, links, and buttons to match new design guidelines. [https://github.com/woocommerce/woocommerce-ios/pull/8455]
- [internal] Remove A/B testing and release native Jetpack installation flow for all users. [https://github.com/woocommerce/woocommerce-ios/pull/8533]

11.7
-----
- [**] Analytics Hub: Now you can select custom date ranges. [https://github.com/woocommerce/woocommerce-ios/pull/8414]
- [**] Analytics Hub: Now you can see Views and Conversion Rate analytics in the new Sessions card. [https://github.com/woocommerce/woocommerce-ios/pull/8428]
- [*] My Store: We fixed an issue with Visitors and Conversion stats where sometimes visitors could be counted more than once in the selected period. [https://github.com/woocommerce/woocommerce-ios/pull/8427]


11.6
-----
- [***] We added a new Analytics Hub inside the My Store area of the app. Simply click on the See More button under the store stats to check more detailed information on Revenue, Orders and Products. [https://github.com/woocommerce/woocommerce-ios/pull/8356]
- [*] In-Person Payments: fixed timing issues in payments flow, which caused "Remove card" to be shown for too long [https://github.com/woocommerce/woocommerce-ios/pull/8351]

11.5
-----
- [*] Account deletion is now supported for all users in settings or in the empty stores screen (in the ellipsis menu). [https://github.com/woocommerce/woocommerce-ios/pull/8179, https://github.com/woocommerce/woocommerce-ios/pull/8272]
- [*] In-Person Payments: We removed any references to Simple Payments from Orders, and the red badge from the Menu tab and Menu Payments icon announcing the new Payments section. [https://github.com/woocommerce/woocommerce-ios/pull/8183]
- [internal] Store creation flow was improved with native implementation. It is available from the login prologue (`Get Started` CTA), login email error screen, and store picker (`Add a store` CTA from the empty stores screen or at the bottom of the store list). [Example testing steps in https://github.com/woocommerce/woocommerce-ios/pull/8251]
- [internal] New stores have two new Products onboarding features: A banner with an `Add a Product` CTA on the My Store screen, and the option to add new products using templates. [https://github.com/woocommerce/woocommerce-ios/pull/8294]

11.4
-----
- [*] Add System Status Report to ZenDesk support requests. [https://github.com/woocommerce/woocommerce-ios/pull/8171]


11.3
-----
- [*] In-Person Payments: Show spinner while preparing reader for payment, instead of saying it's ready before it is. [https://github.com/woocommerce/woocommerce-ios/pull/8115]
- [internal] In-Person Payments: update StripeTerminal from 2.7 to 2.14 [https://github.com/woocommerce/woocommerce-ios/pull/8132]
- [*] In-Person Payments: Fixed payment method prompt for WisePad 3 to show only Tap and Insert options [https://github.com/woocommerce/woocommerce-ios/pull/8136]

11.2
-----
- [***] You can now preview draft products before publishing. [https://github.com/woocommerce/woocommerce-ios/pull/8102]
- [*] The survey at the end of the login onboarding flow is no longer available. [https://github.com/woocommerce/woocommerce-ios/pull/8062]
- [*] Fixed layout issues on the Account Mismatch error screen. [https://github.com/woocommerce/woocommerce-ios/pull/8074]
- [*] The Accept Payments Easily banner has been removed from the order list [https://github.com/woocommerce/woocommerce-ios/pull/8078]

11.1
-----
- [**] You can now search customers when creating or editing an order. [https://github.com/woocommerce/woocommerce-ios/issues/7741]
- [internal] Store creation is available from the login prologue, login email error screen, and store picker. [https://github.com/woocommerce/woocommerce-ios/pull/8023]
- [internal] The login flow is simplified with only the option to log in with WordPress.com. This flow is presented in parallel with the existing flow in an A/B test experiment. [https://github.com/woocommerce/woocommerce-ios/pull/7996]
- [**] Relevant Just In Time Messages will be displayed on the My Store screen [https://github.com/woocommerce/woocommerce-ios/issues/7853]

11.0
-----
- [internal] Add support for controlling performance monitoring via Sentry. **Off by default**. [https://github.com/woocommerce/woocommerce-ios/pull/7831]


10.9
-----
- [***] Dropped iOS 14 support. From now we support iOS 15 and later. [https://github.com/woocommerce/woocommerce-ios/pull/7851]
- [*] Login: Now you can handle Jetpack site connection for your self-hosted sites from the app. [https://github.com/woocommerce/woocommerce-ios/pull/7847]


10.8
-----
- [***] Stats: Now you can add a Today's Stats Widget to your lock screen (iOS 16 only) to monitor your sales. [https://github.com/woocommerce/woocommerce-ios/pull/7839]
- [internal] In-Person Payments: add UTM parameters to card reader purchase URLs to allow attribution [https://github.com/woocommerce/woocommerce-ios/pull/7858]
- [*] In-Person Payments: the Purchase card reader links now all open in authenticated web views, to make it easier to log in to woocommerce.com. [https://github.com/woocommerce/woocommerce-ios/pull/7862]

10.7
-----
- [*] Universal Links: Users can now open universal links in the app. [https://github.com/woocommerce/woocommerce-ios/pull/7632]
- [internal] Store picker: Show error when the role eligibility check fails while selecting a store. [https://github.com/woocommerce/woocommerce-ios/pull/7816]
- [internal] Store picker: Add loading state to `Continue` button. [https://github.com/woocommerce/woocommerce-ios/pull/7821]
- [internal] Store picker: Use Jetpack tunnel API for fetching user info for role checking. [https://github.com/woocommerce/woocommerce-ios/pull/7822]
- [*] Allow in-app notices to be swiped away [https://github.com/woocommerce/woocommerce-ios/pull/7801]

10.6
-----

- [**] Products tab: products search now has an option to search products by SKU. Stores with WC version 6.6+ support partial SKU search, otherwise the product(s) with the exact SKU match is returned. [https://github.com/woocommerce/woocommerce-ios/pull/7781]
- [*] Fixed a rare crash when selecting a store in the store picker. [https://github.com/woocommerce/woocommerce-ios/pull/7765]
- [*] Settings: Display the WooCommerce version and available updates in Settings [https://github.com/woocommerce/woocommerce-ios/pull/7779]
- [*] Show suggestion for logging in to a WP.com site with a mismatched WP.com account. [https://github.com/woocommerce/woocommerce-ios/pull/7773]
- [*] Help center: Added help center web page with FAQs for "Not a WooCommerce site" and "Wrong WordPress.com account" error screens. [https://github.com/woocommerce/woocommerce-ios/pull/7767, https://github.com/woocommerce/woocommerce-ios/pull/7769]
- [*] Now you can bulk edit variation prices. [https://github.com/woocommerce/woocommerce-ios/pull/7803]
- [**] Reviews: Now you can reply to product reviews using the Reply button while viewing a product review. [https://github.com/woocommerce/woocommerce-ios/pull/7799]

10.5
-----
- [**] Products: Now you can duplicate products from the More menu of the product detail screen. [https://github.com/woocommerce/woocommerce-ios/pull/7727]
- [**] Login: Added Jetpack connection support from the Account Mismatch error screen. [https://github.com/woocommerce/woocommerce-ios/pull/7748]
- [*] Orders: We are bringing back the ability to add/edit customer notes and addresses from the main order screen [https://github.com/woocommerce/woocommerce-ios/pull/7750]
- [*] Help center: Added help center web page with FAQs for "Wrong WordPress.com account error" screen. [https://github.com/woocommerce/woocommerce-ios/pull/7747]
- [*] Widgets: The Today's Stat Widget adds support for bigger fonts. [https://github.com/woocommerce/woocommerce-ios/pull/7752]

10.4
-----
- [***] Stats: Now you can add a Today's Stats Widget to your homescreen to monitor your sales. [https://github.com/woocommerce/woocommerce-ios/pull/7732]
- [*] Help center: Added help center web page with FAQs for "Pick a WooCommerce Store", "Enter WordPress.com password" and "Open mail to find magic link" screens. [https://github.com/woocommerce/woocommerce-ios/pull/7641, https://github.com/woocommerce/woocommerce-ios/pull/7730, https://github.com/woocommerce/woocommerce-ios/pull/7737]
- [*] In-Person Payments: Fixed a bug where cancelling a card reader connection would temporarily prevent further connections [https://github.com/woocommerce/woocommerce-ios/pull/7689]
- [*] In-Person Payments: Improvements to the card reader connection flow UI [https://github.com/woocommerce/woocommerce-ios/pull/7687]
- [*] Login: Users can now set up the Jetpack connection between a self-hosted site and their WP.com account. [https://github.com/woocommerce/woocommerce-ios/pull/7608]
- [*] Product list: the "Draft" blue color is fixed to be more readable for a draft product row in the product list. [https://github.com/woocommerce/woocommerce-ios/pull/7724]
- [*] Notifications: App icon badge is now cleared correctly after visiting the orders tab. [https://github.com/woocommerce/woocommerce-ios/pull/7735]

10.3
-----
- [*] Dashboard: the last selected time range tab (Today/This Week/This Month/This Year) is persisted for the site and shown on the next site launch (app launch or switching stores). [https://github.com/woocommerce/woocommerce-ios/pull/7638]
- [*] Dashboard: swiping to another time range tab now triggers syncing for the target tab. Previously, the stats on the target tab aren't synced from the swipe gesture. [https://github.com/woocommerce/woocommerce-ios/pull/7650]
- [*] In-Person Payments: Fixed an issue where the Pay in Person toggle could be out of sync with the setting on the website. [https://github.com/woocommerce/woocommerce-ios/pull/7656]
- [*] In-Person Payments: Removed the need to sign in when purchasing a card reader [https://github.com/woocommerce/woocommerce-ios/pull/7670]
- [*] In-Person Payments: Fixed a bug where canceling a reader connection could result in being unable to connect a reader in future [https://github.com/woocommerce/woocommerce-ios/pull/7678]
- [*] In-Person Payments: Fixed a bug which prevented the Collect Payment button from being shown for Cash on Delivery orders  [https://github.com/woocommerce/woocommerce-ios/pull/7694]

10.2
-----
- [*] Help center: Added help center web page with FAQs for "Enter Store Credentials", "Enter WordPress.com email " and "Jetpack required Error" screens. [https://github.com/woocommerce/woocommerce-ios/pull/7588, https://github.com/woocommerce/woocommerce-ios/pull/7590, https://github.com/woocommerce/woocommerce-ios/pull/7621]
- [*] In-Person Payments: Fixed the Learn More link from the `Enable Pay in Person` onboarding screen for WCPay [https://github.com/woocommerce/woocommerce-ios/pull/7598]
- [**] In-Person Payments: Added a switch for the Pay in Person payment method on the Payments menu. This allows you to accept In-Person Payments for website orders [https://github.com/woocommerce/woocommerce-ios/pull/7613]

10.1
-----
- [*] In-Person Payments: The onboarding notice on the In-Person Payments menu is correctly dismissed after multiple prompts are shown. [https://github.com/woocommerce/woocommerce-ios/pull/7543]
- [*] Help center: Added custom help center web page with FAQs for "Enter Store Address" and "Enter WordPress.com email" screens. [https://github.com/woocommerce/woocommerce-ios/pull/7553, https://github.com/woocommerce/woocommerce-ios/pull/7573]
- [*] In-Person Payments: The plugin selection is saved correctly after multiple onboarding prompts. [https://github.com/woocommerce/woocommerce-ios/pull/7544]
- [**] In-Person Payments: A new prompt to enable `Pay in Person` for your store's checkout, to accept In-Person Payments for website orders [https://github.com/woocommerce/woocommerce-ios/issues/7474]

10.0
-----
- [**] In-Person Payments and Simple Payments have been moved to a new Payments section [https://github.com/woocommerce/woocommerce-ios/pull/7473]
- [*] Login: on the WP.com password screen, the magic link login option is moved from below "Reset your password" to below the primary Continue button for higher visibility. [https://github.com/woocommerce/woocommerce-ios/pull/7469]
- [*] Login: some minor enhancements are made to the error screen after entering an invalid WP.com email - a new "What is WordPress.com?" link, hiding the "Log in with store address" button when it's from the store address login flow, and some copy changes. [https://github.com/woocommerce/woocommerce-ios/pull/7485]
- [**] In-Person Payments: Accounts with pending requirements are no longer blocked from taking payments - we have added a skip button to the relevant screen. [https://github.com/woocommerce/woocommerce-ios/pull/7504]
- [*] Login: New button added to the empty site picker screen to enter a site address for troubleshooting. [https://github.com/woocommerce/woocommerce-ios/pull/7484]

9.9
-----
- [*] [Sign in with store credentials]: New screen added with instructions to verify Jetpack connected email. [https://github.com/woocommerce/woocommerce-ios/pull/7424]
- [*] [Sign in with store credentials]: Stop clearing username/password after an invalid attempt to enable users to fix typos. [https://github.com/woocommerce/woocommerce-ios/pull/7444]
- [*] Login: after entering WP.com email, a magic link is automatically sent when it is enabled (magic links are disabled for A8C emails and WP.com accounts with recently changed password) and a new screen is shown with an option to log in with password. [https://github.com/woocommerce/woocommerce-ios/pull/7449]

9.8
-----
- [***] Login: Introduce a way to sign in using store credentials.  [https://github.com/woocommerce/woocommerce-ios/pull/7320]
- [**] Login: You can now install WooCommerce to your self-hosted sites from the login flow. [https://github.com/woocommerce/woocommerce-ios/pull/7401]
- [**] Orders: Now you can quickly mark an order as completed by swiping it to the left! [https://github.com/woocommerce/woocommerce-ios/pull/7385]
- [*] In-Person Payments: The purchase card reader information card appears also in the Orders list screen. [https://github.com/woocommerce/woocommerce-ios/pull/7326]
- [*] Login: in release 9.7, when the app is in logged out state, an onboarding screen is shown before the prologue screen if the user hasn't finished or skipped it. In release 9.8, a survey is added to the end of the onboarding screen. [https://github.com/woocommerce/woocommerce-ios/pull/7416]
- [*] Login: a local notification is scheduled after the user encounters an error from logging in with an invalid site address or WP.com email/password. Please see testing scenarios in the PR, with regression testing on order/review remote notifications. [https://github.com/woocommerce/woocommerce-ios/pull/7323, https://github.com/woocommerce/woocommerce-ios/pull/7372, https://github.com/woocommerce/woocommerce-ios/pull/7422]

9.7
-----
- [***] Orders: Orders can now be edited within the app. [https://github.com/woocommerce/woocommerce-ios/pull/7300]
- [**] Orders: You can now view the Custom Fields for an order in the Order Details screen. [https://github.com/woocommerce/woocommerce-ios/pull/7310]
- [*] In-Person Payments: Card Reader Manuals now appear based on country availability, consolidated into an unique view [https://github.com/woocommerce/woocommerce-ios/pull/7178]
- [*] Login: Jetpack setup flow is now accessible from the Login with Store Address flow. [https://github.com/woocommerce/woocommerce-ios/pull/7294]
- [*] In-Person Payments: The purchase card reader information card can be dismissed [https://github.com/woocommerce/woocommerce-ios/pull/7260]
- [*] In-Person Payments: When dismissing the purchase card reader information card, the user can choose to be reminded in 14 days. [https://github.com/woocommerce/woocommerce-ios/pull/7271]
- [*] In-Person Payments: The purchase card reader information card appears also in the App Settings screen. [https://github.com/woocommerce/woocommerce-ios/pull/7308]
- [*] Refund lines in the Order details screen now appear ordered from oldest to newest [https://github.com/woocommerce/woocommerce-ios/pull/7287]
- [*] Login: when the app is in logged out state, an onboarding screen is shown before the prologue screen if the user hasn't finished or skipped it.  [https://github.com/woocommerce/woocommerce-ios/pull/7324]
- [*] Orders: When a store has no orders yet, there is an updated message with a link to learn more on the Orders tab. [https://github.com/woocommerce/woocommerce-ios/pull/7328]

9.6
-----
- [***] Coupons: Coupons can now be created from within the app. [https://github.com/woocommerce/woocommerce-ios/pull/7239]
- [**] Order Details: All unpaid orders have a Collect Payment button, which shows a payment method selection screen. Choices are Cash, Card, and Payment Link. [https://github.com/woocommerce/woocommerce-ios/pull/7111]
- [**] In-Person Payments: Support for selecting preferred payment gateway when multiple extensions are installed on the store. [https://github.com/woocommerce/woocommerce-ios/pull/7153]
- [*] Coupons: Removed the redundant animation when reloading the coupon list. [https://github.com/woocommerce/woocommerce-ios/pull/7137]
- [*] Login: Display "What is WordPress.com?" link in "Continue With WordPress.com" flow. [https://github.com/woocommerce/woocommerce-ios/pull/7213]
- [*] Login: Display the Jetpack requirement error after login is successful.
- [*] Login: Display a "New to WooCommerce?" link in the login prologue screen above the login buttons. [https://github.com/woocommerce/woocommerce-ios/pull/7261]
- [*] In-Person Payments: Publicize the Card Present Payments feature on the Payment Method screen [https://github.com/woocommerce/woocommerce-ios/pull/7225]
- [*] In-Person Payments: Add blog_id to IPP transaction description to match WCPay [https://github.com/woocommerce/woocommerce-ios/pull/7221]
- [*] Product form: after uploading an image, the product can now be saved immediately while the image is being uploaded in the background. When no images are pending upload for the saved product, the images are added to the product. Testing instructions: https://github.com/woocommerce/woocommerce-ios/pull/7196. [https://github.com/woocommerce/woocommerce-ios/pull/7254]

9.5
-----
- [*] Coupons: Fixed issue saving "Individual Use" and "Exclude Sale Items" fields. [https://github.com/woocommerce/woocommerce-ios/pull/7117]
- [*] Orders: The customer shipping/billing address form now navigates back automatically after selecting a country or state. [https://github.com/woocommerce/woocommerce-ios/pull/7119]
- [internal] In settings and empty stores screen, the "Close Account" link is shown for users who signed in with Apple (the only way to create an account) to close their WordPress.com account. [https://github.com/woocommerce/woocommerce-ios/pull/7143]

9.4
-----
- [*] Orders: Order details now displays both the date and time for all orders. [https://github.com/woocommerce/woocommerce-ios/pull/6996]
- [*] Simple payments have the `Card` option available for stores with configuration issues to resolve, and show onboarding to help resolve them [https://github.com/woocommerce/woocommerce-ios/pull/7002]
- [*] Order & Product list: Now, we can pull to refresh from an empty view. [https://github.com/woocommerce/woocommerce-ios/pull/7023, https://github.com/woocommerce/woocommerce-ios/pull/7030]
- [*] Order Creation: Fixes a bug where selecting a variable product to add to a new order would sometimes open the wrong list of product variations. [https://github.com/woocommerce/woocommerce-ios/pull/7042]
- [*] Collect payment button on Order Details no longer flickers when the screen loads [https://github.com/woocommerce/woocommerce-ios/pull/7043]
- [*] Issue refund button on Order Details is shown for all paid orders [https://github.com/woocommerce/woocommerce-ios/pull/7046]
- [*] Order Creation: Fixes several bugs with the Products section not showing the correct order items or not correctly updating the item quantity. [https://github.com/woocommerce/woocommerce-ios/pull/7067]

9.3
-----
- [***] In-Person Payments is now available for merchants using WooCommerce Payments in Canada. [https://github.com/woocommerce/woocommerce-ios/pull/6954]
- [*] In-Person Payments: Accessibility improvement [https://github.com/woocommerce/woocommerce-ios/pull/6869, https://github.com/woocommerce/woocommerce-ios/pull/6886, https://github.com/woocommerce/woocommerce-ios/pull/6906]
- [*] Orders: Now it's possible to select and copy text from the notes on an order. [https://github.com/woocommerce/woocommerce-ios/pull/6894]
- [*] Support Arabic numerals on amount fields. [https://github.com/woocommerce/woocommerce-ios/pull/6891]
- [*] Product Selector: Enabled selecting all variations on variable product rows. [https://github.com/woocommerce/woocommerce-ios/pull/6899]
- [internal] Order Creation: Adding new products, shipping, fee, or customer details to an order now blocks the UI immediately while the order is syncing remotely. [https://github.com/woocommerce/woocommerce-ios/pull/6974]

- [*] Coupons: Now it's possible to update discount types for coupons. [https://github.com/woocommerce/woocommerce-ios/pull/6935]
- [*] Orders tab: the view width now adjusts to the app in tablet split view on iOS 15. [https://github.com/woocommerce/woocommerce-ios/pull/6951]

9.2
-----
- [***] Experimental Features: Coupons editing and deletion features are now enabled as part of coupon management. [https://github.com/woocommerce/woocommerce-ios/pull/6853]
- [*] Order Creation: Updated percentage fee flow - added amount preview, disabled percentage option when editing. [https://github.com/woocommerce/woocommerce-ios/pull/6763]
- [*] Product Details: Update status badge layout and show it for more cases. [https://github.com/woocommerce/woocommerce-ios/pull/6768]
- [*] Coupons: now, the percentage amount of coupons will be displayed correctly in the listing and in coupon detail if the amount contains fraction digits. [https://github.com/woocommerce/woocommerce-ios/pull/6804]
- [*] Coupons: Filter initial search results to show only coupons of the currently selected store. [https://github.com/woocommerce/woocommerce-ios/pull/6800]
- [*] Coupons: Fixed crash when there are duplicated items on the coupon list. [https://github.com/woocommerce/woocommerce-ios/pull/6798]
- [*] In-Person Payments: Run onboarding checks when connecting a reader. [https://github.com/woocommerce/woocommerce-ios/pull/6761, https://github.com/woocommerce/woocommerce-ios/pull/6774, https://github.com/woocommerce/woocommerce-ios/pull/6789]
- [*] In-Person Payments: after collecting payment for an order, merchants can now email the receipt in addition to printing it in Order Details > See Receipt if email is available on the device. [https://github.com/woocommerce/woocommerce-ios/pull/6833]

9.1
-----

- [*] Product name field in product form - Remove scroll behaviour and increase field height to fully display long product names. [https://github.com/woocommerce/woocommerce-ios/pull/6681]
- [*] Filter toolbar in Products list tab - Filter toolbar is pinned outside of the products list. [https://github.com/woocommerce/woocommerce-ios/pull/6698]
- [internal] Loading screens are refactored to avoid duplicated code and a potential crash. Please quickly smoke test them to make sure that everything still works as before. [https://github.com/woocommerce/woocommerce-ios/pull/6717]
- [*] Shipping settings - Weight and shipping package dimensions are localized based on device locale. Also, decimal point information is no longer lost upon saving a product, when using comma as a decimal separator. [https://github.com/woocommerce/woocommerce-ios/pull/6721]

9.0
-----

- [*] Share payment links from the order details screen. [https://github.com/woocommerce/woocommerce-ios/pull/6609]
- [internal] Reviews lists on Products and Menu tabs are refactored to avoid duplicated code. Please quickly smoke test them to make sure that everything still works as before. [https://github.com/woocommerce/woocommerce-ios/pull/6553]
- [**] Now it's possible to change the order of the product images. [https://github.com/woocommerce/woocommerce-ios/pull/6620]
- [*] Improved accessibility for the error banner and info banner displayed in Orders and Products. [https://github.com/woocommerce/woocommerce-ios/pull/6633]

8.9
-----
- [*] Coupons: Fixed issue loading the coupon list from the local storage on initial load. [https://github.com/woocommerce/woocommerce-ios/pull/6463]
- [*] Coupons: Update layout of the coupon details screen. [https://github.com/woocommerce/woocommerce-ios/pull/6522]
- [*] In-Person Payments: Removed collecting L2/L3 data. [https://github.com/woocommerce/woocommerce-ios/pull/6519]
- [*] Hub Menu: Multiple menu items can no longer be tapped simultaneously. [https://github.com/woocommerce/woocommerce-ios/pull/6484]
- [*] Jetpack CP: Fixed crash when attempting to access WP-Admin with an invalid URL that has an unsupported scheme. [https://github.com/woocommerce/woocommerce-ios/pull/6502]
- [***] Orders: Order Creation is now available to everyone! You can go to the Orders tab and tap the + button to create a new order. [https://github.com/woocommerce/woocommerce-ios/pull/6537]
- [internal] Loading screens are refactored to avoid duplicated code and a potential crash. Please quickly smoke test them to make sure that everything still works as before. [https://github.com/woocommerce/woocommerce-ios/pull/6535] [https://github.com/woocommerce/woocommerce-ios/pull/6544]

8.8
-----
- [*] Updates the app's About screen to be consistent with Automattic's other mobile apps. [https://github.com/woocommerce/woocommerce-ios/pull/6421]
- [***] Experimental Feature: It's now possible to add custom shipping method and fees in order creation flow. Tax amount and Order total is now synced from backend. [https://github.com/woocommerce/woocommerce-ios/pull/6429]
- [**] Now it's possible to filter orders by custom statuses. [https://github.com/woocommerce/woocommerce-ios/pull/6390]
- [*] Fixed issue presenting Edit Customer Note screen as a modal on large screens. [https://github.com/woocommerce/woocommerce-ios/pull/6406]
- [*] Products displayed in Order Detail now follow the same order of the web. [https://github.com/woocommerce/woocommerce-ios/pull/6401]
- [*] Simple Payments now shows a detailed tax break up before taking the payment. [https://github.com/woocommerce/woocommerce-ios/pull/6412]
- [*] Coupons list now shows an error view if coupons are disabled for the store. Coupons can be enabled again from this view. [https://github.com/woocommerce/woocommerce-ios/pull/6446]
- [*] Coupon details screen now displays more informative error messages when loading the total discount amount fails. [https://github.com/woocommerce/woocommerce-ios/pull/6457]
- [internal] Shipping Labels: the navigation bar in the web view for adding payments is now correctly hidden. [https://github.com/woocommerce/woocommerce-ios/pull/6435]

8.7
-----
- [**] In-Person Payments: Added card details to refund confirmation screen to help with refunding to the payment card [https://github.com/woocommerce/woocommerce-ios/pull/6241]
- [*] Coupons: Replace the toggles on Usage Details screen with text for uneditable contents. [https://github.com/woocommerce/woocommerce-ios/pull/6287]
- [*] Improve image loading for thumbnails especially on the Product list. [https://github.com/woocommerce/woocommerce-ios/pull/6299]
- [*] Coupons: Added feedback banner on the top of the coupon list. [https://github.com/woocommerce/woocommerce-ios/pull/6316]
- [*] Coupons: Handled error when loading total discounted amount fails. [https://github.com/woocommerce/woocommerce-ios/pull/6368]
- [internal] Removed all feature flags for Shipping Labels. Please smoke test all parts of Shipping Labels to make sure that everything still works as before. [https://github.com/woocommerce/woocommerce-ios/pull/6270]
- [*] In-Person Payments: Localized messages and UI [https://github.com/woocommerce/woocommerce-ios/pull/6317]
- [*] My Store: Fixed incorrect currency symbol of revenue text for stores with non-USD currency. [https://github.com/woocommerce/woocommerce-ios/pull/6335]
- [*] Notifications: Dismiss presented view before presenting content from notifications [https://github.com/woocommerce/woocommerce-ios/pull/6354]
- [*] Reviews: Fixed missing product information on first load [https://github.com/woocommerce/woocommerce-ios/pull/6367]
- [internal] Removed the feature flag for My store tab UI updates. Please smoke test the store stats and top performers in the "My store" tab to make sure everything works as before. [https://github.com/woocommerce/woocommerce-ios/pull/6334]
- [*] In-Person Payments: Add support for accepting payments on bookable products [https://github.com/woocommerce/woocommerce-ios/pull/6364]
- [*] In-Person Payments: Fixed issue where payment could be stuck prompting to remove the card if the payment was declined and retried before removing the card.

8.6
-----
- [***] Merchants can now view coupons in their stores by enabling Coupon Management in Experimental Features. [https://github.com/woocommerce/woocommerce-ios/pull/6209]
- [*] Orders: In the experimental Order Creation feature, product variations added to a new order now show a list of their attributes. [https://github.com/woocommerce/woocommerce-ios/pull/6131]
- [*] Enlarged the tap area for the action button on the notice view. [https://github.com/woocommerce/woocommerce-ios/pull/6146]
- [*] Reviews: Fixed crash on iPad when tapping the More button. [https://github.com/woocommerce/woocommerce-ios/pull/6187]
- [*] In-Person Payments: Remove Stripe from Experimental Features as it is always enabled now. [https://github.com/woocommerce/woocommerce-ios/pull/6205]
- [*] Disabled unnecessary selection of the "Refund via" row on the Refund Confirmation screen [https://github.com/woocommerce/woocommerce-ios/pull/6198]
- [*] Increased minimum version of Stripe extension for In-Person Payments to 6.2.0 [https://github.com/woocommerce/woocommerce-ios/pull/xxxx]
- [internal] Removed `pushNotificationsForAllStores` feature flag. Since the changes are non-trivial, it would be great to smoke test push notifications for all stores in beta testing. [https://github.com/woocommerce/woocommerce-ios/pull/6231]

8.5
-----
- [*] In-Person Payments: Inform the user when a card reader battery is so low that it needs to be charged before the reader can be connected. [https://github.com/woocommerce/woocommerce-ios/pull/5998]
- [***] The My store tab is having a new look with new conversion stats and shows up to 5 top performing products now (used to be 3). [https://github.com/woocommerce/woocommerce-ios/pull/5991]
- [**] Fixed a crash at the startup of the app, related to Gridicons. [https://github.com/woocommerce/woocommerce-ios/pull/6005]
- [***] Experimental Feature: It's now possible to create Orders in the app by enabling it in Settings > Experimental Features. For now you can change the order status, add products, and add customer details (billing and shipping addresses). [https://github.com/woocommerce/woocommerce-ios/pull/6060]
- [*] Fixed issue in date range selection for the orders filters where is some cases dates are not available for selection. [https://github.com/woocommerce/woocommerce-ios/pull/6090]
- [*] Enabled "view product in store" and "share product" options for variable products when accessing them through the order details screen. [https://github.com/woocommerce/woocommerce-ios/pull/6091]

8.4
-----
- [***] In-Person Payments: Support for Stripe M2 card reader. [https://github.com/woocommerce/woocommerce-ios/pull/5844]
- [***] We introduced a new tab called "Menu", a tab in the main navigation where you can browser different sub-sections of the app: Switch Store, Settings, WooCommerce Admin, View Store and Reviews. [https://github.com/woocommerce/woocommerce-ios/pull/5926]
- [***] Store admins can now access sites with plugins that have Jetpack Connection Package (e.g. WooCommerce Payments, Jetpack Backup) in the app. These sites do not require Jetpack-the-plugin to connect anymore. Store admins can still install Jetpack-the-plugin from the app through settings or a Jetpack banner. [https://github.com/woocommerce/woocommerce-ios/pull/5924]
- [*] Add/Edit Product screen: Fix transient product name while adding images.[https://github.com/woocommerce/woocommerce-ios/pull/5840]

8.3
-----
- [***] All merchants can create Simple Payments orders. [https://github.com/woocommerce/woocommerce-ios/pull/5684]
- [**] System status report can now be viewed and copied directly from within the app. [https://github.com/woocommerce/woocommerce-ios/pull/5702]
- [**] Product SKU input scanner is now available as a beta feature. To try it, enable it from settings and you can scan a barcode to use as the product SKU in product inventory settings! [https://github.com/woocommerce/woocommerce-ios/pull/5695]
- [**] Now you chan share a payment link when creating a Simple Payments order [https://github.com/woocommerce/woocommerce-ios/pull/5819]
- [*] Reviews: "Mark all as read" checkmark bar button item button replaced with menu button which launches an action sheet. Menu button is displayed only if there are unread reviews available.[https://github.com/woocommerce/woocommerce-ios/pull/5833]
- [internal] Refactored ReviewsViewController to add tests. [https://github.com/woocommerce/woocommerce-ios/pull/5834]

8.2
-----
- [***] In-Person Payments: Now you can collect Simple Payments on the go. [https://github.com/woocommerce/woocommerce-ios/pull/5635]
- [*] Products: After generating a new variation for a variable product, you are now taken directly to edit the new variation. [https://github.com/woocommerce/woocommerce-ios/pull/5649]
- [*] Dashboard: the visitor count in the Today tab is now shown when Jetpack site stats are enabled.
- [*] Add/Edit Product Images: tapping on the last `n` images while `n` images are pending upload does not crash the app anymore. [https://github.com/woocommerce/woocommerce-ios/pull/5672]

8.2
-----
- [*] Shipping Labels: Fixes a crash when saving a new shipping label after opening the order from a push notification. [https://github.com/woocommerce/woocommerce-ios/pull/5549]
- [**] In-Person Payments: Improved support for VoiceOver. [https://github.com/woocommerce/woocommerce-ios/pull/5572]
- [*] In-Person Payments: Fixes a crash when printing more than one receipt. [https://github.com/woocommerce/woocommerce-ios/pull/5575]

8.1
-----
- [***] Now it's possible to filter Order List by multiple statuses and date ranges. Plus, we removed the top tab bar on Orders Tab. [https://github.com/woocommerce/woocommerce-ios/pull/5491]
- [*] Login: Password AutoFill will suggest wordpress.com accounts. [https://github.com/woocommerce/woocommerce-ios/pull/5399]
- [*] Store picker: after logging in with store address, the pre-selected store is now the currently selected store instead of the store from login flow. [https://github.com/woocommerce/woocommerce-ios/pull/5508]
- [*] The application icon number from order push notifications is now cleared after visiting the orders tab. [https://github.com/woocommerce/woocommerce-ios/pull/5715]
- [internal] Migrated Settings screen to MVVM [https://github.com/woocommerce/woocommerce-ios/pull/5393]


8.0
-----
- [*] Product List: Add support for product filtering by category. [https://github.com/woocommerce/woocommerce-ios/pull/5388]
- [***] Push notifications are now supported for all connected stores. [https://github.com/woocommerce/woocommerce-ios/pull/5299]
- [*] Fix: in Settings > Switch Store, tapping "Dismiss" after selecting a different store does not switch stores anymore. [https://github.com/woocommerce/woocommerce-ios/pull/5359]

7.9
-----
- [*] Fix: after disconnecting a site or connecting to a new site, the sites in site picker (Settings > Switch Store) should be updated accordingly. The only exception is when the newly disconnected site is the currently selected site. [https://github.com/woocommerce/woocommerce-ios/pull/5241]
- [*] Order Details: Show a button on the "Product" section of Order Details screen to allow recreating shipping labels. [https://github.com/woocommerce/woocommerce-ios/pull/5255]
- [*] Edit Order Address - Enable `Done` button when `Use as {Shipping/Billing} Address` toggle is turned on. [https://github.com/woocommerce/woocommerce-ios/pull/5254]
- [*] Add/Edit Product: fix an issue where the product name keyboard is English only. [https://github.com/woocommerce/woocommerce-ios/pull/5288]
- [*] Order Details: some sites cannot parse order requests where the fields parameter has spaces, and the products section cannot load as a result. The spaces are now removed. [https://github.com/woocommerce/woocommerce-ios/pull/5298]

7.8
-----
- [***] Shipping Labels: merchants can create multiple packages for the same order, moving the items between different packages. [https://github.com/woocommerce/woocommerce-ios/pull/5190]
- [*] Fix: Navigation bar buttons are now consistently pink on iOS 15. [https://github.com/woocommerce/woocommerce-ios/pull/5139]
- [*] Fix incorrect info banner color and signature option spacing on Carrier and Rates screen. [https://github.com/woocommerce/woocommerce-ios/pull/5144]
- [x] Fix an error where merchants were unable to connect to valid stores when they have other stores with corrupted information https://github.com/woocommerce/woocommerce-ios/pull/5161
- [*] Shipping Labels: Fix issue with decimal values on customs form when setting the device with locales that use comma as decimal point. [https://github.com/woocommerce/woocommerce-ios/pull/5195]
- [*] Shipping Labels: Fix crash when tapping on Learn more rows of customs form. [https://github.com/woocommerce/woocommerce-ios/pull/5207]
- [*] Shipping Labels: The shipping address now prefills the phone number from the billing address if a shipping phone number is not available. [https://github.com/woocommerce/woocommerce-ios/pull/5177]
- [*] Shipping Labels: now in Carrier and Rates we always display the discounted rate instead of the retail rate if available. [https://github.com/woocommerce/woocommerce-ios/pull/5188]
- [*] Shipping Labels: If the shipping address is invalid, there are now options to email, call, or message the customer. [https://github.com/woocommerce/woocommerce-ios/pull/5228]
- [*] Accessibility: notify when offline mode banner appears or disappears. [https://github.com/woocommerce/woocommerce-ios/pull/5225]

7.7
-----
- [***] In-Person Payments: US merchants can now obtain a card reader and then collect payments directly from the app. [https://github.com/woocommerce/woocommerce-ios/pull/5030]
- [***] Shipping Labels: Merchants can now add new payment methods for shipping labels directly from the app. [https://github.com/woocommerce/woocommerce-ios/pull/5023]
- [**] Merchants can now edit shipping & billing addresses from orders. [https://github.com/woocommerce/woocommerce-ios/pull/5097]
- [x] Fix: now a default paper size will be selected in Shipping Label print screen. [https://github.com/woocommerce/woocommerce-ios/pull/5035]
- [*] Show banner on screens that use cached data when device is offline. [https://github.com/woocommerce/woocommerce-ios/pull/5000]
- [*] Fix incorrect subtitle on customs row of Shipping Label purchase flow. [https://github.com/woocommerce/woocommerce-ios/pull/5093]
- [*] Make sure customs form printing option is not available on non-international orders. [https://github.com/woocommerce/woocommerce-ios/pull/5104]
- [*] Fix incorrect logo for DHL in Shipping Labels flow. [https://github.com/woocommerce/woocommerce-ios/pull/5105]

7.6
-----
- [x] Show an improved error modal if there are problems while selecting a store. [https://github.com/woocommerce/woocommerce-ios/pull/5006]
- [***] Shipping Labels: Merchants can now add new custom and service packages for shipping labels directly from the app. [https://github.com/woocommerce/woocommerce-ios/pull/4976]
- [*] Fix: when product image upload fails, the image cell stop loading. [https://github.com/woocommerce/woocommerce-ios/pull/4989]

7.5
-----
- [***] Merchants can now purchase shipping labels and declare customs forms for international orders. [https://github.com/woocommerce/woocommerce-ios/pull/4896]
- [**] Merchants can now edit customer provided notes from orders. [https://github.com/woocommerce/woocommerce-ios/pull/4893]
- [*] Fix empty states sometimes not centered vertically [https://github.com/woocommerce/woocommerce-ios/pull/4890]
- [*] Fix error syncing products due to decoding failure of regular_price in product variations. [https://github.com/woocommerce/woocommerce-ios/pull/4901]
- [*] Hide bottom bar on shipping label purchase form. [https://github.com/woocommerce/woocommerce-ios/pull/4902]

7.4
-----
- [*] Fix an issue where some extension was not shown in order item details. [https://github.com/woocommerce/woocommerce-ios/pull/4753]
- [*] Fix: The refund button within Order Details will be hidden if the refund is zero. [https://github.com/woocommerce/woocommerce-ios/pull/4789]
- [*] Fix: Incorrect arrow direction for right-to-left languages on Shipping Label flow. [https://github.com/woocommerce/woocommerce-ios/pull/4796]
- [*] Fix: Shouldn't be able to schedule a sale without sale price. [https://github.com/woocommerce/woocommerce-ios/pull/4825]
- [*] Fix: Edit address screen is pushed twice in Shipping Label flow when missing name in origin or destination address. [https://github.com/woocommerce/woocommerce-ios/pull/4845]

7.3
-----
- [*] Order Detail: now we do not offer the "email note to customer" option if no email is available. [https://github.com/woocommerce/woocommerce-ios/pull/4680]
- [*] My Store: If there are errors loading the My Store screen, a banner now appears at the top of the screen with links to troubleshoot or contact support. [https://github.com/woocommerce/woocommerce-ios/pull/4704]
- [*] Fix: Added 'Product saved' confirmation message when a product is updated [https://github.com/woocommerce/woocommerce-ios/pull/4709]
- [*] Shipping Labels: Updated address validation to automatically use trivially normalized address for origin and destination. [https://github.com/woocommerce/woocommerce-ios/pull/4719]
- [*] Fix: Order details for products with negative prices now will show correctly [https://github.com/woocommerce/woocommerce-ios/pull/4683]
- [*] Fix: Order list not extend edge-to-edge in dark mode. [https://github.com/woocommerce/woocommerce-ios/pull/4728]
- [*] Plugins: Added list of active and inactive plugins that can be reached by admins in the settings screen. [https://github.com/woocommerce/woocommerce-ios/pull/4735]
- [*] Login: Updated appearance of back buttons in navigation bar to minimal style. [https://github.com/woocommerce/woocommerce-ios/pull/4726]
- [internal] Upgraded Zendesk SDK to version 5.3.0. [https://github.com/woocommerce/woocommerce-ios/pull/4699]
- [internal] Updated GoogleSignIn to version 6.0.1 through WordPressAuthenticator. There should be no functional changes, but may impact Google sign in flow. [https://github.com/woocommerce/woocommerce-ios/pull/4725]

7.2
-----
- [*] Order Fulfillment: Updated success notice message [https://github.com/woocommerce/woocommerce-ios/pull/4589]
- [*] Order Fulfillment: Fixed issue footer view getting clipped of by iPhone notch [https://github.com/woocommerce/woocommerce-ios/pull/4631]
- [*] Shipping Labels: Updated address validation to make sure a name is entered for each address. [https://github.com/woocommerce/woocommerce-ios/pull/4601]
- [*] Shipping Labels: Hide Contact button on Shipping To Address form when customer phone number is not provided. [https://github.com/woocommerce/woocommerce-ios/pull/4663]
- [*] Shipping Labels: Updated edge-to-edge table views for all forms. [https://github.com/woocommerce/woocommerce-ios/pull/4657]
- [*] Orders and Order Details: Updated edge-to-edge table views for consistent look across the app. [https://github.com/woocommerce/woocommerce-ios/pull/4638]
- [*] Reviews and Review Details: Updated edge-to-edge table views for consistent look across the app. [https://github.com/woocommerce/woocommerce-ios/pull/4637]
- [*] New error screen displayed to users without the required roles to access the store. [https://github.com/woocommerce/woocommerce-ios/pull/4493]

7.1
-----
- [***] Merchants from US can create shipping labels for physical orders from the app. The feature supports for now only orders where the shipping address is in the US. [https://github.com/woocommerce/woocommerce-ios/pull/4578]
- [**] Due to popular demand, the Order fulfill is displayed once again when clicking on the Mark order complete button. [https://github.com/woocommerce/woocommerce-ios/pull/4567]
- [*] Fix: Interactive pop gesture on Order Details and Settings screen. [https://github.com/woocommerce/woocommerce-ios/pull/4504]
- [*] Fix: Frozen refresh control and placeholder when switching tabs [https://github.com/woocommerce/woocommerce-ios/pull/4505]
- [internal] Stats tab: added network sync throttling [https://github.com/woocommerce/woocommerce-ios/pull/4494]

7.0
-----
- [**] Order Detail: now we display Order Items and Shipping Label Packages as separate sections. [https://github.com/woocommerce/woocommerce-ios/pull/4445]
- [*] Fix: Orders for a variable product with different configurations of a single variation will now show each order item separately. [https://github.com/woocommerce/woocommerce-ios/pull/4445]
- [*] If the Orders, Products, or Reviews lists can't load, a banner now appears at the top of the screen with links to troubleshoot or contact support. [https://github.com/woocommerce/woocommerce-ios/pull/4400, https://github.com/woocommerce/woocommerce-ios/pull/4407]
- [*] Fix: Stats tabs are now displayed and ordered correctly in RTL languages. [https://github.com/woocommerce/woocommerce-ios/pull/4444]
- [*] Fix: Missing "Add Tracking" button in orders details. [https://github.com/woocommerce/woocommerce-ios/pull/4520]


6.9
-----
- [*] Order Detail: now we display a loader on top, to communicate that the order detail view has not yet been fully loaded. [https://github.com/woocommerce/woocommerce-ios/pull/4396]
- [*] Products: You can edit product attributes for variations right from the main product form. [https://github.com/woocommerce/woocommerce-ios/pull/4350]
- [*] Improved CTA. "Print Shipping Label" instead of "Reprint Shipping Label". [https://github.com/woocommerce/woocommerce-ios/pull/4394]
- [*] Improved application log viewer. [https://github.com/woocommerce/woocommerce-ios/pull/4387]
- [*] Improved the experience when creating the first variation. [https://github.com/woocommerce/woocommerce-ios/pull/4405]

6.8
-----

- [***] Dropped iOS 13 support. From now we support iOS 14 and later. [https://github.com/woocommerce/woocommerce-ios/pull/4209]
- [**] Products: Added the option to create and edit a virtual product directly from the product detail screen. [https://github.com/woocommerce/woocommerce-ios/pull/4214]

6.7
-----
- [**] Add-Ons: Order add-ons are now available as a beta feature. To try it, enable it from settings! [https://github.com/woocommerce/woocommerce-ios/pull/4119]

6.6
-----
- [*] Fix: Product variations only support at most one image, so we won't show an option to add a second one. [https://github.com/woocommerce/woocommerce-ios/pull/3994]
- [*] Fix: The screen to select images from the Media Library would sometimes crash when the library had a specific number of images. [https://github.com/woocommerce/woocommerce-ios/pull/4003]
- [*] Improved error messages for logins. [https://github.com/woocommerce/woocommerce-ios/pull/3957]

6.5
-----
- [*] Fix: Product images with non-latin characters in filenames now will load correctly and won't break Media Library. [https://github.com/woocommerce/woocommerce-ios/pull/3935]
- [*] Fix: The screen to select images from the Media Library would sometimes crash when the library had a specific number of images. [https://github.com/woocommerce/woocommerce-ios/pull/4070]

6.4
-----
- [*] Login: New design and illustrations for the initial login screen, promoting the app's main features. [https://github.com/woocommerce/woocommerce-ios/pull/3867]
- [*] Enhancement/fix: Unify back button style across the app. [https://github.com/woocommerce/woocommerce-ios/pull/3872]

6.3
-----
- [**] Products: Now you can add variable products from the create product action sheet. [https://github.com/woocommerce/woocommerce-ios/pull/3836]
- [**] Products: Now you can easily publish a product draft or pending product using the navigation bar buttons [https://github.com/woocommerce/woocommerce-ios/pull/3846]
- [*] Fix: In landscape orientation, all backgrounds on detail screens and their subsections now extend edge-to-edge. [https://github.com/woocommerce/woocommerce-ios/pull/3808]
- [*] Fix: Creating an attribute or a variation no longer saves your product pending changes. [https://github.com/woocommerce/woocommerce-ios/pull/3832]
- [*] Enhancement/fix: image & text footnote info link rows are now center aligned in order details reprint shipping label info row and reprint screen. [https://github.com/woocommerce/woocommerce-ios/pull/3805]

6.2
-----

- [***] Products: When editing a product, you can now create/delete/update product variations, product attributes and product attribute options. https://github.com/woocommerce/woocommerce-ios/pull/3791
- [**] Large titles are enabled for the four main tabs like in Android. In Dashboard and Orders tab, a workaround is implemented with some UI/UX tradeoffs where the title size animation is not as smooth among other minor differences from Products and Reviews tab. We can encourage beta users to share any UI issues they find with large titles. [https://github.com/woocommerce/woocommerce-ios/pull/3763]
- [*] Fix: Load product inventory settings in read-only mode when the product has a decimal stock quantity. This fixes the products tab not loading due to product decoding errors when third-party plugins enable decimal stock quantities. [https://github.com/woocommerce/woocommerce-ios/pull/3717]
- [*] Fix: Loading state stuck in Reviews List. [https://github.com/woocommerce/woocommerce-ios/pull/3753]

6.1
-----
- [**] Products: When editing variable products, you can now edit the variation attributes to select different attribute options. [https://github.com/woocommerce/woocommerce-ios/pull/3628]
- [*] Fixes a bug where long pressing the back button sometimes displayed an empty list of screens.
- [*] Product Type: Updated product type detail to display "Downloadable" if a product is downloadable. [https://github.com/woocommerce/woocommerce-ios/pull/3647]
- [*] Product Description: Updated the placeholder text in the Aztec Editor screens to provide more context. [https://github.com/woocommerce/woocommerce-ios/pull/3668]
- [*] Fix: Update the downloadable files row to read-only, if the product is accessed from Order Details. [https://github.com/woocommerce/woocommerce-ios/pull/3669]
- [*] Fix: Thumbnail image of a product wasn't being loaded correctly in Order Details. [https://github.com/woocommerce/woocommerce-ios/pull/3678]
- [*] Fix: Allow product's `regular_price` to be a number and `sold_individually` to be `null` as some third-party plugins could alter the type in the API. This could help with the products tab not loading due to product decoding errors. [https://github.com/woocommerce/woocommerce-ios/pull/3679]
- [internal] Attempted fix for a crash in product image upload. [https://github.com/woocommerce/woocommerce-ios/pull/3693]

6.0
-----
- [**] Due to popular demand, the product SKU is displayed once again in Order Details screen. [https://github.com/woocommerce/woocommerce-ios/pull/3564]
- [*] Updated copyright notice to WooCommerce
- [*] Fix: top performers in "This Week" tab should be showing the same data as in WC Admin.
- [*] Fix: visitor stats in Dashboard should be more consistent with web data on days when the end date for more than one tab is the same (e.g. "This Week" and "This Month" both end on January 31). [https://github.com/woocommerce/woocommerce-ios/pull/3532]
- [*] Fix: navbar title on cross-sells products list displayed title for upsells [https://github.com/woocommerce/woocommerce-ios/pull/3565]
- [*] Added drag-and-drop sorting to Linked Products [https://github.com/woocommerce/woocommerce-ios/pull/3548]
- [internal] Refactored Core Data migrator stack to help reduce crashes [https://github.com/woocommerce/woocommerce-ios/pull/3523]


5.9
-----
- [**] Product List: if a user applies custom sort orders and filters in the Product List, now when they reopen the app will be able to see the previous settings applied. [https://github.com/woocommerce/woocommerce-ios/pull/3454]
- [*] Removed fulfillment screen and moved fulfillment to the order details screen. [https://github.com/woocommerce/woocommerce-ios/pull/3453]
- [*] Fix: billing information action sheets now are presented correctly on iPad. [https://github.com/woocommerce/woocommerce-ios/pull/3457]
- [*] fix: the rows in the product search list now don't have double separators. [https://github.com/woocommerce/woocommerce-ios/pull/3456]
- [*] Fix: During login, the spinner when a continue button is in loading state is now visible in dark mode. [https://github.com/woocommerce/woocommerce-ios/pull/3472]
- [*] fix: when adding a note to an order, the text gets no more deleted if you tap on “Email note to customer”. [https://github.com/woocommerce/woocommerce-ios/pull/3473]
- [*] Added Fees to order details. [https://github.com/woocommerce/woocommerce-ios/pull/3475]
- [*] fix: now we don't show any more similar alert notices if an error occurred. [https://github.com/woocommerce/woocommerce-ios/pull/3474]
- [*] fix: in Settings > Switch Store, the spinner in the "Continue" button at the bottom is now visible in dark mode. [https://github.com/woocommerce/woocommerce-ios/pull/3468]
- [*] fix: in order details, the shipping and billing address are displayed in the order of the country (in some eastern Asian countries, the address starts from the largest unit to the smallest). [https://github.com/woocommerce/woocommerce-ios/pull/3469]
- [*] fix: product is now read-only when opened from the order details. [https://github.com/woocommerce/woocommerce-ios/pull/3491]
- [*] fix: pull to refresh on the order status picker screen does not resets anymore the current selection. [https://github.com/woocommerce/woocommerce-ios/pull/3493]
- [*] When adding or editing a link (e.g. in a product description) link settings are now presented as a popover on iPad. [https://github.com/woocommerce/woocommerce-ios/pull/3492]
- [*] fix: the glitch when launching the app in logged out state or after tapping "Try another account" in store picker is now gone. [https://github.com/woocommerce/woocommerce-ios/pull/3498]
- [*] Minor enhancements: in product editing form > product reviews list, the rows don't show highlighted state on tap anymore since they are not actionable. Same for the number of upsell and cross-sell products in product editing form > linked products. [https://github.com/woocommerce/woocommerce-ios/pull/3502]


5.8
-----
- [***] Products M5 features are now available to all. Products M5 features: add and edit linked products, add and edit downloadable files, product deletion. [https://github.com/woocommerce/woocommerce-ios/pull/3420]
- [***] Shipping labels M1 features are now available to all: view shipping label details, request a refund, and reprint a shipping label via AirPrint. [https://github.com/woocommerce/woocommerce-ios/pull/3436]
- [**] Improved login flow, including better error handling. [https://github.com/woocommerce/woocommerce-ios/pull/3332]


5.7
-----
- [***] Dropped iOS 12 support. From now we support iOS 13 and later. [https://github.com/woocommerce/woocommerce-ios/pull/3216]
- [*] Fixed spinner appearance in the footer of orders list. [https://github.com/woocommerce/woocommerce-ios/pull/3249]
- [*] In order details, the image for a line item associated with a variation is shown now after the variation has been synced. [https://github.com/woocommerce/woocommerce-ios/pull/3314]
- [internal] Refactored Core Data stack so more errors will be propagated. [https://github.com/woocommerce/woocommerce-ios/pull/3267]


5.6
-----
- [**] Fixed order list sometimes not showing newly submitted orders.
- [*] now the date pickers on iOS 14 are opened as modal view. [https://github.com/woocommerce/woocommerce-ios/pull/3148]
- [*] now it's possible to remove an image from a Product Variation if the WC version 4.7+. [https://github.com/woocommerce/woocommerce-ios/pull/3159]
- [*] removed the Product Title in product screen navigation bar. [https://github.com/woocommerce/woocommerce-ios/pull/3187]
- [*] the icon of the cells inside the Product Detail are now aligned at 10px from the top margin. [https://github.com/woocommerce/woocommerce-ios/pull/3199]
- [**] Added the ability to issue refunds from the order screen. Refunds can be done towards products or towards shipping. [https://github.com/woocommerce/woocommerce-ios/pull/3204]
- [*] Prevent banner dismiss when tapping "give feedback" on products screen. [https://github.com/woocommerce/woocommerce-ios/pull/3221]
- [*] Add keyboard dismiss in Add Tracking screen [https://github.com/woocommerce/woocommerce-ios/pull/3220]


5.5
-----
- [**] Products M4 features are now available to all. Products M4 features: add a simple/grouped/external product with actions to publish or save as draft. [https://github.com/woocommerce/woocommerce-ios/pull/3133]
- [*] enhancement: Order details screen now shows variation attributes for WC version 4.7+. [https://github.com/woocommerce/woocommerce-ios/pull/3109]
- [*] fix: Product detail screen now includes the number of ratings for that product. [https://github.com/woocommerce/woocommerce-ios/pull/3089]
- [*] fix: Product subtitle now wraps correctly in order details. [https://github.com/woocommerce/woocommerce-ios/pull/3201]


5.4
-----
- [*] fix: text headers on Product price screen are no more clipped with large text sizes. [https://github.com/woocommerce/woocommerce-ios/pull/3090]


5.4
-----
- [*] fix: the footer in app Settings is now correctly centered.
- [*] fix: Products tab: earlier draft products now show up in the same order as in core when sorting by "Newest to Oldest".
- [*] enhancement: in product details > price settings, the sale dates can be edited inline in iOS 14 using the new date picker. Also, the sale end date picker editing does not automatically end on changes anymore. [https://github.com/woocommerce/woocommerce-ios/pull/3044]
- [*] enhancement: in order details > add tracking, the date shipped can be edited inline in iOS 14 using the new date picker. [https://github.com/woocommerce/woocommerce-ios/pull/3044]
- [*] enhancement: in products list, the "(No Title)" placeholder will be showed when a product doesn't have the title set. [https://github.com/woocommerce/woocommerce-ios/pull/3068]
- [*] fix: the placeholder views in the top dashboard chart and orders tab do not have unexpected white background color in Dark mode in iOS 14 anymore. [https://github.com/woocommerce/woocommerce-ios/pull/3063]


5.3
-----
- [**] In Settings > Experimental Features, a Products switch is now available for turning Products M4 features on and off (default off). Products M4 features: add a simple/grouped/external product with actions to publish or save as draft.
- [*] Opening a product from order details now shows readonly product details of the same styles as in editable product details.
- [*] Opening a product variation from order details now shows readonly product variation details and this product variation does not appear in the Products tab anymore.
- [*] Enhancement: when not saving a product as "published", the in-progress modal now shows title and message like "saving your product" instead of "publishing your product".
- [*] In product and variation list, the stock quantity is not shown anymore when stock management is disabled.
- [*] Enhancement: when the user attempts to dismiss the product selector search modal while at least one product is selected for a grouped product's linked products, a discard changes action sheet is shown.
- [internal] Renamed a product database table (Attribute) to GenericAttribute. This adds a new database migration.  [https://github.com/woocommerce/woocommerce-ios/pull/2883]
- [internal] Refactored the text fields in the Manual Shipment Tracking page. [https://github.com/woocommerce/woocommerce-ios/pull/2979]
- [internal] Attempt fix for startup crashes. [https://github.com/woocommerce/woocommerce-ios/pull/3069]


5.2
-----
- [**] Products: now you can editing basic fields for non-core products (whose product type is not simple/external/variable/grouped) - images, name, description, readonly price, readonly inventory, tags, categories, short description, and product settings.
- [*] Enhancement: for variable products, the stock status is now shown in its variation list.
- [*] Sign In With Apple: if the Apple ID has been disconnected from the WordPress app (e.g. in Settings > Apple ID > Password & Security > Apps using Apple ID), the app is logged out on app launch or app switch.
- [*] Now from an Order Detail it's only possible to open a Product in read-only mode.
- [internal] #2881 Upgraded WPAuth from 1.24 to 1.26-beta.12. Regressions may happen in login flows.
- [internal] #2896 Configured the same user agent header for all the network requests made through the app.
- [internal] #2879 After logging out, the persistent store is not reset anymore to fix a crash in SIWA revoked token scenario after app launch (issue #2830). No user-facing changes are intended, the data should be associated with a site after logging out and in like before.

5.1
-----
- [*] bugfix: now reviews are refreshed correctly. If you try to delete or to set as spam a review from the web, the result will match in the product reviews list.
- [*] If the Products switch is on in Settings > Experimental Features:
  - For a variable product, the stock status is not shown in the product details anymore when stock management is disabled since stock status is controlled at variation level.
- [internal] The Order List and Orders Search → Filter has a new backend architecture (#2820). This was changed as an experiment to fix #1543. This affects iOS 13.0 users only. No new behaviors have been added. Github project: https://git.io/JUBco.
- [*] Orders → Search list will now show the full counts instead of “99+”. #2825


5.0
-----
- [*] Order details > product details: tapping outside of the bottom sheet from "Add more details" menu does not dismiss the whole product details anymore.
- [*] If the Products switch is on in Settings > Experimental Features, product editing for basic fields are enabled for non-core products (whose product type is not simple/external/variable/grouped) - images, name, description, readonly price, readonly inventory, tags, categories, short description, and product settings.
- [*] Order Detail: added "Guest" placeholder on Order Details card when there's no customer name.
- [*] If the Products switch is on in Settings > Experimental Features:
  - Product editing for basic fields are enabled for non-core products (whose product type is not simple/external/variable/grouped) - images, name, description, readonly price, readonly inventory, tags, categories, short description, and product settings.
  - Inventory and shipping settings are now editable for a variable product.
  - A product variation's stock status is now editable in inventory settings.
  - Reviews row is now hidden if reviews are disabled.
  - Now it's possible to open the product's reviews screen also if there are no reviews.
  - We improved our VoiceOver support in Product Detail screen.
- [*] In Settings, the "Feature Request" button was replaced with "Send Feedback" (Survey) (https://git.io/JUmUY)


4.9
-----
- [**] Sign in with Apple is now available in the log in process.
- [**] In Settings > Experimental Features, a Products switch is now available for turning Products M3 features on and off for core products (default off for beta testing). Products M3 features: edit grouped, external and variable products, enable/disable reviews, change product type and update categories and tags.
- [*] Edit Products: the update action now shows up on the product details after updating just the sale price.
- [*] Fix a crash that sometimes happen when tapping on a Product Review push notification.
- [*] Variable product > variation list: a warning banner is shown if any variations do not have a price, and warning text is shown on these variation rows.


4.8
-----
- [*] Enabled right/left swipe on product images.


4.7
-----
- [*] Fixed an intermittent crash when sending an SMS from the app.


4.6
-----
- [*] Fix an issue in the y-axis values on the dashboard charts where a negative value could show two minus signs.
- [*] When a simple product doesn't have a price set, the price row on the product details screen now shows "Add Price" placeholder instead of an empty regular price.
- [*] If WooCommerce 4.0 is available the app will show the new stats dashboard, otherwise will show a banner indicating the user to upgrade.
- [*] The total orders row is removed from the readonly product details (products that are not a simple product) to avoid confusion since it's not shown on the editable form for simple products.


4.5
-----
- [**] Products: now you can update product images, product settings, viewing and sharing a product.
- [*] In Order Details, the item subtotal is now shown on the right side instead of the quantity. The quantity can still be viewed underneath the product name.
- [*] In Order Details, SKU was removed from the Products List. It is still shown when fulfilling the order or viewing the product details.
- [*] Polish the loading state on the product variations screen.
- [*] When opening a simple product from outside of the Products tab (e.g. from Top Performers section or an order), the product name and ellipsis menu (if the Products feature switch is enabled) should be visible in the navigation bar.


4.4
-----
- Order Detail: the HTML shipping method is now showed correctly
- [internal] Logging in via 'Log in with Google' has changes that can cause regressions. See https://git.io/Jf2Fs for full testing details.
- [**] Fix bugs related to push notifications: after receiving a new order push notification, the Reviews tab does not show a badge anymore. The application icon badge number is now cleared by navigating to the Orders tab and/or the Reviews tab, depending on the types of notifications received.
- [*] The discard changes prompt now only appears when navigating from product images screen if any images have been deleted.
- [*] Fix the issue where product details screen cannot be scrolled to the bottom in landscape after keyboard is dismissed (e.g. from editing product title).
- [*] The product name is now shown in the product details navigation bar so that the name is always visible.
- [*] The images pending upload should be visible after editing product images from product details.
- [*] The discard changes prompt does not appear when navigating from product settings detail screens with a text field (slug, purchase note, and menu order) anymore.
- [*] Fix the wrong cell appearance in the order status list.
- [*] The "View product in store" action will be shown only if the product is published.
- [internal] Modified the component used for fetching data from the database. Please watch out for crashes in lists.


4.3
-----
- Products: now the Product details can be edited and saved outside Products tab (e.g. from Order details or Top Performers).
- [internal]: the navigation to the password entry screen has changed and can cause regressions. See https://git.io/JflDW for testing details.
- [internal] Refactored some API calls for fetching a Note, Product, and Product Review.
- Products: we improved our VoiceOver support in Product Price settings
- In Settings > Experimental Features, a Products switch is now available for turning Products M2 features on and off for simple products (default off for beta testing). Products M2 features: update product images, product settings, viewing and sharing a product.
- The WIP banner on the Products tab is now collapsed by default for more vertical space.
- Dropped iOS 11 support. From now we support iOS 12 and later.
- In Order Details, the Payment card is now shown right after the Products and Refunded Products cards.


4.2
-----
- Products: now tapping anywhere on a product cell where you need to insert data, like in Product Price and Product Shipping settings, you start to edit the text field.
- Products: now the keyboard pop up automatically in Edit Description
- The Processing orders list will now show upcoming (future) orders.
- Improved stats: fixed the incorrect time range on "This Week" tab when loading improved stats on a day when daily saving time changes.
- [internal]: the "send magic link" screen has navigation changes that can cause regressions. See https://git.io/Jfqio for testing details.
- The Orders list is now automatically refreshed when reopening the app.
- The Orders list is automatically refreshed if a new order (push notification) comes in.
- Orders -> Search: The statuses now shows the total number of orders with that status.


4.1
-----
- Fix an intermittent crash when downloading Orders
- The Photo Library permission alert shouldn't be prompted when opening the readonly product details or edit product for simple products, which is reproducible on iOS 11 or 12 devices. (The permission is only triggered when uploading images in Zendesk support or in debug builds with Products M2 enabled.)
- [internal] Updated the empty search result views for Products and Orders. https://git.io/Jvdap


4.0
-----
- Products is now available with limited editing for simple products!
- Fix pulling to refresh on the Processing tab sometimes will not show the up-to-date orders.
- Edit Product > Price Settings: schedule sale is now available even when either the start or end date is not set, and the sale end date can be removed now.
- Improved stats: fixed a crash when loading improved stats on a day when daily saving time changes.
- [internal] Changed the Shipping and Tax classes list loading so that any cached data is shown right away
- [internal] Edit Products M2: added an image upload source for product images - WordPress Media Library.
- [internal] Slightly changed the dependency graph of the database fetching component. Please watch out for data loading regressions.
- [internal] the signup and login Magic Link flows have code changes. See https://git.io/JvyB3 for testing details.
- [internal] the login via Magic Link flows have code changes. See https://git.io/JvyB3 for testing details.
- [internal] the login via Continue with Google flows have code changes that can cause regressions. See https://git.io/Jvyjg for testing details.
- [internal] the signup and login Magic Link flows have code changes. See https://git.io/JvyB3 for testing details.
- [internal] under Edit Products M2 feature flag, there are 4 ways to sort the products on the products tab.
- [internal] the login flow has changes to the 2-factor authentication navigation. See https://git.io/JvdKP for testing details.

3.9
-----
- bugfix: now in the Order List the order status label is no more clipped
- bugfix: now the launch screen is no more stretched
- The Shipping Provider flow, will be called now Shipping Carrier.
- Edit Products: in price settings, the order of currency and price field follows the store currency options under wp-admin > WooCommerce > Settings > General.
- [internal] The signup and login flows have code changes. See https://git.io/Jv1Me for testing details.

3.8
-----
- Dashboard stats: any negative revenue (from refunds for example) for a time period are shown now.
- Redesigned Orders List: Processing and All Orders are now shown in front. Filtering was moved to the Search view.
- Fix Reviews sometimes failing to load on some WooCommerce configurations
- Experimental: a Products feature switch is visible in Settings > Experimental Features that shows/hides the Products tab, and allow to edit a product.

3.7
-----
- Dashboard: now tapping on a product on "Top Performers" section open the product detail

3.6
-----
- Order Details: see a list of issued refunds inside the order detail screen
- Orders tab: Orders to fulfill badge shows numbers 1-99, and now 99+ for anything over 99. Previously, it was 9+.
- Orders tab: The full total amount is now shown.
- Order Details & Product UI: if a Product name has HTML escape characters, they should be decoded in the app.
- Order Details: if the Order has multiple Products, tapping on any Product should open the same Product now.
- bugfix: the orders badge on tab bar now is correctly refreshed after switching to a store with badge count equal to zero.
- The orders tab now localizes item quantities and the order badge.


3.5
-----
- bugfix: when the app is in the foreground while receiving a push notification, the badge on the Orders tab and Reviews tab should be updated correctly based on the type of the notification.
- bugfix: after logging out and in, the Product list should be loaded to the correct store instead of being empty.
- bugfix: in Contact Support, a message should always be sent successfully now.

3.4
-----
- bugfix: on the Order Details screen, the product quantity title in the 2-column header view aligns to the right now
- bugfix: tapping on a new Order push notification, it used to go to the Reviews tab. Now it should go to the new Order screen
- bugfix: on the Products tab, if tapping on a Product and then switching stores, the old Product details used to remain on the Products tab. Now the Product list is always shown on the Products tab after switching stores.
- Dark mode: colors are updated up to design for the navigation bar, tab bar, Fulfill Order > add tracking icon, Review Details > product link icon.
- bugfix/enhancement: on the Products tab, if there are no Products the "Work In Progress" banner is shown with an image placeholder below now.
- bugfix: the deleted Product Variations should not show up after syncing anymore.
- bugfix: now the shipping address in the Order Detail is hidden if the order contains only virtual products
- bugfix: when logged out, Contact Support should be enabled now after typing a valid email address with an email keyboard type.

3.3
-----
- bugfix: add some padding to an order item image in the Fulfillment view, when no SKU exists
- bugfix: View Billing Information > Contact Details: the email button wouldn't do anything if you don't have an email account configured in the Mail app. Now an option to copy the email address is presented instead of doing nothing.
- bugfix: Fulfill Order screen now displays full customer provided note, instead of cutting it to a single line.
- bugfix: Fixed clipped content on section headings with larger font sizes
- bugfix: Fixed footer overlapping the last row in Settings > About with larger font sizes
- bugfix: the Orders badge on tab bar now is correctly refreshed after switching stores

3.2.1
-----
- bugfix: the order detail status and "Begin fulfillment" button now are correctly updated when the order status changes
- bugfix: after adding a new order note, now it appear correctly inside the order detail

3.2
-----
- Experimental: a Products feature switch is visible in Settings > Experimental Features that shows/hides the Products tab with a Work In Progress banner at the top.
- Experimental: if a Product has variations, the variants info are shown on the Product Details that navigates to a list of variations with each price or visibility shown.
- Enhancement: Support for dark mode
- bugfix: Settings no longer convert to partial dark mode.
- Experimental: Support the latest wc-admin plugin release, v0.23.0 and up

3.1
-----
- The order detail view now includes the shipping method of the order.
- Enhancement: The Reviews tab now presents all the Product Reviews
- Updated appearance of Order Details - temporarily disabling dark mode.
- bugfix: fixed UI appearance on cells of Order List when tapping with dark mode enabled.
- bugfix: Reviews no longer convert to partial dark mode. Dark mode coming soon!
- bugfix: Order Details now has the right space between cells.
- bugfix: update the new stats endpoint for WC Admin plugin version 0.22+, and notify the user about the minimum plugin version when they cannot see the new stats. It'd be great to also mention this in the App Store release notes: the new stats UI now requires WC Admin plugin version 0.22+.

3.0
-----
- bugfix: for sites with empty site time zone in the API (usually with UTC specified in wp-admin settings) and when the site time zone is not GMT+0, the stats v4 data no longer has the wrong boundaries (example in #1357).
- bugfix: fixed a UI appearance problem on mail composer on iOS 13.

2.9
-----
- bugfix: the badge "9+" on the Orders tab doesn't overlap with the tab label on iPhone SE/8 landscape now, and polished based on design spec.
- bugfix: the Top Performers in the new stats page should not have a dark header bar when launching the app in Dark mode.
- Enhancement: preselect current Order status when editing the status with a list of order statuses.
- bugfix: on Orders tab, the order status filter now stays after changing an Order status.

2.8
-----

2.7
-----
- Enhancement: Enhancements to the Order Details screen, adding more customer information.
- bugfix: the App Logs shouldn't be editable, only copy / paste.
- bugfix: Reviews were not localized.
- bugfix: On log in, some users would see the Continue button but be unable to Continue, due to errors with the account. A new "Try another account" button has been added as an option.
- bugfix: Product Details page was displaying the Price in the wrong currency.
- Enhancement: removed the "New Orders" card from the My store tab, now that the Orders tab displays the same information.
- Added brand new stats page for user with the WooCommerce Admin plugin and provided an option for users to opt in or out directly from the Settings page.
- bugfix: Order Details: icon on "Details" cell for fulfilled order can be wrong.

2.6
-----
- bugfix: 9+ orders in the orders badge text is now easier to read
- bugfix: Keep those sign-in bugs coming! We tracked down and fixed a `Log in with Jetpack` issue, where users with a Byte Order Mark in their `wp-config.php` file were returning error responses during API requests. These users would see their store listed in the sign-in screen, but were unable to tap the Continue button.
- bugfix: prevents a potential edge case where the login screen could be dismissed in a future version of iOS.
- bugfix: While tuning up the behind-the-scenes for Order Detail screens, we accidentally lost the ability to automatically download any missing product images. Product image downloads restored!

2.5
-----
- bugfix: on certain devices, pulling down to refresh on Order Details screen used to result in weird UI with misplaced labels. Should be fixed in this release.
- Enhancement: Display a badge in the bottom tab, overlapping the Orders icon, to indicate the number of orders processing.
- Enhancement: The Notifications tab has been replaced by Reviews

2.4
-----
- New feature: in Order Details > Shipment Tracking, a new action is added to the "more" action menu for copying tracking number.
- Enhancement: updated the footer in Settings to inform users that we're hiring.
- bugfix & improvement: when Jetpack site stats module is turned off or when user has no permission to view site stats, the generic error toast is not shown to the user anymore. Additionally, the visitors stats UI is shown/hidden when the Jetpack module is activated/deactivated respectively.

2.3
-----
- Improvement: improved Dynamic Type support in the body of the notification in the Notifications tab.

2.2
-----
- improvement: opting out of Tracks syncs with WordPress.com

2.1
-----
- improvement: improved support for RTL languages in the Dashboard
- enhancement: You can now view product images on orders. Tapping on Products in Orders will present a view-only version of the Product's Details.

2.0
-----
- bugfix: dates in the Order Details screen are now localised.
- improvement: improved support for larger font sizes in the login screen

1.9
-----
- bugfix: fixes "Unable to load content" error message when attempting to get Top Performers content.
- new feature: You can now manually add shipment tracking to an Order. This feature is for users who have the [Shipment Tracking plugin](https://woocommerce.com/products/shipment-tracking) installed.
- bugfix: fixes Store Picker: some users are unable to continue after logging in.
- bugfix: fixes a crash when the network connection is slow

1.8
-----

1.7.1
-----
- Fixed a bug where Order List did not load for some users.
- update: this app supports iOS 12.0 and up.
- improvement: improved support for large text sizes.
- bugfix: fixes Order List not loading for some users.
- bugfix: fixes "Unable to load content" error message when attempting to get Top Performers content.

1.7
-----
- improvement: you can now log in using a site address.

1.6
-----
- improvement: Tracking numbers can now be copied to the pasteboard from the order details screen.

1.5
-----
- bugfix: Sometimes Settings would style all the options like "Log Out". No longer happens now.
- bugfix: order status refreshes upon pull-to-refresh in Order Details
- bugfix: payment status label background color showing up beyond rounded border
- improvement: change top performers text from "Total Product Order" to "Total orders" for clarity
- bugfix: fixed an issue on the order details screen where the shipment tracking dates were incorrect

1.4
-----
- bugfix: fix a crash happening on log out
- new feature: Add shipment tracking to Order Details screen
- improvement: The store switcher now allows you to go back to the previous screen without logging you out
- improvement: Custom order status labels are now supported! Instead of just displaying the order status slug and capitalizing the slug, the custom order status label will now be fetched from the server and properly displayed.
- improvement: Filtering by custom order status now supported!
- new feature: You can now manually change the status of an order on the order details screen
- bugfix: correctly flips chevron on Dashboard > New Orders, to support RTL languages.
- bugfix: fixed an issue on the order details screen where the shipment tracking dates were incorrect

1.3
-----
- bugfix: Allows for decimal quantities which some extensions have
- new feature: quick site select. Navigate to Settings > select row with store website.
- improvement: Updated the colors of the bars in the charts for better readability
- improvement: Present an error message with an option to retry when adding a note to an order fails
- improvement: Present an error message with an option to retry when fulfilling an order fails
- bugfix: Log out of the current account right after selecting "Try another account" in store picker
- improvement: Use the store name for the title of the view in "My store" tab
- improvement: Add an alert to let the user know about our new store switcher
- improvement: Display Address in Order Details screen unless every field is empty<|MERGE_RESOLUTION|>--- conflicted
+++ resolved
@@ -4,13 +4,10 @@
 20.0
 -----
 - [*] Blaze: Now you can select media attached to the current product while creating Blaze ads. You don't have to scroll through all media in your store. [https://github.com/woocommerce/woocommerce-ios/pull/13540]
-<<<<<<< HEAD
 - [*] Better experience for embedded web view with loading indicator. [https://github.com/woocommerce/woocommerce-ios/pull/13587]
-=======
 - [*] Fix: "Report Subscription Issue" button in Subscriptions screen now works consistently. [https://github.com/woocommerce/woocommerce-ios/pull/13577]
 - [*] Payments: fixed issue where site credential login couldn't be used to install plugins, e.g. WooPayments [https://github.com/woocommerce/woocommerce-ios/pull/13582]
 - [*] Fix SSR parsing error for WPORG login. [https://github.com/woocommerce/woocommerce-ios/pull/13579]
->>>>>>> 53399544
 - [*] Settings: Fixed error updating site name when authenticated without WPCom. [https://github.com/woocommerce/woocommerce-ios/pull/13567]
 - [*] Help & Support: Systems Status Report option now only shown on logged-in state. [https://github.com/woocommerce/woocommerce-ios/pull/13568]
 
