*** PLEASE FOLLOW THIS FORMAT: [<priority indicator, more stars = higher priority>] <description> [<PR URL>]
*** Use [*****] to indicate smoke tests of all critical flows should be run on the final IPA before release (e.g. major library or OS update).

20.3
-----
- [**] Users who log in using wp-admin credentials (application password) can now set up a password on Products, provided WooCommerce version is 8.1 or higher.
- [Internal] New order notification: Added parsing of "note_full_data" parameter so we can properly open specific order https://github.com/woocommerce/woocommerce-ios/pull/13734
- [*] Hub Menu: Fix incorrect title for Coupons list screen. [https://github.com/woocommerce/woocommerce-ios/pull/13836]
- [Internal] Blaze: Parse and store `startTime` from campaign list response. [https://github.com/woocommerce/woocommerce-ios/pull/13807]
<<<<<<< HEAD
- [*] Product scanner: Added swap camera button to code scanner https://github.com/woocommerce/woocommerce-ios/pull/13830
=======
- [*] Blaze: Changes on the schedule setting screen should only be applied after tapping the Apply button. [https://github.com/woocommerce/woocommerce-ios/pull/13846]
- [*] Blaze: Schedule a reminder local notification asking to promote products. [https://github.com/woocommerce/woocommerce-ios/pull/13816]
- [*] Cash payments and discounts: Improve handling of numbers with grouping separators, e.g. $1,000.00 [https://github.com/woocommerce/woocommerce-ios/pull/13854]
>>>>>>> f0b6def9
- [*] Blaze: Updated the image picker from existing product images. [https://github.com/woocommerce/woocommerce-ios/pull/13796]
- [*] Order Tracking in HACK Week: Allow users to scan their order tracking number [https://github.com/woocommerce/woocommerce-ios/pull/13850]

20.2
-----
- [*] Hub Menu: Fixed voiceover issue on the menu items. [https://github.com/woocommerce/woocommerce-ios/pull/13690]
- [*] Hub menu: Fix disappearing title bug on Coupons and Reviews screen.[https://github.com/woocommerce/woocommerce-ios/pull/13726]
- [*] Orders/Products: The filter menu can now be swiped to dismiss it if there are no changes to the selected filters. [https://github.com/woocommerce/woocommerce-ios/pull/13737]
- [*] Home Screen Widget: Tapping on the Orders section of the home screen widget opens the Orders part of the app.
- [*] Payments: Punctuation updates to error and decline reason messages [https://github.com/woocommerce/woocommerce-ios/pull/13739]
- [*] Blaze: Display budget field on the dashboard card. [https://github.com/woocommerce/woocommerce-ios/pull/13761]
- [*] Store picker: fixed the irresponsive Continue button in the site discovery flow. [https://github.com/woocommerce/woocommerce-ios/pull/13766]
- [*] Products: Fixed a bug where editing the product price did not work as expected, depending on the store's currency settings. [https://github.com/woocommerce/woocommerce-ios/pull/13768]
- [*] Products: Products can now be created and edited with negative prices. [https://github.com/woocommerce/woocommerce-ios/pull/13776]
- [**] Blaze: Support evergreen campaign creation. [https://github.com/woocommerce/woocommerce-ios/pull/13684]
- [Internal] Custom fields: Renamed the OrderMetaData entity to MetaData [https://github.com/woocommerce/woocommerce-ios/pull/13736]
- [Internal] Tooling: updated Sentry to avoid potential crash [https://github.com/woocommerce/woocommerce-ios/pull/13828]

20.1
-----
- [*] Order Creation: Fix an occasional issue where text fields wouldn't automatically focus and accept input. [https://github.com/woocommerce/woocommerce-ios/pull/13650]
- [Internal] Orders: The orders list now only wraps name on multiple lines if it's too long to fit on a single line. [https://github.com/woocommerce/woocommerce-ios/pull/13652]
- [*] Blaze: Campaign creation on devices using language with non-Western Arabic numbering system now should work correctly. [https://github.com/woocommerce/woocommerce-ios/pull/13658]
- [*] Blaze: Updated campaign item's displayed budget. [https://github.com/woocommerce/woocommerce-ios/pull/13605]
- [*] Blaze: Updated budget field for active campaigns. [https://github.com/woocommerce/woocommerce-ios/pull/13621]
- [*] Orders: Fixed the discard confirmation prompt during order creation, so you will be prompted to discard changes if you exit the order form after making changes to a new order. [https://github.com/woocommerce/woocommerce-ios/pull/13654]
- [*] Orders: Fixed an issue where the last item in an order couldn't be removed. [https://github.com/woocommerce/woocommerce-ios/pull/13665]
- [*] Design: Updates the barcode scanner icon to a new icon from SF Symbols [https://github.com/woocommerce/woocommerce-ios/pull/13666]
- [*] Hub Menu: Fixes a crash while navigating to the Menu tab. This crash happens in iOS 18 beta. [https://github.com/woocommerce/woocommerce-ios/pull/13671, https://github.com/woocommerce/woocommerce-ios/pull/13697]
- [Internal] Products: Fix for Partial swipe back gesture from product details removes the content https://github.com/woocommerce/woocommerce-ios/pull/13667

20.0
-----
- [*] Blaze: Now you can select media attached to the current product while creating Blaze ads. You don't have to scroll through all media in your store. [https://github.com/woocommerce/woocommerce-ios/pull/13540]
- [*] Better experience for embedded web view with loading indicator. [https://github.com/woocommerce/woocommerce-ios/pull/13587]
- [*] Fix: "Report Subscription Issue" button in Subscriptions screen now works consistently. [https://github.com/woocommerce/woocommerce-ios/pull/13577]
- [*] Payments: fixed issue where site credential login couldn't be used to install plugins, e.g. WooPayments [https://github.com/woocommerce/woocommerce-ios/pull/13582]
- [*] Fix SSR parsing error for WPORG login. [https://github.com/woocommerce/woocommerce-ios/pull/13579]
- [*] Settings: Fixed error updating site name when authenticated without WPCom. [https://github.com/woocommerce/woocommerce-ios/pull/13567]
- [*] Help & Support: Systems Status Report option now only shown on logged-in state. [https://github.com/woocommerce/woocommerce-ios/pull/13568]
- [*] System status report: restored the missing title. [https://github.com/woocommerce/woocommerce-ios/pull/13593]
- [*] Payments: fixed issue preventing the Try out Tap to Pay on iPhone flow from working [https://github.com/woocommerce/woocommerce-ios/pull/13600]
- [Internal] Products: Removed template option for product creation. [https://github.com/woocommerce/woocommerce-ios/pull/13594]
- [Internal] Orders: Fixed "Receipt print button unresponsive after first tap". [https://github.com/woocommerce/woocommerce-ios/pull/13598]
- [*] Payments: Fixed contact support link from some In Person Payments onboarding screens [https://github.com/woocommerce/woocommerce-ios/pull/13601]
- [*] Orders: Fixes an issue where tooltips in the order form were not displayed correctly. [https://github.com/woocommerce/woocommerce-ios/pull/13616]
- [*] Payments: Fixed display of card decline reasons for In-Person Payment failures [https://github.com/woocommerce/woocommerce-ios/pull/13606]
- [*] Payments: Fixed issue where new WooPayments accounts couldn't be used for In Person Payments while they were pending verification [https://github.com/woocommerce/woocommerce-ios/pull/13610]
- [Internal] Custom Fields: Started effort to rename OrderMetaData to MetaData to share it with Products, starting with Networking layer. [https://github.com/woocommerce/woocommerce-ios/pull/13620]
- [*] Login: Hid the site credential login option when entering a WPCom site address. [https://github.com/woocommerce/woocommerce-ios/pull/13623]
- [Internal] Beta fix: Fixed unreliable states of the Inbox screen when navigated from the Hub Menu. [https://github.com/woocommerce/woocommerce-ios/pull/13645]
- [Internal] Beta fix: Fixed navigation to variations in stock card for some stores. [https://github.com/woocommerce/woocommerce-ios/pull/13648]
- [*] Payments Beta fix: Fixed an issue which could lead to a frozen state after an error starting Tap to Pay on iPhone [https://github.com/woocommerce/woocommerce-ios/pull/13682]

19.9
-----
- [*] Enabled Blaze for JCP sites with Blaze plugin [https://github.com/woocommerce/woocommerce-ios/pull/13500]
- [**] Fixed Collect Payment from the menu on iPads running iOS 16 [https://github.com/woocommerce/woocommerce-ios/pull/13491]
- [Internal] Added missing events for custom range on the stats dashboard card. [https://github.com/woocommerce/woocommerce-ios/pull/13506]
- [**] Disable focus for order rows on iPadOS 16 and 16.1 to avoid crashes. [https://github.com/woocommerce/woocommerce-ios/pull/13512]
- [*] Added Universal Link to Create Order: /mobile/orders/create. [https://github.com/woocommerce/woocommerce-ios/pull/13541]

19.8
-----
- [*] Add support to background update the order list and the dashboard analytics cards(Performance & Top Performers).
- [*] Dynamic Dashboard: Display unavailable analytics view when logged in without WPCom. [https://github.com/woocommerce/woocommerce-ios/pull/13440]
- [*] Fix large text support in Bar Code Scanner. [https://github.com/woocommerce/woocommerce-ios/pull/13464]
- [internal] Enable Blaze only if the store has Jetpack installed and connected. [https://github.com/woocommerce/woocommerce-ios/pull/13448]

19.7.1
-----
- [***] Prologue: Restored web view for `Starting a new store?` button [https://github.com/woocommerce/woocommerce-ios/pull/13518]

19.7
-----
- [*] Order status is consistent across the order list/dashboard card/filter list/search list. [https://github.com/woocommerce/woocommerce-ios/pull/13408]
- [*] Stats: The Google Campaign analytics card now has a call to action to create a paid campaign if there are no campaign analytics for the selected time period. [https://github.com/woocommerce/woocommerce-ios/pull/13397]
- [*] Blaze: Hide the Promote with Blaze button on the product form after creating a campaign. [https://github.com/woocommerce/woocommerce-ios/pull/13410]
- [**] Google Ads campaign management is now available for stores with plugin version 2.7.7 or later. [https://github.com/woocommerce/woocommerce-ios/pull/13421]
- [*] Product Creation AI: Progress bar and guidance text to encourage users to enter product features. [https://github.com/woocommerce/woocommerce-ios/pull/13412]
- [*] Blaze: Hide the product URL destination in campaign creation if the URL is empty. [https://github.com/woocommerce/woocommerce-ios/pull/13430]

19.6
-----

- [*] Order Creation: Improved tax-inclusive product price presentation [https://github.com/woocommerce/woocommerce-ios/pull/13305]
- [**] Product Creation AI: Milestone 1 which simplifies package photo flow and revamps UI. [https://github.com/woocommerce/woocommerce-ios/pull/13335]
- [**] Stats: The Google Campaigns analytics card now supports selecting any available campaign metric. [https://github.com/woocommerce/woocommerce-ios/pull/13366]
- [internal] Blaze: Check that product URL is not empty before campaign creation. [https://github.com/woocommerce/woocommerce-ios/pull/13351]
- [Internal] Removed feature flag for product description AI [https://github.com/woocommerce/woocommerce-ios/pull/13334]
- [Internal] Removed feature flag for product sharing AI [https://github.com/woocommerce/woocommerce-ios/pull/13337]
- [Internal] Removed feature flag for product description AI tooltip [https://github.com/woocommerce/woocommerce-ios/pull/13341]
- [Internal] Removed feature flag for the native Blaze campaign creation flow. [https://github.com/woocommerce/woocommerce-ios/pull/13356]
- [Internal] Removed feature flag for dynamic dashboard M2. [https://github.com/woocommerce/woocommerce-ios/pull/13359]
- [Internal] Removed store creation related code. [https://github.com/woocommerce/woocommerce-ios/pull/13379]

19.5
-----
- [**] Cash Payment: Set the payment method and payment method title to orders completed with cash payment. [https://github.com/woocommerce/woocommerce-ios/pull/13257]

19.4
-----
- [**] Stats: The Analytics Hub (accessed by tapping "View all store analytics" on the My Store dashboard) now includes analytics for Google Ads campaigns, when the Google Listings & Ads extension is active and connected to Google. [https://github.com/woocommerce/woocommerce-ios/pull/13245]
- [***] Inbox Notes have been enabled in both the Dynamic Dashboard and the Hub Menu, offering users a centralized and non-intrusive method for receiving important updates, feature announcements, and pertinent information. [https://github.com/woocommerce/woocommerce-ios/pull/13214]

19.3
-----
- [*] Blaze Campaigns: Added date range checks to ensure campaign start dates are within 60 days from today to avoid validation errors. [https://github.com/woocommerce/woocommerce-ios/pull/13124]
- [*] Payments: fixed issue when connecting to a card reader after cancelling reader discovery [https://github.com/woocommerce/woocommerce-ios/issues/13125]
- [*] Payments: fixed issue when connecting to a card reader after an error during reader connection [https://github.com/woocommerce/woocommerce-ios/pull/13126]
- [*] Blaze i3: Implemented ux improvements for a more intuitive and streamlined interface. [https://github.com/woocommerce/woocommerce-ios/pull/13172]
- [*] Payments: improved collect payment error handling, by checking whether the payment was actually successful on some errors [https://github.com/woocommerce/woocommerce-ios/pull/13165]

19.2
-----
- [*] Internal: Add additional logs for payment gateway accounts missing requirements. [https://github.com/woocommerce/woocommerce-ios/pull/13078]
- [*] The `Private` tag was not displayed for products set to private on the product list tab. [https://github.com/woocommerce/woocommerce-ios/pull/13083]
- [*] Product Form: Support picking videos from local library for downloadable files. [https://github.com/woocommerce/woocommerce-ios/pull/13051]
- [*] Disable bookable products from the order creation form. [https://github.com/woocommerce/woocommerce-ios/pull/13022]
- [internal] Update: ZendeskSupportSDK from v6.0 to v.8.0.3 [https://github.com/woocommerce/woocommerce-ios/pull/12984]
- [*] Order Creation: Fixes a bug where the customer list would not load when adding a customer to an order, if the store had a customer with no previous activity. [https://github.com/woocommerce/woocommerce-ios/pull/13094]
- [*] Dynamic dashboard: Fix potential issue rendering Stock card when stock quantity is non-integer. [https://github.com/woocommerce/woocommerce-ios/pull/13098]

19.1
-----
- [*] Added "Private" filter option for enhanced product filtering on iOS. [https://github.com/woocommerce/woocommerce-ios/pull/13009]
- [*] Products: The creation sheet is now simplified and categorized better [https://github.com/woocommerce/woocommerce-ios/pull/12273]
- [*] Restore a missing navigation bar on the privacy settings screen. [https://github.com/woocommerce/woocommerce-ios/pull/13018]
- [**] Customers: The customers section (Menu > Customers) now includes registered customers' phone number and billing/shipping addresses, when available, with actions to copy their contact details or contact them via phone. [https://github.com/woocommerce/woocommerce-ios/pull/13034]
- [*] Product form: Hide subscription product type options when site is ineligible for subscription products. [https://github.com/woocommerce/woocommerce-ios/pull/13049]
- [**] Customers: You can now create a new order for registered customers in the Customers section (Menu > Customers). Tap the + button in a customer's details to create a new order with that customer pre-filled in the order form.


19.0
-----
- [***] Now you can add more sections to the My Store screen including contents for the last orders, top products with low stock, top active coupons and more! [https://github.com/woocommerce/woocommerce-ios/pull/12890]
- [internal] Resolved an issue where users were unable to upload product images when the store is set to private on WP.com. [https://github.com/woocommerce/woocommerce-ios/issues/12646]
- [internal] Bump Tracks iOS library to v.3.4.1, that fix a deadlock while getting device info. [https://github.com/woocommerce/woocommerce-ios/pull/12939]

18.9
-----
- [***] Explore our new Watch App to get glance of you store data and latest orders.
- [*] Orders: Fixes an issue where adding shipping to an order without selecting a shipping method prevented the order from being created/updated. [https://github.com/woocommerce/woocommerce-ios/pull/12870]
- [**] Orders: Multiple shipping lines can now be viewed, added, edited, or removed on orders; previously only the first shipping line on an order was supported. [https://github.com/woocommerce/woocommerce-ios/pull/12888]
- [internal] Orders: An empty order list screen after applying filters no longer affects Dashboard cards eligibility. [https://github.com/woocommerce/woocommerce-ios/pull/12873]

18.8
-----
- [*] Menu > Payments > Collect Payment: fix the the "card reader" & "Tap To Pay" payment methods where it was no-op before. [https://github.com/woocommerce/woocommerce-ios/pull/12801]
- [internal] Optimize API calls sent for Dashboard screen. [https://github.com/woocommerce/woocommerce-ios/pull/12775]
- [**] Adds edit support for the Min/Max Quantities extension in product details. [https://github.com/woocommerce/woocommerce-ios/pull/12758]

18.7
-----
- [*] Resolved an issue where the image on the tutorial of application password on the iPad login page was displayed too large, improving the login experience for iPad users. [https://github.com/woocommerce/woocommerce-ios/pull/12759]

18.7
-----

18.6
-----
- [*] Change text color in badge view in order products list to fix the dark mode readability. [https://github.com/woocommerce/woocommerce-ios/pull/12630]
- [*] Speculative fix for a crash when opening order notifications [https://github.com/woocommerce/woocommerce-ios/pull/12643]
- [internal] Show In-App feedback card in dashboard. [https://github.com/woocommerce/woocommerce-ios/pull/12636]
- [*] Shipping: A shipping method can now be selected when adding or editing shipping on an order. [https://github.com/woocommerce/woocommerce-ios/pull/12688]

18.5
-----
- [*] Barcode scanning: Fixed bug where variable parent products could be added to orders directly using the barcode scanner. [https://github.com/woocommerce/woocommerce-ios/pull/12576]

18.4.1
-----
- [***] The application crashes when the `Charts` library attempts to calculate stride values for the y-axis with negative numbers, typically occurring when the data contains negative revenue (refunds). The issue is traced to the `NumberBins.init(size:range:)` method within the library, causing a crash seconds after app launch when viewing stats in the new Dynamic Dashboard. [https://github.com/woocommerce/woocommerce-ios/pull/12672]

18.4
-----
- [*] Bug fix: tapping on the "Collect payment" quick action (long press on the app icon) or deeplink (http://woo.com/mobile/payments/collect-payment) now shows the order form instead of a blank view. [https://github.com/woocommerce/woocommerce-ios/pull/12559]
- [internal] Blaze: Change campaign image minimum expected dimensions. [https://github.com/woocommerce/woocommerce-ios/pull/12544]


18.3
-----
- [*] Fixed an issue where the "Reset Activity log" button did not clear the current day's log files, ensuring all logs are now properly reset when the button is pressed. [https://github.com/woocommerce/woocommerce-ios/pull/12479]

18.2
-----
- [*] Menu > Payments > Collect Payment: the simple payments flow has been migrated to order form with custom amount. [https://github.com/woocommerce/woocommerce-ios/pull/12455]
- [*] Login: Allow login using site credentials for Jetpack connected stores. [https://github.com/woocommerce/woocommerce-ios/pull/12429]
- [internal] Updated all `woo.com` URLs to use `woocommerce.com` domain. [https://github.com/woocommerce/woocommerce-ios/pull/12452]
- [*] Blaze: Validate that campaign image has minimum expected dimensions. [https://github.com/woocommerce/woocommerce-ios/pull/12470]

18.1
-----
- [**] Orders: now it's possible to swiftly delete orders right from the Order Detail page.
- [**] Stats: The Analytics Hub now includes analytics for Product Bundles and Gift Cards, when those extensions are active. [https://github.com/woocommerce/woocommerce-ios/pull/12425]
- [*] Login: Fix issues in Jetpack installation feature. [https://github.com/woocommerce/woocommerce-ios/pull/12426]
- [Internal] WooExpress: Site creation with WooExpress is now disabled. [https://github.com/woocommerce/woocommerce-ios/issues/12323]
- [*] Product Creation AI: Update prompt to fix error during product creation. [https://github.com/woocommerce/woocommerce-ios/pull/12457]
- [internal] Fix product package flow error by specifying json as response format. [https://github.com/woocommerce/woocommerce-ios/pull/12466]

18.0
-----
- [**] Hub Menu: A new Customers section shows a searchable list of customers with their details, including the option to contact a customer via email. [https://github.com/woocommerce/woocommerce-ios/pull/12349]
- [Internal] Update Woo Purple color palette [https://github.com/woocommerce/woocommerce-ios/pull/12330]
- [internal] The dependency setup in `AppDelegate`'s `application(_:willFinishLaunchingWithOptions:)` was updated as an attempted fix for one of the top crashes. [https://github.com/woocommerce/woocommerce-ios/pull/12268]
- [*] Order List: Speculative fix for a crash on the iPad when viewing orders [https://github.com/woocommerce/woocommerce-ios/pull/12369]

17.9
-----
- [***] Blaze: revamped the Blaze advertising flow with a native implementation to enhance user experience. This allows merchants to seamlessly create and manage their campaigns directly within the Woo mobile apps, without opening the flow in a webview. [https://github.com/woocommerce/woocommerce-ios/pull/12361]
- [**] Added 4 home screen quick actions: "New Order", "Orders", "Add a product", "Collect Payment" [https://github.com/woocommerce/woocommerce-ios/pull/12264/]
- [Internal] Payments: Updated StripeTerminal pod to 3.3.1 [https://github.com/woocommerce/woocommerce-ios/pull/12078]

17.8
-----

17.7
-----
- [***] [internal] Alamofire, which is the HTTP client library used in the app, has been updated to v5. [https://github.com/woocommerce/woocommerce-ios/pull/12125]
- [internal] Blaze: Update campaign status values to match v1.1 endpoint. [https://github.com/woocommerce/woocommerce-ios/pull/12207]
- [**] Orders: Merchants can filter orders by selecting a customer [https://github.com/woocommerce/woocommerce-ios/pull/12100]
- [**] Login: Adds a small tutorial before presenting the web view application password authentication screen. [https://github.com/woocommerce/woocommerce-ios/pull/12240]
- [**] Performance: Add a connectivity tool to diagnose possible network failures [https://github.com/woocommerce/woocommerce-ios/pull/12240]
- [internal] Performance: Retries orders timeout errors [https://github.com/woocommerce/woocommerce-ios/pull/12240]
- [**] My Store Analytics: Now a custom date range can be added for analyzing store performance in any arbitrary time ranges. [https://github.com/woocommerce/woocommerce-ios/pull/12243]
- [***] Orders: Side-by-side view for Order Creation or Editing on iPad and larger iPhones [https://github.com/woocommerce/woocommerce-ios/pull/12246]



17.6
-----
- Orders: Merchants can now contact their customers through WhatsApp and Telegram apps. [https://github.com/woocommerce/woocommerce-ios/pull/12099]
- [internal] Blaze: Use v1.1 endpoint to load campaigns list. [https://github.com/woocommerce/woocommerce-ios/pull/12127]
- Orders: Merchants can filter orders by selecting a product. [https://github.com/woocommerce/woocommerce-ios/pull/12129]
- [**] Products tab: split view is now supported in the products tab. [https://github.com/woocommerce/woocommerce-ios/pull/12158]
- [***] Stats: Merchants can now customize their analytics by enabling/disabling and reordering the cards in the Analytics Hub. [https://github.com/woocommerce/woocommerce-ios/pull/12156]


17.5
-----


17.4
-----
- [***] Dropped iOS 15 support. From now we support iOS 16 and later. [https://github.com/woocommerce/woocommerce-ios/pull/11965]

17.3
-----
- [***] Products: Cache product images to reduce network requests. [https://github.com/woocommerce/woocommerce-ios/pull/11902]
- [***] Stats: The Analytics Hub now includes links to the full analytics report for each supported analytics card (Revenue, Orders, Products). [https://github.com/woocommerce/woocommerce-ios/pull/11920]
- [**] Orders: Show the order attribution info in the order detail screen. [https://github.com/woocommerce/woocommerce-ios/pull/11963, https://github.com/woocommerce/woocommerce-ios/pull/11966]
- [**] Orders: Orders have an associated receipt now. Receipts can be printed, or shared via other apps installed on device. The feature will become available for merchants with WooCommerce version of 8.7.0+. [https://github.com/woocommerce/woocommerce-ios/pull/11956]
- [*] Products > product scanning: in wider devices, the product details after scanning a barcode does not show in split view with an empty secondary view anymore. Camera capture is also enabled when the app is in split mode with another app in iOS 16+ for supported devices. [https://github.com/woocommerce/woocommerce-ios/pull/11931]

17.2
-----
- [*] Added configureDefaultBackgroundConfiguration(), updateDefaultBackgroundConfiguration() and listSelectedBackground for default cell selected background color [https://github.com/woocommerce/woocommerce-ios/pull/11777]
- [*] Orders: the placeholder cells shown in the loading state have the animated redacted content again. [https://github.com/woocommerce/woocommerce-ios/pull/11842]
- [*] Fixed arrow directions for RTL locales. [https://github.com/woocommerce/woocommerce-ios/pull/11833]
- [*] Update Product Creation AI prompt to avoid unexpected response from AI. [https://github.com/woocommerce/woocommerce-ios/pull/11853]
- [*] Fixed incorrect site URL when creating Blaze campaigns after switching stores. [https://github.com/woocommerce/woocommerce-ios/pull/11872]
- [*] Orders in split view: when the store has no orders and then an order is created, the order list is now shown instead of the empty view. [https://github.com/woocommerce/woocommerce-ios/pull/11849]
- [*] Fixed a crash in product description. [https://github.com/woocommerce/woocommerce-ios/pull/11865]
- [*] Products: attempted fix of a crash when adding images [https://github.com/woocommerce/woocommerce-ios/pull/11843]

17.1
-----
- [*] Fixed issue loading system status report for sites using faulty themes. [https://github.com/woocommerce/woocommerce-ios/pull/11798]
- [*] Blaze: Hide the Blaze section on the Dashboard screen when logged in without WPCom. [https://github.com/woocommerce/woocommerce-ios/pull/11797]
- [*] Shipping labels: Show the purchase and print flows in modal screens [https://github.com/woocommerce/woocommerce-ios/pull/11815]
- [***] Orders: side-by-side view for Order List and Order Details on iPad (and large iPhones) [https://github.com/woocommerce/woocommerce-ios/pull/11818]

17.0
-----
- [*] Payments: cash payment is now in fullscreen and supports entering a different amount paid by the customer with an option to record it in an order note. The calculated change due amount is also shown. [https://github.com/woocommerce/woocommerce-ios/pull/11365]
- [internal] Analytics Hub: Sessions card (views and conversion rate) is now hidden for non-Jetpack stores, since they don't have those stats. [https://github.com/woocommerce/woocommerce-ios/pull/11694]
- [*] Analytics Hub: Sessions card now shows a prompt for admins to enable Jetpack Stats if the Jetpack module is disabled. [https://github.com/woocommerce/woocommerce-ios/pull/11708]
- [***] [internal] Refactor WP.com sign in API requests. [https://github.com/woocommerce/woocommerce-ios/pull/11734]

16.9
-----
- [*] Order Creation/Editing: removed ability to delete an order line using the `-` button on the stepper, to avoid accidental deletion. [https://github.com/woocommerce/woocommerce-ios/pull/11651]
- [internal] Product Creation AI: Change when and how many times we ask users to participate in survey. [https://github.com/woocommerce/woocommerce-ios/pull/11646]
- [*] Order creation: after selecting a registered customer, the customer is now linked to the order. [https://github.com/woocommerce/woocommerce-ios/pull/11645]

16.8
-----
- [**] Payments: merchants can collect payment directly from the order creation form [https://github.com/woocommerce/woocommerce-ios/pull/11490]
- [*] Payments: order totals are now shown in an expandable drawer, so they're accessible without scrolling [https://github.com/woocommerce/woocommerce-ios/pull/11503]
- [*] Store creation: Inform user once store ready if app killed while waiting for store to be ready. [https://github.com/woocommerce/woocommerce-ios/pull/11478]
- [*] Dashboard: Resolves a decoding error with certain payment gateway plugins that previously caused an error loading data in the dashboard. [https://github.com/woocommerce/woocommerce-ios/pull/11489]
- [*] Payments: Updated UI for Deposit Summary [https://github.com/woocommerce/woocommerce-ios/pull/11533]
- [**] Lightweight Storefront: Added option to select themes for WPCom store in both Settings and Store Creation flows. [https://github.com/woocommerce/woocommerce-ios/issues/11291]
- [*] Orders: order creation/paid/refund dates are now shown in the store time zone instead of the device time zone. [https://github.com/woocommerce/woocommerce-ios/pull/11539, https://github.com/woocommerce/woocommerce-ios/pull/11536]
- [*] Similar to orders above, the latest time range in analytics is now in the store time zone instead of the device time zone. [https://github.com/woocommerce/woocommerce-ios/pull/11479]
- [*] For JCP sites, Jetpack installation flow should now succeed without an error in the beginning. [https://github.com/woocommerce/woocommerce-ios/pull/11558]
- [*] Login: logging in to self-hosted sites without Jetpack connection (with application password) on multiple devices of the same device family (iPhone/iPad) is now supported. Previously, the previously logged in device becomes logged out after logging in to the same account/store on a different device of the same device family.   [https://github.com/woocommerce/woocommerce-ios/pull/11575]
- [*] Product bundles: bundle configuration form is now shown after scanning a bundle product with barcode in the order list or order form. [https://github.com/woocommerce/woocommerce-ios/pull/11610]
- [internal] Dashboard: The "Add products to sell" products onboarding banner is removed from the dashboard (replaced by Add Product task in store onboarding task list) [https://github.com/woocommerce/woocommerce-ios/pull/11596]

16.7
-----
- [*] Order editing: fixed bug preventing retry for errors when editing or creating an order [https://github.com/woocommerce/woocommerce-ios/pull/11391]
- [*] Payments: Tap to Pay trial payments are now automatically refunded [https://github.com/woocommerce/woocommerce-ios/pull/11395]
- [*] Product Creation AI: Show survey to collect user feedback. [https://github.com/woocommerce/woocommerce-ios/pull/11390]
- [*] Edit Products: category list is now searchable. [https://github.com/woocommerce/woocommerce-ios/pull/11380]
- [*] Show one time shipping setting status in product details screen. [https://github.com/woocommerce/woocommerce-ios/pull/11403]
- [*] Remove features and challenges questions from the store creation profiler flow. [https://github.com/woocommerce/woocommerce-ios/pull/11410]
- [*] Edit Products: make downloadable files more discoverable [https://github.com/woocommerce/woocommerce-ios/pull/11388]
- [**] [internal] A minor refactor in authentication flow, including but not limited to social sign-in and two factor authentication. [https://github.com/woocommerce/woocommerce-ios/pull/11402]
- [*] Login: after logging in from the `Create a New Store` CTA in the prologue screen, it should start the store creation flow. [https://github.com/woocommerce/woocommerce-ios/pull/11385]
- [**] Products: Merchants now can scan product barcodes directly from the Product list in order to update inventory [https://github.com/woocommerce/woocommerce-ios/pull/11457]

16.6
-----
- [**] Order form: quantity can now be typed in [https://github.com/woocommerce/woocommerce-ios/pull/11349]
- [*] Payments: Supress displaying an error when the card reader connection is manually cancelled [https://github.com/woocommerce/woocommerce-ios/pull/11230]
- [internal] Fix runtime warning when uploading media when built from Xcode 15 [https://github.com/woocommerce/woocommerce-ios/pull/11355]
- [*] Products: Downloadable products now accept local files of types other than images. [https://github.com/woocommerce/woocommerce-ios/pull/11353]
- [*] Products: Downloadable products now accept file types other than images from WordPress media library. [https://github.com/woocommerce/woocommerce-ios/pull/11356]
- [*] Payments menu: restored the ability to search for Payments in device Spotlight. [https://github.com/woocommerce/woocommerce-ios/pull/11343]
- [*] Payments menu: show the selected payment gateway when there's more than one to choose from [https://github.com/woocommerce/woocommerce-ios/pull/11345]
- [**] Fixed a crash that occurred when reordering product images during the image upload process. Now, users will not be able to reorder images until the upload is complete, providing a smoother and more stable experience. [https://github.com/woocommerce/woocommerce-ios/pull/11350]
- [internal] Process network response in background thread to avoid blocking main thread. [https://github.com/woocommerce/woocommerce-ios/pull/11381]
- [**] Attempted to fix a crash that has been occurring for some users during magic link login. [https://github.com/woocommerce/woocommerce-ios/pull/11373]
- [*] Fixed a crash due to using unavailable system image in devices below iOS 16.0. [https://github.com/woocommerce/woocommerce-ios/pull/11394]

16.5
-----
- [*] Payments: WooPayments merchants can swipe between currencies in the Deposit Summary on the Payments menu [https://github.com/woocommerce/woocommerce-ios/pull/11309]
- [**] Shipping Labels: Fixed issue presenting the printing view for customs forms. [https://github.com/woocommerce/woocommerce-ios/pull/11288]
- [*] Now, merchants can manage "One time shipping" setting for a subscription product. [https://github.com/woocommerce/woocommerce-ios/pull/11310]
- [**] My Store: The Blaze section is now dismissible. [https://github.com/woocommerce/woocommerce-ios/pull/11308]
- [internal] Product Subscriptions: Handle yearly Synchronise renewals case while enabling One time shipping setting. [https://github.com/woocommerce/woocommerce-ios/pull/11312]
- [internal] Order form: Updated design for product bundles and their bundled items in order creation/editing, to more clearly show the hierarchy and bundled item prices. [https://github.com/woocommerce/woocommerce-ios/pull/11321]
- [internal] Update Shimmer dependency to avoid high CPU and memory use crashing the app when built with Xcode 15 [https://github.com/woocommerce/woocommerce-ios/pull/11320]
- [internal] Fix issue with scrolling some views when built from Xcode 15 [https://github.com/woocommerce/woocommerce-ios/pull/11335]
- [*] Animate display of the onboarding notice in the payments menu [https://github.com/woocommerce/woocommerce-ios/pull/11339]

16.4
-----
- [internal] Adds `store_id` to track events. [https://github.com/woocommerce/woocommerce-ios/pull/11227]
- [Internal] Payments: Updated StripeTerminal pod to 3.1.0 [https://github.com/woocommerce/woocommerce-ios/pull/11080]
- [internal] Payments: Restored analytics for Payments Menu after SwiftUI rewrite [https://github.com/woocommerce/woocommerce-ios/pull/11262]
- [***] Merchants can now create or edit subscription products. [https://github.com/woocommerce/woocommerce-ios/issues/11183]
- [*] Order form: when adding/updating a bundle with an optional & non-selected variable item, any other bundled items should be added/updated properly. [https://github.com/woocommerce/woocommerce-ios/pull/11254]
- [internal] Order form: Fix a bug where the wrong product details appeared when adding a discount to a product in an order. [https://github.com/woocommerce/woocommerce-ios/pull/11280]
- [*] Now the Blaze section in the Dashboard (My store tab) is displayed under the Stats. Before, it was on top of the view. [https://github.com/woocommerce/woocommerce-ios/pull/11275]

16.3
-----
- [internal] Payments Menu: rewritten in SwiftUI [https://github.com/woocommerce/woocommerce-ios/pull/11169]
- [*] Orders: users can now calculate a custom amount based on the order total percentage. [https://github.com/woocommerce/woocommerce-ios/pull/11154]
- [*] Orders: users can now decide whether their custom amounts are taxable or not. [https://github.com/woocommerce/woocommerce-ios/pull/11156]
- [*] Order form: the merchant can now configure a bundle product (quantity and variation attributes of the bundled products). Testing plan: pe5pgL-3Ze-p2 [https://github.com/woocommerce/woocommerce-ios/pull/11186]
- [internal] Updated all `woocommerce.com` URLs to use `woo.com` domain [https://github.com/woocommerce/woocommerce-ios/pull/11182]

16.2
-----
- [**] Orders: order details show custom amounts on their own section. Other fields are re-designed towards a cleaner look. [https://github.com/woocommerce/woocommerce-ios/pull/11097]
- [*] Add support for Universal Links in the woo.com domain [https://github.com/woocommerce/woocommerce-ios/pull/11098]
- [*] Order form: when adding a product/variation by scanning a barcode, only the product/variation with the exact SKU should be added to the order. [https://github.com/woocommerce/woocommerce-ios/pull/11089]

16.1
-----
- [**] Orders: order creation sections are optimised for a simpler and more intuitive flow. [https://github.com/woocommerce/woocommerce-ios/pull/11042]
- [*] Payments: Fix Tap to Pay reconnection on foreground, to speed up TTP transactions. [https://github.com/woocommerce/woocommerce-ios/pull/11054]
- [*] Payments: Fix Tap to Pay reconnection on fresh launch, to speed up TTP transactions. [https://github.com/woocommerce/woocommerce-ios/pull/11056]
- [*] Orders: Fix a bug that shows the wrong customer screen during the order creation flow. [https://github.com/woocommerce/woocommerce-ios/pull/11053]
- [*] Orders: All order edit buttons render now with the pencil system image to make them consistent. [https://github.com/woocommerce/woocommerce-ios/pull/11048]

16.0
-----
- [*] Optimized Blaze experience in My store. Improved Blaze campaign creation and list screens. [https://github.com/woocommerce/woocommerce-ios/pull/10969, https://github.com/woocommerce/woocommerce-ios/pull/10959]
- [*] Orders: Fixed UI issue where an incorrect tooltip is displayed during Order Creation [https://github.com/woocommerce/woocommerce-ios/pull/10998]
- [*] Orders: Fixed UI issue showing incorrect discounted total product value in certain cases [https://github.com/woocommerce/woocommerce-ios/pull/11016]
- [*] Fix a crash on launch related to Core Data and Tracks [https://github.com/woocommerce/woocommerce-ios/pull/10994]
- [*] Login: Fixed issue checking site info for some users. [https://github.com/woocommerce/woocommerce-ios/pull/11006]
- [**] Orders: Users can now add custom amounts to orders. [https://github.com/woocommerce/woocommerce-ios/pull/11022]
- [*] Payments: hide the `Set up Tap to Pay` button in About Tap to Pay when set up is complete [https://github.com/woocommerce/woocommerce-ios/pull/11025]

15.9
-----
- [***] User can now use their stored passkeys to log in into WordPress.com [https://github.com/woocommerce/woocommerce-ios/pull/10904]
- [***] Payments: UK-based merchants can take payments using Tap to Pay on iPhone [https://github.com/woocommerce/woocommerce-ios/pull/10957]
- [*] App login links are now handled when the onboarding screen is shown. [https://github.com/woocommerce/woocommerce-ios/pull/10974]

15.8
-----
- [*] Users can now navigate to other orders without leaving the Order Detail screen. [https://github.com/woocommerce/woocommerce-ios/pull/10849]
- [*] The Set up Tap to Pay on iPhone row in the Payments menu now reflects when you've completed set up for the current device and store [https://github.com/woocommerce/woocommerce-ios/pull/10923]
- [*] The Set up Tap to Pay on iPhone Learn More button opens more details about Tap to Pay [https://github.com/woocommerce/woocommerce-ios/pull/10934]
- [internal] Use minimumAllowedChargeAmount, not 0.50, for the Try a Payment flow [https://github.com/woocommerce/woocommerce-ios/pull/10937]
- [*] Changes to the Payments menu to make it clearer [https://github.com/woocommerce/woocommerce-ios/pull/10936]
- [*] Order creation: We updated the UX by allowing direct product discounts to be added, and improved the Product Discount screen [https://github.com/woocommerce/woocommerce-ios/pull/10929]

15.7
-----
- [*] Generate new tags/categories while creating product using AI. [https://github.com/woocommerce/woocommerce-ios/pull/10864]
- [*] Fix: in order details where an order item is a variable product with attributes and has add-ons, the variation attributes are shown now. [https://github.com/woocommerce/woocommerce-ios/pull/10877]

15.6
-----
- [**] Taxes in orders: Users can now store the tax rate's location to add it automatically to a new order customer's address. [https://github.com/woocommerce/woocommerce-ios/pull/10802]
- [**] WPCOM stores and self-hosted stores with Jetpack AI plugin can now create products using AI. [https://github.com/woocommerce/woocommerce-ios/pull/10812]
- [*] Order form: the merchant can apply a gift card to an order. [https://github.com/woocommerce/woocommerce-ios/pull/10759]

15.5
-----
- [*] Store creation: Start store creation flow after a new WPCOM account sign up. [https://github.com/woocommerce/woocommerce-ios/pull/10729]
- [*] Different orders with the same gift card code applied should all show the gift card info in order details now. [https://github.com/woocommerce/woocommerce-ios/pull/10719]
- [*] Enabled product description and product sharing AI features for self-hosted sites with Jetpack AI plugin. [https://github.com/woocommerce/woocommerce-ios/pull/10747]
- [*] Order form: the applied gift cards are shown below the coupon section. [https://github.com/woocommerce/woocommerce-ios/pull/10743]

15.4
-----
- [*] Enable editing product details when tapping on order item on the order detail screen. [https://github.com/woocommerce/woocommerce-ios/pull/10632]
- [*] Taxes in orders: Add empty state design for the Tax Rate selector. [https://github.com/woocommerce/woocommerce-ios/pull/10665]
- [*] Added protection against accidental double-charging with In-Person Payments in poor network conditions [https://github.com/woocommerce/woocommerce-ios/pull/10647]
- [**] Improved retry handling for In-Person Payments that fail [https://github.com/woocommerce/woocommerce-ios/pull/10673]
- [*] See more of your order by long pressing an order push notification. [https://github.com/woocommerce/woocommerce-ios/pull/10658]
- [*] Order details: product add-ons for a line item are shown in separate lines for better readability. [https://github.com/woocommerce/woocommerce-ios/pull/10661]
- [**] Product categories now can be deleted as part of the product editing flow. [https://github.com/woocommerce/woocommerce-ios/pull/10643]
- [**] Product categories can now be updated as part of the product editing flow. [https://github.com/woocommerce/woocommerce-ios/pull/10648]

15.3
-----
- [internal] Add `site_url` to Tracks events [https://github.com/woocommerce/woocommerce-ios/pull/10610]
- [Internal] Some internal changes were made to the image upload feature to support image processing in the app, no app changes are expected. [https://github.com/woocommerce/woocommerce-ios/pull/10631]
- [**] Taxes in orders: Users can now select the tax rate's location to add it to the order customer's address. [https://github.com/woocommerce/woocommerce-ios/pull/10651]
- [*] Automatically show the media selector sheet on the product images screen when there are no pre-existing images. [https://github.com/woocommerce/woocommerce-ios/pull/10644]

15.2
-----
- [*] Fixed minor UI issues in the store creation profiler flow. [https://github.com/woocommerce/woocommerce-ios/pull/10555]
- [*] Updated priority, description and URL for payment onboarding task. [https://github.com/woocommerce/woocommerce-ios/pull/10572]
- [*] New setup instructions screen for WCPay store onboarding task. [https://github.com/woocommerce/woocommerce-ios/pull/10579]
- [*] Show celebration view after successful WCPay setup. [https://github.com/woocommerce/woocommerce-ios/pull/10594]
- [**] Taxes in orders: Users can now see the order tax rates, get more information about them, and navigate to wp-admin to change them. [https://github.com/woocommerce/woocommerce-ios/pull/10569]


15.1
-----
- [*] What's New announcements support dark mode properly [https://github.com/woocommerce/woocommerce-ios/pull/10540]
- [*] Updated UI and copy on prologue and free trial summary screens. [https://github.com/woocommerce/woocommerce-ios/pull/10539]

15.0
-----
- [*] The store name can now be updated from the Settings screen. [https://github.com/woocommerce/woocommerce-ios/pull/10485]
- [**] The store creation flow has been optimized to start store creation immediately and show profiler questions afterward. [https://github.com/woocommerce/woocommerce-ios/pull/10473, https://github.com/woocommerce/woocommerce-ios/pull/10466]
- [*] Settings: Close Account option is moved to a new section Account Settings and is now available for all WPCom users. [https://github.com/woocommerce/woocommerce-ios/pull/10502]

14.9
-----
- [*] Only show Blaze banner on the My Store and Product List screens if the store has no existing orders. [https://github.com/woocommerce/woocommerce-ios/pull/10438]
- [**] Order creation: We improved the way the merchants can request, search and select a customer when creating an order. [https://github.com/woocommerce/woocommerce-ios/pull/10456]


14.8
-----
- [Internal] Native store creation flow with free trial is enabled by default - all code for the old flows have been removed. [https://github.com/woocommerce/woocommerce-ios/pull/10362]
- [*] Store creation: Improvements to the Upgrades screen accessibility [https://github.com/woocommerce/woocommerce-ios/pull/10363]
- [*] Stores with expired WooExpress plans can now be upgraded within the app (if eligible for IAP) via a new banner. [https://github.com/woocommerce/woocommerce-ios/pull/10369]
- [*] The expired site plan should navigate to IAP for sites with expired WooExpress plans (if eligible for IAP). [https://github.com/woocommerce/woocommerce-ios/pull/10384]
- [Internal] New default property `plan` is tracked in every event for logged-in users. [https://github.com/woocommerce/woocommerce-ios/pull/10356]
- [Internal] Google sign in now defaults to bypassing the Google SDK [https://github.com/woocommerce/woocommerce-ios/pull/10341]
- [*] Product list filter (Products tab and order creation > add products > filter): product types from extensions supported in the app are now available for product filtering - subscription, variable subscription, bundle, and composite. [https://github.com/woocommerce/woocommerce-ios/pull/10382]
 
14.7
-----
- [*] Local notifications: Add a reminder to purchase a plan is scheduled 6hr after a free trial subscription. [https://github.com/woocommerce/woocommerce-ios/pull/10268]
- [Internal] Shipment tracking is only enabled and synced when the order has non-virtual products.  [https://github.com/woocommerce/woocommerce-ios/pull/10288]
- [Internal] New default property `was_ecommerce_trial` is tracked in every event for logged-in users. [https://github.com/woocommerce/woocommerce-ios/pull/10343]
- [*] Photo -> Product: Reset details from previous image when new image is selected. [https://github.com/woocommerce/woocommerce-ios/pull/10297]
- [**] You can now see your shipping zone list from Settings. [https://github.com/woocommerce/woocommerce-ios/pull/10258]
- [*] Order list: Suggest testing orders for stores without any orders. [https://github.com/woocommerce/woocommerce-ios/pull/10346]
- [*] Local notifications: Show free trial survey after 24h since subscription. [https://github.com/woocommerce/woocommerce-ios/pull/10324, https://github.com/woocommerce/woocommerce-ios/pull/10328]
- [*] Local notifications: Add a reminder after 3 days if answered "Still Exploring" in Free trial survey. [https://github.com/woocommerce/woocommerce-ios/pull/10331]
- [*] Product description AI: the AI sheet has been improved with the product name field made more prominent. [https://github.com/woocommerce/woocommerce-ios/pull/10333]
- [**] Store creation: US users can upgrade to a choice of plans for their store via In-App Purchase [https://github.com/woocommerce/woocommerce-ios/pull/10340]

14.6
-----
- [Internal] Switched AI endpoint to be able to track and measure costs. [https://github.com/woocommerce/woocommerce-ios/pull/10218]
- [Internal] Media picker flow was refactored to support interactive dismissal for device photo picker and WordPress media picker sources. Affected flows: product form > images, and virtual product form > downloadable files. [https://github.com/woocommerce/woocommerce-ios/pull/10236]
- [Internal] Errors: Improved error message when orders, products, or reviews can't be loaded due to a parsing (decoding) error. [https://github.com/woocommerce/woocommerce-ios/pull/10252, https://github.com/woocommerce/woocommerce-ios/pull/10260]
- [*] Orders with Coupons: Users can now select a coupon from a list when adding it to an order. [https://github.com/woocommerce/woocommerce-ios/pull/10255]
- [Internal] Orders: Improved error message when orders can't be loaded due to a parsing (decoding) error. [https://github.com/woocommerce/woocommerce-ios/pull/10252]
- [**] Product discounts: Users can now add discounts to products when creating an order. [https://github.com/woocommerce/woocommerce-ios/pull/10244]
- [*] We've resolved an issue that was causing the app to crash when trying to dismiss certain screens (bottom sheets). [https://github.com/woocommerce/woocommerce-ios/pull/10254]
- [Internal] Fixed a bug preventing the "We couldn't load your data" error banner from appearing on the My store dashboard. [https://github.com/woocommerce/woocommerce-ios/pull/10262]
- [Internal] Errors: Improved error message and troubleshooting guide when the Jetpack connection is broken. [https://github.com/woocommerce/woocommerce-ios/pull/10275]
- [Internal] A new way to create a product from an image using AI is being A/B tested. [https://github.com/woocommerce/woocommerce-ios/pull/10253]

14.5
-----
- [*] Product details: The share button is displayed with text instead of icon for better discoverability. [https://github.com/woocommerce/woocommerce-ios/pull/10216]
- [*] Resolved an issue where users were unable to add a new note to an order. Previously, upon opening an order detail and selecting the "Add a new note" option, the text field was non-selectable, preventing users from writing down the note. This issue has now been addressed and users should be able to add notes to their orders without any issues. [https://github.com/woocommerce/woocommerce-ios/pull/10222]
- [*] Store creation: Update the timeout view with the option to retry the site check. [https://github.com/woocommerce/woocommerce-ios/pull/10221]
- [*] Fixed issue showing the expired alert for sites that got reverted to simple sites after their plan expired. [https://github.com/woocommerce/woocommerce-ios/pull/10228]

14.4
-----
- [*] Blaze: New banner on the My Store and Products screens for admins of eligible stores. [https://github.com/woocommerce/woocommerce-ios/pull/10135, https://github.com/woocommerce/woocommerce-ios/pull/10160, https://github.com/woocommerce/woocommerce-ios/pull/10172]
- [*] Shipping Labels: Fixed a bug preventing label printing in orders viewed from search [https://github.com/woocommerce/woocommerce-ios/pull/10161]
- [*] Blaze: Disable the entry point in the product creation form. [https://github.com/woocommerce/woocommerce-ios/pull/10173]
- [*] Product description and sharing message AI: Fixed incorrect language issue by using a separate prompt for identifying language. [https://github.com/woocommerce/woocommerce-ios/pull/10169, https://github.com/woocommerce/woocommerce-ios/pull/10177, https://github.com/woocommerce/woocommerce-ios/pull/10179]

14.3
-----
- [*] SKU Scanner: Add the SKU to the error message after a failure. [https://github.com/woocommerce/woocommerce-ios/pull/10085]
- [*] Add URL route handler to open the `My Store` tab when a deeplink to `/mobile` is opened, instead of bouncing back to Safari [https://github.com/woocommerce/woocommerce-ios/pull/10077]
- [Internal] Performance: Replaces the endpoint used to load Top Performers on the My Store tab, for faster loading. [https://github.com/woocommerce/woocommerce-ios/pull/10113]
- [*] A feedback banner is added for product description AI and product sharing AI sheets. [https://github.com/woocommerce/woocommerce-ios/pull/10102]
- [*] Product creation: the product type row is now editable when creating a product. [https://github.com/woocommerce/woocommerce-ios/pull/10087]
- [***] Store creation: US users can upgrade Woo Express free trial stores via In-App Purchase [https://github.com/woocommerce/woocommerce-ios/pull/10123]
- [*] Orders: Users can can now add multiple coupons to orders (not only one) [https://github.com/woocommerce/woocommerce-ios/pull/10126]
- [*] Free trial: Local notification after 24 hours since Free trial subscription time to remind to purchase plan. [https://github.com/woocommerce/woocommerce-ios/pull/10133, https://github.com/woocommerce/woocommerce-ios/pull/10130]
- [**] Product description AI: an announcement modal is shown for WPCOM stores about the feature, and a new CTA "Write with AI" is more discoverable in the product form with a tooltip. [https://github.com/woocommerce/woocommerce-ios/pull/10142]

14.2
-----
- [Internal] Blaze status check was updated to save an API request. The Blaze eligibility for each site should remain the same. [https://github.com/woocommerce/woocommerce-ios/pull/10020]
- [*] Fixed the unusable state of the app when the default store runs on an expired free trial plan. [https://github.com/woocommerce/woocommerce-ios/pull/10059]
- [Internal] Performance: When loading the refunds on an order (e.g. in order details), we now only request them from remote if they are not already in local storage. [https://github.com/woocommerce/woocommerce-ios/pull/10039]
- [*] Orders: Users can can now add coupons to orders [https://github.com/woocommerce/woocommerce-ios/pull/10035]
- [*] Coupons: The Coupons Management feature is fully released and not in Beta anymore [https://github.com/woocommerce/woocommerce-ios/pull/10032]
- [*] Store creation: the progress view copy was updated to inform the merchants that it can take a few minutes for the store to be ready. The progress view is now only shown after necessary requests are made before the app is likely backgrounded. The error handling is also polished.  [https://github.com/woocommerce/woocommerce-ios/pull/10047, https://github.com/woocommerce/woocommerce-ios/pull/10069]
- [Internal] Performance: When loading a single order (e.g. in order details), we now load the order from storage unless it has been modified remotely. [https://github.com/woocommerce/woocommerce-ios/pull/10036]
- [Internal] Performance: When the Orders tab is opened, we now only sync orders that have been created or modified since the last successful sync. [https://github.com/woocommerce/woocommerce-ios/pull/10065]
- [Internal] App size: Replaced 30MB PDFs on Store Creation waiting screen with ~400KB PNGs - to assess impact on app bundle size. [https://github.com/woocommerce/woocommerce-ios/pull/10067]

14.1
-----
- [*] Plans: Expired or cancelled plans are now shown more reliably [https://github.com/woocommerce/woocommerce-ios/pull/9924]
- [*] Product Sharing: AI-generated messages are now available. [https://github.com/woocommerce/woocommerce-ios/pull/9976]
- [***] Orders: Users can add products to orders by scanning their sku barcode or QR-code [https://github.com/woocommerce/woocommerce-ios/pull/9972]
- [Internal] Store creation: a workaround was previously implemented that can result in an inaccurate app experience like when the free trial banner is not shown immediately after store creation due to out-of-sync site properties. Now that the API issue is fixed, the app now waits for the site for a bit longer but ensures all necessary properties are synced. [https://github.com/woocommerce/woocommerce-ios/pull/9957]
- [Internal] Product details AI: Updated prompts to identify the language in provided text to use in responses for product description and sharing. [https://github.com/woocommerce/woocommerce-ios/pull/9961]
- [*] Blaze: products can now be promoted in WordPress.com and Tumblr from the app if the site/product is eligible. Two entry points: 1) Menu tab > General, 2) Product form > more menu. [https://github.com/woocommerce/woocommerce-ios/pull/9906]

14.0
-----
- [*] Payments: Remove the upsell-card-readers banner from the Payment Methods Screen [https://github.com/woocommerce/woocommerce-ios/pull/9869]


13.9
-----
- [*] Orders: Allow alternative types for the `taxID` in `ShippingLineTax` or `sku` in `OrderItem`, as some third-party plugins alter the type in the API. This helps with the order list not loading due to order decoding errors. [https://github.com/woocommerce/woocommerce-ios/pull/9844]
- [*] Payments: Location permissions request is not shown to TTP users who grant "Allow once" permission on first foregrounding the app any more [https://github.com/woocommerce/woocommerce-ios/pull/9821]
- [*] Products: Allow alternative types for `stockQuantity` in `Product` and `ProductVariation`, as some third-party plugins alter the type in the API. This helps with the product list not loading due to product decoding errors. [https://github.com/woocommerce/woocommerce-ios/pull/9850]
- [*] Products: Allow alternative types for the `backordersAllowed` and `onSale` in `Product` and `ProductVariation`, as some third-party plugins alter the types in the API. This helps with the product list not loading due to product decoding errors. [https://github.com/woocommerce/woocommerce-ios/pull/9849]
- [*] Products: Allow alternative types for the `sku` and `weight` in `ProductVariation`, as some third-party plugins alter the types in the API. This helps with the product variation list not loading due to product variation decoding errors. [https://github.com/woocommerce/woocommerce-ios/pull/9847]
- [*] Products: Allow alternative types for the `sku` and `weight` in `Product`, the dimensions in `ProductDimensions`, and the `downloadID` in `ProductDownload`, as some third-party plugins alter the types in the API. This helps with the product list not loading due to product decoding errors. [https://github.com/woocommerce/woocommerce-ios/pull/9846]
- [*] Products: Add support for parsing variation objects for the `variations` field in `Product`, as some third-party plugins alter the type for this field in the API. This allows the variations to be loaded for variable products if those third-party plugins are active. [https://github.com/woocommerce/woocommerce-ios/pull/9857]

13.8
-----
- [Internal] Orders: Bundled products (within a product bundle) are now indented, to show their relationship to the parent bundle. [https://github.com/woocommerce/woocommerce-ios/pull/9778]
- [Internal] Orders: Composite components (within a composite product) are now indented, to show their relationship to the parent composite product. [https://github.com/woocommerce/woocommerce-ios/pull/9780]
- [*] Add Products: A new view is display to celebrate when the first product is created in a store. [https://github.com/woocommerce/woocommerce-ios/pull/9790]
- [*] Product List: Added swipe-to-share gesture on product rows. [https://github.com/woocommerce/woocommerce-ios/pull/9799]
- [*] Product form: a share action is shown in the navigation bar if the product can be shared and no more than one action is displayed, in addition to the more menu > Share. [https://github.com/woocommerce/woocommerce-ios/pull/9789]
- [*] Payments: show badges leading to Set up Tap to Pay on iPhone for eligible stores and devices [https://github.com/woocommerce/woocommerce-ios/pull/9812]
- [*] Orders: Fixes a bug where the Orders list would not load if an order had a non-integer gift card amount applied to the order (with the Gift Cards extension). [https://github.com/woocommerce/woocommerce-ios/pull/9795]

- [*] My Store: A new button to share the current store is added on the top right of the screen. [https://github.com/woocommerce/woocommerce-ios/pull/9796]
- [*] Mobile Payments: The screen brightness is increased when showing the Scan to Pay view so the QR code can be scanned more easily [https://github.com/woocommerce/woocommerce-ios/pull/9807]
- [*] Mobile Payments: The Woo logo is added to the QR code on the Scan to Pay screen [https://github.com/woocommerce/woocommerce-ios/pull/9823]
- [*] Allow EU merchants to have better control of their privacy choices. A privacy choices banner will be shown the next time they open the app. [https://github.com/woocommerce/woocommerce-ios/pull/9825]

13.7
-----
- [Internal] Adds guidance for new Customs rule when shipping to some EU countries. [https://github.com/woocommerce/woocommerce-ios/pull/9715]
- [*] JITMs: Added modal-style Just in Time Message support on the dashboard [https://github.com/woocommerce/woocommerce-ios/pull/9694]
- [**] Order Creation: Products can be searched by SKU when adding products to an order. [https://github.com/woocommerce/woocommerce-ios/pull/9711]
- [*] Orders: Fixes order details so separate order items are not combined just because they are the same product or variation. [https://github.com/woocommerce/woocommerce-ios/pull/9710]
- [Internal] Store creation: starting May 4, store creation used to time out while waiting for the site to be ready (become a Jetpack/Woo site). A workaround was implemented to wait for the site differently. [https://github.com/woocommerce/woocommerce-ios/pull/9767]
- [**] Mobile Payments: Tap to Pay is initialised on launch or foreground, to speed up payments [https://github.com/woocommerce/woocommerce-ios/pull/9750]
- [*] Store Creation: Local notifications are used to support users during the store creation process. [https://github.com/woocommerce/woocommerce-ios/pull/9717, https://github.com/woocommerce/woocommerce-ios/pull/9719, https://github.com/woocommerce/woocommerce-ios/pull/9749]
- [**] Mobile Payments: Merchants can now collect in-person payments by showing a QR code to their customers. [https://github.com/woocommerce/woocommerce-ios/pull/9762]
- [Internal] Orders: Bundled products (within a product bundle) are now indented, to show their relationship to the parent bundle. [https://github.com/woocommerce/woocommerce-ios/pull/9778]

13.6
-----
- [*] Remove login error local notifications that used to be scheduled 24 hours from certain login errors. [https://github.com/woocommerce/woocommerce-ios/pull/9666]
- [*] JITMs: Added customization to Just in Time Message banner background and badges [https://github.com/woocommerce/woocommerce-ios/pull/9633]
- [*] Product form > description editor: fix the extra bottom inset after hiding the keyboard either manually (available on a tablet) or applying an AI-generated product description. [https://github.com/woocommerce/woocommerce-ios/pull/9638]
- [*] Products: Fixes stock statuses for Product Bundles so that backordered bundles and bundle stock quantities are displayed as expected. [https://github.com/woocommerce/woocommerce-ios/pull/9681]

13.5
-----
- [*] Settings > Domains: Premium domains are now supported, the domain suggestions now match the results on web and Android. It's more noticeable for stores with a domain credit, where not all domains are free for the first year anymore. [https://github.com/woocommerce/woocommerce-ios/pull/9607]
- [*] Product form > Inventory: the SKU scanner is enabled for all users, where it used to be behind a feature switch in Settings > Experimental Features. [https://github.com/woocommerce/woocommerce-ios/pull/9631]
[Internal] Products: Simplify Product Editing experiment is removed; there should be no changes to the existing product creation/editing behavior. [https://github.com/woocommerce/woocommerce-ios/pull/9602]
- [*] Payments: Products are removed directly from an order when its count is below one, instead of opening an extra screen to remove it. [https://github.com/woocommerce/woocommerce-ios/pull/9624]
- [*] Orders: Parses HTML-encoded characters and removes extraneous, non-attribute meta data from the list of attributes for an item in an order. [https://github.com/woocommerce/woocommerce-ios/pull/9603]
- [*] Products: Adds the component descriptions to the list of components in a composite product (using the Composite Products extension). [https://github.com/woocommerce/woocommerce-ios/pull/9634]
- [*] Products: Adds the product SKU to the bundled products list in product details, for Bundle products (using the Product Bundles extension). [https://github.com/woocommerce/woocommerce-ios/pull/9626]
- [*] Product form > description editor AI for WPCOM stores: the prompt was updated so that the generated description is shorter. [https://github.com/woocommerce/woocommerce-ios/pull/9637]

13.4
-----
- [*] Payments: Popular and last sold products are displayed on top of the products selection screen when creating or editing an order. [https://github.com/woocommerce/woocommerce-ios/pull/9539]

- [Internal] Payments: Update StripeTerminal pod to 2.19.1 [https://github.com/woocommerce/woocommerce-ios/pull/9537]
- [**] Adds read-only support for the Gift Cards extension in order details. [https://github.com/woocommerce/woocommerce-ios/pull/9558]
- [**] Adds read-only support for the Subscriptions extension in order and product details. [https://github.com/woocommerce/woocommerce-ios/pull/9541]
- [*] Product form > description editor: a magic wand button is added to the keyboard toolbar to auto-generate a product description using Jetpack AI for WPCOM stores. [https://github.com/woocommerce/woocommerce-ios/pull/9577]
- [Internal] Payments: Upate Tap to Pay connection flow strings to avoid mentioning "reader" [https://github.com/woocommerce/woocommerce-ios/pull/9563]
- [*] Store onboarding: Now the onboarding task list can be shown/hidden from settings and also from the dashboard. [https://github.com/woocommerce/woocommerce-ios/pull/9572, https://github.com/woocommerce/woocommerce-ios/pull/9573]
- [**] Adds read-only support for the Min/Max Quantities extension in product details. [https://github.com/woocommerce/woocommerce-ios/pull/9585]

13.3
-----
- [***] Payments: UK-based stores merchants can take In-Person Payments. [https://github.com/woocommerce/woocommerce-ios/pull/9496]
- [*] Store creation free trial flow now includes 3 profiler questions again with updated options: store category, selling status, and store country. [https://github.com/woocommerce/woocommerce-ios/pull/9513]
- [*] Shipping Labels: Origin address's phone number is now saved locally and pre-populated in the creation form. [https://github.com/woocommerce/woocommerce-ios/pull/9520]
- [Internal] Almost all mappers have been updated to only decode without the data envelope if it's not available. Please do a smoke test to ensure that all features still work as before. [https://github.com/woocommerce/woocommerce-ios/pull/9510]
- [Internal] Store onboarding: Mark "Launch your store" task as complete if the store is already public. This is a workaround for a backend issue which marks "Launch your store" task incomplete for already live stores. [https://github.com/woocommerce/woocommerce-ios/pull/9507]
- [*] Payments: Added Universal Link support for Set up Tap to Pay on iPhone, and to open Universal Links from Just in Time Messages, to more easily navigate to app features. [https://github.com/woocommerce/woocommerce-ios/pull/9518]
- [*] Login: Potentially fixed the crash on the onboarding screen. [https://github.com/woocommerce/woocommerce-ios/pull/9523]

13.2
-----
- [Internal] Store creation: New loading screen added for create store flow. [https://github.com/woocommerce/woocommerce-ios/pull/9383]
- [*] Payments: Add account type field to receipts [https://github.com/woocommerce/woocommerce-ios/pull/9416]
- [*] Products can now be filtered within Order creation [https://github.com/woocommerce/woocommerce-ios/pull/9258]
- [*] Products: Adds read-only support for the Composite Products extension in the Products list, including a list of components in product details. [https://github.com/woocommerce/woocommerce-ios/pull/9455]


13.1
-----
- [internal] Users can now create a Free Trial store from the app from the Get Started section of the app prologue. [https://github.com/woocommerce/woocommerce-ios/pull/9396]
- [**] Adds support for Product Multi-selection when creating and/or editing Orders. [https://github.com/woocommerce/woocommerce-ios/issues/8888]
- [**] Users can now install Jetpack for their non-Jetpack sites after logging in with application passwords. [https://github.com/woocommerce/woocommerce-ios/pull/9354]
- [*] Payments: We show a Tap to Pay on iPhone feedback survey button in the Payments menu after the first Tap to Pay on iPhone payment is taken [https://github.com/woocommerce/woocommerce-ios/pull/9366]
- [Internal] Added SiteID to some IPP tracks events [https://github.com/woocommerce/woocommerce-ios/pull/9572,]

13.0
-----
- [*] Adds a banner in "Launch store" task screen to upgrade from free trial plan. [https://github.com/woocommerce/woocommerce-ios/pull/9323]
- [*] Fix: Description, sale price, and image will be copied over to the new product variations when duplicating a variable product. [https://github.com/woocommerce/woocommerce-ios/pull/9322]


12.9
-----
- [**] Dashboard: an onboarding card is shown for sites with the following tasks if any is incomplete: "tell us more about your store" (store location) that opens a webview, "add your first product" that starts the product creation flow, "launch your store" that publishes the store, "customize your domain" that starts the domain purchase flow, and "get paid" that opens a webview. A subset of the tasks may be shown to self-hosted sites and WPCOM sites on a free trial. [https://github.com/woocommerce/woocommerce-ios/pull/9285]
- [*] Jetpack benefit banner and modal is now available on the dashboard screen after logging in with site credentials. [https://github.com/woocommerce/woocommerce-ios/pull/9232]
- [*] Payments: Local search is added to the products selection screen in the order creation flow to speed the process. [https://github.com/woocommerce/woocommerce-ios/pull/9178]
- [*] Fix: Prevent product variations not loading due to an encoding error for `permalink`, which was altered by a plugin. [https://github.com/woocommerce/woocommerce-ios/pull/9233]
- [*] Login: Users can now log in to self-hosted sites without Jetpack by approving application password authorization to their sites. [https://github.com/woocommerce/woocommerce-ios/pull/9260]
- [*] Payments: Tap to Pay on iPhone can now be selected from the Payment Methods screen [https://github.com/woocommerce/woocommerce-ios/pull/9242]
- [**] Payments: Set up Tap to Pay on iPhone flow added to the Payments Menu. Use it to configure the reader, and try a payment, before collecting a card payment with a customer. [https://github.com/woocommerce/woocommerce-ios/pull/9280]

12.8
-----
- [*] Shortcuts: We can now trigger the order creation and payment collection flows from the iOS Shortcuts app. [https://github.com/woocommerce/woocommerce-ios/pull/9103]
- [Internal] Dashboard: the UI layer had a major refactoring to allow scrolling for content more than stats for the onboarding project. The main design change is on the refresh control, where it was moved from each stats tab to below the navigation bar. Other design changes are not expected. [https://github.com/woocommerce/woocommerce-ios/pull/9031]
- [**] Products: Adds read-only support for the Product Bundles extension, including a list of bundled products and stock status for product bundles. [https://github.com/woocommerce/woocommerce-ios/pull/9177]
- [Internal] Mobile Payments: Updated StripeTerminal to 2.18 [https://github.com/woocommerce/woocommerce-ios/pull/9118]

12.7
-----
- [Internal] Shipping Label: add condition checks before showing contact options [https://github.com/woocommerce/woocommerce-ios/pull/8982]
- [*] Main screens are now accessible through the Home Screen Spotlight Search [https://github.com/woocommerce/woocommerce-ios/pull/9082]
- [*] Stats: Fixed a crash when order stats use a date and time matching the start of Daylight Saving Time. [https://github.com/woocommerce/woocommerce-ios/pull/9083]
- [*] Fix: Dismiss Take Payment popup after sharing the payment link to another app. [https://github.com/woocommerce/woocommerce-ios/pull/9042]
- [*] Site credential login: Catch invalid cookie nonce [https://github.com/woocommerce/woocommerce-ios/pull/9102]
- [*] Better error messages for site credential login failures [https://github.com/woocommerce/woocommerce-ios/pull/9125]
- [Internal] New Zendesk tag for site credential login errors [https://github.com/woocommerce/woocommerce-ios/pull/9150]

12.6
-----
- [*] Fix: When a product's details can be edited, they display a disclosure indicator (chevron). [https://github.com/woocommerce/woocommerce-ios/pull/8980]
- [*] Payments: fixed a bug where enabled rows in the Payments Menu were sometimes incorrectly shown as disabled [https://github.com/woocommerce/woocommerce-ios/pull/8983]
- [Internal] Mobile Payments: fixed logic on display of IPP feedback banner on Order List [https://github.com/woocommerce/woocommerce-ios/pull/8994]
- [**] Support: Merchants can now contact support with a new and refined experience. [https://github.com/woocommerce/woocommerce-ios/pull/9006/files]
- [***] Mobile Payments: Tap to Pay on iPhone enabled for all US merchants [https://github.com/woocommerce/woocommerce-ios/pull/9023]

12.5
-----
- [Internal] Dashboard: the stats implementation had a major update to replace a third-party library in order to support the upcoming store onboarding card. Minimal design changes are expected, and horizontal scrolling between different time range tabs is not available anymore. [https://github.com/woocommerce/woocommerce-ios/pull/8942]

12.4
-----
- [**] Menu > Settings: adds a `Domains` row for WPCOM sites to see their site domains, add a new domain, or redeems a domain credit if available. [https://github.com/woocommerce/woocommerce-ios/pull/8870]
- [Internal] Prologue screen now has only the entry point to site address login flow, and application password authentication is used for sites without Jetpack. [https://github.com/woocommerce/woocommerce-ios/pull/8846]
- [Internal] A new tag has been added for Zendesk for users authenticated with application password. [https://github.com/woocommerce/woocommerce-ios/pull/8850]
- [Internal] Failures in the logged-out state are now tracked with anonymous ID. [https://github.com/woocommerce/woocommerce-ios/pull/8861]
- [*] Fix: Fixed a crash when switching away from the Products tab. [https://github.com/woocommerce/woocommerce-ios/pull/8874]

12.3
-----
- [Internal] We have updated the Zendesk SDK to version 6.0 [https://github.com/woocommerce/woocommerce-ios/pull/8828]
- [Internal] Tap to Pay on iPhone made publicly available via an Experimental Feature toggle [https://github.com/woocommerce/woocommerce-ios/pull/8814]

12.2
-----
- [*] Fix: Adding a new attribute will auto-capitalize the first letter for each word in the attribute name. [https://github.com/woocommerce/woocommerce-ios/pull/8772]
- [internal] Logging: Improvements on logging potential errors when loading Order Details [https://github.com/woocommerce/woocommerce-ios/pull/8781]
- [Internal] Now we track the specific error code when a networking-related operation fails [https://github.com/woocommerce/woocommerce-ios/issues/8527]

12.1
-----
- [*] Adds an In-Person Payments survey banner on top of the Orders view [https://github.com/woocommerce/woocommerce-ios/issues/8530]
- [*] Fix: Allow product's `purchasable` to be a number as some third-party plugins could alter the type in the API. This could help with the Products tab not loading due to product decoding errors. [https://github.com/woocommerce/woocommerce-ios/pull/8718]
- [***] [Internal] Start the AB test for allowing login to the app using site credentials [https://github.com/woocommerce/woocommerce-ios/pull/8744]

12.0
-----
- [**] Adds a feature of bulk updating products from the product's list. [https://github.com/woocommerce/woocommerce-ios/pull/8704]
- [internal] Store creation flow now includes 3 profiler questions: store category, selling status, and store country. [https://github.com/woocommerce/woocommerce-ios/pull/8667]

11.9
-----
- [**] Now you can generate all possible variations for a product's attributes [https://github.com/woocommerce/woocommerce-ios/pull/8619]
- [*] Mobile payments: fixed card reader manuals links. [https://github.com/woocommerce/woocommerce-ios/pull/8628]

11.8
-----
- [*] Design refresh: Buttons, links, and other calls to action are now purple instead of pink. [https://github.com/woocommerce/woocommerce-ios/pull/8451]
- [internal] Design: Updated capitalization for various pages, links, and buttons to match new design guidelines. [https://github.com/woocommerce/woocommerce-ios/pull/8455]
- [internal] Remove A/B testing and release native Jetpack installation flow for all users. [https://github.com/woocommerce/woocommerce-ios/pull/8533]

11.7
-----
- [**] Analytics Hub: Now you can select custom date ranges. [https://github.com/woocommerce/woocommerce-ios/pull/8414]
- [**] Analytics Hub: Now you can see Views and Conversion Rate analytics in the new Sessions card. [https://github.com/woocommerce/woocommerce-ios/pull/8428]
- [*] My Store: We fixed an issue with Visitors and Conversion stats where sometimes visitors could be counted more than once in the selected period. [https://github.com/woocommerce/woocommerce-ios/pull/8427]


11.6
-----
- [***] We added a new Analytics Hub inside the My Store area of the app. Simply click on the See More button under the store stats to check more detailed information on Revenue, Orders and Products. [https://github.com/woocommerce/woocommerce-ios/pull/8356]
- [*] In-Person Payments: fixed timing issues in payments flow, which caused "Remove card" to be shown for too long [https://github.com/woocommerce/woocommerce-ios/pull/8351]

11.5
-----
- [*] Account deletion is now supported for all users in settings or in the empty stores screen (in the ellipsis menu). [https://github.com/woocommerce/woocommerce-ios/pull/8179, https://github.com/woocommerce/woocommerce-ios/pull/8272]
- [*] In-Person Payments: We removed any references to Simple Payments from Orders, and the red badge from the Menu tab and Menu Payments icon announcing the new Payments section. [https://github.com/woocommerce/woocommerce-ios/pull/8183]
- [internal] Store creation flow was improved with native implementation. It is available from the login prologue (`Get Started` CTA), login email error screen, and store picker (`Add a store` CTA from the empty stores screen or at the bottom of the store list). [Example testing steps in https://github.com/woocommerce/woocommerce-ios/pull/8251]
- [internal] New stores have two new Products onboarding features: A banner with an `Add a Product` CTA on the My Store screen, and the option to add new products using templates. [https://github.com/woocommerce/woocommerce-ios/pull/8294]

11.4
-----
- [*] Add System Status Report to ZenDesk support requests. [https://github.com/woocommerce/woocommerce-ios/pull/8171]


11.3
-----
- [*] In-Person Payments: Show spinner while preparing reader for payment, instead of saying it's ready before it is. [https://github.com/woocommerce/woocommerce-ios/pull/8115]
- [internal] In-Person Payments: update StripeTerminal from 2.7 to 2.14 [https://github.com/woocommerce/woocommerce-ios/pull/8132]
- [*] In-Person Payments: Fixed payment method prompt for WisePad 3 to show only Tap and Insert options [https://github.com/woocommerce/woocommerce-ios/pull/8136]

11.2
-----
- [***] You can now preview draft products before publishing. [https://github.com/woocommerce/woocommerce-ios/pull/8102]
- [*] The survey at the end of the login onboarding flow is no longer available. [https://github.com/woocommerce/woocommerce-ios/pull/8062]
- [*] Fixed layout issues on the Account Mismatch error screen. [https://github.com/woocommerce/woocommerce-ios/pull/8074]
- [*] The Accept Payments Easily banner has been removed from the order list [https://github.com/woocommerce/woocommerce-ios/pull/8078]

11.1
-----
- [**] You can now search customers when creating or editing an order. [https://github.com/woocommerce/woocommerce-ios/issues/7741]
- [internal] Store creation is available from the login prologue, login email error screen, and store picker. [https://github.com/woocommerce/woocommerce-ios/pull/8023]
- [internal] The login flow is simplified with only the option to log in with WordPress.com. This flow is presented in parallel with the existing flow in an A/B test experiment. [https://github.com/woocommerce/woocommerce-ios/pull/7996]
- [**] Relevant Just In Time Messages will be displayed on the My Store screen [https://github.com/woocommerce/woocommerce-ios/issues/7853]

11.0
-----
- [internal] Add support for controlling performance monitoring via Sentry. **Off by default**. [https://github.com/woocommerce/woocommerce-ios/pull/7831]


10.9
-----
- [***] Dropped iOS 14 support. From now we support iOS 15 and later. [https://github.com/woocommerce/woocommerce-ios/pull/7851]
- [*] Login: Now you can handle Jetpack site connection for your self-hosted sites from the app. [https://github.com/woocommerce/woocommerce-ios/pull/7847]


10.8
-----
- [***] Stats: Now you can add a Today's Stats Widget to your lock screen (iOS 16 only) to monitor your sales. [https://github.com/woocommerce/woocommerce-ios/pull/7839]
- [internal] In-Person Payments: add UTM parameters to card reader purchase URLs to allow attribution [https://github.com/woocommerce/woocommerce-ios/pull/7858]
- [*] In-Person Payments: the Purchase card reader links now all open in authenticated web views, to make it easier to log in to woocommerce.com. [https://github.com/woocommerce/woocommerce-ios/pull/7862]

10.7
-----
- [*] Universal Links: Users can now open universal links in the app. [https://github.com/woocommerce/woocommerce-ios/pull/7632]
- [internal] Store picker: Show error when the role eligibility check fails while selecting a store. [https://github.com/woocommerce/woocommerce-ios/pull/7816]
- [internal] Store picker: Add loading state to `Continue` button. [https://github.com/woocommerce/woocommerce-ios/pull/7821]
- [internal] Store picker: Use Jetpack tunnel API for fetching user info for role checking. [https://github.com/woocommerce/woocommerce-ios/pull/7822]
- [*] Allow in-app notices to be swiped away [https://github.com/woocommerce/woocommerce-ios/pull/7801]

10.6
-----

- [**] Products tab: products search now has an option to search products by SKU. Stores with WC version 6.6+ support partial SKU search, otherwise the product(s) with the exact SKU match is returned. [https://github.com/woocommerce/woocommerce-ios/pull/7781]
- [*] Fixed a rare crash when selecting a store in the store picker. [https://github.com/woocommerce/woocommerce-ios/pull/7765]
- [*] Settings: Display the WooCommerce version and available updates in Settings [https://github.com/woocommerce/woocommerce-ios/pull/7779]
- [*] Show suggestion for logging in to a WP.com site with a mismatched WP.com account. [https://github.com/woocommerce/woocommerce-ios/pull/7773]
- [*] Help center: Added help center web page with FAQs for "Not a WooCommerce site" and "Wrong WordPress.com account" error screens. [https://github.com/woocommerce/woocommerce-ios/pull/7767, https://github.com/woocommerce/woocommerce-ios/pull/7769]
- [*] Now you can bulk edit variation prices. [https://github.com/woocommerce/woocommerce-ios/pull/7803]
- [**] Reviews: Now you can reply to product reviews using the Reply button while viewing a product review. [https://github.com/woocommerce/woocommerce-ios/pull/7799]

10.5
-----
- [**] Products: Now you can duplicate products from the More menu of the product detail screen. [https://github.com/woocommerce/woocommerce-ios/pull/7727]
- [**] Login: Added Jetpack connection support from the Account Mismatch error screen. [https://github.com/woocommerce/woocommerce-ios/pull/7748]
- [*] Orders: We are bringing back the ability to add/edit customer notes and addresses from the main order screen [https://github.com/woocommerce/woocommerce-ios/pull/7750]
- [*] Help center: Added help center web page with FAQs for "Wrong WordPress.com account error" screen. [https://github.com/woocommerce/woocommerce-ios/pull/7747]
- [*] Widgets: The Today's Stat Widget adds support for bigger fonts. [https://github.com/woocommerce/woocommerce-ios/pull/7752]

10.4
-----
- [***] Stats: Now you can add a Today's Stats Widget to your homescreen to monitor your sales. [https://github.com/woocommerce/woocommerce-ios/pull/7732]
- [*] Help center: Added help center web page with FAQs for "Pick a WooCommerce Store", "Enter WordPress.com password" and "Open mail to find magic link" screens. [https://github.com/woocommerce/woocommerce-ios/pull/7641, https://github.com/woocommerce/woocommerce-ios/pull/7730, https://github.com/woocommerce/woocommerce-ios/pull/7737]
- [*] In-Person Payments: Fixed a bug where cancelling a card reader connection would temporarily prevent further connections [https://github.com/woocommerce/woocommerce-ios/pull/7689]
- [*] In-Person Payments: Improvements to the card reader connection flow UI [https://github.com/woocommerce/woocommerce-ios/pull/7687]
- [*] Login: Users can now set up the Jetpack connection between a self-hosted site and their WP.com account. [https://github.com/woocommerce/woocommerce-ios/pull/7608]
- [*] Product list: the "Draft" blue color is fixed to be more readable for a draft product row in the product list. [https://github.com/woocommerce/woocommerce-ios/pull/7724]
- [*] Notifications: App icon badge is now cleared correctly after visiting the orders tab. [https://github.com/woocommerce/woocommerce-ios/pull/7735]

10.3
-----
- [*] Dashboard: the last selected time range tab (Today/This Week/This Month/This Year) is persisted for the site and shown on the next site launch (app launch or switching stores). [https://github.com/woocommerce/woocommerce-ios/pull/7638]
- [*] Dashboard: swiping to another time range tab now triggers syncing for the target tab. Previously, the stats on the target tab aren't synced from the swipe gesture. [https://github.com/woocommerce/woocommerce-ios/pull/7650]
- [*] In-Person Payments: Fixed an issue where the Pay in Person toggle could be out of sync with the setting on the website. [https://github.com/woocommerce/woocommerce-ios/pull/7656]
- [*] In-Person Payments: Removed the need to sign in when purchasing a card reader [https://github.com/woocommerce/woocommerce-ios/pull/7670]
- [*] In-Person Payments: Fixed a bug where canceling a reader connection could result in being unable to connect a reader in future [https://github.com/woocommerce/woocommerce-ios/pull/7678]
- [*] In-Person Payments: Fixed a bug which prevented the Collect Payment button from being shown for Cash on Delivery orders  [https://github.com/woocommerce/woocommerce-ios/pull/7694]

10.2
-----
- [*] Help center: Added help center web page with FAQs for "Enter Store Credentials", "Enter WordPress.com email " and "Jetpack required Error" screens. [https://github.com/woocommerce/woocommerce-ios/pull/7588, https://github.com/woocommerce/woocommerce-ios/pull/7590, https://github.com/woocommerce/woocommerce-ios/pull/7621]
- [*] In-Person Payments: Fixed the Learn More link from the `Enable Pay in Person` onboarding screen for WCPay [https://github.com/woocommerce/woocommerce-ios/pull/7598]
- [**] In-Person Payments: Added a switch for the Pay in Person payment method on the Payments menu. This allows you to accept In-Person Payments for website orders [https://github.com/woocommerce/woocommerce-ios/pull/7613]

10.1
-----
- [*] In-Person Payments: The onboarding notice on the In-Person Payments menu is correctly dismissed after multiple prompts are shown. [https://github.com/woocommerce/woocommerce-ios/pull/7543]
- [*] Help center: Added custom help center web page with FAQs for "Enter Store Address" and "Enter WordPress.com email" screens. [https://github.com/woocommerce/woocommerce-ios/pull/7553, https://github.com/woocommerce/woocommerce-ios/pull/7573]
- [*] In-Person Payments: The plugin selection is saved correctly after multiple onboarding prompts. [https://github.com/woocommerce/woocommerce-ios/pull/7544]
- [**] In-Person Payments: A new prompt to enable `Pay in Person` for your store's checkout, to accept In-Person Payments for website orders [https://github.com/woocommerce/woocommerce-ios/issues/7474]

10.0
-----
- [**] In-Person Payments and Simple Payments have been moved to a new Payments section [https://github.com/woocommerce/woocommerce-ios/pull/7473]
- [*] Login: on the WP.com password screen, the magic link login option is moved from below "Reset your password" to below the primary Continue button for higher visibility. [https://github.com/woocommerce/woocommerce-ios/pull/7469]
- [*] Login: some minor enhancements are made to the error screen after entering an invalid WP.com email - a new "What is WordPress.com?" link, hiding the "Log in with store address" button when it's from the store address login flow, and some copy changes. [https://github.com/woocommerce/woocommerce-ios/pull/7485]
- [**] In-Person Payments: Accounts with pending requirements are no longer blocked from taking payments - we have added a skip button to the relevant screen. [https://github.com/woocommerce/woocommerce-ios/pull/7504]
- [*] Login: New button added to the empty site picker screen to enter a site address for troubleshooting. [https://github.com/woocommerce/woocommerce-ios/pull/7484]

9.9
-----
- [*] [Sign in with store credentials]: New screen added with instructions to verify Jetpack connected email. [https://github.com/woocommerce/woocommerce-ios/pull/7424]
- [*] [Sign in with store credentials]: Stop clearing username/password after an invalid attempt to enable users to fix typos. [https://github.com/woocommerce/woocommerce-ios/pull/7444]
- [*] Login: after entering WP.com email, a magic link is automatically sent when it is enabled (magic links are disabled for A8C emails and WP.com accounts with recently changed password) and a new screen is shown with an option to log in with password. [https://github.com/woocommerce/woocommerce-ios/pull/7449]

9.8
-----
- [***] Login: Introduce a way to sign in using store credentials.  [https://github.com/woocommerce/woocommerce-ios/pull/7320]
- [**] Login: You can now install WooCommerce to your self-hosted sites from the login flow. [https://github.com/woocommerce/woocommerce-ios/pull/7401]
- [**] Orders: Now you can quickly mark an order as completed by swiping it to the left! [https://github.com/woocommerce/woocommerce-ios/pull/7385]
- [*] In-Person Payments: The purchase card reader information card appears also in the Orders list screen. [https://github.com/woocommerce/woocommerce-ios/pull/7326]
- [*] Login: in release 9.7, when the app is in logged out state, an onboarding screen is shown before the prologue screen if the user hasn't finished or skipped it. In release 9.8, a survey is added to the end of the onboarding screen. [https://github.com/woocommerce/woocommerce-ios/pull/7416]
- [*] Login: a local notification is scheduled after the user encounters an error from logging in with an invalid site address or WP.com email/password. Please see testing scenarios in the PR, with regression testing on order/review remote notifications. [https://github.com/woocommerce/woocommerce-ios/pull/7323, https://github.com/woocommerce/woocommerce-ios/pull/7372, https://github.com/woocommerce/woocommerce-ios/pull/7422]

9.7
-----
- [***] Orders: Orders can now be edited within the app. [https://github.com/woocommerce/woocommerce-ios/pull/7300]
- [**] Orders: You can now view the Custom Fields for an order in the Order Details screen. [https://github.com/woocommerce/woocommerce-ios/pull/7310]
- [*] In-Person Payments: Card Reader Manuals now appear based on country availability, consolidated into an unique view [https://github.com/woocommerce/woocommerce-ios/pull/7178]
- [*] Login: Jetpack setup flow is now accessible from the Login with Store Address flow. [https://github.com/woocommerce/woocommerce-ios/pull/7294]
- [*] In-Person Payments: The purchase card reader information card can be dismissed [https://github.com/woocommerce/woocommerce-ios/pull/7260]
- [*] In-Person Payments: When dismissing the purchase card reader information card, the user can choose to be reminded in 14 days. [https://github.com/woocommerce/woocommerce-ios/pull/7271]
- [*] In-Person Payments: The purchase card reader information card appears also in the App Settings screen. [https://github.com/woocommerce/woocommerce-ios/pull/7308]
- [*] Refund lines in the Order details screen now appear ordered from oldest to newest [https://github.com/woocommerce/woocommerce-ios/pull/7287]
- [*] Login: when the app is in logged out state, an onboarding screen is shown before the prologue screen if the user hasn't finished or skipped it.  [https://github.com/woocommerce/woocommerce-ios/pull/7324]
- [*] Orders: When a store has no orders yet, there is an updated message with a link to learn more on the Orders tab. [https://github.com/woocommerce/woocommerce-ios/pull/7328]

9.6
-----
- [***] Coupons: Coupons can now be created from within the app. [https://github.com/woocommerce/woocommerce-ios/pull/7239]
- [**] Order Details: All unpaid orders have a Collect Payment button, which shows a payment method selection screen. Choices are Cash, Card, and Payment Link. [https://github.com/woocommerce/woocommerce-ios/pull/7111]
- [**] In-Person Payments: Support for selecting preferred payment gateway when multiple extensions are installed on the store. [https://github.com/woocommerce/woocommerce-ios/pull/7153]
- [*] Coupons: Removed the redundant animation when reloading the coupon list. [https://github.com/woocommerce/woocommerce-ios/pull/7137]
- [*] Login: Display "What is WordPress.com?" link in "Continue With WordPress.com" flow. [https://github.com/woocommerce/woocommerce-ios/pull/7213]
- [*] Login: Display the Jetpack requirement error after login is successful.
- [*] Login: Display a "New to WooCommerce?" link in the login prologue screen above the login buttons. [https://github.com/woocommerce/woocommerce-ios/pull/7261]
- [*] In-Person Payments: Publicize the Card Present Payments feature on the Payment Method screen [https://github.com/woocommerce/woocommerce-ios/pull/7225]
- [*] In-Person Payments: Add blog_id to IPP transaction description to match WCPay [https://github.com/woocommerce/woocommerce-ios/pull/7221]
- [*] Product form: after uploading an image, the product can now be saved immediately while the image is being uploaded in the background. When no images are pending upload for the saved product, the images are added to the product. Testing instructions: https://github.com/woocommerce/woocommerce-ios/pull/7196. [https://github.com/woocommerce/woocommerce-ios/pull/7254]

9.5
-----
- [*] Coupons: Fixed issue saving "Individual Use" and "Exclude Sale Items" fields. [https://github.com/woocommerce/woocommerce-ios/pull/7117]
- [*] Orders: The customer shipping/billing address form now navigates back automatically after selecting a country or state. [https://github.com/woocommerce/woocommerce-ios/pull/7119]
- [internal] In settings and empty stores screen, the "Close Account" link is shown for users who signed in with Apple (the only way to create an account) to close their WordPress.com account. [https://github.com/woocommerce/woocommerce-ios/pull/7143]

9.4
-----
- [*] Orders: Order details now displays both the date and time for all orders. [https://github.com/woocommerce/woocommerce-ios/pull/6996]
- [*] Simple payments have the `Card` option available for stores with configuration issues to resolve, and show onboarding to help resolve them [https://github.com/woocommerce/woocommerce-ios/pull/7002]
- [*] Order & Product list: Now, we can pull to refresh from an empty view. [https://github.com/woocommerce/woocommerce-ios/pull/7023, https://github.com/woocommerce/woocommerce-ios/pull/7030]
- [*] Order Creation: Fixes a bug where selecting a variable product to add to a new order would sometimes open the wrong list of product variations. [https://github.com/woocommerce/woocommerce-ios/pull/7042]
- [*] Collect payment button on Order Details no longer flickers when the screen loads [https://github.com/woocommerce/woocommerce-ios/pull/7043]
- [*] Issue refund button on Order Details is shown for all paid orders [https://github.com/woocommerce/woocommerce-ios/pull/7046]
- [*] Order Creation: Fixes several bugs with the Products section not showing the correct order items or not correctly updating the item quantity. [https://github.com/woocommerce/woocommerce-ios/pull/7067]

9.3
-----
- [***] In-Person Payments is now available for merchants using WooCommerce Payments in Canada. [https://github.com/woocommerce/woocommerce-ios/pull/6954]
- [*] In-Person Payments: Accessibility improvement [https://github.com/woocommerce/woocommerce-ios/pull/6869, https://github.com/woocommerce/woocommerce-ios/pull/6886, https://github.com/woocommerce/woocommerce-ios/pull/6906]
- [*] Orders: Now it's possible to select and copy text from the notes on an order. [https://github.com/woocommerce/woocommerce-ios/pull/6894]
- [*] Support Arabic numerals on amount fields. [https://github.com/woocommerce/woocommerce-ios/pull/6891]
- [*] Product Selector: Enabled selecting all variations on variable product rows. [https://github.com/woocommerce/woocommerce-ios/pull/6899]
- [internal] Order Creation: Adding new products, shipping, fee, or customer details to an order now blocks the UI immediately while the order is syncing remotely. [https://github.com/woocommerce/woocommerce-ios/pull/6974]

- [*] Coupons: Now it's possible to update discount types for coupons. [https://github.com/woocommerce/woocommerce-ios/pull/6935]
- [*] Orders tab: the view width now adjusts to the app in tablet split view on iOS 15. [https://github.com/woocommerce/woocommerce-ios/pull/6951]

9.2
-----
- [***] Experimental Features: Coupons editing and deletion features are now enabled as part of coupon management. [https://github.com/woocommerce/woocommerce-ios/pull/6853]
- [*] Order Creation: Updated percentage fee flow - added amount preview, disabled percentage option when editing. [https://github.com/woocommerce/woocommerce-ios/pull/6763]
- [*] Product Details: Update status badge layout and show it for more cases. [https://github.com/woocommerce/woocommerce-ios/pull/6768]
- [*] Coupons: now, the percentage amount of coupons will be displayed correctly in the listing and in coupon detail if the amount contains fraction digits. [https://github.com/woocommerce/woocommerce-ios/pull/6804]
- [*] Coupons: Filter initial search results to show only coupons of the currently selected store. [https://github.com/woocommerce/woocommerce-ios/pull/6800]
- [*] Coupons: Fixed crash when there are duplicated items on the coupon list. [https://github.com/woocommerce/woocommerce-ios/pull/6798]
- [*] In-Person Payments: Run onboarding checks when connecting a reader. [https://github.com/woocommerce/woocommerce-ios/pull/6761, https://github.com/woocommerce/woocommerce-ios/pull/6774, https://github.com/woocommerce/woocommerce-ios/pull/6789]
- [*] In-Person Payments: after collecting payment for an order, merchants can now email the receipt in addition to printing it in Order Details > See Receipt if email is available on the device. [https://github.com/woocommerce/woocommerce-ios/pull/6833]

9.1
-----

- [*] Product name field in product form - Remove scroll behaviour and increase field height to fully display long product names. [https://github.com/woocommerce/woocommerce-ios/pull/6681]
- [*] Filter toolbar in Products list tab - Filter toolbar is pinned outside of the products list. [https://github.com/woocommerce/woocommerce-ios/pull/6698]
- [internal] Loading screens are refactored to avoid duplicated code and a potential crash. Please quickly smoke test them to make sure that everything still works as before. [https://github.com/woocommerce/woocommerce-ios/pull/6717]
- [*] Shipping settings - Weight and shipping package dimensions are localized based on device locale. Also, decimal point information is no longer lost upon saving a product, when using comma as a decimal separator. [https://github.com/woocommerce/woocommerce-ios/pull/6721]

9.0
-----

- [*] Share payment links from the order details screen. [https://github.com/woocommerce/woocommerce-ios/pull/6609]
- [internal] Reviews lists on Products and Menu tabs are refactored to avoid duplicated code. Please quickly smoke test them to make sure that everything still works as before. [https://github.com/woocommerce/woocommerce-ios/pull/6553]
- [**] Now it's possible to change the order of the product images. [https://github.com/woocommerce/woocommerce-ios/pull/6620]
- [*] Improved accessibility for the error banner and info banner displayed in Orders and Products. [https://github.com/woocommerce/woocommerce-ios/pull/6633]

8.9
-----
- [*] Coupons: Fixed issue loading the coupon list from the local storage on initial load. [https://github.com/woocommerce/woocommerce-ios/pull/6463]
- [*] Coupons: Update layout of the coupon details screen. [https://github.com/woocommerce/woocommerce-ios/pull/6522]
- [*] In-Person Payments: Removed collecting L2/L3 data. [https://github.com/woocommerce/woocommerce-ios/pull/6519]
- [*] Hub Menu: Multiple menu items can no longer be tapped simultaneously. [https://github.com/woocommerce/woocommerce-ios/pull/6484]
- [*] Jetpack CP: Fixed crash when attempting to access WP-Admin with an invalid URL that has an unsupported scheme. [https://github.com/woocommerce/woocommerce-ios/pull/6502]
- [***] Orders: Order Creation is now available to everyone! You can go to the Orders tab and tap the + button to create a new order. [https://github.com/woocommerce/woocommerce-ios/pull/6537]
- [internal] Loading screens are refactored to avoid duplicated code and a potential crash. Please quickly smoke test them to make sure that everything still works as before. [https://github.com/woocommerce/woocommerce-ios/pull/6535] [https://github.com/woocommerce/woocommerce-ios/pull/6544]

8.8
-----
- [*] Updates the app's About screen to be consistent with Automattic's other mobile apps. [https://github.com/woocommerce/woocommerce-ios/pull/6421]
- [***] Experimental Feature: It's now possible to add custom shipping method and fees in order creation flow. Tax amount and Order total is now synced from backend. [https://github.com/woocommerce/woocommerce-ios/pull/6429]
- [**] Now it's possible to filter orders by custom statuses. [https://github.com/woocommerce/woocommerce-ios/pull/6390]
- [*] Fixed issue presenting Edit Customer Note screen as a modal on large screens. [https://github.com/woocommerce/woocommerce-ios/pull/6406]
- [*] Products displayed in Order Detail now follow the same order of the web. [https://github.com/woocommerce/woocommerce-ios/pull/6401]
- [*] Simple Payments now shows a detailed tax break up before taking the payment. [https://github.com/woocommerce/woocommerce-ios/pull/6412]
- [*] Coupons list now shows an error view if coupons are disabled for the store. Coupons can be enabled again from this view. [https://github.com/woocommerce/woocommerce-ios/pull/6446]
- [*] Coupon details screen now displays more informative error messages when loading the total discount amount fails. [https://github.com/woocommerce/woocommerce-ios/pull/6457]
- [internal] Shipping Labels: the navigation bar in the web view for adding payments is now correctly hidden. [https://github.com/woocommerce/woocommerce-ios/pull/6435]

8.7
-----
- [**] In-Person Payments: Added card details to refund confirmation screen to help with refunding to the payment card [https://github.com/woocommerce/woocommerce-ios/pull/6241]
- [*] Coupons: Replace the toggles on Usage Details screen with text for uneditable contents. [https://github.com/woocommerce/woocommerce-ios/pull/6287]
- [*] Improve image loading for thumbnails especially on the Product list. [https://github.com/woocommerce/woocommerce-ios/pull/6299]
- [*] Coupons: Added feedback banner on the top of the coupon list. [https://github.com/woocommerce/woocommerce-ios/pull/6316]
- [*] Coupons: Handled error when loading total discounted amount fails. [https://github.com/woocommerce/woocommerce-ios/pull/6368]
- [internal] Removed all feature flags for Shipping Labels. Please smoke test all parts of Shipping Labels to make sure that everything still works as before. [https://github.com/woocommerce/woocommerce-ios/pull/6270]
- [*] In-Person Payments: Localized messages and UI [https://github.com/woocommerce/woocommerce-ios/pull/6317]
- [*] My Store: Fixed incorrect currency symbol of revenue text for stores with non-USD currency. [https://github.com/woocommerce/woocommerce-ios/pull/6335]
- [*] Notifications: Dismiss presented view before presenting content from notifications [https://github.com/woocommerce/woocommerce-ios/pull/6354]
- [*] Reviews: Fixed missing product information on first load [https://github.com/woocommerce/woocommerce-ios/pull/6367]
- [internal] Removed the feature flag for My store tab UI updates. Please smoke test the store stats and top performers in the "My store" tab to make sure everything works as before. [https://github.com/woocommerce/woocommerce-ios/pull/6334]
- [*] In-Person Payments: Add support for accepting payments on bookable products [https://github.com/woocommerce/woocommerce-ios/pull/6364]
- [*] In-Person Payments: Fixed issue where payment could be stuck prompting to remove the card if the payment was declined and retried before removing the card.

8.6
-----
- [***] Merchants can now view coupons in their stores by enabling Coupon Management in Experimental Features. [https://github.com/woocommerce/woocommerce-ios/pull/6209]
- [*] Orders: In the experimental Order Creation feature, product variations added to a new order now show a list of their attributes. [https://github.com/woocommerce/woocommerce-ios/pull/6131]
- [*] Enlarged the tap area for the action button on the notice view. [https://github.com/woocommerce/woocommerce-ios/pull/6146]
- [*] Reviews: Fixed crash on iPad when tapping the More button. [https://github.com/woocommerce/woocommerce-ios/pull/6187]
- [*] In-Person Payments: Remove Stripe from Experimental Features as it is always enabled now. [https://github.com/woocommerce/woocommerce-ios/pull/6205]
- [*] Disabled unnecessary selection of the "Refund via" row on the Refund Confirmation screen [https://github.com/woocommerce/woocommerce-ios/pull/6198]
- [*] Increased minimum version of Stripe extension for In-Person Payments to 6.2.0 [https://github.com/woocommerce/woocommerce-ios/pull/xxxx]
- [internal] Removed `pushNotificationsForAllStores` feature flag. Since the changes are non-trivial, it would be great to smoke test push notifications for all stores in beta testing. [https://github.com/woocommerce/woocommerce-ios/pull/6231]

8.5
-----
- [*] In-Person Payments: Inform the user when a card reader battery is so low that it needs to be charged before the reader can be connected. [https://github.com/woocommerce/woocommerce-ios/pull/5998]
- [***] The My store tab is having a new look with new conversion stats and shows up to 5 top performing products now (used to be 3). [https://github.com/woocommerce/woocommerce-ios/pull/5991]
- [**] Fixed a crash at the startup of the app, related to Gridicons. [https://github.com/woocommerce/woocommerce-ios/pull/6005]
- [***] Experimental Feature: It's now possible to create Orders in the app by enabling it in Settings > Experimental Features. For now you can change the order status, add products, and add customer details (billing and shipping addresses). [https://github.com/woocommerce/woocommerce-ios/pull/6060]
- [*] Fixed issue in date range selection for the orders filters where is some cases dates are not available for selection. [https://github.com/woocommerce/woocommerce-ios/pull/6090]
- [*] Enabled "view product in store" and "share product" options for variable products when accessing them through the order details screen. [https://github.com/woocommerce/woocommerce-ios/pull/6091]

8.4
-----
- [***] In-Person Payments: Support for Stripe M2 card reader. [https://github.com/woocommerce/woocommerce-ios/pull/5844]
- [***] We introduced a new tab called "Menu", a tab in the main navigation where you can browser different sub-sections of the app: Switch Store, Settings, WooCommerce Admin, View Store and Reviews. [https://github.com/woocommerce/woocommerce-ios/pull/5926]
- [***] Store admins can now access sites with plugins that have Jetpack Connection Package (e.g. WooCommerce Payments, Jetpack Backup) in the app. These sites do not require Jetpack-the-plugin to connect anymore. Store admins can still install Jetpack-the-plugin from the app through settings or a Jetpack banner. [https://github.com/woocommerce/woocommerce-ios/pull/5924]
- [*] Add/Edit Product screen: Fix transient product name while adding images.[https://github.com/woocommerce/woocommerce-ios/pull/5840]

8.3
-----
- [***] All merchants can create Simple Payments orders. [https://github.com/woocommerce/woocommerce-ios/pull/5684]
- [**] System status report can now be viewed and copied directly from within the app. [https://github.com/woocommerce/woocommerce-ios/pull/5702]
- [**] Product SKU input scanner is now available as a beta feature. To try it, enable it from settings and you can scan a barcode to use as the product SKU in product inventory settings! [https://github.com/woocommerce/woocommerce-ios/pull/5695]
- [**] Now you chan share a payment link when creating a Simple Payments order [https://github.com/woocommerce/woocommerce-ios/pull/5819]
- [*] Reviews: "Mark all as read" checkmark bar button item button replaced with menu button which launches an action sheet. Menu button is displayed only if there are unread reviews available.[https://github.com/woocommerce/woocommerce-ios/pull/5833]
- [internal] Refactored ReviewsViewController to add tests. [https://github.com/woocommerce/woocommerce-ios/pull/5834]

8.2
-----
- [***] In-Person Payments: Now you can collect Simple Payments on the go. [https://github.com/woocommerce/woocommerce-ios/pull/5635]
- [*] Products: After generating a new variation for a variable product, you are now taken directly to edit the new variation. [https://github.com/woocommerce/woocommerce-ios/pull/5649]
- [*] Dashboard: the visitor count in the Today tab is now shown when Jetpack site stats are enabled.
- [*] Add/Edit Product Images: tapping on the last `n` images while `n` images are pending upload does not crash the app anymore. [https://github.com/woocommerce/woocommerce-ios/pull/5672]

8.2
-----
- [*] Shipping Labels: Fixes a crash when saving a new shipping label after opening the order from a push notification. [https://github.com/woocommerce/woocommerce-ios/pull/5549]
- [**] In-Person Payments: Improved support for VoiceOver. [https://github.com/woocommerce/woocommerce-ios/pull/5572]
- [*] In-Person Payments: Fixes a crash when printing more than one receipt. [https://github.com/woocommerce/woocommerce-ios/pull/5575]

8.1
-----
- [***] Now it's possible to filter Order List by multiple statuses and date ranges. Plus, we removed the top tab bar on Orders Tab. [https://github.com/woocommerce/woocommerce-ios/pull/5491]
- [*] Login: Password AutoFill will suggest wordpress.com accounts. [https://github.com/woocommerce/woocommerce-ios/pull/5399]
- [*] Store picker: after logging in with store address, the pre-selected store is now the currently selected store instead of the store from login flow. [https://github.com/woocommerce/woocommerce-ios/pull/5508]
- [*] The application icon number from order push notifications is now cleared after visiting the orders tab. [https://github.com/woocommerce/woocommerce-ios/pull/5715]
- [internal] Migrated Settings screen to MVVM [https://github.com/woocommerce/woocommerce-ios/pull/5393]


8.0
-----
- [*] Product List: Add support for product filtering by category. [https://github.com/woocommerce/woocommerce-ios/pull/5388]
- [***] Push notifications are now supported for all connected stores. [https://github.com/woocommerce/woocommerce-ios/pull/5299]
- [*] Fix: in Settings > Switch Store, tapping "Dismiss" after selecting a different store does not switch stores anymore. [https://github.com/woocommerce/woocommerce-ios/pull/5359]

7.9
-----
- [*] Fix: after disconnecting a site or connecting to a new site, the sites in site picker (Settings > Switch Store) should be updated accordingly. The only exception is when the newly disconnected site is the currently selected site. [https://github.com/woocommerce/woocommerce-ios/pull/5241]
- [*] Order Details: Show a button on the "Product" section of Order Details screen to allow recreating shipping labels. [https://github.com/woocommerce/woocommerce-ios/pull/5255]
- [*] Edit Order Address - Enable `Done` button when `Use as {Shipping/Billing} Address` toggle is turned on. [https://github.com/woocommerce/woocommerce-ios/pull/5254]
- [*] Add/Edit Product: fix an issue where the product name keyboard is English only. [https://github.com/woocommerce/woocommerce-ios/pull/5288]
- [*] Order Details: some sites cannot parse order requests where the fields parameter has spaces, and the products section cannot load as a result. The spaces are now removed. [https://github.com/woocommerce/woocommerce-ios/pull/5298]

7.8
-----
- [***] Shipping Labels: merchants can create multiple packages for the same order, moving the items between different packages. [https://github.com/woocommerce/woocommerce-ios/pull/5190]
- [*] Fix: Navigation bar buttons are now consistently pink on iOS 15. [https://github.com/woocommerce/woocommerce-ios/pull/5139]
- [*] Fix incorrect info banner color and signature option spacing on Carrier and Rates screen. [https://github.com/woocommerce/woocommerce-ios/pull/5144]
- [x] Fix an error where merchants were unable to connect to valid stores when they have other stores with corrupted information https://github.com/woocommerce/woocommerce-ios/pull/5161
- [*] Shipping Labels: Fix issue with decimal values on customs form when setting the device with locales that use comma as decimal point. [https://github.com/woocommerce/woocommerce-ios/pull/5195]
- [*] Shipping Labels: Fix crash when tapping on Learn more rows of customs form. [https://github.com/woocommerce/woocommerce-ios/pull/5207]
- [*] Shipping Labels: The shipping address now prefills the phone number from the billing address if a shipping phone number is not available. [https://github.com/woocommerce/woocommerce-ios/pull/5177]
- [*] Shipping Labels: now in Carrier and Rates we always display the discounted rate instead of the retail rate if available. [https://github.com/woocommerce/woocommerce-ios/pull/5188]
- [*] Shipping Labels: If the shipping address is invalid, there are now options to email, call, or message the customer. [https://github.com/woocommerce/woocommerce-ios/pull/5228]
- [*] Accessibility: notify when offline mode banner appears or disappears. [https://github.com/woocommerce/woocommerce-ios/pull/5225]

7.7
-----
- [***] In-Person Payments: US merchants can now obtain a card reader and then collect payments directly from the app. [https://github.com/woocommerce/woocommerce-ios/pull/5030]
- [***] Shipping Labels: Merchants can now add new payment methods for shipping labels directly from the app. [https://github.com/woocommerce/woocommerce-ios/pull/5023]
- [**] Merchants can now edit shipping & billing addresses from orders. [https://github.com/woocommerce/woocommerce-ios/pull/5097]
- [x] Fix: now a default paper size will be selected in Shipping Label print screen. [https://github.com/woocommerce/woocommerce-ios/pull/5035]
- [*] Show banner on screens that use cached data when device is offline. [https://github.com/woocommerce/woocommerce-ios/pull/5000]
- [*] Fix incorrect subtitle on customs row of Shipping Label purchase flow. [https://github.com/woocommerce/woocommerce-ios/pull/5093]
- [*] Make sure customs form printing option is not available on non-international orders. [https://github.com/woocommerce/woocommerce-ios/pull/5104]
- [*] Fix incorrect logo for DHL in Shipping Labels flow. [https://github.com/woocommerce/woocommerce-ios/pull/5105]

7.6
-----
- [x] Show an improved error modal if there are problems while selecting a store. [https://github.com/woocommerce/woocommerce-ios/pull/5006]
- [***] Shipping Labels: Merchants can now add new custom and service packages for shipping labels directly from the app. [https://github.com/woocommerce/woocommerce-ios/pull/4976]
- [*] Fix: when product image upload fails, the image cell stop loading. [https://github.com/woocommerce/woocommerce-ios/pull/4989]

7.5
-----
- [***] Merchants can now purchase shipping labels and declare customs forms for international orders. [https://github.com/woocommerce/woocommerce-ios/pull/4896]
- [**] Merchants can now edit customer provided notes from orders. [https://github.com/woocommerce/woocommerce-ios/pull/4893]
- [*] Fix empty states sometimes not centered vertically [https://github.com/woocommerce/woocommerce-ios/pull/4890]
- [*] Fix error syncing products due to decoding failure of regular_price in product variations. [https://github.com/woocommerce/woocommerce-ios/pull/4901]
- [*] Hide bottom bar on shipping label purchase form. [https://github.com/woocommerce/woocommerce-ios/pull/4902]

7.4
-----
- [*] Fix an issue where some extension was not shown in order item details. [https://github.com/woocommerce/woocommerce-ios/pull/4753]
- [*] Fix: The refund button within Order Details will be hidden if the refund is zero. [https://github.com/woocommerce/woocommerce-ios/pull/4789]
- [*] Fix: Incorrect arrow direction for right-to-left languages on Shipping Label flow. [https://github.com/woocommerce/woocommerce-ios/pull/4796]
- [*] Fix: Shouldn't be able to schedule a sale without sale price. [https://github.com/woocommerce/woocommerce-ios/pull/4825]
- [*] Fix: Edit address screen is pushed twice in Shipping Label flow when missing name in origin or destination address. [https://github.com/woocommerce/woocommerce-ios/pull/4845]

7.3
-----
- [*] Order Detail: now we do not offer the "email note to customer" option if no email is available. [https://github.com/woocommerce/woocommerce-ios/pull/4680]
- [*] My Store: If there are errors loading the My Store screen, a banner now appears at the top of the screen with links to troubleshoot or contact support. [https://github.com/woocommerce/woocommerce-ios/pull/4704]
- [*] Fix: Added 'Product saved' confirmation message when a product is updated [https://github.com/woocommerce/woocommerce-ios/pull/4709]
- [*] Shipping Labels: Updated address validation to automatically use trivially normalized address for origin and destination. [https://github.com/woocommerce/woocommerce-ios/pull/4719]
- [*] Fix: Order details for products with negative prices now will show correctly [https://github.com/woocommerce/woocommerce-ios/pull/4683]
- [*] Fix: Order list not extend edge-to-edge in dark mode. [https://github.com/woocommerce/woocommerce-ios/pull/4728]
- [*] Plugins: Added list of active and inactive plugins that can be reached by admins in the settings screen. [https://github.com/woocommerce/woocommerce-ios/pull/4735]
- [*] Login: Updated appearance of back buttons in navigation bar to minimal style. [https://github.com/woocommerce/woocommerce-ios/pull/4726]
- [internal] Upgraded Zendesk SDK to version 5.3.0. [https://github.com/woocommerce/woocommerce-ios/pull/4699]
- [internal] Updated GoogleSignIn to version 6.0.1 through WordPressAuthenticator. There should be no functional changes, but may impact Google sign in flow. [https://github.com/woocommerce/woocommerce-ios/pull/4725]

7.2
-----
- [*] Order Fulfillment: Updated success notice message [https://github.com/woocommerce/woocommerce-ios/pull/4589]
- [*] Order Fulfillment: Fixed issue footer view getting clipped of by iPhone notch [https://github.com/woocommerce/woocommerce-ios/pull/4631]
- [*] Shipping Labels: Updated address validation to make sure a name is entered for each address. [https://github.com/woocommerce/woocommerce-ios/pull/4601]
- [*] Shipping Labels: Hide Contact button on Shipping To Address form when customer phone number is not provided. [https://github.com/woocommerce/woocommerce-ios/pull/4663]
- [*] Shipping Labels: Updated edge-to-edge table views for all forms. [https://github.com/woocommerce/woocommerce-ios/pull/4657]
- [*] Orders and Order Details: Updated edge-to-edge table views for consistent look across the app. [https://github.com/woocommerce/woocommerce-ios/pull/4638]
- [*] Reviews and Review Details: Updated edge-to-edge table views for consistent look across the app. [https://github.com/woocommerce/woocommerce-ios/pull/4637]
- [*] New error screen displayed to users without the required roles to access the store. [https://github.com/woocommerce/woocommerce-ios/pull/4493]

7.1
-----
- [***] Merchants from US can create shipping labels for physical orders from the app. The feature supports for now only orders where the shipping address is in the US. [https://github.com/woocommerce/woocommerce-ios/pull/4578]
- [**] Due to popular demand, the Order fulfill is displayed once again when clicking on the Mark order complete button. [https://github.com/woocommerce/woocommerce-ios/pull/4567]
- [*] Fix: Interactive pop gesture on Order Details and Settings screen. [https://github.com/woocommerce/woocommerce-ios/pull/4504]
- [*] Fix: Frozen refresh control and placeholder when switching tabs [https://github.com/woocommerce/woocommerce-ios/pull/4505]
- [internal] Stats tab: added network sync throttling [https://github.com/woocommerce/woocommerce-ios/pull/4494]

7.0
-----
- [**] Order Detail: now we display Order Items and Shipping Label Packages as separate sections. [https://github.com/woocommerce/woocommerce-ios/pull/4445]
- [*] Fix: Orders for a variable product with different configurations of a single variation will now show each order item separately. [https://github.com/woocommerce/woocommerce-ios/pull/4445]
- [*] If the Orders, Products, or Reviews lists can't load, a banner now appears at the top of the screen with links to troubleshoot or contact support. [https://github.com/woocommerce/woocommerce-ios/pull/4400, https://github.com/woocommerce/woocommerce-ios/pull/4407]
- [*] Fix: Stats tabs are now displayed and ordered correctly in RTL languages. [https://github.com/woocommerce/woocommerce-ios/pull/4444]
- [*] Fix: Missing "Add Tracking" button in orders details. [https://github.com/woocommerce/woocommerce-ios/pull/4520]


6.9
-----
- [*] Order Detail: now we display a loader on top, to communicate that the order detail view has not yet been fully loaded. [https://github.com/woocommerce/woocommerce-ios/pull/4396]
- [*] Products: You can edit product attributes for variations right from the main product form. [https://github.com/woocommerce/woocommerce-ios/pull/4350]
- [*] Improved CTA. "Print Shipping Label" instead of "Reprint Shipping Label". [https://github.com/woocommerce/woocommerce-ios/pull/4394]
- [*] Improved application log viewer. [https://github.com/woocommerce/woocommerce-ios/pull/4387]
- [*] Improved the experience when creating the first variation. [https://github.com/woocommerce/woocommerce-ios/pull/4405]

6.8
-----

- [***] Dropped iOS 13 support. From now we support iOS 14 and later. [https://github.com/woocommerce/woocommerce-ios/pull/4209]
- [**] Products: Added the option to create and edit a virtual product directly from the product detail screen. [https://github.com/woocommerce/woocommerce-ios/pull/4214]

6.7
-----
- [**] Add-Ons: Order add-ons are now available as a beta feature. To try it, enable it from settings! [https://github.com/woocommerce/woocommerce-ios/pull/4119]

6.6
-----
- [*] Fix: Product variations only support at most one image, so we won't show an option to add a second one. [https://github.com/woocommerce/woocommerce-ios/pull/3994]
- [*] Fix: The screen to select images from the Media Library would sometimes crash when the library had a specific number of images. [https://github.com/woocommerce/woocommerce-ios/pull/4003]
- [*] Improved error messages for logins. [https://github.com/woocommerce/woocommerce-ios/pull/3957]

6.5
-----
- [*] Fix: Product images with non-latin characters in filenames now will load correctly and won't break Media Library. [https://github.com/woocommerce/woocommerce-ios/pull/3935]
- [*] Fix: The screen to select images from the Media Library would sometimes crash when the library had a specific number of images. [https://github.com/woocommerce/woocommerce-ios/pull/4070]

6.4
-----
- [*] Login: New design and illustrations for the initial login screen, promoting the app's main features. [https://github.com/woocommerce/woocommerce-ios/pull/3867]
- [*] Enhancement/fix: Unify back button style across the app. [https://github.com/woocommerce/woocommerce-ios/pull/3872]

6.3
-----
- [**] Products: Now you can add variable products from the create product action sheet. [https://github.com/woocommerce/woocommerce-ios/pull/3836]
- [**] Products: Now you can easily publish a product draft or pending product using the navigation bar buttons [https://github.com/woocommerce/woocommerce-ios/pull/3846]
- [*] Fix: In landscape orientation, all backgrounds on detail screens and their subsections now extend edge-to-edge. [https://github.com/woocommerce/woocommerce-ios/pull/3808]
- [*] Fix: Creating an attribute or a variation no longer saves your product pending changes. [https://github.com/woocommerce/woocommerce-ios/pull/3832]
- [*] Enhancement/fix: image & text footnote info link rows are now center aligned in order details reprint shipping label info row and reprint screen. [https://github.com/woocommerce/woocommerce-ios/pull/3805]

6.2
-----

- [***] Products: When editing a product, you can now create/delete/update product variations, product attributes and product attribute options. https://github.com/woocommerce/woocommerce-ios/pull/3791
- [**] Large titles are enabled for the four main tabs like in Android. In Dashboard and Orders tab, a workaround is implemented with some UI/UX tradeoffs where the title size animation is not as smooth among other minor differences from Products and Reviews tab. We can encourage beta users to share any UI issues they find with large titles. [https://github.com/woocommerce/woocommerce-ios/pull/3763]
- [*] Fix: Load product inventory settings in read-only mode when the product has a decimal stock quantity. This fixes the products tab not loading due to product decoding errors when third-party plugins enable decimal stock quantities. [https://github.com/woocommerce/woocommerce-ios/pull/3717]
- [*] Fix: Loading state stuck in Reviews List. [https://github.com/woocommerce/woocommerce-ios/pull/3753]

6.1
-----
- [**] Products: When editing variable products, you can now edit the variation attributes to select different attribute options. [https://github.com/woocommerce/woocommerce-ios/pull/3628]
- [*] Fixes a bug where long pressing the back button sometimes displayed an empty list of screens.
- [*] Product Type: Updated product type detail to display "Downloadable" if a product is downloadable. [https://github.com/woocommerce/woocommerce-ios/pull/3647]
- [*] Product Description: Updated the placeholder text in the Aztec Editor screens to provide more context. [https://github.com/woocommerce/woocommerce-ios/pull/3668]
- [*] Fix: Update the downloadable files row to read-only, if the product is accessed from Order Details. [https://github.com/woocommerce/woocommerce-ios/pull/3669]
- [*] Fix: Thumbnail image of a product wasn't being loaded correctly in Order Details. [https://github.com/woocommerce/woocommerce-ios/pull/3678]
- [*] Fix: Allow product's `regular_price` to be a number and `sold_individually` to be `null` as some third-party plugins could alter the type in the API. This could help with the products tab not loading due to product decoding errors. [https://github.com/woocommerce/woocommerce-ios/pull/3679]
- [internal] Attempted fix for a crash in product image upload. [https://github.com/woocommerce/woocommerce-ios/pull/3693]

6.0
-----
- [**] Due to popular demand, the product SKU is displayed once again in Order Details screen. [https://github.com/woocommerce/woocommerce-ios/pull/3564]
- [*] Updated copyright notice to WooCommerce
- [*] Fix: top performers in "This Week" tab should be showing the same data as in WC Admin.
- [*] Fix: visitor stats in Dashboard should be more consistent with web data on days when the end date for more than one tab is the same (e.g. "This Week" and "This Month" both end on January 31). [https://github.com/woocommerce/woocommerce-ios/pull/3532]
- [*] Fix: navbar title on cross-sells products list displayed title for upsells [https://github.com/woocommerce/woocommerce-ios/pull/3565]
- [*] Added drag-and-drop sorting to Linked Products [https://github.com/woocommerce/woocommerce-ios/pull/3548]
- [internal] Refactored Core Data migrator stack to help reduce crashes [https://github.com/woocommerce/woocommerce-ios/pull/3523]


5.9
-----
- [**] Product List: if a user applies custom sort orders and filters in the Product List, now when they reopen the app will be able to see the previous settings applied. [https://github.com/woocommerce/woocommerce-ios/pull/3454]
- [*] Removed fulfillment screen and moved fulfillment to the order details screen. [https://github.com/woocommerce/woocommerce-ios/pull/3453]
- [*] Fix: billing information action sheets now are presented correctly on iPad. [https://github.com/woocommerce/woocommerce-ios/pull/3457]
- [*] fix: the rows in the product search list now don't have double separators. [https://github.com/woocommerce/woocommerce-ios/pull/3456]
- [*] Fix: During login, the spinner when a continue button is in loading state is now visible in dark mode. [https://github.com/woocommerce/woocommerce-ios/pull/3472]
- [*] fix: when adding a note to an order, the text gets no more deleted if you tap on “Email note to customer”. [https://github.com/woocommerce/woocommerce-ios/pull/3473]
- [*] Added Fees to order details. [https://github.com/woocommerce/woocommerce-ios/pull/3475]
- [*] fix: now we don't show any more similar alert notices if an error occurred. [https://github.com/woocommerce/woocommerce-ios/pull/3474]
- [*] fix: in Settings > Switch Store, the spinner in the "Continue" button at the bottom is now visible in dark mode. [https://github.com/woocommerce/woocommerce-ios/pull/3468]
- [*] fix: in order details, the shipping and billing address are displayed in the order of the country (in some eastern Asian countries, the address starts from the largest unit to the smallest). [https://github.com/woocommerce/woocommerce-ios/pull/3469]
- [*] fix: product is now read-only when opened from the order details. [https://github.com/woocommerce/woocommerce-ios/pull/3491]
- [*] fix: pull to refresh on the order status picker screen does not resets anymore the current selection. [https://github.com/woocommerce/woocommerce-ios/pull/3493]
- [*] When adding or editing a link (e.g. in a product description) link settings are now presented as a popover on iPad. [https://github.com/woocommerce/woocommerce-ios/pull/3492]
- [*] fix: the glitch when launching the app in logged out state or after tapping "Try another account" in store picker is now gone. [https://github.com/woocommerce/woocommerce-ios/pull/3498]
- [*] Minor enhancements: in product editing form > product reviews list, the rows don't show highlighted state on tap anymore since they are not actionable. Same for the number of upsell and cross-sell products in product editing form > linked products. [https://github.com/woocommerce/woocommerce-ios/pull/3502]


5.8
-----
- [***] Products M5 features are now available to all. Products M5 features: add and edit linked products, add and edit downloadable files, product deletion. [https://github.com/woocommerce/woocommerce-ios/pull/3420]
- [***] Shipping labels M1 features are now available to all: view shipping label details, request a refund, and reprint a shipping label via AirPrint. [https://github.com/woocommerce/woocommerce-ios/pull/3436]
- [**] Improved login flow, including better error handling. [https://github.com/woocommerce/woocommerce-ios/pull/3332]


5.7
-----
- [***] Dropped iOS 12 support. From now we support iOS 13 and later. [https://github.com/woocommerce/woocommerce-ios/pull/3216]
- [*] Fixed spinner appearance in the footer of orders list. [https://github.com/woocommerce/woocommerce-ios/pull/3249]
- [*] In order details, the image for a line item associated with a variation is shown now after the variation has been synced. [https://github.com/woocommerce/woocommerce-ios/pull/3314]
- [internal] Refactored Core Data stack so more errors will be propagated. [https://github.com/woocommerce/woocommerce-ios/pull/3267]


5.6
-----
- [**] Fixed order list sometimes not showing newly submitted orders.
- [*] now the date pickers on iOS 14 are opened as modal view. [https://github.com/woocommerce/woocommerce-ios/pull/3148]
- [*] now it's possible to remove an image from a Product Variation if the WC version 4.7+. [https://github.com/woocommerce/woocommerce-ios/pull/3159]
- [*] removed the Product Title in product screen navigation bar. [https://github.com/woocommerce/woocommerce-ios/pull/3187]
- [*] the icon of the cells inside the Product Detail are now aligned at 10px from the top margin. [https://github.com/woocommerce/woocommerce-ios/pull/3199]
- [**] Added the ability to issue refunds from the order screen. Refunds can be done towards products or towards shipping. [https://github.com/woocommerce/woocommerce-ios/pull/3204]
- [*] Prevent banner dismiss when tapping "give feedback" on products screen. [https://github.com/woocommerce/woocommerce-ios/pull/3221]
- [*] Add keyboard dismiss in Add Tracking screen [https://github.com/woocommerce/woocommerce-ios/pull/3220]


5.5
-----
- [**] Products M4 features are now available to all. Products M4 features: add a simple/grouped/external product with actions to publish or save as draft. [https://github.com/woocommerce/woocommerce-ios/pull/3133]
- [*] enhancement: Order details screen now shows variation attributes for WC version 4.7+. [https://github.com/woocommerce/woocommerce-ios/pull/3109]
- [*] fix: Product detail screen now includes the number of ratings for that product. [https://github.com/woocommerce/woocommerce-ios/pull/3089]
- [*] fix: Product subtitle now wraps correctly in order details. [https://github.com/woocommerce/woocommerce-ios/pull/3201]


5.4
-----
- [*] fix: text headers on Product price screen are no more clipped with large text sizes. [https://github.com/woocommerce/woocommerce-ios/pull/3090]


5.4
-----
- [*] fix: the footer in app Settings is now correctly centered.
- [*] fix: Products tab: earlier draft products now show up in the same order as in core when sorting by "Newest to Oldest".
- [*] enhancement: in product details > price settings, the sale dates can be edited inline in iOS 14 using the new date picker. Also, the sale end date picker editing does not automatically end on changes anymore. [https://github.com/woocommerce/woocommerce-ios/pull/3044]
- [*] enhancement: in order details > add tracking, the date shipped can be edited inline in iOS 14 using the new date picker. [https://github.com/woocommerce/woocommerce-ios/pull/3044]
- [*] enhancement: in products list, the "(No Title)" placeholder will be showed when a product doesn't have the title set. [https://github.com/woocommerce/woocommerce-ios/pull/3068]
- [*] fix: the placeholder views in the top dashboard chart and orders tab do not have unexpected white background color in Dark mode in iOS 14 anymore. [https://github.com/woocommerce/woocommerce-ios/pull/3063]


5.3
-----
- [**] In Settings > Experimental Features, a Products switch is now available for turning Products M4 features on and off (default off). Products M4 features: add a simple/grouped/external product with actions to publish or save as draft.
- [*] Opening a product from order details now shows readonly product details of the same styles as in editable product details.
- [*] Opening a product variation from order details now shows readonly product variation details and this product variation does not appear in the Products tab anymore.
- [*] Enhancement: when not saving a product as "published", the in-progress modal now shows title and message like "saving your product" instead of "publishing your product".
- [*] In product and variation list, the stock quantity is not shown anymore when stock management is disabled.
- [*] Enhancement: when the user attempts to dismiss the product selector search modal while at least one product is selected for a grouped product's linked products, a discard changes action sheet is shown.
- [internal] Renamed a product database table (Attribute) to GenericAttribute. This adds a new database migration.  [https://github.com/woocommerce/woocommerce-ios/pull/2883]
- [internal] Refactored the text fields in the Manual Shipment Tracking page. [https://github.com/woocommerce/woocommerce-ios/pull/2979]
- [internal] Attempt fix for startup crashes. [https://github.com/woocommerce/woocommerce-ios/pull/3069]


5.2
-----
- [**] Products: now you can editing basic fields for non-core products (whose product type is not simple/external/variable/grouped) - images, name, description, readonly price, readonly inventory, tags, categories, short description, and product settings.
- [*] Enhancement: for variable products, the stock status is now shown in its variation list.
- [*] Sign In With Apple: if the Apple ID has been disconnected from the WordPress app (e.g. in Settings > Apple ID > Password & Security > Apps using Apple ID), the app is logged out on app launch or app switch.
- [*] Now from an Order Detail it's only possible to open a Product in read-only mode.
- [internal] #2881 Upgraded WPAuth from 1.24 to 1.26-beta.12. Regressions may happen in login flows.
- [internal] #2896 Configured the same user agent header for all the network requests made through the app.
- [internal] #2879 After logging out, the persistent store is not reset anymore to fix a crash in SIWA revoked token scenario after app launch (issue #2830). No user-facing changes are intended, the data should be associated with a site after logging out and in like before.

5.1
-----
- [*] bugfix: now reviews are refreshed correctly. If you try to delete or to set as spam a review from the web, the result will match in the product reviews list.
- [*] If the Products switch is on in Settings > Experimental Features:
  - For a variable product, the stock status is not shown in the product details anymore when stock management is disabled since stock status is controlled at variation level.
- [internal] The Order List and Orders Search → Filter has a new backend architecture (#2820). This was changed as an experiment to fix #1543. This affects iOS 13.0 users only. No new behaviors have been added. Github project: https://git.io/JUBco.
- [*] Orders → Search list will now show the full counts instead of “99+”. #2825


5.0
-----
- [*] Order details > product details: tapping outside of the bottom sheet from "Add more details" menu does not dismiss the whole product details anymore.
- [*] If the Products switch is on in Settings > Experimental Features, product editing for basic fields are enabled for non-core products (whose product type is not simple/external/variable/grouped) - images, name, description, readonly price, readonly inventory, tags, categories, short description, and product settings.
- [*] Order Detail: added "Guest" placeholder on Order Details card when there's no customer name.
- [*] If the Products switch is on in Settings > Experimental Features:
  - Product editing for basic fields are enabled for non-core products (whose product type is not simple/external/variable/grouped) - images, name, description, readonly price, readonly inventory, tags, categories, short description, and product settings.
  - Inventory and shipping settings are now editable for a variable product.
  - A product variation's stock status is now editable in inventory settings.
  - Reviews row is now hidden if reviews are disabled.
  - Now it's possible to open the product's reviews screen also if there are no reviews.
  - We improved our VoiceOver support in Product Detail screen.
- [*] In Settings, the "Feature Request" button was replaced with "Send Feedback" (Survey) (https://git.io/JUmUY)


4.9
-----
- [**] Sign in with Apple is now available in the log in process.
- [**] In Settings > Experimental Features, a Products switch is now available for turning Products M3 features on and off for core products (default off for beta testing). Products M3 features: edit grouped, external and variable products, enable/disable reviews, change product type and update categories and tags.
- [*] Edit Products: the update action now shows up on the product details after updating just the sale price.
- [*] Fix a crash that sometimes happen when tapping on a Product Review push notification.
- [*] Variable product > variation list: a warning banner is shown if any variations do not have a price, and warning text is shown on these variation rows.


4.8
-----
- [*] Enabled right/left swipe on product images.


4.7
-----
- [*] Fixed an intermittent crash when sending an SMS from the app.


4.6
-----
- [*] Fix an issue in the y-axis values on the dashboard charts where a negative value could show two minus signs.
- [*] When a simple product doesn't have a price set, the price row on the product details screen now shows "Add Price" placeholder instead of an empty regular price.
- [*] If WooCommerce 4.0 is available the app will show the new stats dashboard, otherwise will show a banner indicating the user to upgrade.
- [*] The total orders row is removed from the readonly product details (products that are not a simple product) to avoid confusion since it's not shown on the editable form for simple products.


4.5
-----
- [**] Products: now you can update product images, product settings, viewing and sharing a product.
- [*] In Order Details, the item subtotal is now shown on the right side instead of the quantity. The quantity can still be viewed underneath the product name.
- [*] In Order Details, SKU was removed from the Products List. It is still shown when fulfilling the order or viewing the product details.
- [*] Polish the loading state on the product variations screen.
- [*] When opening a simple product from outside of the Products tab (e.g. from Top Performers section or an order), the product name and ellipsis menu (if the Products feature switch is enabled) should be visible in the navigation bar.


4.4
-----
- Order Detail: the HTML shipping method is now showed correctly
- [internal] Logging in via 'Log in with Google' has changes that can cause regressions. See https://git.io/Jf2Fs for full testing details.
- [**] Fix bugs related to push notifications: after receiving a new order push notification, the Reviews tab does not show a badge anymore. The application icon badge number is now cleared by navigating to the Orders tab and/or the Reviews tab, depending on the types of notifications received.
- [*] The discard changes prompt now only appears when navigating from product images screen if any images have been deleted.
- [*] Fix the issue where product details screen cannot be scrolled to the bottom in landscape after keyboard is dismissed (e.g. from editing product title).
- [*] The product name is now shown in the product details navigation bar so that the name is always visible.
- [*] The images pending upload should be visible after editing product images from product details.
- [*] The discard changes prompt does not appear when navigating from product settings detail screens with a text field (slug, purchase note, and menu order) anymore.
- [*] Fix the wrong cell appearance in the order status list.
- [*] The "View product in store" action will be shown only if the product is published.
- [internal] Modified the component used for fetching data from the database. Please watch out for crashes in lists.


4.3
-----
- Products: now the Product details can be edited and saved outside Products tab (e.g. from Order details or Top Performers).
- [internal]: the navigation to the password entry screen has changed and can cause regressions. See https://git.io/JflDW for testing details.
- [internal] Refactored some API calls for fetching a Note, Product, and Product Review.
- Products: we improved our VoiceOver support in Product Price settings
- In Settings > Experimental Features, a Products switch is now available for turning Products M2 features on and off for simple products (default off for beta testing). Products M2 features: update product images, product settings, viewing and sharing a product.
- The WIP banner on the Products tab is now collapsed by default for more vertical space.
- Dropped iOS 11 support. From now we support iOS 12 and later.
- In Order Details, the Payment card is now shown right after the Products and Refunded Products cards.


4.2
-----
- Products: now tapping anywhere on a product cell where you need to insert data, like in Product Price and Product Shipping settings, you start to edit the text field.
- Products: now the keyboard pop up automatically in Edit Description
- The Processing orders list will now show upcoming (future) orders.
- Improved stats: fixed the incorrect time range on "This Week" tab when loading improved stats on a day when daily saving time changes.
- [internal]: the "send magic link" screen has navigation changes that can cause regressions. See https://git.io/Jfqio for testing details.
- The Orders list is now automatically refreshed when reopening the app.
- The Orders list is automatically refreshed if a new order (push notification) comes in.
- Orders -> Search: The statuses now shows the total number of orders with that status.


4.1
-----
- Fix an intermittent crash when downloading Orders
- The Photo Library permission alert shouldn't be prompted when opening the readonly product details or edit product for simple products, which is reproducible on iOS 11 or 12 devices. (The permission is only triggered when uploading images in Zendesk support or in debug builds with Products M2 enabled.)
- [internal] Updated the empty search result views for Products and Orders. https://git.io/Jvdap


4.0
-----
- Products is now available with limited editing for simple products!
- Fix pulling to refresh on the Processing tab sometimes will not show the up-to-date orders.
- Edit Product > Price Settings: schedule sale is now available even when either the start or end date is not set, and the sale end date can be removed now.
- Improved stats: fixed a crash when loading improved stats on a day when daily saving time changes.
- [internal] Changed the Shipping and Tax classes list loading so that any cached data is shown right away
- [internal] Edit Products M2: added an image upload source for product images - WordPress Media Library.
- [internal] Slightly changed the dependency graph of the database fetching component. Please watch out for data loading regressions.
- [internal] the signup and login Magic Link flows have code changes. See https://git.io/JvyB3 for testing details.
- [internal] the login via Magic Link flows have code changes. See https://git.io/JvyB3 for testing details.
- [internal] the login via Continue with Google flows have code changes that can cause regressions. See https://git.io/Jvyjg for testing details.
- [internal] the signup and login Magic Link flows have code changes. See https://git.io/JvyB3 for testing details.
- [internal] under Edit Products M2 feature flag, there are 4 ways to sort the products on the products tab.
- [internal] the login flow has changes to the 2-factor authentication navigation. See https://git.io/JvdKP for testing details.

3.9
-----
- bugfix: now in the Order List the order status label is no more clipped
- bugfix: now the launch screen is no more stretched
- The Shipping Provider flow, will be called now Shipping Carrier.
- Edit Products: in price settings, the order of currency and price field follows the store currency options under wp-admin > WooCommerce > Settings > General.
- [internal] The signup and login flows have code changes. See https://git.io/Jv1Me for testing details.

3.8
-----
- Dashboard stats: any negative revenue (from refunds for example) for a time period are shown now.
- Redesigned Orders List: Processing and All Orders are now shown in front. Filtering was moved to the Search view.
- Fix Reviews sometimes failing to load on some WooCommerce configurations
- Experimental: a Products feature switch is visible in Settings > Experimental Features that shows/hides the Products tab, and allow to edit a product.

3.7
-----
- Dashboard: now tapping on a product on "Top Performers" section open the product detail

3.6
-----
- Order Details: see a list of issued refunds inside the order detail screen
- Orders tab: Orders to fulfill badge shows numbers 1-99, and now 99+ for anything over 99. Previously, it was 9+.
- Orders tab: The full total amount is now shown.
- Order Details & Product UI: if a Product name has HTML escape characters, they should be decoded in the app.
- Order Details: if the Order has multiple Products, tapping on any Product should open the same Product now.
- bugfix: the orders badge on tab bar now is correctly refreshed after switching to a store with badge count equal to zero.
- The orders tab now localizes item quantities and the order badge.


3.5
-----
- bugfix: when the app is in the foreground while receiving a push notification, the badge on the Orders tab and Reviews tab should be updated correctly based on the type of the notification.
- bugfix: after logging out and in, the Product list should be loaded to the correct store instead of being empty.
- bugfix: in Contact Support, a message should always be sent successfully now.

3.4
-----
- bugfix: on the Order Details screen, the product quantity title in the 2-column header view aligns to the right now
- bugfix: tapping on a new Order push notification, it used to go to the Reviews tab. Now it should go to the new Order screen
- bugfix: on the Products tab, if tapping on a Product and then switching stores, the old Product details used to remain on the Products tab. Now the Product list is always shown on the Products tab after switching stores.
- Dark mode: colors are updated up to design for the navigation bar, tab bar, Fulfill Order > add tracking icon, Review Details > product link icon.
- bugfix/enhancement: on the Products tab, if there are no Products the "Work In Progress" banner is shown with an image placeholder below now.
- bugfix: the deleted Product Variations should not show up after syncing anymore.
- bugfix: now the shipping address in the Order Detail is hidden if the order contains only virtual products
- bugfix: when logged out, Contact Support should be enabled now after typing a valid email address with an email keyboard type.

3.3
-----
- bugfix: add some padding to an order item image in the Fulfillment view, when no SKU exists
- bugfix: View Billing Information > Contact Details: the email button wouldn't do anything if you don't have an email account configured in the Mail app. Now an option to copy the email address is presented instead of doing nothing.
- bugfix: Fulfill Order screen now displays full customer provided note, instead of cutting it to a single line.
- bugfix: Fixed clipped content on section headings with larger font sizes
- bugfix: Fixed footer overlapping the last row in Settings > About with larger font sizes
- bugfix: the Orders badge on tab bar now is correctly refreshed after switching stores

3.2.1
-----
- bugfix: the order detail status and "Begin fulfillment" button now are correctly updated when the order status changes
- bugfix: after adding a new order note, now it appear correctly inside the order detail

3.2
-----
- Experimental: a Products feature switch is visible in Settings > Experimental Features that shows/hides the Products tab with a Work In Progress banner at the top.
- Experimental: if a Product has variations, the variants info are shown on the Product Details that navigates to a list of variations with each price or visibility shown.
- Enhancement: Support for dark mode
- bugfix: Settings no longer convert to partial dark mode.
- Experimental: Support the latest wc-admin plugin release, v0.23.0 and up

3.1
-----
- The order detail view now includes the shipping method of the order.
- Enhancement: The Reviews tab now presents all the Product Reviews
- Updated appearance of Order Details - temporarily disabling dark mode.
- bugfix: fixed UI appearance on cells of Order List when tapping with dark mode enabled.
- bugfix: Reviews no longer convert to partial dark mode. Dark mode coming soon!
- bugfix: Order Details now has the right space between cells.
- bugfix: update the new stats endpoint for WC Admin plugin version 0.22+, and notify the user about the minimum plugin version when they cannot see the new stats. It'd be great to also mention this in the App Store release notes: the new stats UI now requires WC Admin plugin version 0.22+.

3.0
-----
- bugfix: for sites with empty site time zone in the API (usually with UTC specified in wp-admin settings) and when the site time zone is not GMT+0, the stats v4 data no longer has the wrong boundaries (example in #1357).
- bugfix: fixed a UI appearance problem on mail composer on iOS 13.

2.9
-----
- bugfix: the badge "9+" on the Orders tab doesn't overlap with the tab label on iPhone SE/8 landscape now, and polished based on design spec.
- bugfix: the Top Performers in the new stats page should not have a dark header bar when launching the app in Dark mode.
- Enhancement: preselect current Order status when editing the status with a list of order statuses.
- bugfix: on Orders tab, the order status filter now stays after changing an Order status.

2.8
-----

2.7
-----
- Enhancement: Enhancements to the Order Details screen, adding more customer information.
- bugfix: the App Logs shouldn't be editable, only copy / paste.
- bugfix: Reviews were not localized.
- bugfix: On log in, some users would see the Continue button but be unable to Continue, due to errors with the account. A new "Try another account" button has been added as an option.
- bugfix: Product Details page was displaying the Price in the wrong currency.
- Enhancement: removed the "New Orders" card from the My store tab, now that the Orders tab displays the same information.
- Added brand new stats page for user with the WooCommerce Admin plugin and provided an option for users to opt in or out directly from the Settings page.
- bugfix: Order Details: icon on "Details" cell for fulfilled order can be wrong.

2.6
-----
- bugfix: 9+ orders in the orders badge text is now easier to read
- bugfix: Keep those sign-in bugs coming! We tracked down and fixed a `Log in with Jetpack` issue, where users with a Byte Order Mark in their `wp-config.php` file were returning error responses during API requests. These users would see their store listed in the sign-in screen, but were unable to tap the Continue button.
- bugfix: prevents a potential edge case where the login screen could be dismissed in a future version of iOS.
- bugfix: While tuning up the behind-the-scenes for Order Detail screens, we accidentally lost the ability to automatically download any missing product images. Product image downloads restored!

2.5
-----
- bugfix: on certain devices, pulling down to refresh on Order Details screen used to result in weird UI with misplaced labels. Should be fixed in this release.
- Enhancement: Display a badge in the bottom tab, overlapping the Orders icon, to indicate the number of orders processing.
- Enhancement: The Notifications tab has been replaced by Reviews

2.4
-----
- New feature: in Order Details > Shipment Tracking, a new action is added to the "more" action menu for copying tracking number.
- Enhancement: updated the footer in Settings to inform users that we're hiring.
- bugfix & improvement: when Jetpack site stats module is turned off or when user has no permission to view site stats, the generic error toast is not shown to the user anymore. Additionally, the visitors stats UI is shown/hidden when the Jetpack module is activated/deactivated respectively.

2.3
-----
- Improvement: improved Dynamic Type support in the body of the notification in the Notifications tab.

2.2
-----
- improvement: opting out of Tracks syncs with WordPress.com

2.1
-----
- improvement: improved support for RTL languages in the Dashboard
- enhancement: You can now view product images on orders. Tapping on Products in Orders will present a view-only version of the Product's Details.

2.0
-----
- bugfix: dates in the Order Details screen are now localised.
- improvement: improved support for larger font sizes in the login screen

1.9
-----
- bugfix: fixes "Unable to load content" error message when attempting to get Top Performers content.
- new feature: You can now manually add shipment tracking to an Order. This feature is for users who have the [Shipment Tracking plugin](https://woocommerce.com/products/shipment-tracking) installed.
- bugfix: fixes Store Picker: some users are unable to continue after logging in.
- bugfix: fixes a crash when the network connection is slow

1.8
-----

1.7.1
-----
- Fixed a bug where Order List did not load for some users.
- update: this app supports iOS 12.0 and up.
- improvement: improved support for large text sizes.
- bugfix: fixes Order List not loading for some users.
- bugfix: fixes "Unable to load content" error message when attempting to get Top Performers content.

1.7
-----
- improvement: you can now log in using a site address.

1.6
-----
- improvement: Tracking numbers can now be copied to the pasteboard from the order details screen.

1.5
-----
- bugfix: Sometimes Settings would style all the options like "Log Out". No longer happens now.
- bugfix: order status refreshes upon pull-to-refresh in Order Details
- bugfix: payment status label background color showing up beyond rounded border
- improvement: change top performers text from "Total Product Order" to "Total orders" for clarity
- bugfix: fixed an issue on the order details screen where the shipment tracking dates were incorrect

1.4
-----
- bugfix: fix a crash happening on log out
- new feature: Add shipment tracking to Order Details screen
- improvement: The store switcher now allows you to go back to the previous screen without logging you out
- improvement: Custom order status labels are now supported! Instead of just displaying the order status slug and capitalizing the slug, the custom order status label will now be fetched from the server and properly displayed.
- improvement: Filtering by custom order status now supported!
- new feature: You can now manually change the status of an order on the order details screen
- bugfix: correctly flips chevron on Dashboard > New Orders, to support RTL languages.
- bugfix: fixed an issue on the order details screen where the shipment tracking dates were incorrect

1.3
-----
- bugfix: Allows for decimal quantities which some extensions have
- new feature: quick site select. Navigate to Settings > select row with store website.
- improvement: Updated the colors of the bars in the charts for better readability
- improvement: Present an error message with an option to retry when adding a note to an order fails
- improvement: Present an error message with an option to retry when fulfilling an order fails
- bugfix: Log out of the current account right after selecting "Try another account" in store picker
- improvement: Use the store name for the title of the view in "My store" tab
- improvement: Add an alert to let the user know about our new store switcher
- improvement: Display Address in Order Details screen unless every field is empty<|MERGE_RESOLUTION|>--- conflicted
+++ resolved
@@ -7,13 +7,10 @@
 - [Internal] New order notification: Added parsing of "note_full_data" parameter so we can properly open specific order https://github.com/woocommerce/woocommerce-ios/pull/13734
 - [*] Hub Menu: Fix incorrect title for Coupons list screen. [https://github.com/woocommerce/woocommerce-ios/pull/13836]
 - [Internal] Blaze: Parse and store `startTime` from campaign list response. [https://github.com/woocommerce/woocommerce-ios/pull/13807]
-<<<<<<< HEAD
 - [*] Product scanner: Added swap camera button to code scanner https://github.com/woocommerce/woocommerce-ios/pull/13830
-=======
 - [*] Blaze: Changes on the schedule setting screen should only be applied after tapping the Apply button. [https://github.com/woocommerce/woocommerce-ios/pull/13846]
 - [*] Blaze: Schedule a reminder local notification asking to promote products. [https://github.com/woocommerce/woocommerce-ios/pull/13816]
 - [*] Cash payments and discounts: Improve handling of numbers with grouping separators, e.g. $1,000.00 [https://github.com/woocommerce/woocommerce-ios/pull/13854]
->>>>>>> f0b6def9
 - [*] Blaze: Updated the image picker from existing product images. [https://github.com/woocommerce/woocommerce-ios/pull/13796]
 - [*] Order Tracking in HACK Week: Allow users to scan their order tracking number [https://github.com/woocommerce/woocommerce-ios/pull/13850]
 
