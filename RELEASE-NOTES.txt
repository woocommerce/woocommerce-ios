*** PLEASE FOLLOW THIS FORMAT: [<priority indicator, more stars = higher priority>] <description> [<PR URL>]
*** Use [*****] to indicate smoke tests of all critical flows should be run on the final IPA before release (e.g. major library or OS update).

20.0
-----
- [*] Blaze: Now you can select media attached to the current product while creating Blaze ads. You don't have to scroll through all media in your store. [https://github.com/woocommerce/woocommerce-ios/pull/13540]
<<<<<<< HEAD
- [*] Help & Support: Systems Status Report option now only shown on logged-in state. [https://github.com/woocommerce/woocommerce-ios/pull/13568]

20.0
-----

=======
- [*] Fix SSR parsing error for WPORG login. [https://github.com/woocommerce/woocommerce-ios/pull/13579]
- [*] Settings: Fixed error updating site name when authenticated without WPCom. [https://github.com/woocommerce/woocommerce-ios/pull/13567]
>>>>>>> fa13238b

19.9
-----
- [*] Enabled Blaze for JCP sites with Blaze plugin [https://github.com/woocommerce/woocommerce-ios/pull/13500]
- [**] Fixed Collect Payment from the menu on iPads running iOS 16 [https://github.com/woocommerce/woocommerce-ios/pull/13491]
- [Internal] Added missing events for custom range on the stats dashboard card. [https://github.com/woocommerce/woocommerce-ios/pull/13506]
- [**] Disable focus for order rows on iPadOS 16 and 16.1 to avoid crashes. [https://github.com/woocommerce/woocommerce-ios/pull/13512]
- [*] Added Universal Link to Create Order: /mobile/orders/create. [https://github.com/woocommerce/woocommerce-ios/pull/13541]

19.8
-----
- [*] Add support to background update the order list and the dashboard analytics cards(Performance & Top Performers).
- [*] Dynamic Dashboard: Display unavailable analytics view when logged in without WPCom. [https://github.com/woocommerce/woocommerce-ios/pull/13440]
- [*] Fix large text support in Bar Code Scanner. [https://github.com/woocommerce/woocommerce-ios/pull/13464]
- [internal] Enable Blaze only if the store has Jetpack installed and connected. [https://github.com/woocommerce/woocommerce-ios/pull/13448]

19.7.1
-----
- [***] Prologue: Restored web view for `Starting a new store?` button [https://github.com/woocommerce/woocommerce-ios/pull/13518]

19.7
-----
- [*] Order status is consistent across the order list/dashboard card/filter list/search list. [https://github.com/woocommerce/woocommerce-ios/pull/13408]
- [*] Stats: The Google Campaign analytics card now has a call to action to create a paid campaign if there are no campaign analytics for the selected time period. [https://github.com/woocommerce/woocommerce-ios/pull/13397]
- [*] Blaze: Hide the Promote with Blaze button on the product form after creating a campaign. [https://github.com/woocommerce/woocommerce-ios/pull/13410]
- [**] Google Ads campaign management is now available for stores with plugin version 2.7.7 or later. [https://github.com/woocommerce/woocommerce-ios/pull/13421]
- [*] Product Creation AI: Progress bar and guidance text to encourage users to enter product features. [https://github.com/woocommerce/woocommerce-ios/pull/13412]
- [*] Blaze: Hide the product URL destination in campaign creation if the URL is empty. [https://github.com/woocommerce/woocommerce-ios/pull/13430]

19.6
-----

- [*] Order Creation: Improved tax-inclusive product price presentation [https://github.com/woocommerce/woocommerce-ios/pull/13305]
- [**] Product Creation AI: Milestone 1 which simplifies package photo flow and revamps UI. [https://github.com/woocommerce/woocommerce-ios/pull/13335]
- [**] Stats: The Google Campaigns analytics card now supports selecting any available campaign metric. [https://github.com/woocommerce/woocommerce-ios/pull/13366]
- [internal] Blaze: Check that product URL is not empty before campaign creation. [https://github.com/woocommerce/woocommerce-ios/pull/13351]
- [Internal] Removed feature flag for product description AI [https://github.com/woocommerce/woocommerce-ios/pull/13334]
- [Internal] Removed feature flag for product sharing AI [https://github.com/woocommerce/woocommerce-ios/pull/13337]
- [Internal] Removed feature flag for product description AI tooltip [https://github.com/woocommerce/woocommerce-ios/pull/13341]
- [Internal] Removed feature flag for the native Blaze campaign creation flow. [https://github.com/woocommerce/woocommerce-ios/pull/13356]
- [Internal] Removed feature flag for dynamic dashboard M2. [https://github.com/woocommerce/woocommerce-ios/pull/13359]
- [Internal] Removed store creation related code. [https://github.com/woocommerce/woocommerce-ios/pull/13379]

19.5
-----
- [**] Cash Payment: Set the payment method and payment method title to orders completed with cash payment. [https://github.com/woocommerce/woocommerce-ios/pull/13257]

19.4
-----
- [**] Stats: The Analytics Hub (accessed by tapping "View all store analytics" on the My Store dashboard) now includes analytics for Google Ads campaigns, when the Google Listings & Ads extension is active and connected to Google. [https://github.com/woocommerce/woocommerce-ios/pull/13245]
- [***] Inbox Notes have been enabled in both the Dynamic Dashboard and the Hub Menu, offering users a centralized and non-intrusive method for receiving important updates, feature announcements, and pertinent information. [https://github.com/woocommerce/woocommerce-ios/pull/13214]

19.3
-----
- [*] Blaze Campaigns: Added date range checks to ensure campaign start dates are within 60 days from today to avoid validation errors. [https://github.com/woocommerce/woocommerce-ios/pull/13124]
- [*] Payments: fixed issue when connecting to a card reader after cancelling reader discovery [https://github.com/woocommerce/woocommerce-ios/issues/13125]
- [*] Payments: fixed issue when connecting to a card reader after an error during reader connection [https://github.com/woocommerce/woocommerce-ios/pull/13126]
- [*] Blaze i3: Implemented ux improvements for a more intuitive and streamlined interface. [https://github.com/woocommerce/woocommerce-ios/pull/13172]
- [*] Payments: improved collect payment error handling, by checking whether the payment was actually successful on some errors [https://github.com/woocommerce/woocommerce-ios/pull/13165]

19.2
-----
- [*] Internal: Add additional logs for payment gateway accounts missing requirements. [https://github.com/woocommerce/woocommerce-ios/pull/13078]
- [*] The `Private` tag was not displayed for products set to private on the product list tab. [https://github.com/woocommerce/woocommerce-ios/pull/13083]
- [*] Product Form: Support picking videos from local library for downloadable files. [https://github.com/woocommerce/woocommerce-ios/pull/13051]
- [*] Disable bookable products from the order creation form. [https://github.com/woocommerce/woocommerce-ios/pull/13022]
- [internal] Update: ZendeskSupportSDK from v6.0 to v.8.0.3 [https://github.com/woocommerce/woocommerce-ios/pull/12984]
- [*] Order Creation: Fixes a bug where the customer list would not load when adding a customer to an order, if the store had a customer with no previous activity. [https://github.com/woocommerce/woocommerce-ios/pull/13094]
- [*] Dynamic dashboard: Fix potential issue rendering Stock card when stock quantity is non-integer. [https://github.com/woocommerce/woocommerce-ios/pull/13098]

19.1
-----
- [*] Added "Private" filter option for enhanced product filtering on iOS. [https://github.com/woocommerce/woocommerce-ios/pull/13009]
- [*] Products: The creation sheet is now simplified and categorized better [https://github.com/woocommerce/woocommerce-ios/pull/12273]
- [*] Restore a missing navigation bar on the privacy settings screen. [https://github.com/woocommerce/woocommerce-ios/pull/13018]
- [**] Customers: The customers section (Menu > Customers) now includes registered customers' phone number and billing/shipping addresses, when available, with actions to copy their contact details or contact them via phone. [https://github.com/woocommerce/woocommerce-ios/pull/13034]
- [*] Product form: Hide subscription product type options when site is ineligible for subscription products. [https://github.com/woocommerce/woocommerce-ios/pull/13049]
- [**] Customers: You can now create a new order for registered customers in the Customers section (Menu > Customers). Tap the + button in a customer's details to create a new order with that customer pre-filled in the order form.


19.0
-----
- [***] Now you can add more sections to the My Store screen including contents for the last orders, top products with low stock, top active coupons and more! [https://github.com/woocommerce/woocommerce-ios/pull/12890]
- [internal] Resolved an issue where users were unable to upload product images when the store is set to private on WP.com. [https://github.com/woocommerce/woocommerce-ios/issues/12646]
- [internal] Bump Tracks iOS library to v.3.4.1, that fix a deadlock while getting device info. [https://github.com/woocommerce/woocommerce-ios/pull/12939]

18.9
-----
- [***] Explore our new Watch App to get glance of you store data and latest orders.
- [*] Orders: Fixes an issue where adding shipping to an order without selecting a shipping method prevented the order from being created/updated. [https://github.com/woocommerce/woocommerce-ios/pull/12870]
- [**] Orders: Multiple shipping lines can now be viewed, added, edited, or removed on orders; previously only the first shipping line on an order was supported. [https://github.com/woocommerce/woocommerce-ios/pull/12888]
- [internal] Orders: An empty order list screen after applying filters no longer affects Dashboard cards eligibility. [https://github.com/woocommerce/woocommerce-ios/pull/12873]

18.8
-----
- [*] Menu > Payments > Collect Payment: fix the the "card reader" & "Tap To Pay" payment methods where it was no-op before. [https://github.com/woocommerce/woocommerce-ios/pull/12801]
- [internal] Optimize API calls sent for Dashboard screen. [https://github.com/woocommerce/woocommerce-ios/pull/12775]
- [**] Adds edit support for the Min/Max Quantities extension in product details. [https://github.com/woocommerce/woocommerce-ios/pull/12758]

18.7
-----
- [*] Resolved an issue where the image on the tutorial of application password on the iPad login page was displayed too large, improving the login experience for iPad users. [https://github.com/woocommerce/woocommerce-ios/pull/12759]

18.7
-----

18.6
-----
- [*] Change text color in badge view in order products list to fix the dark mode readability. [https://github.com/woocommerce/woocommerce-ios/pull/12630]
- [*] Speculative fix for a crash when opening order notifications [https://github.com/woocommerce/woocommerce-ios/pull/12643]
- [internal] Show In-App feedback card in dashboard. [https://github.com/woocommerce/woocommerce-ios/pull/12636]
- [*] Shipping: A shipping method can now be selected when adding or editing shipping on an order. [https://github.com/woocommerce/woocommerce-ios/pull/12688]

18.5
-----
- [*] Barcode scanning: Fixed bug where variable parent products could be added to orders directly using the barcode scanner. [https://github.com/woocommerce/woocommerce-ios/pull/12576]

18.4.1
-----
- [***] The application crashes when the `Charts` library attempts to calculate stride values for the y-axis with negative numbers, typically occurring when the data contains negative revenue (refunds). The issue is traced to the `NumberBins.init(size:range:)` method within the library, causing a crash seconds after app launch when viewing stats in the new Dynamic Dashboard. [https://github.com/woocommerce/woocommerce-ios/pull/12672]

18.4
-----
- [*] Bug fix: tapping on the "Collect payment" quick action (long press on the app icon) or deeplink (http://woo.com/mobile/payments/collect-payment) now shows the order form instead of a blank view. [https://github.com/woocommerce/woocommerce-ios/pull/12559]
- [internal] Blaze: Change campaign image minimum expected dimensions. [https://github.com/woocommerce/woocommerce-ios/pull/12544]


18.3
-----
- [*] Fixed an issue where the "Reset Activity log" button did not clear the current day's log files, ensuring all logs are now properly reset when the button is pressed. [https://github.com/woocommerce/woocommerce-ios/pull/12479]

18.2
-----
- [*] Menu > Payments > Collect Payment: the simple payments flow has been migrated to order form with custom amount. [https://github.com/woocommerce/woocommerce-ios/pull/12455]
- [*] Login: Allow login using site credentials for Jetpack connected stores. [https://github.com/woocommerce/woocommerce-ios/pull/12429]
- [internal] Updated all `woo.com` URLs to use `woocommerce.com` domain. [https://github.com/woocommerce/woocommerce-ios/pull/12452]
- [*] Blaze: Validate that campaign image has minimum expected dimensions. [https://github.com/woocommerce/woocommerce-ios/pull/12470]

18.1
-----
- [**] Orders: now it's possible to swiftly delete orders right from the Order Detail page.
- [**] Stats: The Analytics Hub now includes analytics for Product Bundles and Gift Cards, when those extensions are active. [https://github.com/woocommerce/woocommerce-ios/pull/12425]
- [*] Login: Fix issues in Jetpack installation feature. [https://github.com/woocommerce/woocommerce-ios/pull/12426]
- [Internal] WooExpress: Site creation with WooExpress is now disabled. [https://github.com/woocommerce/woocommerce-ios/issues/12323]
- [*] Product Creation AI: Update prompt to fix error during product creation. [https://github.com/woocommerce/woocommerce-ios/pull/12457]
- [internal] Fix product package flow error by specifying json as response format. [https://github.com/woocommerce/woocommerce-ios/pull/12466]

18.0
-----
- [**] Hub Menu: A new Customers section shows a searchable list of customers with their details, including the option to contact a customer via email. [https://github.com/woocommerce/woocommerce-ios/pull/12349]
- [Internal] Update Woo Purple color palette [https://github.com/woocommerce/woocommerce-ios/pull/12330]
- [internal] The dependency setup in `AppDelegate`'s `application(_:willFinishLaunchingWithOptions:)` was updated as an attempted fix for one of the top crashes. [https://github.com/woocommerce/woocommerce-ios/pull/12268]
- [*] Order List: Speculative fix for a crash on the iPad when viewing orders [https://github.com/woocommerce/woocommerce-ios/pull/12369]

17.9
-----
- [***] Blaze: revamped the Blaze advertising flow with a native implementation to enhance user experience. This allows merchants to seamlessly create and manage their campaigns directly within the Woo mobile apps, without opening the flow in a webview. [https://github.com/woocommerce/woocommerce-ios/pull/12361]
- [**] Added 4 home screen quick actions: "New Order", "Orders", "Add a product", "Collect Payment" [https://github.com/woocommerce/woocommerce-ios/pull/12264/]
- [Internal] Payments: Updated StripeTerminal pod to 3.3.1 [https://github.com/woocommerce/woocommerce-ios/pull/12078]

17.8
-----

17.7
-----
- [***] [internal] Alamofire, which is the HTTP client library used in the app, has been updated to v5. [https://github.com/woocommerce/woocommerce-ios/pull/12125]
- [internal] Blaze: Update campaign status values to match v1.1 endpoint. [https://github.com/woocommerce/woocommerce-ios/pull/12207]
- [**] Orders: Merchants can filter orders by selecting a customer [https://github.com/woocommerce/woocommerce-ios/pull/12100]
- [**] Login: Adds a small tutorial before presenting the web view application password authentication screen. [https://github.com/woocommerce/woocommerce-ios/pull/12240]
- [**] Performance: Add a connectivity tool to diagnose possible network failures [https://github.com/woocommerce/woocommerce-ios/pull/12240]
- [internal] Performance: Retries orders timeout errors [https://github.com/woocommerce/woocommerce-ios/pull/12240]
- [**] My Store Analytics: Now a custom date range can be added for analyzing store performance in any arbitrary time ranges. [https://github.com/woocommerce/woocommerce-ios/pull/12243]
- [***] Orders: Side-by-side view for Order Creation or Editing on iPad and larger iPhones [https://github.com/woocommerce/woocommerce-ios/pull/12246]



17.6
-----
- Orders: Merchants can now contact their customers through WhatsApp and Telegram apps. [https://github.com/woocommerce/woocommerce-ios/pull/12099]
- [internal] Blaze: Use v1.1 endpoint to load campaigns list. [https://github.com/woocommerce/woocommerce-ios/pull/12127]
- Orders: Merchants can filter orders by selecting a product. [https://github.com/woocommerce/woocommerce-ios/pull/12129]
- [**] Products tab: split view is now supported in the products tab. [https://github.com/woocommerce/woocommerce-ios/pull/12158]
- [***] Stats: Merchants can now customize their analytics by enabling/disabling and reordering the cards in the Analytics Hub. [https://github.com/woocommerce/woocommerce-ios/pull/12156]


17.5
-----


17.4
-----
- [***] Dropped iOS 15 support. From now we support iOS 16 and later. [https://github.com/woocommerce/woocommerce-ios/pull/11965]

17.3
-----
- [***] Products: Cache product images to reduce network requests. [https://github.com/woocommerce/woocommerce-ios/pull/11902]
- [***] Stats: The Analytics Hub now includes links to the full analytics report for each supported analytics card (Revenue, Orders, Products). [https://github.com/woocommerce/woocommerce-ios/pull/11920]
- [**] Orders: Show the order attribution info in the order detail screen. [https://github.com/woocommerce/woocommerce-ios/pull/11963, https://github.com/woocommerce/woocommerce-ios/pull/11966]
- [**] Orders: Orders have an associated receipt now. Receipts can be printed, or shared via other apps installed on device. The feature will become available for merchants with WooCommerce version of 8.7.0+. [https://github.com/woocommerce/woocommerce-ios/pull/11956]
- [*] Products > product scanning: in wider devices, the product details after scanning a barcode does not show in split view with an empty secondary view anymore. Camera capture is also enabled when the app is in split mode with another app in iOS 16+ for supported devices. [https://github.com/woocommerce/woocommerce-ios/pull/11931]

17.2
-----
- [*] Added configureDefaultBackgroundConfiguration(), updateDefaultBackgroundConfiguration() and listSelectedBackground for default cell selected background color [https://github.com/woocommerce/woocommerce-ios/pull/11777]
- [*] Orders: the placeholder cells shown in the loading state have the animated redacted content again. [https://github.com/woocommerce/woocommerce-ios/pull/11842]
- [*] Fixed arrow directions for RTL locales. [https://github.com/woocommerce/woocommerce-ios/pull/11833]
- [*] Update Product Creation AI prompt to avoid unexpected response from AI. [https://github.com/woocommerce/woocommerce-ios/pull/11853]
- [*] Fixed incorrect site URL when creating Blaze campaigns after switching stores. [https://github.com/woocommerce/woocommerce-ios/pull/11872]
- [*] Orders in split view: when the store has no orders and then an order is created, the order list is now shown instead of the empty view. [https://github.com/woocommerce/woocommerce-ios/pull/11849]
- [*] Fixed a crash in product description. [https://github.com/woocommerce/woocommerce-ios/pull/11865]
- [*] Products: attempted fix of a crash when adding images [https://github.com/woocommerce/woocommerce-ios/pull/11843]

17.1
-----
- [*] Fixed issue loading system status report for sites using faulty themes. [https://github.com/woocommerce/woocommerce-ios/pull/11798]
- [*] Blaze: Hide the Blaze section on the Dashboard screen when logged in without WPCom. [https://github.com/woocommerce/woocommerce-ios/pull/11797]
- [*] Shipping labels: Show the purchase and print flows in modal screens [https://github.com/woocommerce/woocommerce-ios/pull/11815]
- [***] Orders: side-by-side view for Order List and Order Details on iPad (and large iPhones) [https://github.com/woocommerce/woocommerce-ios/pull/11818]

17.0
-----
- [*] Payments: cash payment is now in fullscreen and supports entering a different amount paid by the customer with an option to record it in an order note. The calculated change due amount is also shown. [https://github.com/woocommerce/woocommerce-ios/pull/11365]
- [internal] Analytics Hub: Sessions card (views and conversion rate) is now hidden for non-Jetpack stores, since they don't have those stats. [https://github.com/woocommerce/woocommerce-ios/pull/11694]
- [*] Analytics Hub: Sessions card now shows a prompt for admins to enable Jetpack Stats if the Jetpack module is disabled. [https://github.com/woocommerce/woocommerce-ios/pull/11708]
- [***] [internal] Refactor WP.com sign in API requests. [https://github.com/woocommerce/woocommerce-ios/pull/11734]

16.9
-----
- [*] Order Creation/Editing: removed ability to delete an order line using the `-` button on the stepper, to avoid accidental deletion. [https://github.com/woocommerce/woocommerce-ios/pull/11651]
- [internal] Product Creation AI: Change when and how many times we ask users to participate in survey. [https://github.com/woocommerce/woocommerce-ios/pull/11646]
- [*] Order creation: after selecting a registered customer, the customer is now linked to the order. [https://github.com/woocommerce/woocommerce-ios/pull/11645]

16.8
-----
- [**] Payments: merchants can collect payment directly from the order creation form [https://github.com/woocommerce/woocommerce-ios/pull/11490]
- [*] Payments: order totals are now shown in an expandable drawer, so they're accessible without scrolling [https://github.com/woocommerce/woocommerce-ios/pull/11503]
- [*] Store creation: Inform user once store ready if app killed while waiting for store to be ready. [https://github.com/woocommerce/woocommerce-ios/pull/11478]
- [*] Dashboard: Resolves a decoding error with certain payment gateway plugins that previously caused an error loading data in the dashboard. [https://github.com/woocommerce/woocommerce-ios/pull/11489]
- [*] Payments: Updated UI for Deposit Summary [https://github.com/woocommerce/woocommerce-ios/pull/11533]
- [**] Lightweight Storefront: Added option to select themes for WPCom store in both Settings and Store Creation flows. [https://github.com/woocommerce/woocommerce-ios/issues/11291]
- [*] Orders: order creation/paid/refund dates are now shown in the store time zone instead of the device time zone. [https://github.com/woocommerce/woocommerce-ios/pull/11539, https://github.com/woocommerce/woocommerce-ios/pull/11536]
- [*] Similar to orders above, the latest time range in analytics is now in the store time zone instead of the device time zone. [https://github.com/woocommerce/woocommerce-ios/pull/11479]
- [*] For JCP sites, Jetpack installation flow should now succeed without an error in the beginning. [https://github.com/woocommerce/woocommerce-ios/pull/11558]
- [*] Login: logging in to self-hosted sites without Jetpack connection (with application password) on multiple devices of the same device family (iPhone/iPad) is now supported. Previously, the previously logged in device becomes logged out after logging in to the same account/store on a different device of the same device family.   [https://github.com/woocommerce/woocommerce-ios/pull/11575]
- [*] Product bundles: bundle configuration form is now shown after scanning a bundle product with barcode in the order list or order form. [https://github.com/woocommerce/woocommerce-ios/pull/11610]
- [internal] Dashboard: The "Add products to sell" products onboarding banner is removed from the dashboard (replaced by Add Product task in store onboarding task list) [https://github.com/woocommerce/woocommerce-ios/pull/11596]

16.7
-----
- [*] Order editing: fixed bug preventing retry for errors when editing or creating an order [https://github.com/woocommerce/woocommerce-ios/pull/11391]
- [*] Payments: Tap to Pay trial payments are now automatically refunded [https://github.com/woocommerce/woocommerce-ios/pull/11395]
- [*] Product Creation AI: Show survey to collect user feedback. [https://github.com/woocommerce/woocommerce-ios/pull/11390]
- [*] Edit Products: category list is now searchable. [https://github.com/woocommerce/woocommerce-ios/pull/11380]
- [*] Show one time shipping setting status in product details screen. [https://github.com/woocommerce/woocommerce-ios/pull/11403]
- [*] Remove features and challenges questions from the store creation profiler flow. [https://github.com/woocommerce/woocommerce-ios/pull/11410]
- [*] Edit Products: make downloadable files more discoverable [https://github.com/woocommerce/woocommerce-ios/pull/11388]
- [**] [internal] A minor refactor in authentication flow, including but not limited to social sign-in and two factor authentication. [https://github.com/woocommerce/woocommerce-ios/pull/11402]
- [*] Login: after logging in from the `Create a New Store` CTA in the prologue screen, it should start the store creation flow. [https://github.com/woocommerce/woocommerce-ios/pull/11385]
- [**] Products: Merchants now can scan product barcodes directly from the Product list in order to update inventory [https://github.com/woocommerce/woocommerce-ios/pull/11457]

16.6
-----
- [**] Order form: quantity can now be typed in [https://github.com/woocommerce/woocommerce-ios/pull/11349]
- [*] Payments: Supress displaying an error when the card reader connection is manually cancelled [https://github.com/woocommerce/woocommerce-ios/pull/11230]
- [internal] Fix runtime warning when uploading media when built from Xcode 15 [https://github.com/woocommerce/woocommerce-ios/pull/11355]
- [*] Products: Downloadable products now accept local files of types other than images. [https://github.com/woocommerce/woocommerce-ios/pull/11353]
- [*] Products: Downloadable products now accept file types other than images from WordPress media library. [https://github.com/woocommerce/woocommerce-ios/pull/11356]
- [*] Payments menu: restored the ability to search for Payments in device Spotlight. [https://github.com/woocommerce/woocommerce-ios/pull/11343]
- [*] Payments menu: show the selected payment gateway when there's more than one to choose from [https://github.com/woocommerce/woocommerce-ios/pull/11345]
- [**] Fixed a crash that occurred when reordering product images during the image upload process. Now, users will not be able to reorder images until the upload is complete, providing a smoother and more stable experience. [https://github.com/woocommerce/woocommerce-ios/pull/11350]
- [internal] Process network response in background thread to avoid blocking main thread. [https://github.com/woocommerce/woocommerce-ios/pull/11381]
- [**] Attempted to fix a crash that has been occurring for some users during magic link login. [https://github.com/woocommerce/woocommerce-ios/pull/11373]
- [*] Fixed a crash due to using unavailable system image in devices below iOS 16.0. [https://github.com/woocommerce/woocommerce-ios/pull/11394]

16.5
-----
- [*] Payments: WooPayments merchants can swipe between currencies in the Deposit Summary on the Payments menu [https://github.com/woocommerce/woocommerce-ios/pull/11309]
- [**] Shipping Labels: Fixed issue presenting the printing view for customs forms. [https://github.com/woocommerce/woocommerce-ios/pull/11288]
- [*] Now, merchants can manage "One time shipping" setting for a subscription product. [https://github.com/woocommerce/woocommerce-ios/pull/11310]
- [**] My Store: The Blaze section is now dismissible. [https://github.com/woocommerce/woocommerce-ios/pull/11308]
- [internal] Product Subscriptions: Handle yearly Synchronise renewals case while enabling One time shipping setting. [https://github.com/woocommerce/woocommerce-ios/pull/11312]
- [internal] Order form: Updated design for product bundles and their bundled items in order creation/editing, to more clearly show the hierarchy and bundled item prices. [https://github.com/woocommerce/woocommerce-ios/pull/11321]
- [internal] Update Shimmer dependency to avoid high CPU and memory use crashing the app when built with Xcode 15 [https://github.com/woocommerce/woocommerce-ios/pull/11320]
- [internal] Fix issue with scrolling some views when built from Xcode 15 [https://github.com/woocommerce/woocommerce-ios/pull/11335]
- [*] Animate display of the onboarding notice in the payments menu [https://github.com/woocommerce/woocommerce-ios/pull/11339]

16.4
-----
- [internal] Adds `store_id` to track events. [https://github.com/woocommerce/woocommerce-ios/pull/11227]
- [Internal] Payments: Updated StripeTerminal pod to 3.1.0 [https://github.com/woocommerce/woocommerce-ios/pull/11080]
- [internal] Payments: Restored analytics for Payments Menu after SwiftUI rewrite [https://github.com/woocommerce/woocommerce-ios/pull/11262]
- [***] Merchants can now create or edit subscription products. [https://github.com/woocommerce/woocommerce-ios/issues/11183]
- [*] Order form: when adding/updating a bundle with an optional & non-selected variable item, any other bundled items should be added/updated properly. [https://github.com/woocommerce/woocommerce-ios/pull/11254]
- [internal] Order form: Fix a bug where the wrong product details appeared when adding a discount to a product in an order. [https://github.com/woocommerce/woocommerce-ios/pull/11280]
- [*] Now the Blaze section in the Dashboard (My store tab) is displayed under the Stats. Before, it was on top of the view. [https://github.com/woocommerce/woocommerce-ios/pull/11275]

16.3
-----
- [internal] Payments Menu: rewritten in SwiftUI [https://github.com/woocommerce/woocommerce-ios/pull/11169]
- [*] Orders: users can now calculate a custom amount based on the order total percentage. [https://github.com/woocommerce/woocommerce-ios/pull/11154]
- [*] Orders: users can now decide whether their custom amounts are taxable or not. [https://github.com/woocommerce/woocommerce-ios/pull/11156]
- [*] Order form: the merchant can now configure a bundle product (quantity and variation attributes of the bundled products). Testing plan: pe5pgL-3Ze-p2 [https://github.com/woocommerce/woocommerce-ios/pull/11186]
- [internal] Updated all `woocommerce.com` URLs to use `woo.com` domain [https://github.com/woocommerce/woocommerce-ios/pull/11182]

16.2
-----
- [**] Orders: order details show custom amounts on their own section. Other fields are re-designed towards a cleaner look. [https://github.com/woocommerce/woocommerce-ios/pull/11097]
- [*] Add support for Universal Links in the woo.com domain [https://github.com/woocommerce/woocommerce-ios/pull/11098]
- [*] Order form: when adding a product/variation by scanning a barcode, only the product/variation with the exact SKU should be added to the order. [https://github.com/woocommerce/woocommerce-ios/pull/11089]

16.1
-----
- [**] Orders: order creation sections are optimised for a simpler and more intuitive flow. [https://github.com/woocommerce/woocommerce-ios/pull/11042]
- [*] Payments: Fix Tap to Pay reconnection on foreground, to speed up TTP transactions. [https://github.com/woocommerce/woocommerce-ios/pull/11054]
- [*] Payments: Fix Tap to Pay reconnection on fresh launch, to speed up TTP transactions. [https://github.com/woocommerce/woocommerce-ios/pull/11056]
- [*] Orders: Fix a bug that shows the wrong customer screen during the order creation flow. [https://github.com/woocommerce/woocommerce-ios/pull/11053]
- [*] Orders: All order edit buttons render now with the pencil system image to make them consistent. [https://github.com/woocommerce/woocommerce-ios/pull/11048]

16.0
-----
- [*] Optimized Blaze experience in My store. Improved Blaze campaign creation and list screens. [https://github.com/woocommerce/woocommerce-ios/pull/10969, https://github.com/woocommerce/woocommerce-ios/pull/10959]
- [*] Orders: Fixed UI issue where an incorrect tooltip is displayed during Order Creation [https://github.com/woocommerce/woocommerce-ios/pull/10998]
- [*] Orders: Fixed UI issue showing incorrect discounted total product value in certain cases [https://github.com/woocommerce/woocommerce-ios/pull/11016]
- [*] Fix a crash on launch related to Core Data and Tracks [https://github.com/woocommerce/woocommerce-ios/pull/10994]
- [*] Login: Fixed issue checking site info for some users. [https://github.com/woocommerce/woocommerce-ios/pull/11006]
- [**] Orders: Users can now add custom amounts to orders. [https://github.com/woocommerce/woocommerce-ios/pull/11022]
- [*] Payments: hide the `Set up Tap to Pay` button in About Tap to Pay when set up is complete [https://github.com/woocommerce/woocommerce-ios/pull/11025]

15.9
-----
- [***] User can now use their stored passkeys to log in into WordPress.com [https://github.com/woocommerce/woocommerce-ios/pull/10904]
- [***] Payments: UK-based merchants can take payments using Tap to Pay on iPhone [https://github.com/woocommerce/woocommerce-ios/pull/10957]
- [*] App login links are now handled when the onboarding screen is shown. [https://github.com/woocommerce/woocommerce-ios/pull/10974]

15.8
-----
- [*] Users can now navigate to other orders without leaving the Order Detail screen. [https://github.com/woocommerce/woocommerce-ios/pull/10849]
- [*] The Set up Tap to Pay on iPhone row in the Payments menu now reflects when you've completed set up for the current device and store [https://github.com/woocommerce/woocommerce-ios/pull/10923]
- [*] The Set up Tap to Pay on iPhone Learn More button opens more details about Tap to Pay [https://github.com/woocommerce/woocommerce-ios/pull/10934]
- [internal] Use minimumAllowedChargeAmount, not 0.50, for the Try a Payment flow [https://github.com/woocommerce/woocommerce-ios/pull/10937]
- [*] Changes to the Payments menu to make it clearer [https://github.com/woocommerce/woocommerce-ios/pull/10936]
- [*] Order creation: We updated the UX by allowing direct product discounts to be added, and improved the Product Discount screen [https://github.com/woocommerce/woocommerce-ios/pull/10929]

15.7
-----
- [*] Generate new tags/categories while creating product using AI. [https://github.com/woocommerce/woocommerce-ios/pull/10864]
- [*] Fix: in order details where an order item is a variable product with attributes and has add-ons, the variation attributes are shown now. [https://github.com/woocommerce/woocommerce-ios/pull/10877]

15.6
-----
- [**] Taxes in orders: Users can now store the tax rate's location to add it automatically to a new order customer's address. [https://github.com/woocommerce/woocommerce-ios/pull/10802]
- [**] WPCOM stores and self-hosted stores with Jetpack AI plugin can now create products using AI. [https://github.com/woocommerce/woocommerce-ios/pull/10812]
- [*] Order form: the merchant can apply a gift card to an order. [https://github.com/woocommerce/woocommerce-ios/pull/10759]

15.5
-----
- [*] Store creation: Start store creation flow after a new WPCOM account sign up. [https://github.com/woocommerce/woocommerce-ios/pull/10729]
- [*] Different orders with the same gift card code applied should all show the gift card info in order details now. [https://github.com/woocommerce/woocommerce-ios/pull/10719]
- [*] Enabled product description and product sharing AI features for self-hosted sites with Jetpack AI plugin. [https://github.com/woocommerce/woocommerce-ios/pull/10747]
- [*] Order form: the applied gift cards are shown below the coupon section. [https://github.com/woocommerce/woocommerce-ios/pull/10743]

15.4
-----
- [*] Enable editing product details when tapping on order item on the order detail screen. [https://github.com/woocommerce/woocommerce-ios/pull/10632]
- [*] Taxes in orders: Add empty state design for the Tax Rate selector. [https://github.com/woocommerce/woocommerce-ios/pull/10665]
- [*] Added protection against accidental double-charging with In-Person Payments in poor network conditions [https://github.com/woocommerce/woocommerce-ios/pull/10647]
- [**] Improved retry handling for In-Person Payments that fail [https://github.com/woocommerce/woocommerce-ios/pull/10673]
- [*] See more of your order by long pressing an order push notification. [https://github.com/woocommerce/woocommerce-ios/pull/10658]
- [*] Order details: product add-ons for a line item are shown in separate lines for better readability. [https://github.com/woocommerce/woocommerce-ios/pull/10661]
- [**] Product categories now can be deleted as part of the product editing flow. [https://github.com/woocommerce/woocommerce-ios/pull/10643]
- [**] Product categories can now be updated as part of the product editing flow. [https://github.com/woocommerce/woocommerce-ios/pull/10648]

15.3
-----
- [internal] Add `site_url` to Tracks events [https://github.com/woocommerce/woocommerce-ios/pull/10610]
- [Internal] Some internal changes were made to the image upload feature to support image processing in the app, no app changes are expected. [https://github.com/woocommerce/woocommerce-ios/pull/10631]
- [**] Taxes in orders: Users can now select the tax rate's location to add it to the order customer's address. [https://github.com/woocommerce/woocommerce-ios/pull/10651]
- [*] Automatically show the media selector sheet on the product images screen when there are no pre-existing images. [https://github.com/woocommerce/woocommerce-ios/pull/10644]

15.2
-----
- [*] Fixed minor UI issues in the store creation profiler flow. [https://github.com/woocommerce/woocommerce-ios/pull/10555]
- [*] Updated priority, description and URL for payment onboarding task. [https://github.com/woocommerce/woocommerce-ios/pull/10572]
- [*] New setup instructions screen for WCPay store onboarding task. [https://github.com/woocommerce/woocommerce-ios/pull/10579]
- [*] Show celebration view after successful WCPay setup. [https://github.com/woocommerce/woocommerce-ios/pull/10594]
- [**] Taxes in orders: Users can now see the order tax rates, get more information about them, and navigate to wp-admin to change them. [https://github.com/woocommerce/woocommerce-ios/pull/10569]


15.1
-----
- [*] What's New announcements support dark mode properly [https://github.com/woocommerce/woocommerce-ios/pull/10540]
- [*] Updated UI and copy on prologue and free trial summary screens. [https://github.com/woocommerce/woocommerce-ios/pull/10539]

15.0
-----
- [*] The store name can now be updated from the Settings screen. [https://github.com/woocommerce/woocommerce-ios/pull/10485]
- [**] The store creation flow has been optimized to start store creation immediately and show profiler questions afterward. [https://github.com/woocommerce/woocommerce-ios/pull/10473, https://github.com/woocommerce/woocommerce-ios/pull/10466]
- [*] Settings: Close Account option is moved to a new section Account Settings and is now available for all WPCom users. [https://github.com/woocommerce/woocommerce-ios/pull/10502]

14.9
-----
- [*] Only show Blaze banner on the My Store and Product List screens if the store has no existing orders. [https://github.com/woocommerce/woocommerce-ios/pull/10438]
- [**] Order creation: We improved the way the merchants can request, search and select a customer when creating an order. [https://github.com/woocommerce/woocommerce-ios/pull/10456]


14.8
-----
- [Internal] Native store creation flow with free trial is enabled by default - all code for the old flows have been removed. [https://github.com/woocommerce/woocommerce-ios/pull/10362]
- [*] Store creation: Improvements to the Upgrades screen accessibility [https://github.com/woocommerce/woocommerce-ios/pull/10363]
- [*] Stores with expired WooExpress plans can now be upgraded within the app (if eligible for IAP) via a new banner. [https://github.com/woocommerce/woocommerce-ios/pull/10369]
- [*] The expired site plan should navigate to IAP for sites with expired WooExpress plans (if eligible for IAP). [https://github.com/woocommerce/woocommerce-ios/pull/10384]
- [Internal] New default property `plan` is tracked in every event for logged-in users. [https://github.com/woocommerce/woocommerce-ios/pull/10356]
- [Internal] Google sign in now defaults to bypassing the Google SDK [https://github.com/woocommerce/woocommerce-ios/pull/10341]
- [*] Product list filter (Products tab and order creation > add products > filter): product types from extensions supported in the app are now available for product filtering - subscription, variable subscription, bundle, and composite. [https://github.com/woocommerce/woocommerce-ios/pull/10382]
 
14.7
-----
- [*] Local notifications: Add a reminder to purchase a plan is scheduled 6hr after a free trial subscription. [https://github.com/woocommerce/woocommerce-ios/pull/10268]
- [Internal] Shipment tracking is only enabled and synced when the order has non-virtual products.  [https://github.com/woocommerce/woocommerce-ios/pull/10288]
- [Internal] New default property `was_ecommerce_trial` is tracked in every event for logged-in users. [https://github.com/woocommerce/woocommerce-ios/pull/10343]
- [*] Photo -> Product: Reset details from previous image when new image is selected. [https://github.com/woocommerce/woocommerce-ios/pull/10297]
- [**] You can now see your shipping zone list from Settings. [https://github.com/woocommerce/woocommerce-ios/pull/10258]
- [*] Order list: Suggest testing orders for stores without any orders. [https://github.com/woocommerce/woocommerce-ios/pull/10346]
- [*] Local notifications: Show free trial survey after 24h since subscription. [https://github.com/woocommerce/woocommerce-ios/pull/10324, https://github.com/woocommerce/woocommerce-ios/pull/10328]
- [*] Local notifications: Add a reminder after 3 days if answered "Still Exploring" in Free trial survey. [https://github.com/woocommerce/woocommerce-ios/pull/10331]
- [*] Product description AI: the AI sheet has been improved with the product name field made more prominent. [https://github.com/woocommerce/woocommerce-ios/pull/10333]
- [**] Store creation: US users can upgrade to a choice of plans for their store via In-App Purchase [https://github.com/woocommerce/woocommerce-ios/pull/10340]

14.6
-----
- [Internal] Switched AI endpoint to be able to track and measure costs. [https://github.com/woocommerce/woocommerce-ios/pull/10218]
- [Internal] Media picker flow was refactored to support interactive dismissal for device photo picker and WordPress media picker sources. Affected flows: product form > images, and virtual product form > downloadable files. [https://github.com/woocommerce/woocommerce-ios/pull/10236]
- [Internal] Errors: Improved error message when orders, products, or reviews can't be loaded due to a parsing (decoding) error. [https://github.com/woocommerce/woocommerce-ios/pull/10252, https://github.com/woocommerce/woocommerce-ios/pull/10260]
- [*] Orders with Coupons: Users can now select a coupon from a list when adding it to an order. [https://github.com/woocommerce/woocommerce-ios/pull/10255]
- [Internal] Orders: Improved error message when orders can't be loaded due to a parsing (decoding) error. [https://github.com/woocommerce/woocommerce-ios/pull/10252]
- [**] Product discounts: Users can now add discounts to products when creating an order. [https://github.com/woocommerce/woocommerce-ios/pull/10244]
- [*] We've resolved an issue that was causing the app to crash when trying to dismiss certain screens (bottom sheets). [https://github.com/woocommerce/woocommerce-ios/pull/10254]
- [Internal] Fixed a bug preventing the "We couldn't load your data" error banner from appearing on the My store dashboard. [https://github.com/woocommerce/woocommerce-ios/pull/10262]
- [Internal] Errors: Improved error message and troubleshooting guide when the Jetpack connection is broken. [https://github.com/woocommerce/woocommerce-ios/pull/10275]
- [Internal] A new way to create a product from an image using AI is being A/B tested. [https://github.com/woocommerce/woocommerce-ios/pull/10253]

14.5
-----
- [*] Product details: The share button is displayed with text instead of icon for better discoverability. [https://github.com/woocommerce/woocommerce-ios/pull/10216]
- [*] Resolved an issue where users were unable to add a new note to an order. Previously, upon opening an order detail and selecting the "Add a new note" option, the text field was non-selectable, preventing users from writing down the note. This issue has now been addressed and users should be able to add notes to their orders without any issues. [https://github.com/woocommerce/woocommerce-ios/pull/10222]
- [*] Store creation: Update the timeout view with the option to retry the site check. [https://github.com/woocommerce/woocommerce-ios/pull/10221]
- [*] Fixed issue showing the expired alert for sites that got reverted to simple sites after their plan expired. [https://github.com/woocommerce/woocommerce-ios/pull/10228]

14.4
-----
- [*] Blaze: New banner on the My Store and Products screens for admins of eligible stores. [https://github.com/woocommerce/woocommerce-ios/pull/10135, https://github.com/woocommerce/woocommerce-ios/pull/10160, https://github.com/woocommerce/woocommerce-ios/pull/10172]
- [*] Shipping Labels: Fixed a bug preventing label printing in orders viewed from search [https://github.com/woocommerce/woocommerce-ios/pull/10161]
- [*] Blaze: Disable the entry point in the product creation form. [https://github.com/woocommerce/woocommerce-ios/pull/10173]
- [*] Product description and sharing message AI: Fixed incorrect language issue by using a separate prompt for identifying language. [https://github.com/woocommerce/woocommerce-ios/pull/10169, https://github.com/woocommerce/woocommerce-ios/pull/10177, https://github.com/woocommerce/woocommerce-ios/pull/10179]

14.3
-----
- [*] SKU Scanner: Add the SKU to the error message after a failure. [https://github.com/woocommerce/woocommerce-ios/pull/10085]
- [*] Add URL route handler to open the `My Store` tab when a deeplink to `/mobile` is opened, instead of bouncing back to Safari [https://github.com/woocommerce/woocommerce-ios/pull/10077]
- [Internal] Performance: Replaces the endpoint used to load Top Performers on the My Store tab, for faster loading. [https://github.com/woocommerce/woocommerce-ios/pull/10113]
- [*] A feedback banner is added for product description AI and product sharing AI sheets. [https://github.com/woocommerce/woocommerce-ios/pull/10102]
- [*] Product creation: the product type row is now editable when creating a product. [https://github.com/woocommerce/woocommerce-ios/pull/10087]
- [***] Store creation: US users can upgrade Woo Express free trial stores via In-App Purchase [https://github.com/woocommerce/woocommerce-ios/pull/10123]
- [*] Orders: Users can can now add multiple coupons to orders (not only one) [https://github.com/woocommerce/woocommerce-ios/pull/10126]
- [*] Free trial: Local notification after 24 hours since Free trial subscription time to remind to purchase plan. [https://github.com/woocommerce/woocommerce-ios/pull/10133, https://github.com/woocommerce/woocommerce-ios/pull/10130]
- [**] Product description AI: an announcement modal is shown for WPCOM stores about the feature, and a new CTA "Write with AI" is more discoverable in the product form with a tooltip. [https://github.com/woocommerce/woocommerce-ios/pull/10142]

14.2
-----
- [Internal] Blaze status check was updated to save an API request. The Blaze eligibility for each site should remain the same. [https://github.com/woocommerce/woocommerce-ios/pull/10020]
- [*] Fixed the unusable state of the app when the default store runs on an expired free trial plan. [https://github.com/woocommerce/woocommerce-ios/pull/10059]
- [Internal] Performance: When loading the refunds on an order (e.g. in order details), we now only request them from remote if they are not already in local storage. [https://github.com/woocommerce/woocommerce-ios/pull/10039]
- [*] Orders: Users can can now add coupons to orders [https://github.com/woocommerce/woocommerce-ios/pull/10035]
- [*] Coupons: The Coupons Management feature is fully released and not in Beta anymore [https://github.com/woocommerce/woocommerce-ios/pull/10032]
- [*] Store creation: the progress view copy was updated to inform the merchants that it can take a few minutes for the store to be ready. The progress view is now only shown after necessary requests are made before the app is likely backgrounded. The error handling is also polished.  [https://github.com/woocommerce/woocommerce-ios/pull/10047, https://github.com/woocommerce/woocommerce-ios/pull/10069]
- [Internal] Performance: When loading a single order (e.g. in order details), we now load the order from storage unless it has been modified remotely. [https://github.com/woocommerce/woocommerce-ios/pull/10036]
- [Internal] Performance: When the Orders tab is opened, we now only sync orders that have been created or modified since the last successful sync. [https://github.com/woocommerce/woocommerce-ios/pull/10065]
- [Internal] App size: Replaced 30MB PDFs on Store Creation waiting screen with ~400KB PNGs - to assess impact on app bundle size. [https://github.com/woocommerce/woocommerce-ios/pull/10067]

14.1
-----
- [*] Plans: Expired or cancelled plans are now shown more reliably [https://github.com/woocommerce/woocommerce-ios/pull/9924]
- [*] Product Sharing: AI-generated messages are now available. [https://github.com/woocommerce/woocommerce-ios/pull/9976]
- [***] Orders: Users can add products to orders by scanning their sku barcode or QR-code [https://github.com/woocommerce/woocommerce-ios/pull/9972]
- [Internal] Store creation: a workaround was previously implemented that can result in an inaccurate app experience like when the free trial banner is not shown immediately after store creation due to out-of-sync site properties. Now that the API issue is fixed, the app now waits for the site for a bit longer but ensures all necessary properties are synced. [https://github.com/woocommerce/woocommerce-ios/pull/9957]
- [Internal] Product details AI: Updated prompts to identify the language in provided text to use in responses for product description and sharing. [https://github.com/woocommerce/woocommerce-ios/pull/9961]
- [*] Blaze: products can now be promoted in WordPress.com and Tumblr from the app if the site/product is eligible. Two entry points: 1) Menu tab > General, 2) Product form > more menu. [https://github.com/woocommerce/woocommerce-ios/pull/9906]

14.0
-----
- [*] Payments: Remove the upsell-card-readers banner from the Payment Methods Screen [https://github.com/woocommerce/woocommerce-ios/pull/9869]


13.9
-----
- [*] Orders: Allow alternative types for the `taxID` in `ShippingLineTax` or `sku` in `OrderItem`, as some third-party plugins alter the type in the API. This helps with the order list not loading due to order decoding errors. [https://github.com/woocommerce/woocommerce-ios/pull/9844]
- [*] Payments: Location permissions request is not shown to TTP users who grant "Allow once" permission on first foregrounding the app any more [https://github.com/woocommerce/woocommerce-ios/pull/9821]
- [*] Products: Allow alternative types for `stockQuantity` in `Product` and `ProductVariation`, as some third-party plugins alter the type in the API. This helps with the product list not loading due to product decoding errors. [https://github.com/woocommerce/woocommerce-ios/pull/9850]
- [*] Products: Allow alternative types for the `backordersAllowed` and `onSale` in `Product` and `ProductVariation`, as some third-party plugins alter the types in the API. This helps with the product list not loading due to product decoding errors. [https://github.com/woocommerce/woocommerce-ios/pull/9849]
- [*] Products: Allow alternative types for the `sku` and `weight` in `ProductVariation`, as some third-party plugins alter the types in the API. This helps with the product variation list not loading due to product variation decoding errors. [https://github.com/woocommerce/woocommerce-ios/pull/9847]
- [*] Products: Allow alternative types for the `sku` and `weight` in `Product`, the dimensions in `ProductDimensions`, and the `downloadID` in `ProductDownload`, as some third-party plugins alter the types in the API. This helps with the product list not loading due to product decoding errors. [https://github.com/woocommerce/woocommerce-ios/pull/9846]
- [*] Products: Add support for parsing variation objects for the `variations` field in `Product`, as some third-party plugins alter the type for this field in the API. This allows the variations to be loaded for variable products if those third-party plugins are active. [https://github.com/woocommerce/woocommerce-ios/pull/9857]

13.8
-----
- [Internal] Orders: Bundled products (within a product bundle) are now indented, to show their relationship to the parent bundle. [https://github.com/woocommerce/woocommerce-ios/pull/9778]
- [Internal] Orders: Composite components (within a composite product) are now indented, to show their relationship to the parent composite product. [https://github.com/woocommerce/woocommerce-ios/pull/9780]
- [*] Add Products: A new view is display to celebrate when the first product is created in a store. [https://github.com/woocommerce/woocommerce-ios/pull/9790]
- [*] Product List: Added swipe-to-share gesture on product rows. [https://github.com/woocommerce/woocommerce-ios/pull/9799]
- [*] Product form: a share action is shown in the navigation bar if the product can be shared and no more than one action is displayed, in addition to the more menu > Share. [https://github.com/woocommerce/woocommerce-ios/pull/9789]
- [*] Payments: show badges leading to Set up Tap to Pay on iPhone for eligible stores and devices [https://github.com/woocommerce/woocommerce-ios/pull/9812]
- [*] Orders: Fixes a bug where the Orders list would not load if an order had a non-integer gift card amount applied to the order (with the Gift Cards extension). [https://github.com/woocommerce/woocommerce-ios/pull/9795]

- [*] My Store: A new button to share the current store is added on the top right of the screen. [https://github.com/woocommerce/woocommerce-ios/pull/9796]
- [*] Mobile Payments: The screen brightness is increased when showing the Scan to Pay view so the QR code can be scanned more easily [https://github.com/woocommerce/woocommerce-ios/pull/9807]
- [*] Mobile Payments: The Woo logo is added to the QR code on the Scan to Pay screen [https://github.com/woocommerce/woocommerce-ios/pull/9823]
- [*] Allow EU merchants to have better control of their privacy choices. A privacy choices banner will be shown the next time they open the app. [https://github.com/woocommerce/woocommerce-ios/pull/9825]

13.7
-----
- [Internal] Adds guidance for new Customs rule when shipping to some EU countries. [https://github.com/woocommerce/woocommerce-ios/pull/9715]
- [*] JITMs: Added modal-style Just in Time Message support on the dashboard [https://github.com/woocommerce/woocommerce-ios/pull/9694]
- [**] Order Creation: Products can be searched by SKU when adding products to an order. [https://github.com/woocommerce/woocommerce-ios/pull/9711]
- [*] Orders: Fixes order details so separate order items are not combined just because they are the same product or variation. [https://github.com/woocommerce/woocommerce-ios/pull/9710]
- [Internal] Store creation: starting May 4, store creation used to time out while waiting for the site to be ready (become a Jetpack/Woo site). A workaround was implemented to wait for the site differently. [https://github.com/woocommerce/woocommerce-ios/pull/9767]
- [**] Mobile Payments: Tap to Pay is initialised on launch or foreground, to speed up payments [https://github.com/woocommerce/woocommerce-ios/pull/9750]
- [*] Store Creation: Local notifications are used to support users during the store creation process. [https://github.com/woocommerce/woocommerce-ios/pull/9717, https://github.com/woocommerce/woocommerce-ios/pull/9719, https://github.com/woocommerce/woocommerce-ios/pull/9749]
- [**] Mobile Payments: Merchants can now collect in-person payments by showing a QR code to their customers. [https://github.com/woocommerce/woocommerce-ios/pull/9762]
- [Internal] Orders: Bundled products (within a product bundle) are now indented, to show their relationship to the parent bundle. [https://github.com/woocommerce/woocommerce-ios/pull/9778]

13.6
-----
- [*] Remove login error local notifications that used to be scheduled 24 hours from certain login errors. [https://github.com/woocommerce/woocommerce-ios/pull/9666]
- [*] JITMs: Added customization to Just in Time Message banner background and badges [https://github.com/woocommerce/woocommerce-ios/pull/9633]
- [*] Product form > description editor: fix the extra bottom inset after hiding the keyboard either manually (available on a tablet) or applying an AI-generated product description. [https://github.com/woocommerce/woocommerce-ios/pull/9638]
- [*] Products: Fixes stock statuses for Product Bundles so that backordered bundles and bundle stock quantities are displayed as expected. [https://github.com/woocommerce/woocommerce-ios/pull/9681]

13.5
-----
- [*] Settings > Domains: Premium domains are now supported, the domain suggestions now match the results on web and Android. It's more noticeable for stores with a domain credit, where not all domains are free for the first year anymore. [https://github.com/woocommerce/woocommerce-ios/pull/9607]
- [*] Product form > Inventory: the SKU scanner is enabled for all users, where it used to be behind a feature switch in Settings > Experimental Features. [https://github.com/woocommerce/woocommerce-ios/pull/9631]
[Internal] Products: Simplify Product Editing experiment is removed; there should be no changes to the existing product creation/editing behavior. [https://github.com/woocommerce/woocommerce-ios/pull/9602]
- [*] Payments: Products are removed directly from an order when its count is below one, instead of opening an extra screen to remove it. [https://github.com/woocommerce/woocommerce-ios/pull/9624]
- [*] Orders: Parses HTML-encoded characters and removes extraneous, non-attribute meta data from the list of attributes for an item in an order. [https://github.com/woocommerce/woocommerce-ios/pull/9603]
- [*] Products: Adds the component descriptions to the list of components in a composite product (using the Composite Products extension). [https://github.com/woocommerce/woocommerce-ios/pull/9634]
- [*] Products: Adds the product SKU to the bundled products list in product details, for Bundle products (using the Product Bundles extension). [https://github.com/woocommerce/woocommerce-ios/pull/9626]
- [*] Product form > description editor AI for WPCOM stores: the prompt was updated so that the generated description is shorter. [https://github.com/woocommerce/woocommerce-ios/pull/9637]

13.4
-----
- [*] Payments: Popular and last sold products are displayed on top of the products selection screen when creating or editing an order. [https://github.com/woocommerce/woocommerce-ios/pull/9539]

- [Internal] Payments: Update StripeTerminal pod to 2.19.1 [https://github.com/woocommerce/woocommerce-ios/pull/9537]
- [**] Adds read-only support for the Gift Cards extension in order details. [https://github.com/woocommerce/woocommerce-ios/pull/9558]
- [**] Adds read-only support for the Subscriptions extension in order and product details. [https://github.com/woocommerce/woocommerce-ios/pull/9541]
- [*] Product form > description editor: a magic wand button is added to the keyboard toolbar to auto-generate a product description using Jetpack AI for WPCOM stores. [https://github.com/woocommerce/woocommerce-ios/pull/9577]
- [Internal] Payments: Upate Tap to Pay connection flow strings to avoid mentioning "reader" [https://github.com/woocommerce/woocommerce-ios/pull/9563]
- [*] Store onboarding: Now the onboarding task list can be shown/hidden from settings and also from the dashboard. [https://github.com/woocommerce/woocommerce-ios/pull/9572, https://github.com/woocommerce/woocommerce-ios/pull/9573]
- [**] Adds read-only support for the Min/Max Quantities extension in product details. [https://github.com/woocommerce/woocommerce-ios/pull/9585]

13.3
-----
- [***] Payments: UK-based stores merchants can take In-Person Payments. [https://github.com/woocommerce/woocommerce-ios/pull/9496]
- [*] Store creation free trial flow now includes 3 profiler questions again with updated options: store category, selling status, and store country. [https://github.com/woocommerce/woocommerce-ios/pull/9513]
- [*] Shipping Labels: Origin address's phone number is now saved locally and pre-populated in the creation form. [https://github.com/woocommerce/woocommerce-ios/pull/9520]
- [Internal] Almost all mappers have been updated to only decode without the data envelope if it's not available. Please do a smoke test to ensure that all features still work as before. [https://github.com/woocommerce/woocommerce-ios/pull/9510]
- [Internal] Store onboarding: Mark "Launch your store" task as complete if the store is already public. This is a workaround for a backend issue which marks "Launch your store" task incomplete for already live stores. [https://github.com/woocommerce/woocommerce-ios/pull/9507]
- [*] Payments: Added Universal Link support for Set up Tap to Pay on iPhone, and to open Universal Links from Just in Time Messages, to more easily navigate to app features. [https://github.com/woocommerce/woocommerce-ios/pull/9518]
- [*] Login: Potentially fixed the crash on the onboarding screen. [https://github.com/woocommerce/woocommerce-ios/pull/9523]

13.2
-----
- [Internal] Store creation: New loading screen added for create store flow. [https://github.com/woocommerce/woocommerce-ios/pull/9383]
- [*] Payments: Add account type field to receipts [https://github.com/woocommerce/woocommerce-ios/pull/9416]
- [*] Products can now be filtered within Order creation [https://github.com/woocommerce/woocommerce-ios/pull/9258]
- [*] Products: Adds read-only support for the Composite Products extension in the Products list, including a list of components in product details. [https://github.com/woocommerce/woocommerce-ios/pull/9455]


13.1
-----
- [internal] Users can now create a Free Trial store from the app from the Get Started section of the app prologue. [https://github.com/woocommerce/woocommerce-ios/pull/9396]
- [**] Adds support for Product Multi-selection when creating and/or editing Orders. [https://github.com/woocommerce/woocommerce-ios/issues/8888]
- [**] Users can now install Jetpack for their non-Jetpack sites after logging in with application passwords. [https://github.com/woocommerce/woocommerce-ios/pull/9354]
- [*] Payments: We show a Tap to Pay on iPhone feedback survey button in the Payments menu after the first Tap to Pay on iPhone payment is taken [https://github.com/woocommerce/woocommerce-ios/pull/9366]
- [Internal] Added SiteID to some IPP tracks events [https://github.com/woocommerce/woocommerce-ios/pull/9572,]

13.0
-----
- [*] Adds a banner in "Launch store" task screen to upgrade from free trial plan. [https://github.com/woocommerce/woocommerce-ios/pull/9323]
- [*] Fix: Description, sale price, and image will be copied over to the new product variations when duplicating a variable product. [https://github.com/woocommerce/woocommerce-ios/pull/9322]


12.9
-----
- [**] Dashboard: an onboarding card is shown for sites with the following tasks if any is incomplete: "tell us more about your store" (store location) that opens a webview, "add your first product" that starts the product creation flow, "launch your store" that publishes the store, "customize your domain" that starts the domain purchase flow, and "get paid" that opens a webview. A subset of the tasks may be shown to self-hosted sites and WPCOM sites on a free trial. [https://github.com/woocommerce/woocommerce-ios/pull/9285]
- [*] Jetpack benefit banner and modal is now available on the dashboard screen after logging in with site credentials. [https://github.com/woocommerce/woocommerce-ios/pull/9232]
- [*] Payments: Local search is added to the products selection screen in the order creation flow to speed the process. [https://github.com/woocommerce/woocommerce-ios/pull/9178]
- [*] Fix: Prevent product variations not loading due to an encoding error for `permalink`, which was altered by a plugin. [https://github.com/woocommerce/woocommerce-ios/pull/9233]
- [*] Login: Users can now log in to self-hosted sites without Jetpack by approving application password authorization to their sites. [https://github.com/woocommerce/woocommerce-ios/pull/9260]
- [*] Payments: Tap to Pay on iPhone can now be selected from the Payment Methods screen [https://github.com/woocommerce/woocommerce-ios/pull/9242]
- [**] Payments: Set up Tap to Pay on iPhone flow added to the Payments Menu. Use it to configure the reader, and try a payment, before collecting a card payment with a customer. [https://github.com/woocommerce/woocommerce-ios/pull/9280]

12.8
-----
- [*] Shortcuts: We can now trigger the order creation and payment collection flows from the iOS Shortcuts app. [https://github.com/woocommerce/woocommerce-ios/pull/9103]
- [Internal] Dashboard: the UI layer had a major refactoring to allow scrolling for content more than stats for the onboarding project. The main design change is on the refresh control, where it was moved from each stats tab to below the navigation bar. Other design changes are not expected. [https://github.com/woocommerce/woocommerce-ios/pull/9031]
- [**] Products: Adds read-only support for the Product Bundles extension, including a list of bundled products and stock status for product bundles. [https://github.com/woocommerce/woocommerce-ios/pull/9177]
- [Internal] Mobile Payments: Updated StripeTerminal to 2.18 [https://github.com/woocommerce/woocommerce-ios/pull/9118]

12.7
-----
- [Internal] Shipping Label: add condition checks before showing contact options [https://github.com/woocommerce/woocommerce-ios/pull/8982]
- [*] Main screens are now accessible through the Home Screen Spotlight Search [https://github.com/woocommerce/woocommerce-ios/pull/9082]
- [*] Stats: Fixed a crash when order stats use a date and time matching the start of Daylight Saving Time. [https://github.com/woocommerce/woocommerce-ios/pull/9083]
- [*] Fix: Dismiss Take Payment popup after sharing the payment link to another app. [https://github.com/woocommerce/woocommerce-ios/pull/9042]
- [*] Site credential login: Catch invalid cookie nonce [https://github.com/woocommerce/woocommerce-ios/pull/9102]
- [*] Better error messages for site credential login failures [https://github.com/woocommerce/woocommerce-ios/pull/9125]
- [Internal] New Zendesk tag for site credential login errors [https://github.com/woocommerce/woocommerce-ios/pull/9150]

12.6
-----
- [*] Fix: When a product's details can be edited, they display a disclosure indicator (chevron). [https://github.com/woocommerce/woocommerce-ios/pull/8980]
- [*] Payments: fixed a bug where enabled rows in the Payments Menu were sometimes incorrectly shown as disabled [https://github.com/woocommerce/woocommerce-ios/pull/8983]
- [Internal] Mobile Payments: fixed logic on display of IPP feedback banner on Order List [https://github.com/woocommerce/woocommerce-ios/pull/8994]
- [**] Support: Merchants can now contact support with a new and refined experience. [https://github.com/woocommerce/woocommerce-ios/pull/9006/files]
- [***] Mobile Payments: Tap to Pay on iPhone enabled for all US merchants [https://github.com/woocommerce/woocommerce-ios/pull/9023]

12.5
-----
- [Internal] Dashboard: the stats implementation had a major update to replace a third-party library in order to support the upcoming store onboarding card. Minimal design changes are expected, and horizontal scrolling between different time range tabs is not available anymore. [https://github.com/woocommerce/woocommerce-ios/pull/8942]

12.4
-----
- [**] Menu > Settings: adds a `Domains` row for WPCOM sites to see their site domains, add a new domain, or redeems a domain credit if available. [https://github.com/woocommerce/woocommerce-ios/pull/8870]
- [Internal] Prologue screen now has only the entry point to site address login flow, and application password authentication is used for sites without Jetpack. [https://github.com/woocommerce/woocommerce-ios/pull/8846]
- [Internal] A new tag has been added for Zendesk for users authenticated with application password. [https://github.com/woocommerce/woocommerce-ios/pull/8850]
- [Internal] Failures in the logged-out state are now tracked with anonymous ID. [https://github.com/woocommerce/woocommerce-ios/pull/8861]
- [*] Fix: Fixed a crash when switching away from the Products tab. [https://github.com/woocommerce/woocommerce-ios/pull/8874]

12.3
-----
- [Internal] We have updated the Zendesk SDK to version 6.0 [https://github.com/woocommerce/woocommerce-ios/pull/8828]
- [Internal] Tap to Pay on iPhone made publicly available via an Experimental Feature toggle [https://github.com/woocommerce/woocommerce-ios/pull/8814]

12.2
-----
- [*] Fix: Adding a new attribute will auto-capitalize the first letter for each word in the attribute name. [https://github.com/woocommerce/woocommerce-ios/pull/8772]
- [internal] Logging: Improvements on logging potential errors when loading Order Details [https://github.com/woocommerce/woocommerce-ios/pull/8781]
- [Internal] Now we track the specific error code when a networking-related operation fails [https://github.com/woocommerce/woocommerce-ios/issues/8527]

12.1
-----
- [*] Adds an In-Person Payments survey banner on top of the Orders view [https://github.com/woocommerce/woocommerce-ios/issues/8530]
- [*] Fix: Allow product's `purchasable` to be a number as some third-party plugins could alter the type in the API. This could help with the Products tab not loading due to product decoding errors. [https://github.com/woocommerce/woocommerce-ios/pull/8718]
- [***] [Internal] Start the AB test for allowing login to the app using site credentials [https://github.com/woocommerce/woocommerce-ios/pull/8744]

12.0
-----
- [**] Adds a feature of bulk updating products from the product's list. [https://github.com/woocommerce/woocommerce-ios/pull/8704]
- [internal] Store creation flow now includes 3 profiler questions: store category, selling status, and store country. [https://github.com/woocommerce/woocommerce-ios/pull/8667]

11.9
-----
- [**] Now you can generate all possible variations for a product's attributes [https://github.com/woocommerce/woocommerce-ios/pull/8619]
- [*] Mobile payments: fixed card reader manuals links. [https://github.com/woocommerce/woocommerce-ios/pull/8628]

11.8
-----
- [*] Design refresh: Buttons, links, and other calls to action are now purple instead of pink. [https://github.com/woocommerce/woocommerce-ios/pull/8451]
- [internal] Design: Updated capitalization for various pages, links, and buttons to match new design guidelines. [https://github.com/woocommerce/woocommerce-ios/pull/8455]
- [internal] Remove A/B testing and release native Jetpack installation flow for all users. [https://github.com/woocommerce/woocommerce-ios/pull/8533]

11.7
-----
- [**] Analytics Hub: Now you can select custom date ranges. [https://github.com/woocommerce/woocommerce-ios/pull/8414]
- [**] Analytics Hub: Now you can see Views and Conversion Rate analytics in the new Sessions card. [https://github.com/woocommerce/woocommerce-ios/pull/8428]
- [*] My Store: We fixed an issue with Visitors and Conversion stats where sometimes visitors could be counted more than once in the selected period. [https://github.com/woocommerce/woocommerce-ios/pull/8427]


11.6
-----
- [***] We added a new Analytics Hub inside the My Store area of the app. Simply click on the See More button under the store stats to check more detailed information on Revenue, Orders and Products. [https://github.com/woocommerce/woocommerce-ios/pull/8356]
- [*] In-Person Payments: fixed timing issues in payments flow, which caused "Remove card" to be shown for too long [https://github.com/woocommerce/woocommerce-ios/pull/8351]

11.5
-----
- [*] Account deletion is now supported for all users in settings or in the empty stores screen (in the ellipsis menu). [https://github.com/woocommerce/woocommerce-ios/pull/8179, https://github.com/woocommerce/woocommerce-ios/pull/8272]
- [*] In-Person Payments: We removed any references to Simple Payments from Orders, and the red badge from the Menu tab and Menu Payments icon announcing the new Payments section. [https://github.com/woocommerce/woocommerce-ios/pull/8183]
- [internal] Store creation flow was improved with native implementation. It is available from the login prologue (`Get Started` CTA), login email error screen, and store picker (`Add a store` CTA from the empty stores screen or at the bottom of the store list). [Example testing steps in https://github.com/woocommerce/woocommerce-ios/pull/8251]
- [internal] New stores have two new Products onboarding features: A banner with an `Add a Product` CTA on the My Store screen, and the option to add new products using templates. [https://github.com/woocommerce/woocommerce-ios/pull/8294]

11.4
-----
- [*] Add System Status Report to ZenDesk support requests. [https://github.com/woocommerce/woocommerce-ios/pull/8171]


11.3
-----
- [*] In-Person Payments: Show spinner while preparing reader for payment, instead of saying it's ready before it is. [https://github.com/woocommerce/woocommerce-ios/pull/8115]
- [internal] In-Person Payments: update StripeTerminal from 2.7 to 2.14 [https://github.com/woocommerce/woocommerce-ios/pull/8132]
- [*] In-Person Payments: Fixed payment method prompt for WisePad 3 to show only Tap and Insert options [https://github.com/woocommerce/woocommerce-ios/pull/8136]

11.2
-----
- [***] You can now preview draft products before publishing. [https://github.com/woocommerce/woocommerce-ios/pull/8102]
- [*] The survey at the end of the login onboarding flow is no longer available. [https://github.com/woocommerce/woocommerce-ios/pull/8062]
- [*] Fixed layout issues on the Account Mismatch error screen. [https://github.com/woocommerce/woocommerce-ios/pull/8074]
- [*] The Accept Payments Easily banner has been removed from the order list [https://github.com/woocommerce/woocommerce-ios/pull/8078]

11.1
-----
- [**] You can now search customers when creating or editing an order. [https://github.com/woocommerce/woocommerce-ios/issues/7741]
- [internal] Store creation is available from the login prologue, login email error screen, and store picker. [https://github.com/woocommerce/woocommerce-ios/pull/8023]
- [internal] The login flow is simplified with only the option to log in with WordPress.com. This flow is presented in parallel with the existing flow in an A/B test experiment. [https://github.com/woocommerce/woocommerce-ios/pull/7996]
- [**] Relevant Just In Time Messages will be displayed on the My Store screen [https://github.com/woocommerce/woocommerce-ios/issues/7853]

11.0
-----
- [internal] Add support for controlling performance monitoring via Sentry. **Off by default**. [https://github.com/woocommerce/woocommerce-ios/pull/7831]


10.9
-----
- [***] Dropped iOS 14 support. From now we support iOS 15 and later. [https://github.com/woocommerce/woocommerce-ios/pull/7851]
- [*] Login: Now you can handle Jetpack site connection for your self-hosted sites from the app. [https://github.com/woocommerce/woocommerce-ios/pull/7847]


10.8
-----
- [***] Stats: Now you can add a Today's Stats Widget to your lock screen (iOS 16 only) to monitor your sales. [https://github.com/woocommerce/woocommerce-ios/pull/7839]
- [internal] In-Person Payments: add UTM parameters to card reader purchase URLs to allow attribution [https://github.com/woocommerce/woocommerce-ios/pull/7858]
- [*] In-Person Payments: the Purchase card reader links now all open in authenticated web views, to make it easier to log in to woocommerce.com. [https://github.com/woocommerce/woocommerce-ios/pull/7862]

10.7
-----
- [*] Universal Links: Users can now open universal links in the app. [https://github.com/woocommerce/woocommerce-ios/pull/7632]
- [internal] Store picker: Show error when the role eligibility check fails while selecting a store. [https://github.com/woocommerce/woocommerce-ios/pull/7816]
- [internal] Store picker: Add loading state to `Continue` button. [https://github.com/woocommerce/woocommerce-ios/pull/7821]
- [internal] Store picker: Use Jetpack tunnel API for fetching user info for role checking. [https://github.com/woocommerce/woocommerce-ios/pull/7822]
- [*] Allow in-app notices to be swiped away [https://github.com/woocommerce/woocommerce-ios/pull/7801]

10.6
-----

- [**] Products tab: products search now has an option to search products by SKU. Stores with WC version 6.6+ support partial SKU search, otherwise the product(s) with the exact SKU match is returned. [https://github.com/woocommerce/woocommerce-ios/pull/7781]
- [*] Fixed a rare crash when selecting a store in the store picker. [https://github.com/woocommerce/woocommerce-ios/pull/7765]
- [*] Settings: Display the WooCommerce version and available updates in Settings [https://github.com/woocommerce/woocommerce-ios/pull/7779]
- [*] Show suggestion for logging in to a WP.com site with a mismatched WP.com account. [https://github.com/woocommerce/woocommerce-ios/pull/7773]
- [*] Help center: Added help center web page with FAQs for "Not a WooCommerce site" and "Wrong WordPress.com account" error screens. [https://github.com/woocommerce/woocommerce-ios/pull/7767, https://github.com/woocommerce/woocommerce-ios/pull/7769]
- [*] Now you can bulk edit variation prices. [https://github.com/woocommerce/woocommerce-ios/pull/7803]
- [**] Reviews: Now you can reply to product reviews using the Reply button while viewing a product review. [https://github.com/woocommerce/woocommerce-ios/pull/7799]

10.5
-----
- [**] Products: Now you can duplicate products from the More menu of the product detail screen. [https://github.com/woocommerce/woocommerce-ios/pull/7727]
- [**] Login: Added Jetpack connection support from the Account Mismatch error screen. [https://github.com/woocommerce/woocommerce-ios/pull/7748]
- [*] Orders: We are bringing back the ability to add/edit customer notes and addresses from the main order screen [https://github.com/woocommerce/woocommerce-ios/pull/7750]
- [*] Help center: Added help center web page with FAQs for "Wrong WordPress.com account error" screen. [https://github.com/woocommerce/woocommerce-ios/pull/7747]
- [*] Widgets: The Today's Stat Widget adds support for bigger fonts. [https://github.com/woocommerce/woocommerce-ios/pull/7752]

10.4
-----
- [***] Stats: Now you can add a Today's Stats Widget to your homescreen to monitor your sales. [https://github.com/woocommerce/woocommerce-ios/pull/7732]
- [*] Help center: Added help center web page with FAQs for "Pick a WooCommerce Store", "Enter WordPress.com password" and "Open mail to find magic link" screens. [https://github.com/woocommerce/woocommerce-ios/pull/7641, https://github.com/woocommerce/woocommerce-ios/pull/7730, https://github.com/woocommerce/woocommerce-ios/pull/7737]
- [*] In-Person Payments: Fixed a bug where cancelling a card reader connection would temporarily prevent further connections [https://github.com/woocommerce/woocommerce-ios/pull/7689]
- [*] In-Person Payments: Improvements to the card reader connection flow UI [https://github.com/woocommerce/woocommerce-ios/pull/7687]
- [*] Login: Users can now set up the Jetpack connection between a self-hosted site and their WP.com account. [https://github.com/woocommerce/woocommerce-ios/pull/7608]
- [*] Product list: the "Draft" blue color is fixed to be more readable for a draft product row in the product list. [https://github.com/woocommerce/woocommerce-ios/pull/7724]
- [*] Notifications: App icon badge is now cleared correctly after visiting the orders tab. [https://github.com/woocommerce/woocommerce-ios/pull/7735]

10.3
-----
- [*] Dashboard: the last selected time range tab (Today/This Week/This Month/This Year) is persisted for the site and shown on the next site launch (app launch or switching stores). [https://github.com/woocommerce/woocommerce-ios/pull/7638]
- [*] Dashboard: swiping to another time range tab now triggers syncing for the target tab. Previously, the stats on the target tab aren't synced from the swipe gesture. [https://github.com/woocommerce/woocommerce-ios/pull/7650]
- [*] In-Person Payments: Fixed an issue where the Pay in Person toggle could be out of sync with the setting on the website. [https://github.com/woocommerce/woocommerce-ios/pull/7656]
- [*] In-Person Payments: Removed the need to sign in when purchasing a card reader [https://github.com/woocommerce/woocommerce-ios/pull/7670]
- [*] In-Person Payments: Fixed a bug where canceling a reader connection could result in being unable to connect a reader in future [https://github.com/woocommerce/woocommerce-ios/pull/7678]
- [*] In-Person Payments: Fixed a bug which prevented the Collect Payment button from being shown for Cash on Delivery orders  [https://github.com/woocommerce/woocommerce-ios/pull/7694]

10.2
-----
- [*] Help center: Added help center web page with FAQs for "Enter Store Credentials", "Enter WordPress.com email " and "Jetpack required Error" screens. [https://github.com/woocommerce/woocommerce-ios/pull/7588, https://github.com/woocommerce/woocommerce-ios/pull/7590, https://github.com/woocommerce/woocommerce-ios/pull/7621]
- [*] In-Person Payments: Fixed the Learn More link from the `Enable Pay in Person` onboarding screen for WCPay [https://github.com/woocommerce/woocommerce-ios/pull/7598]
- [**] In-Person Payments: Added a switch for the Pay in Person payment method on the Payments menu. This allows you to accept In-Person Payments for website orders [https://github.com/woocommerce/woocommerce-ios/pull/7613]

10.1
-----
- [*] In-Person Payments: The onboarding notice on the In-Person Payments menu is correctly dismissed after multiple prompts are shown. [https://github.com/woocommerce/woocommerce-ios/pull/7543]
- [*] Help center: Added custom help center web page with FAQs for "Enter Store Address" and "Enter WordPress.com email" screens. [https://github.com/woocommerce/woocommerce-ios/pull/7553, https://github.com/woocommerce/woocommerce-ios/pull/7573]
- [*] In-Person Payments: The plugin selection is saved correctly after multiple onboarding prompts. [https://github.com/woocommerce/woocommerce-ios/pull/7544]
- [**] In-Person Payments: A new prompt to enable `Pay in Person` for your store's checkout, to accept In-Person Payments for website orders [https://github.com/woocommerce/woocommerce-ios/issues/7474]

10.0
-----
- [**] In-Person Payments and Simple Payments have been moved to a new Payments section [https://github.com/woocommerce/woocommerce-ios/pull/7473]
- [*] Login: on the WP.com password screen, the magic link login option is moved from below "Reset your password" to below the primary Continue button for higher visibility. [https://github.com/woocommerce/woocommerce-ios/pull/7469]
- [*] Login: some minor enhancements are made to the error screen after entering an invalid WP.com email - a new "What is WordPress.com?" link, hiding the "Log in with store address" button when it's from the store address login flow, and some copy changes. [https://github.com/woocommerce/woocommerce-ios/pull/7485]
- [**] In-Person Payments: Accounts with pending requirements are no longer blocked from taking payments - we have added a skip button to the relevant screen. [https://github.com/woocommerce/woocommerce-ios/pull/7504]
- [*] Login: New button added to the empty site picker screen to enter a site address for troubleshooting. [https://github.com/woocommerce/woocommerce-ios/pull/7484]

9.9
-----
- [*] [Sign in with store credentials]: New screen added with instructions to verify Jetpack connected email. [https://github.com/woocommerce/woocommerce-ios/pull/7424]
- [*] [Sign in with store credentials]: Stop clearing username/password after an invalid attempt to enable users to fix typos. [https://github.com/woocommerce/woocommerce-ios/pull/7444]
- [*] Login: after entering WP.com email, a magic link is automatically sent when it is enabled (magic links are disabled for A8C emails and WP.com accounts with recently changed password) and a new screen is shown with an option to log in with password. [https://github.com/woocommerce/woocommerce-ios/pull/7449]

9.8
-----
- [***] Login: Introduce a way to sign in using store credentials.  [https://github.com/woocommerce/woocommerce-ios/pull/7320]
- [**] Login: You can now install WooCommerce to your self-hosted sites from the login flow. [https://github.com/woocommerce/woocommerce-ios/pull/7401]
- [**] Orders: Now you can quickly mark an order as completed by swiping it to the left! [https://github.com/woocommerce/woocommerce-ios/pull/7385]
- [*] In-Person Payments: The purchase card reader information card appears also in the Orders list screen. [https://github.com/woocommerce/woocommerce-ios/pull/7326]
- [*] Login: in release 9.7, when the app is in logged out state, an onboarding screen is shown before the prologue screen if the user hasn't finished or skipped it. In release 9.8, a survey is added to the end of the onboarding screen. [https://github.com/woocommerce/woocommerce-ios/pull/7416]
- [*] Login: a local notification is scheduled after the user encounters an error from logging in with an invalid site address or WP.com email/password. Please see testing scenarios in the PR, with regression testing on order/review remote notifications. [https://github.com/woocommerce/woocommerce-ios/pull/7323, https://github.com/woocommerce/woocommerce-ios/pull/7372, https://github.com/woocommerce/woocommerce-ios/pull/7422]

9.7
-----
- [***] Orders: Orders can now be edited within the app. [https://github.com/woocommerce/woocommerce-ios/pull/7300]
- [**] Orders: You can now view the Custom Fields for an order in the Order Details screen. [https://github.com/woocommerce/woocommerce-ios/pull/7310]
- [*] In-Person Payments: Card Reader Manuals now appear based on country availability, consolidated into an unique view [https://github.com/woocommerce/woocommerce-ios/pull/7178]
- [*] Login: Jetpack setup flow is now accessible from the Login with Store Address flow. [https://github.com/woocommerce/woocommerce-ios/pull/7294]
- [*] In-Person Payments: The purchase card reader information card can be dismissed [https://github.com/woocommerce/woocommerce-ios/pull/7260]
- [*] In-Person Payments: When dismissing the purchase card reader information card, the user can choose to be reminded in 14 days. [https://github.com/woocommerce/woocommerce-ios/pull/7271]
- [*] In-Person Payments: The purchase card reader information card appears also in the App Settings screen. [https://github.com/woocommerce/woocommerce-ios/pull/7308]
- [*] Refund lines in the Order details screen now appear ordered from oldest to newest [https://github.com/woocommerce/woocommerce-ios/pull/7287]
- [*] Login: when the app is in logged out state, an onboarding screen is shown before the prologue screen if the user hasn't finished or skipped it.  [https://github.com/woocommerce/woocommerce-ios/pull/7324]
- [*] Orders: When a store has no orders yet, there is an updated message with a link to learn more on the Orders tab. [https://github.com/woocommerce/woocommerce-ios/pull/7328]

9.6
-----
- [***] Coupons: Coupons can now be created from within the app. [https://github.com/woocommerce/woocommerce-ios/pull/7239]
- [**] Order Details: All unpaid orders have a Collect Payment button, which shows a payment method selection screen. Choices are Cash, Card, and Payment Link. [https://github.com/woocommerce/woocommerce-ios/pull/7111]
- [**] In-Person Payments: Support for selecting preferred payment gateway when multiple extensions are installed on the store. [https://github.com/woocommerce/woocommerce-ios/pull/7153]
- [*] Coupons: Removed the redundant animation when reloading the coupon list. [https://github.com/woocommerce/woocommerce-ios/pull/7137]
- [*] Login: Display "What is WordPress.com?" link in "Continue With WordPress.com" flow. [https://github.com/woocommerce/woocommerce-ios/pull/7213]
- [*] Login: Display the Jetpack requirement error after login is successful.
- [*] Login: Display a "New to WooCommerce?" link in the login prologue screen above the login buttons. [https://github.com/woocommerce/woocommerce-ios/pull/7261]
- [*] In-Person Payments: Publicize the Card Present Payments feature on the Payment Method screen [https://github.com/woocommerce/woocommerce-ios/pull/7225]
- [*] In-Person Payments: Add blog_id to IPP transaction description to match WCPay [https://github.com/woocommerce/woocommerce-ios/pull/7221]
- [*] Product form: after uploading an image, the product can now be saved immediately while the image is being uploaded in the background. When no images are pending upload for the saved product, the images are added to the product. Testing instructions: https://github.com/woocommerce/woocommerce-ios/pull/7196. [https://github.com/woocommerce/woocommerce-ios/pull/7254]

9.5
-----
- [*] Coupons: Fixed issue saving "Individual Use" and "Exclude Sale Items" fields. [https://github.com/woocommerce/woocommerce-ios/pull/7117]
- [*] Orders: The customer shipping/billing address form now navigates back automatically after selecting a country or state. [https://github.com/woocommerce/woocommerce-ios/pull/7119]
- [internal] In settings and empty stores screen, the "Close Account" link is shown for users who signed in with Apple (the only way to create an account) to close their WordPress.com account. [https://github.com/woocommerce/woocommerce-ios/pull/7143]

9.4
-----
- [*] Orders: Order details now displays both the date and time for all orders. [https://github.com/woocommerce/woocommerce-ios/pull/6996]
- [*] Simple payments have the `Card` option available for stores with configuration issues to resolve, and show onboarding to help resolve them [https://github.com/woocommerce/woocommerce-ios/pull/7002]
- [*] Order & Product list: Now, we can pull to refresh from an empty view. [https://github.com/woocommerce/woocommerce-ios/pull/7023, https://github.com/woocommerce/woocommerce-ios/pull/7030]
- [*] Order Creation: Fixes a bug where selecting a variable product to add to a new order would sometimes open the wrong list of product variations. [https://github.com/woocommerce/woocommerce-ios/pull/7042]
- [*] Collect payment button on Order Details no longer flickers when the screen loads [https://github.com/woocommerce/woocommerce-ios/pull/7043]
- [*] Issue refund button on Order Details is shown for all paid orders [https://github.com/woocommerce/woocommerce-ios/pull/7046]
- [*] Order Creation: Fixes several bugs with the Products section not showing the correct order items or not correctly updating the item quantity. [https://github.com/woocommerce/woocommerce-ios/pull/7067]

9.3
-----
- [***] In-Person Payments is now available for merchants using WooCommerce Payments in Canada. [https://github.com/woocommerce/woocommerce-ios/pull/6954]
- [*] In-Person Payments: Accessibility improvement [https://github.com/woocommerce/woocommerce-ios/pull/6869, https://github.com/woocommerce/woocommerce-ios/pull/6886, https://github.com/woocommerce/woocommerce-ios/pull/6906]
- [*] Orders: Now it's possible to select and copy text from the notes on an order. [https://github.com/woocommerce/woocommerce-ios/pull/6894]
- [*] Support Arabic numerals on amount fields. [https://github.com/woocommerce/woocommerce-ios/pull/6891]
- [*] Product Selector: Enabled selecting all variations on variable product rows. [https://github.com/woocommerce/woocommerce-ios/pull/6899]
- [internal] Order Creation: Adding new products, shipping, fee, or customer details to an order now blocks the UI immediately while the order is syncing remotely. [https://github.com/woocommerce/woocommerce-ios/pull/6974]

- [*] Coupons: Now it's possible to update discount types for coupons. [https://github.com/woocommerce/woocommerce-ios/pull/6935]
- [*] Orders tab: the view width now adjusts to the app in tablet split view on iOS 15. [https://github.com/woocommerce/woocommerce-ios/pull/6951]

9.2
-----
- [***] Experimental Features: Coupons editing and deletion features are now enabled as part of coupon management. [https://github.com/woocommerce/woocommerce-ios/pull/6853]
- [*] Order Creation: Updated percentage fee flow - added amount preview, disabled percentage option when editing. [https://github.com/woocommerce/woocommerce-ios/pull/6763]
- [*] Product Details: Update status badge layout and show it for more cases. [https://github.com/woocommerce/woocommerce-ios/pull/6768]
- [*] Coupons: now, the percentage amount of coupons will be displayed correctly in the listing and in coupon detail if the amount contains fraction digits. [https://github.com/woocommerce/woocommerce-ios/pull/6804]
- [*] Coupons: Filter initial search results to show only coupons of the currently selected store. [https://github.com/woocommerce/woocommerce-ios/pull/6800]
- [*] Coupons: Fixed crash when there are duplicated items on the coupon list. [https://github.com/woocommerce/woocommerce-ios/pull/6798]
- [*] In-Person Payments: Run onboarding checks when connecting a reader. [https://github.com/woocommerce/woocommerce-ios/pull/6761, https://github.com/woocommerce/woocommerce-ios/pull/6774, https://github.com/woocommerce/woocommerce-ios/pull/6789]
- [*] In-Person Payments: after collecting payment for an order, merchants can now email the receipt in addition to printing it in Order Details > See Receipt if email is available on the device. [https://github.com/woocommerce/woocommerce-ios/pull/6833]

9.1
-----

- [*] Product name field in product form - Remove scroll behaviour and increase field height to fully display long product names. [https://github.com/woocommerce/woocommerce-ios/pull/6681]
- [*] Filter toolbar in Products list tab - Filter toolbar is pinned outside of the products list. [https://github.com/woocommerce/woocommerce-ios/pull/6698]
- [internal] Loading screens are refactored to avoid duplicated code and a potential crash. Please quickly smoke test them to make sure that everything still works as before. [https://github.com/woocommerce/woocommerce-ios/pull/6717]
- [*] Shipping settings - Weight and shipping package dimensions are localized based on device locale. Also, decimal point information is no longer lost upon saving a product, when using comma as a decimal separator. [https://github.com/woocommerce/woocommerce-ios/pull/6721]

9.0
-----

- [*] Share payment links from the order details screen. [https://github.com/woocommerce/woocommerce-ios/pull/6609]
- [internal] Reviews lists on Products and Menu tabs are refactored to avoid duplicated code. Please quickly smoke test them to make sure that everything still works as before. [https://github.com/woocommerce/woocommerce-ios/pull/6553]
- [**] Now it's possible to change the order of the product images. [https://github.com/woocommerce/woocommerce-ios/pull/6620]
- [*] Improved accessibility for the error banner and info banner displayed in Orders and Products. [https://github.com/woocommerce/woocommerce-ios/pull/6633]

8.9
-----
- [*] Coupons: Fixed issue loading the coupon list from the local storage on initial load. [https://github.com/woocommerce/woocommerce-ios/pull/6463]
- [*] Coupons: Update layout of the coupon details screen. [https://github.com/woocommerce/woocommerce-ios/pull/6522]
- [*] In-Person Payments: Removed collecting L2/L3 data. [https://github.com/woocommerce/woocommerce-ios/pull/6519]
- [*] Hub Menu: Multiple menu items can no longer be tapped simultaneously. [https://github.com/woocommerce/woocommerce-ios/pull/6484]
- [*] Jetpack CP: Fixed crash when attempting to access WP-Admin with an invalid URL that has an unsupported scheme. [https://github.com/woocommerce/woocommerce-ios/pull/6502]
- [***] Orders: Order Creation is now available to everyone! You can go to the Orders tab and tap the + button to create a new order. [https://github.com/woocommerce/woocommerce-ios/pull/6537]
- [internal] Loading screens are refactored to avoid duplicated code and a potential crash. Please quickly smoke test them to make sure that everything still works as before. [https://github.com/woocommerce/woocommerce-ios/pull/6535] [https://github.com/woocommerce/woocommerce-ios/pull/6544]

8.8
-----
- [*] Updates the app's About screen to be consistent with Automattic's other mobile apps. [https://github.com/woocommerce/woocommerce-ios/pull/6421]
- [***] Experimental Feature: It's now possible to add custom shipping method and fees in order creation flow. Tax amount and Order total is now synced from backend. [https://github.com/woocommerce/woocommerce-ios/pull/6429]
- [**] Now it's possible to filter orders by custom statuses. [https://github.com/woocommerce/woocommerce-ios/pull/6390]
- [*] Fixed issue presenting Edit Customer Note screen as a modal on large screens. [https://github.com/woocommerce/woocommerce-ios/pull/6406]
- [*] Products displayed in Order Detail now follow the same order of the web. [https://github.com/woocommerce/woocommerce-ios/pull/6401]
- [*] Simple Payments now shows a detailed tax break up before taking the payment. [https://github.com/woocommerce/woocommerce-ios/pull/6412]
- [*] Coupons list now shows an error view if coupons are disabled for the store. Coupons can be enabled again from this view. [https://github.com/woocommerce/woocommerce-ios/pull/6446]
- [*] Coupon details screen now displays more informative error messages when loading the total discount amount fails. [https://github.com/woocommerce/woocommerce-ios/pull/6457]
- [internal] Shipping Labels: the navigation bar in the web view for adding payments is now correctly hidden. [https://github.com/woocommerce/woocommerce-ios/pull/6435]

8.7
-----
- [**] In-Person Payments: Added card details to refund confirmation screen to help with refunding to the payment card [https://github.com/woocommerce/woocommerce-ios/pull/6241]
- [*] Coupons: Replace the toggles on Usage Details screen with text for uneditable contents. [https://github.com/woocommerce/woocommerce-ios/pull/6287]
- [*] Improve image loading for thumbnails especially on the Product list. [https://github.com/woocommerce/woocommerce-ios/pull/6299]
- [*] Coupons: Added feedback banner on the top of the coupon list. [https://github.com/woocommerce/woocommerce-ios/pull/6316]
- [*] Coupons: Handled error when loading total discounted amount fails. [https://github.com/woocommerce/woocommerce-ios/pull/6368]
- [internal] Removed all feature flags for Shipping Labels. Please smoke test all parts of Shipping Labels to make sure that everything still works as before. [https://github.com/woocommerce/woocommerce-ios/pull/6270]
- [*] In-Person Payments: Localized messages and UI [https://github.com/woocommerce/woocommerce-ios/pull/6317]
- [*] My Store: Fixed incorrect currency symbol of revenue text for stores with non-USD currency. [https://github.com/woocommerce/woocommerce-ios/pull/6335]
- [*] Notifications: Dismiss presented view before presenting content from notifications [https://github.com/woocommerce/woocommerce-ios/pull/6354]
- [*] Reviews: Fixed missing product information on first load [https://github.com/woocommerce/woocommerce-ios/pull/6367]
- [internal] Removed the feature flag for My store tab UI updates. Please smoke test the store stats and top performers in the "My store" tab to make sure everything works as before. [https://github.com/woocommerce/woocommerce-ios/pull/6334]
- [*] In-Person Payments: Add support for accepting payments on bookable products [https://github.com/woocommerce/woocommerce-ios/pull/6364]
- [*] In-Person Payments: Fixed issue where payment could be stuck prompting to remove the card if the payment was declined and retried before removing the card.

8.6
-----
- [***] Merchants can now view coupons in their stores by enabling Coupon Management in Experimental Features. [https://github.com/woocommerce/woocommerce-ios/pull/6209]
- [*] Orders: In the experimental Order Creation feature, product variations added to a new order now show a list of their attributes. [https://github.com/woocommerce/woocommerce-ios/pull/6131]
- [*] Enlarged the tap area for the action button on the notice view. [https://github.com/woocommerce/woocommerce-ios/pull/6146]
- [*] Reviews: Fixed crash on iPad when tapping the More button. [https://github.com/woocommerce/woocommerce-ios/pull/6187]
- [*] In-Person Payments: Remove Stripe from Experimental Features as it is always enabled now. [https://github.com/woocommerce/woocommerce-ios/pull/6205]
- [*] Disabled unnecessary selection of the "Refund via" row on the Refund Confirmation screen [https://github.com/woocommerce/woocommerce-ios/pull/6198]
- [*] Increased minimum version of Stripe extension for In-Person Payments to 6.2.0 [https://github.com/woocommerce/woocommerce-ios/pull/xxxx]
- [internal] Removed `pushNotificationsForAllStores` feature flag. Since the changes are non-trivial, it would be great to smoke test push notifications for all stores in beta testing. [https://github.com/woocommerce/woocommerce-ios/pull/6231]

8.5
-----
- [*] In-Person Payments: Inform the user when a card reader battery is so low that it needs to be charged before the reader can be connected. [https://github.com/woocommerce/woocommerce-ios/pull/5998]
- [***] The My store tab is having a new look with new conversion stats and shows up to 5 top performing products now (used to be 3). [https://github.com/woocommerce/woocommerce-ios/pull/5991]
- [**] Fixed a crash at the startup of the app, related to Gridicons. [https://github.com/woocommerce/woocommerce-ios/pull/6005]
- [***] Experimental Feature: It's now possible to create Orders in the app by enabling it in Settings > Experimental Features. For now you can change the order status, add products, and add customer details (billing and shipping addresses). [https://github.com/woocommerce/woocommerce-ios/pull/6060]
- [*] Fixed issue in date range selection for the orders filters where is some cases dates are not available for selection. [https://github.com/woocommerce/woocommerce-ios/pull/6090]
- [*] Enabled "view product in store" and "share product" options for variable products when accessing them through the order details screen. [https://github.com/woocommerce/woocommerce-ios/pull/6091]

8.4
-----
- [***] In-Person Payments: Support for Stripe M2 card reader. [https://github.com/woocommerce/woocommerce-ios/pull/5844]
- [***] We introduced a new tab called "Menu", a tab in the main navigation where you can browser different sub-sections of the app: Switch Store, Settings, WooCommerce Admin, View Store and Reviews. [https://github.com/woocommerce/woocommerce-ios/pull/5926]
- [***] Store admins can now access sites with plugins that have Jetpack Connection Package (e.g. WooCommerce Payments, Jetpack Backup) in the app. These sites do not require Jetpack-the-plugin to connect anymore. Store admins can still install Jetpack-the-plugin from the app through settings or a Jetpack banner. [https://github.com/woocommerce/woocommerce-ios/pull/5924]
- [*] Add/Edit Product screen: Fix transient product name while adding images.[https://github.com/woocommerce/woocommerce-ios/pull/5840]

8.3
-----
- [***] All merchants can create Simple Payments orders. [https://github.com/woocommerce/woocommerce-ios/pull/5684]
- [**] System status report can now be viewed and copied directly from within the app. [https://github.com/woocommerce/woocommerce-ios/pull/5702]
- [**] Product SKU input scanner is now available as a beta feature. To try it, enable it from settings and you can scan a barcode to use as the product SKU in product inventory settings! [https://github.com/woocommerce/woocommerce-ios/pull/5695]
- [**] Now you chan share a payment link when creating a Simple Payments order [https://github.com/woocommerce/woocommerce-ios/pull/5819]
- [*] Reviews: "Mark all as read" checkmark bar button item button replaced with menu button which launches an action sheet. Menu button is displayed only if there are unread reviews available.[https://github.com/woocommerce/woocommerce-ios/pull/5833]
- [internal] Refactored ReviewsViewController to add tests. [https://github.com/woocommerce/woocommerce-ios/pull/5834]

8.2
-----
- [***] In-Person Payments: Now you can collect Simple Payments on the go. [https://github.com/woocommerce/woocommerce-ios/pull/5635]
- [*] Products: After generating a new variation for a variable product, you are now taken directly to edit the new variation. [https://github.com/woocommerce/woocommerce-ios/pull/5649]
- [*] Dashboard: the visitor count in the Today tab is now shown when Jetpack site stats are enabled.
- [*] Add/Edit Product Images: tapping on the last `n` images while `n` images are pending upload does not crash the app anymore. [https://github.com/woocommerce/woocommerce-ios/pull/5672]

8.2
-----
- [*] Shipping Labels: Fixes a crash when saving a new shipping label after opening the order from a push notification. [https://github.com/woocommerce/woocommerce-ios/pull/5549]
- [**] In-Person Payments: Improved support for VoiceOver. [https://github.com/woocommerce/woocommerce-ios/pull/5572]
- [*] In-Person Payments: Fixes a crash when printing more than one receipt. [https://github.com/woocommerce/woocommerce-ios/pull/5575]

8.1
-----
- [***] Now it's possible to filter Order List by multiple statuses and date ranges. Plus, we removed the top tab bar on Orders Tab. [https://github.com/woocommerce/woocommerce-ios/pull/5491]
- [*] Login: Password AutoFill will suggest wordpress.com accounts. [https://github.com/woocommerce/woocommerce-ios/pull/5399]
- [*] Store picker: after logging in with store address, the pre-selected store is now the currently selected store instead of the store from login flow. [https://github.com/woocommerce/woocommerce-ios/pull/5508]
- [*] The application icon number from order push notifications is now cleared after visiting the orders tab. [https://github.com/woocommerce/woocommerce-ios/pull/5715]
- [internal] Migrated Settings screen to MVVM [https://github.com/woocommerce/woocommerce-ios/pull/5393]


8.0
-----
- [*] Product List: Add support for product filtering by category. [https://github.com/woocommerce/woocommerce-ios/pull/5388]
- [***] Push notifications are now supported for all connected stores. [https://github.com/woocommerce/woocommerce-ios/pull/5299]
- [*] Fix: in Settings > Switch Store, tapping "Dismiss" after selecting a different store does not switch stores anymore. [https://github.com/woocommerce/woocommerce-ios/pull/5359]

7.9
-----
- [*] Fix: after disconnecting a site or connecting to a new site, the sites in site picker (Settings > Switch Store) should be updated accordingly. The only exception is when the newly disconnected site is the currently selected site. [https://github.com/woocommerce/woocommerce-ios/pull/5241]
- [*] Order Details: Show a button on the "Product" section of Order Details screen to allow recreating shipping labels. [https://github.com/woocommerce/woocommerce-ios/pull/5255]
- [*] Edit Order Address - Enable `Done` button when `Use as {Shipping/Billing} Address` toggle is turned on. [https://github.com/woocommerce/woocommerce-ios/pull/5254]
- [*] Add/Edit Product: fix an issue where the product name keyboard is English only. [https://github.com/woocommerce/woocommerce-ios/pull/5288]
- [*] Order Details: some sites cannot parse order requests where the fields parameter has spaces, and the products section cannot load as a result. The spaces are now removed. [https://github.com/woocommerce/woocommerce-ios/pull/5298]

7.8
-----
- [***] Shipping Labels: merchants can create multiple packages for the same order, moving the items between different packages. [https://github.com/woocommerce/woocommerce-ios/pull/5190]
- [*] Fix: Navigation bar buttons are now consistently pink on iOS 15. [https://github.com/woocommerce/woocommerce-ios/pull/5139]
- [*] Fix incorrect info banner color and signature option spacing on Carrier and Rates screen. [https://github.com/woocommerce/woocommerce-ios/pull/5144]
- [x] Fix an error where merchants were unable to connect to valid stores when they have other stores with corrupted information https://github.com/woocommerce/woocommerce-ios/pull/5161
- [*] Shipping Labels: Fix issue with decimal values on customs form when setting the device with locales that use comma as decimal point. [https://github.com/woocommerce/woocommerce-ios/pull/5195]
- [*] Shipping Labels: Fix crash when tapping on Learn more rows of customs form. [https://github.com/woocommerce/woocommerce-ios/pull/5207]
- [*] Shipping Labels: The shipping address now prefills the phone number from the billing address if a shipping phone number is not available. [https://github.com/woocommerce/woocommerce-ios/pull/5177]
- [*] Shipping Labels: now in Carrier and Rates we always display the discounted rate instead of the retail rate if available. [https://github.com/woocommerce/woocommerce-ios/pull/5188]
- [*] Shipping Labels: If the shipping address is invalid, there are now options to email, call, or message the customer. [https://github.com/woocommerce/woocommerce-ios/pull/5228]
- [*] Accessibility: notify when offline mode banner appears or disappears. [https://github.com/woocommerce/woocommerce-ios/pull/5225]

7.7
-----
- [***] In-Person Payments: US merchants can now obtain a card reader and then collect payments directly from the app. [https://github.com/woocommerce/woocommerce-ios/pull/5030]
- [***] Shipping Labels: Merchants can now add new payment methods for shipping labels directly from the app. [https://github.com/woocommerce/woocommerce-ios/pull/5023]
- [**] Merchants can now edit shipping & billing addresses from orders. [https://github.com/woocommerce/woocommerce-ios/pull/5097]
- [x] Fix: now a default paper size will be selected in Shipping Label print screen. [https://github.com/woocommerce/woocommerce-ios/pull/5035]
- [*] Show banner on screens that use cached data when device is offline. [https://github.com/woocommerce/woocommerce-ios/pull/5000]
- [*] Fix incorrect subtitle on customs row of Shipping Label purchase flow. [https://github.com/woocommerce/woocommerce-ios/pull/5093]
- [*] Make sure customs form printing option is not available on non-international orders. [https://github.com/woocommerce/woocommerce-ios/pull/5104]
- [*] Fix incorrect logo for DHL in Shipping Labels flow. [https://github.com/woocommerce/woocommerce-ios/pull/5105]

7.6
-----
- [x] Show an improved error modal if there are problems while selecting a store. [https://github.com/woocommerce/woocommerce-ios/pull/5006]
- [***] Shipping Labels: Merchants can now add new custom and service packages for shipping labels directly from the app. [https://github.com/woocommerce/woocommerce-ios/pull/4976]
- [*] Fix: when product image upload fails, the image cell stop loading. [https://github.com/woocommerce/woocommerce-ios/pull/4989]

7.5
-----
- [***] Merchants can now purchase shipping labels and declare customs forms for international orders. [https://github.com/woocommerce/woocommerce-ios/pull/4896]
- [**] Merchants can now edit customer provided notes from orders. [https://github.com/woocommerce/woocommerce-ios/pull/4893]
- [*] Fix empty states sometimes not centered vertically [https://github.com/woocommerce/woocommerce-ios/pull/4890]
- [*] Fix error syncing products due to decoding failure of regular_price in product variations. [https://github.com/woocommerce/woocommerce-ios/pull/4901]
- [*] Hide bottom bar on shipping label purchase form. [https://github.com/woocommerce/woocommerce-ios/pull/4902]

7.4
-----
- [*] Fix an issue where some extension was not shown in order item details. [https://github.com/woocommerce/woocommerce-ios/pull/4753]
- [*] Fix: The refund button within Order Details will be hidden if the refund is zero. [https://github.com/woocommerce/woocommerce-ios/pull/4789]
- [*] Fix: Incorrect arrow direction for right-to-left languages on Shipping Label flow. [https://github.com/woocommerce/woocommerce-ios/pull/4796]
- [*] Fix: Shouldn't be able to schedule a sale without sale price. [https://github.com/woocommerce/woocommerce-ios/pull/4825]
- [*] Fix: Edit address screen is pushed twice in Shipping Label flow when missing name in origin or destination address. [https://github.com/woocommerce/woocommerce-ios/pull/4845]

7.3
-----
- [*] Order Detail: now we do not offer the "email note to customer" option if no email is available. [https://github.com/woocommerce/woocommerce-ios/pull/4680]
- [*] My Store: If there are errors loading the My Store screen, a banner now appears at the top of the screen with links to troubleshoot or contact support. [https://github.com/woocommerce/woocommerce-ios/pull/4704]
- [*] Fix: Added 'Product saved' confirmation message when a product is updated [https://github.com/woocommerce/woocommerce-ios/pull/4709]
- [*] Shipping Labels: Updated address validation to automatically use trivially normalized address for origin and destination. [https://github.com/woocommerce/woocommerce-ios/pull/4719]
- [*] Fix: Order details for products with negative prices now will show correctly [https://github.com/woocommerce/woocommerce-ios/pull/4683]
- [*] Fix: Order list not extend edge-to-edge in dark mode. [https://github.com/woocommerce/woocommerce-ios/pull/4728]
- [*] Plugins: Added list of active and inactive plugins that can be reached by admins in the settings screen. [https://github.com/woocommerce/woocommerce-ios/pull/4735]
- [*] Login: Updated appearance of back buttons in navigation bar to minimal style. [https://github.com/woocommerce/woocommerce-ios/pull/4726]
- [internal] Upgraded Zendesk SDK to version 5.3.0. [https://github.com/woocommerce/woocommerce-ios/pull/4699]
- [internal] Updated GoogleSignIn to version 6.0.1 through WordPressAuthenticator. There should be no functional changes, but may impact Google sign in flow. [https://github.com/woocommerce/woocommerce-ios/pull/4725]

7.2
-----
- [*] Order Fulfillment: Updated success notice message [https://github.com/woocommerce/woocommerce-ios/pull/4589]
- [*] Order Fulfillment: Fixed issue footer view getting clipped of by iPhone notch [https://github.com/woocommerce/woocommerce-ios/pull/4631]
- [*] Shipping Labels: Updated address validation to make sure a name is entered for each address. [https://github.com/woocommerce/woocommerce-ios/pull/4601]
- [*] Shipping Labels: Hide Contact button on Shipping To Address form when customer phone number is not provided. [https://github.com/woocommerce/woocommerce-ios/pull/4663]
- [*] Shipping Labels: Updated edge-to-edge table views for all forms. [https://github.com/woocommerce/woocommerce-ios/pull/4657]
- [*] Orders and Order Details: Updated edge-to-edge table views for consistent look across the app. [https://github.com/woocommerce/woocommerce-ios/pull/4638]
- [*] Reviews and Review Details: Updated edge-to-edge table views for consistent look across the app. [https://github.com/woocommerce/woocommerce-ios/pull/4637]
- [*] New error screen displayed to users without the required roles to access the store. [https://github.com/woocommerce/woocommerce-ios/pull/4493]

7.1
-----
- [***] Merchants from US can create shipping labels for physical orders from the app. The feature supports for now only orders where the shipping address is in the US. [https://github.com/woocommerce/woocommerce-ios/pull/4578]
- [**] Due to popular demand, the Order fulfill is displayed once again when clicking on the Mark order complete button. [https://github.com/woocommerce/woocommerce-ios/pull/4567]
- [*] Fix: Interactive pop gesture on Order Details and Settings screen. [https://github.com/woocommerce/woocommerce-ios/pull/4504]
- [*] Fix: Frozen refresh control and placeholder when switching tabs [https://github.com/woocommerce/woocommerce-ios/pull/4505]
- [internal] Stats tab: added network sync throttling [https://github.com/woocommerce/woocommerce-ios/pull/4494]

7.0
-----
- [**] Order Detail: now we display Order Items and Shipping Label Packages as separate sections. [https://github.com/woocommerce/woocommerce-ios/pull/4445]
- [*] Fix: Orders for a variable product with different configurations of a single variation will now show each order item separately. [https://github.com/woocommerce/woocommerce-ios/pull/4445]
- [*] If the Orders, Products, or Reviews lists can't load, a banner now appears at the top of the screen with links to troubleshoot or contact support. [https://github.com/woocommerce/woocommerce-ios/pull/4400, https://github.com/woocommerce/woocommerce-ios/pull/4407]
- [*] Fix: Stats tabs are now displayed and ordered correctly in RTL languages. [https://github.com/woocommerce/woocommerce-ios/pull/4444]
- [*] Fix: Missing "Add Tracking" button in orders details. [https://github.com/woocommerce/woocommerce-ios/pull/4520]


6.9
-----
- [*] Order Detail: now we display a loader on top, to communicate that the order detail view has not yet been fully loaded. [https://github.com/woocommerce/woocommerce-ios/pull/4396]
- [*] Products: You can edit product attributes for variations right from the main product form. [https://github.com/woocommerce/woocommerce-ios/pull/4350]
- [*] Improved CTA. "Print Shipping Label" instead of "Reprint Shipping Label". [https://github.com/woocommerce/woocommerce-ios/pull/4394]
- [*] Improved application log viewer. [https://github.com/woocommerce/woocommerce-ios/pull/4387]
- [*] Improved the experience when creating the first variation. [https://github.com/woocommerce/woocommerce-ios/pull/4405]

6.8
-----

- [***] Dropped iOS 13 support. From now we support iOS 14 and later. [https://github.com/woocommerce/woocommerce-ios/pull/4209]
- [**] Products: Added the option to create and edit a virtual product directly from the product detail screen. [https://github.com/woocommerce/woocommerce-ios/pull/4214]

6.7
-----
- [**] Add-Ons: Order add-ons are now available as a beta feature. To try it, enable it from settings! [https://github.com/woocommerce/woocommerce-ios/pull/4119]

6.6
-----
- [*] Fix: Product variations only support at most one image, so we won't show an option to add a second one. [https://github.com/woocommerce/woocommerce-ios/pull/3994]
- [*] Fix: The screen to select images from the Media Library would sometimes crash when the library had a specific number of images. [https://github.com/woocommerce/woocommerce-ios/pull/4003]
- [*] Improved error messages for logins. [https://github.com/woocommerce/woocommerce-ios/pull/3957]

6.5
-----
- [*] Fix: Product images with non-latin characters in filenames now will load correctly and won't break Media Library. [https://github.com/woocommerce/woocommerce-ios/pull/3935]
- [*] Fix: The screen to select images from the Media Library would sometimes crash when the library had a specific number of images. [https://github.com/woocommerce/woocommerce-ios/pull/4070]

6.4
-----
- [*] Login: New design and illustrations for the initial login screen, promoting the app's main features. [https://github.com/woocommerce/woocommerce-ios/pull/3867]
- [*] Enhancement/fix: Unify back button style across the app. [https://github.com/woocommerce/woocommerce-ios/pull/3872]

6.3
-----
- [**] Products: Now you can add variable products from the create product action sheet. [https://github.com/woocommerce/woocommerce-ios/pull/3836]
- [**] Products: Now you can easily publish a product draft or pending product using the navigation bar buttons [https://github.com/woocommerce/woocommerce-ios/pull/3846]
- [*] Fix: In landscape orientation, all backgrounds on detail screens and their subsections now extend edge-to-edge. [https://github.com/woocommerce/woocommerce-ios/pull/3808]
- [*] Fix: Creating an attribute or a variation no longer saves your product pending changes. [https://github.com/woocommerce/woocommerce-ios/pull/3832]
- [*] Enhancement/fix: image & text footnote info link rows are now center aligned in order details reprint shipping label info row and reprint screen. [https://github.com/woocommerce/woocommerce-ios/pull/3805]

6.2
-----

- [***] Products: When editing a product, you can now create/delete/update product variations, product attributes and product attribute options. https://github.com/woocommerce/woocommerce-ios/pull/3791
- [**] Large titles are enabled for the four main tabs like in Android. In Dashboard and Orders tab, a workaround is implemented with some UI/UX tradeoffs where the title size animation is not as smooth among other minor differences from Products and Reviews tab. We can encourage beta users to share any UI issues they find with large titles. [https://github.com/woocommerce/woocommerce-ios/pull/3763]
- [*] Fix: Load product inventory settings in read-only mode when the product has a decimal stock quantity. This fixes the products tab not loading due to product decoding errors when third-party plugins enable decimal stock quantities. [https://github.com/woocommerce/woocommerce-ios/pull/3717]
- [*] Fix: Loading state stuck in Reviews List. [https://github.com/woocommerce/woocommerce-ios/pull/3753]

6.1
-----
- [**] Products: When editing variable products, you can now edit the variation attributes to select different attribute options. [https://github.com/woocommerce/woocommerce-ios/pull/3628]
- [*] Fixes a bug where long pressing the back button sometimes displayed an empty list of screens.
- [*] Product Type: Updated product type detail to display "Downloadable" if a product is downloadable. [https://github.com/woocommerce/woocommerce-ios/pull/3647]
- [*] Product Description: Updated the placeholder text in the Aztec Editor screens to provide more context. [https://github.com/woocommerce/woocommerce-ios/pull/3668]
- [*] Fix: Update the downloadable files row to read-only, if the product is accessed from Order Details. [https://github.com/woocommerce/woocommerce-ios/pull/3669]
- [*] Fix: Thumbnail image of a product wasn't being loaded correctly in Order Details. [https://github.com/woocommerce/woocommerce-ios/pull/3678]
- [*] Fix: Allow product's `regular_price` to be a number and `sold_individually` to be `null` as some third-party plugins could alter the type in the API. This could help with the products tab not loading due to product decoding errors. [https://github.com/woocommerce/woocommerce-ios/pull/3679]
- [internal] Attempted fix for a crash in product image upload. [https://github.com/woocommerce/woocommerce-ios/pull/3693]

6.0
-----
- [**] Due to popular demand, the product SKU is displayed once again in Order Details screen. [https://github.com/woocommerce/woocommerce-ios/pull/3564]
- [*] Updated copyright notice to WooCommerce
- [*] Fix: top performers in "This Week" tab should be showing the same data as in WC Admin.
- [*] Fix: visitor stats in Dashboard should be more consistent with web data on days when the end date for more than one tab is the same (e.g. "This Week" and "This Month" both end on January 31). [https://github.com/woocommerce/woocommerce-ios/pull/3532]
- [*] Fix: navbar title on cross-sells products list displayed title for upsells [https://github.com/woocommerce/woocommerce-ios/pull/3565]
- [*] Added drag-and-drop sorting to Linked Products [https://github.com/woocommerce/woocommerce-ios/pull/3548]
- [internal] Refactored Core Data migrator stack to help reduce crashes [https://github.com/woocommerce/woocommerce-ios/pull/3523]


5.9
-----
- [**] Product List: if a user applies custom sort orders and filters in the Product List, now when they reopen the app will be able to see the previous settings applied. [https://github.com/woocommerce/woocommerce-ios/pull/3454]
- [*] Removed fulfillment screen and moved fulfillment to the order details screen. [https://github.com/woocommerce/woocommerce-ios/pull/3453]
- [*] Fix: billing information action sheets now are presented correctly on iPad. [https://github.com/woocommerce/woocommerce-ios/pull/3457]
- [*] fix: the rows in the product search list now don't have double separators. [https://github.com/woocommerce/woocommerce-ios/pull/3456]
- [*] Fix: During login, the spinner when a continue button is in loading state is now visible in dark mode. [https://github.com/woocommerce/woocommerce-ios/pull/3472]
- [*] fix: when adding a note to an order, the text gets no more deleted if you tap on “Email note to customer”. [https://github.com/woocommerce/woocommerce-ios/pull/3473]
- [*] Added Fees to order details. [https://github.com/woocommerce/woocommerce-ios/pull/3475]
- [*] fix: now we don't show any more similar alert notices if an error occurred. [https://github.com/woocommerce/woocommerce-ios/pull/3474]
- [*] fix: in Settings > Switch Store, the spinner in the "Continue" button at the bottom is now visible in dark mode. [https://github.com/woocommerce/woocommerce-ios/pull/3468]
- [*] fix: in order details, the shipping and billing address are displayed in the order of the country (in some eastern Asian countries, the address starts from the largest unit to the smallest). [https://github.com/woocommerce/woocommerce-ios/pull/3469]
- [*] fix: product is now read-only when opened from the order details. [https://github.com/woocommerce/woocommerce-ios/pull/3491]
- [*] fix: pull to refresh on the order status picker screen does not resets anymore the current selection. [https://github.com/woocommerce/woocommerce-ios/pull/3493]
- [*] When adding or editing a link (e.g. in a product description) link settings are now presented as a popover on iPad. [https://github.com/woocommerce/woocommerce-ios/pull/3492]
- [*] fix: the glitch when launching the app in logged out state or after tapping "Try another account" in store picker is now gone. [https://github.com/woocommerce/woocommerce-ios/pull/3498]
- [*] Minor enhancements: in product editing form > product reviews list, the rows don't show highlighted state on tap anymore since they are not actionable. Same for the number of upsell and cross-sell products in product editing form > linked products. [https://github.com/woocommerce/woocommerce-ios/pull/3502]


5.8
-----
- [***] Products M5 features are now available to all. Products M5 features: add and edit linked products, add and edit downloadable files, product deletion. [https://github.com/woocommerce/woocommerce-ios/pull/3420]
- [***] Shipping labels M1 features are now available to all: view shipping label details, request a refund, and reprint a shipping label via AirPrint. [https://github.com/woocommerce/woocommerce-ios/pull/3436]
- [**] Improved login flow, including better error handling. [https://github.com/woocommerce/woocommerce-ios/pull/3332]


5.7
-----
- [***] Dropped iOS 12 support. From now we support iOS 13 and later. [https://github.com/woocommerce/woocommerce-ios/pull/3216]
- [*] Fixed spinner appearance in the footer of orders list. [https://github.com/woocommerce/woocommerce-ios/pull/3249]
- [*] In order details, the image for a line item associated with a variation is shown now after the variation has been synced. [https://github.com/woocommerce/woocommerce-ios/pull/3314]
- [internal] Refactored Core Data stack so more errors will be propagated. [https://github.com/woocommerce/woocommerce-ios/pull/3267]


5.6
-----
- [**] Fixed order list sometimes not showing newly submitted orders.
- [*] now the date pickers on iOS 14 are opened as modal view. [https://github.com/woocommerce/woocommerce-ios/pull/3148]
- [*] now it's possible to remove an image from a Product Variation if the WC version 4.7+. [https://github.com/woocommerce/woocommerce-ios/pull/3159]
- [*] removed the Product Title in product screen navigation bar. [https://github.com/woocommerce/woocommerce-ios/pull/3187]
- [*] the icon of the cells inside the Product Detail are now aligned at 10px from the top margin. [https://github.com/woocommerce/woocommerce-ios/pull/3199]
- [**] Added the ability to issue refunds from the order screen. Refunds can be done towards products or towards shipping. [https://github.com/woocommerce/woocommerce-ios/pull/3204]
- [*] Prevent banner dismiss when tapping "give feedback" on products screen. [https://github.com/woocommerce/woocommerce-ios/pull/3221]
- [*] Add keyboard dismiss in Add Tracking screen [https://github.com/woocommerce/woocommerce-ios/pull/3220]


5.5
-----
- [**] Products M4 features are now available to all. Products M4 features: add a simple/grouped/external product with actions to publish or save as draft. [https://github.com/woocommerce/woocommerce-ios/pull/3133]
- [*] enhancement: Order details screen now shows variation attributes for WC version 4.7+. [https://github.com/woocommerce/woocommerce-ios/pull/3109]
- [*] fix: Product detail screen now includes the number of ratings for that product. [https://github.com/woocommerce/woocommerce-ios/pull/3089]
- [*] fix: Product subtitle now wraps correctly in order details. [https://github.com/woocommerce/woocommerce-ios/pull/3201]


5.4
-----
- [*] fix: text headers on Product price screen are no more clipped with large text sizes. [https://github.com/woocommerce/woocommerce-ios/pull/3090]


5.4
-----
- [*] fix: the footer in app Settings is now correctly centered.
- [*] fix: Products tab: earlier draft products now show up in the same order as in core when sorting by "Newest to Oldest".
- [*] enhancement: in product details > price settings, the sale dates can be edited inline in iOS 14 using the new date picker. Also, the sale end date picker editing does not automatically end on changes anymore. [https://github.com/woocommerce/woocommerce-ios/pull/3044]
- [*] enhancement: in order details > add tracking, the date shipped can be edited inline in iOS 14 using the new date picker. [https://github.com/woocommerce/woocommerce-ios/pull/3044]
- [*] enhancement: in products list, the "(No Title)" placeholder will be showed when a product doesn't have the title set. [https://github.com/woocommerce/woocommerce-ios/pull/3068]
- [*] fix: the placeholder views in the top dashboard chart and orders tab do not have unexpected white background color in Dark mode in iOS 14 anymore. [https://github.com/woocommerce/woocommerce-ios/pull/3063]


5.3
-----
- [**] In Settings > Experimental Features, a Products switch is now available for turning Products M4 features on and off (default off). Products M4 features: add a simple/grouped/external product with actions to publish or save as draft.
- [*] Opening a product from order details now shows readonly product details of the same styles as in editable product details.
- [*] Opening a product variation from order details now shows readonly product variation details and this product variation does not appear in the Products tab anymore.
- [*] Enhancement: when not saving a product as "published", the in-progress modal now shows title and message like "saving your product" instead of "publishing your product".
- [*] In product and variation list, the stock quantity is not shown anymore when stock management is disabled.
- [*] Enhancement: when the user attempts to dismiss the product selector search modal while at least one product is selected for a grouped product's linked products, a discard changes action sheet is shown.
- [internal] Renamed a product database table (Attribute) to GenericAttribute. This adds a new database migration.  [https://github.com/woocommerce/woocommerce-ios/pull/2883]
- [internal] Refactored the text fields in the Manual Shipment Tracking page. [https://github.com/woocommerce/woocommerce-ios/pull/2979]
- [internal] Attempt fix for startup crashes. [https://github.com/woocommerce/woocommerce-ios/pull/3069]


5.2
-----
- [**] Products: now you can editing basic fields for non-core products (whose product type is not simple/external/variable/grouped) - images, name, description, readonly price, readonly inventory, tags, categories, short description, and product settings.
- [*] Enhancement: for variable products, the stock status is now shown in its variation list.
- [*] Sign In With Apple: if the Apple ID has been disconnected from the WordPress app (e.g. in Settings > Apple ID > Password & Security > Apps using Apple ID), the app is logged out on app launch or app switch.
- [*] Now from an Order Detail it's only possible to open a Product in read-only mode.
- [internal] #2881 Upgraded WPAuth from 1.24 to 1.26-beta.12. Regressions may happen in login flows.
- [internal] #2896 Configured the same user agent header for all the network requests made through the app.
- [internal] #2879 After logging out, the persistent store is not reset anymore to fix a crash in SIWA revoked token scenario after app launch (issue #2830). No user-facing changes are intended, the data should be associated with a site after logging out and in like before.

5.1
-----
- [*] bugfix: now reviews are refreshed correctly. If you try to delete or to set as spam a review from the web, the result will match in the product reviews list.
- [*] If the Products switch is on in Settings > Experimental Features:
  - For a variable product, the stock status is not shown in the product details anymore when stock management is disabled since stock status is controlled at variation level.
- [internal] The Order List and Orders Search → Filter has a new backend architecture (#2820). This was changed as an experiment to fix #1543. This affects iOS 13.0 users only. No new behaviors have been added. Github project: https://git.io/JUBco.
- [*] Orders → Search list will now show the full counts instead of “99+”. #2825


5.0
-----
- [*] Order details > product details: tapping outside of the bottom sheet from "Add more details" menu does not dismiss the whole product details anymore.
- [*] If the Products switch is on in Settings > Experimental Features, product editing for basic fields are enabled for non-core products (whose product type is not simple/external/variable/grouped) - images, name, description, readonly price, readonly inventory, tags, categories, short description, and product settings.
- [*] Order Detail: added "Guest" placeholder on Order Details card when there's no customer name.
- [*] If the Products switch is on in Settings > Experimental Features:
  - Product editing for basic fields are enabled for non-core products (whose product type is not simple/external/variable/grouped) - images, name, description, readonly price, readonly inventory, tags, categories, short description, and product settings.
  - Inventory and shipping settings are now editable for a variable product.
  - A product variation's stock status is now editable in inventory settings.
  - Reviews row is now hidden if reviews are disabled.
  - Now it's possible to open the product's reviews screen also if there are no reviews.
  - We improved our VoiceOver support in Product Detail screen.
- [*] In Settings, the "Feature Request" button was replaced with "Send Feedback" (Survey) (https://git.io/JUmUY)


4.9
-----
- [**] Sign in with Apple is now available in the log in process.
- [**] In Settings > Experimental Features, a Products switch is now available for turning Products M3 features on and off for core products (default off for beta testing). Products M3 features: edit grouped, external and variable products, enable/disable reviews, change product type and update categories and tags.
- [*] Edit Products: the update action now shows up on the product details after updating just the sale price.
- [*] Fix a crash that sometimes happen when tapping on a Product Review push notification.
- [*] Variable product > variation list: a warning banner is shown if any variations do not have a price, and warning text is shown on these variation rows.


4.8
-----
- [*] Enabled right/left swipe on product images.


4.7
-----
- [*] Fixed an intermittent crash when sending an SMS from the app.


4.6
-----
- [*] Fix an issue in the y-axis values on the dashboard charts where a negative value could show two minus signs.
- [*] When a simple product doesn't have a price set, the price row on the product details screen now shows "Add Price" placeholder instead of an empty regular price.
- [*] If WooCommerce 4.0 is available the app will show the new stats dashboard, otherwise will show a banner indicating the user to upgrade.
- [*] The total orders row is removed from the readonly product details (products that are not a simple product) to avoid confusion since it's not shown on the editable form for simple products.


4.5
-----
- [**] Products: now you can update product images, product settings, viewing and sharing a product.
- [*] In Order Details, the item subtotal is now shown on the right side instead of the quantity. The quantity can still be viewed underneath the product name.
- [*] In Order Details, SKU was removed from the Products List. It is still shown when fulfilling the order or viewing the product details.
- [*] Polish the loading state on the product variations screen.
- [*] When opening a simple product from outside of the Products tab (e.g. from Top Performers section or an order), the product name and ellipsis menu (if the Products feature switch is enabled) should be visible in the navigation bar.


4.4
-----
- Order Detail: the HTML shipping method is now showed correctly
- [internal] Logging in via 'Log in with Google' has changes that can cause regressions. See https://git.io/Jf2Fs for full testing details.
- [**] Fix bugs related to push notifications: after receiving a new order push notification, the Reviews tab does not show a badge anymore. The application icon badge number is now cleared by navigating to the Orders tab and/or the Reviews tab, depending on the types of notifications received.
- [*] The discard changes prompt now only appears when navigating from product images screen if any images have been deleted.
- [*] Fix the issue where product details screen cannot be scrolled to the bottom in landscape after keyboard is dismissed (e.g. from editing product title).
- [*] The product name is now shown in the product details navigation bar so that the name is always visible.
- [*] The images pending upload should be visible after editing product images from product details.
- [*] The discard changes prompt does not appear when navigating from product settings detail screens with a text field (slug, purchase note, and menu order) anymore.
- [*] Fix the wrong cell appearance in the order status list.
- [*] The "View product in store" action will be shown only if the product is published.
- [internal] Modified the component used for fetching data from the database. Please watch out for crashes in lists.


4.3
-----
- Products: now the Product details can be edited and saved outside Products tab (e.g. from Order details or Top Performers).
- [internal]: the navigation to the password entry screen has changed and can cause regressions. See https://git.io/JflDW for testing details.
- [internal] Refactored some API calls for fetching a Note, Product, and Product Review.
- Products: we improved our VoiceOver support in Product Price settings
- In Settings > Experimental Features, a Products switch is now available for turning Products M2 features on and off for simple products (default off for beta testing). Products M2 features: update product images, product settings, viewing and sharing a product.
- The WIP banner on the Products tab is now collapsed by default for more vertical space.
- Dropped iOS 11 support. From now we support iOS 12 and later.
- In Order Details, the Payment card is now shown right after the Products and Refunded Products cards.


4.2
-----
- Products: now tapping anywhere on a product cell where you need to insert data, like in Product Price and Product Shipping settings, you start to edit the text field.
- Products: now the keyboard pop up automatically in Edit Description
- The Processing orders list will now show upcoming (future) orders.
- Improved stats: fixed the incorrect time range on "This Week" tab when loading improved stats on a day when daily saving time changes.
- [internal]: the "send magic link" screen has navigation changes that can cause regressions. See https://git.io/Jfqio for testing details.
- The Orders list is now automatically refreshed when reopening the app.
- The Orders list is automatically refreshed if a new order (push notification) comes in.
- Orders -> Search: The statuses now shows the total number of orders with that status.


4.1
-----
- Fix an intermittent crash when downloading Orders
- The Photo Library permission alert shouldn't be prompted when opening the readonly product details or edit product for simple products, which is reproducible on iOS 11 or 12 devices. (The permission is only triggered when uploading images in Zendesk support or in debug builds with Products M2 enabled.)
- [internal] Updated the empty search result views for Products and Orders. https://git.io/Jvdap


4.0
-----
- Products is now available with limited editing for simple products!
- Fix pulling to refresh on the Processing tab sometimes will not show the up-to-date orders.
- Edit Product > Price Settings: schedule sale is now available even when either the start or end date is not set, and the sale end date can be removed now.
- Improved stats: fixed a crash when loading improved stats on a day when daily saving time changes.
- [internal] Changed the Shipping and Tax classes list loading so that any cached data is shown right away
- [internal] Edit Products M2: added an image upload source for product images - WordPress Media Library.
- [internal] Slightly changed the dependency graph of the database fetching component. Please watch out for data loading regressions.
- [internal] the signup and login Magic Link flows have code changes. See https://git.io/JvyB3 for testing details.
- [internal] the login via Magic Link flows have code changes. See https://git.io/JvyB3 for testing details.
- [internal] the login via Continue with Google flows have code changes that can cause regressions. See https://git.io/Jvyjg for testing details.
- [internal] the signup and login Magic Link flows have code changes. See https://git.io/JvyB3 for testing details.
- [internal] under Edit Products M2 feature flag, there are 4 ways to sort the products on the products tab.
- [internal] the login flow has changes to the 2-factor authentication navigation. See https://git.io/JvdKP for testing details.

3.9
-----
- bugfix: now in the Order List the order status label is no more clipped
- bugfix: now the launch screen is no more stretched
- The Shipping Provider flow, will be called now Shipping Carrier.
- Edit Products: in price settings, the order of currency and price field follows the store currency options under wp-admin > WooCommerce > Settings > General.
- [internal] The signup and login flows have code changes. See https://git.io/Jv1Me for testing details.

3.8
-----
- Dashboard stats: any negative revenue (from refunds for example) for a time period are shown now.
- Redesigned Orders List: Processing and All Orders are now shown in front. Filtering was moved to the Search view.
- Fix Reviews sometimes failing to load on some WooCommerce configurations
- Experimental: a Products feature switch is visible in Settings > Experimental Features that shows/hides the Products tab, and allow to edit a product.

3.7
-----
- Dashboard: now tapping on a product on "Top Performers" section open the product detail

3.6
-----
- Order Details: see a list of issued refunds inside the order detail screen
- Orders tab: Orders to fulfill badge shows numbers 1-99, and now 99+ for anything over 99. Previously, it was 9+.
- Orders tab: The full total amount is now shown.
- Order Details & Product UI: if a Product name has HTML escape characters, they should be decoded in the app.
- Order Details: if the Order has multiple Products, tapping on any Product should open the same Product now.
- bugfix: the orders badge on tab bar now is correctly refreshed after switching to a store with badge count equal to zero.
- The orders tab now localizes item quantities and the order badge.


3.5
-----
- bugfix: when the app is in the foreground while receiving a push notification, the badge on the Orders tab and Reviews tab should be updated correctly based on the type of the notification.
- bugfix: after logging out and in, the Product list should be loaded to the correct store instead of being empty.
- bugfix: in Contact Support, a message should always be sent successfully now.

3.4
-----
- bugfix: on the Order Details screen, the product quantity title in the 2-column header view aligns to the right now
- bugfix: tapping on a new Order push notification, it used to go to the Reviews tab. Now it should go to the new Order screen
- bugfix: on the Products tab, if tapping on a Product and then switching stores, the old Product details used to remain on the Products tab. Now the Product list is always shown on the Products tab after switching stores.
- Dark mode: colors are updated up to design for the navigation bar, tab bar, Fulfill Order > add tracking icon, Review Details > product link icon.
- bugfix/enhancement: on the Products tab, if there are no Products the "Work In Progress" banner is shown with an image placeholder below now.
- bugfix: the deleted Product Variations should not show up after syncing anymore.
- bugfix: now the shipping address in the Order Detail is hidden if the order contains only virtual products
- bugfix: when logged out, Contact Support should be enabled now after typing a valid email address with an email keyboard type.

3.3
-----
- bugfix: add some padding to an order item image in the Fulfillment view, when no SKU exists
- bugfix: View Billing Information > Contact Details: the email button wouldn't do anything if you don't have an email account configured in the Mail app. Now an option to copy the email address is presented instead of doing nothing.
- bugfix: Fulfill Order screen now displays full customer provided note, instead of cutting it to a single line.
- bugfix: Fixed clipped content on section headings with larger font sizes
- bugfix: Fixed footer overlapping the last row in Settings > About with larger font sizes
- bugfix: the Orders badge on tab bar now is correctly refreshed after switching stores

3.2.1
-----
- bugfix: the order detail status and "Begin fulfillment" button now are correctly updated when the order status changes
- bugfix: after adding a new order note, now it appear correctly inside the order detail

3.2
-----
- Experimental: a Products feature switch is visible in Settings > Experimental Features that shows/hides the Products tab with a Work In Progress banner at the top.
- Experimental: if a Product has variations, the variants info are shown on the Product Details that navigates to a list of variations with each price or visibility shown.
- Enhancement: Support for dark mode
- bugfix: Settings no longer convert to partial dark mode.
- Experimental: Support the latest wc-admin plugin release, v0.23.0 and up

3.1
-----
- The order detail view now includes the shipping method of the order.
- Enhancement: The Reviews tab now presents all the Product Reviews
- Updated appearance of Order Details - temporarily disabling dark mode.
- bugfix: fixed UI appearance on cells of Order List when tapping with dark mode enabled.
- bugfix: Reviews no longer convert to partial dark mode. Dark mode coming soon!
- bugfix: Order Details now has the right space between cells.
- bugfix: update the new stats endpoint for WC Admin plugin version 0.22+, and notify the user about the minimum plugin version when they cannot see the new stats. It'd be great to also mention this in the App Store release notes: the new stats UI now requires WC Admin plugin version 0.22+.

3.0
-----
- bugfix: for sites with empty site time zone in the API (usually with UTC specified in wp-admin settings) and when the site time zone is not GMT+0, the stats v4 data no longer has the wrong boundaries (example in #1357).
- bugfix: fixed a UI appearance problem on mail composer on iOS 13.

2.9
-----
- bugfix: the badge "9+" on the Orders tab doesn't overlap with the tab label on iPhone SE/8 landscape now, and polished based on design spec.
- bugfix: the Top Performers in the new stats page should not have a dark header bar when launching the app in Dark mode.
- Enhancement: preselect current Order status when editing the status with a list of order statuses.
- bugfix: on Orders tab, the order status filter now stays after changing an Order status.

2.8
-----

2.7
-----
- Enhancement: Enhancements to the Order Details screen, adding more customer information.
- bugfix: the App Logs shouldn't be editable, only copy / paste.
- bugfix: Reviews were not localized.
- bugfix: On log in, some users would see the Continue button but be unable to Continue, due to errors with the account. A new "Try another account" button has been added as an option.
- bugfix: Product Details page was displaying the Price in the wrong currency.
- Enhancement: removed the "New Orders" card from the My store tab, now that the Orders tab displays the same information.
- Added brand new stats page for user with the WooCommerce Admin plugin and provided an option for users to opt in or out directly from the Settings page.
- bugfix: Order Details: icon on "Details" cell for fulfilled order can be wrong.

2.6
-----
- bugfix: 9+ orders in the orders badge text is now easier to read
- bugfix: Keep those sign-in bugs coming! We tracked down and fixed a `Log in with Jetpack` issue, where users with a Byte Order Mark in their `wp-config.php` file were returning error responses during API requests. These users would see their store listed in the sign-in screen, but were unable to tap the Continue button.
- bugfix: prevents a potential edge case where the login screen could be dismissed in a future version of iOS.
- bugfix: While tuning up the behind-the-scenes for Order Detail screens, we accidentally lost the ability to automatically download any missing product images. Product image downloads restored!

2.5
-----
- bugfix: on certain devices, pulling down to refresh on Order Details screen used to result in weird UI with misplaced labels. Should be fixed in this release.
- Enhancement: Display a badge in the bottom tab, overlapping the Orders icon, to indicate the number of orders processing.
- Enhancement: The Notifications tab has been replaced by Reviews

2.4
-----
- New feature: in Order Details > Shipment Tracking, a new action is added to the "more" action menu for copying tracking number.
- Enhancement: updated the footer in Settings to inform users that we're hiring.
- bugfix & improvement: when Jetpack site stats module is turned off or when user has no permission to view site stats, the generic error toast is not shown to the user anymore. Additionally, the visitors stats UI is shown/hidden when the Jetpack module is activated/deactivated respectively.

2.3
-----
- Improvement: improved Dynamic Type support in the body of the notification in the Notifications tab.

2.2
-----
- improvement: opting out of Tracks syncs with WordPress.com

2.1
-----
- improvement: improved support for RTL languages in the Dashboard
- enhancement: You can now view product images on orders. Tapping on Products in Orders will present a view-only version of the Product's Details.

2.0
-----
- bugfix: dates in the Order Details screen are now localised.
- improvement: improved support for larger font sizes in the login screen

1.9
-----
- bugfix: fixes "Unable to load content" error message when attempting to get Top Performers content.
- new feature: You can now manually add shipment tracking to an Order. This feature is for users who have the [Shipment Tracking plugin](https://woocommerce.com/products/shipment-tracking) installed.
- bugfix: fixes Store Picker: some users are unable to continue after logging in.
- bugfix: fixes a crash when the network connection is slow

1.8
-----

1.7.1
-----
- Fixed a bug where Order List did not load for some users.
- update: this app supports iOS 12.0 and up.
- improvement: improved support for large text sizes.
- bugfix: fixes Order List not loading for some users.
- bugfix: fixes "Unable to load content" error message when attempting to get Top Performers content.

1.7
-----
- improvement: you can now log in using a site address.

1.6
-----
- improvement: Tracking numbers can now be copied to the pasteboard from the order details screen.

1.5
-----
- bugfix: Sometimes Settings would style all the options like "Log Out". No longer happens now.
- bugfix: order status refreshes upon pull-to-refresh in Order Details
- bugfix: payment status label background color showing up beyond rounded border
- improvement: change top performers text from "Total Product Order" to "Total orders" for clarity
- bugfix: fixed an issue on the order details screen where the shipment tracking dates were incorrect

1.4
-----
- bugfix: fix a crash happening on log out
- new feature: Add shipment tracking to Order Details screen
- improvement: The store switcher now allows you to go back to the previous screen without logging you out
- improvement: Custom order status labels are now supported! Instead of just displaying the order status slug and capitalizing the slug, the custom order status label will now be fetched from the server and properly displayed.
- improvement: Filtering by custom order status now supported!
- new feature: You can now manually change the status of an order on the order details screen
- bugfix: correctly flips chevron on Dashboard > New Orders, to support RTL languages.
- bugfix: fixed an issue on the order details screen where the shipment tracking dates were incorrect

1.3
-----
- bugfix: Allows for decimal quantities which some extensions have
- new feature: quick site select. Navigate to Settings > select row with store website.
- improvement: Updated the colors of the bars in the charts for better readability
- improvement: Present an error message with an option to retry when adding a note to an order fails
- improvement: Present an error message with an option to retry when fulfilling an order fails
- bugfix: Log out of the current account right after selecting "Try another account" in store picker
- improvement: Use the store name for the title of the view in "My store" tab
- improvement: Add an alert to let the user know about our new store switcher
- improvement: Display Address in Order Details screen unless every field is empty<|MERGE_RESOLUTION|>--- conflicted
+++ resolved
@@ -4,16 +4,9 @@
 20.0
 -----
 - [*] Blaze: Now you can select media attached to the current product while creating Blaze ads. You don't have to scroll through all media in your store. [https://github.com/woocommerce/woocommerce-ios/pull/13540]
-<<<<<<< HEAD
-- [*] Help & Support: Systems Status Report option now only shown on logged-in state. [https://github.com/woocommerce/woocommerce-ios/pull/13568]
-
-20.0
------
-
-=======
 - [*] Fix SSR parsing error for WPORG login. [https://github.com/woocommerce/woocommerce-ios/pull/13579]
 - [*] Settings: Fixed error updating site name when authenticated without WPCom. [https://github.com/woocommerce/woocommerce-ios/pull/13567]
->>>>>>> fa13238b
+- [*] Help & Support: Systems Status Report option now only shown on logged-in state. [https://github.com/woocommerce/woocommerce-ios/pull/13568]
 
 19.9
 -----
