*** PLEASE FOLLOW THIS FORMAT: [<priority indicator, more stars = higher priority>] <description> [<PR URL>]

9.4
-----
<<<<<<< HEAD
- [*] Simple payments have the `Card` option available for stores with configuration issues to resolve, and show onboarding to help resolve them [https://github.com/woocommerce/woocommerce-ios/pull/7002]
=======
- [*] Orders: Order details now displays both the date and time for all orders. [https://github.com/woocommerce/woocommerce-ios/pull/6996]
>>>>>>> b84e421e

9.3
-----
- [***] In-Person Payments is now available for merchants using WooCommerce Payments in Canada. [https://github.com/woocommerce/woocommerce-ios/pull/6954]
- [*] In-Person Payments: Accessibility improvement [https://github.com/woocommerce/woocommerce-ios/pull/6869, https://github.com/woocommerce/woocommerce-ios/pull/6886, https://github.com/woocommerce/woocommerce-ios/pull/6906]
- [*] Orders: Now it's possible to select and copy text from the notes on an order. [https://github.com/woocommerce/woocommerce-ios/pull/6894]
- [*] Support Arabic numerals on amount fields. [https://github.com/woocommerce/woocommerce-ios/pull/6891]
- [*] Product Selector: Enabled selecting all variations on variable product rows. [https://github.com/woocommerce/woocommerce-ios/pull/6899]
- [internal] Order Creation: Adding new products, shipping, fee, or customer details to an order now blocks the UI immediately while the order is syncing remotely. [https://github.com/woocommerce/woocommerce-ios/pull/6974]

- [*] Coupons: Now it's possible to update discount types for coupons. [https://github.com/woocommerce/woocommerce-ios/pull/6935]
- [*] Orders tab: the view width now adjusts to the app in tablet split view on iOS 15. [https://github.com/woocommerce/woocommerce-ios/pull/6951]
 
9.2
-----
- [***] Experimental Features: Coupons editing and deletion features are now enabled as part of coupon management. [https://github.com/woocommerce/woocommerce-ios/pull/6853]
- [*] Order Creation: Updated percentage fee flow - added amount preview, disabled percentage option when editing. [https://github.com/woocommerce/woocommerce-ios/pull/6763]
- [*] Product Details: Update status badge layout and show it for more cases. [https://github.com/woocommerce/woocommerce-ios/pull/6768]
- [*] Coupons: now, the percentage amount of coupons will be displayed correctly in the listing and in coupon detail if the amount contains fraction digits. [https://github.com/woocommerce/woocommerce-ios/pull/6804]
- [*] Coupons: Filter initial search results to show only coupons of the currently selected store. [https://github.com/woocommerce/woocommerce-ios/pull/6800]
- [*] Coupons: Fixed crash when there are duplicated items on the coupon list. [https://github.com/woocommerce/woocommerce-ios/pull/6798]
- [*] In-Person Payments: Run onboarding checks when connecting a reader. [https://github.com/woocommerce/woocommerce-ios/pull/6761, https://github.com/woocommerce/woocommerce-ios/pull/6774, https://github.com/woocommerce/woocommerce-ios/pull/6789]
- [*] In-Person Payments: after collecting payment for an order, merchants can now email the receipt in addition to printing it in Order Details > See Receipt if email is available on the device. [https://github.com/woocommerce/woocommerce-ios/pull/6833]

9.1
-----

- [*] Product name field in product form - Remove scroll behaviour and increase field height to fully display long product names. [https://github.com/woocommerce/woocommerce-ios/pull/6681]
- [*] Filter toolbar in Products list tab - Filter toolbar is pinned outside of the products list. [https://github.com/woocommerce/woocommerce-ios/pull/6698]
- [internal] Loading screens are refactored to avoid duplicated code and a potential crash. Please quickly smoke test them to make sure that everything still works as before. [https://github.com/woocommerce/woocommerce-ios/pull/6717]
- [*] Shipping settings - Weight and shipping package dimensions are localized based on device locale. Also, decimal point information is no longer lost upon saving a product, when using comma as a decimal separator. [https://github.com/woocommerce/woocommerce-ios/pull/6721]

9.0
-----

- [*] Share payment links from the order details screen. [https://github.com/woocommerce/woocommerce-ios/pull/6609]
- [internal] Reviews lists on Products and Menu tabs are refactored to avoid duplicated code. Please quickly smoke test them to make sure that everything still works as before. [https://github.com/woocommerce/woocommerce-ios/pull/6553]
- [**] Now it's possible to change the order of the product images. [https://github.com/woocommerce/woocommerce-ios/pull/6620]
- [*] Improved accessibility for the error banner and info banner displayed in Orders and Products. [https://github.com/woocommerce/woocommerce-ios/pull/6633]

8.9
-----
- [*] Coupons: Fixed issue loading the coupon list from the local storage on initial load. [https://github.com/woocommerce/woocommerce-ios/pull/6463]
- [*] Coupons: Update layout of the coupon details screen. [https://github.com/woocommerce/woocommerce-ios/pull/6522]
- [*] In-Person Payments: Removed collecting L2/L3 data. [https://github.com/woocommerce/woocommerce-ios/pull/6519]
- [*] Hub Menu: Multiple menu items can no longer be tapped simultaneously. [https://github.com/woocommerce/woocommerce-ios/pull/6484]
- [*] Jetpack CP: Fixed crash when attempting to access WP-Admin with an invalid URL that has an unsupported scheme. [https://github.com/woocommerce/woocommerce-ios/pull/6502]
- [***] Orders: Order Creation is now available to everyone! You can go to the Orders tab and tap the + button to create a new order. [https://github.com/woocommerce/woocommerce-ios/pull/6537]
- [internal] Loading screens are refactored to avoid duplicated code and a potential crash. Please quickly smoke test them to make sure that everything still works as before. [https://github.com/woocommerce/woocommerce-ios/pull/6535] [https://github.com/woocommerce/woocommerce-ios/pull/6544]

8.8
-----
- [*] Updates the app's About screen to be consistent with Automattic's other mobile apps. [https://github.com/woocommerce/woocommerce-ios/pull/6421]
- [***] Experimental Feature: It's now possible to add custom shipping method and fees in order creation flow. Tax amount and Order total is now synced from backend. [https://github.com/woocommerce/woocommerce-ios/pull/6429]
- [**] Now it's possible to filter orders by custom statuses. [https://github.com/woocommerce/woocommerce-ios/pull/6390]
- [*] Fixed issue presenting Edit Customer Note screen as a modal on large screens. [https://github.com/woocommerce/woocommerce-ios/pull/6406]
- [*] Products displayed in Order Detail now follow the same order of the web. [https://github.com/woocommerce/woocommerce-ios/pull/6401]
- [*] Simple Payments now shows a detailed tax break up before taking the payment. [https://github.com/woocommerce/woocommerce-ios/pull/6412]
- [*] Coupons list now shows an error view if coupons are disabled for the store. Coupons can be enabled again from this view. [https://github.com/woocommerce/woocommerce-ios/pull/6446]
- [*] Coupon details screen now displays more informative error messages when loading the total discount amount fails. [https://github.com/woocommerce/woocommerce-ios/pull/6457]
- [internal] Shipping Labels: the navigation bar in the web view for adding payments is now correctly hidden. [https://github.com/woocommerce/woocommerce-ios/pull/6435]

8.7
-----
- [**] In-Person Payments: Added card details to refund confirmation screen to help with refunding to the payment card [https://github.com/woocommerce/woocommerce-ios/pull/6241]
- [*] Coupons: Replace the toggles on Usage Details screen with text for uneditable contents. [https://github.com/woocommerce/woocommerce-ios/pull/6287]
- [*] Improve image loading for thumbnails especially on the Product list. [https://github.com/woocommerce/woocommerce-ios/pull/6299]
- [*] Coupons: Added feedback banner on the top of the coupon list. [https://github.com/woocommerce/woocommerce-ios/pull/6316]
- [*] Coupons: Handled error when loading total discounted amount fails. [https://github.com/woocommerce/woocommerce-ios/pull/6368]
- [internal] Removed all feature flags for Shipping Labels. Please smoke test all parts of Shipping Labels to make sure that everything still works as before. [https://github.com/woocommerce/woocommerce-ios/pull/6270]
- [*] In-Person Payments: Localized messages and UI [https://github.com/woocommerce/woocommerce-ios/pull/6317]
- [*] My Store: Fixed incorrect currency symbol of revenue text for stores with non-USD currency. [https://github.com/woocommerce/woocommerce-ios/pull/6335]
- [*] Notifications: Dismiss presented view before presenting content from notifications [https://github.com/woocommerce/woocommerce-ios/pull/6354]
- [*] Reviews: Fixed missing product information on first load [https://github.com/woocommerce/woocommerce-ios/pull/6367]
- [internal] Removed the feature flag for My store tab UI updates. Please smoke test the store stats and top performers in the "My store" tab to make sure everything works as before. [https://github.com/woocommerce/woocommerce-ios/pull/6334]
- [*] In-Person Payments: Add support for accepting payments on bookable products [https://github.com/woocommerce/woocommerce-ios/pull/6364]
- [*] In-Person Payments: Fixed issue where payment could be stuck prompting to remove the card if the payment was declined and retried before removing the card.

8.6
-----
- [***] Merchants can now view coupons in their stores by enabling Coupon Management in Experimental Features. [https://github.com/woocommerce/woocommerce-ios/pull/6209]
- [*] Orders: In the experimental Order Creation feature, product variations added to a new order now show a list of their attributes. [https://github.com/woocommerce/woocommerce-ios/pull/6131]
- [*] Enlarged the tap area for the action button on the notice view. [https://github.com/woocommerce/woocommerce-ios/pull/6146]
- [*] Reviews: Fixed crash on iPad when tapping the More button. [https://github.com/woocommerce/woocommerce-ios/pull/6187]
- [*] In-Person Payments: Remove Stripe from Experimental Features as it is always enabled now. [https://github.com/woocommerce/woocommerce-ios/pull/6205]
- [*] Disabled unnecessary selection of the "Refund via" row on the Refund Confirmation screen [https://github.com/woocommerce/woocommerce-ios/pull/6198]
- [*] Increased minimum version of Stripe extension for In-Person Payments to 6.2.0 [https://github.com/woocommerce/woocommerce-ios/pull/xxxx]
- [internal] Removed `pushNotificationsForAllStores` feature flag. Since the changes are non-trivial, it would be great to smoke test push notifications for all stores in beta testing. [https://github.com/woocommerce/woocommerce-ios/pull/6231]

8.5
-----
- [*] In-Person Payments: Inform the user when a card reader battery is so low that it needs to be charged before the reader can be connected. [https://github.com/woocommerce/woocommerce-ios/pull/5998]
- [***] The My store tab is having a new look with new conversion stats and shows up to 5 top performing products now (used to be 3). [https://github.com/woocommerce/woocommerce-ios/pull/5991]
- [**] Fixed a crash at the startup of the app, related to Gridicons. [https://github.com/woocommerce/woocommerce-ios/pull/6005]
- [***] Experimental Feature: It's now possible to create Orders in the app by enabling it in Settings > Experimental Features. For now you can change the order status, add products, and add customer details (billing and shipping addresses). [https://github.com/woocommerce/woocommerce-ios/pull/6060]
- [*] Fixed issue in date range selection for the orders filters where is some cases dates are not available for selection. [https://github.com/woocommerce/woocommerce-ios/pull/6090]
- [*] Enabled "view product in store" and "share product" options for variable products when accessing them through the order details screen. [https://github.com/woocommerce/woocommerce-ios/pull/6091]

8.4
-----
- [***] In-Person Payments: Support for Stripe M2 card reader. [https://github.com/woocommerce/woocommerce-ios/pull/5844]
- [***] We introduced a new tab called "Menu", a tab in the main navigation where you can browser different sub-sections of the app: Switch Store, Settings, WooCommerce Admin, View Store and Reviews. [https://github.com/woocommerce/woocommerce-ios/pull/5926]
- [***] Store admins can now access sites with plugins that have Jetpack Connection Package (e.g. WooCommerce Payments, Jetpack Backup) in the app. These sites do not require Jetpack-the-plugin to connect anymore. Store admins can still install Jetpack-the-plugin from the app through settings or a Jetpack banner. [https://github.com/woocommerce/woocommerce-ios/pull/5924]
- [*] Add/Edit Product screen: Fix transient product name while adding images.[https://github.com/woocommerce/woocommerce-ios/pull/5840]

8.3
-----
- [***] All merchants can create Simple Payments orders. [https://github.com/woocommerce/woocommerce-ios/pull/5684]
- [**] System status report can now be viewed and copied directly from within the app. [https://github.com/woocommerce/woocommerce-ios/pull/5702]
- [**] Product SKU input scanner is now available as a beta feature. To try it, enable it from settings and you can scan a barcode to use as the product SKU in product inventory settings! [https://github.com/woocommerce/woocommerce-ios/pull/5695]
- [**] Now you chan share a payment link when creating a Simple Payments order [https://github.com/woocommerce/woocommerce-ios/pull/5819]
- [*] Reviews: "Mark all as read" checkmark bar button item button replaced with menu button which launches an action sheet. Menu button is displayed only if there are unread reviews available.[https://github.com/woocommerce/woocommerce-ios/pull/5833]
- [internal] Refactored ReviewsViewController to add tests. [https://github.com/woocommerce/woocommerce-ios/pull/5834]

8.2
-----
- [***] In-Person Payments: Now you can collect Simple Payments on the go. [https://github.com/woocommerce/woocommerce-ios/pull/5635]
- [*] Products: After generating a new variation for a variable product, you are now taken directly to edit the new variation. [https://github.com/woocommerce/woocommerce-ios/pull/5649]
- [*] Dashboard: the visitor count in the Today tab is now shown when Jetpack site stats are enabled.
- [*] Add/Edit Product Images: tapping on the last `n` images while `n` images are pending upload does not crash the app anymore. [https://github.com/woocommerce/woocommerce-ios/pull/5672]

8.2
-----
- [*] Shipping Labels: Fixes a crash when saving a new shipping label after opening the order from a push notification. [https://github.com/woocommerce/woocommerce-ios/pull/5549]
- [**] In-Person Payments: Improved support for VoiceOver. [https://github.com/woocommerce/woocommerce-ios/pull/5572]
- [*] In-Person Payments: Fixes a crash when printing more than one receipt. [https://github.com/woocommerce/woocommerce-ios/pull/5575]

8.1
-----
- [***] Now it's possible to filter Order List by multiple statuses and date ranges. Plus, we removed the top tab bar on Orders Tab. [https://github.com/woocommerce/woocommerce-ios/pull/5491]
- [*] Login: Password AutoFill will suggest wordpress.com accounts. [https://github.com/woocommerce/woocommerce-ios/pull/5399]
- [*] Store picker: after logging in with store address, the pre-selected store is now the currently selected store instead of the store from login flow. [https://github.com/woocommerce/woocommerce-ios/pull/5508]
- [*] The application icon number from order push notifications is now cleared after visiting the orders tab. [https://github.com/woocommerce/woocommerce-ios/pull/5715]
- [internal] Migrated Settings screen to MVVM [https://github.com/woocommerce/woocommerce-ios/pull/5393]


8.0
-----
- [*] Product List: Add support for product filtering by category. [https://github.com/woocommerce/woocommerce-ios/pull/5388]
- [***] Push notifications are now supported for all connected stores. [https://github.com/woocommerce/woocommerce-ios/pull/5299]
- [*] Fix: in Settings > Switch Store, tapping "Dismiss" after selecting a different store does not switch stores anymore. [https://github.com/woocommerce/woocommerce-ios/pull/5359]

7.9
-----
- [*] Fix: after disconnecting a site or connecting to a new site, the sites in site picker (Settings > Switch Store) should be updated accordingly. The only exception is when the newly disconnected site is the currently selected site. [https://github.com/woocommerce/woocommerce-ios/pull/5241]
- [*] Order Details: Show a button on the "Product" section of Order Details screen to allow recreating shipping labels. [https://github.com/woocommerce/woocommerce-ios/pull/5255]
- [*] Edit Order Address - Enable `Done` button when `Use as {Shipping/Billing} Address` toggle is turned on. [https://github.com/woocommerce/woocommerce-ios/pull/5254]
- [*] Add/Edit Product: fix an issue where the product name keyboard is English only. [https://github.com/woocommerce/woocommerce-ios/pull/5288]
- [*] Order Details: some sites cannot parse order requests where the fields parameter has spaces, and the products section cannot load as a result. The spaces are now removed. [https://github.com/woocommerce/woocommerce-ios/pull/5298]

7.8
-----
- [***] Shipping Labels: merchants can create multiple packages for the same order, moving the items between different packages. [https://github.com/woocommerce/woocommerce-ios/pull/5190]
- [*] Fix: Navigation bar buttons are now consistently pink on iOS 15. [https://github.com/woocommerce/woocommerce-ios/pull/5139]
- [*] Fix incorrect info banner color and signature option spacing on Carrier and Rates screen. [https://github.com/woocommerce/woocommerce-ios/pull/5144]
- [x] Fix an error where merchants were unable to connect to valid stores when they have other stores with corrupted information https://github.com/woocommerce/woocommerce-ios/pull/5161
- [*] Shipping Labels: Fix issue with decimal values on customs form when setting the device with locales that use comma as decimal point. [https://github.com/woocommerce/woocommerce-ios/pull/5195]
- [*] Shipping Labels: Fix crash when tapping on Learn more rows of customs form. [https://github.com/woocommerce/woocommerce-ios/pull/5207]
- [*] Shipping Labels: The shipping address now prefills the phone number from the billing address if a shipping phone number is not available. [https://github.com/woocommerce/woocommerce-ios/pull/5177]
- [*] Shipping Labels: now in Carrier and Rates we always display the discounted rate instead of the retail rate if available. [https://github.com/woocommerce/woocommerce-ios/pull/5188]
- [*] Shipping Labels: If the shipping address is invalid, there are now options to email, call, or message the customer. [https://github.com/woocommerce/woocommerce-ios/pull/5228]
- [*] Accessibility: notify when offline mode banner appears or disappears. [https://github.com/woocommerce/woocommerce-ios/pull/5225]

7.7
-----
- [***] In-Person Payments: US merchants can now obtain a card reader and then collect payments directly from the app. [https://github.com/woocommerce/woocommerce-ios/pull/5030]
- [***] Shipping Labels: Merchants can now add new payment methods for shipping labels directly from the app. [https://github.com/woocommerce/woocommerce-ios/pull/5023]
- [**] Merchants can now edit shipping & billing addresses from orders. [https://github.com/woocommerce/woocommerce-ios/pull/5097]
- [x] Fix: now a default paper size will be selected in Shipping Label print screen. [https://github.com/woocommerce/woocommerce-ios/pull/5035]
- [*] Show banner on screens that use cached data when device is offline. [https://github.com/woocommerce/woocommerce-ios/pull/5000]
- [*] Fix incorrect subtitle on customs row of Shipping Label purchase flow. [https://github.com/woocommerce/woocommerce-ios/pull/5093]
- [*] Make sure customs form printing option is not available on non-international orders. [https://github.com/woocommerce/woocommerce-ios/pull/5104]
- [*] Fix incorrect logo for DHL in Shipping Labels flow. [https://github.com/woocommerce/woocommerce-ios/pull/5105]
 
7.6
-----
- [x] Show an improved error modal if there are problems while selecting a store. [https://github.com/woocommerce/woocommerce-ios/pull/5006]
- [***] Shipping Labels: Merchants can now add new custom and service packages for shipping labels directly from the app. [https://github.com/woocommerce/woocommerce-ios/pull/4976]
- [*] Fix: when product image upload fails, the image cell stop loading. [https://github.com/woocommerce/woocommerce-ios/pull/4989]

7.5
-----
- [***] Merchants can now purchase shipping labels and declare customs forms for international orders. [https://github.com/woocommerce/woocommerce-ios/pull/4896]
- [**] Merchants can now edit customer provided notes from orders. [https://github.com/woocommerce/woocommerce-ios/pull/4893]
- [*] Fix empty states sometimes not centered vertically [https://github.com/woocommerce/woocommerce-ios/pull/4890]
- [*] Fix error syncing products due to decoding failure of regular_price in product variations. [https://github.com/woocommerce/woocommerce-ios/pull/4901]
- [*] Hide bottom bar on shipping label purchase form. [https://github.com/woocommerce/woocommerce-ios/pull/4902]

7.4
-----
- [*] Fix an issue where some extension was not shown in order item details. [https://github.com/woocommerce/woocommerce-ios/pull/4753]
- [*] Fix: The refund button within Order Details will be hidden if the refund is zero. [https://github.com/woocommerce/woocommerce-ios/pull/4789]
- [*] Fix: Incorrect arrow direction for right-to-left languages on Shipping Label flow. [https://github.com/woocommerce/woocommerce-ios/pull/4796]
- [*] Fix: Shouldn't be able to schedule a sale without sale price. [https://github.com/woocommerce/woocommerce-ios/pull/4825]
- [*] Fix: Edit address screen is pushed twice in Shipping Label flow when missing name in origin or destination address. [https://github.com/woocommerce/woocommerce-ios/pull/4845]

7.3
-----
- [*] Order Detail: now we do not offer the "email note to customer" option if no email is available. [https://github.com/woocommerce/woocommerce-ios/pull/4680]
- [*] My Store: If there are errors loading the My Store screen, a banner now appears at the top of the screen with links to troubleshoot or contact support. [https://github.com/woocommerce/woocommerce-ios/pull/4704]
- [*] Fix: Added 'Product saved' confirmation message when a product is updated [https://github.com/woocommerce/woocommerce-ios/pull/4709]
- [*] Shipping Labels: Updated address validation to automatically use trivially normalized address for origin and destination. [https://github.com/woocommerce/woocommerce-ios/pull/4719]
- [*] Fix: Order details for products with negative prices now will show correctly [https://github.com/woocommerce/woocommerce-ios/pull/4683]
- [*] Fix: Order list not extend edge-to-edge in dark mode. [https://github.com/woocommerce/woocommerce-ios/pull/4728]
- [*] Plugins: Added list of active and inactive plugins that can be reached by admins in the settings screen. [https://github.com/woocommerce/woocommerce-ios/pull/4735]
- [*] Login: Updated appearance of back buttons in navigation bar to minimal style. [https://github.com/woocommerce/woocommerce-ios/pull/4726]
- [internal] Upgraded Zendesk SDK to version 5.3.0. [https://github.com/woocommerce/woocommerce-ios/pull/4699]
- [internal] Updated GoogleSignIn to version 6.0.1 through WordPressAuthenticator. There should be no functional changes, but may impact Google sign in flow. [https://github.com/woocommerce/woocommerce-ios/pull/4725]

7.2
-----
- [*] Order Fulfillment: Updated success notice message [https://github.com/woocommerce/woocommerce-ios/pull/4589]
- [*] Order Fulfillment: Fixed issue footer view getting clipped of by iPhone notch [https://github.com/woocommerce/woocommerce-ios/pull/4631]
- [*] Shipping Labels: Updated address validation to make sure a name is entered for each address. [https://github.com/woocommerce/woocommerce-ios/pull/4601]
- [*] Shipping Labels: Hide Contact button on Shipping To Address form when customer phone number is not provided. [https://github.com/woocommerce/woocommerce-ios/pull/4663]
- [*] Shipping Labels: Updated edge-to-edge table views for all forms. [https://github.com/woocommerce/woocommerce-ios/pull/4657]
- [*] Orders and Order Details: Updated edge-to-edge table views for consistent look across the app. [https://github.com/woocommerce/woocommerce-ios/pull/4638]
- [*] Reviews and Review Details: Updated edge-to-edge table views for consistent look across the app. [https://github.com/woocommerce/woocommerce-ios/pull/4637]
- [*] New error screen displayed to users without the required roles to access the store. [https://github.com/woocommerce/woocommerce-ios/pull/4493]

7.1
-----
- [***] Merchants from US can create shipping labels for physical orders from the app. The feature supports for now only orders where the shipping address is in the US. [https://github.com/woocommerce/woocommerce-ios/pull/4578]
- [**] Due to popular demand, the Order fulfill is displayed once again when clicking on the Mark order complete button. [https://github.com/woocommerce/woocommerce-ios/pull/4567]
- [*] Fix: Interactive pop gesture on Order Details and Settings screen. [https://github.com/woocommerce/woocommerce-ios/pull/4504]
- [*] Fix: Frozen refresh control and placeholder when switching tabs [https://github.com/woocommerce/woocommerce-ios/pull/4505]
- [internal] Stats tab: added network sync throttling [https://github.com/woocommerce/woocommerce-ios/pull/4494]

7.0
-----
- [**] Order Detail: now we display Order Items and Shipping Label Packages as separate sections. [https://github.com/woocommerce/woocommerce-ios/pull/4445]
- [*] Fix: Orders for a variable product with different configurations of a single variation will now show each order item separately. [https://github.com/woocommerce/woocommerce-ios/pull/4445]
- [*] If the Orders, Products, or Reviews lists can't load, a banner now appears at the top of the screen with links to troubleshoot or contact support. [https://github.com/woocommerce/woocommerce-ios/pull/4400, https://github.com/woocommerce/woocommerce-ios/pull/4407]
- [*] Fix: Stats tabs are now displayed and ordered correctly in RTL languages. [https://github.com/woocommerce/woocommerce-ios/pull/4444]
- [*] Fix: Missing "Add Tracking" button in orders details. [https://github.com/woocommerce/woocommerce-ios/pull/4520]


6.9
-----
- [*] Order Detail: now we display a loader on top, to communicate that the order detail view has not yet been fully loaded. [https://github.com/woocommerce/woocommerce-ios/pull/4396]
- [*] Products: You can edit product attributes for variations right from the main product form. [https://github.com/woocommerce/woocommerce-ios/pull/4350]
- [*] Improved CTA. "Print Shipping Label" instead of "Reprint Shipping Label". [https://github.com/woocommerce/woocommerce-ios/pull/4394]
- [*] Improved application log viewer. [https://github.com/woocommerce/woocommerce-ios/pull/4387]
- [*] Improved the experience when creating the first variation. [https://github.com/woocommerce/woocommerce-ios/pull/4405]

6.8
-----

- [***] Dropped iOS 13 support. From now we support iOS 14 and later. [https://github.com/woocommerce/woocommerce-ios/pull/4209]
- [**] Products: Added the option to create and edit a virtual product directly from the product detail screen. [https://github.com/woocommerce/woocommerce-ios/pull/4214]

6.7
-----
- [**] Add-Ons: Order add-ons are now available as a beta feature. To try it, enable it from settings! [https://github.com/woocommerce/woocommerce-ios/pull/4119]

6.6
-----
- [*] Fix: Product variations only support at most one image, so we won't show an option to add a second one. [https://github.com/woocommerce/woocommerce-ios/pull/3994]
- [*] Fix: The screen to select images from the Media Library would sometimes crash when the library had a specific number of images. [https://github.com/woocommerce/woocommerce-ios/pull/4003]
- [*] Improved error messages for logins. [https://github.com/woocommerce/woocommerce-ios/pull/3957]

6.5
-----
- [*] Fix: Product images with non-latin characters in filenames now will load correctly and won't break Media Library. [https://github.com/woocommerce/woocommerce-ios/pull/3935]
- [*] Fix: The screen to select images from the Media Library would sometimes crash when the library had a specific number of images. [https://github.com/woocommerce/woocommerce-ios/pull/4070]

6.4
-----
- [*] Login: New design and illustrations for the initial login screen, promoting the app's main features. [https://github.com/woocommerce/woocommerce-ios/pull/3867]
- [*] Enhancement/fix: Unify back button style across the app. [https://github.com/woocommerce/woocommerce-ios/pull/3872]

6.3
-----
- [**] Products: Now you can add variable products from the create product action sheet. [https://github.com/woocommerce/woocommerce-ios/pull/3836]
- [**] Products: Now you can easily publish a product draft or pending product using the navigation bar buttons [https://github.com/woocommerce/woocommerce-ios/pull/3846]
- [*] Fix: In landscape orientation, all backgrounds on detail screens and their subsections now extend edge-to-edge. [https://github.com/woocommerce/woocommerce-ios/pull/3808]
- [*] Fix: Creating an attribute or a variation no longer saves your product pending changes. [https://github.com/woocommerce/woocommerce-ios/pull/3832]
- [*] Enhancement/fix: image & text footnote info link rows are now center aligned in order details reprint shipping label info row and reprint screen. [https://github.com/woocommerce/woocommerce-ios/pull/3805]

6.2
-----

- [***] Products: When editing a product, you can now create/delete/update product variations, product attributes and product attribute options. https://github.com/woocommerce/woocommerce-ios/pull/3791
- [**] Large titles are enabled for the four main tabs like in Android. In Dashboard and Orders tab, a workaround is implemented with some UI/UX tradeoffs where the title size animation is not as smooth among other minor differences from Products and Reviews tab. We can encourage beta users to share any UI issues they find with large titles. [https://github.com/woocommerce/woocommerce-ios/pull/3763]
- [*] Fix: Load product inventory settings in read-only mode when the product has a decimal stock quantity. This fixes the products tab not loading due to product decoding errors when third-party plugins enable decimal stock quantities. [https://github.com/woocommerce/woocommerce-ios/pull/3717]
- [*] Fix: Loading state stuck in Reviews List. [https://github.com/woocommerce/woocommerce-ios/pull/3753]

6.1
-----
- [**] Products: When editing variable products, you can now edit the variation attributes to select different attribute options. [https://github.com/woocommerce/woocommerce-ios/pull/3628]
- [*] Fixes a bug where long pressing the back button sometimes displayed an empty list of screens.
- [*] Product Type: Updated product type detail to display "Downloadable" if a product is downloadable. [https://github.com/woocommerce/woocommerce-ios/pull/3647]
- [*] Product Description: Updated the placeholder text in the Aztec Editor screens to provide more context. [https://github.com/woocommerce/woocommerce-ios/pull/3668]
- [*] Fix: Update the downloadable files row to read-only, if the product is accessed from Order Details. [https://github.com/woocommerce/woocommerce-ios/pull/3669]
- [*] Fix: Thumbnail image of a product wasn't being loaded correctly in Order Details. [https://github.com/woocommerce/woocommerce-ios/pull/3678]
- [*] Fix: Allow product's `regular_price` to be a number and `sold_individually` to be `null` as some third-party plugins could alter the type in the API. This could help with the products tab not loading due to product decoding errors. [https://github.com/woocommerce/woocommerce-ios/pull/3679]
- [internal] Attempted fix for a crash in product image upload. [https://github.com/woocommerce/woocommerce-ios/pull/3693]

6.0
-----
- [**] Due to popular demand, the product SKU is displayed once again in Order Details screen. [https://github.com/woocommerce/woocommerce-ios/pull/3564]
- [*] Updated copyright notice to WooCommerce
- [*] Fix: top performers in "This Week" tab should be showing the same data as in WC Admin.
- [*] Fix: visitor stats in Dashboard should be more consistent with web data on days when the end date for more than one tab is the same (e.g. "This Week" and "This Month" both end on January 31). [https://github.com/woocommerce/woocommerce-ios/pull/3532]
- [*] Fix: navbar title on cross-sells products list displayed title for upsells [https://github.com/woocommerce/woocommerce-ios/pull/3565]
- [*] Added drag-and-drop sorting to Linked Products [https://github.com/woocommerce/woocommerce-ios/pull/3548]
- [internal] Refactored Core Data migrator stack to help reduce crashes [https://github.com/woocommerce/woocommerce-ios/pull/3523]


5.9
-----
- [**] Product List: if a user applies custom sort orders and filters in the Product List, now when they reopen the app will be able to see the previous settings applied. [https://github.com/woocommerce/woocommerce-ios/pull/3454]
- [*] Removed fulfillment screen and moved fulfillment to the order details screen. [https://github.com/woocommerce/woocommerce-ios/pull/3453]
- [*] Fix: billing information action sheets now are presented correctly on iPad. [https://github.com/woocommerce/woocommerce-ios/pull/3457]
- [*] fix: the rows in the product search list now don't have double separators. [https://github.com/woocommerce/woocommerce-ios/pull/3456]
- [*] Fix: During login, the spinner when a continue button is in loading state is now visible in dark mode. [https://github.com/woocommerce/woocommerce-ios/pull/3472]
- [*] fix: when adding a note to an order, the text gets no more deleted if you tap on “Email note to customer”. [https://github.com/woocommerce/woocommerce-ios/pull/3473]
- [*] Added Fees to order details. [https://github.com/woocommerce/woocommerce-ios/pull/3475]
- [*] fix: now we don't show any more similar alert notices if an error occurred. [https://github.com/woocommerce/woocommerce-ios/pull/3474]
- [*] fix: in Settings > Switch Store, the spinner in the "Continue" button at the bottom is now visible in dark mode. [https://github.com/woocommerce/woocommerce-ios/pull/3468]
- [*] fix: in order details, the shipping and billing address are displayed in the order of the country (in some eastern Asian countries, the address starts from the largest unit to the smallest). [https://github.com/woocommerce/woocommerce-ios/pull/3469]
- [*] fix: product is now read-only when opened from the order details. [https://github.com/woocommerce/woocommerce-ios/pull/3491]
- [*] fix: pull to refresh on the order status picker screen does not resets anymore the current selection. [https://github.com/woocommerce/woocommerce-ios/pull/3493]
- [*] When adding or editing a link (e.g. in a product description) link settings are now presented as a popover on iPad. [https://github.com/woocommerce/woocommerce-ios/pull/3492]
- [*] fix: the glitch when launching the app in logged out state or after tapping "Try another account" in store picker is now gone. [https://github.com/woocommerce/woocommerce-ios/pull/3498]
- [*] Minor enhancements: in product editing form > product reviews list, the rows don't show highlighted state on tap anymore since they are not actionable. Same for the number of upsell and cross-sell products in product editing form > linked products. [https://github.com/woocommerce/woocommerce-ios/pull/3502]


5.8
-----
- [***] Products M5 features are now available to all. Products M5 features: add and edit linked products, add and edit downloadable files, product deletion. [https://github.com/woocommerce/woocommerce-ios/pull/3420]
- [***] Shipping labels M1 features are now available to all: view shipping label details, request a refund, and reprint a shipping label via AirPrint. [https://github.com/woocommerce/woocommerce-ios/pull/3436]
- [**] Improved login flow, including better error handling. [https://github.com/woocommerce/woocommerce-ios/pull/3332]


5.7
-----
- [***] Dropped iOS 12 support. From now we support iOS 13 and later. [https://github.com/woocommerce/woocommerce-ios/pull/3216]
- [*] Fixed spinner appearance in the footer of orders list. [https://github.com/woocommerce/woocommerce-ios/pull/3249]
- [*] In order details, the image for a line item associated with a variation is shown now after the variation has been synced. [https://github.com/woocommerce/woocommerce-ios/pull/3314]
- [internal] Refactored Core Data stack so more errors will be propagated. [https://github.com/woocommerce/woocommerce-ios/pull/3267]


5.6
-----
- [**] Fixed order list sometimes not showing newly submitted orders. 
- [*] now the date pickers on iOS 14 are opened as modal view. [https://github.com/woocommerce/woocommerce-ios/pull/3148]
- [*] now it's possible to remove an image from a Product Variation if the WC version 4.7+. [https://github.com/woocommerce/woocommerce-ios/pull/3159]
- [*] removed the Product Title in product screen navigation bar. [https://github.com/woocommerce/woocommerce-ios/pull/3187]
- [*] the icon of the cells inside the Product Detail are now aligned at 10px from the top margin. [https://github.com/woocommerce/woocommerce-ios/pull/3199]
- [**] Added the ability to issue refunds from the order screen. Refunds can be done towards products or towards shipping. [https://github.com/woocommerce/woocommerce-ios/pull/3204]
- [*] Prevent banner dismiss when tapping "give feedback" on products screen. [https://github.com/woocommerce/woocommerce-ios/pull/3221]
- [*] Add keyboard dismiss in Add Tracking screen [https://github.com/woocommerce/woocommerce-ios/pull/3220]


5.5
----- 
- [**] Products M4 features are now available to all. Products M4 features: add a simple/grouped/external product with actions to publish or save as draft. [https://github.com/woocommerce/woocommerce-ios/pull/3133]
- [*] enhancement: Order details screen now shows variation attributes for WC version 4.7+. [https://github.com/woocommerce/woocommerce-ios/pull/3109]
- [*] fix: Product detail screen now includes the number of ratings for that product. [https://github.com/woocommerce/woocommerce-ios/pull/3089]
- [*] fix: Product subtitle now wraps correctly in order details. [https://github.com/woocommerce/woocommerce-ios/pull/3201]


5.4
-----
- [*] fix: text headers on Product price screen are no more clipped with large text sizes. [https://github.com/woocommerce/woocommerce-ios/pull/3090]


5.4
-----
- [*] fix: the footer in app Settings is now correctly centered.
- [*] fix: Products tab: earlier draft products now show up in the same order as in core when sorting by "Newest to Oldest".
- [*] enhancement: in product details > price settings, the sale dates can be edited inline in iOS 14 using the new date picker. Also, the sale end date picker editing does not automatically end on changes anymore. [https://github.com/woocommerce/woocommerce-ios/pull/3044]
- [*] enhancement: in order details > add tracking, the date shipped can be edited inline in iOS 14 using the new date picker. [https://github.com/woocommerce/woocommerce-ios/pull/3044]
- [*] enhancement: in products list, the "(No Title)" placeholder will be showed when a product doesn't have the title set. [https://github.com/woocommerce/woocommerce-ios/pull/3068]
- [*] fix: the placeholder views in the top dashboard chart and orders tab do not have unexpected white background color in Dark mode in iOS 14 anymore. [https://github.com/woocommerce/woocommerce-ios/pull/3063]


5.3
-----
- [**] In Settings > Experimental Features, a Products switch is now available for turning Products M4 features on and off (default off). Products M4 features: add a simple/grouped/external product with actions to publish or save as draft.
- [*] Opening a product from order details now shows readonly product details of the same styles as in editable product details.
- [*] Opening a product variation from order details now shows readonly product variation details and this product variation does not appear in the Products tab anymore.
- [*] Enhancement: when not saving a product as "published", the in-progress modal now shows title and message like "saving your product" instead of "publishing your product".
- [*] In product and variation list, the stock quantity is not shown anymore when stock management is disabled.
- [*] Enhancement: when the user attempts to dismiss the product selector search modal while at least one product is selected for a grouped product's linked products, a discard changes action sheet is shown.
- [internal] Renamed a product database table (Attribute) to GenericAttribute. This adds a new database migration.  [https://github.com/woocommerce/woocommerce-ios/pull/2883]
- [internal] Refactored the text fields in the Manual Shipment Tracking page. [https://github.com/woocommerce/woocommerce-ios/pull/2979]
- [internal] Attempt fix for startup crashes. [https://github.com/woocommerce/woocommerce-ios/pull/3069]


5.2
-----
- [**] Products: now you can editing basic fields for non-core products (whose product type is not simple/external/variable/grouped) - images, name, description, readonly price, readonly inventory, tags, categories, short description, and product settings.
- [*] Enhancement: for variable products, the stock status is now shown in its variation list.
- [*] Sign In With Apple: if the Apple ID has been disconnected from the WordPress app (e.g. in Settings > Apple ID > Password & Security > Apps using Apple ID), the app is logged out on app launch or app switch.
- [*] Now from an Order Detail it's only possible to open a Product in read-only mode.
- [internal] #2881 Upgraded WPAuth from 1.24 to 1.26-beta.12. Regressions may happen in login flows.
- [internal] #2896 Configured the same user agent header for all the network requests made through the app.
- [internal] #2879 After logging out, the persistent store is not reset anymore to fix a crash in SIWA revoked token scenario after app launch (issue #2830). No user-facing changes are intended, the data should be associated with a site after logging out and in like before.

5.1
-----
- [*] bugfix: now reviews are refreshed correctly. If you try to delete or to set as spam a review from the web, the result will match in the product reviews list.
- [*] If the Products switch is on in Settings > Experimental Features:
  - For a variable product, the stock status is not shown in the product details anymore when stock management is disabled since stock status is controlled at variation level.
- [internal] The Order List and Orders Search → Filter has a new backend architecture (#2820). This was changed as an experiment to fix #1543. This affects iOS 13.0 users only. No new behaviors have been added. Github project: https://git.io/JUBco. 
- [*] Orders → Search list will now show the full counts instead of “99+”. #2825


5.0
-----
- [*] Order details > product details: tapping outside of the bottom sheet from "Add more details" menu does not dismiss the whole product details anymore.
- [*] If the Products switch is on in Settings > Experimental Features, product editing for basic fields are enabled for non-core products (whose product type is not simple/external/variable/grouped) - images, name, description, readonly price, readonly inventory, tags, categories, short description, and product settings.
- [*] Order Detail: added "Guest" placeholder on Order Details card when there's no customer name.
- [*] If the Products switch is on in Settings > Experimental Features:
  - Product editing for basic fields are enabled for non-core products (whose product type is not simple/external/variable/grouped) - images, name, description, readonly price, readonly inventory, tags, categories, short description, and product settings.
  - Inventory and shipping settings are now editable for a variable product.
  - A product variation's stock status is now editable in inventory settings.
  - Reviews row is now hidden if reviews are disabled.
  - Now it's possible to open the product's reviews screen also if there are no reviews.
  - We improved our VoiceOver support in Product Detail screen.
- [*] In Settings, the "Feature Request" button was replaced with "Send Feedback" (Survey) (https://git.io/JUmUY)


4.9
-----
- [**] Sign in with Apple is now available in the log in process.
- [**] In Settings > Experimental Features, a Products switch is now available for turning Products M3 features on and off for core products (default off for beta testing). Products M3 features: edit grouped, external and variable products, enable/disable reviews, change product type and update categories and tags.
- [*] Edit Products: the update action now shows up on the product details after updating just the sale price.
- [*] Fix a crash that sometimes happen when tapping on a Product Review push notification.
- [*] Variable product > variation list: a warning banner is shown if any variations do not have a price, and warning text is shown on these variation rows.


4.8
-----
- [*] Enabled right/left swipe on product images.


4.7
-----
- [*] Fixed an intermittent crash when sending an SMS from the app.


4.6
-----
- [*] Fix an issue in the y-axis values on the dashboard charts where a negative value could show two minus signs.
- [*] When a simple product doesn't have a price set, the price row on the product details screen now shows "Add Price" placeholder instead of an empty regular price.
- [*] If WooCommerce 4.0 is available the app will show the new stats dashboard, otherwise will show a banner indicating the user to upgrade.
- [*] The total orders row is removed from the readonly product details (products that are not a simple product) to avoid confusion since it's not shown on the editable form for simple products.


4.5
-----
- [**] Products: now you can update product images, product settings, viewing and sharing a product.
- [*] In Order Details, the item subtotal is now shown on the right side instead of the quantity. The quantity can still be viewed underneath the product name.
- [*] In Order Details, SKU was removed from the Products List. It is still shown when fulfilling the order or viewing the product details.
- [*] Polish the loading state on the product variations screen.
- [*] When opening a simple product from outside of the Products tab (e.g. from Top Performers section or an order), the product name and ellipsis menu (if the Products feature switch is enabled) should be visible in the navigation bar.
 

4.4
-----
- Order Detail: the HTML shipping method is now showed correctly
- [internal] Logging in via 'Log in with Google' has changes that can cause regressions. See https://git.io/Jf2Fs for full testing details.
- [**] Fix bugs related to push notifications: after receiving a new order push notification, the Reviews tab does not show a badge anymore. The application icon badge number is now cleared by navigating to the Orders tab and/or the Reviews tab, depending on the types of notifications received.
- [*] The discard changes prompt now only appears when navigating from product images screen if any images have been deleted.
- [*] Fix the issue where product details screen cannot be scrolled to the bottom in landscape after keyboard is dismissed (e.g. from editing product title).
- [*] The product name is now shown in the product details navigation bar so that the name is always visible.
- [*] The images pending upload should be visible after editing product images from product details.
- [*] The discard changes prompt does not appear when navigating from product settings detail screens with a text field (slug, purchase note, and menu order) anymore.
- [*] Fix the wrong cell appearance in the order status list.
- [*] The "View product in store" action will be shown only if the product is published.
- [internal] Modified the component used for fetching data from the database. Please watch out for crashes in lists.


4.3
-----
- Products: now the Product details can be edited and saved outside Products tab (e.g. from Order details or Top Performers).
- [internal]: the navigation to the password entry screen has changed and can cause regressions. See https://git.io/JflDW for testing details.
- [internal] Refactored some API calls for fetching a Note, Product, and Product Review. 
- Products: we improved our VoiceOver support in Product Price settings
- In Settings > Experimental Features, a Products switch is now available for turning Products M2 features on and off for simple products (default off for beta testing). Products M2 features: update product images, product settings, viewing and sharing a product.
- The WIP banner on the Products tab is now collapsed by default for more vertical space.
- Dropped iOS 11 support. From now we support iOS 12 and later.
- In Order Details, the Payment card is now shown right after the Products and Refunded Products cards.


4.2
-----
- Products: now tapping anywhere on a product cell where you need to insert data, like in Product Price and Product Shipping settings, you start to edit the text field.
- Products: now the keyboard pop up automatically in Edit Description
- The Processing orders list will now show upcoming (future) orders.
- Improved stats: fixed the incorrect time range on "This Week" tab when loading improved stats on a day when daily saving time changes.
- [internal]: the "send magic link" screen has navigation changes that can cause regressions. See https://git.io/Jfqio for testing details.
- The Orders list is now automatically refreshed when reopening the app. 
- The Orders list is automatically refreshed if a new order (push notification) comes in.
- Orders -> Search: The statuses now shows the total number of orders with that status.


4.1
-----
- Fix an intermittent crash when downloading Orders
- The Photo Library permission alert shouldn't be prompted when opening the readonly product details or edit product for simple products, which is reproducible on iOS 11 or 12 devices. (The permission is only triggered when uploading images in Zendesk support or in debug builds with Products M2 enabled.)
- [internal] Updated the empty search result views for Products and Orders. https://git.io/Jvdap

 
4.0
-----
- Products is now available with limited editing for simple products!
- Fix pulling to refresh on the Processing tab sometimes will not show the up-to-date orders.
- Edit Product > Price Settings: schedule sale is now available even when either the start or end date is not set, and the sale end date can be removed now.
- Improved stats: fixed a crash when loading improved stats on a day when daily saving time changes.
- [internal] Changed the Shipping and Tax classes list loading so that any cached data is shown right away
- [internal] Edit Products M2: added an image upload source for product images - WordPress Media Library.
- [internal] Slightly changed the dependency graph of the database fetching component. Please watch out for data loading regressions.
- [internal] the signup and login Magic Link flows have code changes. See https://git.io/JvyB3 for testing details.
- [internal] the login via Magic Link flows have code changes. See https://git.io/JvyB3 for testing details.
- [internal] the login via Continue with Google flows have code changes that can cause regressions. See https://git.io/Jvyjg for testing details.
- [internal] the signup and login Magic Link flows have code changes. See https://git.io/JvyB3 for testing details.
- [internal] under Edit Products M2 feature flag, there are 4 ways to sort the products on the products tab.
- [internal] the login flow has changes to the 2-factor authentication navigation. See https://git.io/JvdKP for testing details.

3.9
-----
- bugfix: now in the Order List the order status label is no more clipped
- bugfix: now the launch screen is no more stretched
- The Shipping Provider flow, will be called now Shipping Carrier.
- Edit Products: in price settings, the order of currency and price field follows the store currency options under wp-admin > WooCommerce > Settings > General.
- [internal] The signup and login flows have code changes. See https://git.io/Jv1Me for testing details.
 
3.8
-----
- Dashboard stats: any negative revenue (from refunds for example) for a time period are shown now.
- Redesigned Orders List: Processing and All Orders are now shown in front. Filtering was moved to the Search view.
- Fix Reviews sometimes failing to load on some WooCommerce configurations
- Experimental: a Products feature switch is visible in Settings > Experimental Features that shows/hides the Products tab, and allow to edit a product.
 
3.7
-----
- Dashboard: now tapping on a product on "Top Performers" section open the product detail

3.6
-----
- Order Details: see a list of issued refunds inside the order detail screen
- Orders tab: Orders to fulfill badge shows numbers 1-99, and now 99+ for anything over 99. Previously, it was 9+.
- Orders tab: The full total amount is now shown.
- Order Details & Product UI: if a Product name has HTML escape characters, they should be decoded in the app.
- Order Details: if the Order has multiple Products, tapping on any Product should open the same Product now.
- bugfix: the orders badge on tab bar now is correctly refreshed after switching to a store with badge count equal to zero.
- The orders tab now localizes item quantities and the order badge.


3.5
-----
- bugfix: when the app is in the foreground while receiving a push notification, the badge on the Orders tab and Reviews tab should be updated correctly based on the type of the notification.
- bugfix: after logging out and in, the Product list should be loaded to the correct store instead of being empty.
- bugfix: in Contact Support, a message should always be sent successfully now.

3.4
-----
- bugfix: on the Order Details screen, the product quantity title in the 2-column header view aligns to the right now
- bugfix: tapping on a new Order push notification, it used to go to the Reviews tab. Now it should go to the new Order screen
- bugfix: on the Products tab, if tapping on a Product and then switching stores, the old Product details used to remain on the Products tab. Now the Product list is always shown on the Products tab after switching stores.
- Dark mode: colors are updated up to design for the navigation bar, tab bar, Fulfill Order > add tracking icon, Review Details > product link icon.
- bugfix/enhancement: on the Products tab, if there are no Products the "Work In Progress" banner is shown with an image placeholder below now.
- bugfix: the deleted Product Variations should not show up after syncing anymore.
- bugfix: now the shipping address in the Order Detail is hidden if the order contains only virtual products
- bugfix: when logged out, Contact Support should be enabled now after typing a valid email address with an email keyboard type.

3.3
-----
- bugfix: add some padding to an order item image in the Fulfillment view, when no SKU exists
- bugfix: View Billing Information > Contact Details: the email button wouldn't do anything if you don't have an email account configured in the Mail app. Now an option to copy the email address is presented instead of doing nothing.
- bugfix: Fulfill Order screen now displays full customer provided note, instead of cutting it to a single line.
- bugfix: Fixed clipped content on section headings with larger font sizes
- bugfix: Fixed footer overlapping the last row in Settings > About with larger font sizes
- bugfix: the Orders badge on tab bar now is correctly refreshed after switching stores
 
3.2.1
-----
- bugfix: the order detail status and "Begin fulfillment" button now are correctly updated when the order status changes
- bugfix: after adding a new order note, now it appear correctly inside the order detail

3.2
-----
- Experimental: a Products feature switch is visible in Settings > Experimental Features that shows/hides the Products tab with a Work In Progress banner at the top.
- Experimental: if a Product has variations, the variants info are shown on the Product Details that navigates to a list of variations with each price or visibility shown.
- Enhancement: Support for dark mode
- bugfix: Settings no longer convert to partial dark mode.
- Experimental: Support the latest wc-admin plugin release, v0.23.0 and up
 
3.1
-----
- The order detail view now includes the shipping method of the order.
- Enhancement: The Reviews tab now presents all the Product Reviews
- Updated appearance of Order Details - temporarily disabling dark mode.
- bugfix: fixed UI appearance on cells of Order List when tapping with dark mode enabled.
- bugfix: Reviews no longer convert to partial dark mode. Dark mode coming soon!
- bugfix: Order Details now has the right space between cells.
- bugfix: update the new stats endpoint for WC Admin plugin version 0.22+, and notify the user about the minimum plugin version when they cannot see the new stats. It'd be great to also mention this in the App Store release notes: the new stats UI now requires WC Admin plugin version 0.22+.

3.0
-----
- bugfix: for sites with empty site time zone in the API (usually with UTC specified in wp-admin settings) and when the site time zone is not GMT+0, the stats v4 data no longer has the wrong boundaries (example in #1357).
- bugfix: fixed a UI appearance problem on mail composer on iOS 13.
 
2.9
-----
- bugfix: the badge "9+" on the Orders tab doesn't overlap with the tab label on iPhone SE/8 landscape now, and polished based on design spec.
- bugfix: the Top Performers in the new stats page should not have a dark header bar when launching the app in Dark mode.
- Enhancement: preselect current Order status when editing the status with a list of order statuses.
- bugfix: on Orders tab, the order status filter now stays after changing an Order status.
 
2.8
-----
 
2.7
-----
- Enhancement: Enhancements to the Order Details screen, adding more customer information.
- bugfix: the App Logs shouldn't be editable, only copy / paste.
- bugfix: Reviews were not localized.
- bugfix: On log in, some users would see the Continue button but be unable to Continue, due to errors with the account. A new "Try another account" button has been added as an option.
- bugfix: Product Details page was displaying the Price in the wrong currency.
- Enhancement: removed the "New Orders" card from the My store tab, now that the Orders tab displays the same information.
- Added brand new stats page for user with the WooCommerce Admin plugin and provided an option for users to opt in or out directly from the Settings page.
- bugfix: Order Details: icon on "Details" cell for fulfilled order can be wrong.
 
2.6
-----
- bugfix: 9+ orders in the orders badge text is now easier to read
- bugfix: Keep those sign-in bugs coming! We tracked down and fixed a `Log in with Jetpack` issue, where users with a Byte Order Mark in their `wp-config.php` file were returning error responses during API requests. These users would see their store listed in the sign-in screen, but were unable to tap the Continue button.
- bugfix: prevents a potential edge case where the login screen could be dismissed in a future version of iOS.
- bugfix: While tuning up the behind-the-scenes for Order Detail screens, we accidentally lost the ability to automatically download any missing product images. Product image downloads restored!

2.5
-----
- bugfix: on certain devices, pulling down to refresh on Order Details screen used to result in weird UI with misplaced labels. Should be fixed in this release.
- Enhancement: Display a badge in the bottom tab, overlapping the Orders icon, to indicate the number of orders processing.
- Enhancement: The Notifications tab has been replaced by Reviews 

2.4
-----
- New feature: in Order Details > Shipment Tracking, a new action is added to the "more" action menu for copying tracking number.
- Enhancement: updated the footer in Settings to inform users that we're hiring.
- bugfix & improvement: when Jetpack site stats module is turned off or when user has no permission to view site stats, the generic error toast is not shown to the user anymore. Additionally, the visitors stats UI is shown/hidden when the Jetpack module is activated/deactivated respectively.

2.3
-----
- Improvement: improved Dynamic Type support in the body of the notification in the Notifications tab.

2.2
-----
- improvement: opting out of Tracks syncs with WordPress.com
 
2.1
-----
- improvement: improved support for RTL languages in the Dashboard
- enhancement: You can now view product images on orders. Tapping on Products in Orders will present a view-only version of the Product's Details.
 
2.0
-----
- bugfix: dates in the Order Details screen are now localised.
- improvement: improved support for larger font sizes in the login screen
 
1.9
-----
- bugfix: fixes "Unable to load content" error message when attempting to get Top Performers content.
- new feature: You can now manually add shipment tracking to an Order. This feature is for users who have the [Shipment Tracking plugin](https://woocommerce.com/products/shipment-tracking) installed.
- bugfix: fixes Store Picker: some users are unable to continue after logging in.
- bugfix: fixes a crash when the network connection is slow
 
1.8
-----

1.7.1
-----
- Fixed a bug where Order List did not load for some users.
- update: this app supports iOS 12.0 and up.
- improvement: improved support for large text sizes.
- bugfix: fixes Order List not loading for some users.
- bugfix: fixes "Unable to load content" error message when attempting to get Top Performers content.
 
1.7
-----
- improvement: you can now log in using a site address.

1.6
-----
- improvement: Tracking numbers can now be copied to the pasteboard from the order details screen.

1.5
-----
- bugfix: Sometimes Settings would style all the options like "Log Out". No longer happens now.
- bugfix: order status refreshes upon pull-to-refresh in Order Details
- bugfix: payment status label background color showing up beyond rounded border
- improvement: change top performers text from "Total Product Order" to "Total orders" for clarity
- bugfix: fixed an issue on the order details screen where the shipment tracking dates were incorrect

1.4
-----
- bugfix: fix a crash happening on log out
- new feature: Add shipment tracking to Order Details screen
- improvement: The store switcher now allows you to go back to the previous screen without logging you out
- improvement: Custom order status labels are now supported! Instead of just displaying the order status slug and capitalizing the slug, the custom order status label will now be fetched from the server and properly displayed.
- improvement: Filtering by custom order status now supported!
- new feature: You can now manually change the status of an order on the order details screen
- bugfix: correctly flips chevron on Dashboard > New Orders, to support RTL languages.
- bugfix: fixed an issue on the order details screen where the shipment tracking dates were incorrect

1.3
-----
- bugfix: Allows for decimal quantities which some extensions have
- new feature: quick site select. Navigate to Settings > select row with store website.
- improvement: Updated the colors of the bars in the charts for better readability
- improvement: Present an error message with an option to retry when adding a note to an order fails
- improvement: Present an error message with an option to retry when fulfilling an order fails
- bugfix: Log out of the current account right after selecting "Try another account" in store picker
- improvement: Use the store name for the title of the view in "My store" tab
- improvement: Add an alert to let the user know about our new store switcher
- improvement: Display Address in Order Details screen unless every field is empty<|MERGE_RESOLUTION|>--- conflicted
+++ resolved
@@ -2,11 +2,8 @@
 
 9.4
 -----
-<<<<<<< HEAD
+- [*] Orders: Order details now displays both the date and time for all orders. [https://github.com/woocommerce/woocommerce-ios/pull/6996]
 - [*] Simple payments have the `Card` option available for stores with configuration issues to resolve, and show onboarding to help resolve them [https://github.com/woocommerce/woocommerce-ios/pull/7002]
-=======
-- [*] Orders: Order details now displays both the date and time for all orders. [https://github.com/woocommerce/woocommerce-ios/pull/6996]
->>>>>>> b84e421e
 
 9.3
 -----
