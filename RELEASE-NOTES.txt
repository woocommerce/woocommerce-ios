*** PLEASE FOLLOW THIS FORMAT: [<priority indicator, more stars = higher priority>] <description> [<PR URL>]

13.1
-----
- [**] Users can now install Jetpack for their non-Jetpack sites after logging in with application passwords. [https://github.com/woocommerce/woocommerce-ios/pull/9354]
<<<<<<< HEAD
- [Internal] Added SiteID to some IPP tracks events [https://github.com/woocommerce/woocommerce-ios/pull/9371]

=======
- [*] Payments: We show a Tap to Pay on iPhone feedback survey button in the Payments menu after the first Tap to Pay on iPhone payment is taken [https://github.com/woocommerce/woocommerce-ios/pull/9366]
>>>>>>> 9aeae76f

13.0
-----
- [*] Adds a banner in "Launch store" task screen to upgrade from free trial plan. [https://github.com/woocommerce/woocommerce-ios/pull/9323]
- [*] Fix: Description, sale price, and image will be copied over to the new product variations when duplicating a variable product. [https://github.com/woocommerce/woocommerce-ios/pull/9322]


12.9
-----
- [**] Dashboard: an onboarding card is shown for sites with the following tasks if any is incomplete: "tell us more about your store" (store location) that opens a webview, "add your first product" that starts the product creation flow, "launch your store" that publishes the store, "customize your domain" that starts the domain purchase flow, and "get paid" that opens a webview. A subset of the tasks may be shown to self-hosted sites and WPCOM sites on a free trial. [https://github.com/woocommerce/woocommerce-ios/pull/9285]
- [*] Jetpack benefit banner and modal is now available on the dashboard screen after logging in with site credentials. [https://github.com/woocommerce/woocommerce-ios/pull/9232]
- [*] Payments: Local search is added to the products selection screen in the order creation flow to speed the process. [https://github.com/woocommerce/woocommerce-ios/pull/9178]
- [*] Fix: Prevent product variations not loading due to an encoding error for `permalink`, which was altered by a plugin. [https://github.com/woocommerce/woocommerce-ios/pull/9233]
- [*] Login: Users can now log in to self-hosted sites without Jetpack by approving application password authorization to their sites. [https://github.com/woocommerce/woocommerce-ios/pull/9260]
- [*] Payments: Tap to Pay on iPhone can now be selected from the Payment Methods screen [https://github.com/woocommerce/woocommerce-ios/pull/9242]
- [**] Payments: Set up Tap to Pay on iPhone flow added to the Payments Menu. Use it to configure the reader, and try a payment, before collecting a card payment with a customer. [https://github.com/woocommerce/woocommerce-ios/pull/9280]

12.8
-----
- [*] Shortcuts: We can now trigger the order creation and payment collection flows from the iOS Shortcuts app. [https://github.com/woocommerce/woocommerce-ios/pull/9103]
- [Internal] Dashboard: the UI layer had a major refactoring to allow scrolling for content more than stats for the onboarding project. The main design change is on the refresh control, where it was moved from each stats tab to below the navigation bar. Other design changes are not expected. [https://github.com/woocommerce/woocommerce-ios/pull/9031]
- [**] Products: Adds read-only support for the Product Bundles extension, including a list of bundled products and stock status for product bundles. [https://github.com/woocommerce/woocommerce-ios/pull/9177]
- [Internal] Mobile Payments: Updated StripeTerminal to 2.18 [https://github.com/woocommerce/woocommerce-ios/pull/9118]

12.7
-----
- [Internal] Shipping Label: add condition checks before showing contact options [https://github.com/woocommerce/woocommerce-ios/pull/8982]
- [*] Main screens are now accessible through the Home Screen Spotlight Search [https://github.com/woocommerce/woocommerce-ios/pull/9082]
- [*] Stats: Fixed a crash when order stats use a date and time matching the start of Daylight Saving Time. [https://github.com/woocommerce/woocommerce-ios/pull/9083]
- [*] Fix: Dismiss Take Payment popup after sharing the payment link to another app. [https://github.com/woocommerce/woocommerce-ios/pull/9042]
- [*] Site credential login: Catch invalid cookie nonce [https://github.com/woocommerce/woocommerce-ios/pull/9102]
- [*] Better error messages for site credential login failures [https://github.com/woocommerce/woocommerce-ios/pull/9125]
- [Internal] New Zendesk tag for site credential login errors [https://github.com/woocommerce/woocommerce-ios/pull/9150]

12.6
-----
- [*] Fix: When a product's details can be edited, they display a disclosure indicator (chevron). [https://github.com/woocommerce/woocommerce-ios/pull/8980]
- [*] Payments: fixed a bug where enabled rows in the Payments Menu were sometimes incorrectly shown as disabled [https://github.com/woocommerce/woocommerce-ios/pull/8983]
- [Internal] Mobile Payments: fixed logic on display of IPP feedback banner on Order List [https://github.com/woocommerce/woocommerce-ios/pull/8994]
- [**] Support: Merchants can now contact support with a new and refined experience. [https://github.com/woocommerce/woocommerce-ios/pull/9006/files]
- [***] Mobile Payments: Tap to Pay on iPhone enabled for all US merchants [https://github.com/woocommerce/woocommerce-ios/pull/9023]

12.5
-----
- [Internal] Dashboard: the stats implementation had a major update to replace a third-party library in order to support the upcoming store onboarding card. Minimal design changes are expected, and horizontal scrolling between different time range tabs is not available anymore. [https://github.com/woocommerce/woocommerce-ios/pull/8942]

12.4
-----
- [**] Menu > Settings: adds a `Domains` row for WPCOM sites to see their site domains, add a new domain, or redeems a domain credit if available. [https://github.com/woocommerce/woocommerce-ios/pull/8870]
- [Internal] Prologue screen now has only the entry point to site address login flow, and application password authentication is used for sites without Jetpack. [https://github.com/woocommerce/woocommerce-ios/pull/8846]
- [Internal] A new tag has been added for Zendesk for users authenticated with application password. [https://github.com/woocommerce/woocommerce-ios/pull/8850]
- [Internal] Failures in the logged-out state are now tracked with anonymous ID. [https://github.com/woocommerce/woocommerce-ios/pull/8861]
- [*] Fix: Fixed a crash when switching away from the Products tab. [https://github.com/woocommerce/woocommerce-ios/pull/8874]

12.3
-----
- [Internal] We have updated the Zendesk SDK to version 6.0 [https://github.com/woocommerce/woocommerce-ios/pull/8828]
- [Internal] Tap to Pay on iPhone made publicly available via an Experimental Feature toggle [https://github.com/woocommerce/woocommerce-ios/pull/8814]

12.2
-----
- [*] Fix: Adding a new attribute will auto-capitalize the first letter for each word in the attribute name. [https://github.com/woocommerce/woocommerce-ios/pull/8772]
- [internal] Logging: Improvements on logging potential errors when loading Order Details [https://github.com/woocommerce/woocommerce-ios/pull/8781]
- [Internal] Now we track the specific error code when a networking-related operation fails [https://github.com/woocommerce/woocommerce-ios/issues/8527]

12.1
-----
- [*] Adds an In-Person Payments survey banner on top of the Orders view [https://github.com/woocommerce/woocommerce-ios/issues/8530]
- [*] Fix: Allow product's `purchasable` to be a number as some third-party plugins could alter the type in the API. This could help with the Products tab not loading due to product decoding errors. [https://github.com/woocommerce/woocommerce-ios/pull/8718]
- [***] [Internal] Start the AB test for allowing login to the app using site credentials [https://github.com/woocommerce/woocommerce-ios/pull/8744]

12.0
-----
- [**] Adds a feature of bulk updating products from the product's list. [https://github.com/woocommerce/woocommerce-ios/pull/8704]
- [internal] Store creation flow now includes 3 profiler questions: store category, selling status, and store country. [https://github.com/woocommerce/woocommerce-ios/pull/8667]

11.9
-----
- [**] Now you can generate all possible variations for a product's attributes [https://github.com/woocommerce/woocommerce-ios/pull/8619]
- [*] Mobile payments: fixed card reader manuals links. [https://github.com/woocommerce/woocommerce-ios/pull/8628]

11.8
-----
- [*] Design refresh: Buttons, links, and other calls to action are now purple instead of pink. [https://github.com/woocommerce/woocommerce-ios/pull/8451]
- [internal] Design: Updated capitalization for various pages, links, and buttons to match new design guidelines. [https://github.com/woocommerce/woocommerce-ios/pull/8455]
- [internal] Remove A/B testing and release native Jetpack installation flow for all users. [https://github.com/woocommerce/woocommerce-ios/pull/8533]

11.7
-----
- [**] Analytics Hub: Now you can select custom date ranges. [https://github.com/woocommerce/woocommerce-ios/pull/8414]
- [**] Analytics Hub: Now you can see Views and Conversion Rate analytics in the new Sessions card. [https://github.com/woocommerce/woocommerce-ios/pull/8428]
- [*] My Store: We fixed an issue with Visitors and Conversion stats where sometimes visitors could be counted more than once in the selected period. [https://github.com/woocommerce/woocommerce-ios/pull/8427]


11.6
-----
- [***] We added a new Analytics Hub inside the My Store area of the app. Simply click on the See More button under the store stats to check more detailed information on Revenue, Orders and Products. [https://github.com/woocommerce/woocommerce-ios/pull/8356]
- [*] In-Person Payments: fixed timing issues in payments flow, which caused "Remove card" to be shown for too long [https://github.com/woocommerce/woocommerce-ios/pull/8351]

11.5
-----
- [*] Account deletion is now supported for all users in settings or in the empty stores screen (in the ellipsis menu). [https://github.com/woocommerce/woocommerce-ios/pull/8179, https://github.com/woocommerce/woocommerce-ios/pull/8272]
- [*] In-Person Payments: We removed any references to Simple Payments from Orders, and the red badge from the Menu tab and Menu Payments icon announcing the new Payments section. [https://github.com/woocommerce/woocommerce-ios/pull/8183]
- [internal] Store creation flow was improved with native implementation. It is available from the login prologue (`Get Started` CTA), login email error screen, and store picker (`Add a store` CTA from the empty stores screen or at the bottom of the store list). [Example testing steps in https://github.com/woocommerce/woocommerce-ios/pull/8251]
- [internal] New stores have two new Products onboarding features: A banner with an `Add a Product` CTA on the My Store screen, and the option to add new products using templates. [https://github.com/woocommerce/woocommerce-ios/pull/8294]

11.4
-----
- [*] Add System Status Report to ZenDesk support requests. [https://github.com/woocommerce/woocommerce-ios/pull/8171]


11.3
-----
- [*] In-Person Payments: Show spinner while preparing reader for payment, instead of saying it's ready before it is. [https://github.com/woocommerce/woocommerce-ios/pull/8115]
- [internal] In-Person Payments: update StripeTerminal from 2.7 to 2.14 [https://github.com/woocommerce/woocommerce-ios/pull/8132]
- [*] In-Person Payments: Fixed payment method prompt for WisePad 3 to show only Tap and Insert options [https://github.com/woocommerce/woocommerce-ios/pull/8136]

11.2
-----
- [***] You can now preview draft products before publishing. [https://github.com/woocommerce/woocommerce-ios/pull/8102]
- [*] The survey at the end of the login onboarding flow is no longer available. [https://github.com/woocommerce/woocommerce-ios/pull/8062]
- [*] Fixed layout issues on the Account Mismatch error screen. [https://github.com/woocommerce/woocommerce-ios/pull/8074]
- [*] The Accept Payments Easily banner has been removed from the order list [https://github.com/woocommerce/woocommerce-ios/pull/8078]

11.1
-----
- [**] You can now search customers when creating or editing an order. [https://github.com/woocommerce/woocommerce-ios/issues/7741]
- [internal] Store creation is available from the login prologue, login email error screen, and store picker. [https://github.com/woocommerce/woocommerce-ios/pull/8023]
- [internal] The login flow is simplified with only the option to log in with WordPress.com. This flow is presented in parallel with the existing flow in an A/B test experiment. [https://github.com/woocommerce/woocommerce-ios/pull/7996]
- [**] Relevant Just In Time Messages will be displayed on the My Store screen [https://github.com/woocommerce/woocommerce-ios/issues/7853]

11.0
-----
- [internal] Add support for controlling performance monitoring via Sentry. **Off by default**. [https://github.com/woocommerce/woocommerce-ios/pull/7831]


10.9
-----
- [***] Dropped iOS 14 support. From now we support iOS 15 and later. [https://github.com/woocommerce/woocommerce-ios/pull/7851]
- [*] Login: Now you can handle Jetpack site connection for your self-hosted sites from the app. [https://github.com/woocommerce/woocommerce-ios/pull/7847]


10.8
-----
- [***] Stats: Now you can add a Today's Stats Widget to your lock screen (iOS 16 only) to monitor your sales. [https://github.com/woocommerce/woocommerce-ios/pull/7839]
- [internal] In-Person Payments: add UTM parameters to card reader purchase URLs to allow attribution [https://github.com/woocommerce/woocommerce-ios/pull/7858]
- [*] In-Person Payments: the Purchase card reader links now all open in authenticated web views, to make it easier to log in to woocommerce.com. [https://github.com/woocommerce/woocommerce-ios/pull/7862]

10.7
-----
- [*] Universal Links: Users can now open universal links in the app. [https://github.com/woocommerce/woocommerce-ios/pull/7632]
- [internal] Store picker: Show error when the role eligibility check fails while selecting a store. [https://github.com/woocommerce/woocommerce-ios/pull/7816]
- [internal] Store picker: Add loading state to `Continue` button. [https://github.com/woocommerce/woocommerce-ios/pull/7821]
- [internal] Store picker: Use Jetpack tunnel API for fetching user info for role checking. [https://github.com/woocommerce/woocommerce-ios/pull/7822]
- [*] Allow in-app notices to be swiped away [https://github.com/woocommerce/woocommerce-ios/pull/7801]

10.6
-----

- [**] Products tab: products search now has an option to search products by SKU. Stores with WC version 6.6+ support partial SKU search, otherwise the product(s) with the exact SKU match is returned. [https://github.com/woocommerce/woocommerce-ios/pull/7781]
- [*] Fixed a rare crash when selecting a store in the store picker. [https://github.com/woocommerce/woocommerce-ios/pull/7765]
- [*] Settings: Display the WooCommerce version and available updates in Settings [https://github.com/woocommerce/woocommerce-ios/pull/7779]
- [*] Show suggestion for logging in to a WP.com site with a mismatched WP.com account. [https://github.com/woocommerce/woocommerce-ios/pull/7773]
- [*] Help center: Added help center web page with FAQs for "Not a WooCommerce site" and "Wrong WordPress.com account" error screens. [https://github.com/woocommerce/woocommerce-ios/pull/7767, https://github.com/woocommerce/woocommerce-ios/pull/7769]
- [*] Now you can bulk edit variation prices. [https://github.com/woocommerce/woocommerce-ios/pull/7803]
- [**] Reviews: Now you can reply to product reviews using the Reply button while viewing a product review. [https://github.com/woocommerce/woocommerce-ios/pull/7799]

10.5
-----
- [**] Products: Now you can duplicate products from the More menu of the product detail screen. [https://github.com/woocommerce/woocommerce-ios/pull/7727]
- [**] Login: Added Jetpack connection support from the Account Mismatch error screen. [https://github.com/woocommerce/woocommerce-ios/pull/7748]
- [*] Orders: We are bringing back the ability to add/edit customer notes and addresses from the main order screen [https://github.com/woocommerce/woocommerce-ios/pull/7750]
- [*] Help center: Added help center web page with FAQs for "Wrong WordPress.com account error" screen. [https://github.com/woocommerce/woocommerce-ios/pull/7747]
- [*] Widgets: The Today's Stat Widget adds support for bigger fonts. [https://github.com/woocommerce/woocommerce-ios/pull/7752]

10.4
-----
- [***] Stats: Now you can add a Today's Stats Widget to your homescreen to monitor your sales. [https://github.com/woocommerce/woocommerce-ios/pull/7732]
- [*] Help center: Added help center web page with FAQs for "Pick a WooCommerce Store", "Enter WordPress.com password" and "Open mail to find magic link" screens. [https://github.com/woocommerce/woocommerce-ios/pull/7641, https://github.com/woocommerce/woocommerce-ios/pull/7730, https://github.com/woocommerce/woocommerce-ios/pull/7737]
- [*] In-Person Payments: Fixed a bug where cancelling a card reader connection would temporarily prevent further connections [https://github.com/woocommerce/woocommerce-ios/pull/7689]
- [*] In-Person Payments: Improvements to the card reader connection flow UI [https://github.com/woocommerce/woocommerce-ios/pull/7687]
- [*] Login: Users can now set up the Jetpack connection between a self-hosted site and their WP.com account. [https://github.com/woocommerce/woocommerce-ios/pull/7608]
- [*] Product list: the "Draft" blue color is fixed to be more readable for a draft product row in the product list. [https://github.com/woocommerce/woocommerce-ios/pull/7724]
- [*] Notifications: App icon badge is now cleared correctly after visiting the orders tab. [https://github.com/woocommerce/woocommerce-ios/pull/7735]

10.3
-----
- [*] Dashboard: the last selected time range tab (Today/This Week/This Month/This Year) is persisted for the site and shown on the next site launch (app launch or switching stores). [https://github.com/woocommerce/woocommerce-ios/pull/7638]
- [*] Dashboard: swiping to another time range tab now triggers syncing for the target tab. Previously, the stats on the target tab aren't synced from the swipe gesture. [https://github.com/woocommerce/woocommerce-ios/pull/7650]
- [*] In-Person Payments: Fixed an issue where the Pay in Person toggle could be out of sync with the setting on the website. [https://github.com/woocommerce/woocommerce-ios/pull/7656]
- [*] In-Person Payments: Removed the need to sign in when purchasing a card reader [https://github.com/woocommerce/woocommerce-ios/pull/7670]
- [*] In-Person Payments: Fixed a bug where canceling a reader connection could result in being unable to connect a reader in future [https://github.com/woocommerce/woocommerce-ios/pull/7678]
- [*] In-Person Payments: Fixed a bug which prevented the Collect Payment button from being shown for Cash on Delivery orders  [https://github.com/woocommerce/woocommerce-ios/pull/7694]

10.2
-----
- [*] Help center: Added help center web page with FAQs for "Enter Store Credentials", "Enter WordPress.com email " and "Jetpack required Error" screens. [https://github.com/woocommerce/woocommerce-ios/pull/7588, https://github.com/woocommerce/woocommerce-ios/pull/7590, https://github.com/woocommerce/woocommerce-ios/pull/7621]
- [*] In-Person Payments: Fixed the Learn More link from the `Enable Pay in Person` onboarding screen for WCPay [https://github.com/woocommerce/woocommerce-ios/pull/7598]
- [**] In-Person Payments: Added a switch for the Pay in Person payment method on the Payments menu. This allows you to accept In-Person Payments for website orders [https://github.com/woocommerce/woocommerce-ios/pull/7613]

10.1
-----
- [*] In-Person Payments: The onboarding notice on the In-Person Payments menu is correctly dismissed after multiple prompts are shown. [https://github.com/woocommerce/woocommerce-ios/pull/7543]
- [*] Help center: Added custom help center web page with FAQs for "Enter Store Address" and "Enter WordPress.com email" screens. [https://github.com/woocommerce/woocommerce-ios/pull/7553, https://github.com/woocommerce/woocommerce-ios/pull/7573]
- [*] In-Person Payments: The plugin selection is saved correctly after multiple onboarding prompts. [https://github.com/woocommerce/woocommerce-ios/pull/7544]
- [**] In-Person Payments: A new prompt to enable `Pay in Person` for your store's checkout, to accept In-Person Payments for website orders [https://github.com/woocommerce/woocommerce-ios/issues/7474]

10.0
-----
- [**] In-Person Payments and Simple Payments have been moved to a new Payments section [https://github.com/woocommerce/woocommerce-ios/pull/7473]
- [*] Login: on the WP.com password screen, the magic link login option is moved from below "Reset your password" to below the primary Continue button for higher visibility. [https://github.com/woocommerce/woocommerce-ios/pull/7469]
- [*] Login: some minor enhancements are made to the error screen after entering an invalid WP.com email - a new "What is WordPress.com?" link, hiding the "Log in with store address" button when it's from the store address login flow, and some copy changes. [https://github.com/woocommerce/woocommerce-ios/pull/7485]
- [**] In-Person Payments: Accounts with pending requirements are no longer blocked from taking payments - we have added a skip button to the relevant screen. [https://github.com/woocommerce/woocommerce-ios/pull/7504]
- [*] Login: New button added to the empty site picker screen to enter a site address for troubleshooting. [https://github.com/woocommerce/woocommerce-ios/pull/7484]

9.9
-----
- [*] [Sign in with store credentials]: New screen added with instructions to verify Jetpack connected email. [https://github.com/woocommerce/woocommerce-ios/pull/7424]
- [*] [Sign in with store credentials]: Stop clearing username/password after an invalid attempt to enable users to fix typos. [https://github.com/woocommerce/woocommerce-ios/pull/7444]
- [*] Login: after entering WP.com email, a magic link is automatically sent when it is enabled (magic links are disabled for A8C emails and WP.com accounts with recently changed password) and a new screen is shown with an option to log in with password. [https://github.com/woocommerce/woocommerce-ios/pull/7449]

9.8
-----
- [***] Login: Introduce a way to sign in using store credentials.  [https://github.com/woocommerce/woocommerce-ios/pull/7320]
- [**] Login: You can now install WooCommerce to your self-hosted sites from the login flow. [https://github.com/woocommerce/woocommerce-ios/pull/7401]
- [**] Orders: Now you can quickly mark an order as completed by swiping it to the left! [https://github.com/woocommerce/woocommerce-ios/pull/7385]
- [*] In-Person Payments: The purchase card reader information card appears also in the Orders list screen. [https://github.com/woocommerce/woocommerce-ios/pull/7326]
- [*] Login: in release 9.7, when the app is in logged out state, an onboarding screen is shown before the prologue screen if the user hasn't finished or skipped it. In release 9.8, a survey is added to the end of the onboarding screen. [https://github.com/woocommerce/woocommerce-ios/pull/7416]
- [*] Login: a local notification is scheduled after the user encounters an error from logging in with an invalid site address or WP.com email/password. Please see testing scenarios in the PR, with regression testing on order/review remote notifications. [https://github.com/woocommerce/woocommerce-ios/pull/7323, https://github.com/woocommerce/woocommerce-ios/pull/7372, https://github.com/woocommerce/woocommerce-ios/pull/7422]

9.7
-----
- [***] Orders: Orders can now be edited within the app. [https://github.com/woocommerce/woocommerce-ios/pull/7300]
- [**] Orders: You can now view the Custom Fields for an order in the Order Details screen. [https://github.com/woocommerce/woocommerce-ios/pull/7310]
- [*] In-Person Payments: Card Reader Manuals now appear based on country availability, consolidated into an unique view [https://github.com/woocommerce/woocommerce-ios/pull/7178]
- [*] Login: Jetpack setup flow is now accessible from the Login with Store Address flow. [https://github.com/woocommerce/woocommerce-ios/pull/7294]
- [*] In-Person Payments: The purchase card reader information card can be dismissed [https://github.com/woocommerce/woocommerce-ios/pull/7260]
- [*] In-Person Payments: When dismissing the purchase card reader information card, the user can choose to be reminded in 14 days. [https://github.com/woocommerce/woocommerce-ios/pull/7271]
- [*] In-Person Payments: The purchase card reader information card appears also in the App Settings screen. [https://github.com/woocommerce/woocommerce-ios/pull/7308]
- [*] Refund lines in the Order details screen now appear ordered from oldest to newest [https://github.com/woocommerce/woocommerce-ios/pull/7287]
- [*] Login: when the app is in logged out state, an onboarding screen is shown before the prologue screen if the user hasn't finished or skipped it.  [https://github.com/woocommerce/woocommerce-ios/pull/7324]
- [*] Orders: When a store has no orders yet, there is an updated message with a link to learn more on the Orders tab. [https://github.com/woocommerce/woocommerce-ios/pull/7328]

9.6
-----
- [***] Coupons: Coupons can now be created from within the app. [https://github.com/woocommerce/woocommerce-ios/pull/7239]
- [**] Order Details: All unpaid orders have a Collect Payment button, which shows a payment method selection screen. Choices are Cash, Card, and Payment Link. [https://github.com/woocommerce/woocommerce-ios/pull/7111]
- [**] In-Person Payments: Support for selecting preferred payment gateway when multiple extensions are installed on the store. [https://github.com/woocommerce/woocommerce-ios/pull/7153]
- [*] Coupons: Removed the redundant animation when reloading the coupon list. [https://github.com/woocommerce/woocommerce-ios/pull/7137]
- [*] Login: Display "What is WordPress.com?" link in "Continue With WordPress.com" flow. [https://github.com/woocommerce/woocommerce-ios/pull/7213]
- [*] Login: Display the Jetpack requirement error after login is successful.
- [*] Login: Display a "New to WooCommerce?" link in the login prologue screen above the login buttons. [https://github.com/woocommerce/woocommerce-ios/pull/7261]
- [*] In-Person Payments: Publicize the Card Present Payments feature on the Payment Method screen [https://github.com/woocommerce/woocommerce-ios/pull/7225]
- [*] In-Person Payments: Add blog_id to IPP transaction description to match WCPay [https://github.com/woocommerce/woocommerce-ios/pull/7221]
- [*] Product form: after uploading an image, the product can now be saved immediately while the image is being uploaded in the background. When no images are pending upload for the saved product, the images are added to the product. Testing instructions: https://github.com/woocommerce/woocommerce-ios/pull/7196. [https://github.com/woocommerce/woocommerce-ios/pull/7254]

9.5
-----
- [*] Coupons: Fixed issue saving "Individual Use" and "Exclude Sale Items" fields. [https://github.com/woocommerce/woocommerce-ios/pull/7117]
- [*] Orders: The customer shipping/billing address form now navigates back automatically after selecting a country or state. [https://github.com/woocommerce/woocommerce-ios/pull/7119]
- [internal] In settings and empty stores screen, the "Close Account" link is shown for users who signed in with Apple (the only way to create an account) to close their WordPress.com account. [https://github.com/woocommerce/woocommerce-ios/pull/7143]

9.4
-----
- [*] Orders: Order details now displays both the date and time for all orders. [https://github.com/woocommerce/woocommerce-ios/pull/6996]
- [*] Simple payments have the `Card` option available for stores with configuration issues to resolve, and show onboarding to help resolve them [https://github.com/woocommerce/woocommerce-ios/pull/7002]
- [*] Order & Product list: Now, we can pull to refresh from an empty view. [https://github.com/woocommerce/woocommerce-ios/pull/7023, https://github.com/woocommerce/woocommerce-ios/pull/7030]
- [*] Order Creation: Fixes a bug where selecting a variable product to add to a new order would sometimes open the wrong list of product variations. [https://github.com/woocommerce/woocommerce-ios/pull/7042]
- [*] Collect payment button on Order Details no longer flickers when the screen loads [https://github.com/woocommerce/woocommerce-ios/pull/7043]
- [*] Issue refund button on Order Details is shown for all paid orders [https://github.com/woocommerce/woocommerce-ios/pull/7046]
- [*] Order Creation: Fixes several bugs with the Products section not showing the correct order items or not correctly updating the item quantity. [https://github.com/woocommerce/woocommerce-ios/pull/7067]

9.3
-----
- [***] In-Person Payments is now available for merchants using WooCommerce Payments in Canada. [https://github.com/woocommerce/woocommerce-ios/pull/6954]
- [*] In-Person Payments: Accessibility improvement [https://github.com/woocommerce/woocommerce-ios/pull/6869, https://github.com/woocommerce/woocommerce-ios/pull/6886, https://github.com/woocommerce/woocommerce-ios/pull/6906]
- [*] Orders: Now it's possible to select and copy text from the notes on an order. [https://github.com/woocommerce/woocommerce-ios/pull/6894]
- [*] Support Arabic numerals on amount fields. [https://github.com/woocommerce/woocommerce-ios/pull/6891]
- [*] Product Selector: Enabled selecting all variations on variable product rows. [https://github.com/woocommerce/woocommerce-ios/pull/6899]
- [internal] Order Creation: Adding new products, shipping, fee, or customer details to an order now blocks the UI immediately while the order is syncing remotely. [https://github.com/woocommerce/woocommerce-ios/pull/6974]

- [*] Coupons: Now it's possible to update discount types for coupons. [https://github.com/woocommerce/woocommerce-ios/pull/6935]
- [*] Orders tab: the view width now adjusts to the app in tablet split view on iOS 15. [https://github.com/woocommerce/woocommerce-ios/pull/6951]

9.2
-----
- [***] Experimental Features: Coupons editing and deletion features are now enabled as part of coupon management. [https://github.com/woocommerce/woocommerce-ios/pull/6853]
- [*] Order Creation: Updated percentage fee flow - added amount preview, disabled percentage option when editing. [https://github.com/woocommerce/woocommerce-ios/pull/6763]
- [*] Product Details: Update status badge layout and show it for more cases. [https://github.com/woocommerce/woocommerce-ios/pull/6768]
- [*] Coupons: now, the percentage amount of coupons will be displayed correctly in the listing and in coupon detail if the amount contains fraction digits. [https://github.com/woocommerce/woocommerce-ios/pull/6804]
- [*] Coupons: Filter initial search results to show only coupons of the currently selected store. [https://github.com/woocommerce/woocommerce-ios/pull/6800]
- [*] Coupons: Fixed crash when there are duplicated items on the coupon list. [https://github.com/woocommerce/woocommerce-ios/pull/6798]
- [*] In-Person Payments: Run onboarding checks when connecting a reader. [https://github.com/woocommerce/woocommerce-ios/pull/6761, https://github.com/woocommerce/woocommerce-ios/pull/6774, https://github.com/woocommerce/woocommerce-ios/pull/6789]
- [*] In-Person Payments: after collecting payment for an order, merchants can now email the receipt in addition to printing it in Order Details > See Receipt if email is available on the device. [https://github.com/woocommerce/woocommerce-ios/pull/6833]

9.1
-----

- [*] Product name field in product form - Remove scroll behaviour and increase field height to fully display long product names. [https://github.com/woocommerce/woocommerce-ios/pull/6681]
- [*] Filter toolbar in Products list tab - Filter toolbar is pinned outside of the products list. [https://github.com/woocommerce/woocommerce-ios/pull/6698]
- [internal] Loading screens are refactored to avoid duplicated code and a potential crash. Please quickly smoke test them to make sure that everything still works as before. [https://github.com/woocommerce/woocommerce-ios/pull/6717]
- [*] Shipping settings - Weight and shipping package dimensions are localized based on device locale. Also, decimal point information is no longer lost upon saving a product, when using comma as a decimal separator. [https://github.com/woocommerce/woocommerce-ios/pull/6721]

9.0
-----

- [*] Share payment links from the order details screen. [https://github.com/woocommerce/woocommerce-ios/pull/6609]
- [internal] Reviews lists on Products and Menu tabs are refactored to avoid duplicated code. Please quickly smoke test them to make sure that everything still works as before. [https://github.com/woocommerce/woocommerce-ios/pull/6553]
- [**] Now it's possible to change the order of the product images. [https://github.com/woocommerce/woocommerce-ios/pull/6620]
- [*] Improved accessibility for the error banner and info banner displayed in Orders and Products. [https://github.com/woocommerce/woocommerce-ios/pull/6633]

8.9
-----
- [*] Coupons: Fixed issue loading the coupon list from the local storage on initial load. [https://github.com/woocommerce/woocommerce-ios/pull/6463]
- [*] Coupons: Update layout of the coupon details screen. [https://github.com/woocommerce/woocommerce-ios/pull/6522]
- [*] In-Person Payments: Removed collecting L2/L3 data. [https://github.com/woocommerce/woocommerce-ios/pull/6519]
- [*] Hub Menu: Multiple menu items can no longer be tapped simultaneously. [https://github.com/woocommerce/woocommerce-ios/pull/6484]
- [*] Jetpack CP: Fixed crash when attempting to access WP-Admin with an invalid URL that has an unsupported scheme. [https://github.com/woocommerce/woocommerce-ios/pull/6502]
- [***] Orders: Order Creation is now available to everyone! You can go to the Orders tab and tap the + button to create a new order. [https://github.com/woocommerce/woocommerce-ios/pull/6537]
- [internal] Loading screens are refactored to avoid duplicated code and a potential crash. Please quickly smoke test them to make sure that everything still works as before. [https://github.com/woocommerce/woocommerce-ios/pull/6535] [https://github.com/woocommerce/woocommerce-ios/pull/6544]

8.8
-----
- [*] Updates the app's About screen to be consistent with Automattic's other mobile apps. [https://github.com/woocommerce/woocommerce-ios/pull/6421]
- [***] Experimental Feature: It's now possible to add custom shipping method and fees in order creation flow. Tax amount and Order total is now synced from backend. [https://github.com/woocommerce/woocommerce-ios/pull/6429]
- [**] Now it's possible to filter orders by custom statuses. [https://github.com/woocommerce/woocommerce-ios/pull/6390]
- [*] Fixed issue presenting Edit Customer Note screen as a modal on large screens. [https://github.com/woocommerce/woocommerce-ios/pull/6406]
- [*] Products displayed in Order Detail now follow the same order of the web. [https://github.com/woocommerce/woocommerce-ios/pull/6401]
- [*] Simple Payments now shows a detailed tax break up before taking the payment. [https://github.com/woocommerce/woocommerce-ios/pull/6412]
- [*] Coupons list now shows an error view if coupons are disabled for the store. Coupons can be enabled again from this view. [https://github.com/woocommerce/woocommerce-ios/pull/6446]
- [*] Coupon details screen now displays more informative error messages when loading the total discount amount fails. [https://github.com/woocommerce/woocommerce-ios/pull/6457]
- [internal] Shipping Labels: the navigation bar in the web view for adding payments is now correctly hidden. [https://github.com/woocommerce/woocommerce-ios/pull/6435]

8.7
-----
- [**] In-Person Payments: Added card details to refund confirmation screen to help with refunding to the payment card [https://github.com/woocommerce/woocommerce-ios/pull/6241]
- [*] Coupons: Replace the toggles on Usage Details screen with text for uneditable contents. [https://github.com/woocommerce/woocommerce-ios/pull/6287]
- [*] Improve image loading for thumbnails especially on the Product list. [https://github.com/woocommerce/woocommerce-ios/pull/6299]
- [*] Coupons: Added feedback banner on the top of the coupon list. [https://github.com/woocommerce/woocommerce-ios/pull/6316]
- [*] Coupons: Handled error when loading total discounted amount fails. [https://github.com/woocommerce/woocommerce-ios/pull/6368]
- [internal] Removed all feature flags for Shipping Labels. Please smoke test all parts of Shipping Labels to make sure that everything still works as before. [https://github.com/woocommerce/woocommerce-ios/pull/6270]
- [*] In-Person Payments: Localized messages and UI [https://github.com/woocommerce/woocommerce-ios/pull/6317]
- [*] My Store: Fixed incorrect currency symbol of revenue text for stores with non-USD currency. [https://github.com/woocommerce/woocommerce-ios/pull/6335]
- [*] Notifications: Dismiss presented view before presenting content from notifications [https://github.com/woocommerce/woocommerce-ios/pull/6354]
- [*] Reviews: Fixed missing product information on first load [https://github.com/woocommerce/woocommerce-ios/pull/6367]
- [internal] Removed the feature flag for My store tab UI updates. Please smoke test the store stats and top performers in the "My store" tab to make sure everything works as before. [https://github.com/woocommerce/woocommerce-ios/pull/6334]
- [*] In-Person Payments: Add support for accepting payments on bookable products [https://github.com/woocommerce/woocommerce-ios/pull/6364]
- [*] In-Person Payments: Fixed issue where payment could be stuck prompting to remove the card if the payment was declined and retried before removing the card.

8.6
-----
- [***] Merchants can now view coupons in their stores by enabling Coupon Management in Experimental Features. [https://github.com/woocommerce/woocommerce-ios/pull/6209]
- [*] Orders: In the experimental Order Creation feature, product variations added to a new order now show a list of their attributes. [https://github.com/woocommerce/woocommerce-ios/pull/6131]
- [*] Enlarged the tap area for the action button on the notice view. [https://github.com/woocommerce/woocommerce-ios/pull/6146]
- [*] Reviews: Fixed crash on iPad when tapping the More button. [https://github.com/woocommerce/woocommerce-ios/pull/6187]
- [*] In-Person Payments: Remove Stripe from Experimental Features as it is always enabled now. [https://github.com/woocommerce/woocommerce-ios/pull/6205]
- [*] Disabled unnecessary selection of the "Refund via" row on the Refund Confirmation screen [https://github.com/woocommerce/woocommerce-ios/pull/6198]
- [*] Increased minimum version of Stripe extension for In-Person Payments to 6.2.0 [https://github.com/woocommerce/woocommerce-ios/pull/xxxx]
- [internal] Removed `pushNotificationsForAllStores` feature flag. Since the changes are non-trivial, it would be great to smoke test push notifications for all stores in beta testing. [https://github.com/woocommerce/woocommerce-ios/pull/6231]

8.5
-----
- [*] In-Person Payments: Inform the user when a card reader battery is so low that it needs to be charged before the reader can be connected. [https://github.com/woocommerce/woocommerce-ios/pull/5998]
- [***] The My store tab is having a new look with new conversion stats and shows up to 5 top performing products now (used to be 3). [https://github.com/woocommerce/woocommerce-ios/pull/5991]
- [**] Fixed a crash at the startup of the app, related to Gridicons. [https://github.com/woocommerce/woocommerce-ios/pull/6005]
- [***] Experimental Feature: It's now possible to create Orders in the app by enabling it in Settings > Experimental Features. For now you can change the order status, add products, and add customer details (billing and shipping addresses). [https://github.com/woocommerce/woocommerce-ios/pull/6060]
- [*] Fixed issue in date range selection for the orders filters where is some cases dates are not available for selection. [https://github.com/woocommerce/woocommerce-ios/pull/6090]
- [*] Enabled "view product in store" and "share product" options for variable products when accessing them through the order details screen. [https://github.com/woocommerce/woocommerce-ios/pull/6091]

8.4
-----
- [***] In-Person Payments: Support for Stripe M2 card reader. [https://github.com/woocommerce/woocommerce-ios/pull/5844]
- [***] We introduced a new tab called "Menu", a tab in the main navigation where you can browser different sub-sections of the app: Switch Store, Settings, WooCommerce Admin, View Store and Reviews. [https://github.com/woocommerce/woocommerce-ios/pull/5926]
- [***] Store admins can now access sites with plugins that have Jetpack Connection Package (e.g. WooCommerce Payments, Jetpack Backup) in the app. These sites do not require Jetpack-the-plugin to connect anymore. Store admins can still install Jetpack-the-plugin from the app through settings or a Jetpack banner. [https://github.com/woocommerce/woocommerce-ios/pull/5924]
- [*] Add/Edit Product screen: Fix transient product name while adding images.[https://github.com/woocommerce/woocommerce-ios/pull/5840]

8.3
-----
- [***] All merchants can create Simple Payments orders. [https://github.com/woocommerce/woocommerce-ios/pull/5684]
- [**] System status report can now be viewed and copied directly from within the app. [https://github.com/woocommerce/woocommerce-ios/pull/5702]
- [**] Product SKU input scanner is now available as a beta feature. To try it, enable it from settings and you can scan a barcode to use as the product SKU in product inventory settings! [https://github.com/woocommerce/woocommerce-ios/pull/5695]
- [**] Now you chan share a payment link when creating a Simple Payments order [https://github.com/woocommerce/woocommerce-ios/pull/5819]
- [*] Reviews: "Mark all as read" checkmark bar button item button replaced with menu button which launches an action sheet. Menu button is displayed only if there are unread reviews available.[https://github.com/woocommerce/woocommerce-ios/pull/5833]
- [internal] Refactored ReviewsViewController to add tests. [https://github.com/woocommerce/woocommerce-ios/pull/5834]

8.2
-----
- [***] In-Person Payments: Now you can collect Simple Payments on the go. [https://github.com/woocommerce/woocommerce-ios/pull/5635]
- [*] Products: After generating a new variation for a variable product, you are now taken directly to edit the new variation. [https://github.com/woocommerce/woocommerce-ios/pull/5649]
- [*] Dashboard: the visitor count in the Today tab is now shown when Jetpack site stats are enabled.
- [*] Add/Edit Product Images: tapping on the last `n` images while `n` images are pending upload does not crash the app anymore. [https://github.com/woocommerce/woocommerce-ios/pull/5672]

8.2
-----
- [*] Shipping Labels: Fixes a crash when saving a new shipping label after opening the order from a push notification. [https://github.com/woocommerce/woocommerce-ios/pull/5549]
- [**] In-Person Payments: Improved support for VoiceOver. [https://github.com/woocommerce/woocommerce-ios/pull/5572]
- [*] In-Person Payments: Fixes a crash when printing more than one receipt. [https://github.com/woocommerce/woocommerce-ios/pull/5575]

8.1
-----
- [***] Now it's possible to filter Order List by multiple statuses and date ranges. Plus, we removed the top tab bar on Orders Tab. [https://github.com/woocommerce/woocommerce-ios/pull/5491]
- [*] Login: Password AutoFill will suggest wordpress.com accounts. [https://github.com/woocommerce/woocommerce-ios/pull/5399]
- [*] Store picker: after logging in with store address, the pre-selected store is now the currently selected store instead of the store from login flow. [https://github.com/woocommerce/woocommerce-ios/pull/5508]
- [*] The application icon number from order push notifications is now cleared after visiting the orders tab. [https://github.com/woocommerce/woocommerce-ios/pull/5715]
- [internal] Migrated Settings screen to MVVM [https://github.com/woocommerce/woocommerce-ios/pull/5393]


8.0
-----
- [*] Product List: Add support for product filtering by category. [https://github.com/woocommerce/woocommerce-ios/pull/5388]
- [***] Push notifications are now supported for all connected stores. [https://github.com/woocommerce/woocommerce-ios/pull/5299]
- [*] Fix: in Settings > Switch Store, tapping "Dismiss" after selecting a different store does not switch stores anymore. [https://github.com/woocommerce/woocommerce-ios/pull/5359]

7.9
-----
- [*] Fix: after disconnecting a site or connecting to a new site, the sites in site picker (Settings > Switch Store) should be updated accordingly. The only exception is when the newly disconnected site is the currently selected site. [https://github.com/woocommerce/woocommerce-ios/pull/5241]
- [*] Order Details: Show a button on the "Product" section of Order Details screen to allow recreating shipping labels. [https://github.com/woocommerce/woocommerce-ios/pull/5255]
- [*] Edit Order Address - Enable `Done` button when `Use as {Shipping/Billing} Address` toggle is turned on. [https://github.com/woocommerce/woocommerce-ios/pull/5254]
- [*] Add/Edit Product: fix an issue where the product name keyboard is English only. [https://github.com/woocommerce/woocommerce-ios/pull/5288]
- [*] Order Details: some sites cannot parse order requests where the fields parameter has spaces, and the products section cannot load as a result. The spaces are now removed. [https://github.com/woocommerce/woocommerce-ios/pull/5298]

7.8
-----
- [***] Shipping Labels: merchants can create multiple packages for the same order, moving the items between different packages. [https://github.com/woocommerce/woocommerce-ios/pull/5190]
- [*] Fix: Navigation bar buttons are now consistently pink on iOS 15. [https://github.com/woocommerce/woocommerce-ios/pull/5139]
- [*] Fix incorrect info banner color and signature option spacing on Carrier and Rates screen. [https://github.com/woocommerce/woocommerce-ios/pull/5144]
- [x] Fix an error where merchants were unable to connect to valid stores when they have other stores with corrupted information https://github.com/woocommerce/woocommerce-ios/pull/5161
- [*] Shipping Labels: Fix issue with decimal values on customs form when setting the device with locales that use comma as decimal point. [https://github.com/woocommerce/woocommerce-ios/pull/5195]
- [*] Shipping Labels: Fix crash when tapping on Learn more rows of customs form. [https://github.com/woocommerce/woocommerce-ios/pull/5207]
- [*] Shipping Labels: The shipping address now prefills the phone number from the billing address if a shipping phone number is not available. [https://github.com/woocommerce/woocommerce-ios/pull/5177]
- [*] Shipping Labels: now in Carrier and Rates we always display the discounted rate instead of the retail rate if available. [https://github.com/woocommerce/woocommerce-ios/pull/5188]
- [*] Shipping Labels: If the shipping address is invalid, there are now options to email, call, or message the customer. [https://github.com/woocommerce/woocommerce-ios/pull/5228]
- [*] Accessibility: notify when offline mode banner appears or disappears. [https://github.com/woocommerce/woocommerce-ios/pull/5225]

7.7
-----
- [***] In-Person Payments: US merchants can now obtain a card reader and then collect payments directly from the app. [https://github.com/woocommerce/woocommerce-ios/pull/5030]
- [***] Shipping Labels: Merchants can now add new payment methods for shipping labels directly from the app. [https://github.com/woocommerce/woocommerce-ios/pull/5023]
- [**] Merchants can now edit shipping & billing addresses from orders. [https://github.com/woocommerce/woocommerce-ios/pull/5097]
- [x] Fix: now a default paper size will be selected in Shipping Label print screen. [https://github.com/woocommerce/woocommerce-ios/pull/5035]
- [*] Show banner on screens that use cached data when device is offline. [https://github.com/woocommerce/woocommerce-ios/pull/5000]
- [*] Fix incorrect subtitle on customs row of Shipping Label purchase flow. [https://github.com/woocommerce/woocommerce-ios/pull/5093]
- [*] Make sure customs form printing option is not available on non-international orders. [https://github.com/woocommerce/woocommerce-ios/pull/5104]
- [*] Fix incorrect logo for DHL in Shipping Labels flow. [https://github.com/woocommerce/woocommerce-ios/pull/5105]

7.6
-----
- [x] Show an improved error modal if there are problems while selecting a store. [https://github.com/woocommerce/woocommerce-ios/pull/5006]
- [***] Shipping Labels: Merchants can now add new custom and service packages for shipping labels directly from the app. [https://github.com/woocommerce/woocommerce-ios/pull/4976]
- [*] Fix: when product image upload fails, the image cell stop loading. [https://github.com/woocommerce/woocommerce-ios/pull/4989]

7.5
-----
- [***] Merchants can now purchase shipping labels and declare customs forms for international orders. [https://github.com/woocommerce/woocommerce-ios/pull/4896]
- [**] Merchants can now edit customer provided notes from orders. [https://github.com/woocommerce/woocommerce-ios/pull/4893]
- [*] Fix empty states sometimes not centered vertically [https://github.com/woocommerce/woocommerce-ios/pull/4890]
- [*] Fix error syncing products due to decoding failure of regular_price in product variations. [https://github.com/woocommerce/woocommerce-ios/pull/4901]
- [*] Hide bottom bar on shipping label purchase form. [https://github.com/woocommerce/woocommerce-ios/pull/4902]

7.4
-----
- [*] Fix an issue where some extension was not shown in order item details. [https://github.com/woocommerce/woocommerce-ios/pull/4753]
- [*] Fix: The refund button within Order Details will be hidden if the refund is zero. [https://github.com/woocommerce/woocommerce-ios/pull/4789]
- [*] Fix: Incorrect arrow direction for right-to-left languages on Shipping Label flow. [https://github.com/woocommerce/woocommerce-ios/pull/4796]
- [*] Fix: Shouldn't be able to schedule a sale without sale price. [https://github.com/woocommerce/woocommerce-ios/pull/4825]
- [*] Fix: Edit address screen is pushed twice in Shipping Label flow when missing name in origin or destination address. [https://github.com/woocommerce/woocommerce-ios/pull/4845]

7.3
-----
- [*] Order Detail: now we do not offer the "email note to customer" option if no email is available. [https://github.com/woocommerce/woocommerce-ios/pull/4680]
- [*] My Store: If there are errors loading the My Store screen, a banner now appears at the top of the screen with links to troubleshoot or contact support. [https://github.com/woocommerce/woocommerce-ios/pull/4704]
- [*] Fix: Added 'Product saved' confirmation message when a product is updated [https://github.com/woocommerce/woocommerce-ios/pull/4709]
- [*] Shipping Labels: Updated address validation to automatically use trivially normalized address for origin and destination. [https://github.com/woocommerce/woocommerce-ios/pull/4719]
- [*] Fix: Order details for products with negative prices now will show correctly [https://github.com/woocommerce/woocommerce-ios/pull/4683]
- [*] Fix: Order list not extend edge-to-edge in dark mode. [https://github.com/woocommerce/woocommerce-ios/pull/4728]
- [*] Plugins: Added list of active and inactive plugins that can be reached by admins in the settings screen. [https://github.com/woocommerce/woocommerce-ios/pull/4735]
- [*] Login: Updated appearance of back buttons in navigation bar to minimal style. [https://github.com/woocommerce/woocommerce-ios/pull/4726]
- [internal] Upgraded Zendesk SDK to version 5.3.0. [https://github.com/woocommerce/woocommerce-ios/pull/4699]
- [internal] Updated GoogleSignIn to version 6.0.1 through WordPressAuthenticator. There should be no functional changes, but may impact Google sign in flow. [https://github.com/woocommerce/woocommerce-ios/pull/4725]

7.2
-----
- [*] Order Fulfillment: Updated success notice message [https://github.com/woocommerce/woocommerce-ios/pull/4589]
- [*] Order Fulfillment: Fixed issue footer view getting clipped of by iPhone notch [https://github.com/woocommerce/woocommerce-ios/pull/4631]
- [*] Shipping Labels: Updated address validation to make sure a name is entered for each address. [https://github.com/woocommerce/woocommerce-ios/pull/4601]
- [*] Shipping Labels: Hide Contact button on Shipping To Address form when customer phone number is not provided. [https://github.com/woocommerce/woocommerce-ios/pull/4663]
- [*] Shipping Labels: Updated edge-to-edge table views for all forms. [https://github.com/woocommerce/woocommerce-ios/pull/4657]
- [*] Orders and Order Details: Updated edge-to-edge table views for consistent look across the app. [https://github.com/woocommerce/woocommerce-ios/pull/4638]
- [*] Reviews and Review Details: Updated edge-to-edge table views for consistent look across the app. [https://github.com/woocommerce/woocommerce-ios/pull/4637]
- [*] New error screen displayed to users without the required roles to access the store. [https://github.com/woocommerce/woocommerce-ios/pull/4493]

7.1
-----
- [***] Merchants from US can create shipping labels for physical orders from the app. The feature supports for now only orders where the shipping address is in the US. [https://github.com/woocommerce/woocommerce-ios/pull/4578]
- [**] Due to popular demand, the Order fulfill is displayed once again when clicking on the Mark order complete button. [https://github.com/woocommerce/woocommerce-ios/pull/4567]
- [*] Fix: Interactive pop gesture on Order Details and Settings screen. [https://github.com/woocommerce/woocommerce-ios/pull/4504]
- [*] Fix: Frozen refresh control and placeholder when switching tabs [https://github.com/woocommerce/woocommerce-ios/pull/4505]
- [internal] Stats tab: added network sync throttling [https://github.com/woocommerce/woocommerce-ios/pull/4494]

7.0
-----
- [**] Order Detail: now we display Order Items and Shipping Label Packages as separate sections. [https://github.com/woocommerce/woocommerce-ios/pull/4445]
- [*] Fix: Orders for a variable product with different configurations of a single variation will now show each order item separately. [https://github.com/woocommerce/woocommerce-ios/pull/4445]
- [*] If the Orders, Products, or Reviews lists can't load, a banner now appears at the top of the screen with links to troubleshoot or contact support. [https://github.com/woocommerce/woocommerce-ios/pull/4400, https://github.com/woocommerce/woocommerce-ios/pull/4407]
- [*] Fix: Stats tabs are now displayed and ordered correctly in RTL languages. [https://github.com/woocommerce/woocommerce-ios/pull/4444]
- [*] Fix: Missing "Add Tracking" button in orders details. [https://github.com/woocommerce/woocommerce-ios/pull/4520]


6.9
-----
- [*] Order Detail: now we display a loader on top, to communicate that the order detail view has not yet been fully loaded. [https://github.com/woocommerce/woocommerce-ios/pull/4396]
- [*] Products: You can edit product attributes for variations right from the main product form. [https://github.com/woocommerce/woocommerce-ios/pull/4350]
- [*] Improved CTA. "Print Shipping Label" instead of "Reprint Shipping Label". [https://github.com/woocommerce/woocommerce-ios/pull/4394]
- [*] Improved application log viewer. [https://github.com/woocommerce/woocommerce-ios/pull/4387]
- [*] Improved the experience when creating the first variation. [https://github.com/woocommerce/woocommerce-ios/pull/4405]

6.8
-----

- [***] Dropped iOS 13 support. From now we support iOS 14 and later. [https://github.com/woocommerce/woocommerce-ios/pull/4209]
- [**] Products: Added the option to create and edit a virtual product directly from the product detail screen. [https://github.com/woocommerce/woocommerce-ios/pull/4214]

6.7
-----
- [**] Add-Ons: Order add-ons are now available as a beta feature. To try it, enable it from settings! [https://github.com/woocommerce/woocommerce-ios/pull/4119]

6.6
-----
- [*] Fix: Product variations only support at most one image, so we won't show an option to add a second one. [https://github.com/woocommerce/woocommerce-ios/pull/3994]
- [*] Fix: The screen to select images from the Media Library would sometimes crash when the library had a specific number of images. [https://github.com/woocommerce/woocommerce-ios/pull/4003]
- [*] Improved error messages for logins. [https://github.com/woocommerce/woocommerce-ios/pull/3957]

6.5
-----
- [*] Fix: Product images with non-latin characters in filenames now will load correctly and won't break Media Library. [https://github.com/woocommerce/woocommerce-ios/pull/3935]
- [*] Fix: The screen to select images from the Media Library would sometimes crash when the library had a specific number of images. [https://github.com/woocommerce/woocommerce-ios/pull/4070]

6.4
-----
- [*] Login: New design and illustrations for the initial login screen, promoting the app's main features. [https://github.com/woocommerce/woocommerce-ios/pull/3867]
- [*] Enhancement/fix: Unify back button style across the app. [https://github.com/woocommerce/woocommerce-ios/pull/3872]

6.3
-----
- [**] Products: Now you can add variable products from the create product action sheet. [https://github.com/woocommerce/woocommerce-ios/pull/3836]
- [**] Products: Now you can easily publish a product draft or pending product using the navigation bar buttons [https://github.com/woocommerce/woocommerce-ios/pull/3846]
- [*] Fix: In landscape orientation, all backgrounds on detail screens and their subsections now extend edge-to-edge. [https://github.com/woocommerce/woocommerce-ios/pull/3808]
- [*] Fix: Creating an attribute or a variation no longer saves your product pending changes. [https://github.com/woocommerce/woocommerce-ios/pull/3832]
- [*] Enhancement/fix: image & text footnote info link rows are now center aligned in order details reprint shipping label info row and reprint screen. [https://github.com/woocommerce/woocommerce-ios/pull/3805]

6.2
-----

- [***] Products: When editing a product, you can now create/delete/update product variations, product attributes and product attribute options. https://github.com/woocommerce/woocommerce-ios/pull/3791
- [**] Large titles are enabled for the four main tabs like in Android. In Dashboard and Orders tab, a workaround is implemented with some UI/UX tradeoffs where the title size animation is not as smooth among other minor differences from Products and Reviews tab. We can encourage beta users to share any UI issues they find with large titles. [https://github.com/woocommerce/woocommerce-ios/pull/3763]
- [*] Fix: Load product inventory settings in read-only mode when the product has a decimal stock quantity. This fixes the products tab not loading due to product decoding errors when third-party plugins enable decimal stock quantities. [https://github.com/woocommerce/woocommerce-ios/pull/3717]
- [*] Fix: Loading state stuck in Reviews List. [https://github.com/woocommerce/woocommerce-ios/pull/3753]

6.1
-----
- [**] Products: When editing variable products, you can now edit the variation attributes to select different attribute options. [https://github.com/woocommerce/woocommerce-ios/pull/3628]
- [*] Fixes a bug where long pressing the back button sometimes displayed an empty list of screens.
- [*] Product Type: Updated product type detail to display "Downloadable" if a product is downloadable. [https://github.com/woocommerce/woocommerce-ios/pull/3647]
- [*] Product Description: Updated the placeholder text in the Aztec Editor screens to provide more context. [https://github.com/woocommerce/woocommerce-ios/pull/3668]
- [*] Fix: Update the downloadable files row to read-only, if the product is accessed from Order Details. [https://github.com/woocommerce/woocommerce-ios/pull/3669]
- [*] Fix: Thumbnail image of a product wasn't being loaded correctly in Order Details. [https://github.com/woocommerce/woocommerce-ios/pull/3678]
- [*] Fix: Allow product's `regular_price` to be a number and `sold_individually` to be `null` as some third-party plugins could alter the type in the API. This could help with the products tab not loading due to product decoding errors. [https://github.com/woocommerce/woocommerce-ios/pull/3679]
- [internal] Attempted fix for a crash in product image upload. [https://github.com/woocommerce/woocommerce-ios/pull/3693]

6.0
-----
- [**] Due to popular demand, the product SKU is displayed once again in Order Details screen. [https://github.com/woocommerce/woocommerce-ios/pull/3564]
- [*] Updated copyright notice to WooCommerce
- [*] Fix: top performers in "This Week" tab should be showing the same data as in WC Admin.
- [*] Fix: visitor stats in Dashboard should be more consistent with web data on days when the end date for more than one tab is the same (e.g. "This Week" and "This Month" both end on January 31). [https://github.com/woocommerce/woocommerce-ios/pull/3532]
- [*] Fix: navbar title on cross-sells products list displayed title for upsells [https://github.com/woocommerce/woocommerce-ios/pull/3565]
- [*] Added drag-and-drop sorting to Linked Products [https://github.com/woocommerce/woocommerce-ios/pull/3548]
- [internal] Refactored Core Data migrator stack to help reduce crashes [https://github.com/woocommerce/woocommerce-ios/pull/3523]


5.9
-----
- [**] Product List: if a user applies custom sort orders and filters in the Product List, now when they reopen the app will be able to see the previous settings applied. [https://github.com/woocommerce/woocommerce-ios/pull/3454]
- [*] Removed fulfillment screen and moved fulfillment to the order details screen. [https://github.com/woocommerce/woocommerce-ios/pull/3453]
- [*] Fix: billing information action sheets now are presented correctly on iPad. [https://github.com/woocommerce/woocommerce-ios/pull/3457]
- [*] fix: the rows in the product search list now don't have double separators. [https://github.com/woocommerce/woocommerce-ios/pull/3456]
- [*] Fix: During login, the spinner when a continue button is in loading state is now visible in dark mode. [https://github.com/woocommerce/woocommerce-ios/pull/3472]
- [*] fix: when adding a note to an order, the text gets no more deleted if you tap on “Email note to customer”. [https://github.com/woocommerce/woocommerce-ios/pull/3473]
- [*] Added Fees to order details. [https://github.com/woocommerce/woocommerce-ios/pull/3475]
- [*] fix: now we don't show any more similar alert notices if an error occurred. [https://github.com/woocommerce/woocommerce-ios/pull/3474]
- [*] fix: in Settings > Switch Store, the spinner in the "Continue" button at the bottom is now visible in dark mode. [https://github.com/woocommerce/woocommerce-ios/pull/3468]
- [*] fix: in order details, the shipping and billing address are displayed in the order of the country (in some eastern Asian countries, the address starts from the largest unit to the smallest). [https://github.com/woocommerce/woocommerce-ios/pull/3469]
- [*] fix: product is now read-only when opened from the order details. [https://github.com/woocommerce/woocommerce-ios/pull/3491]
- [*] fix: pull to refresh on the order status picker screen does not resets anymore the current selection. [https://github.com/woocommerce/woocommerce-ios/pull/3493]
- [*] When adding or editing a link (e.g. in a product description) link settings are now presented as a popover on iPad. [https://github.com/woocommerce/woocommerce-ios/pull/3492]
- [*] fix: the glitch when launching the app in logged out state or after tapping "Try another account" in store picker is now gone. [https://github.com/woocommerce/woocommerce-ios/pull/3498]
- [*] Minor enhancements: in product editing form > product reviews list, the rows don't show highlighted state on tap anymore since they are not actionable. Same for the number of upsell and cross-sell products in product editing form > linked products. [https://github.com/woocommerce/woocommerce-ios/pull/3502]


5.8
-----
- [***] Products M5 features are now available to all. Products M5 features: add and edit linked products, add and edit downloadable files, product deletion. [https://github.com/woocommerce/woocommerce-ios/pull/3420]
- [***] Shipping labels M1 features are now available to all: view shipping label details, request a refund, and reprint a shipping label via AirPrint. [https://github.com/woocommerce/woocommerce-ios/pull/3436]
- [**] Improved login flow, including better error handling. [https://github.com/woocommerce/woocommerce-ios/pull/3332]


5.7
-----
- [***] Dropped iOS 12 support. From now we support iOS 13 and later. [https://github.com/woocommerce/woocommerce-ios/pull/3216]
- [*] Fixed spinner appearance in the footer of orders list. [https://github.com/woocommerce/woocommerce-ios/pull/3249]
- [*] In order details, the image for a line item associated with a variation is shown now after the variation has been synced. [https://github.com/woocommerce/woocommerce-ios/pull/3314]
- [internal] Refactored Core Data stack so more errors will be propagated. [https://github.com/woocommerce/woocommerce-ios/pull/3267]


5.6
-----
- [**] Fixed order list sometimes not showing newly submitted orders.
- [*] now the date pickers on iOS 14 are opened as modal view. [https://github.com/woocommerce/woocommerce-ios/pull/3148]
- [*] now it's possible to remove an image from a Product Variation if the WC version 4.7+. [https://github.com/woocommerce/woocommerce-ios/pull/3159]
- [*] removed the Product Title in product screen navigation bar. [https://github.com/woocommerce/woocommerce-ios/pull/3187]
- [*] the icon of the cells inside the Product Detail are now aligned at 10px from the top margin. [https://github.com/woocommerce/woocommerce-ios/pull/3199]
- [**] Added the ability to issue refunds from the order screen. Refunds can be done towards products or towards shipping. [https://github.com/woocommerce/woocommerce-ios/pull/3204]
- [*] Prevent banner dismiss when tapping "give feedback" on products screen. [https://github.com/woocommerce/woocommerce-ios/pull/3221]
- [*] Add keyboard dismiss in Add Tracking screen [https://github.com/woocommerce/woocommerce-ios/pull/3220]


5.5
-----
- [**] Products M4 features are now available to all. Products M4 features: add a simple/grouped/external product with actions to publish or save as draft. [https://github.com/woocommerce/woocommerce-ios/pull/3133]
- [*] enhancement: Order details screen now shows variation attributes for WC version 4.7+. [https://github.com/woocommerce/woocommerce-ios/pull/3109]
- [*] fix: Product detail screen now includes the number of ratings for that product. [https://github.com/woocommerce/woocommerce-ios/pull/3089]
- [*] fix: Product subtitle now wraps correctly in order details. [https://github.com/woocommerce/woocommerce-ios/pull/3201]


5.4
-----
- [*] fix: text headers on Product price screen are no more clipped with large text sizes. [https://github.com/woocommerce/woocommerce-ios/pull/3090]


5.4
-----
- [*] fix: the footer in app Settings is now correctly centered.
- [*] fix: Products tab: earlier draft products now show up in the same order as in core when sorting by "Newest to Oldest".
- [*] enhancement: in product details > price settings, the sale dates can be edited inline in iOS 14 using the new date picker. Also, the sale end date picker editing does not automatically end on changes anymore. [https://github.com/woocommerce/woocommerce-ios/pull/3044]
- [*] enhancement: in order details > add tracking, the date shipped can be edited inline in iOS 14 using the new date picker. [https://github.com/woocommerce/woocommerce-ios/pull/3044]
- [*] enhancement: in products list, the "(No Title)" placeholder will be showed when a product doesn't have the title set. [https://github.com/woocommerce/woocommerce-ios/pull/3068]
- [*] fix: the placeholder views in the top dashboard chart and orders tab do not have unexpected white background color in Dark mode in iOS 14 anymore. [https://github.com/woocommerce/woocommerce-ios/pull/3063]


5.3
-----
- [**] In Settings > Experimental Features, a Products switch is now available for turning Products M4 features on and off (default off). Products M4 features: add a simple/grouped/external product with actions to publish or save as draft.
- [*] Opening a product from order details now shows readonly product details of the same styles as in editable product details.
- [*] Opening a product variation from order details now shows readonly product variation details and this product variation does not appear in the Products tab anymore.
- [*] Enhancement: when not saving a product as "published", the in-progress modal now shows title and message like "saving your product" instead of "publishing your product".
- [*] In product and variation list, the stock quantity is not shown anymore when stock management is disabled.
- [*] Enhancement: when the user attempts to dismiss the product selector search modal while at least one product is selected for a grouped product's linked products, a discard changes action sheet is shown.
- [internal] Renamed a product database table (Attribute) to GenericAttribute. This adds a new database migration.  [https://github.com/woocommerce/woocommerce-ios/pull/2883]
- [internal] Refactored the text fields in the Manual Shipment Tracking page. [https://github.com/woocommerce/woocommerce-ios/pull/2979]
- [internal] Attempt fix for startup crashes. [https://github.com/woocommerce/woocommerce-ios/pull/3069]


5.2
-----
- [**] Products: now you can editing basic fields for non-core products (whose product type is not simple/external/variable/grouped) - images, name, description, readonly price, readonly inventory, tags, categories, short description, and product settings.
- [*] Enhancement: for variable products, the stock status is now shown in its variation list.
- [*] Sign In With Apple: if the Apple ID has been disconnected from the WordPress app (e.g. in Settings > Apple ID > Password & Security > Apps using Apple ID), the app is logged out on app launch or app switch.
- [*] Now from an Order Detail it's only possible to open a Product in read-only mode.
- [internal] #2881 Upgraded WPAuth from 1.24 to 1.26-beta.12. Regressions may happen in login flows.
- [internal] #2896 Configured the same user agent header for all the network requests made through the app.
- [internal] #2879 After logging out, the persistent store is not reset anymore to fix a crash in SIWA revoked token scenario after app launch (issue #2830). No user-facing changes are intended, the data should be associated with a site after logging out and in like before.

5.1
-----
- [*] bugfix: now reviews are refreshed correctly. If you try to delete or to set as spam a review from the web, the result will match in the product reviews list.
- [*] If the Products switch is on in Settings > Experimental Features:
  - For a variable product, the stock status is not shown in the product details anymore when stock management is disabled since stock status is controlled at variation level.
- [internal] The Order List and Orders Search → Filter has a new backend architecture (#2820). This was changed as an experiment to fix #1543. This affects iOS 13.0 users only. No new behaviors have been added. Github project: https://git.io/JUBco.
- [*] Orders → Search list will now show the full counts instead of “99+”. #2825


5.0
-----
- [*] Order details > product details: tapping outside of the bottom sheet from "Add more details" menu does not dismiss the whole product details anymore.
- [*] If the Products switch is on in Settings > Experimental Features, product editing for basic fields are enabled for non-core products (whose product type is not simple/external/variable/grouped) - images, name, description, readonly price, readonly inventory, tags, categories, short description, and product settings.
- [*] Order Detail: added "Guest" placeholder on Order Details card when there's no customer name.
- [*] If the Products switch is on in Settings > Experimental Features:
  - Product editing for basic fields are enabled for non-core products (whose product type is not simple/external/variable/grouped) - images, name, description, readonly price, readonly inventory, tags, categories, short description, and product settings.
  - Inventory and shipping settings are now editable for a variable product.
  - A product variation's stock status is now editable in inventory settings.
  - Reviews row is now hidden if reviews are disabled.
  - Now it's possible to open the product's reviews screen also if there are no reviews.
  - We improved our VoiceOver support in Product Detail screen.
- [*] In Settings, the "Feature Request" button was replaced with "Send Feedback" (Survey) (https://git.io/JUmUY)


4.9
-----
- [**] Sign in with Apple is now available in the log in process.
- [**] In Settings > Experimental Features, a Products switch is now available for turning Products M3 features on and off for core products (default off for beta testing). Products M3 features: edit grouped, external and variable products, enable/disable reviews, change product type and update categories and tags.
- [*] Edit Products: the update action now shows up on the product details after updating just the sale price.
- [*] Fix a crash that sometimes happen when tapping on a Product Review push notification.
- [*] Variable product > variation list: a warning banner is shown if any variations do not have a price, and warning text is shown on these variation rows.


4.8
-----
- [*] Enabled right/left swipe on product images.


4.7
-----
- [*] Fixed an intermittent crash when sending an SMS from the app.


4.6
-----
- [*] Fix an issue in the y-axis values on the dashboard charts where a negative value could show two minus signs.
- [*] When a simple product doesn't have a price set, the price row on the product details screen now shows "Add Price" placeholder instead of an empty regular price.
- [*] If WooCommerce 4.0 is available the app will show the new stats dashboard, otherwise will show a banner indicating the user to upgrade.
- [*] The total orders row is removed from the readonly product details (products that are not a simple product) to avoid confusion since it's not shown on the editable form for simple products.


4.5
-----
- [**] Products: now you can update product images, product settings, viewing and sharing a product.
- [*] In Order Details, the item subtotal is now shown on the right side instead of the quantity. The quantity can still be viewed underneath the product name.
- [*] In Order Details, SKU was removed from the Products List. It is still shown when fulfilling the order or viewing the product details.
- [*] Polish the loading state on the product variations screen.
- [*] When opening a simple product from outside of the Products tab (e.g. from Top Performers section or an order), the product name and ellipsis menu (if the Products feature switch is enabled) should be visible in the navigation bar.


4.4
-----
- Order Detail: the HTML shipping method is now showed correctly
- [internal] Logging in via 'Log in with Google' has changes that can cause regressions. See https://git.io/Jf2Fs for full testing details.
- [**] Fix bugs related to push notifications: after receiving a new order push notification, the Reviews tab does not show a badge anymore. The application icon badge number is now cleared by navigating to the Orders tab and/or the Reviews tab, depending on the types of notifications received.
- [*] The discard changes prompt now only appears when navigating from product images screen if any images have been deleted.
- [*] Fix the issue where product details screen cannot be scrolled to the bottom in landscape after keyboard is dismissed (e.g. from editing product title).
- [*] The product name is now shown in the product details navigation bar so that the name is always visible.
- [*] The images pending upload should be visible after editing product images from product details.
- [*] The discard changes prompt does not appear when navigating from product settings detail screens with a text field (slug, purchase note, and menu order) anymore.
- [*] Fix the wrong cell appearance in the order status list.
- [*] The "View product in store" action will be shown only if the product is published.
- [internal] Modified the component used for fetching data from the database. Please watch out for crashes in lists.


4.3
-----
- Products: now the Product details can be edited and saved outside Products tab (e.g. from Order details or Top Performers).
- [internal]: the navigation to the password entry screen has changed and can cause regressions. See https://git.io/JflDW for testing details.
- [internal] Refactored some API calls for fetching a Note, Product, and Product Review.
- Products: we improved our VoiceOver support in Product Price settings
- In Settings > Experimental Features, a Products switch is now available for turning Products M2 features on and off for simple products (default off for beta testing). Products M2 features: update product images, product settings, viewing and sharing a product.
- The WIP banner on the Products tab is now collapsed by default for more vertical space.
- Dropped iOS 11 support. From now we support iOS 12 and later.
- In Order Details, the Payment card is now shown right after the Products and Refunded Products cards.


4.2
-----
- Products: now tapping anywhere on a product cell where you need to insert data, like in Product Price and Product Shipping settings, you start to edit the text field.
- Products: now the keyboard pop up automatically in Edit Description
- The Processing orders list will now show upcoming (future) orders.
- Improved stats: fixed the incorrect time range on "This Week" tab when loading improved stats on a day when daily saving time changes.
- [internal]: the "send magic link" screen has navigation changes that can cause regressions. See https://git.io/Jfqio for testing details.
- The Orders list is now automatically refreshed when reopening the app.
- The Orders list is automatically refreshed if a new order (push notification) comes in.
- Orders -> Search: The statuses now shows the total number of orders with that status.


4.1
-----
- Fix an intermittent crash when downloading Orders
- The Photo Library permission alert shouldn't be prompted when opening the readonly product details or edit product for simple products, which is reproducible on iOS 11 or 12 devices. (The permission is only triggered when uploading images in Zendesk support or in debug builds with Products M2 enabled.)
- [internal] Updated the empty search result views for Products and Orders. https://git.io/Jvdap


4.0
-----
- Products is now available with limited editing for simple products!
- Fix pulling to refresh on the Processing tab sometimes will not show the up-to-date orders.
- Edit Product > Price Settings: schedule sale is now available even when either the start or end date is not set, and the sale end date can be removed now.
- Improved stats: fixed a crash when loading improved stats on a day when daily saving time changes.
- [internal] Changed the Shipping and Tax classes list loading so that any cached data is shown right away
- [internal] Edit Products M2: added an image upload source for product images - WordPress Media Library.
- [internal] Slightly changed the dependency graph of the database fetching component. Please watch out for data loading regressions.
- [internal] the signup and login Magic Link flows have code changes. See https://git.io/JvyB3 for testing details.
- [internal] the login via Magic Link flows have code changes. See https://git.io/JvyB3 for testing details.
- [internal] the login via Continue with Google flows have code changes that can cause regressions. See https://git.io/Jvyjg for testing details.
- [internal] the signup and login Magic Link flows have code changes. See https://git.io/JvyB3 for testing details.
- [internal] under Edit Products M2 feature flag, there are 4 ways to sort the products on the products tab.
- [internal] the login flow has changes to the 2-factor authentication navigation. See https://git.io/JvdKP for testing details.

3.9
-----
- bugfix: now in the Order List the order status label is no more clipped
- bugfix: now the launch screen is no more stretched
- The Shipping Provider flow, will be called now Shipping Carrier.
- Edit Products: in price settings, the order of currency and price field follows the store currency options under wp-admin > WooCommerce > Settings > General.
- [internal] The signup and login flows have code changes. See https://git.io/Jv1Me for testing details.

3.8
-----
- Dashboard stats: any negative revenue (from refunds for example) for a time period are shown now.
- Redesigned Orders List: Processing and All Orders are now shown in front. Filtering was moved to the Search view.
- Fix Reviews sometimes failing to load on some WooCommerce configurations
- Experimental: a Products feature switch is visible in Settings > Experimental Features that shows/hides the Products tab, and allow to edit a product.

3.7
-----
- Dashboard: now tapping on a product on "Top Performers" section open the product detail

3.6
-----
- Order Details: see a list of issued refunds inside the order detail screen
- Orders tab: Orders to fulfill badge shows numbers 1-99, and now 99+ for anything over 99. Previously, it was 9+.
- Orders tab: The full total amount is now shown.
- Order Details & Product UI: if a Product name has HTML escape characters, they should be decoded in the app.
- Order Details: if the Order has multiple Products, tapping on any Product should open the same Product now.
- bugfix: the orders badge on tab bar now is correctly refreshed after switching to a store with badge count equal to zero.
- The orders tab now localizes item quantities and the order badge.


3.5
-----
- bugfix: when the app is in the foreground while receiving a push notification, the badge on the Orders tab and Reviews tab should be updated correctly based on the type of the notification.
- bugfix: after logging out and in, the Product list should be loaded to the correct store instead of being empty.
- bugfix: in Contact Support, a message should always be sent successfully now.

3.4
-----
- bugfix: on the Order Details screen, the product quantity title in the 2-column header view aligns to the right now
- bugfix: tapping on a new Order push notification, it used to go to the Reviews tab. Now it should go to the new Order screen
- bugfix: on the Products tab, if tapping on a Product and then switching stores, the old Product details used to remain on the Products tab. Now the Product list is always shown on the Products tab after switching stores.
- Dark mode: colors are updated up to design for the navigation bar, tab bar, Fulfill Order > add tracking icon, Review Details > product link icon.
- bugfix/enhancement: on the Products tab, if there are no Products the "Work In Progress" banner is shown with an image placeholder below now.
- bugfix: the deleted Product Variations should not show up after syncing anymore.
- bugfix: now the shipping address in the Order Detail is hidden if the order contains only virtual products
- bugfix: when logged out, Contact Support should be enabled now after typing a valid email address with an email keyboard type.

3.3
-----
- bugfix: add some padding to an order item image in the Fulfillment view, when no SKU exists
- bugfix: View Billing Information > Contact Details: the email button wouldn't do anything if you don't have an email account configured in the Mail app. Now an option to copy the email address is presented instead of doing nothing.
- bugfix: Fulfill Order screen now displays full customer provided note, instead of cutting it to a single line.
- bugfix: Fixed clipped content on section headings with larger font sizes
- bugfix: Fixed footer overlapping the last row in Settings > About with larger font sizes
- bugfix: the Orders badge on tab bar now is correctly refreshed after switching stores

3.2.1
-----
- bugfix: the order detail status and "Begin fulfillment" button now are correctly updated when the order status changes
- bugfix: after adding a new order note, now it appear correctly inside the order detail

3.2
-----
- Experimental: a Products feature switch is visible in Settings > Experimental Features that shows/hides the Products tab with a Work In Progress banner at the top.
- Experimental: if a Product has variations, the variants info are shown on the Product Details that navigates to a list of variations with each price or visibility shown.
- Enhancement: Support for dark mode
- bugfix: Settings no longer convert to partial dark mode.
- Experimental: Support the latest wc-admin plugin release, v0.23.0 and up

3.1
-----
- The order detail view now includes the shipping method of the order.
- Enhancement: The Reviews tab now presents all the Product Reviews
- Updated appearance of Order Details - temporarily disabling dark mode.
- bugfix: fixed UI appearance on cells of Order List when tapping with dark mode enabled.
- bugfix: Reviews no longer convert to partial dark mode. Dark mode coming soon!
- bugfix: Order Details now has the right space between cells.
- bugfix: update the new stats endpoint for WC Admin plugin version 0.22+, and notify the user about the minimum plugin version when they cannot see the new stats. It'd be great to also mention this in the App Store release notes: the new stats UI now requires WC Admin plugin version 0.22+.

3.0
-----
- bugfix: for sites with empty site time zone in the API (usually with UTC specified in wp-admin settings) and when the site time zone is not GMT+0, the stats v4 data no longer has the wrong boundaries (example in #1357).
- bugfix: fixed a UI appearance problem on mail composer on iOS 13.

2.9
-----
- bugfix: the badge "9+" on the Orders tab doesn't overlap with the tab label on iPhone SE/8 landscape now, and polished based on design spec.
- bugfix: the Top Performers in the new stats page should not have a dark header bar when launching the app in Dark mode.
- Enhancement: preselect current Order status when editing the status with a list of order statuses.
- bugfix: on Orders tab, the order status filter now stays after changing an Order status.

2.8
-----

2.7
-----
- Enhancement: Enhancements to the Order Details screen, adding more customer information.
- bugfix: the App Logs shouldn't be editable, only copy / paste.
- bugfix: Reviews were not localized.
- bugfix: On log in, some users would see the Continue button but be unable to Continue, due to errors with the account. A new "Try another account" button has been added as an option.
- bugfix: Product Details page was displaying the Price in the wrong currency.
- Enhancement: removed the "New Orders" card from the My store tab, now that the Orders tab displays the same information.
- Added brand new stats page for user with the WooCommerce Admin plugin and provided an option for users to opt in or out directly from the Settings page.
- bugfix: Order Details: icon on "Details" cell for fulfilled order can be wrong.

2.6
-----
- bugfix: 9+ orders in the orders badge text is now easier to read
- bugfix: Keep those sign-in bugs coming! We tracked down and fixed a `Log in with Jetpack` issue, where users with a Byte Order Mark in their `wp-config.php` file were returning error responses during API requests. These users would see their store listed in the sign-in screen, but were unable to tap the Continue button.
- bugfix: prevents a potential edge case where the login screen could be dismissed in a future version of iOS.
- bugfix: While tuning up the behind-the-scenes for Order Detail screens, we accidentally lost the ability to automatically download any missing product images. Product image downloads restored!

2.5
-----
- bugfix: on certain devices, pulling down to refresh on Order Details screen used to result in weird UI with misplaced labels. Should be fixed in this release.
- Enhancement: Display a badge in the bottom tab, overlapping the Orders icon, to indicate the number of orders processing.
- Enhancement: The Notifications tab has been replaced by Reviews

2.4
-----
- New feature: in Order Details > Shipment Tracking, a new action is added to the "more" action menu for copying tracking number.
- Enhancement: updated the footer in Settings to inform users that we're hiring.
- bugfix & improvement: when Jetpack site stats module is turned off or when user has no permission to view site stats, the generic error toast is not shown to the user anymore. Additionally, the visitors stats UI is shown/hidden when the Jetpack module is activated/deactivated respectively.

2.3
-----
- Improvement: improved Dynamic Type support in the body of the notification in the Notifications tab.

2.2
-----
- improvement: opting out of Tracks syncs with WordPress.com

2.1
-----
- improvement: improved support for RTL languages in the Dashboard
- enhancement: You can now view product images on orders. Tapping on Products in Orders will present a view-only version of the Product's Details.

2.0
-----
- bugfix: dates in the Order Details screen are now localised.
- improvement: improved support for larger font sizes in the login screen

1.9
-----
- bugfix: fixes "Unable to load content" error message when attempting to get Top Performers content.
- new feature: You can now manually add shipment tracking to an Order. This feature is for users who have the [Shipment Tracking plugin](https://woocommerce.com/products/shipment-tracking) installed.
- bugfix: fixes Store Picker: some users are unable to continue after logging in.
- bugfix: fixes a crash when the network connection is slow

1.8
-----

1.7.1
-----
- Fixed a bug where Order List did not load for some users.
- update: this app supports iOS 12.0 and up.
- improvement: improved support for large text sizes.
- bugfix: fixes Order List not loading for some users.
- bugfix: fixes "Unable to load content" error message when attempting to get Top Performers content.

1.7
-----
- improvement: you can now log in using a site address.

1.6
-----
- improvement: Tracking numbers can now be copied to the pasteboard from the order details screen.

1.5
-----
- bugfix: Sometimes Settings would style all the options like "Log Out". No longer happens now.
- bugfix: order status refreshes upon pull-to-refresh in Order Details
- bugfix: payment status label background color showing up beyond rounded border
- improvement: change top performers text from "Total Product Order" to "Total orders" for clarity
- bugfix: fixed an issue on the order details screen where the shipment tracking dates were incorrect

1.4
-----
- bugfix: fix a crash happening on log out
- new feature: Add shipment tracking to Order Details screen
- improvement: The store switcher now allows you to go back to the previous screen without logging you out
- improvement: Custom order status labels are now supported! Instead of just displaying the order status slug and capitalizing the slug, the custom order status label will now be fetched from the server and properly displayed.
- improvement: Filtering by custom order status now supported!
- new feature: You can now manually change the status of an order on the order details screen
- bugfix: correctly flips chevron on Dashboard > New Orders, to support RTL languages.
- bugfix: fixed an issue on the order details screen where the shipment tracking dates were incorrect

1.3
-----
- bugfix: Allows for decimal quantities which some extensions have
- new feature: quick site select. Navigate to Settings > select row with store website.
- improvement: Updated the colors of the bars in the charts for better readability
- improvement: Present an error message with an option to retry when adding a note to an order fails
- improvement: Present an error message with an option to retry when fulfilling an order fails
- bugfix: Log out of the current account right after selecting "Try another account" in store picker
- improvement: Use the store name for the title of the view in "My store" tab
- improvement: Add an alert to let the user know about our new store switcher
- improvement: Display Address in Order Details screen unless every field is empty<|MERGE_RESOLUTION|>--- conflicted
+++ resolved
@@ -3,12 +3,8 @@
 13.1
 -----
 - [**] Users can now install Jetpack for their non-Jetpack sites after logging in with application passwords. [https://github.com/woocommerce/woocommerce-ios/pull/9354]
-<<<<<<< HEAD
+- [*] Payments: We show a Tap to Pay on iPhone feedback survey button in the Payments menu after the first Tap to Pay on iPhone payment is taken [https://github.com/woocommerce/woocommerce-ios/pull/9366]
 - [Internal] Added SiteID to some IPP tracks events [https://github.com/woocommerce/woocommerce-ios/pull/9371]
-
-=======
-- [*] Payments: We show a Tap to Pay on iPhone feedback survey button in the Payments menu after the first Tap to Pay on iPhone payment is taken [https://github.com/woocommerce/woocommerce-ios/pull/9366]
->>>>>>> 9aeae76f
 
 13.0
 -----
