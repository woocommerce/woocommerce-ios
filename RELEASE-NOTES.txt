--- conflicted
+++ resolved
@@ -3,11 +3,8 @@
 19.6
 -----
 
-<<<<<<< HEAD
 - [*] Order Creation: Improved tax-inclusive product price presentation [https://github.com/woocommerce/woocommerce-ios/pull/13305]
-=======
 - [**] Product Creation AI: Milestone 1 which simplifies package photo flow and revamps UI. [https://github.com/woocommerce/woocommerce-ios/pull/13331]
->>>>>>> 1f5621f5
 
 19.5
 -----
