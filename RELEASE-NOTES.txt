--- conflicted
+++ resolved
@@ -5,11 +5,8 @@
 - [*] Orders: Order details now displays both the date and time for all orders. [https://github.com/woocommerce/woocommerce-ios/pull/6996]
 - [*] Simple payments have the `Card` option available for stores with configuration issues to resolve, and show onboarding to help resolve them [https://github.com/woocommerce/woocommerce-ios/pull/7002]
 - [*] Order & Product list: Now, we can pull to refresh from an empty view. [https://github.com/woocommerce/woocommerce-ios/pull/7023, https://github.com/woocommerce/woocommerce-ios/pull/7030]
-<<<<<<< HEAD
+- [*] Order Creation: Fixes a bug where selecting a variable product to add to a new order would sometimes open the wrong list of product variations. [https://github.com/woocommerce/woocommerce-ios/pull/7042]
 - [*] Collect payment button on Order Details no longer flickers when the screen loads [https://github.com/woocommerce/woocommerce-ios/pull/7043]
-=======
-- [*] Order Creation: Fixes a bug where selecting a variable product to add to a new order would sometimes open the wrong list of product variations. [https://github.com/woocommerce/woocommerce-ios/pull/7042]
->>>>>>> 23d213c3
 
 9.3
 -----
