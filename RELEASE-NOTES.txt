--- conflicted
+++ resolved
@@ -5,11 +5,8 @@
 - [*] In-Person Payments: Card Reader Manuals now appear based on country availability, consolidated into an unique view [https://github.com/woocommerce/woocommerce-ios/pull/7178]
 -----
 - [*] In-Person Payments: The purchase card reader information card can be dismissed [https://github.com/woocommerce/woocommerce-ios/pull/7260]
-<<<<<<< HEAD
 - [*] In-Person Payments: When dismissing the purchase card reader information card, the user can choose to be reminded in 14 days. [https://github.com/woocommerce/woocommerce-ios/pull/7271]
-=======
 - [*] Refund lines in the Order details screen now appear ordered from oldest to newest [https://github.com/woocommerce/woocommerce-ios/pull/7287]
->>>>>>> 7c24631b
 
 9.6
 -----
