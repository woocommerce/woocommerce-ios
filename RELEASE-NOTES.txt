*** PLEASE FOLLOW THIS FORMAT: [<priority indicator, more stars = higher priority>] <description> [<PR URL>]

18.2
-----
<<<<<<< HEAD
- [*] Menu > Payments > Collect Payment: the simple payments flow has been migrated to order form with custom amount. [https://github.com/woocommerce/woocommerce-ios/pull/12455]
=======
- [*] Login: Allow login using site credentials for Jetpack connected stores. [https://github.com/woocommerce/woocommerce-ios/issues/12429]
- [internal] Updated all `woo.com` URLs to use `woocommerce.com` domain. [https://github.com/woocommerce/woocommerce-ios/pull/12452]
>>>>>>> a01b5b3d

18.1
-----
- [**] Orders: now it's possible to swiftly delete orders right from the Order Detail page.
- [**] Stats: The Analytics Hub now includes analytics for Product Bundles and Gift Cards, when those extensions are active. [https://github.com/woocommerce/woocommerce-ios/pull/12425]
- [*] Login: Fix issues in Jetpack installation feature. [https://github.com/woocommerce/woocommerce-ios/pull/12426]
- [Internal] WooExpress: Site creation with WooExpress is now disabled. [https://github.com/woocommerce/woocommerce-ios/issues/12323]
- [*] Product Creation AI: Update prompt to fix error during product creation. [https://github.com/woocommerce/woocommerce-ios/pull/12457]
- [internal] Fix product package flow error by specifying json as response format. [https://github.com/woocommerce/woocommerce-ios/pull/12466]

18.0
-----
- [**] Hub Menu: A new Customers section shows a searchable list of customers with their details, including the option to contact a customer via email. [https://github.com/woocommerce/woocommerce-ios/pull/12349]
- [Internal] Update Woo Purple color palette [https://github.com/woocommerce/woocommerce-ios/pull/12330]
- [internal] The dependency setup in `AppDelegate`'s `application(_:willFinishLaunchingWithOptions:)` was updated as an attempted fix for one of the top crashes. [https://github.com/woocommerce/woocommerce-ios/pull/12268]
- [*] Order List: Speculative fix for a crash on the iPad when viewing orders [https://github.com/woocommerce/woocommerce-ios/pull/12369]

17.9
-----
- [***] Blaze: revamped the Blaze advertising flow with a native implementation to enhance user experience. This allows merchants to seamlessly create and manage their campaigns directly within the Woo mobile apps, without opening the flow in a webview. [https://github.com/woocommerce/woocommerce-ios/pull/12361]
- [**] Added 4 home screen quick actions: "New Order", "Orders", "Add a product", "Collect Payment" [https://github.com/woocommerce/woocommerce-ios/pull/12264/]
- [Internal] Payments: Updated StripeTerminal pod to 3.3.1 [https://github.com/woocommerce/woocommerce-ios/pull/12078]

17.8
-----

17.7
-----
- [***] [internal] Alamofire, which is the HTTP client library used in the app, has been updated to v5. [https://github.com/woocommerce/woocommerce-ios/pull/12125]
- [internal] Blaze: Update campaign status values to match v1.1 endpoint. [https://github.com/woocommerce/woocommerce-ios/pull/12207]
- [**] Orders: Merchants can filter orders by selecting a customer [https://github.com/woocommerce/woocommerce-ios/pull/12100]
- [**] Login: Adds a small tutorial before presenting the web view application password authentication screen. [https://github.com/woocommerce/woocommerce-ios/pull/12240]
- [**] Performance: Add a connectivity tool to diagnose possible network failures [https://github.com/woocommerce/woocommerce-ios/pull/12240]
- [internal] Performance: Retries orders timeout errors [https://github.com/woocommerce/woocommerce-ios/pull/12240]
- [**] My Store Analytics: Now a custom date range can be added for analyzing store performance in any arbitrary time ranges. [https://github.com/woocommerce/woocommerce-ios/pull/12243]
- [***] Orders: Side-by-side view for Order Creation or Editing on iPad and larger iPhones [https://github.com/woocommerce/woocommerce-ios/pull/12246]



17.6
-----
- Orders: Merchants can now contact their customers through WhatsApp and Telegram apps. [https://github.com/woocommerce/woocommerce-ios/pull/12099]
- [internal] Blaze: Use v1.1 endpoint to load campaigns list. [https://github.com/woocommerce/woocommerce-ios/pull/12127]
- Orders: Merchants can filter orders by selecting a product. [https://github.com/woocommerce/woocommerce-ios/pull/12129]
- [**] Products tab: split view is now supported in the products tab. [https://github.com/woocommerce/woocommerce-ios/pull/12158]
- [***] Stats: Merchants can now customize their analytics by enabling/disabling and reordering the cards in the Analytics Hub. [https://github.com/woocommerce/woocommerce-ios/pull/12156]


17.5
-----


17.4
-----
- [***] Dropped iOS 15 support. From now we support iOS 16 and later. [https://github.com/woocommerce/woocommerce-ios/pull/11965]

17.3
-----
- [***] Products: Cache product images to reduce network requests. [https://github.com/woocommerce/woocommerce-ios/pull/11902]
- [***] Stats: The Analytics Hub now includes links to the full analytics report for each supported analytics card (Revenue, Orders, Products). [https://github.com/woocommerce/woocommerce-ios/pull/11920]
- [**] Orders: Show the order attribution info in the order detail screen. [https://github.com/woocommerce/woocommerce-ios/pull/11963, https://github.com/woocommerce/woocommerce-ios/pull/11966]
- [**] Orders: Orders have an associated receipt now. Receipts can be printed, or shared via other apps installed on device. The feature will become available for merchants with WooCommerce version of 8.7.0+. [https://github.com/woocommerce/woocommerce-ios/pull/11956]
- [*] Products > product scanning: in wider devices, the product details after scanning a barcode does not show in split view with an empty secondary view anymore. Camera capture is also enabled when the app is in split mode with another app in iOS 16+ for supported devices. [https://github.com/woocommerce/woocommerce-ios/pull/11931]

17.2
-----
- [*] Added configureDefaultBackgroundConfiguration(), updateDefaultBackgroundConfiguration() and listSelectedBackground for default cell selected background color [https://github.com/woocommerce/woocommerce-ios/pull/11777]
- [*] Orders: the placeholder cells shown in the loading state have the animated redacted content again. [https://github.com/woocommerce/woocommerce-ios/pull/11842]
- [*] Fixed arrow directions for RTL locales. [https://github.com/woocommerce/woocommerce-ios/pull/11833]
- [*] Update Product Creation AI prompt to avoid unexpected response from AI. [https://github.com/woocommerce/woocommerce-ios/pull/11853]
- [*] Fixed incorrect site URL when creating Blaze campaigns after switching stores. [https://github.com/woocommerce/woocommerce-ios/pull/11872]
- [*] Orders in split view: when the store has no orders and then an order is created, the order list is now shown instead of the empty view. [https://github.com/woocommerce/woocommerce-ios/pull/11849]
- [*] Fixed a crash in product description. [https://github.com/woocommerce/woocommerce-ios/pull/11865]
- [*] Products: attempted fix of a crash when adding images [https://github.com/woocommerce/woocommerce-ios/pull/11843]

17.1
-----
- [*] Fixed issue loading system status report for sites using faulty themes. [https://github.com/woocommerce/woocommerce-ios/pull/11798]
- [*] Blaze: Hide the Blaze section on the Dashboard screen when logged in without WPCom. [https://github.com/woocommerce/woocommerce-ios/pull/11797]
- [*] Shipping labels: Show the purchase and print flows in modal screens [https://github.com/woocommerce/woocommerce-ios/pull/11815]
- [***] Orders: side-by-side view for Order List and Order Details on iPad (and large iPhones) [https://github.com/woocommerce/woocommerce-ios/pull/11818]

17.0
-----
- [*] Payments: cash payment is now in fullscreen and supports entering a different amount paid by the customer with an option to record it in an order note. The calculated change due amount is also shown. [https://github.com/woocommerce/woocommerce-ios/pull/11365]
- [internal] Analytics Hub: Sessions card (views and conversion rate) is now hidden for non-Jetpack stores, since they don't have those stats. [https://github.com/woocommerce/woocommerce-ios/pull/11694]
- [*] Analytics Hub: Sessions card now shows a prompt for admins to enable Jetpack Stats if the Jetpack module is disabled. [https://github.com/woocommerce/woocommerce-ios/pull/11708]
- [***] [internal] Refactor WP.com sign in API requests. [https://github.com/woocommerce/woocommerce-ios/pull/11734]

16.9
-----
- [*] Order Creation/Editing: removed ability to delete an order line using the `-` button on the stepper, to avoid accidental deletion. [https://github.com/woocommerce/woocommerce-ios/pull/11651]
- [internal] Product Creation AI: Change when and how many times we ask users to participate in survey. [https://github.com/woocommerce/woocommerce-ios/pull/11646]
- [*] Order creation: after selecting a registered customer, the customer is now linked to the order. [https://github.com/woocommerce/woocommerce-ios/pull/11645]

16.8
-----
- [**] Payments: merchants can collect payment directly from the order creation form [https://github.com/woocommerce/woocommerce-ios/pull/11490]
- [*] Payments: order totals are now shown in an expandable drawer, so they're accessible without scrolling [https://github.com/woocommerce/woocommerce-ios/pull/11503]
- [*] Store creation: Inform user once store ready if app killed while waiting for store to be ready. [https://github.com/woocommerce/woocommerce-ios/pull/11478]
- [*] Dashboard: Resolves a decoding error with certain payment gateway plugins that previously caused an error loading data in the dashboard. [https://github.com/woocommerce/woocommerce-ios/pull/11489]
- [*] Payments: Updated UI for Deposit Summary [https://github.com/woocommerce/woocommerce-ios/pull/11533]
- [**] Lightweight Storefront: Added option to select themes for WPCom store in both Settings and Store Creation flows. [https://github.com/woocommerce/woocommerce-ios/issues/11291]
- [*] Orders: order creation/paid/refund dates are now shown in the store time zone instead of the device time zone. [https://github.com/woocommerce/woocommerce-ios/pull/11539, https://github.com/woocommerce/woocommerce-ios/pull/11536]
- [*] Similar to orders above, the latest time range in analytics is now in the store time zone instead of the device time zone. [https://github.com/woocommerce/woocommerce-ios/pull/11479]
- [*] For JCP sites, Jetpack installation flow should now succeed without an error in the beginning. [https://github.com/woocommerce/woocommerce-ios/pull/11558]
- [*] Login: logging in to self-hosted sites without Jetpack connection (with application password) on multiple devices of the same device family (iPhone/iPad) is now supported. Previously, the previously logged in device becomes logged out after logging in to the same account/store on a different device of the same device family.   [https://github.com/woocommerce/woocommerce-ios/pull/11575]
- [*] Product bundles: bundle configuration form is now shown after scanning a bundle product with barcode in the order list or order form. [https://github.com/woocommerce/woocommerce-ios/pull/11610]
- [internal] Dashboard: The "Add products to sell" products onboarding banner is removed from the dashboard (replaced by Add Product task in store onboarding task list) [https://github.com/woocommerce/woocommerce-ios/pull/11596]

16.7
-----
- [*] Order editing: fixed bug preventing retry for errors when editing or creating an order [https://github.com/woocommerce/woocommerce-ios/pull/11391]
- [*] Payments: Tap to Pay trial payments are now automatically refunded [https://github.com/woocommerce/woocommerce-ios/pull/11395]
- [*] Product Creation AI: Show survey to collect user feedback. [https://github.com/woocommerce/woocommerce-ios/pull/11390]
- [*] Edit Products: category list is now searchable. [https://github.com/woocommerce/woocommerce-ios/pull/11380]
- [*] Show one time shipping setting status in product details screen. [https://github.com/woocommerce/woocommerce-ios/pull/11403]
- [*] Remove features and challenges questions from the store creation profiler flow. [https://github.com/woocommerce/woocommerce-ios/pull/11410]
- [*] Edit Products: make downloadable files more discoverable [https://github.com/woocommerce/woocommerce-ios/pull/11388]
- [**] [internal] A minor refactor in authentication flow, including but not limited to social sign-in and two factor authentication. [https://github.com/woocommerce/woocommerce-ios/pull/11402]
- [*] Login: after logging in from the `Create a New Store` CTA in the prologue screen, it should start the store creation flow. [https://github.com/woocommerce/woocommerce-ios/pull/11385]
- [**] Products: Merchants now can scan product barcodes directly from the Product list in order to update inventory [https://github.com/woocommerce/woocommerce-ios/pull/11457]

16.6
-----
- [**] Order form: quantity can now be typed in [https://github.com/woocommerce/woocommerce-ios/pull/11349]
- [*] Payments: Supress displaying an error when the card reader connection is manually cancelled [https://github.com/woocommerce/woocommerce-ios/pull/11230]
- [internal] Fix runtime warning when uploading media when built from Xcode 15 [https://github.com/woocommerce/woocommerce-ios/pull/11355]
- [*] Products: Downloadable products now accept local files of types other than images. [https://github.com/woocommerce/woocommerce-ios/pull/11353]
- [*] Products: Downloadable products now accept file types other than images from WordPress media library. [https://github.com/woocommerce/woocommerce-ios/pull/11356]
- [*] Payments menu: restored the ability to search for Payments in device Spotlight. [https://github.com/woocommerce/woocommerce-ios/pull/11343]
- [*] Payments menu: show the selected payment gateway when there's more than one to choose from [https://github.com/woocommerce/woocommerce-ios/pull/11345]
- [**] Fixed a crash that occurred when reordering product images during the image upload process. Now, users will not be able to reorder images until the upload is complete, providing a smoother and more stable experience. [https://github.com/woocommerce/woocommerce-ios/pull/11350]
- [internal] Process network response in background thread to avoid blocking main thread. [https://github.com/woocommerce/woocommerce-ios/pull/11381]
- [**] Attempted to fix a crash that has been occurring for some users during magic link login. [https://github.com/woocommerce/woocommerce-ios/pull/11373]
- [*] Fixed a crash due to using unavailable system image in devices below iOS 16.0. [https://github.com/woocommerce/woocommerce-ios/pull/11394]

16.5
-----
- [*] Payments: WooPayments merchants can swipe between currencies in the Deposit Summary on the Payments menu [https://github.com/woocommerce/woocommerce-ios/pull/11309]
- [**] Shipping Labels: Fixed issue presenting the printing view for customs forms. [https://github.com/woocommerce/woocommerce-ios/pull/11288]
- [*] Now, merchants can manage "One time shipping" setting for a subscription product. [https://github.com/woocommerce/woocommerce-ios/pull/11310]
- [**] My Store: The Blaze section is now dismissible. [https://github.com/woocommerce/woocommerce-ios/pull/11308]
- [internal] Product Subscriptions: Handle yearly Synchronise renewals case while enabling One time shipping setting. [https://github.com/woocommerce/woocommerce-ios/pull/11312]
- [internal] Order form: Updated design for product bundles and their bundled items in order creation/editing, to more clearly show the hierarchy and bundled item prices. [https://github.com/woocommerce/woocommerce-ios/pull/11321]
- [internal] Update Shimmer dependency to avoid high CPU and memory use crashing the app when built with Xcode 15 [https://github.com/woocommerce/woocommerce-ios/pull/11320]
- [internal] Fix issue with scrolling some views when built from Xcode 15 [https://github.com/woocommerce/woocommerce-ios/pull/11335]
- [*] Animate display of the onboarding notice in the payments menu [https://github.com/woocommerce/woocommerce-ios/pull/11339]

16.4
-----
- [internal] Adds `store_id` to track events. [https://github.com/woocommerce/woocommerce-ios/pull/11227]
- [Internal] Payments: Updated StripeTerminal pod to 3.1.0 [https://github.com/woocommerce/woocommerce-ios/pull/11080]
- [internal] Payments: Restored analytics for Payments Menu after SwiftUI rewrite [https://github.com/woocommerce/woocommerce-ios/pull/11262]
- [***] Merchants can now create or edit subscription products. [https://github.com/woocommerce/woocommerce-ios/issues/11183]
- [*] Order form: when adding/updating a bundle with an optional & non-selected variable item, any other bundled items should be added/updated properly. [https://github.com/woocommerce/woocommerce-ios/pull/11254]
- [internal] Order form: Fix a bug where the wrong product details appeared when adding a discount to a product in an order. [https://github.com/woocommerce/woocommerce-ios/pull/11280]
- [*] Now the Blaze section in the Dashboard (My store tab) is displayed under the Stats. Before, it was on top of the view. [https://github.com/woocommerce/woocommerce-ios/pull/11275]

16.3
-----
- [internal] Payments Menu: rewritten in SwiftUI [https://github.com/woocommerce/woocommerce-ios/pull/11169]
- [*] Orders: users can now calculate a custom amount based on the order total percentage. [https://github.com/woocommerce/woocommerce-ios/pull/11154]
- [*] Orders: users can now decide whether their custom amounts are taxable or not. [https://github.com/woocommerce/woocommerce-ios/pull/11156]
- [*] Order form: the merchant can now configure a bundle product (quantity and variation attributes of the bundled products). Testing plan: pe5pgL-3Ze-p2 [https://github.com/woocommerce/woocommerce-ios/pull/11186]
- [internal] Updated all `woocommerce.com` URLs to use `woo.com` domain [https://github.com/woocommerce/woocommerce-ios/pull/11182]

16.2
-----
- [**] Orders: order details show custom amounts on their own section. Other fields are re-designed towards a cleaner look. [https://github.com/woocommerce/woocommerce-ios/pull/11097]
- [*] Add support for Universal Links in the woo.com domain [https://github.com/woocommerce/woocommerce-ios/pull/11098]
- [*] Order form: when adding a product/variation by scanning a barcode, only the product/variation with the exact SKU should be added to the order. [https://github.com/woocommerce/woocommerce-ios/pull/11089]

16.1
-----
- [**] Orders: order creation sections are optimised for a simpler and more intuitive flow. [https://github.com/woocommerce/woocommerce-ios/pull/11042]
- [*] Payments: Fix Tap to Pay reconnection on foreground, to speed up TTP transactions. [https://github.com/woocommerce/woocommerce-ios/pull/11054]
- [*] Payments: Fix Tap to Pay reconnection on fresh launch, to speed up TTP transactions. [https://github.com/woocommerce/woocommerce-ios/pull/11056]
- [*] Orders: Fix a bug that shows the wrong customer screen during the order creation flow. [https://github.com/woocommerce/woocommerce-ios/pull/11053]
- [*] Orders: All order edit buttons render now with the pencil system image to make them consistent. [https://github.com/woocommerce/woocommerce-ios/pull/11048]

16.0
-----
- [*] Optimized Blaze experience in My store. Improved Blaze campaign creation and list screens. [https://github.com/woocommerce/woocommerce-ios/pull/10969, https://github.com/woocommerce/woocommerce-ios/pull/10959]
- [*] Orders: Fixed UI issue where an incorrect tooltip is displayed during Order Creation [https://github.com/woocommerce/woocommerce-ios/pull/10998]
- [*] Orders: Fixed UI issue showing incorrect discounted total product value in certain cases [https://github.com/woocommerce/woocommerce-ios/pull/11016]
- [*] Fix a crash on launch related to Core Data and Tracks [https://github.com/woocommerce/woocommerce-ios/pull/10994]
- [*] Login: Fixed issue checking site info for some users. [https://github.com/woocommerce/woocommerce-ios/pull/11006]
- [**] Orders: Users can now add custom amounts to orders. [https://github.com/woocommerce/woocommerce-ios/pull/11022]
- [*] Payments: hide the `Set up Tap to Pay` button in About Tap to Pay when set up is complete [https://github.com/woocommerce/woocommerce-ios/pull/11025]

15.9
-----
- [***] User can now use their stored passkeys to log in into WordPress.com [https://github.com/woocommerce/woocommerce-ios/pull/10904]
- [***] Payments: UK-based merchants can take payments using Tap to Pay on iPhone [https://github.com/woocommerce/woocommerce-ios/pull/10957]
- [*] App login links are now handled when the onboarding screen is shown. [https://github.com/woocommerce/woocommerce-ios/pull/10974]

15.8
-----
- [*] Users can now navigate to other orders without leaving the Order Detail screen. [https://github.com/woocommerce/woocommerce-ios/pull/10849]
- [*] The Set up Tap to Pay on iPhone row in the Payments menu now reflects when you've completed set up for the current device and store [https://github.com/woocommerce/woocommerce-ios/pull/10923]
- [*] The Set up Tap to Pay on iPhone Learn More button opens more details about Tap to Pay [https://github.com/woocommerce/woocommerce-ios/pull/10934]
- [internal] Use minimumAllowedChargeAmount, not 0.50, for the Try a Payment flow [https://github.com/woocommerce/woocommerce-ios/pull/10937]
- [*] Changes to the Payments menu to make it clearer [https://github.com/woocommerce/woocommerce-ios/pull/10936]
- [*] Order creation: We updated the UX by allowing direct product discounts to be added, and improved the Product Discount screen [https://github.com/woocommerce/woocommerce-ios/pull/10929]

15.7
-----
- [*] Generate new tags/categories while creating product using AI. [https://github.com/woocommerce/woocommerce-ios/pull/10864]
- [*] Fix: in order details where an order item is a variable product with attributes and has add-ons, the variation attributes are shown now. [https://github.com/woocommerce/woocommerce-ios/pull/10877]

15.6
-----
- [**] Taxes in orders: Users can now store the tax rate's location to add it automatically to a new order customer's address. [https://github.com/woocommerce/woocommerce-ios/pull/10802]
- [**] WPCOM stores and self-hosted stores with Jetpack AI plugin can now create products using AI. [https://github.com/woocommerce/woocommerce-ios/pull/10812]
- [*] Order form: the merchant can apply a gift card to an order. [https://github.com/woocommerce/woocommerce-ios/pull/10759]

15.5
-----
- [*] Store creation: Start store creation flow after a new WPCOM account sign up. [https://github.com/woocommerce/woocommerce-ios/pull/10729]
- [*] Different orders with the same gift card code applied should all show the gift card info in order details now. [https://github.com/woocommerce/woocommerce-ios/pull/10719]
- [*] Enabled product description and product sharing AI features for self-hosted sites with Jetpack AI plugin. [https://github.com/woocommerce/woocommerce-ios/pull/10747]
- [*] Order form: the applied gift cards are shown below the coupon section. [https://github.com/woocommerce/woocommerce-ios/pull/10743]

15.4
-----
- [*] Enable editing product details when tapping on order item on the order detail screen. [https://github.com/woocommerce/woocommerce-ios/pull/10632]
- [*] Taxes in orders: Add empty state design for the Tax Rate selector. [https://github.com/woocommerce/woocommerce-ios/pull/10665]
- [*] Added protection against accidental double-charging with In-Person Payments in poor network conditions [https://github.com/woocommerce/woocommerce-ios/pull/10647]
- [**] Improved retry handling for In-Person Payments that fail [https://github.com/woocommerce/woocommerce-ios/pull/10673]
- [*] See more of your order by long pressing an order push notification. [https://github.com/woocommerce/woocommerce-ios/pull/10658]
- [*] Order details: product add-ons for a line item are shown in separate lines for better readability. [https://github.com/woocommerce/woocommerce-ios/pull/10661]
- [**] Product categories now can be deleted as part of the product editing flow. [https://github.com/woocommerce/woocommerce-ios/pull/10643]
- [**] Product categories can now be updated as part of the product editing flow. [https://github.com/woocommerce/woocommerce-ios/pull/10648]

15.3
-----
- [internal] Add `site_url` to Tracks events [https://github.com/woocommerce/woocommerce-ios/pull/10610]
- [Internal] Some internal changes were made to the image upload feature to support image processing in the app, no app changes are expected. [https://github.com/woocommerce/woocommerce-ios/pull/10631]
- [**] Taxes in orders: Users can now select the tax rate's location to add it to the order customer's address. [https://github.com/woocommerce/woocommerce-ios/pull/10651]
- [*] Automatically show the media selector sheet on the product images screen when there are no pre-existing images. [https://github.com/woocommerce/woocommerce-ios/pull/10644]

15.2
-----
- [*] Fixed minor UI issues in the store creation profiler flow. [https://github.com/woocommerce/woocommerce-ios/pull/10555]
- [*] Updated priority, description and URL for payment onboarding task. [https://github.com/woocommerce/woocommerce-ios/pull/10572]
- [*] New setup instructions screen for WCPay store onboarding task. [https://github.com/woocommerce/woocommerce-ios/pull/10579]
- [*] Show celebration view after successful WCPay setup. [https://github.com/woocommerce/woocommerce-ios/pull/10594]
- [**] Taxes in orders: Users can now see the order tax rates, get more information about them, and navigate to wp-admin to change them. [https://github.com/woocommerce/woocommerce-ios/pull/10569]


15.1
-----
- [*] What's New announcements support dark mode properly [https://github.com/woocommerce/woocommerce-ios/pull/10540]
- [*] Updated UI and copy on prologue and free trial summary screens. [https://github.com/woocommerce/woocommerce-ios/pull/10539]

15.0
-----
- [*] The store name can now be updated from the Settings screen. [https://github.com/woocommerce/woocommerce-ios/pull/10485]
- [**] The store creation flow has been optimized to start store creation immediately and show profiler questions afterward. [https://github.com/woocommerce/woocommerce-ios/pull/10473, https://github.com/woocommerce/woocommerce-ios/pull/10466]
- [*] Settings: Close Account option is moved to a new section Account Settings and is now available for all WPCom users. [https://github.com/woocommerce/woocommerce-ios/pull/10502]

14.9
-----
- [*] Only show Blaze banner on the My Store and Product List screens if the store has no existing orders. [https://github.com/woocommerce/woocommerce-ios/pull/10438]
- [**] Order creation: We improved the way the merchants can request, search and select a customer when creating an order. [https://github.com/woocommerce/woocommerce-ios/pull/10456]


14.8
-----
- [Internal] Native store creation flow with free trial is enabled by default - all code for the old flows have been removed. [https://github.com/woocommerce/woocommerce-ios/pull/10362]
- [*] Store creation: Improvements to the Upgrades screen accessibility [https://github.com/woocommerce/woocommerce-ios/pull/10363]
- [*] Stores with expired WooExpress plans can now be upgraded within the app (if eligible for IAP) via a new banner. [https://github.com/woocommerce/woocommerce-ios/pull/10369]
- [*] The expired site plan should navigate to IAP for sites with expired WooExpress plans (if eligible for IAP). [https://github.com/woocommerce/woocommerce-ios/pull/10384]
- [Internal] New default property `plan` is tracked in every event for logged-in users. [https://github.com/woocommerce/woocommerce-ios/pull/10356]
- [Internal] Google sign in now defaults to bypassing the Google SDK [https://github.com/woocommerce/woocommerce-ios/pull/10341]
- [*] Product list filter (Products tab and order creation > add products > filter): product types from extensions supported in the app are now available for product filtering - subscription, variable subscription, bundle, and composite. [https://github.com/woocommerce/woocommerce-ios/pull/10382]
 
14.7
-----
- [*] Local notifications: Add a reminder to purchase a plan is scheduled 6hr after a free trial subscription. [https://github.com/woocommerce/woocommerce-ios/pull/10268]
- [Internal] Shipment tracking is only enabled and synced when the order has non-virtual products.  [https://github.com/woocommerce/woocommerce-ios/pull/10288]
- [Internal] New default property `was_ecommerce_trial` is tracked in every event for logged-in users. [https://github.com/woocommerce/woocommerce-ios/pull/10343]
- [*] Photo -> Product: Reset details from previous image when new image is selected. [https://github.com/woocommerce/woocommerce-ios/pull/10297]
- [**] You can now see your shipping zone list from Settings. [https://github.com/woocommerce/woocommerce-ios/pull/10258]
- [*] Order list: Suggest testing orders for stores without any orders. [https://github.com/woocommerce/woocommerce-ios/pull/10346]
- [*] Local notifications: Show free trial survey after 24h since subscription. [https://github.com/woocommerce/woocommerce-ios/pull/10324, https://github.com/woocommerce/woocommerce-ios/pull/10328]
- [*] Local notifications: Add a reminder after 3 days if answered "Still Exploring" in Free trial survey. [https://github.com/woocommerce/woocommerce-ios/pull/10331]
- [*] Product description AI: the AI sheet has been improved with the product name field made more prominent. [https://github.com/woocommerce/woocommerce-ios/pull/10333]
- [**] Store creation: US users can upgrade to a choice of plans for their store via In-App Purchase [https://github.com/woocommerce/woocommerce-ios/pull/10340]

14.6
-----
- [Internal] Switched AI endpoint to be able to track and measure costs. [https://github.com/woocommerce/woocommerce-ios/pull/10218]
- [Internal] Media picker flow was refactored to support interactive dismissal for device photo picker and WordPress media picker sources. Affected flows: product form > images, and virtual product form > downloadable files. [https://github.com/woocommerce/woocommerce-ios/pull/10236]
- [Internal] Errors: Improved error message when orders, products, or reviews can't be loaded due to a parsing (decoding) error. [https://github.com/woocommerce/woocommerce-ios/pull/10252, https://github.com/woocommerce/woocommerce-ios/pull/10260]
- [*] Orders with Coupons: Users can now select a coupon from a list when adding it to an order. [https://github.com/woocommerce/woocommerce-ios/pull/10255]
- [Internal] Orders: Improved error message when orders can't be loaded due to a parsing (decoding) error. [https://github.com/woocommerce/woocommerce-ios/pull/10252]
- [**] Product discounts: Users can now add discounts to products when creating an order. [https://github.com/woocommerce/woocommerce-ios/pull/10244]
- [*] We've resolved an issue that was causing the app to crash when trying to dismiss certain screens (bottom sheets). [https://github.com/woocommerce/woocommerce-ios/pull/10254]
- [Internal] Fixed a bug preventing the "We couldn't load your data" error banner from appearing on the My store dashboard. [https://github.com/woocommerce/woocommerce-ios/pull/10262]
- [Internal] Errors: Improved error message and troubleshooting guide when the Jetpack connection is broken. [https://github.com/woocommerce/woocommerce-ios/pull/10275]
- [Internal] A new way to create a product from an image using AI is being A/B tested. [https://github.com/woocommerce/woocommerce-ios/pull/10253]

14.5
-----
- [*] Product details: The share button is displayed with text instead of icon for better discoverability. [https://github.com/woocommerce/woocommerce-ios/pull/10216]
- [*] Resolved an issue where users were unable to add a new note to an order. Previously, upon opening an order detail and selecting the "Add a new note" option, the text field was non-selectable, preventing users from writing down the note. This issue has now been addressed and users should be able to add notes to their orders without any issues. [https://github.com/woocommerce/woocommerce-ios/pull/10222]
- [*] Store creation: Update the timeout view with the option to retry the site check. [https://github.com/woocommerce/woocommerce-ios/pull/10221]
- [*] Fixed issue showing the expired alert for sites that got reverted to simple sites after their plan expired. [https://github.com/woocommerce/woocommerce-ios/pull/10228]

14.4
-----
- [*] Blaze: New banner on the My Store and Products screens for admins of eligible stores. [https://github.com/woocommerce/woocommerce-ios/pull/10135, https://github.com/woocommerce/woocommerce-ios/pull/10160, https://github.com/woocommerce/woocommerce-ios/pull/10172]
- [*] Shipping Labels: Fixed a bug preventing label printing in orders viewed from search [https://github.com/woocommerce/woocommerce-ios/pull/10161]
- [*] Blaze: Disable the entry point in the product creation form. [https://github.com/woocommerce/woocommerce-ios/pull/10173]
- [*] Product description and sharing message AI: Fixed incorrect language issue by using a separate prompt for identifying language. [https://github.com/woocommerce/woocommerce-ios/pull/10169, https://github.com/woocommerce/woocommerce-ios/pull/10177, https://github.com/woocommerce/woocommerce-ios/pull/10179]

14.3
-----
- [*] SKU Scanner: Add the SKU to the error message after a failure. [https://github.com/woocommerce/woocommerce-ios/pull/10085]
- [*] Add URL route handler to open the `My Store` tab when a deeplink to `/mobile` is opened, instead of bouncing back to Safari [https://github.com/woocommerce/woocommerce-ios/pull/10077]
- [Internal] Performance: Replaces the endpoint used to load Top Performers on the My Store tab, for faster loading. [https://github.com/woocommerce/woocommerce-ios/pull/10113]
- [*] A feedback banner is added for product description AI and product sharing AI sheets. [https://github.com/woocommerce/woocommerce-ios/pull/10102]
- [*] Product creation: the product type row is now editable when creating a product. [https://github.com/woocommerce/woocommerce-ios/pull/10087]
- [***] Store creation: US users can upgrade Woo Express free trial stores via In-App Purchase [https://github.com/woocommerce/woocommerce-ios/pull/10123]
- [*] Orders: Users can can now add multiple coupons to orders (not only one) [https://github.com/woocommerce/woocommerce-ios/pull/10126]
- [*] Free trial: Local notification after 24 hours since Free trial subscription time to remind to purchase plan. [https://github.com/woocommerce/woocommerce-ios/pull/10133, https://github.com/woocommerce/woocommerce-ios/pull/10130]
- [**] Product description AI: an announcement modal is shown for WPCOM stores about the feature, and a new CTA "Write with AI" is more discoverable in the product form with a tooltip. [https://github.com/woocommerce/woocommerce-ios/pull/10142]

14.2
-----
- [Internal] Blaze status check was updated to save an API request. The Blaze eligibility for each site should remain the same. [https://github.com/woocommerce/woocommerce-ios/pull/10020]
- [*] Fixed the unusable state of the app when the default store runs on an expired free trial plan. [https://github.com/woocommerce/woocommerce-ios/pull/10059]
- [Internal] Performance: When loading the refunds on an order (e.g. in order details), we now only request them from remote if they are not already in local storage. [https://github.com/woocommerce/woocommerce-ios/pull/10039]
- [*] Orders: Users can can now add coupons to orders [https://github.com/woocommerce/woocommerce-ios/pull/10035]
- [*] Coupons: The Coupons Management feature is fully released and not in Beta anymore [https://github.com/woocommerce/woocommerce-ios/pull/10032]
- [*] Store creation: the progress view copy was updated to inform the merchants that it can take a few minutes for the store to be ready. The progress view is now only shown after necessary requests are made before the app is likely backgrounded. The error handling is also polished.  [https://github.com/woocommerce/woocommerce-ios/pull/10047, https://github.com/woocommerce/woocommerce-ios/pull/10069]
- [Internal] Performance: When loading a single order (e.g. in order details), we now load the order from storage unless it has been modified remotely. [https://github.com/woocommerce/woocommerce-ios/pull/10036]
- [Internal] Performance: When the Orders tab is opened, we now only sync orders that have been created or modified since the last successful sync. [https://github.com/woocommerce/woocommerce-ios/pull/10065]
- [Internal] App size: Replaced 30MB PDFs on Store Creation waiting screen with ~400KB PNGs - to assess impact on app bundle size. [https://github.com/woocommerce/woocommerce-ios/pull/10067]

14.1
-----
- [*] Plans: Expired or cancelled plans are now shown more reliably [https://github.com/woocommerce/woocommerce-ios/pull/9924]
- [*] Product Sharing: AI-generated messages are now available. [https://github.com/woocommerce/woocommerce-ios/pull/9976]
- [***] Orders: Users can add products to orders by scanning their sku barcode or QR-code [https://github.com/woocommerce/woocommerce-ios/pull/9972]
- [Internal] Store creation: a workaround was previously implemented that can result in an inaccurate app experience like when the free trial banner is not shown immediately after store creation due to out-of-sync site properties. Now that the API issue is fixed, the app now waits for the site for a bit longer but ensures all necessary properties are synced. [https://github.com/woocommerce/woocommerce-ios/pull/9957]
- [Internal] Product details AI: Updated prompts to identify the language in provided text to use in responses for product description and sharing. [https://github.com/woocommerce/woocommerce-ios/pull/9961]
- [*] Blaze: products can now be promoted in WordPress.com and Tumblr from the app if the site/product is eligible. Two entry points: 1) Menu tab > General, 2) Product form > more menu. [https://github.com/woocommerce/woocommerce-ios/pull/9906]

14.0
-----
- [*] Payments: Remove the upsell-card-readers banner from the Payment Methods Screen [https://github.com/woocommerce/woocommerce-ios/pull/9869]


13.9
-----
- [*] Orders: Allow alternative types for the `taxID` in `ShippingLineTax` or `sku` in `OrderItem`, as some third-party plugins alter the type in the API. This helps with the order list not loading due to order decoding errors. [https://github.com/woocommerce/woocommerce-ios/pull/9844]
- [*] Payments: Location permissions request is not shown to TTP users who grant "Allow once" permission on first foregrounding the app any more [https://github.com/woocommerce/woocommerce-ios/pull/9821]
- [*] Products: Allow alternative types for `stockQuantity` in `Product` and `ProductVariation`, as some third-party plugins alter the type in the API. This helps with the product list not loading due to product decoding errors. [https://github.com/woocommerce/woocommerce-ios/pull/9850]
- [*] Products: Allow alternative types for the `backordersAllowed` and `onSale` in `Product` and `ProductVariation`, as some third-party plugins alter the types in the API. This helps with the product list not loading due to product decoding errors. [https://github.com/woocommerce/woocommerce-ios/pull/9849]
- [*] Products: Allow alternative types for the `sku` and `weight` in `ProductVariation`, as some third-party plugins alter the types in the API. This helps with the product variation list not loading due to product variation decoding errors. [https://github.com/woocommerce/woocommerce-ios/pull/9847]
- [*] Products: Allow alternative types for the `sku` and `weight` in `Product`, the dimensions in `ProductDimensions`, and the `downloadID` in `ProductDownload`, as some third-party plugins alter the types in the API. This helps with the product list not loading due to product decoding errors. [https://github.com/woocommerce/woocommerce-ios/pull/9846]
- [*] Products: Add support for parsing variation objects for the `variations` field in `Product`, as some third-party plugins alter the type for this field in the API. This allows the variations to be loaded for variable products if those third-party plugins are active. [https://github.com/woocommerce/woocommerce-ios/pull/9857]

13.8
-----
- [Internal] Orders: Bundled products (within a product bundle) are now indented, to show their relationship to the parent bundle. [https://github.com/woocommerce/woocommerce-ios/pull/9778]
- [Internal] Orders: Composite components (within a composite product) are now indented, to show their relationship to the parent composite product. [https://github.com/woocommerce/woocommerce-ios/pull/9780]
- [*] Add Products: A new view is display to celebrate when the first product is created in a store. [https://github.com/woocommerce/woocommerce-ios/pull/9790]
- [*] Product List: Added swipe-to-share gesture on product rows. [https://github.com/woocommerce/woocommerce-ios/pull/9799]
- [*] Product form: a share action is shown in the navigation bar if the product can be shared and no more than one action is displayed, in addition to the more menu > Share. [https://github.com/woocommerce/woocommerce-ios/pull/9789]
- [*] Payments: show badges leading to Set up Tap to Pay on iPhone for eligible stores and devices [https://github.com/woocommerce/woocommerce-ios/pull/9812]
- [*] Orders: Fixes a bug where the Orders list would not load if an order had a non-integer gift card amount applied to the order (with the Gift Cards extension). [https://github.com/woocommerce/woocommerce-ios/pull/9795]

- [*] My Store: A new button to share the current store is added on the top right of the screen. [https://github.com/woocommerce/woocommerce-ios/pull/9796]
- [*] Mobile Payments: The screen brightness is increased when showing the Scan to Pay view so the QR code can be scanned more easily [https://github.com/woocommerce/woocommerce-ios/pull/9807]
- [*] Mobile Payments: The Woo logo is added to the QR code on the Scan to Pay screen [https://github.com/woocommerce/woocommerce-ios/pull/9823]
- [*] Allow EU merchants to have better control of their privacy choices. A privacy choices banner will be shown the next time they open the app. [https://github.com/woocommerce/woocommerce-ios/pull/9825]

13.7
-----
- [Internal] Adds guidance for new Customs rule when shipping to some EU countries. [https://github.com/woocommerce/woocommerce-ios/pull/9715]
- [*] JITMs: Added modal-style Just in Time Message support on the dashboard [https://github.com/woocommerce/woocommerce-ios/pull/9694]
- [**] Order Creation: Products can be searched by SKU when adding products to an order. [https://github.com/woocommerce/woocommerce-ios/pull/9711]
- [*] Orders: Fixes order details so separate order items are not combined just because they are the same product or variation. [https://github.com/woocommerce/woocommerce-ios/pull/9710]
- [Internal] Store creation: starting May 4, store creation used to time out while waiting for the site to be ready (become a Jetpack/Woo site). A workaround was implemented to wait for the site differently. [https://github.com/woocommerce/woocommerce-ios/pull/9767]
- [**] Mobile Payments: Tap to Pay is initialised on launch or foreground, to speed up payments [https://github.com/woocommerce/woocommerce-ios/pull/9750]
- [*] Store Creation: Local notifications are used to support users during the store creation process. [https://github.com/woocommerce/woocommerce-ios/pull/9717, https://github.com/woocommerce/woocommerce-ios/pull/9719, https://github.com/woocommerce/woocommerce-ios/pull/9749]
- [**] Mobile Payments: Merchants can now collect in-person payments by showing a QR code to their customers. [https://github.com/woocommerce/woocommerce-ios/pull/9762]
- [Internal] Orders: Bundled products (within a product bundle) are now indented, to show their relationship to the parent bundle. [https://github.com/woocommerce/woocommerce-ios/pull/9778]

13.6
-----
- [*] Remove login error local notifications that used to be scheduled 24 hours from certain login errors. [https://github.com/woocommerce/woocommerce-ios/pull/9666]
- [*] JITMs: Added customization to Just in Time Message banner background and badges [https://github.com/woocommerce/woocommerce-ios/pull/9633]
- [*] Product form > description editor: fix the extra bottom inset after hiding the keyboard either manually (available on a tablet) or applying an AI-generated product description. [https://github.com/woocommerce/woocommerce-ios/pull/9638]
- [*] Products: Fixes stock statuses for Product Bundles so that backordered bundles and bundle stock quantities are displayed as expected. [https://github.com/woocommerce/woocommerce-ios/pull/9681]

13.5
-----
- [*] Settings > Domains: Premium domains are now supported, the domain suggestions now match the results on web and Android. It's more noticeable for stores with a domain credit, where not all domains are free for the first year anymore. [https://github.com/woocommerce/woocommerce-ios/pull/9607]
- [*] Product form > Inventory: the SKU scanner is enabled for all users, where it used to be behind a feature switch in Settings > Experimental Features. [https://github.com/woocommerce/woocommerce-ios/pull/9631]
[Internal] Products: Simplify Product Editing experiment is removed; there should be no changes to the existing product creation/editing behavior. [https://github.com/woocommerce/woocommerce-ios/pull/9602]
- [*] Payments: Products are removed directly from an order when its count is below one, instead of opening an extra screen to remove it. [https://github.com/woocommerce/woocommerce-ios/pull/9624]
- [*] Orders: Parses HTML-encoded characters and removes extraneous, non-attribute meta data from the list of attributes for an item in an order. [https://github.com/woocommerce/woocommerce-ios/pull/9603]
- [*] Products: Adds the component descriptions to the list of components in a composite product (using the Composite Products extension). [https://github.com/woocommerce/woocommerce-ios/pull/9634]
- [*] Products: Adds the product SKU to the bundled products list in product details, for Bundle products (using the Product Bundles extension). [https://github.com/woocommerce/woocommerce-ios/pull/9626]
- [*] Product form > description editor AI for WPCOM stores: the prompt was updated so that the generated description is shorter. [https://github.com/woocommerce/woocommerce-ios/pull/9637]

13.4
-----
- [*] Payments: Popular and last sold products are displayed on top of the products selection screen when creating or editing an order. [https://github.com/woocommerce/woocommerce-ios/pull/9539]

- [Internal] Payments: Update StripeTerminal pod to 2.19.1 [https://github.com/woocommerce/woocommerce-ios/pull/9537]
- [**] Adds read-only support for the Gift Cards extension in order details. [https://github.com/woocommerce/woocommerce-ios/pull/9558]
- [**] Adds read-only support for the Subscriptions extension in order and product details. [https://github.com/woocommerce/woocommerce-ios/pull/9541]
- [*] Product form > description editor: a magic wand button is added to the keyboard toolbar to auto-generate a product description using Jetpack AI for WPCOM stores. [https://github.com/woocommerce/woocommerce-ios/pull/9577]
- [Internal] Payments: Upate Tap to Pay connection flow strings to avoid mentioning "reader" [https://github.com/woocommerce/woocommerce-ios/pull/9563]
- [*] Store onboarding: Now the onboarding task list can be shown/hidden from settings and also from the dashboard. [https://github.com/woocommerce/woocommerce-ios/pull/9572, https://github.com/woocommerce/woocommerce-ios/pull/9573]
- [**] Adds read-only support for the Min/Max Quantities extension in product details. [https://github.com/woocommerce/woocommerce-ios/pull/9585]

13.3
-----
- [***] Payments: UK-based stores merchants can take In-Person Payments. [https://github.com/woocommerce/woocommerce-ios/pull/9496]
- [*] Store creation free trial flow now includes 3 profiler questions again with updated options: store category, selling status, and store country. [https://github.com/woocommerce/woocommerce-ios/pull/9513]
- [*] Shipping Labels: Origin address's phone number is now saved locally and pre-populated in the creation form. [https://github.com/woocommerce/woocommerce-ios/pull/9520]
- [Internal] Almost all mappers have been updated to only decode without the data envelope if it's not available. Please do a smoke test to ensure that all features still work as before. [https://github.com/woocommerce/woocommerce-ios/pull/9510]
- [Internal] Store onboarding: Mark "Launch your store" task as complete if the store is already public. This is a workaround for a backend issue which marks "Launch your store" task incomplete for already live stores. [https://github.com/woocommerce/woocommerce-ios/pull/9507]
- [*] Payments: Added Universal Link support for Set up Tap to Pay on iPhone, and to open Universal Links from Just in Time Messages, to more easily navigate to app features. [https://github.com/woocommerce/woocommerce-ios/pull/9518]
- [*] Login: Potentially fixed the crash on the onboarding screen. [https://github.com/woocommerce/woocommerce-ios/pull/9523]

13.2
-----
- [Internal] Store creation: New loading screen added for create store flow. [https://github.com/woocommerce/woocommerce-ios/pull/9383]
- [*] Payments: Add account type field to receipts [https://github.com/woocommerce/woocommerce-ios/pull/9416]
- [*] Products can now be filtered within Order creation [https://github.com/woocommerce/woocommerce-ios/pull/9258]
- [*] Products: Adds read-only support for the Composite Products extension in the Products list, including a list of components in product details. [https://github.com/woocommerce/woocommerce-ios/pull/9455]


13.1
-----
- [internal] Users can now create a Free Trial store from the app from the Get Started section of the app prologue. [https://github.com/woocommerce/woocommerce-ios/pull/9396]
- [**] Adds support for Product Multi-selection when creating and/or editing Orders. [https://github.com/woocommerce/woocommerce-ios/issues/8888]
- [**] Users can now install Jetpack for their non-Jetpack sites after logging in with application passwords. [https://github.com/woocommerce/woocommerce-ios/pull/9354]
- [*] Payments: We show a Tap to Pay on iPhone feedback survey button in the Payments menu after the first Tap to Pay on iPhone payment is taken [https://github.com/woocommerce/woocommerce-ios/pull/9366]
- [Internal] Added SiteID to some IPP tracks events [https://github.com/woocommerce/woocommerce-ios/pull/9572,]

13.0
-----
- [*] Adds a banner in "Launch store" task screen to upgrade from free trial plan. [https://github.com/woocommerce/woocommerce-ios/pull/9323]
- [*] Fix: Description, sale price, and image will be copied over to the new product variations when duplicating a variable product. [https://github.com/woocommerce/woocommerce-ios/pull/9322]


12.9
-----
- [**] Dashboard: an onboarding card is shown for sites with the following tasks if any is incomplete: "tell us more about your store" (store location) that opens a webview, "add your first product" that starts the product creation flow, "launch your store" that publishes the store, "customize your domain" that starts the domain purchase flow, and "get paid" that opens a webview. A subset of the tasks may be shown to self-hosted sites and WPCOM sites on a free trial. [https://github.com/woocommerce/woocommerce-ios/pull/9285]
- [*] Jetpack benefit banner and modal is now available on the dashboard screen after logging in with site credentials. [https://github.com/woocommerce/woocommerce-ios/pull/9232]
- [*] Payments: Local search is added to the products selection screen in the order creation flow to speed the process. [https://github.com/woocommerce/woocommerce-ios/pull/9178]
- [*] Fix: Prevent product variations not loading due to an encoding error for `permalink`, which was altered by a plugin. [https://github.com/woocommerce/woocommerce-ios/pull/9233]
- [*] Login: Users can now log in to self-hosted sites without Jetpack by approving application password authorization to their sites. [https://github.com/woocommerce/woocommerce-ios/pull/9260]
- [*] Payments: Tap to Pay on iPhone can now be selected from the Payment Methods screen [https://github.com/woocommerce/woocommerce-ios/pull/9242]
- [**] Payments: Set up Tap to Pay on iPhone flow added to the Payments Menu. Use it to configure the reader, and try a payment, before collecting a card payment with a customer. [https://github.com/woocommerce/woocommerce-ios/pull/9280]

12.8
-----
- [*] Shortcuts: We can now trigger the order creation and payment collection flows from the iOS Shortcuts app. [https://github.com/woocommerce/woocommerce-ios/pull/9103]
- [Internal] Dashboard: the UI layer had a major refactoring to allow scrolling for content more than stats for the onboarding project. The main design change is on the refresh control, where it was moved from each stats tab to below the navigation bar. Other design changes are not expected. [https://github.com/woocommerce/woocommerce-ios/pull/9031]
- [**] Products: Adds read-only support for the Product Bundles extension, including a list of bundled products and stock status for product bundles. [https://github.com/woocommerce/woocommerce-ios/pull/9177]
- [Internal] Mobile Payments: Updated StripeTerminal to 2.18 [https://github.com/woocommerce/woocommerce-ios/pull/9118]

12.7
-----
- [Internal] Shipping Label: add condition checks before showing contact options [https://github.com/woocommerce/woocommerce-ios/pull/8982]
- [*] Main screens are now accessible through the Home Screen Spotlight Search [https://github.com/woocommerce/woocommerce-ios/pull/9082]
- [*] Stats: Fixed a crash when order stats use a date and time matching the start of Daylight Saving Time. [https://github.com/woocommerce/woocommerce-ios/pull/9083]
- [*] Fix: Dismiss Take Payment popup after sharing the payment link to another app. [https://github.com/woocommerce/woocommerce-ios/pull/9042]
- [*] Site credential login: Catch invalid cookie nonce [https://github.com/woocommerce/woocommerce-ios/pull/9102]
- [*] Better error messages for site credential login failures [https://github.com/woocommerce/woocommerce-ios/pull/9125]
- [Internal] New Zendesk tag for site credential login errors [https://github.com/woocommerce/woocommerce-ios/pull/9150]

12.6
-----
- [*] Fix: When a product's details can be edited, they display a disclosure indicator (chevron). [https://github.com/woocommerce/woocommerce-ios/pull/8980]
- [*] Payments: fixed a bug where enabled rows in the Payments Menu were sometimes incorrectly shown as disabled [https://github.com/woocommerce/woocommerce-ios/pull/8983]
- [Internal] Mobile Payments: fixed logic on display of IPP feedback banner on Order List [https://github.com/woocommerce/woocommerce-ios/pull/8994]
- [**] Support: Merchants can now contact support with a new and refined experience. [https://github.com/woocommerce/woocommerce-ios/pull/9006/files]
- [***] Mobile Payments: Tap to Pay on iPhone enabled for all US merchants [https://github.com/woocommerce/woocommerce-ios/pull/9023]

12.5
-----
- [Internal] Dashboard: the stats implementation had a major update to replace a third-party library in order to support the upcoming store onboarding card. Minimal design changes are expected, and horizontal scrolling between different time range tabs is not available anymore. [https://github.com/woocommerce/woocommerce-ios/pull/8942]

12.4
-----
- [**] Menu > Settings: adds a `Domains` row for WPCOM sites to see their site domains, add a new domain, or redeems a domain credit if available. [https://github.com/woocommerce/woocommerce-ios/pull/8870]
- [Internal] Prologue screen now has only the entry point to site address login flow, and application password authentication is used for sites without Jetpack. [https://github.com/woocommerce/woocommerce-ios/pull/8846]
- [Internal] A new tag has been added for Zendesk for users authenticated with application password. [https://github.com/woocommerce/woocommerce-ios/pull/8850]
- [Internal] Failures in the logged-out state are now tracked with anonymous ID. [https://github.com/woocommerce/woocommerce-ios/pull/8861]
- [*] Fix: Fixed a crash when switching away from the Products tab. [https://github.com/woocommerce/woocommerce-ios/pull/8874]

12.3
-----
- [Internal] We have updated the Zendesk SDK to version 6.0 [https://github.com/woocommerce/woocommerce-ios/pull/8828]
- [Internal] Tap to Pay on iPhone made publicly available via an Experimental Feature toggle [https://github.com/woocommerce/woocommerce-ios/pull/8814]

12.2
-----
- [*] Fix: Adding a new attribute will auto-capitalize the first letter for each word in the attribute name. [https://github.com/woocommerce/woocommerce-ios/pull/8772]
- [internal] Logging: Improvements on logging potential errors when loading Order Details [https://github.com/woocommerce/woocommerce-ios/pull/8781]
- [Internal] Now we track the specific error code when a networking-related operation fails [https://github.com/woocommerce/woocommerce-ios/issues/8527]

12.1
-----
- [*] Adds an In-Person Payments survey banner on top of the Orders view [https://github.com/woocommerce/woocommerce-ios/issues/8530]
- [*] Fix: Allow product's `purchasable` to be a number as some third-party plugins could alter the type in the API. This could help with the Products tab not loading due to product decoding errors. [https://github.com/woocommerce/woocommerce-ios/pull/8718]
- [***] [Internal] Start the AB test for allowing login to the app using site credentials [https://github.com/woocommerce/woocommerce-ios/pull/8744]

12.0
-----
- [**] Adds a feature of bulk updating products from the product's list. [https://github.com/woocommerce/woocommerce-ios/pull/8704]
- [internal] Store creation flow now includes 3 profiler questions: store category, selling status, and store country. [https://github.com/woocommerce/woocommerce-ios/pull/8667]

11.9
-----
- [**] Now you can generate all possible variations for a product's attributes [https://github.com/woocommerce/woocommerce-ios/pull/8619]
- [*] Mobile payments: fixed card reader manuals links. [https://github.com/woocommerce/woocommerce-ios/pull/8628]

11.8
-----
- [*] Design refresh: Buttons, links, and other calls to action are now purple instead of pink. [https://github.com/woocommerce/woocommerce-ios/pull/8451]
- [internal] Design: Updated capitalization for various pages, links, and buttons to match new design guidelines. [https://github.com/woocommerce/woocommerce-ios/pull/8455]
- [internal] Remove A/B testing and release native Jetpack installation flow for all users. [https://github.com/woocommerce/woocommerce-ios/pull/8533]

11.7
-----
- [**] Analytics Hub: Now you can select custom date ranges. [https://github.com/woocommerce/woocommerce-ios/pull/8414]
- [**] Analytics Hub: Now you can see Views and Conversion Rate analytics in the new Sessions card. [https://github.com/woocommerce/woocommerce-ios/pull/8428]
- [*] My Store: We fixed an issue with Visitors and Conversion stats where sometimes visitors could be counted more than once in the selected period. [https://github.com/woocommerce/woocommerce-ios/pull/8427]


11.6
-----
- [***] We added a new Analytics Hub inside the My Store area of the app. Simply click on the See More button under the store stats to check more detailed information on Revenue, Orders and Products. [https://github.com/woocommerce/woocommerce-ios/pull/8356]
- [*] In-Person Payments: fixed timing issues in payments flow, which caused "Remove card" to be shown for too long [https://github.com/woocommerce/woocommerce-ios/pull/8351]

11.5
-----
- [*] Account deletion is now supported for all users in settings or in the empty stores screen (in the ellipsis menu). [https://github.com/woocommerce/woocommerce-ios/pull/8179, https://github.com/woocommerce/woocommerce-ios/pull/8272]
- [*] In-Person Payments: We removed any references to Simple Payments from Orders, and the red badge from the Menu tab and Menu Payments icon announcing the new Payments section. [https://github.com/woocommerce/woocommerce-ios/pull/8183]
- [internal] Store creation flow was improved with native implementation. It is available from the login prologue (`Get Started` CTA), login email error screen, and store picker (`Add a store` CTA from the empty stores screen or at the bottom of the store list). [Example testing steps in https://github.com/woocommerce/woocommerce-ios/pull/8251]
- [internal] New stores have two new Products onboarding features: A banner with an `Add a Product` CTA on the My Store screen, and the option to add new products using templates. [https://github.com/woocommerce/woocommerce-ios/pull/8294]

11.4
-----
- [*] Add System Status Report to ZenDesk support requests. [https://github.com/woocommerce/woocommerce-ios/pull/8171]


11.3
-----
- [*] In-Person Payments: Show spinner while preparing reader for payment, instead of saying it's ready before it is. [https://github.com/woocommerce/woocommerce-ios/pull/8115]
- [internal] In-Person Payments: update StripeTerminal from 2.7 to 2.14 [https://github.com/woocommerce/woocommerce-ios/pull/8132]
- [*] In-Person Payments: Fixed payment method prompt for WisePad 3 to show only Tap and Insert options [https://github.com/woocommerce/woocommerce-ios/pull/8136]

11.2
-----
- [***] You can now preview draft products before publishing. [https://github.com/woocommerce/woocommerce-ios/pull/8102]
- [*] The survey at the end of the login onboarding flow is no longer available. [https://github.com/woocommerce/woocommerce-ios/pull/8062]
- [*] Fixed layout issues on the Account Mismatch error screen. [https://github.com/woocommerce/woocommerce-ios/pull/8074]
- [*] The Accept Payments Easily banner has been removed from the order list [https://github.com/woocommerce/woocommerce-ios/pull/8078]

11.1
-----
- [**] You can now search customers when creating or editing an order. [https://github.com/woocommerce/woocommerce-ios/issues/7741]
- [internal] Store creation is available from the login prologue, login email error screen, and store picker. [https://github.com/woocommerce/woocommerce-ios/pull/8023]
- [internal] The login flow is simplified with only the option to log in with WordPress.com. This flow is presented in parallel with the existing flow in an A/B test experiment. [https://github.com/woocommerce/woocommerce-ios/pull/7996]
- [**] Relevant Just In Time Messages will be displayed on the My Store screen [https://github.com/woocommerce/woocommerce-ios/issues/7853]

11.0
-----
- [internal] Add support for controlling performance monitoring via Sentry. **Off by default**. [https://github.com/woocommerce/woocommerce-ios/pull/7831]


10.9
-----
- [***] Dropped iOS 14 support. From now we support iOS 15 and later. [https://github.com/woocommerce/woocommerce-ios/pull/7851]
- [*] Login: Now you can handle Jetpack site connection for your self-hosted sites from the app. [https://github.com/woocommerce/woocommerce-ios/pull/7847]


10.8
-----
- [***] Stats: Now you can add a Today's Stats Widget to your lock screen (iOS 16 only) to monitor your sales. [https://github.com/woocommerce/woocommerce-ios/pull/7839]
- [internal] In-Person Payments: add UTM parameters to card reader purchase URLs to allow attribution [https://github.com/woocommerce/woocommerce-ios/pull/7858]
- [*] In-Person Payments: the Purchase card reader links now all open in authenticated web views, to make it easier to log in to woocommerce.com. [https://github.com/woocommerce/woocommerce-ios/pull/7862]

10.7
-----
- [*] Universal Links: Users can now open universal links in the app. [https://github.com/woocommerce/woocommerce-ios/pull/7632]
- [internal] Store picker: Show error when the role eligibility check fails while selecting a store. [https://github.com/woocommerce/woocommerce-ios/pull/7816]
- [internal] Store picker: Add loading state to `Continue` button. [https://github.com/woocommerce/woocommerce-ios/pull/7821]
- [internal] Store picker: Use Jetpack tunnel API for fetching user info for role checking. [https://github.com/woocommerce/woocommerce-ios/pull/7822]
- [*] Allow in-app notices to be swiped away [https://github.com/woocommerce/woocommerce-ios/pull/7801]

10.6
-----

- [**] Products tab: products search now has an option to search products by SKU. Stores with WC version 6.6+ support partial SKU search, otherwise the product(s) with the exact SKU match is returned. [https://github.com/woocommerce/woocommerce-ios/pull/7781]
- [*] Fixed a rare crash when selecting a store in the store picker. [https://github.com/woocommerce/woocommerce-ios/pull/7765]
- [*] Settings: Display the WooCommerce version and available updates in Settings [https://github.com/woocommerce/woocommerce-ios/pull/7779]
- [*] Show suggestion for logging in to a WP.com site with a mismatched WP.com account. [https://github.com/woocommerce/woocommerce-ios/pull/7773]
- [*] Help center: Added help center web page with FAQs for "Not a WooCommerce site" and "Wrong WordPress.com account" error screens. [https://github.com/woocommerce/woocommerce-ios/pull/7767, https://github.com/woocommerce/woocommerce-ios/pull/7769]
- [*] Now you can bulk edit variation prices. [https://github.com/woocommerce/woocommerce-ios/pull/7803]
- [**] Reviews: Now you can reply to product reviews using the Reply button while viewing a product review. [https://github.com/woocommerce/woocommerce-ios/pull/7799]

10.5
-----
- [**] Products: Now you can duplicate products from the More menu of the product detail screen. [https://github.com/woocommerce/woocommerce-ios/pull/7727]
- [**] Login: Added Jetpack connection support from the Account Mismatch error screen. [https://github.com/woocommerce/woocommerce-ios/pull/7748]
- [*] Orders: We are bringing back the ability to add/edit customer notes and addresses from the main order screen [https://github.com/woocommerce/woocommerce-ios/pull/7750]
- [*] Help center: Added help center web page with FAQs for "Wrong WordPress.com account error" screen. [https://github.com/woocommerce/woocommerce-ios/pull/7747]
- [*] Widgets: The Today's Stat Widget adds support for bigger fonts. [https://github.com/woocommerce/woocommerce-ios/pull/7752]

10.4
-----
- [***] Stats: Now you can add a Today's Stats Widget to your homescreen to monitor your sales. [https://github.com/woocommerce/woocommerce-ios/pull/7732]
- [*] Help center: Added help center web page with FAQs for "Pick a WooCommerce Store", "Enter WordPress.com password" and "Open mail to find magic link" screens. [https://github.com/woocommerce/woocommerce-ios/pull/7641, https://github.com/woocommerce/woocommerce-ios/pull/7730, https://github.com/woocommerce/woocommerce-ios/pull/7737]
- [*] In-Person Payments: Fixed a bug where cancelling a card reader connection would temporarily prevent further connections [https://github.com/woocommerce/woocommerce-ios/pull/7689]
- [*] In-Person Payments: Improvements to the card reader connection flow UI [https://github.com/woocommerce/woocommerce-ios/pull/7687]
- [*] Login: Users can now set up the Jetpack connection between a self-hosted site and their WP.com account. [https://github.com/woocommerce/woocommerce-ios/pull/7608]
- [*] Product list: the "Draft" blue color is fixed to be more readable for a draft product row in the product list. [https://github.com/woocommerce/woocommerce-ios/pull/7724]
- [*] Notifications: App icon badge is now cleared correctly after visiting the orders tab. [https://github.com/woocommerce/woocommerce-ios/pull/7735]

10.3
-----
- [*] Dashboard: the last selected time range tab (Today/This Week/This Month/This Year) is persisted for the site and shown on the next site launch (app launch or switching stores). [https://github.com/woocommerce/woocommerce-ios/pull/7638]
- [*] Dashboard: swiping to another time range tab now triggers syncing for the target tab. Previously, the stats on the target tab aren't synced from the swipe gesture. [https://github.com/woocommerce/woocommerce-ios/pull/7650]
- [*] In-Person Payments: Fixed an issue where the Pay in Person toggle could be out of sync with the setting on the website. [https://github.com/woocommerce/woocommerce-ios/pull/7656]
- [*] In-Person Payments: Removed the need to sign in when purchasing a card reader [https://github.com/woocommerce/woocommerce-ios/pull/7670]
- [*] In-Person Payments: Fixed a bug where canceling a reader connection could result in being unable to connect a reader in future [https://github.com/woocommerce/woocommerce-ios/pull/7678]
- [*] In-Person Payments: Fixed a bug which prevented the Collect Payment button from being shown for Cash on Delivery orders  [https://github.com/woocommerce/woocommerce-ios/pull/7694]

10.2
-----
- [*] Help center: Added help center web page with FAQs for "Enter Store Credentials", "Enter WordPress.com email " and "Jetpack required Error" screens. [https://github.com/woocommerce/woocommerce-ios/pull/7588, https://github.com/woocommerce/woocommerce-ios/pull/7590, https://github.com/woocommerce/woocommerce-ios/pull/7621]
- [*] In-Person Payments: Fixed the Learn More link from the `Enable Pay in Person` onboarding screen for WCPay [https://github.com/woocommerce/woocommerce-ios/pull/7598]
- [**] In-Person Payments: Added a switch for the Pay in Person payment method on the Payments menu. This allows you to accept In-Person Payments for website orders [https://github.com/woocommerce/woocommerce-ios/pull/7613]

10.1
-----
- [*] In-Person Payments: The onboarding notice on the In-Person Payments menu is correctly dismissed after multiple prompts are shown. [https://github.com/woocommerce/woocommerce-ios/pull/7543]
- [*] Help center: Added custom help center web page with FAQs for "Enter Store Address" and "Enter WordPress.com email" screens. [https://github.com/woocommerce/woocommerce-ios/pull/7553, https://github.com/woocommerce/woocommerce-ios/pull/7573]
- [*] In-Person Payments: The plugin selection is saved correctly after multiple onboarding prompts. [https://github.com/woocommerce/woocommerce-ios/pull/7544]
- [**] In-Person Payments: A new prompt to enable `Pay in Person` for your store's checkout, to accept In-Person Payments for website orders [https://github.com/woocommerce/woocommerce-ios/issues/7474]

10.0
-----
- [**] In-Person Payments and Simple Payments have been moved to a new Payments section [https://github.com/woocommerce/woocommerce-ios/pull/7473]
- [*] Login: on the WP.com password screen, the magic link login option is moved from below "Reset your password" to below the primary Continue button for higher visibility. [https://github.com/woocommerce/woocommerce-ios/pull/7469]
- [*] Login: some minor enhancements are made to the error screen after entering an invalid WP.com email - a new "What is WordPress.com?" link, hiding the "Log in with store address" button when it's from the store address login flow, and some copy changes. [https://github.com/woocommerce/woocommerce-ios/pull/7485]
- [**] In-Person Payments: Accounts with pending requirements are no longer blocked from taking payments - we have added a skip button to the relevant screen. [https://github.com/woocommerce/woocommerce-ios/pull/7504]
- [*] Login: New button added to the empty site picker screen to enter a site address for troubleshooting. [https://github.com/woocommerce/woocommerce-ios/pull/7484]

9.9
-----
- [*] [Sign in with store credentials]: New screen added with instructions to verify Jetpack connected email. [https://github.com/woocommerce/woocommerce-ios/pull/7424]
- [*] [Sign in with store credentials]: Stop clearing username/password after an invalid attempt to enable users to fix typos. [https://github.com/woocommerce/woocommerce-ios/pull/7444]
- [*] Login: after entering WP.com email, a magic link is automatically sent when it is enabled (magic links are disabled for A8C emails and WP.com accounts with recently changed password) and a new screen is shown with an option to log in with password. [https://github.com/woocommerce/woocommerce-ios/pull/7449]

9.8
-----
- [***] Login: Introduce a way to sign in using store credentials.  [https://github.com/woocommerce/woocommerce-ios/pull/7320]
- [**] Login: You can now install WooCommerce to your self-hosted sites from the login flow. [https://github.com/woocommerce/woocommerce-ios/pull/7401]
- [**] Orders: Now you can quickly mark an order as completed by swiping it to the left! [https://github.com/woocommerce/woocommerce-ios/pull/7385]
- [*] In-Person Payments: The purchase card reader information card appears also in the Orders list screen. [https://github.com/woocommerce/woocommerce-ios/pull/7326]
- [*] Login: in release 9.7, when the app is in logged out state, an onboarding screen is shown before the prologue screen if the user hasn't finished or skipped it. In release 9.8, a survey is added to the end of the onboarding screen. [https://github.com/woocommerce/woocommerce-ios/pull/7416]
- [*] Login: a local notification is scheduled after the user encounters an error from logging in with an invalid site address or WP.com email/password. Please see testing scenarios in the PR, with regression testing on order/review remote notifications. [https://github.com/woocommerce/woocommerce-ios/pull/7323, https://github.com/woocommerce/woocommerce-ios/pull/7372, https://github.com/woocommerce/woocommerce-ios/pull/7422]

9.7
-----
- [***] Orders: Orders can now be edited within the app. [https://github.com/woocommerce/woocommerce-ios/pull/7300]
- [**] Orders: You can now view the Custom Fields for an order in the Order Details screen. [https://github.com/woocommerce/woocommerce-ios/pull/7310]
- [*] In-Person Payments: Card Reader Manuals now appear based on country availability, consolidated into an unique view [https://github.com/woocommerce/woocommerce-ios/pull/7178]
- [*] Login: Jetpack setup flow is now accessible from the Login with Store Address flow. [https://github.com/woocommerce/woocommerce-ios/pull/7294]
- [*] In-Person Payments: The purchase card reader information card can be dismissed [https://github.com/woocommerce/woocommerce-ios/pull/7260]
- [*] In-Person Payments: When dismissing the purchase card reader information card, the user can choose to be reminded in 14 days. [https://github.com/woocommerce/woocommerce-ios/pull/7271]
- [*] In-Person Payments: The purchase card reader information card appears also in the App Settings screen. [https://github.com/woocommerce/woocommerce-ios/pull/7308]
- [*] Refund lines in the Order details screen now appear ordered from oldest to newest [https://github.com/woocommerce/woocommerce-ios/pull/7287]
- [*] Login: when the app is in logged out state, an onboarding screen is shown before the prologue screen if the user hasn't finished or skipped it.  [https://github.com/woocommerce/woocommerce-ios/pull/7324]
- [*] Orders: When a store has no orders yet, there is an updated message with a link to learn more on the Orders tab. [https://github.com/woocommerce/woocommerce-ios/pull/7328]

9.6
-----
- [***] Coupons: Coupons can now be created from within the app. [https://github.com/woocommerce/woocommerce-ios/pull/7239]
- [**] Order Details: All unpaid orders have a Collect Payment button, which shows a payment method selection screen. Choices are Cash, Card, and Payment Link. [https://github.com/woocommerce/woocommerce-ios/pull/7111]
- [**] In-Person Payments: Support for selecting preferred payment gateway when multiple extensions are installed on the store. [https://github.com/woocommerce/woocommerce-ios/pull/7153]
- [*] Coupons: Removed the redundant animation when reloading the coupon list. [https://github.com/woocommerce/woocommerce-ios/pull/7137]
- [*] Login: Display "What is WordPress.com?" link in "Continue With WordPress.com" flow. [https://github.com/woocommerce/woocommerce-ios/pull/7213]
- [*] Login: Display the Jetpack requirement error after login is successful.
- [*] Login: Display a "New to WooCommerce?" link in the login prologue screen above the login buttons. [https://github.com/woocommerce/woocommerce-ios/pull/7261]
- [*] In-Person Payments: Publicize the Card Present Payments feature on the Payment Method screen [https://github.com/woocommerce/woocommerce-ios/pull/7225]
- [*] In-Person Payments: Add blog_id to IPP transaction description to match WCPay [https://github.com/woocommerce/woocommerce-ios/pull/7221]
- [*] Product form: after uploading an image, the product can now be saved immediately while the image is being uploaded in the background. When no images are pending upload for the saved product, the images are added to the product. Testing instructions: https://github.com/woocommerce/woocommerce-ios/pull/7196. [https://github.com/woocommerce/woocommerce-ios/pull/7254]

9.5
-----
- [*] Coupons: Fixed issue saving "Individual Use" and "Exclude Sale Items" fields. [https://github.com/woocommerce/woocommerce-ios/pull/7117]
- [*] Orders: The customer shipping/billing address form now navigates back automatically after selecting a country or state. [https://github.com/woocommerce/woocommerce-ios/pull/7119]
- [internal] In settings and empty stores screen, the "Close Account" link is shown for users who signed in with Apple (the only way to create an account) to close their WordPress.com account. [https://github.com/woocommerce/woocommerce-ios/pull/7143]

9.4
-----
- [*] Orders: Order details now displays both the date and time for all orders. [https://github.com/woocommerce/woocommerce-ios/pull/6996]
- [*] Simple payments have the `Card` option available for stores with configuration issues to resolve, and show onboarding to help resolve them [https://github.com/woocommerce/woocommerce-ios/pull/7002]
- [*] Order & Product list: Now, we can pull to refresh from an empty view. [https://github.com/woocommerce/woocommerce-ios/pull/7023, https://github.com/woocommerce/woocommerce-ios/pull/7030]
- [*] Order Creation: Fixes a bug where selecting a variable product to add to a new order would sometimes open the wrong list of product variations. [https://github.com/woocommerce/woocommerce-ios/pull/7042]
- [*] Collect payment button on Order Details no longer flickers when the screen loads [https://github.com/woocommerce/woocommerce-ios/pull/7043]
- [*] Issue refund button on Order Details is shown for all paid orders [https://github.com/woocommerce/woocommerce-ios/pull/7046]
- [*] Order Creation: Fixes several bugs with the Products section not showing the correct order items or not correctly updating the item quantity. [https://github.com/woocommerce/woocommerce-ios/pull/7067]

9.3
-----
- [***] In-Person Payments is now available for merchants using WooCommerce Payments in Canada. [https://github.com/woocommerce/woocommerce-ios/pull/6954]
- [*] In-Person Payments: Accessibility improvement [https://github.com/woocommerce/woocommerce-ios/pull/6869, https://github.com/woocommerce/woocommerce-ios/pull/6886, https://github.com/woocommerce/woocommerce-ios/pull/6906]
- [*] Orders: Now it's possible to select and copy text from the notes on an order. [https://github.com/woocommerce/woocommerce-ios/pull/6894]
- [*] Support Arabic numerals on amount fields. [https://github.com/woocommerce/woocommerce-ios/pull/6891]
- [*] Product Selector: Enabled selecting all variations on variable product rows. [https://github.com/woocommerce/woocommerce-ios/pull/6899]
- [internal] Order Creation: Adding new products, shipping, fee, or customer details to an order now blocks the UI immediately while the order is syncing remotely. [https://github.com/woocommerce/woocommerce-ios/pull/6974]

- [*] Coupons: Now it's possible to update discount types for coupons. [https://github.com/woocommerce/woocommerce-ios/pull/6935]
- [*] Orders tab: the view width now adjusts to the app in tablet split view on iOS 15. [https://github.com/woocommerce/woocommerce-ios/pull/6951]

9.2
-----
- [***] Experimental Features: Coupons editing and deletion features are now enabled as part of coupon management. [https://github.com/woocommerce/woocommerce-ios/pull/6853]
- [*] Order Creation: Updated percentage fee flow - added amount preview, disabled percentage option when editing. [https://github.com/woocommerce/woocommerce-ios/pull/6763]
- [*] Product Details: Update status badge layout and show it for more cases. [https://github.com/woocommerce/woocommerce-ios/pull/6768]
- [*] Coupons: now, the percentage amount of coupons will be displayed correctly in the listing and in coupon detail if the amount contains fraction digits. [https://github.com/woocommerce/woocommerce-ios/pull/6804]
- [*] Coupons: Filter initial search results to show only coupons of the currently selected store. [https://github.com/woocommerce/woocommerce-ios/pull/6800]
- [*] Coupons: Fixed crash when there are duplicated items on the coupon list. [https://github.com/woocommerce/woocommerce-ios/pull/6798]
- [*] In-Person Payments: Run onboarding checks when connecting a reader. [https://github.com/woocommerce/woocommerce-ios/pull/6761, https://github.com/woocommerce/woocommerce-ios/pull/6774, https://github.com/woocommerce/woocommerce-ios/pull/6789]
- [*] In-Person Payments: after collecting payment for an order, merchants can now email the receipt in addition to printing it in Order Details > See Receipt if email is available on the device. [https://github.com/woocommerce/woocommerce-ios/pull/6833]

9.1
-----

- [*] Product name field in product form - Remove scroll behaviour and increase field height to fully display long product names. [https://github.com/woocommerce/woocommerce-ios/pull/6681]
- [*] Filter toolbar in Products list tab - Filter toolbar is pinned outside of the products list. [https://github.com/woocommerce/woocommerce-ios/pull/6698]
- [internal] Loading screens are refactored to avoid duplicated code and a potential crash. Please quickly smoke test them to make sure that everything still works as before. [https://github.com/woocommerce/woocommerce-ios/pull/6717]
- [*] Shipping settings - Weight and shipping package dimensions are localized based on device locale. Also, decimal point information is no longer lost upon saving a product, when using comma as a decimal separator. [https://github.com/woocommerce/woocommerce-ios/pull/6721]

9.0
-----

- [*] Share payment links from the order details screen. [https://github.com/woocommerce/woocommerce-ios/pull/6609]
- [internal] Reviews lists on Products and Menu tabs are refactored to avoid duplicated code. Please quickly smoke test them to make sure that everything still works as before. [https://github.com/woocommerce/woocommerce-ios/pull/6553]
- [**] Now it's possible to change the order of the product images. [https://github.com/woocommerce/woocommerce-ios/pull/6620]
- [*] Improved accessibility for the error banner and info banner displayed in Orders and Products. [https://github.com/woocommerce/woocommerce-ios/pull/6633]

8.9
-----
- [*] Coupons: Fixed issue loading the coupon list from the local storage on initial load. [https://github.com/woocommerce/woocommerce-ios/pull/6463]
- [*] Coupons: Update layout of the coupon details screen. [https://github.com/woocommerce/woocommerce-ios/pull/6522]
- [*] In-Person Payments: Removed collecting L2/L3 data. [https://github.com/woocommerce/woocommerce-ios/pull/6519]
- [*] Hub Menu: Multiple menu items can no longer be tapped simultaneously. [https://github.com/woocommerce/woocommerce-ios/pull/6484]
- [*] Jetpack CP: Fixed crash when attempting to access WP-Admin with an invalid URL that has an unsupported scheme. [https://github.com/woocommerce/woocommerce-ios/pull/6502]
- [***] Orders: Order Creation is now available to everyone! You can go to the Orders tab and tap the + button to create a new order. [https://github.com/woocommerce/woocommerce-ios/pull/6537]
- [internal] Loading screens are refactored to avoid duplicated code and a potential crash. Please quickly smoke test them to make sure that everything still works as before. [https://github.com/woocommerce/woocommerce-ios/pull/6535] [https://github.com/woocommerce/woocommerce-ios/pull/6544]

8.8
-----
- [*] Updates the app's About screen to be consistent with Automattic's other mobile apps. [https://github.com/woocommerce/woocommerce-ios/pull/6421]
- [***] Experimental Feature: It's now possible to add custom shipping method and fees in order creation flow. Tax amount and Order total is now synced from backend. [https://github.com/woocommerce/woocommerce-ios/pull/6429]
- [**] Now it's possible to filter orders by custom statuses. [https://github.com/woocommerce/woocommerce-ios/pull/6390]
- [*] Fixed issue presenting Edit Customer Note screen as a modal on large screens. [https://github.com/woocommerce/woocommerce-ios/pull/6406]
- [*] Products displayed in Order Detail now follow the same order of the web. [https://github.com/woocommerce/woocommerce-ios/pull/6401]
- [*] Simple Payments now shows a detailed tax break up before taking the payment. [https://github.com/woocommerce/woocommerce-ios/pull/6412]
- [*] Coupons list now shows an error view if coupons are disabled for the store. Coupons can be enabled again from this view. [https://github.com/woocommerce/woocommerce-ios/pull/6446]
- [*] Coupon details screen now displays more informative error messages when loading the total discount amount fails. [https://github.com/woocommerce/woocommerce-ios/pull/6457]
- [internal] Shipping Labels: the navigation bar in the web view for adding payments is now correctly hidden. [https://github.com/woocommerce/woocommerce-ios/pull/6435]

8.7
-----
- [**] In-Person Payments: Added card details to refund confirmation screen to help with refunding to the payment card [https://github.com/woocommerce/woocommerce-ios/pull/6241]
- [*] Coupons: Replace the toggles on Usage Details screen with text for uneditable contents. [https://github.com/woocommerce/woocommerce-ios/pull/6287]
- [*] Improve image loading for thumbnails especially on the Product list. [https://github.com/woocommerce/woocommerce-ios/pull/6299]
- [*] Coupons: Added feedback banner on the top of the coupon list. [https://github.com/woocommerce/woocommerce-ios/pull/6316]
- [*] Coupons: Handled error when loading total discounted amount fails. [https://github.com/woocommerce/woocommerce-ios/pull/6368]
- [internal] Removed all feature flags for Shipping Labels. Please smoke test all parts of Shipping Labels to make sure that everything still works as before. [https://github.com/woocommerce/woocommerce-ios/pull/6270]
- [*] In-Person Payments: Localized messages and UI [https://github.com/woocommerce/woocommerce-ios/pull/6317]
- [*] My Store: Fixed incorrect currency symbol of revenue text for stores with non-USD currency. [https://github.com/woocommerce/woocommerce-ios/pull/6335]
- [*] Notifications: Dismiss presented view before presenting content from notifications [https://github.com/woocommerce/woocommerce-ios/pull/6354]
- [*] Reviews: Fixed missing product information on first load [https://github.com/woocommerce/woocommerce-ios/pull/6367]
- [internal] Removed the feature flag for My store tab UI updates. Please smoke test the store stats and top performers in the "My store" tab to make sure everything works as before. [https://github.com/woocommerce/woocommerce-ios/pull/6334]
- [*] In-Person Payments: Add support for accepting payments on bookable products [https://github.com/woocommerce/woocommerce-ios/pull/6364]
- [*] In-Person Payments: Fixed issue where payment could be stuck prompting to remove the card if the payment was declined and retried before removing the card.

8.6
-----
- [***] Merchants can now view coupons in their stores by enabling Coupon Management in Experimental Features. [https://github.com/woocommerce/woocommerce-ios/pull/6209]
- [*] Orders: In the experimental Order Creation feature, product variations added to a new order now show a list of their attributes. [https://github.com/woocommerce/woocommerce-ios/pull/6131]
- [*] Enlarged the tap area for the action button on the notice view. [https://github.com/woocommerce/woocommerce-ios/pull/6146]
- [*] Reviews: Fixed crash on iPad when tapping the More button. [https://github.com/woocommerce/woocommerce-ios/pull/6187]
- [*] In-Person Payments: Remove Stripe from Experimental Features as it is always enabled now. [https://github.com/woocommerce/woocommerce-ios/pull/6205]
- [*] Disabled unnecessary selection of the "Refund via" row on the Refund Confirmation screen [https://github.com/woocommerce/woocommerce-ios/pull/6198]
- [*] Increased minimum version of Stripe extension for In-Person Payments to 6.2.0 [https://github.com/woocommerce/woocommerce-ios/pull/xxxx]
- [internal] Removed `pushNotificationsForAllStores` feature flag. Since the changes are non-trivial, it would be great to smoke test push notifications for all stores in beta testing. [https://github.com/woocommerce/woocommerce-ios/pull/6231]

8.5
-----
- [*] In-Person Payments: Inform the user when a card reader battery is so low that it needs to be charged before the reader can be connected. [https://github.com/woocommerce/woocommerce-ios/pull/5998]
- [***] The My store tab is having a new look with new conversion stats and shows up to 5 top performing products now (used to be 3). [https://github.com/woocommerce/woocommerce-ios/pull/5991]
- [**] Fixed a crash at the startup of the app, related to Gridicons. [https://github.com/woocommerce/woocommerce-ios/pull/6005]
- [***] Experimental Feature: It's now possible to create Orders in the app by enabling it in Settings > Experimental Features. For now you can change the order status, add products, and add customer details (billing and shipping addresses). [https://github.com/woocommerce/woocommerce-ios/pull/6060]
- [*] Fixed issue in date range selection for the orders filters where is some cases dates are not available for selection. [https://github.com/woocommerce/woocommerce-ios/pull/6090]
- [*] Enabled "view product in store" and "share product" options for variable products when accessing them through the order details screen. [https://github.com/woocommerce/woocommerce-ios/pull/6091]

8.4
-----
- [***] In-Person Payments: Support for Stripe M2 card reader. [https://github.com/woocommerce/woocommerce-ios/pull/5844]
- [***] We introduced a new tab called "Menu", a tab in the main navigation where you can browser different sub-sections of the app: Switch Store, Settings, WooCommerce Admin, View Store and Reviews. [https://github.com/woocommerce/woocommerce-ios/pull/5926]
- [***] Store admins can now access sites with plugins that have Jetpack Connection Package (e.g. WooCommerce Payments, Jetpack Backup) in the app. These sites do not require Jetpack-the-plugin to connect anymore. Store admins can still install Jetpack-the-plugin from the app through settings or a Jetpack banner. [https://github.com/woocommerce/woocommerce-ios/pull/5924]
- [*] Add/Edit Product screen: Fix transient product name while adding images.[https://github.com/woocommerce/woocommerce-ios/pull/5840]

8.3
-----
- [***] All merchants can create Simple Payments orders. [https://github.com/woocommerce/woocommerce-ios/pull/5684]
- [**] System status report can now be viewed and copied directly from within the app. [https://github.com/woocommerce/woocommerce-ios/pull/5702]
- [**] Product SKU input scanner is now available as a beta feature. To try it, enable it from settings and you can scan a barcode to use as the product SKU in product inventory settings! [https://github.com/woocommerce/woocommerce-ios/pull/5695]
- [**] Now you chan share a payment link when creating a Simple Payments order [https://github.com/woocommerce/woocommerce-ios/pull/5819]
- [*] Reviews: "Mark all as read" checkmark bar button item button replaced with menu button which launches an action sheet. Menu button is displayed only if there are unread reviews available.[https://github.com/woocommerce/woocommerce-ios/pull/5833]
- [internal] Refactored ReviewsViewController to add tests. [https://github.com/woocommerce/woocommerce-ios/pull/5834]

8.2
-----
- [***] In-Person Payments: Now you can collect Simple Payments on the go. [https://github.com/woocommerce/woocommerce-ios/pull/5635]
- [*] Products: After generating a new variation for a variable product, you are now taken directly to edit the new variation. [https://github.com/woocommerce/woocommerce-ios/pull/5649]
- [*] Dashboard: the visitor count in the Today tab is now shown when Jetpack site stats are enabled.
- [*] Add/Edit Product Images: tapping on the last `n` images while `n` images are pending upload does not crash the app anymore. [https://github.com/woocommerce/woocommerce-ios/pull/5672]

8.2
-----
- [*] Shipping Labels: Fixes a crash when saving a new shipping label after opening the order from a push notification. [https://github.com/woocommerce/woocommerce-ios/pull/5549]
- [**] In-Person Payments: Improved support for VoiceOver. [https://github.com/woocommerce/woocommerce-ios/pull/5572]
- [*] In-Person Payments: Fixes a crash when printing more than one receipt. [https://github.com/woocommerce/woocommerce-ios/pull/5575]

8.1
-----
- [***] Now it's possible to filter Order List by multiple statuses and date ranges. Plus, we removed the top tab bar on Orders Tab. [https://github.com/woocommerce/woocommerce-ios/pull/5491]
- [*] Login: Password AutoFill will suggest wordpress.com accounts. [https://github.com/woocommerce/woocommerce-ios/pull/5399]
- [*] Store picker: after logging in with store address, the pre-selected store is now the currently selected store instead of the store from login flow. [https://github.com/woocommerce/woocommerce-ios/pull/5508]
- [*] The application icon number from order push notifications is now cleared after visiting the orders tab. [https://github.com/woocommerce/woocommerce-ios/pull/5715]
- [internal] Migrated Settings screen to MVVM [https://github.com/woocommerce/woocommerce-ios/pull/5393]


8.0
-----
- [*] Product List: Add support for product filtering by category. [https://github.com/woocommerce/woocommerce-ios/pull/5388]
- [***] Push notifications are now supported for all connected stores. [https://github.com/woocommerce/woocommerce-ios/pull/5299]
- [*] Fix: in Settings > Switch Store, tapping "Dismiss" after selecting a different store does not switch stores anymore. [https://github.com/woocommerce/woocommerce-ios/pull/5359]

7.9
-----
- [*] Fix: after disconnecting a site or connecting to a new site, the sites in site picker (Settings > Switch Store) should be updated accordingly. The only exception is when the newly disconnected site is the currently selected site. [https://github.com/woocommerce/woocommerce-ios/pull/5241]
- [*] Order Details: Show a button on the "Product" section of Order Details screen to allow recreating shipping labels. [https://github.com/woocommerce/woocommerce-ios/pull/5255]
- [*] Edit Order Address - Enable `Done` button when `Use as {Shipping/Billing} Address` toggle is turned on. [https://github.com/woocommerce/woocommerce-ios/pull/5254]
- [*] Add/Edit Product: fix an issue where the product name keyboard is English only. [https://github.com/woocommerce/woocommerce-ios/pull/5288]
- [*] Order Details: some sites cannot parse order requests where the fields parameter has spaces, and the products section cannot load as a result. The spaces are now removed. [https://github.com/woocommerce/woocommerce-ios/pull/5298]

7.8
-----
- [***] Shipping Labels: merchants can create multiple packages for the same order, moving the items between different packages. [https://github.com/woocommerce/woocommerce-ios/pull/5190]
- [*] Fix: Navigation bar buttons are now consistently pink on iOS 15. [https://github.com/woocommerce/woocommerce-ios/pull/5139]
- [*] Fix incorrect info banner color and signature option spacing on Carrier and Rates screen. [https://github.com/woocommerce/woocommerce-ios/pull/5144]
- [x] Fix an error where merchants were unable to connect to valid stores when they have other stores with corrupted information https://github.com/woocommerce/woocommerce-ios/pull/5161
- [*] Shipping Labels: Fix issue with decimal values on customs form when setting the device with locales that use comma as decimal point. [https://github.com/woocommerce/woocommerce-ios/pull/5195]
- [*] Shipping Labels: Fix crash when tapping on Learn more rows of customs form. [https://github.com/woocommerce/woocommerce-ios/pull/5207]
- [*] Shipping Labels: The shipping address now prefills the phone number from the billing address if a shipping phone number is not available. [https://github.com/woocommerce/woocommerce-ios/pull/5177]
- [*] Shipping Labels: now in Carrier and Rates we always display the discounted rate instead of the retail rate if available. [https://github.com/woocommerce/woocommerce-ios/pull/5188]
- [*] Shipping Labels: If the shipping address is invalid, there are now options to email, call, or message the customer. [https://github.com/woocommerce/woocommerce-ios/pull/5228]
- [*] Accessibility: notify when offline mode banner appears or disappears. [https://github.com/woocommerce/woocommerce-ios/pull/5225]

7.7
-----
- [***] In-Person Payments: US merchants can now obtain a card reader and then collect payments directly from the app. [https://github.com/woocommerce/woocommerce-ios/pull/5030]
- [***] Shipping Labels: Merchants can now add new payment methods for shipping labels directly from the app. [https://github.com/woocommerce/woocommerce-ios/pull/5023]
- [**] Merchants can now edit shipping & billing addresses from orders. [https://github.com/woocommerce/woocommerce-ios/pull/5097]
- [x] Fix: now a default paper size will be selected in Shipping Label print screen. [https://github.com/woocommerce/woocommerce-ios/pull/5035]
- [*] Show banner on screens that use cached data when device is offline. [https://github.com/woocommerce/woocommerce-ios/pull/5000]
- [*] Fix incorrect subtitle on customs row of Shipping Label purchase flow. [https://github.com/woocommerce/woocommerce-ios/pull/5093]
- [*] Make sure customs form printing option is not available on non-international orders. [https://github.com/woocommerce/woocommerce-ios/pull/5104]
- [*] Fix incorrect logo for DHL in Shipping Labels flow. [https://github.com/woocommerce/woocommerce-ios/pull/5105]

7.6
-----
- [x] Show an improved error modal if there are problems while selecting a store. [https://github.com/woocommerce/woocommerce-ios/pull/5006]
- [***] Shipping Labels: Merchants can now add new custom and service packages for shipping labels directly from the app. [https://github.com/woocommerce/woocommerce-ios/pull/4976]
- [*] Fix: when product image upload fails, the image cell stop loading. [https://github.com/woocommerce/woocommerce-ios/pull/4989]

7.5
-----
- [***] Merchants can now purchase shipping labels and declare customs forms for international orders. [https://github.com/woocommerce/woocommerce-ios/pull/4896]
- [**] Merchants can now edit customer provided notes from orders. [https://github.com/woocommerce/woocommerce-ios/pull/4893]
- [*] Fix empty states sometimes not centered vertically [https://github.com/woocommerce/woocommerce-ios/pull/4890]
- [*] Fix error syncing products due to decoding failure of regular_price in product variations. [https://github.com/woocommerce/woocommerce-ios/pull/4901]
- [*] Hide bottom bar on shipping label purchase form. [https://github.com/woocommerce/woocommerce-ios/pull/4902]

7.4
-----
- [*] Fix an issue where some extension was not shown in order item details. [https://github.com/woocommerce/woocommerce-ios/pull/4753]
- [*] Fix: The refund button within Order Details will be hidden if the refund is zero. [https://github.com/woocommerce/woocommerce-ios/pull/4789]
- [*] Fix: Incorrect arrow direction for right-to-left languages on Shipping Label flow. [https://github.com/woocommerce/woocommerce-ios/pull/4796]
- [*] Fix: Shouldn't be able to schedule a sale without sale price. [https://github.com/woocommerce/woocommerce-ios/pull/4825]
- [*] Fix: Edit address screen is pushed twice in Shipping Label flow when missing name in origin or destination address. [https://github.com/woocommerce/woocommerce-ios/pull/4845]

7.3
-----
- [*] Order Detail: now we do not offer the "email note to customer" option if no email is available. [https://github.com/woocommerce/woocommerce-ios/pull/4680]
- [*] My Store: If there are errors loading the My Store screen, a banner now appears at the top of the screen with links to troubleshoot or contact support. [https://github.com/woocommerce/woocommerce-ios/pull/4704]
- [*] Fix: Added 'Product saved' confirmation message when a product is updated [https://github.com/woocommerce/woocommerce-ios/pull/4709]
- [*] Shipping Labels: Updated address validation to automatically use trivially normalized address for origin and destination. [https://github.com/woocommerce/woocommerce-ios/pull/4719]
- [*] Fix: Order details for products with negative prices now will show correctly [https://github.com/woocommerce/woocommerce-ios/pull/4683]
- [*] Fix: Order list not extend edge-to-edge in dark mode. [https://github.com/woocommerce/woocommerce-ios/pull/4728]
- [*] Plugins: Added list of active and inactive plugins that can be reached by admins in the settings screen. [https://github.com/woocommerce/woocommerce-ios/pull/4735]
- [*] Login: Updated appearance of back buttons in navigation bar to minimal style. [https://github.com/woocommerce/woocommerce-ios/pull/4726]
- [internal] Upgraded Zendesk SDK to version 5.3.0. [https://github.com/woocommerce/woocommerce-ios/pull/4699]
- [internal] Updated GoogleSignIn to version 6.0.1 through WordPressAuthenticator. There should be no functional changes, but may impact Google sign in flow. [https://github.com/woocommerce/woocommerce-ios/pull/4725]

7.2
-----
- [*] Order Fulfillment: Updated success notice message [https://github.com/woocommerce/woocommerce-ios/pull/4589]
- [*] Order Fulfillment: Fixed issue footer view getting clipped of by iPhone notch [https://github.com/woocommerce/woocommerce-ios/pull/4631]
- [*] Shipping Labels: Updated address validation to make sure a name is entered for each address. [https://github.com/woocommerce/woocommerce-ios/pull/4601]
- [*] Shipping Labels: Hide Contact button on Shipping To Address form when customer phone number is not provided. [https://github.com/woocommerce/woocommerce-ios/pull/4663]
- [*] Shipping Labels: Updated edge-to-edge table views for all forms. [https://github.com/woocommerce/woocommerce-ios/pull/4657]
- [*] Orders and Order Details: Updated edge-to-edge table views for consistent look across the app. [https://github.com/woocommerce/woocommerce-ios/pull/4638]
- [*] Reviews and Review Details: Updated edge-to-edge table views for consistent look across the app. [https://github.com/woocommerce/woocommerce-ios/pull/4637]
- [*] New error screen displayed to users without the required roles to access the store. [https://github.com/woocommerce/woocommerce-ios/pull/4493]

7.1
-----
- [***] Merchants from US can create shipping labels for physical orders from the app. The feature supports for now only orders where the shipping address is in the US. [https://github.com/woocommerce/woocommerce-ios/pull/4578]
- [**] Due to popular demand, the Order fulfill is displayed once again when clicking on the Mark order complete button. [https://github.com/woocommerce/woocommerce-ios/pull/4567]
- [*] Fix: Interactive pop gesture on Order Details and Settings screen. [https://github.com/woocommerce/woocommerce-ios/pull/4504]
- [*] Fix: Frozen refresh control and placeholder when switching tabs [https://github.com/woocommerce/woocommerce-ios/pull/4505]
- [internal] Stats tab: added network sync throttling [https://github.com/woocommerce/woocommerce-ios/pull/4494]

7.0
-----
- [**] Order Detail: now we display Order Items and Shipping Label Packages as separate sections. [https://github.com/woocommerce/woocommerce-ios/pull/4445]
- [*] Fix: Orders for a variable product with different configurations of a single variation will now show each order item separately. [https://github.com/woocommerce/woocommerce-ios/pull/4445]
- [*] If the Orders, Products, or Reviews lists can't load, a banner now appears at the top of the screen with links to troubleshoot or contact support. [https://github.com/woocommerce/woocommerce-ios/pull/4400, https://github.com/woocommerce/woocommerce-ios/pull/4407]
- [*] Fix: Stats tabs are now displayed and ordered correctly in RTL languages. [https://github.com/woocommerce/woocommerce-ios/pull/4444]
- [*] Fix: Missing "Add Tracking" button in orders details. [https://github.com/woocommerce/woocommerce-ios/pull/4520]


6.9
-----
- [*] Order Detail: now we display a loader on top, to communicate that the order detail view has not yet been fully loaded. [https://github.com/woocommerce/woocommerce-ios/pull/4396]
- [*] Products: You can edit product attributes for variations right from the main product form. [https://github.com/woocommerce/woocommerce-ios/pull/4350]
- [*] Improved CTA. "Print Shipping Label" instead of "Reprint Shipping Label". [https://github.com/woocommerce/woocommerce-ios/pull/4394]
- [*] Improved application log viewer. [https://github.com/woocommerce/woocommerce-ios/pull/4387]
- [*] Improved the experience when creating the first variation. [https://github.com/woocommerce/woocommerce-ios/pull/4405]

6.8
-----

- [***] Dropped iOS 13 support. From now we support iOS 14 and later. [https://github.com/woocommerce/woocommerce-ios/pull/4209]
- [**] Products: Added the option to create and edit a virtual product directly from the product detail screen. [https://github.com/woocommerce/woocommerce-ios/pull/4214]

6.7
-----
- [**] Add-Ons: Order add-ons are now available as a beta feature. To try it, enable it from settings! [https://github.com/woocommerce/woocommerce-ios/pull/4119]

6.6
-----
- [*] Fix: Product variations only support at most one image, so we won't show an option to add a second one. [https://github.com/woocommerce/woocommerce-ios/pull/3994]
- [*] Fix: The screen to select images from the Media Library would sometimes crash when the library had a specific number of images. [https://github.com/woocommerce/woocommerce-ios/pull/4003]
- [*] Improved error messages for logins. [https://github.com/woocommerce/woocommerce-ios/pull/3957]

6.5
-----
- [*] Fix: Product images with non-latin characters in filenames now will load correctly and won't break Media Library. [https://github.com/woocommerce/woocommerce-ios/pull/3935]
- [*] Fix: The screen to select images from the Media Library would sometimes crash when the library had a specific number of images. [https://github.com/woocommerce/woocommerce-ios/pull/4070]

6.4
-----
- [*] Login: New design and illustrations for the initial login screen, promoting the app's main features. [https://github.com/woocommerce/woocommerce-ios/pull/3867]
- [*] Enhancement/fix: Unify back button style across the app. [https://github.com/woocommerce/woocommerce-ios/pull/3872]

6.3
-----
- [**] Products: Now you can add variable products from the create product action sheet. [https://github.com/woocommerce/woocommerce-ios/pull/3836]
- [**] Products: Now you can easily publish a product draft or pending product using the navigation bar buttons [https://github.com/woocommerce/woocommerce-ios/pull/3846]
- [*] Fix: In landscape orientation, all backgrounds on detail screens and their subsections now extend edge-to-edge. [https://github.com/woocommerce/woocommerce-ios/pull/3808]
- [*] Fix: Creating an attribute or a variation no longer saves your product pending changes. [https://github.com/woocommerce/woocommerce-ios/pull/3832]
- [*] Enhancement/fix: image & text footnote info link rows are now center aligned in order details reprint shipping label info row and reprint screen. [https://github.com/woocommerce/woocommerce-ios/pull/3805]

6.2
-----

- [***] Products: When editing a product, you can now create/delete/update product variations, product attributes and product attribute options. https://github.com/woocommerce/woocommerce-ios/pull/3791
- [**] Large titles are enabled for the four main tabs like in Android. In Dashboard and Orders tab, a workaround is implemented with some UI/UX tradeoffs where the title size animation is not as smooth among other minor differences from Products and Reviews tab. We can encourage beta users to share any UI issues they find with large titles. [https://github.com/woocommerce/woocommerce-ios/pull/3763]
- [*] Fix: Load product inventory settings in read-only mode when the product has a decimal stock quantity. This fixes the products tab not loading due to product decoding errors when third-party plugins enable decimal stock quantities. [https://github.com/woocommerce/woocommerce-ios/pull/3717]
- [*] Fix: Loading state stuck in Reviews List. [https://github.com/woocommerce/woocommerce-ios/pull/3753]

6.1
-----
- [**] Products: When editing variable products, you can now edit the variation attributes to select different attribute options. [https://github.com/woocommerce/woocommerce-ios/pull/3628]
- [*] Fixes a bug where long pressing the back button sometimes displayed an empty list of screens.
- [*] Product Type: Updated product type detail to display "Downloadable" if a product is downloadable. [https://github.com/woocommerce/woocommerce-ios/pull/3647]
- [*] Product Description: Updated the placeholder text in the Aztec Editor screens to provide more context. [https://github.com/woocommerce/woocommerce-ios/pull/3668]
- [*] Fix: Update the downloadable files row to read-only, if the product is accessed from Order Details. [https://github.com/woocommerce/woocommerce-ios/pull/3669]
- [*] Fix: Thumbnail image of a product wasn't being loaded correctly in Order Details. [https://github.com/woocommerce/woocommerce-ios/pull/3678]
- [*] Fix: Allow product's `regular_price` to be a number and `sold_individually` to be `null` as some third-party plugins could alter the type in the API. This could help with the products tab not loading due to product decoding errors. [https://github.com/woocommerce/woocommerce-ios/pull/3679]
- [internal] Attempted fix for a crash in product image upload. [https://github.com/woocommerce/woocommerce-ios/pull/3693]

6.0
-----
- [**] Due to popular demand, the product SKU is displayed once again in Order Details screen. [https://github.com/woocommerce/woocommerce-ios/pull/3564]
- [*] Updated copyright notice to WooCommerce
- [*] Fix: top performers in "This Week" tab should be showing the same data as in WC Admin.
- [*] Fix: visitor stats in Dashboard should be more consistent with web data on days when the end date for more than one tab is the same (e.g. "This Week" and "This Month" both end on January 31). [https://github.com/woocommerce/woocommerce-ios/pull/3532]
- [*] Fix: navbar title on cross-sells products list displayed title for upsells [https://github.com/woocommerce/woocommerce-ios/pull/3565]
- [*] Added drag-and-drop sorting to Linked Products [https://github.com/woocommerce/woocommerce-ios/pull/3548]
- [internal] Refactored Core Data migrator stack to help reduce crashes [https://github.com/woocommerce/woocommerce-ios/pull/3523]


5.9
-----
- [**] Product List: if a user applies custom sort orders and filters in the Product List, now when they reopen the app will be able to see the previous settings applied. [https://github.com/woocommerce/woocommerce-ios/pull/3454]
- [*] Removed fulfillment screen and moved fulfillment to the order details screen. [https://github.com/woocommerce/woocommerce-ios/pull/3453]
- [*] Fix: billing information action sheets now are presented correctly on iPad. [https://github.com/woocommerce/woocommerce-ios/pull/3457]
- [*] fix: the rows in the product search list now don't have double separators. [https://github.com/woocommerce/woocommerce-ios/pull/3456]
- [*] Fix: During login, the spinner when a continue button is in loading state is now visible in dark mode. [https://github.com/woocommerce/woocommerce-ios/pull/3472]
- [*] fix: when adding a note to an order, the text gets no more deleted if you tap on “Email note to customer”. [https://github.com/woocommerce/woocommerce-ios/pull/3473]
- [*] Added Fees to order details. [https://github.com/woocommerce/woocommerce-ios/pull/3475]
- [*] fix: now we don't show any more similar alert notices if an error occurred. [https://github.com/woocommerce/woocommerce-ios/pull/3474]
- [*] fix: in Settings > Switch Store, the spinner in the "Continue" button at the bottom is now visible in dark mode. [https://github.com/woocommerce/woocommerce-ios/pull/3468]
- [*] fix: in order details, the shipping and billing address are displayed in the order of the country (in some eastern Asian countries, the address starts from the largest unit to the smallest). [https://github.com/woocommerce/woocommerce-ios/pull/3469]
- [*] fix: product is now read-only when opened from the order details. [https://github.com/woocommerce/woocommerce-ios/pull/3491]
- [*] fix: pull to refresh on the order status picker screen does not resets anymore the current selection. [https://github.com/woocommerce/woocommerce-ios/pull/3493]
- [*] When adding or editing a link (e.g. in a product description) link settings are now presented as a popover on iPad. [https://github.com/woocommerce/woocommerce-ios/pull/3492]
- [*] fix: the glitch when launching the app in logged out state or after tapping "Try another account" in store picker is now gone. [https://github.com/woocommerce/woocommerce-ios/pull/3498]
- [*] Minor enhancements: in product editing form > product reviews list, the rows don't show highlighted state on tap anymore since they are not actionable. Same for the number of upsell and cross-sell products in product editing form > linked products. [https://github.com/woocommerce/woocommerce-ios/pull/3502]


5.8
-----
- [***] Products M5 features are now available to all. Products M5 features: add and edit linked products, add and edit downloadable files, product deletion. [https://github.com/woocommerce/woocommerce-ios/pull/3420]
- [***] Shipping labels M1 features are now available to all: view shipping label details, request a refund, and reprint a shipping label via AirPrint. [https://github.com/woocommerce/woocommerce-ios/pull/3436]
- [**] Improved login flow, including better error handling. [https://github.com/woocommerce/woocommerce-ios/pull/3332]


5.7
-----
- [***] Dropped iOS 12 support. From now we support iOS 13 and later. [https://github.com/woocommerce/woocommerce-ios/pull/3216]
- [*] Fixed spinner appearance in the footer of orders list. [https://github.com/woocommerce/woocommerce-ios/pull/3249]
- [*] In order details, the image for a line item associated with a variation is shown now after the variation has been synced. [https://github.com/woocommerce/woocommerce-ios/pull/3314]
- [internal] Refactored Core Data stack so more errors will be propagated. [https://github.com/woocommerce/woocommerce-ios/pull/3267]


5.6
-----
- [**] Fixed order list sometimes not showing newly submitted orders.
- [*] now the date pickers on iOS 14 are opened as modal view. [https://github.com/woocommerce/woocommerce-ios/pull/3148]
- [*] now it's possible to remove an image from a Product Variation if the WC version 4.7+. [https://github.com/woocommerce/woocommerce-ios/pull/3159]
- [*] removed the Product Title in product screen navigation bar. [https://github.com/woocommerce/woocommerce-ios/pull/3187]
- [*] the icon of the cells inside the Product Detail are now aligned at 10px from the top margin. [https://github.com/woocommerce/woocommerce-ios/pull/3199]
- [**] Added the ability to issue refunds from the order screen. Refunds can be done towards products or towards shipping. [https://github.com/woocommerce/woocommerce-ios/pull/3204]
- [*] Prevent banner dismiss when tapping "give feedback" on products screen. [https://github.com/woocommerce/woocommerce-ios/pull/3221]
- [*] Add keyboard dismiss in Add Tracking screen [https://github.com/woocommerce/woocommerce-ios/pull/3220]


5.5
-----
- [**] Products M4 features are now available to all. Products M4 features: add a simple/grouped/external product with actions to publish or save as draft. [https://github.com/woocommerce/woocommerce-ios/pull/3133]
- [*] enhancement: Order details screen now shows variation attributes for WC version 4.7+. [https://github.com/woocommerce/woocommerce-ios/pull/3109]
- [*] fix: Product detail screen now includes the number of ratings for that product. [https://github.com/woocommerce/woocommerce-ios/pull/3089]
- [*] fix: Product subtitle now wraps correctly in order details. [https://github.com/woocommerce/woocommerce-ios/pull/3201]


5.4
-----
- [*] fix: text headers on Product price screen are no more clipped with large text sizes. [https://github.com/woocommerce/woocommerce-ios/pull/3090]


5.4
-----
- [*] fix: the footer in app Settings is now correctly centered.
- [*] fix: Products tab: earlier draft products now show up in the same order as in core when sorting by "Newest to Oldest".
- [*] enhancement: in product details > price settings, the sale dates can be edited inline in iOS 14 using the new date picker. Also, the sale end date picker editing does not automatically end on changes anymore. [https://github.com/woocommerce/woocommerce-ios/pull/3044]
- [*] enhancement: in order details > add tracking, the date shipped can be edited inline in iOS 14 using the new date picker. [https://github.com/woocommerce/woocommerce-ios/pull/3044]
- [*] enhancement: in products list, the "(No Title)" placeholder will be showed when a product doesn't have the title set. [https://github.com/woocommerce/woocommerce-ios/pull/3068]
- [*] fix: the placeholder views in the top dashboard chart and orders tab do not have unexpected white background color in Dark mode in iOS 14 anymore. [https://github.com/woocommerce/woocommerce-ios/pull/3063]


5.3
-----
- [**] In Settings > Experimental Features, a Products switch is now available for turning Products M4 features on and off (default off). Products M4 features: add a simple/grouped/external product with actions to publish or save as draft.
- [*] Opening a product from order details now shows readonly product details of the same styles as in editable product details.
- [*] Opening a product variation from order details now shows readonly product variation details and this product variation does not appear in the Products tab anymore.
- [*] Enhancement: when not saving a product as "published", the in-progress modal now shows title and message like "saving your product" instead of "publishing your product".
- [*] In product and variation list, the stock quantity is not shown anymore when stock management is disabled.
- [*] Enhancement: when the user attempts to dismiss the product selector search modal while at least one product is selected for a grouped product's linked products, a discard changes action sheet is shown.
- [internal] Renamed a product database table (Attribute) to GenericAttribute. This adds a new database migration.  [https://github.com/woocommerce/woocommerce-ios/pull/2883]
- [internal] Refactored the text fields in the Manual Shipment Tracking page. [https://github.com/woocommerce/woocommerce-ios/pull/2979]
- [internal] Attempt fix for startup crashes. [https://github.com/woocommerce/woocommerce-ios/pull/3069]


5.2
-----
- [**] Products: now you can editing basic fields for non-core products (whose product type is not simple/external/variable/grouped) - images, name, description, readonly price, readonly inventory, tags, categories, short description, and product settings.
- [*] Enhancement: for variable products, the stock status is now shown in its variation list.
- [*] Sign In With Apple: if the Apple ID has been disconnected from the WordPress app (e.g. in Settings > Apple ID > Password & Security > Apps using Apple ID), the app is logged out on app launch or app switch.
- [*] Now from an Order Detail it's only possible to open a Product in read-only mode.
- [internal] #2881 Upgraded WPAuth from 1.24 to 1.26-beta.12. Regressions may happen in login flows.
- [internal] #2896 Configured the same user agent header for all the network requests made through the app.
- [internal] #2879 After logging out, the persistent store is not reset anymore to fix a crash in SIWA revoked token scenario after app launch (issue #2830). No user-facing changes are intended, the data should be associated with a site after logging out and in like before.

5.1
-----
- [*] bugfix: now reviews are refreshed correctly. If you try to delete or to set as spam a review from the web, the result will match in the product reviews list.
- [*] If the Products switch is on in Settings > Experimental Features:
  - For a variable product, the stock status is not shown in the product details anymore when stock management is disabled since stock status is controlled at variation level.
- [internal] The Order List and Orders Search → Filter has a new backend architecture (#2820). This was changed as an experiment to fix #1543. This affects iOS 13.0 users only. No new behaviors have been added. Github project: https://git.io/JUBco.
- [*] Orders → Search list will now show the full counts instead of “99+”. #2825


5.0
-----
- [*] Order details > product details: tapping outside of the bottom sheet from "Add more details" menu does not dismiss the whole product details anymore.
- [*] If the Products switch is on in Settings > Experimental Features, product editing for basic fields are enabled for non-core products (whose product type is not simple/external/variable/grouped) - images, name, description, readonly price, readonly inventory, tags, categories, short description, and product settings.
- [*] Order Detail: added "Guest" placeholder on Order Details card when there's no customer name.
- [*] If the Products switch is on in Settings > Experimental Features:
  - Product editing for basic fields are enabled for non-core products (whose product type is not simple/external/variable/grouped) - images, name, description, readonly price, readonly inventory, tags, categories, short description, and product settings.
  - Inventory and shipping settings are now editable for a variable product.
  - A product variation's stock status is now editable in inventory settings.
  - Reviews row is now hidden if reviews are disabled.
  - Now it's possible to open the product's reviews screen also if there are no reviews.
  - We improved our VoiceOver support in Product Detail screen.
- [*] In Settings, the "Feature Request" button was replaced with "Send Feedback" (Survey) (https://git.io/JUmUY)


4.9
-----
- [**] Sign in with Apple is now available in the log in process.
- [**] In Settings > Experimental Features, a Products switch is now available for turning Products M3 features on and off for core products (default off for beta testing). Products M3 features: edit grouped, external and variable products, enable/disable reviews, change product type and update categories and tags.
- [*] Edit Products: the update action now shows up on the product details after updating just the sale price.
- [*] Fix a crash that sometimes happen when tapping on a Product Review push notification.
- [*] Variable product > variation list: a warning banner is shown if any variations do not have a price, and warning text is shown on these variation rows.


4.8
-----
- [*] Enabled right/left swipe on product images.


4.7
-----
- [*] Fixed an intermittent crash when sending an SMS from the app.


4.6
-----
- [*] Fix an issue in the y-axis values on the dashboard charts where a negative value could show two minus signs.
- [*] When a simple product doesn't have a price set, the price row on the product details screen now shows "Add Price" placeholder instead of an empty regular price.
- [*] If WooCommerce 4.0 is available the app will show the new stats dashboard, otherwise will show a banner indicating the user to upgrade.
- [*] The total orders row is removed from the readonly product details (products that are not a simple product) to avoid confusion since it's not shown on the editable form for simple products.


4.5
-----
- [**] Products: now you can update product images, product settings, viewing and sharing a product.
- [*] In Order Details, the item subtotal is now shown on the right side instead of the quantity. The quantity can still be viewed underneath the product name.
- [*] In Order Details, SKU was removed from the Products List. It is still shown when fulfilling the order or viewing the product details.
- [*] Polish the loading state on the product variations screen.
- [*] When opening a simple product from outside of the Products tab (e.g. from Top Performers section or an order), the product name and ellipsis menu (if the Products feature switch is enabled) should be visible in the navigation bar.


4.4
-----
- Order Detail: the HTML shipping method is now showed correctly
- [internal] Logging in via 'Log in with Google' has changes that can cause regressions. See https://git.io/Jf2Fs for full testing details.
- [**] Fix bugs related to push notifications: after receiving a new order push notification, the Reviews tab does not show a badge anymore. The application icon badge number is now cleared by navigating to the Orders tab and/or the Reviews tab, depending on the types of notifications received.
- [*] The discard changes prompt now only appears when navigating from product images screen if any images have been deleted.
- [*] Fix the issue where product details screen cannot be scrolled to the bottom in landscape after keyboard is dismissed (e.g. from editing product title).
- [*] The product name is now shown in the product details navigation bar so that the name is always visible.
- [*] The images pending upload should be visible after editing product images from product details.
- [*] The discard changes prompt does not appear when navigating from product settings detail screens with a text field (slug, purchase note, and menu order) anymore.
- [*] Fix the wrong cell appearance in the order status list.
- [*] The "View product in store" action will be shown only if the product is published.
- [internal] Modified the component used for fetching data from the database. Please watch out for crashes in lists.


4.3
-----
- Products: now the Product details can be edited and saved outside Products tab (e.g. from Order details or Top Performers).
- [internal]: the navigation to the password entry screen has changed and can cause regressions. See https://git.io/JflDW for testing details.
- [internal] Refactored some API calls for fetching a Note, Product, and Product Review.
- Products: we improved our VoiceOver support in Product Price settings
- In Settings > Experimental Features, a Products switch is now available for turning Products M2 features on and off for simple products (default off for beta testing). Products M2 features: update product images, product settings, viewing and sharing a product.
- The WIP banner on the Products tab is now collapsed by default for more vertical space.
- Dropped iOS 11 support. From now we support iOS 12 and later.
- In Order Details, the Payment card is now shown right after the Products and Refunded Products cards.


4.2
-----
- Products: now tapping anywhere on a product cell where you need to insert data, like in Product Price and Product Shipping settings, you start to edit the text field.
- Products: now the keyboard pop up automatically in Edit Description
- The Processing orders list will now show upcoming (future) orders.
- Improved stats: fixed the incorrect time range on "This Week" tab when loading improved stats on a day when daily saving time changes.
- [internal]: the "send magic link" screen has navigation changes that can cause regressions. See https://git.io/Jfqio for testing details.
- The Orders list is now automatically refreshed when reopening the app.
- The Orders list is automatically refreshed if a new order (push notification) comes in.
- Orders -> Search: The statuses now shows the total number of orders with that status.


4.1
-----
- Fix an intermittent crash when downloading Orders
- The Photo Library permission alert shouldn't be prompted when opening the readonly product details or edit product for simple products, which is reproducible on iOS 11 or 12 devices. (The permission is only triggered when uploading images in Zendesk support or in debug builds with Products M2 enabled.)
- [internal] Updated the empty search result views for Products and Orders. https://git.io/Jvdap


4.0
-----
- Products is now available with limited editing for simple products!
- Fix pulling to refresh on the Processing tab sometimes will not show the up-to-date orders.
- Edit Product > Price Settings: schedule sale is now available even when either the start or end date is not set, and the sale end date can be removed now.
- Improved stats: fixed a crash when loading improved stats on a day when daily saving time changes.
- [internal] Changed the Shipping and Tax classes list loading so that any cached data is shown right away
- [internal] Edit Products M2: added an image upload source for product images - WordPress Media Library.
- [internal] Slightly changed the dependency graph of the database fetching component. Please watch out for data loading regressions.
- [internal] the signup and login Magic Link flows have code changes. See https://git.io/JvyB3 for testing details.
- [internal] the login via Magic Link flows have code changes. See https://git.io/JvyB3 for testing details.
- [internal] the login via Continue with Google flows have code changes that can cause regressions. See https://git.io/Jvyjg for testing details.
- [internal] the signup and login Magic Link flows have code changes. See https://git.io/JvyB3 for testing details.
- [internal] under Edit Products M2 feature flag, there are 4 ways to sort the products on the products tab.
- [internal] the login flow has changes to the 2-factor authentication navigation. See https://git.io/JvdKP for testing details.

3.9
-----
- bugfix: now in the Order List the order status label is no more clipped
- bugfix: now the launch screen is no more stretched
- The Shipping Provider flow, will be called now Shipping Carrier.
- Edit Products: in price settings, the order of currency and price field follows the store currency options under wp-admin > WooCommerce > Settings > General.
- [internal] The signup and login flows have code changes. See https://git.io/Jv1Me for testing details.

3.8
-----
- Dashboard stats: any negative revenue (from refunds for example) for a time period are shown now.
- Redesigned Orders List: Processing and All Orders are now shown in front. Filtering was moved to the Search view.
- Fix Reviews sometimes failing to load on some WooCommerce configurations
- Experimental: a Products feature switch is visible in Settings > Experimental Features that shows/hides the Products tab, and allow to edit a product.

3.7
-----
- Dashboard: now tapping on a product on "Top Performers" section open the product detail

3.6
-----
- Order Details: see a list of issued refunds inside the order detail screen
- Orders tab: Orders to fulfill badge shows numbers 1-99, and now 99+ for anything over 99. Previously, it was 9+.
- Orders tab: The full total amount is now shown.
- Order Details & Product UI: if a Product name has HTML escape characters, they should be decoded in the app.
- Order Details: if the Order has multiple Products, tapping on any Product should open the same Product now.
- bugfix: the orders badge on tab bar now is correctly refreshed after switching to a store with badge count equal to zero.
- The orders tab now localizes item quantities and the order badge.


3.5
-----
- bugfix: when the app is in the foreground while receiving a push notification, the badge on the Orders tab and Reviews tab should be updated correctly based on the type of the notification.
- bugfix: after logging out and in, the Product list should be loaded to the correct store instead of being empty.
- bugfix: in Contact Support, a message should always be sent successfully now.

3.4
-----
- bugfix: on the Order Details screen, the product quantity title in the 2-column header view aligns to the right now
- bugfix: tapping on a new Order push notification, it used to go to the Reviews tab. Now it should go to the new Order screen
- bugfix: on the Products tab, if tapping on a Product and then switching stores, the old Product details used to remain on the Products tab. Now the Product list is always shown on the Products tab after switching stores.
- Dark mode: colors are updated up to design for the navigation bar, tab bar, Fulfill Order > add tracking icon, Review Details > product link icon.
- bugfix/enhancement: on the Products tab, if there are no Products the "Work In Progress" banner is shown with an image placeholder below now.
- bugfix: the deleted Product Variations should not show up after syncing anymore.
- bugfix: now the shipping address in the Order Detail is hidden if the order contains only virtual products
- bugfix: when logged out, Contact Support should be enabled now after typing a valid email address with an email keyboard type.

3.3
-----
- bugfix: add some padding to an order item image in the Fulfillment view, when no SKU exists
- bugfix: View Billing Information > Contact Details: the email button wouldn't do anything if you don't have an email account configured in the Mail app. Now an option to copy the email address is presented instead of doing nothing.
- bugfix: Fulfill Order screen now displays full customer provided note, instead of cutting it to a single line.
- bugfix: Fixed clipped content on section headings with larger font sizes
- bugfix: Fixed footer overlapping the last row in Settings > About with larger font sizes
- bugfix: the Orders badge on tab bar now is correctly refreshed after switching stores

3.2.1
-----
- bugfix: the order detail status and "Begin fulfillment" button now are correctly updated when the order status changes
- bugfix: after adding a new order note, now it appear correctly inside the order detail

3.2
-----
- Experimental: a Products feature switch is visible in Settings > Experimental Features that shows/hides the Products tab with a Work In Progress banner at the top.
- Experimental: if a Product has variations, the variants info are shown on the Product Details that navigates to a list of variations with each price or visibility shown.
- Enhancement: Support for dark mode
- bugfix: Settings no longer convert to partial dark mode.
- Experimental: Support the latest wc-admin plugin release, v0.23.0 and up

3.1
-----
- The order detail view now includes the shipping method of the order.
- Enhancement: The Reviews tab now presents all the Product Reviews
- Updated appearance of Order Details - temporarily disabling dark mode.
- bugfix: fixed UI appearance on cells of Order List when tapping with dark mode enabled.
- bugfix: Reviews no longer convert to partial dark mode. Dark mode coming soon!
- bugfix: Order Details now has the right space between cells.
- bugfix: update the new stats endpoint for WC Admin plugin version 0.22+, and notify the user about the minimum plugin version when they cannot see the new stats. It'd be great to also mention this in the App Store release notes: the new stats UI now requires WC Admin plugin version 0.22+.

3.0
-----
- bugfix: for sites with empty site time zone in the API (usually with UTC specified in wp-admin settings) and when the site time zone is not GMT+0, the stats v4 data no longer has the wrong boundaries (example in #1357).
- bugfix: fixed a UI appearance problem on mail composer on iOS 13.

2.9
-----
- bugfix: the badge "9+" on the Orders tab doesn't overlap with the tab label on iPhone SE/8 landscape now, and polished based on design spec.
- bugfix: the Top Performers in the new stats page should not have a dark header bar when launching the app in Dark mode.
- Enhancement: preselect current Order status when editing the status with a list of order statuses.
- bugfix: on Orders tab, the order status filter now stays after changing an Order status.

2.8
-----

2.7
-----
- Enhancement: Enhancements to the Order Details screen, adding more customer information.
- bugfix: the App Logs shouldn't be editable, only copy / paste.
- bugfix: Reviews were not localized.
- bugfix: On log in, some users would see the Continue button but be unable to Continue, due to errors with the account. A new "Try another account" button has been added as an option.
- bugfix: Product Details page was displaying the Price in the wrong currency.
- Enhancement: removed the "New Orders" card from the My store tab, now that the Orders tab displays the same information.
- Added brand new stats page for user with the WooCommerce Admin plugin and provided an option for users to opt in or out directly from the Settings page.
- bugfix: Order Details: icon on "Details" cell for fulfilled order can be wrong.

2.6
-----
- bugfix: 9+ orders in the orders badge text is now easier to read
- bugfix: Keep those sign-in bugs coming! We tracked down and fixed a `Log in with Jetpack` issue, where users with a Byte Order Mark in their `wp-config.php` file were returning error responses during API requests. These users would see their store listed in the sign-in screen, but were unable to tap the Continue button.
- bugfix: prevents a potential edge case where the login screen could be dismissed in a future version of iOS.
- bugfix: While tuning up the behind-the-scenes for Order Detail screens, we accidentally lost the ability to automatically download any missing product images. Product image downloads restored!

2.5
-----
- bugfix: on certain devices, pulling down to refresh on Order Details screen used to result in weird UI with misplaced labels. Should be fixed in this release.
- Enhancement: Display a badge in the bottom tab, overlapping the Orders icon, to indicate the number of orders processing.
- Enhancement: The Notifications tab has been replaced by Reviews

2.4
-----
- New feature: in Order Details > Shipment Tracking, a new action is added to the "more" action menu for copying tracking number.
- Enhancement: updated the footer in Settings to inform users that we're hiring.
- bugfix & improvement: when Jetpack site stats module is turned off or when user has no permission to view site stats, the generic error toast is not shown to the user anymore. Additionally, the visitors stats UI is shown/hidden when the Jetpack module is activated/deactivated respectively.

2.3
-----
- Improvement: improved Dynamic Type support in the body of the notification in the Notifications tab.

2.2
-----
- improvement: opting out of Tracks syncs with WordPress.com

2.1
-----
- improvement: improved support for RTL languages in the Dashboard
- enhancement: You can now view product images on orders. Tapping on Products in Orders will present a view-only version of the Product's Details.

2.0
-----
- bugfix: dates in the Order Details screen are now localised.
- improvement: improved support for larger font sizes in the login screen

1.9
-----
- bugfix: fixes "Unable to load content" error message when attempting to get Top Performers content.
- new feature: You can now manually add shipment tracking to an Order. This feature is for users who have the [Shipment Tracking plugin](https://woocommerce.com/products/shipment-tracking) installed.
- bugfix: fixes Store Picker: some users are unable to continue after logging in.
- bugfix: fixes a crash when the network connection is slow

1.8
-----

1.7.1
-----
- Fixed a bug where Order List did not load for some users.
- update: this app supports iOS 12.0 and up.
- improvement: improved support for large text sizes.
- bugfix: fixes Order List not loading for some users.
- bugfix: fixes "Unable to load content" error message when attempting to get Top Performers content.

1.7
-----
- improvement: you can now log in using a site address.

1.6
-----
- improvement: Tracking numbers can now be copied to the pasteboard from the order details screen.

1.5
-----
- bugfix: Sometimes Settings would style all the options like "Log Out". No longer happens now.
- bugfix: order status refreshes upon pull-to-refresh in Order Details
- bugfix: payment status label background color showing up beyond rounded border
- improvement: change top performers text from "Total Product Order" to "Total orders" for clarity
- bugfix: fixed an issue on the order details screen where the shipment tracking dates were incorrect

1.4
-----
- bugfix: fix a crash happening on log out
- new feature: Add shipment tracking to Order Details screen
- improvement: The store switcher now allows you to go back to the previous screen without logging you out
- improvement: Custom order status labels are now supported! Instead of just displaying the order status slug and capitalizing the slug, the custom order status label will now be fetched from the server and properly displayed.
- improvement: Filtering by custom order status now supported!
- new feature: You can now manually change the status of an order on the order details screen
- bugfix: correctly flips chevron on Dashboard > New Orders, to support RTL languages.
- bugfix: fixed an issue on the order details screen where the shipment tracking dates were incorrect

1.3
-----
- bugfix: Allows for decimal quantities which some extensions have
- new feature: quick site select. Navigate to Settings > select row with store website.
- improvement: Updated the colors of the bars in the charts for better readability
- improvement: Present an error message with an option to retry when adding a note to an order fails
- improvement: Present an error message with an option to retry when fulfilling an order fails
- bugfix: Log out of the current account right after selecting "Try another account" in store picker
- improvement: Use the store name for the title of the view in "My store" tab
- improvement: Add an alert to let the user know about our new store switcher
- improvement: Display Address in Order Details screen unless every field is empty<|MERGE_RESOLUTION|>--- conflicted
+++ resolved
@@ -2,12 +2,9 @@
 
 18.2
 -----
-<<<<<<< HEAD
 - [*] Menu > Payments > Collect Payment: the simple payments flow has been migrated to order form with custom amount. [https://github.com/woocommerce/woocommerce-ios/pull/12455]
-=======
 - [*] Login: Allow login using site credentials for Jetpack connected stores. [https://github.com/woocommerce/woocommerce-ios/issues/12429]
 - [internal] Updated all `woo.com` URLs to use `woocommerce.com` domain. [https://github.com/woocommerce/woocommerce-ios/pull/12452]
->>>>>>> a01b5b3d
 
 18.1
 -----
