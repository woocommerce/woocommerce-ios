--- conflicted
+++ resolved
@@ -4,13 +4,10 @@
 20.5
 -----
 - [*] Blaze: Schedule a reminder local notification asking to continue abandoned campaign creation flow. [https://github.com/woocommerce/woocommerce-ios/pull/13950]
-<<<<<<< HEAD
 - [**] Fixed formatting issues for discount and cash payment input values when the device and store currency settings are different. [https://github.com/woocommerce/woocommerce-ios/pull/13979]
-=======
 - [*] Blaze: Handle tap on local notifications to open campaign creation. [https://github.com/woocommerce/woocommerce-ios/pull/13968]
 - [internal] Mobile Payments: Log errors from Stripe Terminal [https://github.com/woocommerce/woocommerce-ios/pull/13976]
 
->>>>>>> 7ac5077d
 
 20.4
 -----
