*** PLEASE FOLLOW THIS FORMAT: [<priority indicator, more stars = higher priority>] <description> [<PR URL>]

14.2
-----
<<<<<<< HEAD
- [*] Coupons: The Coupons Management feature is fully released and not in Beta anymore [https://github.com/woocommerce/woocommerce-ios/pull/10032]
=======
- [Internal] Performance: When loading a single order (e.g. in order details), we now load the order from storage unless it has been modified remotely. [https://github.com/woocommerce/woocommerce-ios/pull/10036]
>>>>>>> 6d0eb862

14.1
-----
- [*] Plans: Expired or cancelled plans are now shown more reliably [https://github.com/woocommerce/woocommerce-ios/pull/9924]
- [*] Product Sharing: AI-generated messages are now available. [https://github.com/woocommerce/woocommerce-ios/pull/9976]
- [***] Orders: Users can add products to orders by scanning their sku barcode or QR-code [https://github.com/woocommerce/woocommerce-ios/pull/9972] 
- [Internal] Store creation: a workaround was previously implemented that can result in an inaccurate app experience like when the free trial banner is not shown immediately after store creation due to out-of-sync site properties. Now that the API issue is fixed, the app now waits for the site for a bit longer but ensures all necessary properties are synced. [https://github.com/woocommerce/woocommerce-ios/pull/9957]
- [Internal] Product details AI: Updated prompts to identify the language in provided text to use in responses for product description and sharing. [https://github.com/woocommerce/woocommerce-ios/pull/9961]
- [*] Blaze: products can now be promoted in WordPress.com and Tumblr from the app if the site/product is eligible. Two entry points: 1) Menu tab > General, 2) Product form > more menu. [https://github.com/woocommerce/woocommerce-ios/pull/9906]

14.0
-----
- [*] Payments: Remove the upsell-card-readers banner from the Payment Methods Screen [https://github.com/woocommerce/woocommerce-ios/pull/9869]


13.9
-----
- [*] Orders: Allow alternative types for the `taxID` in `ShippingLineTax` or `sku` in `OrderItem`, as some third-party plugins alter the type in the API. This helps with the order list not loading due to order decoding errors. [https://github.com/woocommerce/woocommerce-ios/pull/9844]
- [*] Payments: Location permissions request is not shown to TTP users who grant "Allow once" permission on first foregrounding the app any more [https://github.com/woocommerce/woocommerce-ios/pull/9821]
- [*] Products: Allow alternative types for `stockQuantity` in `Product` and `ProductVariation`, as some third-party plugins alter the type in the API. This helps with the product list not loading due to product decoding errors. [https://github.com/woocommerce/woocommerce-ios/pull/9850]
- [*] Products: Allow alternative types for the `backordersAllowed` and `onSale` in `Product` and `ProductVariation`, as some third-party plugins alter the types in the API. This helps with the product list not loading due to product decoding errors. [https://github.com/woocommerce/woocommerce-ios/pull/9849]
- [*] Products: Allow alternative types for the `sku` and `weight` in `ProductVariation`, as some third-party plugins alter the types in the API. This helps with the product variation list not loading due to product variation decoding errors. [https://github.com/woocommerce/woocommerce-ios/pull/9847]
- [*] Products: Allow alternative types for the `sku` and `weight` in `Product`, the dimensions in `ProductDimensions`, and the `downloadID` in `ProductDownload`, as some third-party plugins alter the types in the API. This helps with the product list not loading due to product decoding errors. [https://github.com/woocommerce/woocommerce-ios/pull/9846]
- [*] Products: Add support for parsing variation objects for the `variations` field in `Product`, as some third-party plugins alter the type for this field in the API. This allows the variations to be loaded for variable products if those third-party plugins are active. [https://github.com/woocommerce/woocommerce-ios/pull/9857]

13.8
-----
- [Internal] Orders: Bundled products (within a product bundle) are now indented, to show their relationship to the parent bundle. [https://github.com/woocommerce/woocommerce-ios/pull/9778]
- [Internal] Orders: Composite components (within a composite product) are now indented, to show their relationship to the parent composite product. [https://github.com/woocommerce/woocommerce-ios/pull/9780]
- [*] Add Products: A new view is display to celebrate when the first product is created in a store. [https://github.com/woocommerce/woocommerce-ios/pull/9790]
- [*] Product List: Added swipe-to-share gesture on product rows. [https://github.com/woocommerce/woocommerce-ios/pull/9799]
- [*] Product form: a share action is shown in the navigation bar if the product can be shared and no more than one action is displayed, in addition to the more menu > Share. [https://github.com/woocommerce/woocommerce-ios/pull/9789]
- [*] Payments: show badges leading to Set up Tap to Pay on iPhone for eligible stores and devices [https://github.com/woocommerce/woocommerce-ios/pull/9812]
- [*] Orders: Fixes a bug where the Orders list would not load if an order had a non-integer gift card amount applied to the order (with the Gift Cards extension). [https://github.com/woocommerce/woocommerce-ios/pull/9795]

- [*] My Store: A new button to share the current store is added on the top right of the screen. [https://github.com/woocommerce/woocommerce-ios/pull/9796]
- [*] Mobile Payments: The screen brightness is increased when showing the Scan to Pay view so the QR code can be scanned more easily [https://github.com/woocommerce/woocommerce-ios/pull/9807]
- [*] Mobile Payments: The Woo logo is added to the QR code on the Scan to Pay screen [https://github.com/woocommerce/woocommerce-ios/pull/9823]
- [*] Allow EU merchants to have better control of their privacy choices. A privacy choices banner will be shown the next time they open the app. [https://github.com/woocommerce/woocommerce-ios/pull/9825]
 
13.7
-----
- [Internal] Adds guidance for new Customs rule when shipping to some EU countries. [https://github.com/woocommerce/woocommerce-ios/pull/9715]
- [*] JITMs: Added modal-style Just in Time Message support on the dashboard [https://github.com/woocommerce/woocommerce-ios/pull/9694]
- [**] Order Creation: Products can be searched by SKU when adding products to an order. [https://github.com/woocommerce/woocommerce-ios/pull/9711]
- [*] Orders: Fixes order details so separate order items are not combined just because they are the same product or variation. [https://github.com/woocommerce/woocommerce-ios/pull/9710]
- [Internal] Store creation: starting May 4, store creation used to time out while waiting for the site to be ready (become a Jetpack/Woo site). A workaround was implemented to wait for the site differently. [https://github.com/woocommerce/woocommerce-ios/pull/9767]
- [**] Mobile Payments: Tap to Pay is initialised on launch or foreground, to speed up payments [https://github.com/woocommerce/woocommerce-ios/pull/9750]
- [*] Store Creation: Local notifications are used to support users during the store creation process. [https://github.com/woocommerce/woocommerce-ios/pull/9717, https://github.com/woocommerce/woocommerce-ios/pull/9719, https://github.com/woocommerce/woocommerce-ios/pull/9749]
- [**] Mobile Payments: Merchants can now collect in-person payments by showing a QR code to their customers. [https://github.com/woocommerce/woocommerce-ios/pull/9762]
- [Internal] Orders: Bundled products (within a product bundle) are now indented, to show their relationship to the parent bundle. [https://github.com/woocommerce/woocommerce-ios/pull/9778]

13.6
-----
- [*] Remove login error local notifications that used to be scheduled 24 hours from certain login errors. [https://github.com/woocommerce/woocommerce-ios/pull/9666]
- [*] JITMs: Added customization to Just in Time Message banner background and badges [https://github.com/woocommerce/woocommerce-ios/pull/9633]
- [*] Product form > description editor: fix the extra bottom inset after hiding the keyboard either manually (available on a tablet) or applying an AI-generated product description. [https://github.com/woocommerce/woocommerce-ios/pull/9638]
- [*] Products: Fixes stock statuses for Product Bundles so that backordered bundles and bundle stock quantities are displayed as expected. [https://github.com/woocommerce/woocommerce-ios/pull/9681]

13.5
-----
- [*] Settings > Domains: Premium domains are now supported, the domain suggestions now match the results on web and Android. It's more noticeable for stores with a domain credit, where not all domains are free for the first year anymore. [https://github.com/woocommerce/woocommerce-ios/pull/9607]
- [*] Product form > Inventory: the SKU scanner is enabled for all users, where it used to be behind a feature switch in Settings > Experimental Features. [https://github.com/woocommerce/woocommerce-ios/pull/9631]
[Internal] Products: Simplify Product Editing experiment is removed; there should be no changes to the existing product creation/editing behavior. [https://github.com/woocommerce/woocommerce-ios/pull/9602]
- [*] Payments: Products are removed directly from an order when its count is below one, instead of opening an extra screen to remove it. [https://github.com/woocommerce/woocommerce-ios/pull/9624]
- [*] Orders: Parses HTML-encoded characters and removes extraneous, non-attribute meta data from the list of attributes for an item in an order. [https://github.com/woocommerce/woocommerce-ios/pull/9603]
- [*] Products: Adds the component descriptions to the list of components in a composite product (using the Composite Products extension). [https://github.com/woocommerce/woocommerce-ios/pull/9634]
- [*] Products: Adds the product SKU to the bundled products list in product details, for Bundle products (using the Product Bundles extension). [https://github.com/woocommerce/woocommerce-ios/pull/9626]
- [*] Product form > description editor AI for WPCOM stores: the prompt was updated so that the generated description is shorter. [https://github.com/woocommerce/woocommerce-ios/pull/9637]

13.4
-----
- [*] Payments: Popular and last sold products are displayed on top of the products selection screen when creating or editing an order. [https://github.com/woocommerce/woocommerce-ios/pull/9539]

- [Internal] Payments: Update StripeTerminal pod to 2.19.1 [https://github.com/woocommerce/woocommerce-ios/pull/9537]
- [**] Adds read-only support for the Gift Cards extension in order details. [https://github.com/woocommerce/woocommerce-ios/pull/9558]
- [**] Adds read-only support for the Subscriptions extension in order and product details. [https://github.com/woocommerce/woocommerce-ios/pull/9541]
- [*] Product form > description editor: a magic wand button is added to the keyboard toolbar to auto-generate a product description using Jetpack AI for WPCOM stores. [https://github.com/woocommerce/woocommerce-ios/pull/9577]
- [Internal] Payments: Upate Tap to Pay connection flow strings to avoid mentioning "reader" [https://github.com/woocommerce/woocommerce-ios/pull/9563]
- [*] Store onboarding: Now the onboarding task list can be shown/hidden from settings and also from the dashboard. [https://github.com/woocommerce/woocommerce-ios/pull/9572, https://github.com/woocommerce/woocommerce-ios/pull/9573]
- [**] Adds read-only support for the Min/Max Quantities extension in product details. [https://github.com/woocommerce/woocommerce-ios/pull/9585]

13.3
-----
- [***] Payments: UK-based stores merchants can take In-Person Payments. [https://github.com/woocommerce/woocommerce-ios/pull/9496]
- [*] Store creation free trial flow now includes 3 profiler questions again with updated options: store category, selling status, and store country. [https://github.com/woocommerce/woocommerce-ios/pull/9513]
- [*] Shipping Labels: Origin address's phone number is now saved locally and pre-populated in the creation form. [https://github.com/woocommerce/woocommerce-ios/pull/9520]
- [Internal] Almost all mappers have been updated to only decode without the data envelope if it's not available. Please do a smoke test to ensure that all features still work as before. [https://github.com/woocommerce/woocommerce-ios/pull/9510]
- [Internal] Store onboarding: Mark "Launch your store" task as complete if the store is already public. This is a workaround for a backend issue which marks "Launch your store" task incomplete for already live stores. [https://github.com/woocommerce/woocommerce-ios/pull/9507]
- [*] Payments: Added Universal Link support for Set up Tap to Pay on iPhone, and to open Universal Links from Just in Time Messages, to more easily navigate to app features. [https://github.com/woocommerce/woocommerce-ios/pull/9518]
- [*] Login: Potentially fixed the crash on the onboarding screen. [https://github.com/woocommerce/woocommerce-ios/pull/9523]

13.2
-----
- [Internal] Store creation: New loading screen added for create store flow. [https://github.com/woocommerce/woocommerce-ios/pull/9383]
- [*] Payments: Add account type field to receipts [https://github.com/woocommerce/woocommerce-ios/pull/9416]
- [*] Products can now be filtered within Order creation [https://github.com/woocommerce/woocommerce-ios/pull/9258]
- [*] Products: Adds read-only support for the Composite Products extension in the Products list, including a list of components in product details. [https://github.com/woocommerce/woocommerce-ios/pull/9455]


13.1
-----
- [internal] Users can now create a Free Trial store from the app from the Get Started section of the app prologue. [https://github.com/woocommerce/woocommerce-ios/pull/9396]
- [**] Adds support for Product Multi-selection when creating and/or editing Orders. [https://github.com/woocommerce/woocommerce-ios/issues/8888]
- [**] Users can now install Jetpack for their non-Jetpack sites after logging in with application passwords. [https://github.com/woocommerce/woocommerce-ios/pull/9354]
- [*] Payments: We show a Tap to Pay on iPhone feedback survey button in the Payments menu after the first Tap to Pay on iPhone payment is taken [https://github.com/woocommerce/woocommerce-ios/pull/9366]
- [Internal] Added SiteID to some IPP tracks events [https://github.com/woocommerce/woocommerce-ios/pull/9572,]

13.0
-----
- [*] Adds a banner in "Launch store" task screen to upgrade from free trial plan. [https://github.com/woocommerce/woocommerce-ios/pull/9323]
- [*] Fix: Description, sale price, and image will be copied over to the new product variations when duplicating a variable product. [https://github.com/woocommerce/woocommerce-ios/pull/9322]


12.9
-----
- [**] Dashboard: an onboarding card is shown for sites with the following tasks if any is incomplete: "tell us more about your store" (store location) that opens a webview, "add your first product" that starts the product creation flow, "launch your store" that publishes the store, "customize your domain" that starts the domain purchase flow, and "get paid" that opens a webview. A subset of the tasks may be shown to self-hosted sites and WPCOM sites on a free trial. [https://github.com/woocommerce/woocommerce-ios/pull/9285]
- [*] Jetpack benefit banner and modal is now available on the dashboard screen after logging in with site credentials. [https://github.com/woocommerce/woocommerce-ios/pull/9232]
- [*] Payments: Local search is added to the products selection screen in the order creation flow to speed the process. [https://github.com/woocommerce/woocommerce-ios/pull/9178]
- [*] Fix: Prevent product variations not loading due to an encoding error for `permalink`, which was altered by a plugin. [https://github.com/woocommerce/woocommerce-ios/pull/9233]
- [*] Login: Users can now log in to self-hosted sites without Jetpack by approving application password authorization to their sites. [https://github.com/woocommerce/woocommerce-ios/pull/9260]
- [*] Payments: Tap to Pay on iPhone can now be selected from the Payment Methods screen [https://github.com/woocommerce/woocommerce-ios/pull/9242]
- [**] Payments: Set up Tap to Pay on iPhone flow added to the Payments Menu. Use it to configure the reader, and try a payment, before collecting a card payment with a customer. [https://github.com/woocommerce/woocommerce-ios/pull/9280]

12.8
-----
- [*] Shortcuts: We can now trigger the order creation and payment collection flows from the iOS Shortcuts app. [https://github.com/woocommerce/woocommerce-ios/pull/9103]
- [Internal] Dashboard: the UI layer had a major refactoring to allow scrolling for content more than stats for the onboarding project. The main design change is on the refresh control, where it was moved from each stats tab to below the navigation bar. Other design changes are not expected. [https://github.com/woocommerce/woocommerce-ios/pull/9031]
- [**] Products: Adds read-only support for the Product Bundles extension, including a list of bundled products and stock status for product bundles. [https://github.com/woocommerce/woocommerce-ios/pull/9177]
- [Internal] Mobile Payments: Updated StripeTerminal to 2.18 [https://github.com/woocommerce/woocommerce-ios/pull/9118]

12.7
-----
- [Internal] Shipping Label: add condition checks before showing contact options [https://github.com/woocommerce/woocommerce-ios/pull/8982]
- [*] Main screens are now accessible through the Home Screen Spotlight Search [https://github.com/woocommerce/woocommerce-ios/pull/9082]
- [*] Stats: Fixed a crash when order stats use a date and time matching the start of Daylight Saving Time. [https://github.com/woocommerce/woocommerce-ios/pull/9083]
- [*] Fix: Dismiss Take Payment popup after sharing the payment link to another app. [https://github.com/woocommerce/woocommerce-ios/pull/9042]
- [*] Site credential login: Catch invalid cookie nonce [https://github.com/woocommerce/woocommerce-ios/pull/9102]
- [*] Better error messages for site credential login failures [https://github.com/woocommerce/woocommerce-ios/pull/9125]
- [Internal] New Zendesk tag for site credential login errors [https://github.com/woocommerce/woocommerce-ios/pull/9150]

12.6
-----
- [*] Fix: When a product's details can be edited, they display a disclosure indicator (chevron). [https://github.com/woocommerce/woocommerce-ios/pull/8980]
- [*] Payments: fixed a bug where enabled rows in the Payments Menu were sometimes incorrectly shown as disabled [https://github.com/woocommerce/woocommerce-ios/pull/8983]
- [Internal] Mobile Payments: fixed logic on display of IPP feedback banner on Order List [https://github.com/woocommerce/woocommerce-ios/pull/8994]
- [**] Support: Merchants can now contact support with a new and refined experience. [https://github.com/woocommerce/woocommerce-ios/pull/9006/files]
- [***] Mobile Payments: Tap to Pay on iPhone enabled for all US merchants [https://github.com/woocommerce/woocommerce-ios/pull/9023]

12.5
-----
- [Internal] Dashboard: the stats implementation had a major update to replace a third-party library in order to support the upcoming store onboarding card. Minimal design changes are expected, and horizontal scrolling between different time range tabs is not available anymore. [https://github.com/woocommerce/woocommerce-ios/pull/8942]

12.4
-----
- [**] Menu > Settings: adds a `Domains` row for WPCOM sites to see their site domains, add a new domain, or redeems a domain credit if available. [https://github.com/woocommerce/woocommerce-ios/pull/8870]
- [Internal] Prologue screen now has only the entry point to site address login flow, and application password authentication is used for sites without Jetpack. [https://github.com/woocommerce/woocommerce-ios/pull/8846]
- [Internal] A new tag has been added for Zendesk for users authenticated with application password. [https://github.com/woocommerce/woocommerce-ios/pull/8850]
- [Internal] Failures in the logged-out state are now tracked with anonymous ID. [https://github.com/woocommerce/woocommerce-ios/pull/8861]
- [*] Fix: Fixed a crash when switching away from the Products tab. [https://github.com/woocommerce/woocommerce-ios/pull/8874]

12.3
-----
- [Internal] We have updated the Zendesk SDK to version 6.0 [https://github.com/woocommerce/woocommerce-ios/pull/8828]
- [Internal] Tap to Pay on iPhone made publicly available via an Experimental Feature toggle [https://github.com/woocommerce/woocommerce-ios/pull/8814]

12.2
-----
- [*] Fix: Adding a new attribute will auto-capitalize the first letter for each word in the attribute name. [https://github.com/woocommerce/woocommerce-ios/pull/8772]
- [internal] Logging: Improvements on logging potential errors when loading Order Details [https://github.com/woocommerce/woocommerce-ios/pull/8781]
- [Internal] Now we track the specific error code when a networking-related operation fails [https://github.com/woocommerce/woocommerce-ios/issues/8527]

12.1
-----
- [*] Adds an In-Person Payments survey banner on top of the Orders view [https://github.com/woocommerce/woocommerce-ios/issues/8530]
- [*] Fix: Allow product's `purchasable` to be a number as some third-party plugins could alter the type in the API. This could help with the Products tab not loading due to product decoding errors. [https://github.com/woocommerce/woocommerce-ios/pull/8718]
- [***] [Internal] Start the AB test for allowing login to the app using site credentials [https://github.com/woocommerce/woocommerce-ios/pull/8744]

12.0
-----
- [**] Adds a feature of bulk updating products from the product's list. [https://github.com/woocommerce/woocommerce-ios/pull/8704]
- [internal] Store creation flow now includes 3 profiler questions: store category, selling status, and store country. [https://github.com/woocommerce/woocommerce-ios/pull/8667]

11.9
-----
- [**] Now you can generate all possible variations for a product's attributes [https://github.com/woocommerce/woocommerce-ios/pull/8619]
- [*] Mobile payments: fixed card reader manuals links. [https://github.com/woocommerce/woocommerce-ios/pull/8628]

11.8
-----
- [*] Design refresh: Buttons, links, and other calls to action are now purple instead of pink. [https://github.com/woocommerce/woocommerce-ios/pull/8451]
- [internal] Design: Updated capitalization for various pages, links, and buttons to match new design guidelines. [https://github.com/woocommerce/woocommerce-ios/pull/8455]
- [internal] Remove A/B testing and release native Jetpack installation flow for all users. [https://github.com/woocommerce/woocommerce-ios/pull/8533]

11.7
-----
- [**] Analytics Hub: Now you can select custom date ranges. [https://github.com/woocommerce/woocommerce-ios/pull/8414]
- [**] Analytics Hub: Now you can see Views and Conversion Rate analytics in the new Sessions card. [https://github.com/woocommerce/woocommerce-ios/pull/8428]
- [*] My Store: We fixed an issue with Visitors and Conversion stats where sometimes visitors could be counted more than once in the selected period. [https://github.com/woocommerce/woocommerce-ios/pull/8427]


11.6
-----
- [***] We added a new Analytics Hub inside the My Store area of the app. Simply click on the See More button under the store stats to check more detailed information on Revenue, Orders and Products. [https://github.com/woocommerce/woocommerce-ios/pull/8356]
- [*] In-Person Payments: fixed timing issues in payments flow, which caused "Remove card" to be shown for too long [https://github.com/woocommerce/woocommerce-ios/pull/8351]

11.5
-----
- [*] Account deletion is now supported for all users in settings or in the empty stores screen (in the ellipsis menu). [https://github.com/woocommerce/woocommerce-ios/pull/8179, https://github.com/woocommerce/woocommerce-ios/pull/8272]
- [*] In-Person Payments: We removed any references to Simple Payments from Orders, and the red badge from the Menu tab and Menu Payments icon announcing the new Payments section. [https://github.com/woocommerce/woocommerce-ios/pull/8183]
- [internal] Store creation flow was improved with native implementation. It is available from the login prologue (`Get Started` CTA), login email error screen, and store picker (`Add a store` CTA from the empty stores screen or at the bottom of the store list). [Example testing steps in https://github.com/woocommerce/woocommerce-ios/pull/8251]
- [internal] New stores have two new Products onboarding features: A banner with an `Add a Product` CTA on the My Store screen, and the option to add new products using templates. [https://github.com/woocommerce/woocommerce-ios/pull/8294]

11.4
-----
- [*] Add System Status Report to ZenDesk support requests. [https://github.com/woocommerce/woocommerce-ios/pull/8171]


11.3
-----
- [*] In-Person Payments: Show spinner while preparing reader for payment, instead of saying it's ready before it is. [https://github.com/woocommerce/woocommerce-ios/pull/8115]
- [internal] In-Person Payments: update StripeTerminal from 2.7 to 2.14 [https://github.com/woocommerce/woocommerce-ios/pull/8132]
- [*] In-Person Payments: Fixed payment method prompt for WisePad 3 to show only Tap and Insert options [https://github.com/woocommerce/woocommerce-ios/pull/8136]

11.2
-----
- [***] You can now preview draft products before publishing. [https://github.com/woocommerce/woocommerce-ios/pull/8102]
- [*] The survey at the end of the login onboarding flow is no longer available. [https://github.com/woocommerce/woocommerce-ios/pull/8062]
- [*] Fixed layout issues on the Account Mismatch error screen. [https://github.com/woocommerce/woocommerce-ios/pull/8074]
- [*] The Accept Payments Easily banner has been removed from the order list [https://github.com/woocommerce/woocommerce-ios/pull/8078]

11.1
-----
- [**] You can now search customers when creating or editing an order. [https://github.com/woocommerce/woocommerce-ios/issues/7741]
- [internal] Store creation is available from the login prologue, login email error screen, and store picker. [https://github.com/woocommerce/woocommerce-ios/pull/8023]
- [internal] The login flow is simplified with only the option to log in with WordPress.com. This flow is presented in parallel with the existing flow in an A/B test experiment. [https://github.com/woocommerce/woocommerce-ios/pull/7996]
- [**] Relevant Just In Time Messages will be displayed on the My Store screen [https://github.com/woocommerce/woocommerce-ios/issues/7853]

11.0
-----
- [internal] Add support for controlling performance monitoring via Sentry. **Off by default**. [https://github.com/woocommerce/woocommerce-ios/pull/7831]


10.9
-----
- [***] Dropped iOS 14 support. From now we support iOS 15 and later. [https://github.com/woocommerce/woocommerce-ios/pull/7851]
- [*] Login: Now you can handle Jetpack site connection for your self-hosted sites from the app. [https://github.com/woocommerce/woocommerce-ios/pull/7847]


10.8
-----
- [***] Stats: Now you can add a Today's Stats Widget to your lock screen (iOS 16 only) to monitor your sales. [https://github.com/woocommerce/woocommerce-ios/pull/7839]
- [internal] In-Person Payments: add UTM parameters to card reader purchase URLs to allow attribution [https://github.com/woocommerce/woocommerce-ios/pull/7858]
- [*] In-Person Payments: the Purchase card reader links now all open in authenticated web views, to make it easier to log in to woocommerce.com. [https://github.com/woocommerce/woocommerce-ios/pull/7862]

10.7
-----
- [*] Universal Links: Users can now open universal links in the app. [https://github.com/woocommerce/woocommerce-ios/pull/7632]
- [internal] Store picker: Show error when the role eligibility check fails while selecting a store. [https://github.com/woocommerce/woocommerce-ios/pull/7816]
- [internal] Store picker: Add loading state to `Continue` button. [https://github.com/woocommerce/woocommerce-ios/pull/7821]
- [internal] Store picker: Use Jetpack tunnel API for fetching user info for role checking. [https://github.com/woocommerce/woocommerce-ios/pull/7822]
- [*] Allow in-app notices to be swiped away [https://github.com/woocommerce/woocommerce-ios/pull/7801]

10.6
-----

- [**] Products tab: products search now has an option to search products by SKU. Stores with WC version 6.6+ support partial SKU search, otherwise the product(s) with the exact SKU match is returned. [https://github.com/woocommerce/woocommerce-ios/pull/7781]
- [*] Fixed a rare crash when selecting a store in the store picker. [https://github.com/woocommerce/woocommerce-ios/pull/7765]
- [*] Settings: Display the WooCommerce version and available updates in Settings [https://github.com/woocommerce/woocommerce-ios/pull/7779]
- [*] Show suggestion for logging in to a WP.com site with a mismatched WP.com account. [https://github.com/woocommerce/woocommerce-ios/pull/7773]
- [*] Help center: Added help center web page with FAQs for "Not a WooCommerce site" and "Wrong WordPress.com account" error screens. [https://github.com/woocommerce/woocommerce-ios/pull/7767, https://github.com/woocommerce/woocommerce-ios/pull/7769]
- [*] Now you can bulk edit variation prices. [https://github.com/woocommerce/woocommerce-ios/pull/7803]
- [**] Reviews: Now you can reply to product reviews using the Reply button while viewing a product review. [https://github.com/woocommerce/woocommerce-ios/pull/7799]

10.5
-----
- [**] Products: Now you can duplicate products from the More menu of the product detail screen. [https://github.com/woocommerce/woocommerce-ios/pull/7727]
- [**] Login: Added Jetpack connection support from the Account Mismatch error screen. [https://github.com/woocommerce/woocommerce-ios/pull/7748]
- [*] Orders: We are bringing back the ability to add/edit customer notes and addresses from the main order screen [https://github.com/woocommerce/woocommerce-ios/pull/7750]
- [*] Help center: Added help center web page with FAQs for "Wrong WordPress.com account error" screen. [https://github.com/woocommerce/woocommerce-ios/pull/7747]
- [*] Widgets: The Today's Stat Widget adds support for bigger fonts. [https://github.com/woocommerce/woocommerce-ios/pull/7752]

10.4
-----
- [***] Stats: Now you can add a Today's Stats Widget to your homescreen to monitor your sales. [https://github.com/woocommerce/woocommerce-ios/pull/7732]
- [*] Help center: Added help center web page with FAQs for "Pick a WooCommerce Store", "Enter WordPress.com password" and "Open mail to find magic link" screens. [https://github.com/woocommerce/woocommerce-ios/pull/7641, https://github.com/woocommerce/woocommerce-ios/pull/7730, https://github.com/woocommerce/woocommerce-ios/pull/7737]
- [*] In-Person Payments: Fixed a bug where cancelling a card reader connection would temporarily prevent further connections [https://github.com/woocommerce/woocommerce-ios/pull/7689]
- [*] In-Person Payments: Improvements to the card reader connection flow UI [https://github.com/woocommerce/woocommerce-ios/pull/7687]
- [*] Login: Users can now set up the Jetpack connection between a self-hosted site and their WP.com account. [https://github.com/woocommerce/woocommerce-ios/pull/7608]
- [*] Product list: the "Draft" blue color is fixed to be more readable for a draft product row in the product list. [https://github.com/woocommerce/woocommerce-ios/pull/7724]
- [*] Notifications: App icon badge is now cleared correctly after visiting the orders tab. [https://github.com/woocommerce/woocommerce-ios/pull/7735]

10.3
-----
- [*] Dashboard: the last selected time range tab (Today/This Week/This Month/This Year) is persisted for the site and shown on the next site launch (app launch or switching stores). [https://github.com/woocommerce/woocommerce-ios/pull/7638]
- [*] Dashboard: swiping to another time range tab now triggers syncing for the target tab. Previously, the stats on the target tab aren't synced from the swipe gesture. [https://github.com/woocommerce/woocommerce-ios/pull/7650]
- [*] In-Person Payments: Fixed an issue where the Pay in Person toggle could be out of sync with the setting on the website. [https://github.com/woocommerce/woocommerce-ios/pull/7656]
- [*] In-Person Payments: Removed the need to sign in when purchasing a card reader [https://github.com/woocommerce/woocommerce-ios/pull/7670]
- [*] In-Person Payments: Fixed a bug where canceling a reader connection could result in being unable to connect a reader in future [https://github.com/woocommerce/woocommerce-ios/pull/7678]
- [*] In-Person Payments: Fixed a bug which prevented the Collect Payment button from being shown for Cash on Delivery orders  [https://github.com/woocommerce/woocommerce-ios/pull/7694]

10.2
-----
- [*] Help center: Added help center web page with FAQs for "Enter Store Credentials", "Enter WordPress.com email " and "Jetpack required Error" screens. [https://github.com/woocommerce/woocommerce-ios/pull/7588, https://github.com/woocommerce/woocommerce-ios/pull/7590, https://github.com/woocommerce/woocommerce-ios/pull/7621]
- [*] In-Person Payments: Fixed the Learn More link from the `Enable Pay in Person` onboarding screen for WCPay [https://github.com/woocommerce/woocommerce-ios/pull/7598]
- [**] In-Person Payments: Added a switch for the Pay in Person payment method on the Payments menu. This allows you to accept In-Person Payments for website orders [https://github.com/woocommerce/woocommerce-ios/pull/7613]

10.1
-----
- [*] In-Person Payments: The onboarding notice on the In-Person Payments menu is correctly dismissed after multiple prompts are shown. [https://github.com/woocommerce/woocommerce-ios/pull/7543]
- [*] Help center: Added custom help center web page with FAQs for "Enter Store Address" and "Enter WordPress.com email" screens. [https://github.com/woocommerce/woocommerce-ios/pull/7553, https://github.com/woocommerce/woocommerce-ios/pull/7573]
- [*] In-Person Payments: The plugin selection is saved correctly after multiple onboarding prompts. [https://github.com/woocommerce/woocommerce-ios/pull/7544]
- [**] In-Person Payments: A new prompt to enable `Pay in Person` for your store's checkout, to accept In-Person Payments for website orders [https://github.com/woocommerce/woocommerce-ios/issues/7474]

10.0
-----
- [**] In-Person Payments and Simple Payments have been moved to a new Payments section [https://github.com/woocommerce/woocommerce-ios/pull/7473]
- [*] Login: on the WP.com password screen, the magic link login option is moved from below "Reset your password" to below the primary Continue button for higher visibility. [https://github.com/woocommerce/woocommerce-ios/pull/7469]
- [*] Login: some minor enhancements are made to the error screen after entering an invalid WP.com email - a new "What is WordPress.com?" link, hiding the "Log in with store address" button when it's from the store address login flow, and some copy changes. [https://github.com/woocommerce/woocommerce-ios/pull/7485]
- [**] In-Person Payments: Accounts with pending requirements are no longer blocked from taking payments - we have added a skip button to the relevant screen. [https://github.com/woocommerce/woocommerce-ios/pull/7504]
- [*] Login: New button added to the empty site picker screen to enter a site address for troubleshooting. [https://github.com/woocommerce/woocommerce-ios/pull/7484]

9.9
-----
- [*] [Sign in with store credentials]: New screen added with instructions to verify Jetpack connected email. [https://github.com/woocommerce/woocommerce-ios/pull/7424]
- [*] [Sign in with store credentials]: Stop clearing username/password after an invalid attempt to enable users to fix typos. [https://github.com/woocommerce/woocommerce-ios/pull/7444]
- [*] Login: after entering WP.com email, a magic link is automatically sent when it is enabled (magic links are disabled for A8C emails and WP.com accounts with recently changed password) and a new screen is shown with an option to log in with password. [https://github.com/woocommerce/woocommerce-ios/pull/7449]

9.8
-----
- [***] Login: Introduce a way to sign in using store credentials.  [https://github.com/woocommerce/woocommerce-ios/pull/7320]
- [**] Login: You can now install WooCommerce to your self-hosted sites from the login flow. [https://github.com/woocommerce/woocommerce-ios/pull/7401]
- [**] Orders: Now you can quickly mark an order as completed by swiping it to the left! [https://github.com/woocommerce/woocommerce-ios/pull/7385]
- [*] In-Person Payments: The purchase card reader information card appears also in the Orders list screen. [https://github.com/woocommerce/woocommerce-ios/pull/7326]
- [*] Login: in release 9.7, when the app is in logged out state, an onboarding screen is shown before the prologue screen if the user hasn't finished or skipped it. In release 9.8, a survey is added to the end of the onboarding screen. [https://github.com/woocommerce/woocommerce-ios/pull/7416]
- [*] Login: a local notification is scheduled after the user encounters an error from logging in with an invalid site address or WP.com email/password. Please see testing scenarios in the PR, with regression testing on order/review remote notifications. [https://github.com/woocommerce/woocommerce-ios/pull/7323, https://github.com/woocommerce/woocommerce-ios/pull/7372, https://github.com/woocommerce/woocommerce-ios/pull/7422]

9.7
-----
- [***] Orders: Orders can now be edited within the app. [https://github.com/woocommerce/woocommerce-ios/pull/7300]
- [**] Orders: You can now view the Custom Fields for an order in the Order Details screen. [https://github.com/woocommerce/woocommerce-ios/pull/7310]
- [*] In-Person Payments: Card Reader Manuals now appear based on country availability, consolidated into an unique view [https://github.com/woocommerce/woocommerce-ios/pull/7178]
- [*] Login: Jetpack setup flow is now accessible from the Login with Store Address flow. [https://github.com/woocommerce/woocommerce-ios/pull/7294]
- [*] In-Person Payments: The purchase card reader information card can be dismissed [https://github.com/woocommerce/woocommerce-ios/pull/7260]
- [*] In-Person Payments: When dismissing the purchase card reader information card, the user can choose to be reminded in 14 days. [https://github.com/woocommerce/woocommerce-ios/pull/7271]
- [*] In-Person Payments: The purchase card reader information card appears also in the App Settings screen. [https://github.com/woocommerce/woocommerce-ios/pull/7308]
- [*] Refund lines in the Order details screen now appear ordered from oldest to newest [https://github.com/woocommerce/woocommerce-ios/pull/7287]
- [*] Login: when the app is in logged out state, an onboarding screen is shown before the prologue screen if the user hasn't finished or skipped it.  [https://github.com/woocommerce/woocommerce-ios/pull/7324]
- [*] Orders: When a store has no orders yet, there is an updated message with a link to learn more on the Orders tab. [https://github.com/woocommerce/woocommerce-ios/pull/7328]

9.6
-----
- [***] Coupons: Coupons can now be created from within the app. [https://github.com/woocommerce/woocommerce-ios/pull/7239]
- [**] Order Details: All unpaid orders have a Collect Payment button, which shows a payment method selection screen. Choices are Cash, Card, and Payment Link. [https://github.com/woocommerce/woocommerce-ios/pull/7111]
- [**] In-Person Payments: Support for selecting preferred payment gateway when multiple extensions are installed on the store. [https://github.com/woocommerce/woocommerce-ios/pull/7153]
- [*] Coupons: Removed the redundant animation when reloading the coupon list. [https://github.com/woocommerce/woocommerce-ios/pull/7137]
- [*] Login: Display "What is WordPress.com?" link in "Continue With WordPress.com" flow. [https://github.com/woocommerce/woocommerce-ios/pull/7213]
- [*] Login: Display the Jetpack requirement error after login is successful.
- [*] Login: Display a "New to WooCommerce?" link in the login prologue screen above the login buttons. [https://github.com/woocommerce/woocommerce-ios/pull/7261]
- [*] In-Person Payments: Publicize the Card Present Payments feature on the Payment Method screen [https://github.com/woocommerce/woocommerce-ios/pull/7225]
- [*] In-Person Payments: Add blog_id to IPP transaction description to match WCPay [https://github.com/woocommerce/woocommerce-ios/pull/7221]
- [*] Product form: after uploading an image, the product can now be saved immediately while the image is being uploaded in the background. When no images are pending upload for the saved product, the images are added to the product. Testing instructions: https://github.com/woocommerce/woocommerce-ios/pull/7196. [https://github.com/woocommerce/woocommerce-ios/pull/7254]

9.5
-----
- [*] Coupons: Fixed issue saving "Individual Use" and "Exclude Sale Items" fields. [https://github.com/woocommerce/woocommerce-ios/pull/7117]
- [*] Orders: The customer shipping/billing address form now navigates back automatically after selecting a country or state. [https://github.com/woocommerce/woocommerce-ios/pull/7119]
- [internal] In settings and empty stores screen, the "Close Account" link is shown for users who signed in with Apple (the only way to create an account) to close their WordPress.com account. [https://github.com/woocommerce/woocommerce-ios/pull/7143]

9.4
-----
- [*] Orders: Order details now displays both the date and time for all orders. [https://github.com/woocommerce/woocommerce-ios/pull/6996]
- [*] Simple payments have the `Card` option available for stores with configuration issues to resolve, and show onboarding to help resolve them [https://github.com/woocommerce/woocommerce-ios/pull/7002]
- [*] Order & Product list: Now, we can pull to refresh from an empty view. [https://github.com/woocommerce/woocommerce-ios/pull/7023, https://github.com/woocommerce/woocommerce-ios/pull/7030]
- [*] Order Creation: Fixes a bug where selecting a variable product to add to a new order would sometimes open the wrong list of product variations. [https://github.com/woocommerce/woocommerce-ios/pull/7042]
- [*] Collect payment button on Order Details no longer flickers when the screen loads [https://github.com/woocommerce/woocommerce-ios/pull/7043]
- [*] Issue refund button on Order Details is shown for all paid orders [https://github.com/woocommerce/woocommerce-ios/pull/7046]
- [*] Order Creation: Fixes several bugs with the Products section not showing the correct order items or not correctly updating the item quantity. [https://github.com/woocommerce/woocommerce-ios/pull/7067]

9.3
-----
- [***] In-Person Payments is now available for merchants using WooCommerce Payments in Canada. [https://github.com/woocommerce/woocommerce-ios/pull/6954]
- [*] In-Person Payments: Accessibility improvement [https://github.com/woocommerce/woocommerce-ios/pull/6869, https://github.com/woocommerce/woocommerce-ios/pull/6886, https://github.com/woocommerce/woocommerce-ios/pull/6906]
- [*] Orders: Now it's possible to select and copy text from the notes on an order. [https://github.com/woocommerce/woocommerce-ios/pull/6894]
- [*] Support Arabic numerals on amount fields. [https://github.com/woocommerce/woocommerce-ios/pull/6891]
- [*] Product Selector: Enabled selecting all variations on variable product rows. [https://github.com/woocommerce/woocommerce-ios/pull/6899]
- [internal] Order Creation: Adding new products, shipping, fee, or customer details to an order now blocks the UI immediately while the order is syncing remotely. [https://github.com/woocommerce/woocommerce-ios/pull/6974]

- [*] Coupons: Now it's possible to update discount types for coupons. [https://github.com/woocommerce/woocommerce-ios/pull/6935]
- [*] Orders tab: the view width now adjusts to the app in tablet split view on iOS 15. [https://github.com/woocommerce/woocommerce-ios/pull/6951]

9.2
-----
- [***] Experimental Features: Coupons editing and deletion features are now enabled as part of coupon management. [https://github.com/woocommerce/woocommerce-ios/pull/6853]
- [*] Order Creation: Updated percentage fee flow - added amount preview, disabled percentage option when editing. [https://github.com/woocommerce/woocommerce-ios/pull/6763]
- [*] Product Details: Update status badge layout and show it for more cases. [https://github.com/woocommerce/woocommerce-ios/pull/6768]
- [*] Coupons: now, the percentage amount of coupons will be displayed correctly in the listing and in coupon detail if the amount contains fraction digits. [https://github.com/woocommerce/woocommerce-ios/pull/6804]
- [*] Coupons: Filter initial search results to show only coupons of the currently selected store. [https://github.com/woocommerce/woocommerce-ios/pull/6800]
- [*] Coupons: Fixed crash when there are duplicated items on the coupon list. [https://github.com/woocommerce/woocommerce-ios/pull/6798]
- [*] In-Person Payments: Run onboarding checks when connecting a reader. [https://github.com/woocommerce/woocommerce-ios/pull/6761, https://github.com/woocommerce/woocommerce-ios/pull/6774, https://github.com/woocommerce/woocommerce-ios/pull/6789]
- [*] In-Person Payments: after collecting payment for an order, merchants can now email the receipt in addition to printing it in Order Details > See Receipt if email is available on the device. [https://github.com/woocommerce/woocommerce-ios/pull/6833]

9.1
-----

- [*] Product name field in product form - Remove scroll behaviour and increase field height to fully display long product names. [https://github.com/woocommerce/woocommerce-ios/pull/6681]
- [*] Filter toolbar in Products list tab - Filter toolbar is pinned outside of the products list. [https://github.com/woocommerce/woocommerce-ios/pull/6698]
- [internal] Loading screens are refactored to avoid duplicated code and a potential crash. Please quickly smoke test them to make sure that everything still works as before. [https://github.com/woocommerce/woocommerce-ios/pull/6717]
- [*] Shipping settings - Weight and shipping package dimensions are localized based on device locale. Also, decimal point information is no longer lost upon saving a product, when using comma as a decimal separator. [https://github.com/woocommerce/woocommerce-ios/pull/6721]

9.0
-----

- [*] Share payment links from the order details screen. [https://github.com/woocommerce/woocommerce-ios/pull/6609]
- [internal] Reviews lists on Products and Menu tabs are refactored to avoid duplicated code. Please quickly smoke test them to make sure that everything still works as before. [https://github.com/woocommerce/woocommerce-ios/pull/6553]
- [**] Now it's possible to change the order of the product images. [https://github.com/woocommerce/woocommerce-ios/pull/6620]
- [*] Improved accessibility for the error banner and info banner displayed in Orders and Products. [https://github.com/woocommerce/woocommerce-ios/pull/6633]

8.9
-----
- [*] Coupons: Fixed issue loading the coupon list from the local storage on initial load. [https://github.com/woocommerce/woocommerce-ios/pull/6463]
- [*] Coupons: Update layout of the coupon details screen. [https://github.com/woocommerce/woocommerce-ios/pull/6522]
- [*] In-Person Payments: Removed collecting L2/L3 data. [https://github.com/woocommerce/woocommerce-ios/pull/6519]
- [*] Hub Menu: Multiple menu items can no longer be tapped simultaneously. [https://github.com/woocommerce/woocommerce-ios/pull/6484]
- [*] Jetpack CP: Fixed crash when attempting to access WP-Admin with an invalid URL that has an unsupported scheme. [https://github.com/woocommerce/woocommerce-ios/pull/6502]
- [***] Orders: Order Creation is now available to everyone! You can go to the Orders tab and tap the + button to create a new order. [https://github.com/woocommerce/woocommerce-ios/pull/6537]
- [internal] Loading screens are refactored to avoid duplicated code and a potential crash. Please quickly smoke test them to make sure that everything still works as before. [https://github.com/woocommerce/woocommerce-ios/pull/6535] [https://github.com/woocommerce/woocommerce-ios/pull/6544]

8.8
-----
- [*] Updates the app's About screen to be consistent with Automattic's other mobile apps. [https://github.com/woocommerce/woocommerce-ios/pull/6421]
- [***] Experimental Feature: It's now possible to add custom shipping method and fees in order creation flow. Tax amount and Order total is now synced from backend. [https://github.com/woocommerce/woocommerce-ios/pull/6429]
- [**] Now it's possible to filter orders by custom statuses. [https://github.com/woocommerce/woocommerce-ios/pull/6390]
- [*] Fixed issue presenting Edit Customer Note screen as a modal on large screens. [https://github.com/woocommerce/woocommerce-ios/pull/6406]
- [*] Products displayed in Order Detail now follow the same order of the web. [https://github.com/woocommerce/woocommerce-ios/pull/6401]
- [*] Simple Payments now shows a detailed tax break up before taking the payment. [https://github.com/woocommerce/woocommerce-ios/pull/6412]
- [*] Coupons list now shows an error view if coupons are disabled for the store. Coupons can be enabled again from this view. [https://github.com/woocommerce/woocommerce-ios/pull/6446]
- [*] Coupon details screen now displays more informative error messages when loading the total discount amount fails. [https://github.com/woocommerce/woocommerce-ios/pull/6457]
- [internal] Shipping Labels: the navigation bar in the web view for adding payments is now correctly hidden. [https://github.com/woocommerce/woocommerce-ios/pull/6435]

8.7
-----
- [**] In-Person Payments: Added card details to refund confirmation screen to help with refunding to the payment card [https://github.com/woocommerce/woocommerce-ios/pull/6241]
- [*] Coupons: Replace the toggles on Usage Details screen with text for uneditable contents. [https://github.com/woocommerce/woocommerce-ios/pull/6287]
- [*] Improve image loading for thumbnails especially on the Product list. [https://github.com/woocommerce/woocommerce-ios/pull/6299]
- [*] Coupons: Added feedback banner on the top of the coupon list. [https://github.com/woocommerce/woocommerce-ios/pull/6316]
- [*] Coupons: Handled error when loading total discounted amount fails. [https://github.com/woocommerce/woocommerce-ios/pull/6368]
- [internal] Removed all feature flags for Shipping Labels. Please smoke test all parts of Shipping Labels to make sure that everything still works as before. [https://github.com/woocommerce/woocommerce-ios/pull/6270]
- [*] In-Person Payments: Localized messages and UI [https://github.com/woocommerce/woocommerce-ios/pull/6317]
- [*] My Store: Fixed incorrect currency symbol of revenue text for stores with non-USD currency. [https://github.com/woocommerce/woocommerce-ios/pull/6335]
- [*] Notifications: Dismiss presented view before presenting content from notifications [https://github.com/woocommerce/woocommerce-ios/pull/6354]
- [*] Reviews: Fixed missing product information on first load [https://github.com/woocommerce/woocommerce-ios/pull/6367]
- [internal] Removed the feature flag for My store tab UI updates. Please smoke test the store stats and top performers in the "My store" tab to make sure everything works as before. [https://github.com/woocommerce/woocommerce-ios/pull/6334]
- [*] In-Person Payments: Add support for accepting payments on bookable products [https://github.com/woocommerce/woocommerce-ios/pull/6364]
- [*] In-Person Payments: Fixed issue where payment could be stuck prompting to remove the card if the payment was declined and retried before removing the card.

8.6
-----
- [***] Merchants can now view coupons in their stores by enabling Coupon Management in Experimental Features. [https://github.com/woocommerce/woocommerce-ios/pull/6209]
- [*] Orders: In the experimental Order Creation feature, product variations added to a new order now show a list of their attributes. [https://github.com/woocommerce/woocommerce-ios/pull/6131]
- [*] Enlarged the tap area for the action button on the notice view. [https://github.com/woocommerce/woocommerce-ios/pull/6146]
- [*] Reviews: Fixed crash on iPad when tapping the More button. [https://github.com/woocommerce/woocommerce-ios/pull/6187]
- [*] In-Person Payments: Remove Stripe from Experimental Features as it is always enabled now. [https://github.com/woocommerce/woocommerce-ios/pull/6205]
- [*] Disabled unnecessary selection of the "Refund via" row on the Refund Confirmation screen [https://github.com/woocommerce/woocommerce-ios/pull/6198]
- [*] Increased minimum version of Stripe extension for In-Person Payments to 6.2.0 [https://github.com/woocommerce/woocommerce-ios/pull/xxxx]
- [internal] Removed `pushNotificationsForAllStores` feature flag. Since the changes are non-trivial, it would be great to smoke test push notifications for all stores in beta testing. [https://github.com/woocommerce/woocommerce-ios/pull/6231]

8.5
-----
- [*] In-Person Payments: Inform the user when a card reader battery is so low that it needs to be charged before the reader can be connected. [https://github.com/woocommerce/woocommerce-ios/pull/5998]
- [***] The My store tab is having a new look with new conversion stats and shows up to 5 top performing products now (used to be 3). [https://github.com/woocommerce/woocommerce-ios/pull/5991]
- [**] Fixed a crash at the startup of the app, related to Gridicons. [https://github.com/woocommerce/woocommerce-ios/pull/6005]
- [***] Experimental Feature: It's now possible to create Orders in the app by enabling it in Settings > Experimental Features. For now you can change the order status, add products, and add customer details (billing and shipping addresses). [https://github.com/woocommerce/woocommerce-ios/pull/6060]
- [*] Fixed issue in date range selection for the orders filters where is some cases dates are not available for selection. [https://github.com/woocommerce/woocommerce-ios/pull/6090]
- [*] Enabled "view product in store" and "share product" options for variable products when accessing them through the order details screen. [https://github.com/woocommerce/woocommerce-ios/pull/6091]

8.4
-----
- [***] In-Person Payments: Support for Stripe M2 card reader. [https://github.com/woocommerce/woocommerce-ios/pull/5844]
- [***] We introduced a new tab called "Menu", a tab in the main navigation where you can browser different sub-sections of the app: Switch Store, Settings, WooCommerce Admin, View Store and Reviews. [https://github.com/woocommerce/woocommerce-ios/pull/5926]
- [***] Store admins can now access sites with plugins that have Jetpack Connection Package (e.g. WooCommerce Payments, Jetpack Backup) in the app. These sites do not require Jetpack-the-plugin to connect anymore. Store admins can still install Jetpack-the-plugin from the app through settings or a Jetpack banner. [https://github.com/woocommerce/woocommerce-ios/pull/5924]
- [*] Add/Edit Product screen: Fix transient product name while adding images.[https://github.com/woocommerce/woocommerce-ios/pull/5840]

8.3
-----
- [***] All merchants can create Simple Payments orders. [https://github.com/woocommerce/woocommerce-ios/pull/5684]
- [**] System status report can now be viewed and copied directly from within the app. [https://github.com/woocommerce/woocommerce-ios/pull/5702]
- [**] Product SKU input scanner is now available as a beta feature. To try it, enable it from settings and you can scan a barcode to use as the product SKU in product inventory settings! [https://github.com/woocommerce/woocommerce-ios/pull/5695]
- [**] Now you chan share a payment link when creating a Simple Payments order [https://github.com/woocommerce/woocommerce-ios/pull/5819]
- [*] Reviews: "Mark all as read" checkmark bar button item button replaced with menu button which launches an action sheet. Menu button is displayed only if there are unread reviews available.[https://github.com/woocommerce/woocommerce-ios/pull/5833]
- [internal] Refactored ReviewsViewController to add tests. [https://github.com/woocommerce/woocommerce-ios/pull/5834]

8.2
-----
- [***] In-Person Payments: Now you can collect Simple Payments on the go. [https://github.com/woocommerce/woocommerce-ios/pull/5635]
- [*] Products: After generating a new variation for a variable product, you are now taken directly to edit the new variation. [https://github.com/woocommerce/woocommerce-ios/pull/5649]
- [*] Dashboard: the visitor count in the Today tab is now shown when Jetpack site stats are enabled.
- [*] Add/Edit Product Images: tapping on the last `n` images while `n` images are pending upload does not crash the app anymore. [https://github.com/woocommerce/woocommerce-ios/pull/5672]

8.2
-----
- [*] Shipping Labels: Fixes a crash when saving a new shipping label after opening the order from a push notification. [https://github.com/woocommerce/woocommerce-ios/pull/5549]
- [**] In-Person Payments: Improved support for VoiceOver. [https://github.com/woocommerce/woocommerce-ios/pull/5572]
- [*] In-Person Payments: Fixes a crash when printing more than one receipt. [https://github.com/woocommerce/woocommerce-ios/pull/5575]

8.1
-----
- [***] Now it's possible to filter Order List by multiple statuses and date ranges. Plus, we removed the top tab bar on Orders Tab. [https://github.com/woocommerce/woocommerce-ios/pull/5491]
- [*] Login: Password AutoFill will suggest wordpress.com accounts. [https://github.com/woocommerce/woocommerce-ios/pull/5399]
- [*] Store picker: after logging in with store address, the pre-selected store is now the currently selected store instead of the store from login flow. [https://github.com/woocommerce/woocommerce-ios/pull/5508]
- [*] The application icon number from order push notifications is now cleared after visiting the orders tab. [https://github.com/woocommerce/woocommerce-ios/pull/5715]
- [internal] Migrated Settings screen to MVVM [https://github.com/woocommerce/woocommerce-ios/pull/5393]


8.0
-----
- [*] Product List: Add support for product filtering by category. [https://github.com/woocommerce/woocommerce-ios/pull/5388]
- [***] Push notifications are now supported for all connected stores. [https://github.com/woocommerce/woocommerce-ios/pull/5299]
- [*] Fix: in Settings > Switch Store, tapping "Dismiss" after selecting a different store does not switch stores anymore. [https://github.com/woocommerce/woocommerce-ios/pull/5359]

7.9
-----
- [*] Fix: after disconnecting a site or connecting to a new site, the sites in site picker (Settings > Switch Store) should be updated accordingly. The only exception is when the newly disconnected site is the currently selected site. [https://github.com/woocommerce/woocommerce-ios/pull/5241]
- [*] Order Details: Show a button on the "Product" section of Order Details screen to allow recreating shipping labels. [https://github.com/woocommerce/woocommerce-ios/pull/5255]
- [*] Edit Order Address - Enable `Done` button when `Use as {Shipping/Billing} Address` toggle is turned on. [https://github.com/woocommerce/woocommerce-ios/pull/5254]
- [*] Add/Edit Product: fix an issue where the product name keyboard is English only. [https://github.com/woocommerce/woocommerce-ios/pull/5288]
- [*] Order Details: some sites cannot parse order requests where the fields parameter has spaces, and the products section cannot load as a result. The spaces are now removed. [https://github.com/woocommerce/woocommerce-ios/pull/5298]

7.8
-----
- [***] Shipping Labels: merchants can create multiple packages for the same order, moving the items between different packages. [https://github.com/woocommerce/woocommerce-ios/pull/5190]
- [*] Fix: Navigation bar buttons are now consistently pink on iOS 15. [https://github.com/woocommerce/woocommerce-ios/pull/5139]
- [*] Fix incorrect info banner color and signature option spacing on Carrier and Rates screen. [https://github.com/woocommerce/woocommerce-ios/pull/5144]
- [x] Fix an error where merchants were unable to connect to valid stores when they have other stores with corrupted information https://github.com/woocommerce/woocommerce-ios/pull/5161
- [*] Shipping Labels: Fix issue with decimal values on customs form when setting the device with locales that use comma as decimal point. [https://github.com/woocommerce/woocommerce-ios/pull/5195]
- [*] Shipping Labels: Fix crash when tapping on Learn more rows of customs form. [https://github.com/woocommerce/woocommerce-ios/pull/5207]
- [*] Shipping Labels: The shipping address now prefills the phone number from the billing address if a shipping phone number is not available. [https://github.com/woocommerce/woocommerce-ios/pull/5177]
- [*] Shipping Labels: now in Carrier and Rates we always display the discounted rate instead of the retail rate if available. [https://github.com/woocommerce/woocommerce-ios/pull/5188]
- [*] Shipping Labels: If the shipping address is invalid, there are now options to email, call, or message the customer. [https://github.com/woocommerce/woocommerce-ios/pull/5228]
- [*] Accessibility: notify when offline mode banner appears or disappears. [https://github.com/woocommerce/woocommerce-ios/pull/5225]

7.7
-----
- [***] In-Person Payments: US merchants can now obtain a card reader and then collect payments directly from the app. [https://github.com/woocommerce/woocommerce-ios/pull/5030]
- [***] Shipping Labels: Merchants can now add new payment methods for shipping labels directly from the app. [https://github.com/woocommerce/woocommerce-ios/pull/5023]
- [**] Merchants can now edit shipping & billing addresses from orders. [https://github.com/woocommerce/woocommerce-ios/pull/5097]
- [x] Fix: now a default paper size will be selected in Shipping Label print screen. [https://github.com/woocommerce/woocommerce-ios/pull/5035]
- [*] Show banner on screens that use cached data when device is offline. [https://github.com/woocommerce/woocommerce-ios/pull/5000]
- [*] Fix incorrect subtitle on customs row of Shipping Label purchase flow. [https://github.com/woocommerce/woocommerce-ios/pull/5093]
- [*] Make sure customs form printing option is not available on non-international orders. [https://github.com/woocommerce/woocommerce-ios/pull/5104]
- [*] Fix incorrect logo for DHL in Shipping Labels flow. [https://github.com/woocommerce/woocommerce-ios/pull/5105]

7.6
-----
- [x] Show an improved error modal if there are problems while selecting a store. [https://github.com/woocommerce/woocommerce-ios/pull/5006]
- [***] Shipping Labels: Merchants can now add new custom and service packages for shipping labels directly from the app. [https://github.com/woocommerce/woocommerce-ios/pull/4976]
- [*] Fix: when product image upload fails, the image cell stop loading. [https://github.com/woocommerce/woocommerce-ios/pull/4989]

7.5
-----
- [***] Merchants can now purchase shipping labels and declare customs forms for international orders. [https://github.com/woocommerce/woocommerce-ios/pull/4896]
- [**] Merchants can now edit customer provided notes from orders. [https://github.com/woocommerce/woocommerce-ios/pull/4893]
- [*] Fix empty states sometimes not centered vertically [https://github.com/woocommerce/woocommerce-ios/pull/4890]
- [*] Fix error syncing products due to decoding failure of regular_price in product variations. [https://github.com/woocommerce/woocommerce-ios/pull/4901]
- [*] Hide bottom bar on shipping label purchase form. [https://github.com/woocommerce/woocommerce-ios/pull/4902]

7.4
-----
- [*] Fix an issue where some extension was not shown in order item details. [https://github.com/woocommerce/woocommerce-ios/pull/4753]
- [*] Fix: The refund button within Order Details will be hidden if the refund is zero. [https://github.com/woocommerce/woocommerce-ios/pull/4789]
- [*] Fix: Incorrect arrow direction for right-to-left languages on Shipping Label flow. [https://github.com/woocommerce/woocommerce-ios/pull/4796]
- [*] Fix: Shouldn't be able to schedule a sale without sale price. [https://github.com/woocommerce/woocommerce-ios/pull/4825]
- [*] Fix: Edit address screen is pushed twice in Shipping Label flow when missing name in origin or destination address. [https://github.com/woocommerce/woocommerce-ios/pull/4845]

7.3
-----
- [*] Order Detail: now we do not offer the "email note to customer" option if no email is available. [https://github.com/woocommerce/woocommerce-ios/pull/4680]
- [*] My Store: If there are errors loading the My Store screen, a banner now appears at the top of the screen with links to troubleshoot or contact support. [https://github.com/woocommerce/woocommerce-ios/pull/4704]
- [*] Fix: Added 'Product saved' confirmation message when a product is updated [https://github.com/woocommerce/woocommerce-ios/pull/4709]
- [*] Shipping Labels: Updated address validation to automatically use trivially normalized address for origin and destination. [https://github.com/woocommerce/woocommerce-ios/pull/4719]
- [*] Fix: Order details for products with negative prices now will show correctly [https://github.com/woocommerce/woocommerce-ios/pull/4683]
- [*] Fix: Order list not extend edge-to-edge in dark mode. [https://github.com/woocommerce/woocommerce-ios/pull/4728]
- [*] Plugins: Added list of active and inactive plugins that can be reached by admins in the settings screen. [https://github.com/woocommerce/woocommerce-ios/pull/4735]
- [*] Login: Updated appearance of back buttons in navigation bar to minimal style. [https://github.com/woocommerce/woocommerce-ios/pull/4726]
- [internal] Upgraded Zendesk SDK to version 5.3.0. [https://github.com/woocommerce/woocommerce-ios/pull/4699]
- [internal] Updated GoogleSignIn to version 6.0.1 through WordPressAuthenticator. There should be no functional changes, but may impact Google sign in flow. [https://github.com/woocommerce/woocommerce-ios/pull/4725]

7.2
-----
- [*] Order Fulfillment: Updated success notice message [https://github.com/woocommerce/woocommerce-ios/pull/4589]
- [*] Order Fulfillment: Fixed issue footer view getting clipped of by iPhone notch [https://github.com/woocommerce/woocommerce-ios/pull/4631]
- [*] Shipping Labels: Updated address validation to make sure a name is entered for each address. [https://github.com/woocommerce/woocommerce-ios/pull/4601]
- [*] Shipping Labels: Hide Contact button on Shipping To Address form when customer phone number is not provided. [https://github.com/woocommerce/woocommerce-ios/pull/4663]
- [*] Shipping Labels: Updated edge-to-edge table views for all forms. [https://github.com/woocommerce/woocommerce-ios/pull/4657]
- [*] Orders and Order Details: Updated edge-to-edge table views for consistent look across the app. [https://github.com/woocommerce/woocommerce-ios/pull/4638]
- [*] Reviews and Review Details: Updated edge-to-edge table views for consistent look across the app. [https://github.com/woocommerce/woocommerce-ios/pull/4637]
- [*] New error screen displayed to users without the required roles to access the store. [https://github.com/woocommerce/woocommerce-ios/pull/4493]

7.1
-----
- [***] Merchants from US can create shipping labels for physical orders from the app. The feature supports for now only orders where the shipping address is in the US. [https://github.com/woocommerce/woocommerce-ios/pull/4578]
- [**] Due to popular demand, the Order fulfill is displayed once again when clicking on the Mark order complete button. [https://github.com/woocommerce/woocommerce-ios/pull/4567]
- [*] Fix: Interactive pop gesture on Order Details and Settings screen. [https://github.com/woocommerce/woocommerce-ios/pull/4504]
- [*] Fix: Frozen refresh control and placeholder when switching tabs [https://github.com/woocommerce/woocommerce-ios/pull/4505]
- [internal] Stats tab: added network sync throttling [https://github.com/woocommerce/woocommerce-ios/pull/4494]

7.0
-----
- [**] Order Detail: now we display Order Items and Shipping Label Packages as separate sections. [https://github.com/woocommerce/woocommerce-ios/pull/4445]
- [*] Fix: Orders for a variable product with different configurations of a single variation will now show each order item separately. [https://github.com/woocommerce/woocommerce-ios/pull/4445]
- [*] If the Orders, Products, or Reviews lists can't load, a banner now appears at the top of the screen with links to troubleshoot or contact support. [https://github.com/woocommerce/woocommerce-ios/pull/4400, https://github.com/woocommerce/woocommerce-ios/pull/4407]
- [*] Fix: Stats tabs are now displayed and ordered correctly in RTL languages. [https://github.com/woocommerce/woocommerce-ios/pull/4444]
- [*] Fix: Missing "Add Tracking" button in orders details. [https://github.com/woocommerce/woocommerce-ios/pull/4520]


6.9
-----
- [*] Order Detail: now we display a loader on top, to communicate that the order detail view has not yet been fully loaded. [https://github.com/woocommerce/woocommerce-ios/pull/4396]
- [*] Products: You can edit product attributes for variations right from the main product form. [https://github.com/woocommerce/woocommerce-ios/pull/4350]
- [*] Improved CTA. "Print Shipping Label" instead of "Reprint Shipping Label". [https://github.com/woocommerce/woocommerce-ios/pull/4394]
- [*] Improved application log viewer. [https://github.com/woocommerce/woocommerce-ios/pull/4387]
- [*] Improved the experience when creating the first variation. [https://github.com/woocommerce/woocommerce-ios/pull/4405]

6.8
-----

- [***] Dropped iOS 13 support. From now we support iOS 14 and later. [https://github.com/woocommerce/woocommerce-ios/pull/4209]
- [**] Products: Added the option to create and edit a virtual product directly from the product detail screen. [https://github.com/woocommerce/woocommerce-ios/pull/4214]

6.7
-----
- [**] Add-Ons: Order add-ons are now available as a beta feature. To try it, enable it from settings! [https://github.com/woocommerce/woocommerce-ios/pull/4119]

6.6
-----
- [*] Fix: Product variations only support at most one image, so we won't show an option to add a second one. [https://github.com/woocommerce/woocommerce-ios/pull/3994]
- [*] Fix: The screen to select images from the Media Library would sometimes crash when the library had a specific number of images. [https://github.com/woocommerce/woocommerce-ios/pull/4003]
- [*] Improved error messages for logins. [https://github.com/woocommerce/woocommerce-ios/pull/3957]

6.5
-----
- [*] Fix: Product images with non-latin characters in filenames now will load correctly and won't break Media Library. [https://github.com/woocommerce/woocommerce-ios/pull/3935]
- [*] Fix: The screen to select images from the Media Library would sometimes crash when the library had a specific number of images. [https://github.com/woocommerce/woocommerce-ios/pull/4070]

6.4
-----
- [*] Login: New design and illustrations for the initial login screen, promoting the app's main features. [https://github.com/woocommerce/woocommerce-ios/pull/3867]
- [*] Enhancement/fix: Unify back button style across the app. [https://github.com/woocommerce/woocommerce-ios/pull/3872]

6.3
-----
- [**] Products: Now you can add variable products from the create product action sheet. [https://github.com/woocommerce/woocommerce-ios/pull/3836]
- [**] Products: Now you can easily publish a product draft or pending product using the navigation bar buttons [https://github.com/woocommerce/woocommerce-ios/pull/3846]
- [*] Fix: In landscape orientation, all backgrounds on detail screens and their subsections now extend edge-to-edge. [https://github.com/woocommerce/woocommerce-ios/pull/3808]
- [*] Fix: Creating an attribute or a variation no longer saves your product pending changes. [https://github.com/woocommerce/woocommerce-ios/pull/3832]
- [*] Enhancement/fix: image & text footnote info link rows are now center aligned in order details reprint shipping label info row and reprint screen. [https://github.com/woocommerce/woocommerce-ios/pull/3805]

6.2
-----

- [***] Products: When editing a product, you can now create/delete/update product variations, product attributes and product attribute options. https://github.com/woocommerce/woocommerce-ios/pull/3791
- [**] Large titles are enabled for the four main tabs like in Android. In Dashboard and Orders tab, a workaround is implemented with some UI/UX tradeoffs where the title size animation is not as smooth among other minor differences from Products and Reviews tab. We can encourage beta users to share any UI issues they find with large titles. [https://github.com/woocommerce/woocommerce-ios/pull/3763]
- [*] Fix: Load product inventory settings in read-only mode when the product has a decimal stock quantity. This fixes the products tab not loading due to product decoding errors when third-party plugins enable decimal stock quantities. [https://github.com/woocommerce/woocommerce-ios/pull/3717]
- [*] Fix: Loading state stuck in Reviews List. [https://github.com/woocommerce/woocommerce-ios/pull/3753]

6.1
-----
- [**] Products: When editing variable products, you can now edit the variation attributes to select different attribute options. [https://github.com/woocommerce/woocommerce-ios/pull/3628]
- [*] Fixes a bug where long pressing the back button sometimes displayed an empty list of screens.
- [*] Product Type: Updated product type detail to display "Downloadable" if a product is downloadable. [https://github.com/woocommerce/woocommerce-ios/pull/3647]
- [*] Product Description: Updated the placeholder text in the Aztec Editor screens to provide more context. [https://github.com/woocommerce/woocommerce-ios/pull/3668]
- [*] Fix: Update the downloadable files row to read-only, if the product is accessed from Order Details. [https://github.com/woocommerce/woocommerce-ios/pull/3669]
- [*] Fix: Thumbnail image of a product wasn't being loaded correctly in Order Details. [https://github.com/woocommerce/woocommerce-ios/pull/3678]
- [*] Fix: Allow product's `regular_price` to be a number and `sold_individually` to be `null` as some third-party plugins could alter the type in the API. This could help with the products tab not loading due to product decoding errors. [https://github.com/woocommerce/woocommerce-ios/pull/3679]
- [internal] Attempted fix for a crash in product image upload. [https://github.com/woocommerce/woocommerce-ios/pull/3693]

6.0
-----
- [**] Due to popular demand, the product SKU is displayed once again in Order Details screen. [https://github.com/woocommerce/woocommerce-ios/pull/3564]
- [*] Updated copyright notice to WooCommerce
- [*] Fix: top performers in "This Week" tab should be showing the same data as in WC Admin.
- [*] Fix: visitor stats in Dashboard should be more consistent with web data on days when the end date for more than one tab is the same (e.g. "This Week" and "This Month" both end on January 31). [https://github.com/woocommerce/woocommerce-ios/pull/3532]
- [*] Fix: navbar title on cross-sells products list displayed title for upsells [https://github.com/woocommerce/woocommerce-ios/pull/3565]
- [*] Added drag-and-drop sorting to Linked Products [https://github.com/woocommerce/woocommerce-ios/pull/3548]
- [internal] Refactored Core Data migrator stack to help reduce crashes [https://github.com/woocommerce/woocommerce-ios/pull/3523]


5.9
-----
- [**] Product List: if a user applies custom sort orders and filters in the Product List, now when they reopen the app will be able to see the previous settings applied. [https://github.com/woocommerce/woocommerce-ios/pull/3454]
- [*] Removed fulfillment screen and moved fulfillment to the order details screen. [https://github.com/woocommerce/woocommerce-ios/pull/3453]
- [*] Fix: billing information action sheets now are presented correctly on iPad. [https://github.com/woocommerce/woocommerce-ios/pull/3457]
- [*] fix: the rows in the product search list now don't have double separators. [https://github.com/woocommerce/woocommerce-ios/pull/3456]
- [*] Fix: During login, the spinner when a continue button is in loading state is now visible in dark mode. [https://github.com/woocommerce/woocommerce-ios/pull/3472]
- [*] fix: when adding a note to an order, the text gets no more deleted if you tap on “Email note to customer”. [https://github.com/woocommerce/woocommerce-ios/pull/3473]
- [*] Added Fees to order details. [https://github.com/woocommerce/woocommerce-ios/pull/3475]
- [*] fix: now we don't show any more similar alert notices if an error occurred. [https://github.com/woocommerce/woocommerce-ios/pull/3474]
- [*] fix: in Settings > Switch Store, the spinner in the "Continue" button at the bottom is now visible in dark mode. [https://github.com/woocommerce/woocommerce-ios/pull/3468]
- [*] fix: in order details, the shipping and billing address are displayed in the order of the country (in some eastern Asian countries, the address starts from the largest unit to the smallest). [https://github.com/woocommerce/woocommerce-ios/pull/3469]
- [*] fix: product is now read-only when opened from the order details. [https://github.com/woocommerce/woocommerce-ios/pull/3491]
- [*] fix: pull to refresh on the order status picker screen does not resets anymore the current selection. [https://github.com/woocommerce/woocommerce-ios/pull/3493]
- [*] When adding or editing a link (e.g. in a product description) link settings are now presented as a popover on iPad. [https://github.com/woocommerce/woocommerce-ios/pull/3492]
- [*] fix: the glitch when launching the app in logged out state or after tapping "Try another account" in store picker is now gone. [https://github.com/woocommerce/woocommerce-ios/pull/3498]
- [*] Minor enhancements: in product editing form > product reviews list, the rows don't show highlighted state on tap anymore since they are not actionable. Same for the number of upsell and cross-sell products in product editing form > linked products. [https://github.com/woocommerce/woocommerce-ios/pull/3502]


5.8
-----
- [***] Products M5 features are now available to all. Products M5 features: add and edit linked products, add and edit downloadable files, product deletion. [https://github.com/woocommerce/woocommerce-ios/pull/3420]
- [***] Shipping labels M1 features are now available to all: view shipping label details, request a refund, and reprint a shipping label via AirPrint. [https://github.com/woocommerce/woocommerce-ios/pull/3436]
- [**] Improved login flow, including better error handling. [https://github.com/woocommerce/woocommerce-ios/pull/3332]


5.7
-----
- [***] Dropped iOS 12 support. From now we support iOS 13 and later. [https://github.com/woocommerce/woocommerce-ios/pull/3216]
- [*] Fixed spinner appearance in the footer of orders list. [https://github.com/woocommerce/woocommerce-ios/pull/3249]
- [*] In order details, the image for a line item associated with a variation is shown now after the variation has been synced. [https://github.com/woocommerce/woocommerce-ios/pull/3314]
- [internal] Refactored Core Data stack so more errors will be propagated. [https://github.com/woocommerce/woocommerce-ios/pull/3267]


5.6
-----
- [**] Fixed order list sometimes not showing newly submitted orders.
- [*] now the date pickers on iOS 14 are opened as modal view. [https://github.com/woocommerce/woocommerce-ios/pull/3148]
- [*] now it's possible to remove an image from a Product Variation if the WC version 4.7+. [https://github.com/woocommerce/woocommerce-ios/pull/3159]
- [*] removed the Product Title in product screen navigation bar. [https://github.com/woocommerce/woocommerce-ios/pull/3187]
- [*] the icon of the cells inside the Product Detail are now aligned at 10px from the top margin. [https://github.com/woocommerce/woocommerce-ios/pull/3199]
- [**] Added the ability to issue refunds from the order screen. Refunds can be done towards products or towards shipping. [https://github.com/woocommerce/woocommerce-ios/pull/3204]
- [*] Prevent banner dismiss when tapping "give feedback" on products screen. [https://github.com/woocommerce/woocommerce-ios/pull/3221]
- [*] Add keyboard dismiss in Add Tracking screen [https://github.com/woocommerce/woocommerce-ios/pull/3220]


5.5
-----
- [**] Products M4 features are now available to all. Products M4 features: add a simple/grouped/external product with actions to publish or save as draft. [https://github.com/woocommerce/woocommerce-ios/pull/3133]
- [*] enhancement: Order details screen now shows variation attributes for WC version 4.7+. [https://github.com/woocommerce/woocommerce-ios/pull/3109]
- [*] fix: Product detail screen now includes the number of ratings for that product. [https://github.com/woocommerce/woocommerce-ios/pull/3089]
- [*] fix: Product subtitle now wraps correctly in order details. [https://github.com/woocommerce/woocommerce-ios/pull/3201]


5.4
-----
- [*] fix: text headers on Product price screen are no more clipped with large text sizes. [https://github.com/woocommerce/woocommerce-ios/pull/3090]


5.4
-----
- [*] fix: the footer in app Settings is now correctly centered.
- [*] fix: Products tab: earlier draft products now show up in the same order as in core when sorting by "Newest to Oldest".
- [*] enhancement: in product details > price settings, the sale dates can be edited inline in iOS 14 using the new date picker. Also, the sale end date picker editing does not automatically end on changes anymore. [https://github.com/woocommerce/woocommerce-ios/pull/3044]
- [*] enhancement: in order details > add tracking, the date shipped can be edited inline in iOS 14 using the new date picker. [https://github.com/woocommerce/woocommerce-ios/pull/3044]
- [*] enhancement: in products list, the "(No Title)" placeholder will be showed when a product doesn't have the title set. [https://github.com/woocommerce/woocommerce-ios/pull/3068]
- [*] fix: the placeholder views in the top dashboard chart and orders tab do not have unexpected white background color in Dark mode in iOS 14 anymore. [https://github.com/woocommerce/woocommerce-ios/pull/3063]


5.3
-----
- [**] In Settings > Experimental Features, a Products switch is now available for turning Products M4 features on and off (default off). Products M4 features: add a simple/grouped/external product with actions to publish or save as draft.
- [*] Opening a product from order details now shows readonly product details of the same styles as in editable product details.
- [*] Opening a product variation from order details now shows readonly product variation details and this product variation does not appear in the Products tab anymore.
- [*] Enhancement: when not saving a product as "published", the in-progress modal now shows title and message like "saving your product" instead of "publishing your product".
- [*] In product and variation list, the stock quantity is not shown anymore when stock management is disabled.
- [*] Enhancement: when the user attempts to dismiss the product selector search modal while at least one product is selected for a grouped product's linked products, a discard changes action sheet is shown.
- [internal] Renamed a product database table (Attribute) to GenericAttribute. This adds a new database migration.  [https://github.com/woocommerce/woocommerce-ios/pull/2883]
- [internal] Refactored the text fields in the Manual Shipment Tracking page. [https://github.com/woocommerce/woocommerce-ios/pull/2979]
- [internal] Attempt fix for startup crashes. [https://github.com/woocommerce/woocommerce-ios/pull/3069]


5.2
-----
- [**] Products: now you can editing basic fields for non-core products (whose product type is not simple/external/variable/grouped) - images, name, description, readonly price, readonly inventory, tags, categories, short description, and product settings.
- [*] Enhancement: for variable products, the stock status is now shown in its variation list.
- [*] Sign In With Apple: if the Apple ID has been disconnected from the WordPress app (e.g. in Settings > Apple ID > Password & Security > Apps using Apple ID), the app is logged out on app launch or app switch.
- [*] Now from an Order Detail it's only possible to open a Product in read-only mode.
- [internal] #2881 Upgraded WPAuth from 1.24 to 1.26-beta.12. Regressions may happen in login flows.
- [internal] #2896 Configured the same user agent header for all the network requests made through the app.
- [internal] #2879 After logging out, the persistent store is not reset anymore to fix a crash in SIWA revoked token scenario after app launch (issue #2830). No user-facing changes are intended, the data should be associated with a site after logging out and in like before.

5.1
-----
- [*] bugfix: now reviews are refreshed correctly. If you try to delete or to set as spam a review from the web, the result will match in the product reviews list.
- [*] If the Products switch is on in Settings > Experimental Features:
  - For a variable product, the stock status is not shown in the product details anymore when stock management is disabled since stock status is controlled at variation level.
- [internal] The Order List and Orders Search → Filter has a new backend architecture (#2820). This was changed as an experiment to fix #1543. This affects iOS 13.0 users only. No new behaviors have been added. Github project: https://git.io/JUBco.
- [*] Orders → Search list will now show the full counts instead of “99+”. #2825


5.0
-----
- [*] Order details > product details: tapping outside of the bottom sheet from "Add more details" menu does not dismiss the whole product details anymore.
- [*] If the Products switch is on in Settings > Experimental Features, product editing for basic fields are enabled for non-core products (whose product type is not simple/external/variable/grouped) - images, name, description, readonly price, readonly inventory, tags, categories, short description, and product settings.
- [*] Order Detail: added "Guest" placeholder on Order Details card when there's no customer name.
- [*] If the Products switch is on in Settings > Experimental Features:
  - Product editing for basic fields are enabled for non-core products (whose product type is not simple/external/variable/grouped) - images, name, description, readonly price, readonly inventory, tags, categories, short description, and product settings.
  - Inventory and shipping settings are now editable for a variable product.
  - A product variation's stock status is now editable in inventory settings.
  - Reviews row is now hidden if reviews are disabled.
  - Now it's possible to open the product's reviews screen also if there are no reviews.
  - We improved our VoiceOver support in Product Detail screen.
- [*] In Settings, the "Feature Request" button was replaced with "Send Feedback" (Survey) (https://git.io/JUmUY)


4.9
-----
- [**] Sign in with Apple is now available in the log in process.
- [**] In Settings > Experimental Features, a Products switch is now available for turning Products M3 features on and off for core products (default off for beta testing). Products M3 features: edit grouped, external and variable products, enable/disable reviews, change product type and update categories and tags.
- [*] Edit Products: the update action now shows up on the product details after updating just the sale price.
- [*] Fix a crash that sometimes happen when tapping on a Product Review push notification.
- [*] Variable product > variation list: a warning banner is shown if any variations do not have a price, and warning text is shown on these variation rows.


4.8
-----
- [*] Enabled right/left swipe on product images.


4.7
-----
- [*] Fixed an intermittent crash when sending an SMS from the app.


4.6
-----
- [*] Fix an issue in the y-axis values on the dashboard charts where a negative value could show two minus signs.
- [*] When a simple product doesn't have a price set, the price row on the product details screen now shows "Add Price" placeholder instead of an empty regular price.
- [*] If WooCommerce 4.0 is available the app will show the new stats dashboard, otherwise will show a banner indicating the user to upgrade.
- [*] The total orders row is removed from the readonly product details (products that are not a simple product) to avoid confusion since it's not shown on the editable form for simple products.


4.5
-----
- [**] Products: now you can update product images, product settings, viewing and sharing a product.
- [*] In Order Details, the item subtotal is now shown on the right side instead of the quantity. The quantity can still be viewed underneath the product name.
- [*] In Order Details, SKU was removed from the Products List. It is still shown when fulfilling the order or viewing the product details.
- [*] Polish the loading state on the product variations screen.
- [*] When opening a simple product from outside of the Products tab (e.g. from Top Performers section or an order), the product name and ellipsis menu (if the Products feature switch is enabled) should be visible in the navigation bar.


4.4
-----
- Order Detail: the HTML shipping method is now showed correctly
- [internal] Logging in via 'Log in with Google' has changes that can cause regressions. See https://git.io/Jf2Fs for full testing details.
- [**] Fix bugs related to push notifications: after receiving a new order push notification, the Reviews tab does not show a badge anymore. The application icon badge number is now cleared by navigating to the Orders tab and/or the Reviews tab, depending on the types of notifications received.
- [*] The discard changes prompt now only appears when navigating from product images screen if any images have been deleted.
- [*] Fix the issue where product details screen cannot be scrolled to the bottom in landscape after keyboard is dismissed (e.g. from editing product title).
- [*] The product name is now shown in the product details navigation bar so that the name is always visible.
- [*] The images pending upload should be visible after editing product images from product details.
- [*] The discard changes prompt does not appear when navigating from product settings detail screens with a text field (slug, purchase note, and menu order) anymore.
- [*] Fix the wrong cell appearance in the order status list.
- [*] The "View product in store" action will be shown only if the product is published.
- [internal] Modified the component used for fetching data from the database. Please watch out for crashes in lists.


4.3
-----
- Products: now the Product details can be edited and saved outside Products tab (e.g. from Order details or Top Performers).
- [internal]: the navigation to the password entry screen has changed and can cause regressions. See https://git.io/JflDW for testing details.
- [internal] Refactored some API calls for fetching a Note, Product, and Product Review.
- Products: we improved our VoiceOver support in Product Price settings
- In Settings > Experimental Features, a Products switch is now available for turning Products M2 features on and off for simple products (default off for beta testing). Products M2 features: update product images, product settings, viewing and sharing a product.
- The WIP banner on the Products tab is now collapsed by default for more vertical space.
- Dropped iOS 11 support. From now we support iOS 12 and later.
- In Order Details, the Payment card is now shown right after the Products and Refunded Products cards.


4.2
-----
- Products: now tapping anywhere on a product cell where you need to insert data, like in Product Price and Product Shipping settings, you start to edit the text field.
- Products: now the keyboard pop up automatically in Edit Description
- The Processing orders list will now show upcoming (future) orders.
- Improved stats: fixed the incorrect time range on "This Week" tab when loading improved stats on a day when daily saving time changes.
- [internal]: the "send magic link" screen has navigation changes that can cause regressions. See https://git.io/Jfqio for testing details.
- The Orders list is now automatically refreshed when reopening the app.
- The Orders list is automatically refreshed if a new order (push notification) comes in.
- Orders -> Search: The statuses now shows the total number of orders with that status.


4.1
-----
- Fix an intermittent crash when downloading Orders
- The Photo Library permission alert shouldn't be prompted when opening the readonly product details or edit product for simple products, which is reproducible on iOS 11 or 12 devices. (The permission is only triggered when uploading images in Zendesk support or in debug builds with Products M2 enabled.)
- [internal] Updated the empty search result views for Products and Orders. https://git.io/Jvdap


4.0
-----
- Products is now available with limited editing for simple products!
- Fix pulling to refresh on the Processing tab sometimes will not show the up-to-date orders.
- Edit Product > Price Settings: schedule sale is now available even when either the start or end date is not set, and the sale end date can be removed now.
- Improved stats: fixed a crash when loading improved stats on a day when daily saving time changes.
- [internal] Changed the Shipping and Tax classes list loading so that any cached data is shown right away
- [internal] Edit Products M2: added an image upload source for product images - WordPress Media Library.
- [internal] Slightly changed the dependency graph of the database fetching component. Please watch out for data loading regressions.
- [internal] the signup and login Magic Link flows have code changes. See https://git.io/JvyB3 for testing details.
- [internal] the login via Magic Link flows have code changes. See https://git.io/JvyB3 for testing details.
- [internal] the login via Continue with Google flows have code changes that can cause regressions. See https://git.io/Jvyjg for testing details.
- [internal] the signup and login Magic Link flows have code changes. See https://git.io/JvyB3 for testing details.
- [internal] under Edit Products M2 feature flag, there are 4 ways to sort the products on the products tab.
- [internal] the login flow has changes to the 2-factor authentication navigation. See https://git.io/JvdKP for testing details.

3.9
-----
- bugfix: now in the Order List the order status label is no more clipped
- bugfix: now the launch screen is no more stretched
- The Shipping Provider flow, will be called now Shipping Carrier.
- Edit Products: in price settings, the order of currency and price field follows the store currency options under wp-admin > WooCommerce > Settings > General.
- [internal] The signup and login flows have code changes. See https://git.io/Jv1Me for testing details.

3.8
-----
- Dashboard stats: any negative revenue (from refunds for example) for a time period are shown now.
- Redesigned Orders List: Processing and All Orders are now shown in front. Filtering was moved to the Search view.
- Fix Reviews sometimes failing to load on some WooCommerce configurations
- Experimental: a Products feature switch is visible in Settings > Experimental Features that shows/hides the Products tab, and allow to edit a product.

3.7
-----
- Dashboard: now tapping on a product on "Top Performers" section open the product detail

3.6
-----
- Order Details: see a list of issued refunds inside the order detail screen
- Orders tab: Orders to fulfill badge shows numbers 1-99, and now 99+ for anything over 99. Previously, it was 9+.
- Orders tab: The full total amount is now shown.
- Order Details & Product UI: if a Product name has HTML escape characters, they should be decoded in the app.
- Order Details: if the Order has multiple Products, tapping on any Product should open the same Product now.
- bugfix: the orders badge on tab bar now is correctly refreshed after switching to a store with badge count equal to zero.
- The orders tab now localizes item quantities and the order badge.


3.5
-----
- bugfix: when the app is in the foreground while receiving a push notification, the badge on the Orders tab and Reviews tab should be updated correctly based on the type of the notification.
- bugfix: after logging out and in, the Product list should be loaded to the correct store instead of being empty.
- bugfix: in Contact Support, a message should always be sent successfully now.

3.4
-----
- bugfix: on the Order Details screen, the product quantity title in the 2-column header view aligns to the right now
- bugfix: tapping on a new Order push notification, it used to go to the Reviews tab. Now it should go to the new Order screen
- bugfix: on the Products tab, if tapping on a Product and then switching stores, the old Product details used to remain on the Products tab. Now the Product list is always shown on the Products tab after switching stores.
- Dark mode: colors are updated up to design for the navigation bar, tab bar, Fulfill Order > add tracking icon, Review Details > product link icon.
- bugfix/enhancement: on the Products tab, if there are no Products the "Work In Progress" banner is shown with an image placeholder below now.
- bugfix: the deleted Product Variations should not show up after syncing anymore.
- bugfix: now the shipping address in the Order Detail is hidden if the order contains only virtual products
- bugfix: when logged out, Contact Support should be enabled now after typing a valid email address with an email keyboard type.

3.3
-----
- bugfix: add some padding to an order item image in the Fulfillment view, when no SKU exists
- bugfix: View Billing Information > Contact Details: the email button wouldn't do anything if you don't have an email account configured in the Mail app. Now an option to copy the email address is presented instead of doing nothing.
- bugfix: Fulfill Order screen now displays full customer provided note, instead of cutting it to a single line.
- bugfix: Fixed clipped content on section headings with larger font sizes
- bugfix: Fixed footer overlapping the last row in Settings > About with larger font sizes
- bugfix: the Orders badge on tab bar now is correctly refreshed after switching stores

3.2.1
-----
- bugfix: the order detail status and "Begin fulfillment" button now are correctly updated when the order status changes
- bugfix: after adding a new order note, now it appear correctly inside the order detail

3.2
-----
- Experimental: a Products feature switch is visible in Settings > Experimental Features that shows/hides the Products tab with a Work In Progress banner at the top.
- Experimental: if a Product has variations, the variants info are shown on the Product Details that navigates to a list of variations with each price or visibility shown.
- Enhancement: Support for dark mode
- bugfix: Settings no longer convert to partial dark mode.
- Experimental: Support the latest wc-admin plugin release, v0.23.0 and up

3.1
-----
- The order detail view now includes the shipping method of the order.
- Enhancement: The Reviews tab now presents all the Product Reviews
- Updated appearance of Order Details - temporarily disabling dark mode.
- bugfix: fixed UI appearance on cells of Order List when tapping with dark mode enabled.
- bugfix: Reviews no longer convert to partial dark mode. Dark mode coming soon!
- bugfix: Order Details now has the right space between cells.
- bugfix: update the new stats endpoint for WC Admin plugin version 0.22+, and notify the user about the minimum plugin version when they cannot see the new stats. It'd be great to also mention this in the App Store release notes: the new stats UI now requires WC Admin plugin version 0.22+.

3.0
-----
- bugfix: for sites with empty site time zone in the API (usually with UTC specified in wp-admin settings) and when the site time zone is not GMT+0, the stats v4 data no longer has the wrong boundaries (example in #1357).
- bugfix: fixed a UI appearance problem on mail composer on iOS 13.

2.9
-----
- bugfix: the badge "9+" on the Orders tab doesn't overlap with the tab label on iPhone SE/8 landscape now, and polished based on design spec.
- bugfix: the Top Performers in the new stats page should not have a dark header bar when launching the app in Dark mode.
- Enhancement: preselect current Order status when editing the status with a list of order statuses.
- bugfix: on Orders tab, the order status filter now stays after changing an Order status.

2.8
-----

2.7
-----
- Enhancement: Enhancements to the Order Details screen, adding more customer information.
- bugfix: the App Logs shouldn't be editable, only copy / paste.
- bugfix: Reviews were not localized.
- bugfix: On log in, some users would see the Continue button but be unable to Continue, due to errors with the account. A new "Try another account" button has been added as an option.
- bugfix: Product Details page was displaying the Price in the wrong currency.
- Enhancement: removed the "New Orders" card from the My store tab, now that the Orders tab displays the same information.
- Added brand new stats page for user with the WooCommerce Admin plugin and provided an option for users to opt in or out directly from the Settings page.
- bugfix: Order Details: icon on "Details" cell for fulfilled order can be wrong.

2.6
-----
- bugfix: 9+ orders in the orders badge text is now easier to read
- bugfix: Keep those sign-in bugs coming! We tracked down and fixed a `Log in with Jetpack` issue, where users with a Byte Order Mark in their `wp-config.php` file were returning error responses during API requests. These users would see their store listed in the sign-in screen, but were unable to tap the Continue button.
- bugfix: prevents a potential edge case where the login screen could be dismissed in a future version of iOS.
- bugfix: While tuning up the behind-the-scenes for Order Detail screens, we accidentally lost the ability to automatically download any missing product images. Product image downloads restored!

2.5
-----
- bugfix: on certain devices, pulling down to refresh on Order Details screen used to result in weird UI with misplaced labels. Should be fixed in this release.
- Enhancement: Display a badge in the bottom tab, overlapping the Orders icon, to indicate the number of orders processing.
- Enhancement: The Notifications tab has been replaced by Reviews

2.4
-----
- New feature: in Order Details > Shipment Tracking, a new action is added to the "more" action menu for copying tracking number.
- Enhancement: updated the footer in Settings to inform users that we're hiring.
- bugfix & improvement: when Jetpack site stats module is turned off or when user has no permission to view site stats, the generic error toast is not shown to the user anymore. Additionally, the visitors stats UI is shown/hidden when the Jetpack module is activated/deactivated respectively.

2.3
-----
- Improvement: improved Dynamic Type support in the body of the notification in the Notifications tab.

2.2
-----
- improvement: opting out of Tracks syncs with WordPress.com

2.1
-----
- improvement: improved support for RTL languages in the Dashboard
- enhancement: You can now view product images on orders. Tapping on Products in Orders will present a view-only version of the Product's Details.

2.0
-----
- bugfix: dates in the Order Details screen are now localised.
- improvement: improved support for larger font sizes in the login screen

1.9
-----
- bugfix: fixes "Unable to load content" error message when attempting to get Top Performers content.
- new feature: You can now manually add shipment tracking to an Order. This feature is for users who have the [Shipment Tracking plugin](https://woocommerce.com/products/shipment-tracking) installed.
- bugfix: fixes Store Picker: some users are unable to continue after logging in.
- bugfix: fixes a crash when the network connection is slow

1.8
-----

1.7.1
-----
- Fixed a bug where Order List did not load for some users.
- update: this app supports iOS 12.0 and up.
- improvement: improved support for large text sizes.
- bugfix: fixes Order List not loading for some users.
- bugfix: fixes "Unable to load content" error message when attempting to get Top Performers content.

1.7
-----
- improvement: you can now log in using a site address.

1.6
-----
- improvement: Tracking numbers can now be copied to the pasteboard from the order details screen.

1.5
-----
- bugfix: Sometimes Settings would style all the options like "Log Out". No longer happens now.
- bugfix: order status refreshes upon pull-to-refresh in Order Details
- bugfix: payment status label background color showing up beyond rounded border
- improvement: change top performers text from "Total Product Order" to "Total orders" for clarity
- bugfix: fixed an issue on the order details screen where the shipment tracking dates were incorrect

1.4
-----
- bugfix: fix a crash happening on log out
- new feature: Add shipment tracking to Order Details screen
- improvement: The store switcher now allows you to go back to the previous screen without logging you out
- improvement: Custom order status labels are now supported! Instead of just displaying the order status slug and capitalizing the slug, the custom order status label will now be fetched from the server and properly displayed.
- improvement: Filtering by custom order status now supported!
- new feature: You can now manually change the status of an order on the order details screen
- bugfix: correctly flips chevron on Dashboard > New Orders, to support RTL languages.
- bugfix: fixed an issue on the order details screen where the shipment tracking dates were incorrect

1.3
-----
- bugfix: Allows for decimal quantities which some extensions have
- new feature: quick site select. Navigate to Settings > select row with store website.
- improvement: Updated the colors of the bars in the charts for better readability
- improvement: Present an error message with an option to retry when adding a note to an order fails
- improvement: Present an error message with an option to retry when fulfilling an order fails
- bugfix: Log out of the current account right after selecting "Try another account" in store picker
- improvement: Use the store name for the title of the view in "My store" tab
- improvement: Add an alert to let the user know about our new store switcher
- improvement: Display Address in Order Details screen unless every field is empty<|MERGE_RESOLUTION|>--- conflicted
+++ resolved
@@ -2,11 +2,8 @@
 
 14.2
 -----
-<<<<<<< HEAD
 - [*] Coupons: The Coupons Management feature is fully released and not in Beta anymore [https://github.com/woocommerce/woocommerce-ios/pull/10032]
-=======
 - [Internal] Performance: When loading a single order (e.g. in order details), we now load the order from storage unless it has been modified remotely. [https://github.com/woocommerce/woocommerce-ios/pull/10036]
->>>>>>> 6d0eb862
 
 14.1
 -----
