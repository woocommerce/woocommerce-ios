--- conflicted
+++ resolved
@@ -3,9 +3,7 @@
 
 20.6
 -----
-<<<<<<< HEAD
 - [internal] We added ability to mark and filter favorite products. This feature isn't released yet. But please smoke test product filtering work as expected. [https://github.com/woocommerce/woocommerce-ios/pull/14001]
-=======
 - [*] Dashboard: Cards are now displayed in 2 columns on large screen sizes. [https://github.com/woocommerce/woocommerce-ios/pull/13983]
 - [*] Jetpack setup: fixed issue checking site info after activating Jetpack for sites with Jetpack connection package. [https://github.com/woocommerce/woocommerce-ios/pull/13993]
 - [*] Blaze: Campaign status is now updated immediately after being canceled. [https://github.com/woocommerce/woocommerce-ios/pull/13992]
@@ -13,7 +11,6 @@
 - [internal] Logging for app storage size added in Core Data crash logs [https://github.com/woocommerce/woocommerce-ios/pull/14008]
 - [*] Payments: Prevent phone from sleeping during card reader updates [https://github.com/woocommerce/woocommerce-ios/pull/14021]
 - [internal] Fixed concurrency issue with Blaze local notification scheduler. [https://github.com/woocommerce/woocommerce-ios/pull/14012]
->>>>>>> 29fcd47c
 
 20.5
 -----
