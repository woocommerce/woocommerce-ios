--- conflicted
+++ resolved
@@ -1,13 +1,15 @@
 *** PLEASE FOLLOW THIS FORMAT: [<priority indicator, more stars = higher priority>] <description> [<PR URL>]
 
+12.1
+-----
+- [*] Fix: Allow product's `purchasable` to be a number as some third-party plugins could alter the type in the API. This could help with the products tab not loading due to product decoding errors. [https://github.com/woocommerce/woocommerce-ios/pull/8645]
+
+
 12.0
 -----
-<<<<<<< HEAD
-- [*] Fix: Allow product's `purchasable` to be a number as some third-party plugins could alter the type in the API. This could help with the products tab not loading due to product decoding errors. [https://github.com/woocommerce/woocommerce-ios/pull/8645]
-=======
 - [**] Adds a feature of bulk updating products from the product's list. [https://github.com/woocommerce/woocommerce-ios/pull/8704]
 - [internal] Store creation flow now includes 3 profiler questions: store category, selling status, and store country. [https://github.com/woocommerce/woocommerce-ios/pull/8667]
->>>>>>> 3b55efa2
+
 
 11.9
 -----
