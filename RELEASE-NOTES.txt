*** PLEASE FOLLOW THIS FORMAT: [<priority indicator, more stars = higher priority>] <description> [<PR URL>]
*** Use [*****] to indicate smoke tests of all critical flows should be run on the final IPA before release (e.g. major library or OS update).

20.3
-----
<<<<<<< HEAD
- [Internal] New order notification: Added parsing of "note_full_data" parameter so we can properly open specific order https://github.com/woocommerce/woocommerce-ios/pull/13734
=======
- [Internal] Blaze: Parse and store `startTime` from campaign list response. [https://github.com/woocommerce/woocommerce-ios/pull/13807]
>>>>>>> c2f38422

20.2
-----
- [*] Hub Menu: Fixed voiceover issue on the menu items. [https://github.com/woocommerce/woocommerce-ios/pull/13690]
- [*] Hub menu: Fix disappearing title bug on Coupons and Reviews screen.[https://github.com/woocommerce/woocommerce-ios/pull/13726]
- [*] Orders/Products: The filter menu can now be swiped to dismiss it if there are no changes to the selected filters. [https://github.com/woocommerce/woocommerce-ios/pull/13737]
- [*] Home Screen Widget: Tapping on the Orders section of the home screen widget opens the Orders part of the app.
- [*] Payments: Punctuation updates to error and decline reason messages [https://github.com/woocommerce/woocommerce-ios/pull/13739]
- [*] Blaze: Display budget field on the dashboard card. [https://github.com/woocommerce/woocommerce-ios/pull/13761]
- [*] Store picker: fixed the irresponsive Continue button in the site discovery flow. [https://github.com/woocommerce/woocommerce-ios/pull/13766]
- [*] Products: Fixed a bug where editing the product price did not work as expected, depending on the store's currency settings. [https://github.com/woocommerce/woocommerce-ios/pull/13768]
- [*] Products: Products can now be created and edited with negative prices. [https://github.com/woocommerce/woocommerce-ios/pull/13776]
- [**] Blaze: Support evergreen campaign creation. [https://github.com/woocommerce/woocommerce-ios/pull/13684]
- [Internal] Custom fields: Renamed the OrderMetaData entity to MetaData [https://github.com/woocommerce/woocommerce-ios/pull/13736]

20.1
-----
- [*] Order Creation: Fix an occasional issue where text fields wouldn't automatically focus and accept input. [https://github.com/woocommerce/woocommerce-ios/pull/13650]
- [Internal] Orders: The orders list now only wraps name on multiple lines if it's too long to fit on a single line. [https://github.com/woocommerce/woocommerce-ios/pull/13652]
- [*] Blaze: Campaign creation on devices using language with non-Western Arabic numbering system now should work correctly. [https://github.com/woocommerce/woocommerce-ios/pull/13658]
- [*] Blaze: Updated campaign item's displayed budget. [https://github.com/woocommerce/woocommerce-ios/pull/13605]
- [*] Blaze: Updated budget field for active campaigns. [https://github.com/woocommerce/woocommerce-ios/pull/13621]
- [*] Orders: Fixed the discard confirmation prompt during order creation, so you will be prompted to discard changes if you exit the order form after making changes to a new order. [https://github.com/woocommerce/woocommerce-ios/pull/13654]
- [*] Orders: Fixed an issue where the last item in an order couldn't be removed. [https://github.com/woocommerce/woocommerce-ios/pull/13665]
- [*] Design: Updates the barcode scanner icon to a new icon from SF Symbols [https://github.com/woocommerce/woocommerce-ios/pull/13666]
- [*] Hub Menu: Fixes a crash while navigating to the Menu tab. This crash happens in iOS 18 beta. [https://github.com/woocommerce/woocommerce-ios/pull/13671, https://github.com/woocommerce/woocommerce-ios/pull/13697]
- [Internal] Products: Fix for Partial swipe back gesture from product details removes the content https://github.com/woocommerce/woocommerce-ios/pull/13667

20.0
-----
- [*] Blaze: Now you can select media attached to the current product while creating Blaze ads. You don't have to scroll through all media in your store. [https://github.com/woocommerce/woocommerce-ios/pull/13540]
- [*] Better experience for embedded web view with loading indicator. [https://github.com/woocommerce/woocommerce-ios/pull/13587]
- [*] Fix: "Report Subscription Issue" button in Subscriptions screen now works consistently. [https://github.com/woocommerce/woocommerce-ios/pull/13577]
- [*] Payments: fixed issue where site credential login couldn't be used to install plugins, e.g. WooPayments [https://github.com/woocommerce/woocommerce-ios/pull/13582]
- [*] Fix SSR parsing error for WPORG login. [https://github.com/woocommerce/woocommerce-ios/pull/13579]
- [*] Settings: Fixed error updating site name when authenticated without WPCom. [https://github.com/woocommerce/woocommerce-ios/pull/13567]
- [*] Help & Support: Systems Status Report option now only shown on logged-in state. [https://github.com/woocommerce/woocommerce-ios/pull/13568]
- [*] System status report: restored the missing title. [https://github.com/woocommerce/woocommerce-ios/pull/13593]
- [*] Payments: fixed issue preventing the Try out Tap to Pay on iPhone flow from working [https://github.com/woocommerce/woocommerce-ios/pull/13600]
- [Internal] Products: Removed template option for product creation. [https://github.com/woocommerce/woocommerce-ios/pull/13594]
- [Internal] Orders: Fixed "Receipt print button unresponsive after first tap". [https://github.com/woocommerce/woocommerce-ios/pull/13598]
- [*] Payments: Fixed contact support link from some In Person Payments onboarding screens [https://github.com/woocommerce/woocommerce-ios/pull/13601]
- [*] Orders: Fixes an issue where tooltips in the order form were not displayed correctly. [https://github.com/woocommerce/woocommerce-ios/pull/13616]
- [*] Payments: Fixed display of card decline reasons for In-Person Payment failures [https://github.com/woocommerce/woocommerce-ios/pull/13606]
- [*] Payments: Fixed issue where new WooPayments accounts couldn't be used for In Person Payments while they were pending verification [https://github.com/woocommerce/woocommerce-ios/pull/13610]
- [Internal] Custom Fields: Started effort to rename OrderMetaData to MetaData to share it with Products, starting with Networking layer. [https://github.com/woocommerce/woocommerce-ios/pull/13620]
- [*] Login: Hid the site credential login option when entering a WPCom site address. [https://github.com/woocommerce/woocommerce-ios/pull/13623]
- [Internal] Beta fix: Fixed unreliable states of the Inbox screen when navigated from the Hub Menu. [https://github.com/woocommerce/woocommerce-ios/pull/13645]
- [Internal] Beta fix: Fixed navigation to variations in stock card for some stores. [https://github.com/woocommerce/woocommerce-ios/pull/13648]
- [*] Payments Beta fix: Fixed an issue which could lead to a frozen state after an error starting Tap to Pay on iPhone [https://github.com/woocommerce/woocommerce-ios/pull/13682]

19.9
-----
- [*] Enabled Blaze for JCP sites with Blaze plugin [https://github.com/woocommerce/woocommerce-ios/pull/13500]
- [**] Fixed Collect Payment from the menu on iPads running iOS 16 [https://github.com/woocommerce/woocommerce-ios/pull/13491]
- [Internal] Added missing events for custom range on the stats dashboard card. [https://github.com/woocommerce/woocommerce-ios/pull/13506]
- [**] Disable focus for order rows on iPadOS 16 and 16.1 to avoid crashes. [https://github.com/woocommerce/woocommerce-ios/pull/13512]
- [*] Added Universal Link to Create Order: /mobile/orders/create. [https://github.com/woocommerce/woocommerce-ios/pull/13541]

19.8
-----
- [*] Add support to background update the order list and the dashboard analytics cards(Performance & Top Performers).
- [*] Dynamic Dashboard: Display unavailable analytics view when logged in without WPCom. [https://github.com/woocommerce/woocommerce-ios/pull/13440]
- [*] Fix large text support in Bar Code Scanner. [https://github.com/woocommerce/woocommerce-ios/pull/13464]
- [internal] Enable Blaze only if the store has Jetpack installed and connected. [https://github.com/woocommerce/woocommerce-ios/pull/13448]

19.7.1
-----
- [***] Prologue: Restored web view for `Starting a new store?` button [https://github.com/woocommerce/woocommerce-ios/pull/13518]

19.7
-----
- [*] Order status is consistent across the order list/dashboard card/filter list/search list. [https://github.com/woocommerce/woocommerce-ios/pull/13408]
- [*] Stats: The Google Campaign analytics card now has a call to action to create a paid campaign if there are no campaign analytics for the selected time period. [https://github.com/woocommerce/woocommerce-ios/pull/13397]
- [*] Blaze: Hide the Promote with Blaze button on the product form after creating a campaign. [https://github.com/woocommerce/woocommerce-ios/pull/13410]
- [**] Google Ads campaign management is now available for stores with plugin version 2.7.7 or later. [https://github.com/woocommerce/woocommerce-ios/pull/13421]
- [*] Product Creation AI: Progress bar and guidance text to encourage users to enter product features. [https://github.com/woocommerce/woocommerce-ios/pull/13412]
- [*] Blaze: Hide the product URL destination in campaign creation if the URL is empty. [https://github.com/woocommerce/woocommerce-ios/pull/13430]

19.6
-----

- [*] Order Creation: Improved tax-inclusive product price presentation [https://github.com/woocommerce/woocommerce-ios/pull/13305]
- [**] Product Creation AI: Milestone 1 which simplifies package photo flow and revamps UI. [https://github.com/woocommerce/woocommerce-ios/pull/13335]
- [**] Stats: The Google Campaigns analytics card now supports selecting any available campaign metric. [https://github.com/woocommerce/woocommerce-ios/pull/13366]
- [internal] Blaze: Check that product URL is not empty before campaign creation. [https://github.com/woocommerce/woocommerce-ios/pull/13351]
- [Internal] Removed feature flag for product description AI [https://github.com/woocommerce/woocommerce-ios/pull/13334]
- [Internal] Removed feature flag for product sharing AI [https://github.com/woocommerce/woocommerce-ios/pull/13337]
- [Internal] Removed feature flag for product description AI tooltip [https://github.com/woocommerce/woocommerce-ios/pull/13341]
- [Internal] Removed feature flag for the native Blaze campaign creation flow. [https://github.com/woocommerce/woocommerce-ios/pull/13356]
- [Internal] Removed feature flag for dynamic dashboard M2. [https://github.com/woocommerce/woocommerce-ios/pull/13359]
- [Internal] Removed store creation related code. [https://github.com/woocommerce/woocommerce-ios/pull/13379]

19.5
-----
- [**] Cash Payment: Set the payment method and payment method title to orders completed with cash payment. [https://github.com/woocommerce/woocommerce-ios/pull/13257]

19.4
-----
- [**] Stats: The Analytics Hub (accessed by tapping "View all store analytics" on the My Store dashboard) now includes analytics for Google Ads campaigns, when the Google Listings & Ads extension is active and connected to Google. [https://github.com/woocommerce/woocommerce-ios/pull/13245]
- [***] Inbox Notes have been enabled in both the Dynamic Dashboard and the Hub Menu, offering users a centralized and non-intrusive method for receiving important updates, feature announcements, and pertinent information. [https://github.com/woocommerce/woocommerce-ios/pull/13214]

19.3
-----
- [*] Blaze Campaigns: Added date range checks to ensure campaign start dates are within 60 days from today to avoid validation errors. [https://github.com/woocommerce/woocommerce-ios/pull/13124]
- [*] Payments: fixed issue when connecting to a card reader after cancelling reader discovery [https://github.com/woocommerce/woocommerce-ios/issues/13125]
- [*] Payments: fixed issue when connecting to a card reader after an error during reader connection [https://github.com/woocommerce/woocommerce-ios/pull/13126]
- [*] Blaze i3: Implemented ux improvements for a more intuitive and streamlined interface. [https://github.com/woocommerce/woocommerce-ios/pull/13172]
- [*] Payments: improved collect payment error handling, by checking whether the payment was actually successful on some errors [https://github.com/woocommerce/woocommerce-ios/pull/13165]

19.2
-----
- [*] Internal: Add additional logs for payment gateway accounts missing requirements. [https://github.com/woocommerce/woocommerce-ios/pull/13078]
- [*] The `Private` tag was not displayed for products set to private on the product list tab. [https://github.com/woocommerce/woocommerce-ios/pull/13083]
- [*] Product Form: Support picking videos from local library for downloadable files. [https://github.com/woocommerce/woocommerce-ios/pull/13051]
- [*] Disable bookable products from the order creation form. [https://github.com/woocommerce/woocommerce-ios/pull/13022]
- [internal] Update: ZendeskSupportSDK from v6.0 to v.8.0.3 [https://github.com/woocommerce/woocommerce-ios/pull/12984]
- [*] Order Creation: Fixes a bug where the customer list would not load when adding a customer to an order, if the store had a customer with no previous activity. [https://github.com/woocommerce/woocommerce-ios/pull/13094]
- [*] Dynamic dashboard: Fix potential issue rendering Stock card when stock quantity is non-integer. [https://github.com/woocommerce/woocommerce-ios/pull/13098]

19.1
-----
- [*] Added "Private" filter option for enhanced product filtering on iOS. [https://github.com/woocommerce/woocommerce-ios/pull/13009]
- [*] Products: The creation sheet is now simplified and categorized better [https://github.com/woocommerce/woocommerce-ios/pull/12273]
- [*] Restore a missing navigation bar on the privacy settings screen. [https://github.com/woocommerce/woocommerce-ios/pull/13018]
- [**] Customers: The customers section (Menu > Customers) now includes registered customers' phone number and billing/shipping addresses, when available, with actions to copy their contact details or contact them via phone. [https://github.com/woocommerce/woocommerce-ios/pull/13034]
- [*] Product form: Hide subscription product type options when site is ineligible for subscription products. [https://github.com/woocommerce/woocommerce-ios/pull/13049]
- [**] Customers: You can now create a new order for registered customers in the Customers section (Menu > Customers). Tap the + button in a customer's details to create a new order with that customer pre-filled in the order form.


19.0
-----
- [***] Now you can add more sections to the My Store screen including contents for the last orders, top products with low stock, top active coupons and more! [https://github.com/woocommerce/woocommerce-ios/pull/12890]
- [internal] Resolved an issue where users were unable to upload product images when the store is set to private on WP.com. [https://github.com/woocommerce/woocommerce-ios/issues/12646]
- [internal] Bump Tracks iOS library to v.3.4.1, that fix a deadlock while getting device info. [https://github.com/woocommerce/woocommerce-ios/pull/12939]

18.9
-----
- [***] Explore our new Watch App to get glance of you store data and latest orders.
- [*] Orders: Fixes an issue where adding shipping to an order without selecting a shipping method prevented the order from being created/updated. [https://github.com/woocommerce/woocommerce-ios/pull/12870]
- [**] Orders: Multiple shipping lines can now be viewed, added, edited, or removed on orders; previously only the first shipping line on an order was supported. [https://github.com/woocommerce/woocommerce-ios/pull/12888]
- [internal] Orders: An empty order list screen after applying filters no longer affects Dashboard cards eligibility. [https://github.com/woocommerce/woocommerce-ios/pull/12873]

18.8
-----
- [*] Menu > Payments > Collect Payment: fix the the "card reader" & "Tap To Pay" payment methods where it was no-op before. [https://github.com/woocommerce/woocommerce-ios/pull/12801]
- [internal] Optimize API calls sent for Dashboard screen. [https://github.com/woocommerce/woocommerce-ios/pull/12775]
- [**] Adds edit support for the Min/Max Quantities extension in product details. [https://github.com/woocommerce/woocommerce-ios/pull/12758]

18.7
-----
- [*] Resolved an issue where the image on the tutorial of application password on the iPad login page was displayed too large, improving the login experience for iPad users. [https://github.com/woocommerce/woocommerce-ios/pull/12759]

18.7
-----

18.6
-----
- [*] Change text color in badge view in order products list to fix the dark mode readability. [https://github.com/woocommerce/woocommerce-ios/pull/12630]
- [*] Speculative fix for a crash when opening order notifications [https://github.com/woocommerce/woocommerce-ios/pull/12643]
- [internal] Show In-App feedback card in dashboard. [https://github.com/woocommerce/woocommerce-ios/pull/12636]
- [*] Shipping: A shipping method can now be selected when adding or editing shipping on an order. [https://github.com/woocommerce/woocommerce-ios/pull/12688]

18.5
-----
- [*] Barcode scanning: Fixed bug where variable parent products could be added to orders directly using the barcode scanner. [https://github.com/woocommerce/woocommerce-ios/pull/12576]

18.4.1
-----
- [***] The application crashes when the `Charts` library attempts to calculate stride values for the y-axis with negative numbers, typically occurring when the data contains negative revenue (refunds). The issue is traced to the `NumberBins.init(size:range:)` method within the library, causing a crash seconds after app launch when viewing stats in the new Dynamic Dashboard. [https://github.com/woocommerce/woocommerce-ios/pull/12672]

18.4
-----
- [*] Bug fix: tapping on the "Collect payment" quick action (long press on the app icon) or deeplink (http://woo.com/mobile/payments/collect-payment) now shows the order form instead of a blank view. [https://github.com/woocommerce/woocommerce-ios/pull/12559]
- [internal] Blaze: Change campaign image minimum expected dimensions. [https://github.com/woocommerce/woocommerce-ios/pull/12544]


18.3
-----
- [*] Fixed an issue where the "Reset Activity log" button did not clear the current day's log files, ensuring all logs are now properly reset when the button is pressed. [https://github.com/woocommerce/woocommerce-ios/pull/12479]

18.2
-----
- [*] Menu > Payments > Collect Payment: the simple payments flow has been migrated to order form with custom amount. [https://github.com/woocommerce/woocommerce-ios/pull/12455]
- [*] Login: Allow login using site credentials for Jetpack connected stores. [https://github.com/woocommerce/woocommerce-ios/pull/12429]
- [internal] Updated all `woo.com` URLs to use `woocommerce.com` domain. [https://github.com/woocommerce/woocommerce-ios/pull/12452]
- [*] Blaze: Validate that campaign image has minimum expected dimensions. [https://github.com/woocommerce/woocommerce-ios/pull/12470]

18.1
-----
- [**] Orders: now it's possible to swiftly delete orders right from the Order Detail page.
- [**] Stats: The Analytics Hub now includes analytics for Product Bundles and Gift Cards, when those extensions are active. [https://github.com/woocommerce/woocommerce-ios/pull/12425]
- [*] Login: Fix issues in Jetpack installation feature. [https://github.com/woocommerce/woocommerce-ios/pull/12426]
- [Internal] WooExpress: Site creation with WooExpress is now disabled. [https://github.com/woocommerce/woocommerce-ios/issues/12323]
- [*] Product Creation AI: Update prompt to fix error during product creation. [https://github.com/woocommerce/woocommerce-ios/pull/12457]
- [internal] Fix product package flow error by specifying json as response format. [https://github.com/woocommerce/woocommerce-ios/pull/12466]

18.0
-----
- [**] Hub Menu: A new Customers section shows a searchable list of customers with their details, including the option to contact a customer via email. [https://github.com/woocommerce/woocommerce-ios/pull/12349]
- [Internal] Update Woo Purple color palette [https://github.com/woocommerce/woocommerce-ios/pull/12330]
- [internal] The dependency setup in `AppDelegate`'s `application(_:willFinishLaunchingWithOptions:)` was updated as an attempted fix for one of the top crashes. [https://github.com/woocommerce/woocommerce-ios/pull/12268]
- [*] Order List: Speculative fix for a crash on the iPad when viewing orders [https://github.com/woocommerce/woocommerce-ios/pull/12369]

17.9
-----
- [***] Blaze: revamped the Blaze advertising flow with a native implementation to enhance user experience. This allows merchants to seamlessly create and manage their campaigns directly within the Woo mobile apps, without opening the flow in a webview. [https://github.com/woocommerce/woocommerce-ios/pull/12361]
- [**] Added 4 home screen quick actions: "New Order", "Orders", "Add a product", "Collect Payment" [https://github.com/woocommerce/woocommerce-ios/pull/12264/]
- [Internal] Payments: Updated StripeTerminal pod to 3.3.1 [https://github.com/woocommerce/woocommerce-ios/pull/12078]

17.8
-----

17.7
-----
- [***] [internal] Alamofire, which is the HTTP client library used in the app, has been updated to v5. [https://github.com/woocommerce/woocommerce-ios/pull/12125]
- [internal] Blaze: Update campaign status values to match v1.1 endpoint. [https://github.com/woocommerce/woocommerce-ios/pull/12207]
- [**] Orders: Merchants can filter orders by selecting a customer [https://github.com/woocommerce/woocommerce-ios/pull/12100]
- [**] Login: Adds a small tutorial before presenting the web view application password authentication screen. [https://github.com/woocommerce/woocommerce-ios/pull/12240]
- [**] Performance: Add a connectivity tool to diagnose possible network failures [https://github.com/woocommerce/woocommerce-ios/pull/12240]
- [internal] Performance: Retries orders timeout errors [https://github.com/woocommerce/woocommerce-ios/pull/12240]
- [**] My Store Analytics: Now a custom date range can be added for analyzing store performance in any arbitrary time ranges. [https://github.com/woocommerce/woocommerce-ios/pull/12243]
- [***] Orders: Side-by-side view for Order Creation or Editing on iPad and larger iPhones [https://github.com/woocommerce/woocommerce-ios/pull/12246]



17.6
-----
- Orders: Merchants can now contact their customers through WhatsApp and Telegram apps. [https://github.com/woocommerce/woocommerce-ios/pull/12099]
- [internal] Blaze: Use v1.1 endpoint to load campaigns list. [https://github.com/woocommerce/woocommerce-ios/pull/12127]
- Orders: Merchants can filter orders by selecting a product. [https://github.com/woocommerce/woocommerce-ios/pull/12129]
- [**] Products tab: split view is now supported in the products tab. [https://github.com/woocommerce/woocommerce-ios/pull/12158]
- [***] Stats: Merchants can now customize their analytics by enabling/disabling and reordering the cards in the Analytics Hub. [https://github.com/woocommerce/woocommerce-ios/pull/12156]


17.5
-----


17.4
-----
- [***] Dropped iOS 15 support. From now we support iOS 16 and later. [https://github.com/woocommerce/woocommerce-ios/pull/11965]

17.3
-----
- [***] Products: Cache product images to reduce network requests. [https://github.com/woocommerce/woocommerce-ios/pull/11902]
- [***] Stats: The Analytics Hub now includes links to the full analytics report for each supported analytics card (Revenue, Orders, Products). [https://github.com/woocommerce/woocommerce-ios/pull/11920]
- [**] Orders: Show the order attribution info in the order detail screen. [https://github.com/woocommerce/woocommerce-ios/pull/11963, https://github.com/woocommerce/woocommerce-ios/pull/11966]
- [**] Orders: Orders have an associated receipt now. Receipts can be printed, or shared via other apps installed on device. The feature will become available for merchants with WooCommerce version of 8.7.0+. [https://github.com/woocommerce/woocommerce-ios/pull/11956]
- [*] Products > product scanning: in wider devices, the product details after scanning a barcode does not show in split view with an empty secondary view anymore. Camera capture is also enabled when the app is in split mode with another app in iOS 16+ for supported devices. [https://github.com/woocommerce/woocommerce-ios/pull/11931]

17.2
-----
- [*] Added configureDefaultBackgroundConfiguration(), updateDefaultBackgroundConfiguration() and listSelectedBackground for default cell selected background color [https://github.com/woocommerce/woocommerce-ios/pull/11777]
- [*] Orders: the placeholder cells shown in the loading state have the animated redacted content again. [https://github.com/woocommerce/woocommerce-ios/pull/11842]
- [*] Fixed arrow directions for RTL locales. [https://github.com/woocommerce/woocommerce-ios/pull/11833]
- [*] Update Product Creation AI prompt to avoid unexpected response from AI. [https://github.com/woocommerce/woocommerce-ios/pull/11853]
- [*] Fixed incorrect site URL when creating Blaze campaigns after switching stores. [https://github.com/woocommerce/woocommerce-ios/pull/11872]
- [*] Orders in split view: when the store has no orders and then an order is created, the order list is now shown instead of the empty view. [https://github.com/woocommerce/woocommerce-ios/pull/11849]
- [*] Fixed a crash in product description. [https://github.com/woocommerce/woocommerce-ios/pull/11865]
- [*] Products: attempted fix of a crash when adding images [https://github.com/woocommerce/woocommerce-ios/pull/11843]

17.1
-----
- [*] Fixed issue loading system status report for sites using faulty themes. [https://github.com/woocommerce/woocommerce-ios/pull/11798]
- [*] Blaze: Hide the Blaze section on the Dashboard screen when logged in without WPCom. [https://github.com/woocommerce/woocommerce-ios/pull/11797]
- [*] Shipping labels: Show the purchase and print flows in modal screens [https://github.com/woocommerce/woocommerce-ios/pull/11815]
- [***] Orders: side-by-side view for Order List and Order Details on iPad (and large iPhones) [https://github.com/woocommerce/woocommerce-ios/pull/11818]

17.0
-----
- [*] Payments: cash payment is now in fullscreen and supports entering a different amount paid by the customer with an option to record it in an order note. The calculated change due amount is also shown. [https://github.com/woocommerce/woocommerce-ios/pull/11365]
- [internal] Analytics Hub: Sessions card (views and conversion rate) is now hidden for non-Jetpack stores, since they don't have those stats. [https://github.com/woocommerce/woocommerce-ios/pull/11694]
- [*] Analytics Hub: Sessions card now shows a prompt for admins to enable Jetpack Stats if the Jetpack module is disabled. [https://github.com/woocommerce/woocommerce-ios/pull/11708]
- [***] [internal] Refactor WP.com sign in API requests. [https://github.com/woocommerce/woocommerce-ios/pull/11734]

16.9
-----
- [*] Order Creation/Editing: removed ability to delete an order line using the `-` button on the stepper, to avoid accidental deletion. [https://github.com/woocommerce/woocommerce-ios/pull/11651]
- [internal] Product Creation AI: Change when and how many times we ask users to participate in survey. [https://github.com/woocommerce/woocommerce-ios/pull/11646]
- [*] Order creation: after selecting a registered customer, the customer is now linked to the order. [https://github.com/woocommerce/woocommerce-ios/pull/11645]

16.8
-----
- [**] Payments: merchants can collect payment directly from the order creation form [https://github.com/woocommerce/woocommerce-ios/pull/11490]
- [*] Payments: order totals are now shown in an expandable drawer, so they're accessible without scrolling [https://github.com/woocommerce/woocommerce-ios/pull/11503]
- [*] Store creation: Inform user once store ready if app killed while waiting for store to be ready. [https://github.com/woocommerce/woocommerce-ios/pull/11478]
- [*] Dashboard: Resolves a decoding error with certain payment gateway plugins that previously caused an error loading data in the dashboard. [https://github.com/woocommerce/woocommerce-ios/pull/11489]
- [*] Payments: Updated UI for Deposit Summary [https://github.com/woocommerce/woocommerce-ios/pull/11533]
- [**] Lightweight Storefront: Added option to select themes for WPCom store in both Settings and Store Creation flows. [https://github.com/woocommerce/woocommerce-ios/issues/11291]
- [*] Orders: order creation/paid/refund dates are now shown in the store time zone instead of the device time zone. [https://github.com/woocommerce/woocommerce-ios/pull/11539, https://github.com/woocommerce/woocommerce-ios/pull/11536]
- [*] Similar to orders above, the latest time range in analytics is now in the store time zone instead of the device time zone. [https://github.com/woocommerce/woocommerce-ios/pull/11479]
- [*] For JCP sites, Jetpack installation flow should now succeed without an error in the beginning. [https://github.com/woocommerce/woocommerce-ios/pull/11558]
- [*] Login: logging in to self-hosted sites without Jetpack connection (with application password) on multiple devices of the same device family (iPhone/iPad) is now supported. Previously, the previously logged in device becomes logged out after logging in to the same account/store on a different device of the same device family.   [https://github.com/woocommerce/woocommerce-ios/pull/11575]
- [*] Product bundles: bundle configuration form is now shown after scanning a bundle product with barcode in the order list or order form. [https://github.com/woocommerce/woocommerce-ios/pull/11610]
- [internal] Dashboard: The "Add products to sell" products onboarding banner is removed from the dashboard (replaced by Add Product task in store onboarding task list) [https://github.com/woocommerce/woocommerce-ios/pull/11596]

16.7
-----
- [*] Order editing: fixed bug preventing retry for errors when editing or creating an order [https://github.com/woocommerce/woocommerce-ios/pull/11391]
- [*] Payments: Tap to Pay trial payments are now automatically refunded [https://github.com/woocommerce/woocommerce-ios/pull/11395]
- [*] Product Creation AI: Show survey to collect user feedback. [https://github.com/woocommerce/woocommerce-ios/pull/11390]
- [*] Edit Products: category list is now searchable. [https://github.com/woocommerce/woocommerce-ios/pull/11380]
- [*] Show one time shipping setting status in product details screen. [https://github.com/woocommerce/woocommerce-ios/pull/11403]
- [*] Remove features and challenges questions from the store creation profiler flow. [https://github.com/woocommerce/woocommerce-ios/pull/11410]
- [*] Edit Products: make downloadable files more discoverable [https://github.com/woocommerce/woocommerce-ios/pull/11388]
- [**] [internal] A minor refactor in authentication flow, including but not limited to social sign-in and two factor authentication. [https://github.com/woocommerce/woocommerce-ios/pull/11402]
- [*] Login: after logging in from the `Create a New Store` CTA in the prologue screen, it should start the store creation flow. [https://github.com/woocommerce/woocommerce-ios/pull/11385]
- [**] Products: Merchants now can scan product barcodes directly from the Product list in order to update inventory [https://github.com/woocommerce/woocommerce-ios/pull/11457]

16.6
-----
- [**] Order form: quantity can now be typed in [https://github.com/woocommerce/woocommerce-ios/pull/11349]
- [*] Payments: Supress displaying an error when the card reader connection is manually cancelled [https://github.com/woocommerce/woocommerce-ios/pull/11230]
- [internal] Fix runtime warning when uploading media when built from Xcode 15 [https://github.com/woocommerce/woocommerce-ios/pull/11355]
- [*] Products: Downloadable products now accept local files of types other than images. [https://github.com/woocommerce/woocommerce-ios/pull/11353]
- [*] Products: Downloadable products now accept file types other than images from WordPress media library. [https://github.com/woocommerce/woocommerce-ios/pull/11356]
- [*] Payments menu: restored the ability to search for Payments in device Spotlight. [https://github.com/woocommerce/woocommerce-ios/pull/11343]
- [*] Payments menu: show the selected payment gateway when there's more than one to choose from [https://github.com/woocommerce/woocommerce-ios/pull/11345]
- [**] Fixed a crash that occurred when reordering product images during the image upload process. Now, users will not be able to reorder images until the upload is complete, providing a smoother and more stable experience. [https://github.com/woocommerce/woocommerce-ios/pull/11350]
- [internal] Process network response in background thread to avoid blocking main thread. [https://github.com/woocommerce/woocommerce-ios/pull/11381]
- [**] Attempted to fix a crash that has been occurring for some users during magic link login. [https://github.com/woocommerce/woocommerce-ios/pull/11373]
- [*] Fixed a crash due to using unavailable system image in devices below iOS 16.0. [https://github.com/woocommerce/woocommerce-ios/pull/11394]

16.5
-----
- [*] Payments: WooPayments merchants can swipe between currencies in the Deposit Summary on the Payments menu [https://github.com/woocommerce/woocommerce-ios/pull/11309]
- [**] Shipping Labels: Fixed issue presenting the printing view for customs forms. [https://github.com/woocommerce/woocommerce-ios/pull/11288]
- [*] Now, merchants can manage "One time shipping" setting for a subscription product. [https://github.com/woocommerce/woocommerce-ios/pull/11310]
- [**] My Store: The Blaze section is now dismissible. [https://github.com/woocommerce/woocommerce-ios/pull/11308]
- [internal] Product Subscriptions: Handle yearly Synchronise renewals case while enabling One time shipping setting. [https://github.com/woocommerce/woocommerce-ios/pull/11312]
- [internal] Order form: Updated design for product bundles and their bundled items in order creation/editing, to more clearly show the hierarchy and bundled item prices. [https://github.com/woocommerce/woocommerce-ios/pull/11321]
- [internal] Update Shimmer dependency to avoid high CPU and memory use crashing the app when built with Xcode 15 [https://github.com/woocommerce/woocommerce-ios/pull/11320]
- [internal] Fix issue with scrolling some views when built from Xcode 15 [https://github.com/woocommerce/woocommerce-ios/pull/11335]
- [*] Animate display of the onboarding notice in the payments menu [https://github.com/woocommerce/woocommerce-ios/pull/11339]

16.4
-----
- [internal] Adds `store_id` to track events. [https://github.com/woocommerce/woocommerce-ios/pull/11227]
- [Internal] Payments: Updated StripeTerminal pod to 3.1.0 [https://github.com/woocommerce/woocommerce-ios/pull/11080]
- [internal] Payments: Restored analytics for Payments Menu after SwiftUI rewrite [https://github.com/woocommerce/woocommerce-ios/pull/11262]
- [***] Merchants can now create or edit subscription products. [https://github.com/woocommerce/woocommerce-ios/issues/11183]
- [*] Order form: when adding/updating a bundle with an optional & non-selected variable item, any other bundled items should be added/updated properly. [https://github.com/woocommerce/woocommerce-ios/pull/11254]
- [internal] Order form: Fix a bug where the wrong product details appeared when adding a discount to a product in an order. [https://github.com/woocommerce/woocommerce-ios/pull/11280]
- [*] Now the Blaze section in the Dashboard (My store tab) is displayed under the Stats. Before, it was on top of the view. [https://github.com/woocommerce/woocommerce-ios/pull/11275]

16.3
-----
- [internal] Payments Menu: rewritten in SwiftUI [https://github.com/woocommerce/woocommerce-ios/pull/11169]
- [*] Orders: users can now calculate a custom amount based on the order total percentage. [https://github.com/woocommerce/woocommerce-ios/pull/11154]
- [*] Orders: users can now decide whether their custom amounts are taxable or not. [https://github.com/woocommerce/woocommerce-ios/pull/11156]
- [*] Order form: the merchant can now configure a bundle product (quantity and variation attributes of the bundled products). Testing plan: pe5pgL-3Ze-p2 [https://github.com/woocommerce/woocommerce-ios/pull/11186]
- [internal] Updated all `woocommerce.com` URLs to use `woo.com` domain [https://github.com/woocommerce/woocommerce-ios/pull/11182]

16.2
-----
- [**] Orders: order details show custom amounts on their own section. Other fields are re-designed towards a cleaner look. [https://github.com/woocommerce/woocommerce-ios/pull/11097]
- [*] Add support for Universal Links in the woo.com domain [https://github.com/woocommerce/woocommerce-ios/pull/11098]
- [*] Order form: when adding a product/variation by scanning a barcode, only the product/variation with the exact SKU should be added to the order. [https://github.com/woocommerce/woocommerce-ios/pull/11089]

16.1
-----
- [**] Orders: order creation sections are optimised for a simpler and more intuitive flow. [https://github.com/woocommerce/woocommerce-ios/pull/11042]
- [*] Payments: Fix Tap to Pay reconnection on foreground, to speed up TTP transactions. [https://github.com/woocommerce/woocommerce-ios/pull/11054]
- [*] Payments: Fix Tap to Pay reconnection on fresh launch, to speed up TTP transactions. [https://github.com/woocommerce/woocommerce-ios/pull/11056]
- [*] Orders: Fix a bug that shows the wrong customer screen during the order creation flow. [https://github.com/woocommerce/woocommerce-ios/pull/11053]
- [*] Orders: All order edit buttons render now with the pencil system image to make them consistent. [https://github.com/woocommerce/woocommerce-ios/pull/11048]

16.0
-----
- [*] Optimized Blaze experience in My store. Improved Blaze campaign creation and list screens. [https://github.com/woocommerce/woocommerce-ios/pull/10969, https://github.com/woocommerce/woocommerce-ios/pull/10959]
- [*] Orders: Fixed UI issue where an incorrect tooltip is displayed during Order Creation [https://github.com/woocommerce/woocommerce-ios/pull/10998]
- [*] Orders: Fixed UI issue showing incorrect discounted total product value in certain cases [https://github.com/woocommerce/woocommerce-ios/pull/11016]
- [*] Fix a crash on launch related to Core Data and Tracks [https://github.com/woocommerce/woocommerce-ios/pull/10994]
- [*] Login: Fixed issue checking site info for some users. [https://github.com/woocommerce/woocommerce-ios/pull/11006]
- [**] Orders: Users can now add custom amounts to orders. [https://github.com/woocommerce/woocommerce-ios/pull/11022]
- [*] Payments: hide the `Set up Tap to Pay` button in About Tap to Pay when set up is complete [https://github.com/woocommerce/woocommerce-ios/pull/11025]

15.9
-----
- [***] User can now use their stored passkeys to log in into WordPress.com [https://github.com/woocommerce/woocommerce-ios/pull/10904]
- [***] Payments: UK-based merchants can take payments using Tap to Pay on iPhone [https://github.com/woocommerce/woocommerce-ios/pull/10957]
- [*] App login links are now handled when the onboarding screen is shown. [https://github.com/woocommerce/woocommerce-ios/pull/10974]

15.8
-----
- [*] Users can now navigate to other orders without leaving the Order Detail screen. [https://github.com/woocommerce/woocommerce-ios/pull/10849]
- [*] The Set up Tap to Pay on iPhone row in the Payments menu now reflects when you've completed set up for the current device and store [https://github.com/woocommerce/woocommerce-ios/pull/10923]
- [*] The Set up Tap to Pay on iPhone Learn More button opens more details about Tap to Pay [https://github.com/woocommerce/woocommerce-ios/pull/10934]
- [internal] Use minimumAllowedChargeAmount, not 0.50, for the Try a Payment flow [https://github.com/woocommerce/woocommerce-ios/pull/10937]
- [*] Changes to the Payments menu to make it clearer [https://github.com/woocommerce/woocommerce-ios/pull/10936]
- [*] Order creation: We updated the UX by allowing direct product discounts to be added, and improved the Product Discount screen [https://github.com/woocommerce/woocommerce-ios/pull/10929]

15.7
-----
- [*] Generate new tags/categories while creating product using AI. [https://github.com/woocommerce/woocommerce-ios/pull/10864]
- [*] Fix: in order details where an order item is a variable product with attributes and has add-ons, the variation attributes are shown now. [https://github.com/woocommerce/woocommerce-ios/pull/10877]

15.6
-----
- [**] Taxes in orders: Users can now store the tax rate's location to add it automatically to a new order customer's address. [https://github.com/woocommerce/woocommerce-ios/pull/10802]
- [**] WPCOM stores and self-hosted stores with Jetpack AI plugin can now create products using AI. [https://github.com/woocommerce/woocommerce-ios/pull/10812]
- [*] Order form: the merchant can apply a gift card to an order. [https://github.com/woocommerce/woocommerce-ios/pull/10759]

15.5
-----
- [*] Store creation: Start store creation flow after a new WPCOM account sign up. [https://github.com/woocommerce/woocommerce-ios/pull/10729]
- [*] Different orders with the same gift card code applied should all show the gift card info in order details now. [https://github.com/woocommerce/woocommerce-ios/pull/10719]
- [*] Enabled product description and product sharing AI features for self-hosted sites with Jetpack AI plugin. [https://github.com/woocommerce/woocommerce-ios/pull/10747]
- [*] Order form: the applied gift cards are shown below the coupon section. [https://github.com/woocommerce/woocommerce-ios/pull/10743]

15.4
-----
- [*] Enable editing product details when tapping on order item on the order detail screen. [https://github.com/woocommerce/woocommerce-ios/pull/10632]
- [*] Taxes in orders: Add empty state design for the Tax Rate selector. [https://github.com/woocommerce/woocommerce-ios/pull/10665]
- [*] Added protection against accidental double-charging with In-Person Payments in poor network conditions [https://github.com/woocommerce/woocommerce-ios/pull/10647]
- [**] Improved retry handling for In-Person Payments that fail [https://github.com/woocommerce/woocommerce-ios/pull/10673]
- [*] See more of your order by long pressing an order push notification. [https://github.com/woocommerce/woocommerce-ios/pull/10658]
- [*] Order details: product add-ons for a line item are shown in separate lines for better readability. [https://github.com/woocommerce/woocommerce-ios/pull/10661]
- [**] Product categories now can be deleted as part of the product editing flow. [https://github.com/woocommerce/woocommerce-ios/pull/10643]
- [**] Product categories can now be updated as part of the product editing flow. [https://github.com/woocommerce/woocommerce-ios/pull/10648]

15.3
-----
- [internal] Add `site_url` to Tracks events [https://github.com/woocommerce/woocommerce-ios/pull/10610]
- [Internal] Some internal changes were made to the image upload feature to support image processing in the app, no app changes are expected. [https://github.com/woocommerce/woocommerce-ios/pull/10631]
- [**] Taxes in orders: Users can now select the tax rate's location to add it to the order customer's address. [https://github.com/woocommerce/woocommerce-ios/pull/10651]
- [*] Automatically show the media selector sheet on the product images screen when there are no pre-existing images. [https://github.com/woocommerce/woocommerce-ios/pull/10644]

15.2
-----
- [*] Fixed minor UI issues in the store creation profiler flow. [https://github.com/woocommerce/woocommerce-ios/pull/10555]
- [*] Updated priority, description and URL for payment onboarding task. [https://github.com/woocommerce/woocommerce-ios/pull/10572]
- [*] New setup instructions screen for WCPay store onboarding task. [https://github.com/woocommerce/woocommerce-ios/pull/10579]
- [*] Show celebration view after successful WCPay setup. [https://github.com/woocommerce/woocommerce-ios/pull/10594]
- [**] Taxes in orders: Users can now see the order tax rates, get more information about them, and navigate to wp-admin to change them. [https://github.com/woocommerce/woocommerce-ios/pull/10569]


15.1
-----
- [*] What's New announcements support dark mode properly [https://github.com/woocommerce/woocommerce-ios/pull/10540]
- [*] Updated UI and copy on prologue and free trial summary screens. [https://github.com/woocommerce/woocommerce-ios/pull/10539]

15.0
-----
- [*] The store name can now be updated from the Settings screen. [https://github.com/woocommerce/woocommerce-ios/pull/10485]
- [**] The store creation flow has been optimized to start store creation immediately and show profiler questions afterward. [https://github.com/woocommerce/woocommerce-ios/pull/10473, https://github.com/woocommerce/woocommerce-ios/pull/10466]
- [*] Settings: Close Account option is moved to a new section Account Settings and is now available for all WPCom users. [https://github.com/woocommerce/woocommerce-ios/pull/10502]

14.9
-----
- [*] Only show Blaze banner on the My Store and Product List screens if the store has no existing orders. [https://github.com/woocommerce/woocommerce-ios/pull/10438]
- [**] Order creation: We improved the way the merchants can request, search and select a customer when creating an order. [https://github.com/woocommerce/woocommerce-ios/pull/10456]


14.8
-----
- [Internal] Native store creation flow with free trial is enabled by default - all code for the old flows have been removed. [https://github.com/woocommerce/woocommerce-ios/pull/10362]
- [*] Store creation: Improvements to the Upgrades screen accessibility [https://github.com/woocommerce/woocommerce-ios/pull/10363]
- [*] Stores with expired WooExpress plans can now be upgraded within the app (if eligible for IAP) via a new banner. [https://github.com/woocommerce/woocommerce-ios/pull/10369]
- [*] The expired site plan should navigate to IAP for sites with expired WooExpress plans (if eligible for IAP). [https://github.com/woocommerce/woocommerce-ios/pull/10384]
- [Internal] New default property `plan` is tracked in every event for logged-in users. [https://github.com/woocommerce/woocommerce-ios/pull/10356]
- [Internal] Google sign in now defaults to bypassing the Google SDK [https://github.com/woocommerce/woocommerce-ios/pull/10341]
- [*] Product list filter (Products tab and order creation > add products > filter): product types from extensions supported in the app are now available for product filtering - subscription, variable subscription, bundle, and composite. [https://github.com/woocommerce/woocommerce-ios/pull/10382]
 
14.7
-----
- [*] Local notifications: Add a reminder to purchase a plan is scheduled 6hr after a free trial subscription. [https://github.com/woocommerce/woocommerce-ios/pull/10268]
- [Internal] Shipment tracking is only enabled and synced when the order has non-virtual products.  [https://github.com/woocommerce/woocommerce-ios/pull/10288]
- [Internal] New default property `was_ecommerce_trial` is tracked in every event for logged-in users. [https://github.com/woocommerce/woocommerce-ios/pull/10343]
- [*] Photo -> Product: Reset details from previous image when new image is selected. [https://github.com/woocommerce/woocommerce-ios/pull/10297]
- [**] You can now see your shipping zone list from Settings. [https://github.com/woocommerce/woocommerce-ios/pull/10258]
- [*] Order list: Suggest testing orders for stores without any orders. [https://github.com/woocommerce/woocommerce-ios/pull/10346]
- [*] Local notifications: Show free trial survey after 24h since subscription. [https://github.com/woocommerce/woocommerce-ios/pull/10324, https://github.com/woocommerce/woocommerce-ios/pull/10328]
- [*] Local notifications: Add a reminder after 3 days if answered "Still Exploring" in Free trial survey. [https://github.com/woocommerce/woocommerce-ios/pull/10331]
- [*] Product description AI: the AI sheet has been improved with the product name field made more prominent. [https://github.com/woocommerce/woocommerce-ios/pull/10333]
- [**] Store creation: US users can upgrade to a choice of plans for their store via In-App Purchase [https://github.com/woocommerce/woocommerce-ios/pull/10340]

14.6
-----
- [Internal] Switched AI endpoint to be able to track and measure costs. [https://github.com/woocommerce/woocommerce-ios/pull/10218]
- [Internal] Media picker flow was refactored to support interactive dismissal for device photo picker and WordPress media picker sources. Affected flows: product form > images, and virtual product form > downloadable files. [https://github.com/woocommerce/woocommerce-ios/pull/10236]
- [Internal] Errors: Improved error message when orders, products, or reviews can't be loaded due to a parsing (decoding) error. [https://github.com/woocommerce/woocommerce-ios/pull/10252, https://github.com/woocommerce/woocommerce-ios/pull/10260]
- [*] Orders with Coupons: Users can now select a coupon from a list when adding it to an order. [https://github.com/woocommerce/woocommerce-ios/pull/10255]
- [Internal] Orders: Improved error message when orders can't be loaded due to a parsing (decoding) error. [https://github.com/woocommerce/woocommerce-ios/pull/10252]
- [**] Product discounts: Users can now add discounts to products when creating an order. [https://github.com/woocommerce/woocommerce-ios/pull/10244]
- [*] We've resolved an issue that was causing the app to crash when trying to dismiss certain screens (bottom sheets). [https://github.com/woocommerce/woocommerce-ios/pull/10254]
- [Internal] Fixed a bug preventing the "We couldn't load your data" error banner from appearing on the My store dashboard. [https://github.com/woocommerce/woocommerce-ios/pull/10262]
- [Internal] Errors: Improved error message and troubleshooting guide when the Jetpack connection is broken. [https://github.com/woocommerce/woocommerce-ios/pull/10275]
- [Internal] A new way to create a product from an image using AI is being A/B tested. [https://github.com/woocommerce/woocommerce-ios/pull/10253]

14.5
-----
- [*] Product details: The share button is displayed with text instead of icon for better discoverability. [https://github.com/woocommerce/woocommerce-ios/pull/10216]
- [*] Resolved an issue where users were unable to add a new note to an order. Previously, upon opening an order detail and selecting the "Add a new note" option, the text field was non-selectable, preventing users from writing down the note. This issue has now been addressed and users should be able to add notes to their orders without any issues. [https://github.com/woocommerce/woocommerce-ios/pull/10222]
- [*] Store creation: Update the timeout view with the option to retry the site check. [https://github.com/woocommerce/woocommerce-ios/pull/10221]
- [*] Fixed issue showing the expired alert for sites that got reverted to simple sites after their plan expired. [https://github.com/woocommerce/woocommerce-ios/pull/10228]

14.4
-----
- [*] Blaze: New banner on the My Store and Products screens for admins of eligible stores. [https://github.com/woocommerce/woocommerce-ios/pull/10135, https://github.com/woocommerce/woocommerce-ios/pull/10160, https://github.com/woocommerce/woocommerce-ios/pull/10172]
- [*] Shipping Labels: Fixed a bug preventing label printing in orders viewed from search [https://github.com/woocommerce/woocommerce-ios/pull/10161]
- [*] Blaze: Disable the entry point in the product creation form. [https://github.com/woocommerce/woocommerce-ios/pull/10173]
- [*] Product description and sharing message AI: Fixed incorrect language issue by using a separate prompt for identifying language. [https://github.com/woocommerce/woocommerce-ios/pull/10169, https://github.com/woocommerce/woocommerce-ios/pull/10177, https://github.com/woocommerce/woocommerce-ios/pull/10179]

14.3
-----
- [*] SKU Scanner: Add the SKU to the error message after a failure. [https://github.com/woocommerce/woocommerce-ios/pull/10085]
- [*] Add URL route handler to open the `My Store` tab when a deeplink to `/mobile` is opened, instead of bouncing back to Safari [https://github.com/woocommerce/woocommerce-ios/pull/10077]
- [Internal] Performance: Replaces the endpoint used to load Top Performers on the My Store tab, for faster loading. [https://github.com/woocommerce/woocommerce-ios/pull/10113]
- [*] A feedback banner is added for product description AI and product sharing AI sheets. [https://github.com/woocommerce/woocommerce-ios/pull/10102]
- [*] Product creation: the product type row is now editable when creating a product. [https://github.com/woocommerce/woocommerce-ios/pull/10087]
- [***] Store creation: US users can upgrade Woo Express free trial stores via In-App Purchase [https://github.com/woocommerce/woocommerce-ios/pull/10123]
- [*] Orders: Users can can now add multiple coupons to orders (not only one) [https://github.com/woocommerce/woocommerce-ios/pull/10126]
- [*] Free trial: Local notification after 24 hours since Free trial subscription time to remind to purchase plan. [https://github.com/woocommerce/woocommerce-ios/pull/10133, https://github.com/woocommerce/woocommerce-ios/pull/10130]
- [**] Product description AI: an announcement modal is shown for WPCOM stores about the feature, and a new CTA "Write with AI" is more discoverable in the product form with a tooltip. [https://github.com/woocommerce/woocommerce-ios/pull/10142]

14.2
-----
- [Internal] Blaze status check was updated to save an API request. The Blaze eligibility for each site should remain the same. [https://github.com/woocommerce/woocommerce-ios/pull/10020]
- [*] Fixed the unusable state of the app when the default store runs on an expired free trial plan. [https://github.com/woocommerce/woocommerce-ios/pull/10059]
- [Internal] Performance: When loading the refunds on an order (e.g. in order details), we now only request them from remote if they are not already in local storage. [https://github.com/woocommerce/woocommerce-ios/pull/10039]
- [*] Orders: Users can can now add coupons to orders [https://github.com/woocommerce/woocommerce-ios/pull/10035]
- [*] Coupons: The Coupons Management feature is fully released and not in Beta anymore [https://github.com/woocommerce/woocommerce-ios/pull/10032]
- [*] Store creation: the progress view copy was updated to inform the merchants that it can take a few minutes for the store to be ready. The progress view is now only shown after necessary requests are made before the app is likely backgrounded. The error handling is also polished.  [https://github.com/woocommerce/woocommerce-ios/pull/10047, https://github.com/woocommerce/woocommerce-ios/pull/10069]
- [Internal] Performance: When loading a single order (e.g. in order details), we now load the order from storage unless it has been modified remotely. [https://github.com/woocommerce/woocommerce-ios/pull/10036]
- [Internal] Performance: When the Orders tab is opened, we now only sync orders that have been created or modified since the last successful sync. [https://github.com/woocommerce/woocommerce-ios/pull/10065]
- [Internal] App size: Replaced 30MB PDFs on Store Creation waiting screen with ~400KB PNGs - to assess impact on app bundle size. [https://github.com/woocommerce/woocommerce-ios/pull/10067]

14.1
-----
- [*] Plans: Expired or cancelled plans are now shown more reliably [https://github.com/woocommerce/woocommerce-ios/pull/9924]
- [*] Product Sharing: AI-generated messages are now available. [https://github.com/woocommerce/woocommerce-ios/pull/9976]
- [***] Orders: Users can add products to orders by scanning their sku barcode or QR-code [https://github.com/woocommerce/woocommerce-ios/pull/9972]
- [Internal] Store creation: a workaround was previously implemented that can result in an inaccurate app experience like when the free trial banner is not shown immediately after store creation due to out-of-sync site properties. Now that the API issue is fixed, the app now waits for the site for a bit longer but ensures all necessary properties are synced. [https://github.com/woocommerce/woocommerce-ios/pull/9957]
- [Internal] Product details AI: Updated prompts to identify the language in provided text to use in responses for product description and sharing. [https://github.com/woocommerce/woocommerce-ios/pull/9961]
- [*] Blaze: products can now be promoted in WordPress.com and Tumblr from the app if the site/product is eligible. Two entry points: 1) Menu tab > General, 2) Product form > more menu. [https://github.com/woocommerce/woocommerce-ios/pull/9906]

14.0
-----
- [*] Payments: Remove the upsell-card-readers banner from the Payment Methods Screen [https://github.com/woocommerce/woocommerce-ios/pull/9869]


13.9
-----
- [*] Orders: Allow alternative types for the `taxID` in `ShippingLineTax` or `sku` in `OrderItem`, as some third-party plugins alter the type in the API. This helps with the order list not loading due to order decoding errors. [https://github.com/woocommerce/woocommerce-ios/pull/9844]
- [*] Payments: Location permissions request is not shown to TTP users who grant "Allow once" permission on first foregrounding the app any more [https://github.com/woocommerce/woocommerce-ios/pull/9821]
- [*] Products: Allow alternative types for `stockQuantity` in `Product` and `ProductVariation`, as some third-party plugins alter the type in the API. This helps with the product list not loading due to product decoding errors. [https://github.com/woocommerce/woocommerce-ios/pull/9850]
- [*] Products: Allow alternative types for the `backordersAllowed` and `onSale` in `Product` and `ProductVariation`, as some third-party plugins alter the types in the API. This helps with the product list not loading due to product decoding errors. [https://github.com/woocommerce/woocommerce-ios/pull/9849]
- [*] Products: Allow alternative types for the `sku` and `weight` in `ProductVariation`, as some third-party plugins alter the types in the API. This helps with the product variation list not loading due to product variation decoding errors. [https://github.com/woocommerce/woocommerce-ios/pull/9847]
- [*] Products: Allow alternative types for the `sku` and `weight` in `Product`, the dimensions in `ProductDimensions`, and the `downloadID` in `ProductDownload`, as some third-party plugins alter the types in the API. This helps with the product list not loading due to product decoding errors. [https://github.com/woocommerce/woocommerce-ios/pull/9846]
- [*] Products: Add support for parsing variation objects for the `variations` field in `Product`, as some third-party plugins alter the type for this field in the API. This allows the variations to be loaded for variable products if those third-party plugins are active. [https://github.com/woocommerce/woocommerce-ios/pull/9857]

13.8
-----
- [Internal] Orders: Bundled products (within a product bundle) are now indented, to show their relationship to the parent bundle. [https://github.com/woocommerce/woocommerce-ios/pull/9778]
- [Internal] Orders: Composite components (within a composite product) are now indented, to show their relationship to the parent composite product. [https://github.com/woocommerce/woocommerce-ios/pull/9780]
- [*] Add Products: A new view is display to celebrate when the first product is created in a store. [https://github.com/woocommerce/woocommerce-ios/pull/9790]
- [*] Product List: Added swipe-to-share gesture on product rows. [https://github.com/woocommerce/woocommerce-ios/pull/9799]
- [*] Product form: a share action is shown in the navigation bar if the product can be shared and no more than one action is displayed, in addition to the more menu > Share. [https://github.com/woocommerce/woocommerce-ios/pull/9789]
- [*] Payments: show badges leading to Set up Tap to Pay on iPhone for eligible stores and devices [https://github.com/woocommerce/woocommerce-ios/pull/9812]
- [*] Orders: Fixes a bug where the Orders list would not load if an order had a non-integer gift card amount applied to the order (with the Gift Cards extension). [https://github.com/woocommerce/woocommerce-ios/pull/9795]

- [*] My Store: A new button to share the current store is added on the top right of the screen. [https://github.com/woocommerce/woocommerce-ios/pull/9796]
- [*] Mobile Payments: The screen brightness is increased when showing the Scan to Pay view so the QR code can be scanned more easily [https://github.com/woocommerce/woocommerce-ios/pull/9807]
- [*] Mobile Payments: The Woo logo is added to the QR code on the Scan to Pay screen [https://github.com/woocommerce/woocommerce-ios/pull/9823]
- [*] Allow EU merchants to have better control of their privacy choices. A privacy choices banner will be shown the next time they open the app. [https://github.com/woocommerce/woocommerce-ios/pull/9825]

13.7
-----
- [Internal] Adds guidance for new Customs rule when shipping to some EU countries. [https://github.com/woocommerce/woocommerce-ios/pull/9715]
- [*] JITMs: Added modal-style Just in Time Message support on the dashboard [https://github.com/woocommerce/woocommerce-ios/pull/9694]
- [**] Order Creation: Products can be searched by SKU when adding products to an order. [https://github.com/woocommerce/woocommerce-ios/pull/9711]
- [*] Orders: Fixes order details so separate order items are not combined just because they are the same product or variation. [https://github.com/woocommerce/woocommerce-ios/pull/9710]
- [Internal] Store creation: starting May 4, store creation used to time out while waiting for the site to be ready (become a Jetpack/Woo site). A workaround was implemented to wait for the site differently. [https://github.com/woocommerce/woocommerce-ios/pull/9767]
- [**] Mobile Payments: Tap to Pay is initialised on launch or foreground, to speed up payments [https://github.com/woocommerce/woocommerce-ios/pull/9750]
- [*] Store Creation: Local notifications are used to support users during the store creation process. [https://github.com/woocommerce/woocommerce-ios/pull/9717, https://github.com/woocommerce/woocommerce-ios/pull/9719, https://github.com/woocommerce/woocommerce-ios/pull/9749]
- [**] Mobile Payments: Merchants can now collect in-person payments by showing a QR code to their customers. [https://github.com/woocommerce/woocommerce-ios/pull/9762]
- [Internal] Orders: Bundled products (within a product bundle) are now indented, to show their relationship to the parent bundle. [https://github.com/woocommerce/woocommerce-ios/pull/9778]

13.6
-----
- [*] Remove login error local notifications that used to be scheduled 24 hours from certain login errors. [https://github.com/woocommerce/woocommerce-ios/pull/9666]
- [*] JITMs: Added customization to Just in Time Message banner background and badges [https://github.com/woocommerce/woocommerce-ios/pull/9633]
- [*] Product form > description editor: fix the extra bottom inset after hiding the keyboard either manually (available on a tablet) or applying an AI-generated product description. [https://github.com/woocommerce/woocommerce-ios/pull/9638]
- [*] Products: Fixes stock statuses for Product Bundles so that backordered bundles and bundle stock quantities are displayed as expected. [https://github.com/woocommerce/woocommerce-ios/pull/9681]

13.5
-----
- [*] Settings > Domains: Premium domains are now supported, the domain suggestions now match the results on web and Android. It's more noticeable for stores with a domain credit, where not all domains are free for the first year anymore. [https://github.com/woocommerce/woocommerce-ios/pull/9607]
- [*] Product form > Inventory: the SKU scanner is enabled for all users, where it used to be behind a feature switch in Settings > Experimental Features. [https://github.com/woocommerce/woocommerce-ios/pull/9631]
[Internal] Products: Simplify Product Editing experiment is removed; there should be no changes to the existing product creation/editing behavior. [https://github.com/woocommerce/woocommerce-ios/pull/9602]
- [*] Payments: Products are removed directly from an order when its count is below one, instead of opening an extra screen to remove it. [https://github.com/woocommerce/woocommerce-ios/pull/9624]
- [*] Orders: Parses HTML-encoded characters and removes extraneous, non-attribute meta data from the list of attributes for an item in an order. [https://github.com/woocommerce/woocommerce-ios/pull/9603]
- [*] Products: Adds the component descriptions to the list of components in a composite product (using the Composite Products extension). [https://github.com/woocommerce/woocommerce-ios/pull/9634]
- [*] Products: Adds the product SKU to the bundled products list in product details, for Bundle products (using the Product Bundles extension). [https://github.com/woocommerce/woocommerce-ios/pull/9626]
- [*] Product form > description editor AI for WPCOM stores: the prompt was updated so that the generated description is shorter. [https://github.com/woocommerce/woocommerce-ios/pull/9637]

13.4
-----
- [*] Payments: Popular and last sold products are displayed on top of the products selection screen when creating or editing an order. [https://github.com/woocommerce/woocommerce-ios/pull/9539]

- [Internal] Payments: Update StripeTerminal pod to 2.19.1 [https://github.com/woocommerce/woocommerce-ios/pull/9537]
- [**] Adds read-only support for the Gift Cards extension in order details. [https://github.com/woocommerce/woocommerce-ios/pull/9558]
- [**] Adds read-only support for the Subscriptions extension in order and product details. [https://github.com/woocommerce/woocommerce-ios/pull/9541]
- [*] Product form > description editor: a magic wand button is added to the keyboard toolbar to auto-generate a product description using Jetpack AI for WPCOM stores. [https://github.com/woocommerce/woocommerce-ios/pull/9577]
- [Internal] Payments: Upate Tap to Pay connection flow strings to avoid mentioning "reader" [https://github.com/woocommerce/woocommerce-ios/pull/9563]
- [*] Store onboarding: Now the onboarding task list can be shown/hidden from settings and also from the dashboard. [https://github.com/woocommerce/woocommerce-ios/pull/9572, https://github.com/woocommerce/woocommerce-ios/pull/9573]
- [**] Adds read-only support for the Min/Max Quantities extension in product details. [https://github.com/woocommerce/woocommerce-ios/pull/9585]

13.3
-----
- [***] Payments: UK-based stores merchants can take In-Person Payments. [https://github.com/woocommerce/woocommerce-ios/pull/9496]
- [*] Store creation free trial flow now includes 3 profiler questions again with updated options: store category, selling status, and store country. [https://github.com/woocommerce/woocommerce-ios/pull/9513]
- [*] Shipping Labels: Origin address's phone number is now saved locally and pre-populated in the creation form. [https://github.com/woocommerce/woocommerce-ios/pull/9520]
- [Internal] Almost all mappers have been updated to only decode without the data envelope if it's not available. Please do a smoke test to ensure that all features still work as before. [https://github.com/woocommerce/woocommerce-ios/pull/9510]
- [Internal] Store onboarding: Mark "Launch your store" task as complete if the store is already public. This is a workaround for a backend issue which marks "Launch your store" task incomplete for already live stores. [https://github.com/woocommerce/woocommerce-ios/pull/9507]
- [*] Payments: Added Universal Link support for Set up Tap to Pay on iPhone, and to open Universal Links from Just in Time Messages, to more easily navigate to app features. [https://github.com/woocommerce/woocommerce-ios/pull/9518]
- [*] Login: Potentially fixed the crash on the onboarding screen. [https://github.com/woocommerce/woocommerce-ios/pull/9523]

13.2
-----
- [Internal] Store creation: New loading screen added for create store flow. [https://github.com/woocommerce/woocommerce-ios/pull/9383]
- [*] Payments: Add account type field to receipts [https://github.com/woocommerce/woocommerce-ios/pull/9416]
- [*] Products can now be filtered within Order creation [https://github.com/woocommerce/woocommerce-ios/pull/9258]
- [*] Products: Adds read-only support for the Composite Products extension in the Products list, including a list of components in product details. [https://github.com/woocommerce/woocommerce-ios/pull/9455]


13.1
-----
- [internal] Users can now create a Free Trial store from the app from the Get Started section of the app prologue. [https://github.com/woocommerce/woocommerce-ios/pull/9396]
- [**] Adds support for Product Multi-selection when creating and/or editing Orders. [https://github.com/woocommerce/woocommerce-ios/issues/8888]
- [**] Users can now install Jetpack for their non-Jetpack sites after logging in with application passwords. [https://github.com/woocommerce/woocommerce-ios/pull/9354]
- [*] Payments: We show a Tap to Pay on iPhone feedback survey button in the Payments menu after the first Tap to Pay on iPhone payment is taken [https://github.com/woocommerce/woocommerce-ios/pull/9366]
- [Internal] Added SiteID to some IPP tracks events [https://github.com/woocommerce/woocommerce-ios/pull/9572,]

13.0
-----
- [*] Adds a banner in "Launch store" task screen to upgrade from free trial plan. [https://github.com/woocommerce/woocommerce-ios/pull/9323]
- [*] Fix: Description, sale price, and image will be copied over to the new product variations when duplicating a variable product. [https://github.com/woocommerce/woocommerce-ios/pull/9322]


12.9
-----
- [**] Dashboard: an onboarding card is shown for sites with the following tasks if any is incomplete: "tell us more about your store" (store location) that opens a webview, "add your first product" that starts the product creation flow, "launch your store" that publishes the store, "customize your domain" that starts the domain purchase flow, and "get paid" that opens a webview. A subset of the tasks may be shown to self-hosted sites and WPCOM sites on a free trial. [https://github.com/woocommerce/woocommerce-ios/pull/9285]
- [*] Jetpack benefit banner and modal is now available on the dashboard screen after logging in with site credentials. [https://github.com/woocommerce/woocommerce-ios/pull/9232]
- [*] Payments: Local search is added to the products selection screen in the order creation flow to speed the process. [https://github.com/woocommerce/woocommerce-ios/pull/9178]
- [*] Fix: Prevent product variations not loading due to an encoding error for `permalink`, which was altered by a plugin. [https://github.com/woocommerce/woocommerce-ios/pull/9233]
- [*] Login: Users can now log in to self-hosted sites without Jetpack by approving application password authorization to their sites. [https://github.com/woocommerce/woocommerce-ios/pull/9260]
- [*] Payments: Tap to Pay on iPhone can now be selected from the Payment Methods screen [https://github.com/woocommerce/woocommerce-ios/pull/9242]
- [**] Payments: Set up Tap to Pay on iPhone flow added to the Payments Menu. Use it to configure the reader, and try a payment, before collecting a card payment with a customer. [https://github.com/woocommerce/woocommerce-ios/pull/9280]

12.8
-----
- [*] Shortcuts: We can now trigger the order creation and payment collection flows from the iOS Shortcuts app. [https://github.com/woocommerce/woocommerce-ios/pull/9103]
- [Internal] Dashboard: the UI layer had a major refactoring to allow scrolling for content more than stats for the onboarding project. The main design change is on the refresh control, where it was moved from each stats tab to below the navigation bar. Other design changes are not expected. [https://github.com/woocommerce/woocommerce-ios/pull/9031]
- [**] Products: Adds read-only support for the Product Bundles extension, including a list of bundled products and stock status for product bundles. [https://github.com/woocommerce/woocommerce-ios/pull/9177]
- [Internal] Mobile Payments: Updated StripeTerminal to 2.18 [https://github.com/woocommerce/woocommerce-ios/pull/9118]

12.7
-----
- [Internal] Shipping Label: add condition checks before showing contact options [https://github.com/woocommerce/woocommerce-ios/pull/8982]
- [*] Main screens are now accessible through the Home Screen Spotlight Search [https://github.com/woocommerce/woocommerce-ios/pull/9082]
- [*] Stats: Fixed a crash when order stats use a date and time matching the start of Daylight Saving Time. [https://github.com/woocommerce/woocommerce-ios/pull/9083]
- [*] Fix: Dismiss Take Payment popup after sharing the payment link to another app. [https://github.com/woocommerce/woocommerce-ios/pull/9042]
- [*] Site credential login: Catch invalid cookie nonce [https://github.com/woocommerce/woocommerce-ios/pull/9102]
- [*] Better error messages for site credential login failures [https://github.com/woocommerce/woocommerce-ios/pull/9125]
- [Internal] New Zendesk tag for site credential login errors [https://github.com/woocommerce/woocommerce-ios/pull/9150]

12.6
-----
- [*] Fix: When a product's details can be edited, they display a disclosure indicator (chevron). [https://github.com/woocommerce/woocommerce-ios/pull/8980]
- [*] Payments: fixed a bug where enabled rows in the Payments Menu were sometimes incorrectly shown as disabled [https://github.com/woocommerce/woocommerce-ios/pull/8983]
- [Internal] Mobile Payments: fixed logic on display of IPP feedback banner on Order List [https://github.com/woocommerce/woocommerce-ios/pull/8994]
- [**] Support: Merchants can now contact support with a new and refined experience. [https://github.com/woocommerce/woocommerce-ios/pull/9006/files]
- [***] Mobile Payments: Tap to Pay on iPhone enabled for all US merchants [https://github.com/woocommerce/woocommerce-ios/pull/9023]

12.5
-----
- [Internal] Dashboard: the stats implementation had a major update to replace a third-party library in order to support the upcoming store onboarding card. Minimal design changes are expected, and horizontal scrolling between different time range tabs is not available anymore. [https://github.com/woocommerce/woocommerce-ios/pull/8942]

12.4
-----
- [**] Menu > Settings: adds a `Domains` row for WPCOM sites to see their site domains, add a new domain, or redeems a domain credit if available. [https://github.com/woocommerce/woocommerce-ios/pull/8870]
- [Internal] Prologue screen now has only the entry point to site address login flow, and application password authentication is used for sites without Jetpack. [https://github.com/woocommerce/woocommerce-ios/pull/8846]
- [Internal] A new tag has been added for Zendesk for users authenticated with application password. [https://github.com/woocommerce/woocommerce-ios/pull/8850]
- [Internal] Failures in the logged-out state are now tracked with anonymous ID. [https://github.com/woocommerce/woocommerce-ios/pull/8861]
- [*] Fix: Fixed a crash when switching away from the Products tab. [https://github.com/woocommerce/woocommerce-ios/pull/8874]

12.3
-----
- [Internal] We have updated the Zendesk SDK to version 6.0 [https://github.com/woocommerce/woocommerce-ios/pull/8828]
- [Internal] Tap to Pay on iPhone made publicly available via an Experimental Feature toggle [https://github.com/woocommerce/woocommerce-ios/pull/8814]

12.2
-----
- [*] Fix: Adding a new attribute will auto-capitalize the first letter for each word in the attribute name. [https://github.com/woocommerce/woocommerce-ios/pull/8772]
- [internal] Logging: Improvements on logging potential errors when loading Order Details [https://github.com/woocommerce/woocommerce-ios/pull/8781]
- [Internal] Now we track the specific error code when a networking-related operation fails [https://github.com/woocommerce/woocommerce-ios/issues/8527]

12.1
-----
- [*] Adds an In-Person Payments survey banner on top of the Orders view [https://github.com/woocommerce/woocommerce-ios/issues/8530]
- [*] Fix: Allow product's `purchasable` to be a number as some third-party plugins could alter the type in the API. This could help with the Products tab not loading due to product decoding errors. [https://github.com/woocommerce/woocommerce-ios/pull/8718]
- [***] [Internal] Start the AB test for allowing login to the app using site credentials [https://github.com/woocommerce/woocommerce-ios/pull/8744]

12.0
-----
- [**] Adds a feature of bulk updating products from the product's list. [https://github.com/woocommerce/woocommerce-ios/pull/8704]
- [internal] Store creation flow now includes 3 profiler questions: store category, selling status, and store country. [https://github.com/woocommerce/woocommerce-ios/pull/8667]

11.9
-----
- [**] Now you can generate all possible variations for a product's attributes [https://github.com/woocommerce/woocommerce-ios/pull/8619]
- [*] Mobile payments: fixed card reader manuals links. [https://github.com/woocommerce/woocommerce-ios/pull/8628]

11.8
-----
- [*] Design refresh: Buttons, links, and other calls to action are now purple instead of pink. [https://github.com/woocommerce/woocommerce-ios/pull/8451]
- [internal] Design: Updated capitalization for various pages, links, and buttons to match new design guidelines. [https://github.com/woocommerce/woocommerce-ios/pull/8455]
- [internal] Remove A/B testing and release native Jetpack installation flow for all users. [https://github.com/woocommerce/woocommerce-ios/pull/8533]

11.7
-----
- [**] Analytics Hub: Now you can select custom date ranges. [https://github.com/woocommerce/woocommerce-ios/pull/8414]
- [**] Analytics Hub: Now you can see Views and Conversion Rate analytics in the new Sessions card. [https://github.com/woocommerce/woocommerce-ios/pull/8428]
- [*] My Store: We fixed an issue with Visitors and Conversion stats where sometimes visitors could be counted more than once in the selected period. [https://github.com/woocommerce/woocommerce-ios/pull/8427]


11.6
-----
- [***] We added a new Analytics Hub inside the My Store area of the app. Simply click on the See More button under the store stats to check more detailed information on Revenue, Orders and Products. [https://github.com/woocommerce/woocommerce-ios/pull/8356]
- [*] In-Person Payments: fixed timing issues in payments flow, which caused "Remove card" to be shown for too long [https://github.com/woocommerce/woocommerce-ios/pull/8351]

11.5
-----
- [*] Account deletion is now supported for all users in settings or in the empty stores screen (in the ellipsis menu). [https://github.com/woocommerce/woocommerce-ios/pull/8179, https://github.com/woocommerce/woocommerce-ios/pull/8272]
- [*] In-Person Payments: We removed any references to Simple Payments from Orders, and the red badge from the Menu tab and Menu Payments icon announcing the new Payments section. [https://github.com/woocommerce/woocommerce-ios/pull/8183]
- [internal] Store creation flow was improved with native implementation. It is available from the login prologue (`Get Started` CTA), login email error screen, and store picker (`Add a store` CTA from the empty stores screen or at the bottom of the store list). [Example testing steps in https://github.com/woocommerce/woocommerce-ios/pull/8251]
- [internal] New stores have two new Products onboarding features: A banner with an `Add a Product` CTA on the My Store screen, and the option to add new products using templates. [https://github.com/woocommerce/woocommerce-ios/pull/8294]

11.4
-----
- [*] Add System Status Report to ZenDesk support requests. [https://github.com/woocommerce/woocommerce-ios/pull/8171]


11.3
-----
- [*] In-Person Payments: Show spinner while preparing reader for payment, instead of saying it's ready before it is. [https://github.com/woocommerce/woocommerce-ios/pull/8115]
- [internal] In-Person Payments: update StripeTerminal from 2.7 to 2.14 [https://github.com/woocommerce/woocommerce-ios/pull/8132]
- [*] In-Person Payments: Fixed payment method prompt for WisePad 3 to show only Tap and Insert options [https://github.com/woocommerce/woocommerce-ios/pull/8136]

11.2
-----
- [***] You can now preview draft products before publishing. [https://github.com/woocommerce/woocommerce-ios/pull/8102]
- [*] The survey at the end of the login onboarding flow is no longer available. [https://github.com/woocommerce/woocommerce-ios/pull/8062]
- [*] Fixed layout issues on the Account Mismatch error screen. [https://github.com/woocommerce/woocommerce-ios/pull/8074]
- [*] The Accept Payments Easily banner has been removed from the order list [https://github.com/woocommerce/woocommerce-ios/pull/8078]

11.1
-----
- [**] You can now search customers when creating or editing an order. [https://github.com/woocommerce/woocommerce-ios/issues/7741]
- [internal] Store creation is available from the login prologue, login email error screen, and store picker. [https://github.com/woocommerce/woocommerce-ios/pull/8023]
- [internal] The login flow is simplified with only the option to log in with WordPress.com. This flow is presented in parallel with the existing flow in an A/B test experiment. [https://github.com/woocommerce/woocommerce-ios/pull/7996]
- [**] Relevant Just In Time Messages will be displayed on the My Store screen [https://github.com/woocommerce/woocommerce-ios/issues/7853]

11.0
-----
- [internal] Add support for controlling performance monitoring via Sentry. **Off by default**. [https://github.com/woocommerce/woocommerce-ios/pull/7831]


10.9
-----
- [***] Dropped iOS 14 support. From now we support iOS 15 and later. [https://github.com/woocommerce/woocommerce-ios/pull/7851]
- [*] Login: Now you can handle Jetpack site connection for your self-hosted sites from the app. [https://github.com/woocommerce/woocommerce-ios/pull/7847]


10.8
-----
- [***] Stats: Now you can add a Today's Stats Widget to your lock screen (iOS 16 only) to monitor your sales. [https://github.com/woocommerce/woocommerce-ios/pull/7839]
- [internal] In-Person Payments: add UTM parameters to card reader purchase URLs to allow attribution [https://github.com/woocommerce/woocommerce-ios/pull/7858]
- [*] In-Person Payments: the Purchase card reader links now all open in authenticated web views, to make it easier to log in to woocommerce.com. [https://github.com/woocommerce/woocommerce-ios/pull/7862]

10.7
-----
- [*] Universal Links: Users can now open universal links in the app. [https://github.com/woocommerce/woocommerce-ios/pull/7632]
- [internal] Store picker: Show error when the role eligibility check fails while selecting a store. [https://github.com/woocommerce/woocommerce-ios/pull/7816]
- [internal] Store picker: Add loading state to `Continue` button. [https://github.com/woocommerce/woocommerce-ios/pull/7821]
- [internal] Store picker: Use Jetpack tunnel API for fetching user info for role checking. [https://github.com/woocommerce/woocommerce-ios/pull/7822]
- [*] Allow in-app notices to be swiped away [https://github.com/woocommerce/woocommerce-ios/pull/7801]

10.6
-----

- [**] Products tab: products search now has an option to search products by SKU. Stores with WC version 6.6+ support partial SKU search, otherwise the product(s) with the exact SKU match is returned. [https://github.com/woocommerce/woocommerce-ios/pull/7781]
- [*] Fixed a rare crash when selecting a store in the store picker. [https://github.com/woocommerce/woocommerce-ios/pull/7765]
- [*] Settings: Display the WooCommerce version and available updates in Settings [https://github.com/woocommerce/woocommerce-ios/pull/7779]
- [*] Show suggestion for logging in to a WP.com site with a mismatched WP.com account. [https://github.com/woocommerce/woocommerce-ios/pull/7773]
- [*] Help center: Added help center web page with FAQs for "Not a WooCommerce site" and "Wrong WordPress.com account" error screens. [https://github.com/woocommerce/woocommerce-ios/pull/7767, https://github.com/woocommerce/woocommerce-ios/pull/7769]
- [*] Now you can bulk edit variation prices. [https://github.com/woocommerce/woocommerce-ios/pull/7803]
- [**] Reviews: Now you can reply to product reviews using the Reply button while viewing a product review. [https://github.com/woocommerce/woocommerce-ios/pull/7799]

10.5
-----
- [**] Products: Now you can duplicate products from the More menu of the product detail screen. [https://github.com/woocommerce/woocommerce-ios/pull/7727]
- [**] Login: Added Jetpack connection support from the Account Mismatch error screen. [https://github.com/woocommerce/woocommerce-ios/pull/7748]
- [*] Orders: We are bringing back the ability to add/edit customer notes and addresses from the main order screen [https://github.com/woocommerce/woocommerce-ios/pull/7750]
- [*] Help center: Added help center web page with FAQs for "Wrong WordPress.com account error" screen. [https://github.com/woocommerce/woocommerce-ios/pull/7747]
- [*] Widgets: The Today's Stat Widget adds support for bigger fonts. [https://github.com/woocommerce/woocommerce-ios/pull/7752]

10.4
-----
- [***] Stats: Now you can add a Today's Stats Widget to your homescreen to monitor your sales. [https://github.com/woocommerce/woocommerce-ios/pull/7732]
- [*] Help center: Added help center web page with FAQs for "Pick a WooCommerce Store", "Enter WordPress.com password" and "Open mail to find magic link" screens. [https://github.com/woocommerce/woocommerce-ios/pull/7641, https://github.com/woocommerce/woocommerce-ios/pull/7730, https://github.com/woocommerce/woocommerce-ios/pull/7737]
- [*] In-Person Payments: Fixed a bug where cancelling a card reader connection would temporarily prevent further connections [https://github.com/woocommerce/woocommerce-ios/pull/7689]
- [*] In-Person Payments: Improvements to the card reader connection flow UI [https://github.com/woocommerce/woocommerce-ios/pull/7687]
- [*] Login: Users can now set up the Jetpack connection between a self-hosted site and their WP.com account. [https://github.com/woocommerce/woocommerce-ios/pull/7608]
- [*] Product list: the "Draft" blue color is fixed to be more readable for a draft product row in the product list. [https://github.com/woocommerce/woocommerce-ios/pull/7724]
- [*] Notifications: App icon badge is now cleared correctly after visiting the orders tab. [https://github.com/woocommerce/woocommerce-ios/pull/7735]

10.3
-----
- [*] Dashboard: the last selected time range tab (Today/This Week/This Month/This Year) is persisted for the site and shown on the next site launch (app launch or switching stores). [https://github.com/woocommerce/woocommerce-ios/pull/7638]
- [*] Dashboard: swiping to another time range tab now triggers syncing for the target tab. Previously, the stats on the target tab aren't synced from the swipe gesture. [https://github.com/woocommerce/woocommerce-ios/pull/7650]
- [*] In-Person Payments: Fixed an issue where the Pay in Person toggle could be out of sync with the setting on the website. [https://github.com/woocommerce/woocommerce-ios/pull/7656]
- [*] In-Person Payments: Removed the need to sign in when purchasing a card reader [https://github.com/woocommerce/woocommerce-ios/pull/7670]
- [*] In-Person Payments: Fixed a bug where canceling a reader connection could result in being unable to connect a reader in future [https://github.com/woocommerce/woocommerce-ios/pull/7678]
- [*] In-Person Payments: Fixed a bug which prevented the Collect Payment button from being shown for Cash on Delivery orders  [https://github.com/woocommerce/woocommerce-ios/pull/7694]

10.2
-----
- [*] Help center: Added help center web page with FAQs for "Enter Store Credentials", "Enter WordPress.com email " and "Jetpack required Error" screens. [https://github.com/woocommerce/woocommerce-ios/pull/7588, https://github.com/woocommerce/woocommerce-ios/pull/7590, https://github.com/woocommerce/woocommerce-ios/pull/7621]
- [*] In-Person Payments: Fixed the Learn More link from the `Enable Pay in Person` onboarding screen for WCPay [https://github.com/woocommerce/woocommerce-ios/pull/7598]
- [**] In-Person Payments: Added a switch for the Pay in Person payment method on the Payments menu. This allows you to accept In-Person Payments for website orders [https://github.com/woocommerce/woocommerce-ios/pull/7613]

10.1
-----
- [*] In-Person Payments: The onboarding notice on the In-Person Payments menu is correctly dismissed after multiple prompts are shown. [https://github.com/woocommerce/woocommerce-ios/pull/7543]
- [*] Help center: Added custom help center web page with FAQs for "Enter Store Address" and "Enter WordPress.com email" screens. [https://github.com/woocommerce/woocommerce-ios/pull/7553, https://github.com/woocommerce/woocommerce-ios/pull/7573]
- [*] In-Person Payments: The plugin selection is saved correctly after multiple onboarding prompts. [https://github.com/woocommerce/woocommerce-ios/pull/7544]
- [**] In-Person Payments: A new prompt to enable `Pay in Person` for your store's checkout, to accept In-Person Payments for website orders [https://github.com/woocommerce/woocommerce-ios/issues/7474]

10.0
-----
- [**] In-Person Payments and Simple Payments have been moved to a new Payments section [https://github.com/woocommerce/woocommerce-ios/pull/7473]
- [*] Login: on the WP.com password screen, the magic link login option is moved from below "Reset your password" to below the primary Continue button for higher visibility. [https://github.com/woocommerce/woocommerce-ios/pull/7469]
- [*] Login: some minor enhancements are made to the error screen after entering an invalid WP.com email - a new "What is WordPress.com?" link, hiding the "Log in with store address" button when it's from the store address login flow, and some copy changes. [https://github.com/woocommerce/woocommerce-ios/pull/7485]
- [**] In-Person Payments: Accounts with pending requirements are no longer blocked from taking payments - we have added a skip button to the relevant screen. [https://github.com/woocommerce/woocommerce-ios/pull/7504]
- [*] Login: New button added to the empty site picker screen to enter a site address for troubleshooting. [https://github.com/woocommerce/woocommerce-ios/pull/7484]

9.9
-----
- [*] [Sign in with store credentials]: New screen added with instructions to verify Jetpack connected email. [https://github.com/woocommerce/woocommerce-ios/pull/7424]
- [*] [Sign in with store credentials]: Stop clearing username/password after an invalid attempt to enable users to fix typos. [https://github.com/woocommerce/woocommerce-ios/pull/7444]
- [*] Login: after entering WP.com email, a magic link is automatically sent when it is enabled (magic links are disabled for A8C emails and WP.com accounts with recently changed password) and a new screen is shown with an option to log in with password. [https://github.com/woocommerce/woocommerce-ios/pull/7449]

9.8
-----
- [***] Login: Introduce a way to sign in using store credentials.  [https://github.com/woocommerce/woocommerce-ios/pull/7320]
- [**] Login: You can now install WooCommerce to your self-hosted sites from the login flow. [https://github.com/woocommerce/woocommerce-ios/pull/7401]
- [**] Orders: Now you can quickly mark an order as completed by swiping it to the left! [https://github.com/woocommerce/woocommerce-ios/pull/7385]
- [*] In-Person Payments: The purchase card reader information card appears also in the Orders list screen. [https://github.com/woocommerce/woocommerce-ios/pull/7326]
- [*] Login: in release 9.7, when the app is in logged out state, an onboarding screen is shown before the prologue screen if the user hasn't finished or skipped it. In release 9.8, a survey is added to the end of the onboarding screen. [https://github.com/woocommerce/woocommerce-ios/pull/7416]
- [*] Login: a local notification is scheduled after the user encounters an error from logging in with an invalid site address or WP.com email/password. Please see testing scenarios in the PR, with regression testing on order/review remote notifications. [https://github.com/woocommerce/woocommerce-ios/pull/7323, https://github.com/woocommerce/woocommerce-ios/pull/7372, https://github.com/woocommerce/woocommerce-ios/pull/7422]

9.7
-----
- [***] Orders: Orders can now be edited within the app. [https://github.com/woocommerce/woocommerce-ios/pull/7300]
- [**] Orders: You can now view the Custom Fields for an order in the Order Details screen. [https://github.com/woocommerce/woocommerce-ios/pull/7310]
- [*] In-Person Payments: Card Reader Manuals now appear based on country availability, consolidated into an unique view [https://github.com/woocommerce/woocommerce-ios/pull/7178]
- [*] Login: Jetpack setup flow is now accessible from the Login with Store Address flow. [https://github.com/woocommerce/woocommerce-ios/pull/7294]
- [*] In-Person Payments: The purchase card reader information card can be dismissed [https://github.com/woocommerce/woocommerce-ios/pull/7260]
- [*] In-Person Payments: When dismissing the purchase card reader information card, the user can choose to be reminded in 14 days. [https://github.com/woocommerce/woocommerce-ios/pull/7271]
- [*] In-Person Payments: The purchase card reader information card appears also in the App Settings screen. [https://github.com/woocommerce/woocommerce-ios/pull/7308]
- [*] Refund lines in the Order details screen now appear ordered from oldest to newest [https://github.com/woocommerce/woocommerce-ios/pull/7287]
- [*] Login: when the app is in logged out state, an onboarding screen is shown before the prologue screen if the user hasn't finished or skipped it.  [https://github.com/woocommerce/woocommerce-ios/pull/7324]
- [*] Orders: When a store has no orders yet, there is an updated message with a link to learn more on the Orders tab. [https://github.com/woocommerce/woocommerce-ios/pull/7328]

9.6
-----
- [***] Coupons: Coupons can now be created from within the app. [https://github.com/woocommerce/woocommerce-ios/pull/7239]
- [**] Order Details: All unpaid orders have a Collect Payment button, which shows a payment method selection screen. Choices are Cash, Card, and Payment Link. [https://github.com/woocommerce/woocommerce-ios/pull/7111]
- [**] In-Person Payments: Support for selecting preferred payment gateway when multiple extensions are installed on the store. [https://github.com/woocommerce/woocommerce-ios/pull/7153]
- [*] Coupons: Removed the redundant animation when reloading the coupon list. [https://github.com/woocommerce/woocommerce-ios/pull/7137]
- [*] Login: Display "What is WordPress.com?" link in "Continue With WordPress.com" flow. [https://github.com/woocommerce/woocommerce-ios/pull/7213]
- [*] Login: Display the Jetpack requirement error after login is successful.
- [*] Login: Display a "New to WooCommerce?" link in the login prologue screen above the login buttons. [https://github.com/woocommerce/woocommerce-ios/pull/7261]
- [*] In-Person Payments: Publicize the Card Present Payments feature on the Payment Method screen [https://github.com/woocommerce/woocommerce-ios/pull/7225]
- [*] In-Person Payments: Add blog_id to IPP transaction description to match WCPay [https://github.com/woocommerce/woocommerce-ios/pull/7221]
- [*] Product form: after uploading an image, the product can now be saved immediately while the image is being uploaded in the background. When no images are pending upload for the saved product, the images are added to the product. Testing instructions: https://github.com/woocommerce/woocommerce-ios/pull/7196. [https://github.com/woocommerce/woocommerce-ios/pull/7254]

9.5
-----
- [*] Coupons: Fixed issue saving "Individual Use" and "Exclude Sale Items" fields. [https://github.com/woocommerce/woocommerce-ios/pull/7117]
- [*] Orders: The customer shipping/billing address form now navigates back automatically after selecting a country or state. [https://github.com/woocommerce/woocommerce-ios/pull/7119]
- [internal] In settings and empty stores screen, the "Close Account" link is shown for users who signed in with Apple (the only way to create an account) to close their WordPress.com account. [https://github.com/woocommerce/woocommerce-ios/pull/7143]

9.4
-----
- [*] Orders: Order details now displays both the date and time for all orders. [https://github.com/woocommerce/woocommerce-ios/pull/6996]
- [*] Simple payments have the `Card` option available for stores with configuration issues to resolve, and show onboarding to help resolve them [https://github.com/woocommerce/woocommerce-ios/pull/7002]
- [*] Order & Product list: Now, we can pull to refresh from an empty view. [https://github.com/woocommerce/woocommerce-ios/pull/7023, https://github.com/woocommerce/woocommerce-ios/pull/7030]
- [*] Order Creation: Fixes a bug where selecting a variable product to add to a new order would sometimes open the wrong list of product variations. [https://github.com/woocommerce/woocommerce-ios/pull/7042]
- [*] Collect payment button on Order Details no longer flickers when the screen loads [https://github.com/woocommerce/woocommerce-ios/pull/7043]
- [*] Issue refund button on Order Details is shown for all paid orders [https://github.com/woocommerce/woocommerce-ios/pull/7046]
- [*] Order Creation: Fixes several bugs with the Products section not showing the correct order items or not correctly updating the item quantity. [https://github.com/woocommerce/woocommerce-ios/pull/7067]

9.3
-----
- [***] In-Person Payments is now available for merchants using WooCommerce Payments in Canada. [https://github.com/woocommerce/woocommerce-ios/pull/6954]
- [*] In-Person Payments: Accessibility improvement [https://github.com/woocommerce/woocommerce-ios/pull/6869, https://github.com/woocommerce/woocommerce-ios/pull/6886, https://github.com/woocommerce/woocommerce-ios/pull/6906]
- [*] Orders: Now it's possible to select and copy text from the notes on an order. [https://github.com/woocommerce/woocommerce-ios/pull/6894]
- [*] Support Arabic numerals on amount fields. [https://github.com/woocommerce/woocommerce-ios/pull/6891]
- [*] Product Selector: Enabled selecting all variations on variable product rows. [https://github.com/woocommerce/woocommerce-ios/pull/6899]
- [internal] Order Creation: Adding new products, shipping, fee, or customer details to an order now blocks the UI immediately while the order is syncing remotely. [https://github.com/woocommerce/woocommerce-ios/pull/6974]

- [*] Coupons: Now it's possible to update discount types for coupons. [https://github.com/woocommerce/woocommerce-ios/pull/6935]
- [*] Orders tab: the view width now adjusts to the app in tablet split view on iOS 15. [https://github.com/woocommerce/woocommerce-ios/pull/6951]

9.2
-----
- [***] Experimental Features: Coupons editing and deletion features are now enabled as part of coupon management. [https://github.com/woocommerce/woocommerce-ios/pull/6853]
- [*] Order Creation: Updated percentage fee flow - added amount preview, disabled percentage option when editing. [https://github.com/woocommerce/woocommerce-ios/pull/6763]
- [*] Product Details: Update status badge layout and show it for more cases. [https://github.com/woocommerce/woocommerce-ios/pull/6768]
- [*] Coupons: now, the percentage amount of coupons will be displayed correctly in the listing and in coupon detail if the amount contains fraction digits. [https://github.com/woocommerce/woocommerce-ios/pull/6804]
- [*] Coupons: Filter initial search results to show only coupons of the currently selected store. [https://github.com/woocommerce/woocommerce-ios/pull/6800]
- [*] Coupons: Fixed crash when there are duplicated items on the coupon list. [https://github.com/woocommerce/woocommerce-ios/pull/6798]
- [*] In-Person Payments: Run onboarding checks when connecting a reader. [https://github.com/woocommerce/woocommerce-ios/pull/6761, https://github.com/woocommerce/woocommerce-ios/pull/6774, https://github.com/woocommerce/woocommerce-ios/pull/6789]
- [*] In-Person Payments: after collecting payment for an order, merchants can now email the receipt in addition to printing it in Order Details > See Receipt if email is available on the device. [https://github.com/woocommerce/woocommerce-ios/pull/6833]

9.1
-----

- [*] Product name field in product form - Remove scroll behaviour and increase field height to fully display long product names. [https://github.com/woocommerce/woocommerce-ios/pull/6681]
- [*] Filter toolbar in Products list tab - Filter toolbar is pinned outside of the products list. [https://github.com/woocommerce/woocommerce-ios/pull/6698]
- [internal] Loading screens are refactored to avoid duplicated code and a potential crash. Please quickly smoke test them to make sure that everything still works as before. [https://github.com/woocommerce/woocommerce-ios/pull/6717]
- [*] Shipping settings - Weight and shipping package dimensions are localized based on device locale. Also, decimal point information is no longer lost upon saving a product, when using comma as a decimal separator. [https://github.com/woocommerce/woocommerce-ios/pull/6721]

9.0
-----

- [*] Share payment links from the order details screen. [https://github.com/woocommerce/woocommerce-ios/pull/6609]
- [internal] Reviews lists on Products and Menu tabs are refactored to avoid duplicated code. Please quickly smoke test them to make sure that everything still works as before. [https://github.com/woocommerce/woocommerce-ios/pull/6553]
- [**] Now it's possible to change the order of the product images. [https://github.com/woocommerce/woocommerce-ios/pull/6620]
- [*] Improved accessibility for the error banner and info banner displayed in Orders and Products. [https://github.com/woocommerce/woocommerce-ios/pull/6633]

8.9
-----
- [*] Coupons: Fixed issue loading the coupon list from the local storage on initial load. [https://github.com/woocommerce/woocommerce-ios/pull/6463]
- [*] Coupons: Update layout of the coupon details screen. [https://github.com/woocommerce/woocommerce-ios/pull/6522]
- [*] In-Person Payments: Removed collecting L2/L3 data. [https://github.com/woocommerce/woocommerce-ios/pull/6519]
- [*] Hub Menu: Multiple menu items can no longer be tapped simultaneously. [https://github.com/woocommerce/woocommerce-ios/pull/6484]
- [*] Jetpack CP: Fixed crash when attempting to access WP-Admin with an invalid URL that has an unsupported scheme. [https://github.com/woocommerce/woocommerce-ios/pull/6502]
- [***] Orders: Order Creation is now available to everyone! You can go to the Orders tab and tap the + button to create a new order. [https://github.com/woocommerce/woocommerce-ios/pull/6537]
- [internal] Loading screens are refactored to avoid duplicated code and a potential crash. Please quickly smoke test them to make sure that everything still works as before. [https://github.com/woocommerce/woocommerce-ios/pull/6535] [https://github.com/woocommerce/woocommerce-ios/pull/6544]

8.8
-----
- [*] Updates the app's About screen to be consistent with Automattic's other mobile apps. [https://github.com/woocommerce/woocommerce-ios/pull/6421]
- [***] Experimental Feature: It's now possible to add custom shipping method and fees in order creation flow. Tax amount and Order total is now synced from backend. [https://github.com/woocommerce/woocommerce-ios/pull/6429]
- [**] Now it's possible to filter orders by custom statuses. [https://github.com/woocommerce/woocommerce-ios/pull/6390]
- [*] Fixed issue presenting Edit Customer Note screen as a modal on large screens. [https://github.com/woocommerce/woocommerce-ios/pull/6406]
- [*] Products displayed in Order Detail now follow the same order of the web. [https://github.com/woocommerce/woocommerce-ios/pull/6401]
- [*] Simple Payments now shows a detailed tax break up before taking the payment. [https://github.com/woocommerce/woocommerce-ios/pull/6412]
- [*] Coupons list now shows an error view if coupons are disabled for the store. Coupons can be enabled again from this view. [https://github.com/woocommerce/woocommerce-ios/pull/6446]
- [*] Coupon details screen now displays more informative error messages when loading the total discount amount fails. [https://github.com/woocommerce/woocommerce-ios/pull/6457]
- [internal] Shipping Labels: the navigation bar in the web view for adding payments is now correctly hidden. [https://github.com/woocommerce/woocommerce-ios/pull/6435]

8.7
-----
- [**] In-Person Payments: Added card details to refund confirmation screen to help with refunding to the payment card [https://github.com/woocommerce/woocommerce-ios/pull/6241]
- [*] Coupons: Replace the toggles on Usage Details screen with text for uneditable contents. [https://github.com/woocommerce/woocommerce-ios/pull/6287]
- [*] Improve image loading for thumbnails especially on the Product list. [https://github.com/woocommerce/woocommerce-ios/pull/6299]
- [*] Coupons: Added feedback banner on the top of the coupon list. [https://github.com/woocommerce/woocommerce-ios/pull/6316]
- [*] Coupons: Handled error when loading total discounted amount fails. [https://github.com/woocommerce/woocommerce-ios/pull/6368]
- [internal] Removed all feature flags for Shipping Labels. Please smoke test all parts of Shipping Labels to make sure that everything still works as before. [https://github.com/woocommerce/woocommerce-ios/pull/6270]
- [*] In-Person Payments: Localized messages and UI [https://github.com/woocommerce/woocommerce-ios/pull/6317]
- [*] My Store: Fixed incorrect currency symbol of revenue text for stores with non-USD currency. [https://github.com/woocommerce/woocommerce-ios/pull/6335]
- [*] Notifications: Dismiss presented view before presenting content from notifications [https://github.com/woocommerce/woocommerce-ios/pull/6354]
- [*] Reviews: Fixed missing product information on first load [https://github.com/woocommerce/woocommerce-ios/pull/6367]
- [internal] Removed the feature flag for My store tab UI updates. Please smoke test the store stats and top performers in the "My store" tab to make sure everything works as before. [https://github.com/woocommerce/woocommerce-ios/pull/6334]
- [*] In-Person Payments: Add support for accepting payments on bookable products [https://github.com/woocommerce/woocommerce-ios/pull/6364]
- [*] In-Person Payments: Fixed issue where payment could be stuck prompting to remove the card if the payment was declined and retried before removing the card.

8.6
-----
- [***] Merchants can now view coupons in their stores by enabling Coupon Management in Experimental Features. [https://github.com/woocommerce/woocommerce-ios/pull/6209]
- [*] Orders: In the experimental Order Creation feature, product variations added to a new order now show a list of their attributes. [https://github.com/woocommerce/woocommerce-ios/pull/6131]
- [*] Enlarged the tap area for the action button on the notice view. [https://github.com/woocommerce/woocommerce-ios/pull/6146]
- [*] Reviews: Fixed crash on iPad when tapping the More button. [https://github.com/woocommerce/woocommerce-ios/pull/6187]
- [*] In-Person Payments: Remove Stripe from Experimental Features as it is always enabled now. [https://github.com/woocommerce/woocommerce-ios/pull/6205]
- [*] Disabled unnecessary selection of the "Refund via" row on the Refund Confirmation screen [https://github.com/woocommerce/woocommerce-ios/pull/6198]
- [*] Increased minimum version of Stripe extension for In-Person Payments to 6.2.0 [https://github.com/woocommerce/woocommerce-ios/pull/xxxx]
- [internal] Removed `pushNotificationsForAllStores` feature flag. Since the changes are non-trivial, it would be great to smoke test push notifications for all stores in beta testing. [https://github.com/woocommerce/woocommerce-ios/pull/6231]

8.5
-----
- [*] In-Person Payments: Inform the user when a card reader battery is so low that it needs to be charged before the reader can be connected. [https://github.com/woocommerce/woocommerce-ios/pull/5998]
- [***] The My store tab is having a new look with new conversion stats and shows up to 5 top performing products now (used to be 3). [https://github.com/woocommerce/woocommerce-ios/pull/5991]
- [**] Fixed a crash at the startup of the app, related to Gridicons. [https://github.com/woocommerce/woocommerce-ios/pull/6005]
- [***] Experimental Feature: It's now possible to create Orders in the app by enabling it in Settings > Experimental Features. For now you can change the order status, add products, and add customer details (billing and shipping addresses). [https://github.com/woocommerce/woocommerce-ios/pull/6060]
- [*] Fixed issue in date range selection for the orders filters where is some cases dates are not available for selection. [https://github.com/woocommerce/woocommerce-ios/pull/6090]
- [*] Enabled "view product in store" and "share product" options for variable products when accessing them through the order details screen. [https://github.com/woocommerce/woocommerce-ios/pull/6091]

8.4
-----
- [***] In-Person Payments: Support for Stripe M2 card reader. [https://github.com/woocommerce/woocommerce-ios/pull/5844]
- [***] We introduced a new tab called "Menu", a tab in the main navigation where you can browser different sub-sections of the app: Switch Store, Settings, WooCommerce Admin, View Store and Reviews. [https://github.com/woocommerce/woocommerce-ios/pull/5926]
- [***] Store admins can now access sites with plugins that have Jetpack Connection Package (e.g. WooCommerce Payments, Jetpack Backup) in the app. These sites do not require Jetpack-the-plugin to connect anymore. Store admins can still install Jetpack-the-plugin from the app through settings or a Jetpack banner. [https://github.com/woocommerce/woocommerce-ios/pull/5924]
- [*] Add/Edit Product screen: Fix transient product name while adding images.[https://github.com/woocommerce/woocommerce-ios/pull/5840]

8.3
-----
- [***] All merchants can create Simple Payments orders. [https://github.com/woocommerce/woocommerce-ios/pull/5684]
- [**] System status report can now be viewed and copied directly from within the app. [https://github.com/woocommerce/woocommerce-ios/pull/5702]
- [**] Product SKU input scanner is now available as a beta feature. To try it, enable it from settings and you can scan a barcode to use as the product SKU in product inventory settings! [https://github.com/woocommerce/woocommerce-ios/pull/5695]
- [**] Now you chan share a payment link when creating a Simple Payments order [https://github.com/woocommerce/woocommerce-ios/pull/5819]
- [*] Reviews: "Mark all as read" checkmark bar button item button replaced with menu button which launches an action sheet. Menu button is displayed only if there are unread reviews available.[https://github.com/woocommerce/woocommerce-ios/pull/5833]
- [internal] Refactored ReviewsViewController to add tests. [https://github.com/woocommerce/woocommerce-ios/pull/5834]

8.2
-----
- [***] In-Person Payments: Now you can collect Simple Payments on the go. [https://github.com/woocommerce/woocommerce-ios/pull/5635]
- [*] Products: After generating a new variation for a variable product, you are now taken directly to edit the new variation. [https://github.com/woocommerce/woocommerce-ios/pull/5649]
- [*] Dashboard: the visitor count in the Today tab is now shown when Jetpack site stats are enabled.
- [*] Add/Edit Product Images: tapping on the last `n` images while `n` images are pending upload does not crash the app anymore. [https://github.com/woocommerce/woocommerce-ios/pull/5672]

8.2
-----
- [*] Shipping Labels: Fixes a crash when saving a new shipping label after opening the order from a push notification. [https://github.com/woocommerce/woocommerce-ios/pull/5549]
- [**] In-Person Payments: Improved support for VoiceOver. [https://github.com/woocommerce/woocommerce-ios/pull/5572]
- [*] In-Person Payments: Fixes a crash when printing more than one receipt. [https://github.com/woocommerce/woocommerce-ios/pull/5575]

8.1
-----
- [***] Now it's possible to filter Order List by multiple statuses and date ranges. Plus, we removed the top tab bar on Orders Tab. [https://github.com/woocommerce/woocommerce-ios/pull/5491]
- [*] Login: Password AutoFill will suggest wordpress.com accounts. [https://github.com/woocommerce/woocommerce-ios/pull/5399]
- [*] Store picker: after logging in with store address, the pre-selected store is now the currently selected store instead of the store from login flow. [https://github.com/woocommerce/woocommerce-ios/pull/5508]
- [*] The application icon number from order push notifications is now cleared after visiting the orders tab. [https://github.com/woocommerce/woocommerce-ios/pull/5715]
- [internal] Migrated Settings screen to MVVM [https://github.com/woocommerce/woocommerce-ios/pull/5393]


8.0
-----
- [*] Product List: Add support for product filtering by category. [https://github.com/woocommerce/woocommerce-ios/pull/5388]
- [***] Push notifications are now supported for all connected stores. [https://github.com/woocommerce/woocommerce-ios/pull/5299]
- [*] Fix: in Settings > Switch Store, tapping "Dismiss" after selecting a different store does not switch stores anymore. [https://github.com/woocommerce/woocommerce-ios/pull/5359]

7.9
-----
- [*] Fix: after disconnecting a site or connecting to a new site, the sites in site picker (Settings > Switch Store) should be updated accordingly. The only exception is when the newly disconnected site is the currently selected site. [https://github.com/woocommerce/woocommerce-ios/pull/5241]
- [*] Order Details: Show a button on the "Product" section of Order Details screen to allow recreating shipping labels. [https://github.com/woocommerce/woocommerce-ios/pull/5255]
- [*] Edit Order Address - Enable `Done` button when `Use as {Shipping/Billing} Address` toggle is turned on. [https://github.com/woocommerce/woocommerce-ios/pull/5254]
- [*] Add/Edit Product: fix an issue where the product name keyboard is English only. [https://github.com/woocommerce/woocommerce-ios/pull/5288]
- [*] Order Details: some sites cannot parse order requests where the fields parameter has spaces, and the products section cannot load as a result. The spaces are now removed. [https://github.com/woocommerce/woocommerce-ios/pull/5298]

7.8
-----
- [***] Shipping Labels: merchants can create multiple packages for the same order, moving the items between different packages. [https://github.com/woocommerce/woocommerce-ios/pull/5190]
- [*] Fix: Navigation bar buttons are now consistently pink on iOS 15. [https://github.com/woocommerce/woocommerce-ios/pull/5139]
- [*] Fix incorrect info banner color and signature option spacing on Carrier and Rates screen. [https://github.com/woocommerce/woocommerce-ios/pull/5144]
- [x] Fix an error where merchants were unable to connect to valid stores when they have other stores with corrupted information https://github.com/woocommerce/woocommerce-ios/pull/5161
- [*] Shipping Labels: Fix issue with decimal values on customs form when setting the device with locales that use comma as decimal point. [https://github.com/woocommerce/woocommerce-ios/pull/5195]
- [*] Shipping Labels: Fix crash when tapping on Learn more rows of customs form. [https://github.com/woocommerce/woocommerce-ios/pull/5207]
- [*] Shipping Labels: The shipping address now prefills the phone number from the billing address if a shipping phone number is not available. [https://github.com/woocommerce/woocommerce-ios/pull/5177]
- [*] Shipping Labels: now in Carrier and Rates we always display the discounted rate instead of the retail rate if available. [https://github.com/woocommerce/woocommerce-ios/pull/5188]
- [*] Shipping Labels: If the shipping address is invalid, there are now options to email, call, or message the customer. [https://github.com/woocommerce/woocommerce-ios/pull/5228]
- [*] Accessibility: notify when offline mode banner appears or disappears. [https://github.com/woocommerce/woocommerce-ios/pull/5225]

7.7
-----
- [***] In-Person Payments: US merchants can now obtain a card reader and then collect payments directly from the app. [https://github.com/woocommerce/woocommerce-ios/pull/5030]
- [***] Shipping Labels: Merchants can now add new payment methods for shipping labels directly from the app. [https://github.com/woocommerce/woocommerce-ios/pull/5023]
- [**] Merchants can now edit shipping & billing addresses from orders. [https://github.com/woocommerce/woocommerce-ios/pull/5097]
- [x] Fix: now a default paper size will be selected in Shipping Label print screen. [https://github.com/woocommerce/woocommerce-ios/pull/5035]
- [*] Show banner on screens that use cached data when device is offline. [https://github.com/woocommerce/woocommerce-ios/pull/5000]
- [*] Fix incorrect subtitle on customs row of Shipping Label purchase flow. [https://github.com/woocommerce/woocommerce-ios/pull/5093]
- [*] Make sure customs form printing option is not available on non-international orders. [https://github.com/woocommerce/woocommerce-ios/pull/5104]
- [*] Fix incorrect logo for DHL in Shipping Labels flow. [https://github.com/woocommerce/woocommerce-ios/pull/5105]

7.6
-----
- [x] Show an improved error modal if there are problems while selecting a store. [https://github.com/woocommerce/woocommerce-ios/pull/5006]
- [***] Shipping Labels: Merchants can now add new custom and service packages for shipping labels directly from the app. [https://github.com/woocommerce/woocommerce-ios/pull/4976]
- [*] Fix: when product image upload fails, the image cell stop loading. [https://github.com/woocommerce/woocommerce-ios/pull/4989]

7.5
-----
- [***] Merchants can now purchase shipping labels and declare customs forms for international orders. [https://github.com/woocommerce/woocommerce-ios/pull/4896]
- [**] Merchants can now edit customer provided notes from orders. [https://github.com/woocommerce/woocommerce-ios/pull/4893]
- [*] Fix empty states sometimes not centered vertically [https://github.com/woocommerce/woocommerce-ios/pull/4890]
- [*] Fix error syncing products due to decoding failure of regular_price in product variations. [https://github.com/woocommerce/woocommerce-ios/pull/4901]
- [*] Hide bottom bar on shipping label purchase form. [https://github.com/woocommerce/woocommerce-ios/pull/4902]

7.4
-----
- [*] Fix an issue where some extension was not shown in order item details. [https://github.com/woocommerce/woocommerce-ios/pull/4753]
- [*] Fix: The refund button within Order Details will be hidden if the refund is zero. [https://github.com/woocommerce/woocommerce-ios/pull/4789]
- [*] Fix: Incorrect arrow direction for right-to-left languages on Shipping Label flow. [https://github.com/woocommerce/woocommerce-ios/pull/4796]
- [*] Fix: Shouldn't be able to schedule a sale without sale price. [https://github.com/woocommerce/woocommerce-ios/pull/4825]
- [*] Fix: Edit address screen is pushed twice in Shipping Label flow when missing name in origin or destination address. [https://github.com/woocommerce/woocommerce-ios/pull/4845]

7.3
-----
- [*] Order Detail: now we do not offer the "email note to customer" option if no email is available. [https://github.com/woocommerce/woocommerce-ios/pull/4680]
- [*] My Store: If there are errors loading the My Store screen, a banner now appears at the top of the screen with links to troubleshoot or contact support. [https://github.com/woocommerce/woocommerce-ios/pull/4704]
- [*] Fix: Added 'Product saved' confirmation message when a product is updated [https://github.com/woocommerce/woocommerce-ios/pull/4709]
- [*] Shipping Labels: Updated address validation to automatically use trivially normalized address for origin and destination. [https://github.com/woocommerce/woocommerce-ios/pull/4719]
- [*] Fix: Order details for products with negative prices now will show correctly [https://github.com/woocommerce/woocommerce-ios/pull/4683]
- [*] Fix: Order list not extend edge-to-edge in dark mode. [https://github.com/woocommerce/woocommerce-ios/pull/4728]
- [*] Plugins: Added list of active and inactive plugins that can be reached by admins in the settings screen. [https://github.com/woocommerce/woocommerce-ios/pull/4735]
- [*] Login: Updated appearance of back buttons in navigation bar to minimal style. [https://github.com/woocommerce/woocommerce-ios/pull/4726]
- [internal] Upgraded Zendesk SDK to version 5.3.0. [https://github.com/woocommerce/woocommerce-ios/pull/4699]
- [internal] Updated GoogleSignIn to version 6.0.1 through WordPressAuthenticator. There should be no functional changes, but may impact Google sign in flow. [https://github.com/woocommerce/woocommerce-ios/pull/4725]

7.2
-----
- [*] Order Fulfillment: Updated success notice message [https://github.com/woocommerce/woocommerce-ios/pull/4589]
- [*] Order Fulfillment: Fixed issue footer view getting clipped of by iPhone notch [https://github.com/woocommerce/woocommerce-ios/pull/4631]
- [*] Shipping Labels: Updated address validation to make sure a name is entered for each address. [https://github.com/woocommerce/woocommerce-ios/pull/4601]
- [*] Shipping Labels: Hide Contact button on Shipping To Address form when customer phone number is not provided. [https://github.com/woocommerce/woocommerce-ios/pull/4663]
- [*] Shipping Labels: Updated edge-to-edge table views for all forms. [https://github.com/woocommerce/woocommerce-ios/pull/4657]
- [*] Orders and Order Details: Updated edge-to-edge table views for consistent look across the app. [https://github.com/woocommerce/woocommerce-ios/pull/4638]
- [*] Reviews and Review Details: Updated edge-to-edge table views for consistent look across the app. [https://github.com/woocommerce/woocommerce-ios/pull/4637]
- [*] New error screen displayed to users without the required roles to access the store. [https://github.com/woocommerce/woocommerce-ios/pull/4493]

7.1
-----
- [***] Merchants from US can create shipping labels for physical orders from the app. The feature supports for now only orders where the shipping address is in the US. [https://github.com/woocommerce/woocommerce-ios/pull/4578]
- [**] Due to popular demand, the Order fulfill is displayed once again when clicking on the Mark order complete button. [https://github.com/woocommerce/woocommerce-ios/pull/4567]
- [*] Fix: Interactive pop gesture on Order Details and Settings screen. [https://github.com/woocommerce/woocommerce-ios/pull/4504]
- [*] Fix: Frozen refresh control and placeholder when switching tabs [https://github.com/woocommerce/woocommerce-ios/pull/4505]
- [internal] Stats tab: added network sync throttling [https://github.com/woocommerce/woocommerce-ios/pull/4494]

7.0
-----
- [**] Order Detail: now we display Order Items and Shipping Label Packages as separate sections. [https://github.com/woocommerce/woocommerce-ios/pull/4445]
- [*] Fix: Orders for a variable product with different configurations of a single variation will now show each order item separately. [https://github.com/woocommerce/woocommerce-ios/pull/4445]
- [*] If the Orders, Products, or Reviews lists can't load, a banner now appears at the top of the screen with links to troubleshoot or contact support. [https://github.com/woocommerce/woocommerce-ios/pull/4400, https://github.com/woocommerce/woocommerce-ios/pull/4407]
- [*] Fix: Stats tabs are now displayed and ordered correctly in RTL languages. [https://github.com/woocommerce/woocommerce-ios/pull/4444]
- [*] Fix: Missing "Add Tracking" button in orders details. [https://github.com/woocommerce/woocommerce-ios/pull/4520]


6.9
-----
- [*] Order Detail: now we display a loader on top, to communicate that the order detail view has not yet been fully loaded. [https://github.com/woocommerce/woocommerce-ios/pull/4396]
- [*] Products: You can edit product attributes for variations right from the main product form. [https://github.com/woocommerce/woocommerce-ios/pull/4350]
- [*] Improved CTA. "Print Shipping Label" instead of "Reprint Shipping Label". [https://github.com/woocommerce/woocommerce-ios/pull/4394]
- [*] Improved application log viewer. [https://github.com/woocommerce/woocommerce-ios/pull/4387]
- [*] Improved the experience when creating the first variation. [https://github.com/woocommerce/woocommerce-ios/pull/4405]

6.8
-----

- [***] Dropped iOS 13 support. From now we support iOS 14 and later. [https://github.com/woocommerce/woocommerce-ios/pull/4209]
- [**] Products: Added the option to create and edit a virtual product directly from the product detail screen. [https://github.com/woocommerce/woocommerce-ios/pull/4214]

6.7
-----
- [**] Add-Ons: Order add-ons are now available as a beta feature. To try it, enable it from settings! [https://github.com/woocommerce/woocommerce-ios/pull/4119]

6.6
-----
- [*] Fix: Product variations only support at most one image, so we won't show an option to add a second one. [https://github.com/woocommerce/woocommerce-ios/pull/3994]
- [*] Fix: The screen to select images from the Media Library would sometimes crash when the library had a specific number of images. [https://github.com/woocommerce/woocommerce-ios/pull/4003]
- [*] Improved error messages for logins. [https://github.com/woocommerce/woocommerce-ios/pull/3957]

6.5
-----
- [*] Fix: Product images with non-latin characters in filenames now will load correctly and won't break Media Library. [https://github.com/woocommerce/woocommerce-ios/pull/3935]
- [*] Fix: The screen to select images from the Media Library would sometimes crash when the library had a specific number of images. [https://github.com/woocommerce/woocommerce-ios/pull/4070]

6.4
-----
- [*] Login: New design and illustrations for the initial login screen, promoting the app's main features. [https://github.com/woocommerce/woocommerce-ios/pull/3867]
- [*] Enhancement/fix: Unify back button style across the app. [https://github.com/woocommerce/woocommerce-ios/pull/3872]

6.3
-----
- [**] Products: Now you can add variable products from the create product action sheet. [https://github.com/woocommerce/woocommerce-ios/pull/3836]
- [**] Products: Now you can easily publish a product draft or pending product using the navigation bar buttons [https://github.com/woocommerce/woocommerce-ios/pull/3846]
- [*] Fix: In landscape orientation, all backgrounds on detail screens and their subsections now extend edge-to-edge. [https://github.com/woocommerce/woocommerce-ios/pull/3808]
- [*] Fix: Creating an attribute or a variation no longer saves your product pending changes. [https://github.com/woocommerce/woocommerce-ios/pull/3832]
- [*] Enhancement/fix: image & text footnote info link rows are now center aligned in order details reprint shipping label info row and reprint screen. [https://github.com/woocommerce/woocommerce-ios/pull/3805]

6.2
-----

- [***] Products: When editing a product, you can now create/delete/update product variations, product attributes and product attribute options. https://github.com/woocommerce/woocommerce-ios/pull/3791
- [**] Large titles are enabled for the four main tabs like in Android. In Dashboard and Orders tab, a workaround is implemented with some UI/UX tradeoffs where the title size animation is not as smooth among other minor differences from Products and Reviews tab. We can encourage beta users to share any UI issues they find with large titles. [https://github.com/woocommerce/woocommerce-ios/pull/3763]
- [*] Fix: Load product inventory settings in read-only mode when the product has a decimal stock quantity. This fixes the products tab not loading due to product decoding errors when third-party plugins enable decimal stock quantities. [https://github.com/woocommerce/woocommerce-ios/pull/3717]
- [*] Fix: Loading state stuck in Reviews List. [https://github.com/woocommerce/woocommerce-ios/pull/3753]

6.1
-----
- [**] Products: When editing variable products, you can now edit the variation attributes to select different attribute options. [https://github.com/woocommerce/woocommerce-ios/pull/3628]
- [*] Fixes a bug where long pressing the back button sometimes displayed an empty list of screens.
- [*] Product Type: Updated product type detail to display "Downloadable" if a product is downloadable. [https://github.com/woocommerce/woocommerce-ios/pull/3647]
- [*] Product Description: Updated the placeholder text in the Aztec Editor screens to provide more context. [https://github.com/woocommerce/woocommerce-ios/pull/3668]
- [*] Fix: Update the downloadable files row to read-only, if the product is accessed from Order Details. [https://github.com/woocommerce/woocommerce-ios/pull/3669]
- [*] Fix: Thumbnail image of a product wasn't being loaded correctly in Order Details. [https://github.com/woocommerce/woocommerce-ios/pull/3678]
- [*] Fix: Allow product's `regular_price` to be a number and `sold_individually` to be `null` as some third-party plugins could alter the type in the API. This could help with the products tab not loading due to product decoding errors. [https://github.com/woocommerce/woocommerce-ios/pull/3679]
- [internal] Attempted fix for a crash in product image upload. [https://github.com/woocommerce/woocommerce-ios/pull/3693]

6.0
-----
- [**] Due to popular demand, the product SKU is displayed once again in Order Details screen. [https://github.com/woocommerce/woocommerce-ios/pull/3564]
- [*] Updated copyright notice to WooCommerce
- [*] Fix: top performers in "This Week" tab should be showing the same data as in WC Admin.
- [*] Fix: visitor stats in Dashboard should be more consistent with web data on days when the end date for more than one tab is the same (e.g. "This Week" and "This Month" both end on January 31). [https://github.com/woocommerce/woocommerce-ios/pull/3532]
- [*] Fix: navbar title on cross-sells products list displayed title for upsells [https://github.com/woocommerce/woocommerce-ios/pull/3565]
- [*] Added drag-and-drop sorting to Linked Products [https://github.com/woocommerce/woocommerce-ios/pull/3548]
- [internal] Refactored Core Data migrator stack to help reduce crashes [https://github.com/woocommerce/woocommerce-ios/pull/3523]


5.9
-----
- [**] Product List: if a user applies custom sort orders and filters in the Product List, now when they reopen the app will be able to see the previous settings applied. [https://github.com/woocommerce/woocommerce-ios/pull/3454]
- [*] Removed fulfillment screen and moved fulfillment to the order details screen. [https://github.com/woocommerce/woocommerce-ios/pull/3453]
- [*] Fix: billing information action sheets now are presented correctly on iPad. [https://github.com/woocommerce/woocommerce-ios/pull/3457]
- [*] fix: the rows in the product search list now don't have double separators. [https://github.com/woocommerce/woocommerce-ios/pull/3456]
- [*] Fix: During login, the spinner when a continue button is in loading state is now visible in dark mode. [https://github.com/woocommerce/woocommerce-ios/pull/3472]
- [*] fix: when adding a note to an order, the text gets no more deleted if you tap on “Email note to customer”. [https://github.com/woocommerce/woocommerce-ios/pull/3473]
- [*] Added Fees to order details. [https://github.com/woocommerce/woocommerce-ios/pull/3475]
- [*] fix: now we don't show any more similar alert notices if an error occurred. [https://github.com/woocommerce/woocommerce-ios/pull/3474]
- [*] fix: in Settings > Switch Store, the spinner in the "Continue" button at the bottom is now visible in dark mode. [https://github.com/woocommerce/woocommerce-ios/pull/3468]
- [*] fix: in order details, the shipping and billing address are displayed in the order of the country (in some eastern Asian countries, the address starts from the largest unit to the smallest). [https://github.com/woocommerce/woocommerce-ios/pull/3469]
- [*] fix: product is now read-only when opened from the order details. [https://github.com/woocommerce/woocommerce-ios/pull/3491]
- [*] fix: pull to refresh on the order status picker screen does not resets anymore the current selection. [https://github.com/woocommerce/woocommerce-ios/pull/3493]
- [*] When adding or editing a link (e.g. in a product description) link settings are now presented as a popover on iPad. [https://github.com/woocommerce/woocommerce-ios/pull/3492]
- [*] fix: the glitch when launching the app in logged out state or after tapping "Try another account" in store picker is now gone. [https://github.com/woocommerce/woocommerce-ios/pull/3498]
- [*] Minor enhancements: in product editing form > product reviews list, the rows don't show highlighted state on tap anymore since they are not actionable. Same for the number of upsell and cross-sell products in product editing form > linked products. [https://github.com/woocommerce/woocommerce-ios/pull/3502]


5.8
-----
- [***] Products M5 features are now available to all. Products M5 features: add and edit linked products, add and edit downloadable files, product deletion. [https://github.com/woocommerce/woocommerce-ios/pull/3420]
- [***] Shipping labels M1 features are now available to all: view shipping label details, request a refund, and reprint a shipping label via AirPrint. [https://github.com/woocommerce/woocommerce-ios/pull/3436]
- [**] Improved login flow, including better error handling. [https://github.com/woocommerce/woocommerce-ios/pull/3332]


5.7
-----
- [***] Dropped iOS 12 support. From now we support iOS 13 and later. [https://github.com/woocommerce/woocommerce-ios/pull/3216]
- [*] Fixed spinner appearance in the footer of orders list. [https://github.com/woocommerce/woocommerce-ios/pull/3249]
- [*] In order details, the image for a line item associated with a variation is shown now after the variation has been synced. [https://github.com/woocommerce/woocommerce-ios/pull/3314]
- [internal] Refactored Core Data stack so more errors will be propagated. [https://github.com/woocommerce/woocommerce-ios/pull/3267]


5.6
-----
- [**] Fixed order list sometimes not showing newly submitted orders.
- [*] now the date pickers on iOS 14 are opened as modal view. [https://github.com/woocommerce/woocommerce-ios/pull/3148]
- [*] now it's possible to remove an image from a Product Variation if the WC version 4.7+. [https://github.com/woocommerce/woocommerce-ios/pull/3159]
- [*] removed the Product Title in product screen navigation bar. [https://github.com/woocommerce/woocommerce-ios/pull/3187]
- [*] the icon of the cells inside the Product Detail are now aligned at 10px from the top margin. [https://github.com/woocommerce/woocommerce-ios/pull/3199]
- [**] Added the ability to issue refunds from the order screen. Refunds can be done towards products or towards shipping. [https://github.com/woocommerce/woocommerce-ios/pull/3204]
- [*] Prevent banner dismiss when tapping "give feedback" on products screen. [https://github.com/woocommerce/woocommerce-ios/pull/3221]
- [*] Add keyboard dismiss in Add Tracking screen [https://github.com/woocommerce/woocommerce-ios/pull/3220]


5.5
-----
- [**] Products M4 features are now available to all. Products M4 features: add a simple/grouped/external product with actions to publish or save as draft. [https://github.com/woocommerce/woocommerce-ios/pull/3133]
- [*] enhancement: Order details screen now shows variation attributes for WC version 4.7+. [https://github.com/woocommerce/woocommerce-ios/pull/3109]
- [*] fix: Product detail screen now includes the number of ratings for that product. [https://github.com/woocommerce/woocommerce-ios/pull/3089]
- [*] fix: Product subtitle now wraps correctly in order details. [https://github.com/woocommerce/woocommerce-ios/pull/3201]


5.4
-----
- [*] fix: text headers on Product price screen are no more clipped with large text sizes. [https://github.com/woocommerce/woocommerce-ios/pull/3090]


5.4
-----
- [*] fix: the footer in app Settings is now correctly centered.
- [*] fix: Products tab: earlier draft products now show up in the same order as in core when sorting by "Newest to Oldest".
- [*] enhancement: in product details > price settings, the sale dates can be edited inline in iOS 14 using the new date picker. Also, the sale end date picker editing does not automatically end on changes anymore. [https://github.com/woocommerce/woocommerce-ios/pull/3044]
- [*] enhancement: in order details > add tracking, the date shipped can be edited inline in iOS 14 using the new date picker. [https://github.com/woocommerce/woocommerce-ios/pull/3044]
- [*] enhancement: in products list, the "(No Title)" placeholder will be showed when a product doesn't have the title set. [https://github.com/woocommerce/woocommerce-ios/pull/3068]
- [*] fix: the placeholder views in the top dashboard chart and orders tab do not have unexpected white background color in Dark mode in iOS 14 anymore. [https://github.com/woocommerce/woocommerce-ios/pull/3063]


5.3
-----
- [**] In Settings > Experimental Features, a Products switch is now available for turning Products M4 features on and off (default off). Products M4 features: add a simple/grouped/external product with actions to publish or save as draft.
- [*] Opening a product from order details now shows readonly product details of the same styles as in editable product details.
- [*] Opening a product variation from order details now shows readonly product variation details and this product variation does not appear in the Products tab anymore.
- [*] Enhancement: when not saving a product as "published", the in-progress modal now shows title and message like "saving your product" instead of "publishing your product".
- [*] In product and variation list, the stock quantity is not shown anymore when stock management is disabled.
- [*] Enhancement: when the user attempts to dismiss the product selector search modal while at least one product is selected for a grouped product's linked products, a discard changes action sheet is shown.
- [internal] Renamed a product database table (Attribute) to GenericAttribute. This adds a new database migration.  [https://github.com/woocommerce/woocommerce-ios/pull/2883]
- [internal] Refactored the text fields in the Manual Shipment Tracking page. [https://github.com/woocommerce/woocommerce-ios/pull/2979]
- [internal] Attempt fix for startup crashes. [https://github.com/woocommerce/woocommerce-ios/pull/3069]


5.2
-----
- [**] Products: now you can editing basic fields for non-core products (whose product type is not simple/external/variable/grouped) - images, name, description, readonly price, readonly inventory, tags, categories, short description, and product settings.
- [*] Enhancement: for variable products, the stock status is now shown in its variation list.
- [*] Sign In With Apple: if the Apple ID has been disconnected from the WordPress app (e.g. in Settings > Apple ID > Password & Security > Apps using Apple ID), the app is logged out on app launch or app switch.
- [*] Now from an Order Detail it's only possible to open a Product in read-only mode.
- [internal] #2881 Upgraded WPAuth from 1.24 to 1.26-beta.12. Regressions may happen in login flows.
- [internal] #2896 Configured the same user agent header for all the network requests made through the app.
- [internal] #2879 After logging out, the persistent store is not reset anymore to fix a crash in SIWA revoked token scenario after app launch (issue #2830). No user-facing changes are intended, the data should be associated with a site after logging out and in like before.

5.1
-----
- [*] bugfix: now reviews are refreshed correctly. If you try to delete or to set as spam a review from the web, the result will match in the product reviews list.
- [*] If the Products switch is on in Settings > Experimental Features:
  - For a variable product, the stock status is not shown in the product details anymore when stock management is disabled since stock status is controlled at variation level.
- [internal] The Order List and Orders Search → Filter has a new backend architecture (#2820). This was changed as an experiment to fix #1543. This affects iOS 13.0 users only. No new behaviors have been added. Github project: https://git.io/JUBco.
- [*] Orders → Search list will now show the full counts instead of “99+”. #2825


5.0
-----
- [*] Order details > product details: tapping outside of the bottom sheet from "Add more details" menu does not dismiss the whole product details anymore.
- [*] If the Products switch is on in Settings > Experimental Features, product editing for basic fields are enabled for non-core products (whose product type is not simple/external/variable/grouped) - images, name, description, readonly price, readonly inventory, tags, categories, short description, and product settings.
- [*] Order Detail: added "Guest" placeholder on Order Details card when there's no customer name.
- [*] If the Products switch is on in Settings > Experimental Features:
  - Product editing for basic fields are enabled for non-core products (whose product type is not simple/external/variable/grouped) - images, name, description, readonly price, readonly inventory, tags, categories, short description, and product settings.
  - Inventory and shipping settings are now editable for a variable product.
  - A product variation's stock status is now editable in inventory settings.
  - Reviews row is now hidden if reviews are disabled.
  - Now it's possible to open the product's reviews screen also if there are no reviews.
  - We improved our VoiceOver support in Product Detail screen.
- [*] In Settings, the "Feature Request" button was replaced with "Send Feedback" (Survey) (https://git.io/JUmUY)


4.9
-----
- [**] Sign in with Apple is now available in the log in process.
- [**] In Settings > Experimental Features, a Products switch is now available for turning Products M3 features on and off for core products (default off for beta testing). Products M3 features: edit grouped, external and variable products, enable/disable reviews, change product type and update categories and tags.
- [*] Edit Products: the update action now shows up on the product details after updating just the sale price.
- [*] Fix a crash that sometimes happen when tapping on a Product Review push notification.
- [*] Variable product > variation list: a warning banner is shown if any variations do not have a price, and warning text is shown on these variation rows.


4.8
-----
- [*] Enabled right/left swipe on product images.


4.7
-----
- [*] Fixed an intermittent crash when sending an SMS from the app.


4.6
-----
- [*] Fix an issue in the y-axis values on the dashboard charts where a negative value could show two minus signs.
- [*] When a simple product doesn't have a price set, the price row on the product details screen now shows "Add Price" placeholder instead of an empty regular price.
- [*] If WooCommerce 4.0 is available the app will show the new stats dashboard, otherwise will show a banner indicating the user to upgrade.
- [*] The total orders row is removed from the readonly product details (products that are not a simple product) to avoid confusion since it's not shown on the editable form for simple products.


4.5
-----
- [**] Products: now you can update product images, product settings, viewing and sharing a product.
- [*] In Order Details, the item subtotal is now shown on the right side instead of the quantity. The quantity can still be viewed underneath the product name.
- [*] In Order Details, SKU was removed from the Products List. It is still shown when fulfilling the order or viewing the product details.
- [*] Polish the loading state on the product variations screen.
- [*] When opening a simple product from outside of the Products tab (e.g. from Top Performers section or an order), the product name and ellipsis menu (if the Products feature switch is enabled) should be visible in the navigation bar.


4.4
-----
- Order Detail: the HTML shipping method is now showed correctly
- [internal] Logging in via 'Log in with Google' has changes that can cause regressions. See https://git.io/Jf2Fs for full testing details.
- [**] Fix bugs related to push notifications: after receiving a new order push notification, the Reviews tab does not show a badge anymore. The application icon badge number is now cleared by navigating to the Orders tab and/or the Reviews tab, depending on the types of notifications received.
- [*] The discard changes prompt now only appears when navigating from product images screen if any images have been deleted.
- [*] Fix the issue where product details screen cannot be scrolled to the bottom in landscape after keyboard is dismissed (e.g. from editing product title).
- [*] The product name is now shown in the product details navigation bar so that the name is always visible.
- [*] The images pending upload should be visible after editing product images from product details.
- [*] The discard changes prompt does not appear when navigating from product settings detail screens with a text field (slug, purchase note, and menu order) anymore.
- [*] Fix the wrong cell appearance in the order status list.
- [*] The "View product in store" action will be shown only if the product is published.
- [internal] Modified the component used for fetching data from the database. Please watch out for crashes in lists.


4.3
-----
- Products: now the Product details can be edited and saved outside Products tab (e.g. from Order details or Top Performers).
- [internal]: the navigation to the password entry screen has changed and can cause regressions. See https://git.io/JflDW for testing details.
- [internal] Refactored some API calls for fetching a Note, Product, and Product Review.
- Products: we improved our VoiceOver support in Product Price settings
- In Settings > Experimental Features, a Products switch is now available for turning Products M2 features on and off for simple products (default off for beta testing). Products M2 features: update product images, product settings, viewing and sharing a product.
- The WIP banner on the Products tab is now collapsed by default for more vertical space.
- Dropped iOS 11 support. From now we support iOS 12 and later.
- In Order Details, the Payment card is now shown right after the Products and Refunded Products cards.


4.2
-----
- Products: now tapping anywhere on a product cell where you need to insert data, like in Product Price and Product Shipping settings, you start to edit the text field.
- Products: now the keyboard pop up automatically in Edit Description
- The Processing orders list will now show upcoming (future) orders.
- Improved stats: fixed the incorrect time range on "This Week" tab when loading improved stats on a day when daily saving time changes.
- [internal]: the "send magic link" screen has navigation changes that can cause regressions. See https://git.io/Jfqio for testing details.
- The Orders list is now automatically refreshed when reopening the app.
- The Orders list is automatically refreshed if a new order (push notification) comes in.
- Orders -> Search: The statuses now shows the total number of orders with that status.


4.1
-----
- Fix an intermittent crash when downloading Orders
- The Photo Library permission alert shouldn't be prompted when opening the readonly product details or edit product for simple products, which is reproducible on iOS 11 or 12 devices. (The permission is only triggered when uploading images in Zendesk support or in debug builds with Products M2 enabled.)
- [internal] Updated the empty search result views for Products and Orders. https://git.io/Jvdap


4.0
-----
- Products is now available with limited editing for simple products!
- Fix pulling to refresh on the Processing tab sometimes will not show the up-to-date orders.
- Edit Product > Price Settings: schedule sale is now available even when either the start or end date is not set, and the sale end date can be removed now.
- Improved stats: fixed a crash when loading improved stats on a day when daily saving time changes.
- [internal] Changed the Shipping and Tax classes list loading so that any cached data is shown right away
- [internal] Edit Products M2: added an image upload source for product images - WordPress Media Library.
- [internal] Slightly changed the dependency graph of the database fetching component. Please watch out for data loading regressions.
- [internal] the signup and login Magic Link flows have code changes. See https://git.io/JvyB3 for testing details.
- [internal] the login via Magic Link flows have code changes. See https://git.io/JvyB3 for testing details.
- [internal] the login via Continue with Google flows have code changes that can cause regressions. See https://git.io/Jvyjg for testing details.
- [internal] the signup and login Magic Link flows have code changes. See https://git.io/JvyB3 for testing details.
- [internal] under Edit Products M2 feature flag, there are 4 ways to sort the products on the products tab.
- [internal] the login flow has changes to the 2-factor authentication navigation. See https://git.io/JvdKP for testing details.

3.9
-----
- bugfix: now in the Order List the order status label is no more clipped
- bugfix: now the launch screen is no more stretched
- The Shipping Provider flow, will be called now Shipping Carrier.
- Edit Products: in price settings, the order of currency and price field follows the store currency options under wp-admin > WooCommerce > Settings > General.
- [internal] The signup and login flows have code changes. See https://git.io/Jv1Me for testing details.

3.8
-----
- Dashboard stats: any negative revenue (from refunds for example) for a time period are shown now.
- Redesigned Orders List: Processing and All Orders are now shown in front. Filtering was moved to the Search view.
- Fix Reviews sometimes failing to load on some WooCommerce configurations
- Experimental: a Products feature switch is visible in Settings > Experimental Features that shows/hides the Products tab, and allow to edit a product.

3.7
-----
- Dashboard: now tapping on a product on "Top Performers" section open the product detail

3.6
-----
- Order Details: see a list of issued refunds inside the order detail screen
- Orders tab: Orders to fulfill badge shows numbers 1-99, and now 99+ for anything over 99. Previously, it was 9+.
- Orders tab: The full total amount is now shown.
- Order Details & Product UI: if a Product name has HTML escape characters, they should be decoded in the app.
- Order Details: if the Order has multiple Products, tapping on any Product should open the same Product now.
- bugfix: the orders badge on tab bar now is correctly refreshed after switching to a store with badge count equal to zero.
- The orders tab now localizes item quantities and the order badge.


3.5
-----
- bugfix: when the app is in the foreground while receiving a push notification, the badge on the Orders tab and Reviews tab should be updated correctly based on the type of the notification.
- bugfix: after logging out and in, the Product list should be loaded to the correct store instead of being empty.
- bugfix: in Contact Support, a message should always be sent successfully now.

3.4
-----
- bugfix: on the Order Details screen, the product quantity title in the 2-column header view aligns to the right now
- bugfix: tapping on a new Order push notification, it used to go to the Reviews tab. Now it should go to the new Order screen
- bugfix: on the Products tab, if tapping on a Product and then switching stores, the old Product details used to remain on the Products tab. Now the Product list is always shown on the Products tab after switching stores.
- Dark mode: colors are updated up to design for the navigation bar, tab bar, Fulfill Order > add tracking icon, Review Details > product link icon.
- bugfix/enhancement: on the Products tab, if there are no Products the "Work In Progress" banner is shown with an image placeholder below now.
- bugfix: the deleted Product Variations should not show up after syncing anymore.
- bugfix: now the shipping address in the Order Detail is hidden if the order contains only virtual products
- bugfix: when logged out, Contact Support should be enabled now after typing a valid email address with an email keyboard type.

3.3
-----
- bugfix: add some padding to an order item image in the Fulfillment view, when no SKU exists
- bugfix: View Billing Information > Contact Details: the email button wouldn't do anything if you don't have an email account configured in the Mail app. Now an option to copy the email address is presented instead of doing nothing.
- bugfix: Fulfill Order screen now displays full customer provided note, instead of cutting it to a single line.
- bugfix: Fixed clipped content on section headings with larger font sizes
- bugfix: Fixed footer overlapping the last row in Settings > About with larger font sizes
- bugfix: the Orders badge on tab bar now is correctly refreshed after switching stores

3.2.1
-----
- bugfix: the order detail status and "Begin fulfillment" button now are correctly updated when the order status changes
- bugfix: after adding a new order note, now it appear correctly inside the order detail

3.2
-----
- Experimental: a Products feature switch is visible in Settings > Experimental Features that shows/hides the Products tab with a Work In Progress banner at the top.
- Experimental: if a Product has variations, the variants info are shown on the Product Details that navigates to a list of variations with each price or visibility shown.
- Enhancement: Support for dark mode
- bugfix: Settings no longer convert to partial dark mode.
- Experimental: Support the latest wc-admin plugin release, v0.23.0 and up

3.1
-----
- The order detail view now includes the shipping method of the order.
- Enhancement: The Reviews tab now presents all the Product Reviews
- Updated appearance of Order Details - temporarily disabling dark mode.
- bugfix: fixed UI appearance on cells of Order List when tapping with dark mode enabled.
- bugfix: Reviews no longer convert to partial dark mode. Dark mode coming soon!
- bugfix: Order Details now has the right space between cells.
- bugfix: update the new stats endpoint for WC Admin plugin version 0.22+, and notify the user about the minimum plugin version when they cannot see the new stats. It'd be great to also mention this in the App Store release notes: the new stats UI now requires WC Admin plugin version 0.22+.

3.0
-----
- bugfix: for sites with empty site time zone in the API (usually with UTC specified in wp-admin settings) and when the site time zone is not GMT+0, the stats v4 data no longer has the wrong boundaries (example in #1357).
- bugfix: fixed a UI appearance problem on mail composer on iOS 13.

2.9
-----
- bugfix: the badge "9+" on the Orders tab doesn't overlap with the tab label on iPhone SE/8 landscape now, and polished based on design spec.
- bugfix: the Top Performers in the new stats page should not have a dark header bar when launching the app in Dark mode.
- Enhancement: preselect current Order status when editing the status with a list of order statuses.
- bugfix: on Orders tab, the order status filter now stays after changing an Order status.

2.8
-----

2.7
-----
- Enhancement: Enhancements to the Order Details screen, adding more customer information.
- bugfix: the App Logs shouldn't be editable, only copy / paste.
- bugfix: Reviews were not localized.
- bugfix: On log in, some users would see the Continue button but be unable to Continue, due to errors with the account. A new "Try another account" button has been added as an option.
- bugfix: Product Details page was displaying the Price in the wrong currency.
- Enhancement: removed the "New Orders" card from the My store tab, now that the Orders tab displays the same information.
- Added brand new stats page for user with the WooCommerce Admin plugin and provided an option for users to opt in or out directly from the Settings page.
- bugfix: Order Details: icon on "Details" cell for fulfilled order can be wrong.

2.6
-----
- bugfix: 9+ orders in the orders badge text is now easier to read
- bugfix: Keep those sign-in bugs coming! We tracked down and fixed a `Log in with Jetpack` issue, where users with a Byte Order Mark in their `wp-config.php` file were returning error responses during API requests. These users would see their store listed in the sign-in screen, but were unable to tap the Continue button.
- bugfix: prevents a potential edge case where the login screen could be dismissed in a future version of iOS.
- bugfix: While tuning up the behind-the-scenes for Order Detail screens, we accidentally lost the ability to automatically download any missing product images. Product image downloads restored!

2.5
-----
- bugfix: on certain devices, pulling down to refresh on Order Details screen used to result in weird UI with misplaced labels. Should be fixed in this release.
- Enhancement: Display a badge in the bottom tab, overlapping the Orders icon, to indicate the number of orders processing.
- Enhancement: The Notifications tab has been replaced by Reviews

2.4
-----
- New feature: in Order Details > Shipment Tracking, a new action is added to the "more" action menu for copying tracking number.
- Enhancement: updated the footer in Settings to inform users that we're hiring.
- bugfix & improvement: when Jetpack site stats module is turned off or when user has no permission to view site stats, the generic error toast is not shown to the user anymore. Additionally, the visitors stats UI is shown/hidden when the Jetpack module is activated/deactivated respectively.

2.3
-----
- Improvement: improved Dynamic Type support in the body of the notification in the Notifications tab.

2.2
-----
- improvement: opting out of Tracks syncs with WordPress.com

2.1
-----
- improvement: improved support for RTL languages in the Dashboard
- enhancement: You can now view product images on orders. Tapping on Products in Orders will present a view-only version of the Product's Details.

2.0
-----
- bugfix: dates in the Order Details screen are now localised.
- improvement: improved support for larger font sizes in the login screen

1.9
-----
- bugfix: fixes "Unable to load content" error message when attempting to get Top Performers content.
- new feature: You can now manually add shipment tracking to an Order. This feature is for users who have the [Shipment Tracking plugin](https://woocommerce.com/products/shipment-tracking) installed.
- bugfix: fixes Store Picker: some users are unable to continue after logging in.
- bugfix: fixes a crash when the network connection is slow

1.8
-----

1.7.1
-----
- Fixed a bug where Order List did not load for some users.
- update: this app supports iOS 12.0 and up.
- improvement: improved support for large text sizes.
- bugfix: fixes Order List not loading for some users.
- bugfix: fixes "Unable to load content" error message when attempting to get Top Performers content.

1.7
-----
- improvement: you can now log in using a site address.

1.6
-----
- improvement: Tracking numbers can now be copied to the pasteboard from the order details screen.

1.5
-----
- bugfix: Sometimes Settings would style all the options like "Log Out". No longer happens now.
- bugfix: order status refreshes upon pull-to-refresh in Order Details
- bugfix: payment status label background color showing up beyond rounded border
- improvement: change top performers text from "Total Product Order" to "Total orders" for clarity
- bugfix: fixed an issue on the order details screen where the shipment tracking dates were incorrect

1.4
-----
- bugfix: fix a crash happening on log out
- new feature: Add shipment tracking to Order Details screen
- improvement: The store switcher now allows you to go back to the previous screen without logging you out
- improvement: Custom order status labels are now supported! Instead of just displaying the order status slug and capitalizing the slug, the custom order status label will now be fetched from the server and properly displayed.
- improvement: Filtering by custom order status now supported!
- new feature: You can now manually change the status of an order on the order details screen
- bugfix: correctly flips chevron on Dashboard > New Orders, to support RTL languages.
- bugfix: fixed an issue on the order details screen where the shipment tracking dates were incorrect

1.3
-----
- bugfix: Allows for decimal quantities which some extensions have
- new feature: quick site select. Navigate to Settings > select row with store website.
- improvement: Updated the colors of the bars in the charts for better readability
- improvement: Present an error message with an option to retry when adding a note to an order fails
- improvement: Present an error message with an option to retry when fulfilling an order fails
- bugfix: Log out of the current account right after selecting "Try another account" in store picker
- improvement: Use the store name for the title of the view in "My store" tab
- improvement: Add an alert to let the user know about our new store switcher
- improvement: Display Address in Order Details screen unless every field is empty<|MERGE_RESOLUTION|>--- conflicted
+++ resolved
@@ -3,11 +3,8 @@
 
 20.3
 -----
-<<<<<<< HEAD
 - [Internal] New order notification: Added parsing of "note_full_data" parameter so we can properly open specific order https://github.com/woocommerce/woocommerce-ios/pull/13734
-=======
 - [Internal] Blaze: Parse and store `startTime` from campaign list response. [https://github.com/woocommerce/woocommerce-ios/pull/13807]
->>>>>>> c2f38422
 
 20.2
 -----
