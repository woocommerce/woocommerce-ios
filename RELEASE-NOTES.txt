--- conflicted
+++ resolved
@@ -3,11 +3,8 @@
 15.4
 -----
 - [*] Enable editing product details when tapping on order item on the order detail screen. [https://github.com/woocommerce/woocommerce-ios/pull/10632]
-<<<<<<< HEAD
+- [*] Added protection against accidental double-charging with In-Person Payments in poor network conditions [https://github.com/woocommerce/woocommerce-ios/pull/10647]
 - [**] Product categories now can be deleted as part of the product editing flow. [https://github.com/woocommerce/woocommerce-ios/pull/10643#event-10331866935]
-=======
-- [*] Added protection against accidental double-charging with In-Person Payments in poor network conditions [https://github.com/woocommerce/woocommerce-ios/pull/10647]
->>>>>>> 4049c6a5
 
 15.3
 -----
