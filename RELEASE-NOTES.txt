--- conflicted
+++ resolved
@@ -3,11 +3,8 @@
 14.5
 -----
 - [*] Product details: The share button is displayed with text instead of icon for better discoverability. [https://github.com/woocommerce/woocommerce-ios/pull/10216]
-<<<<<<< HEAD
 - [*] Resolved an issue where users were unable to add a new note to an order. Previously, upon opening an order detail and selecting the "Add a new note" option, the text field was non-selectable, preventing users from writing down the note. This issue has now been addressed and users should be able to add notes to their orders without any issues. [https://github.com/woocommerce/woocommerce-ios/pull/10222]
-=======
 - [*] Store creation: Update the timeout view with the option to retry the site check. [https://github.com/woocommerce/woocommerce-ios/pull/10221]
->>>>>>> 134037b3
 
 
 14.4
