--- conflicted
+++ resolved
@@ -4,11 +4,8 @@
 -----
 - [*] Shortcuts: We can now trigger the order creation and payment collection flows from the iOS Shortcuts app. [https://github.com/woocommerce/woocommerce-ios/pull/9103]
 - [Internal] Dashboard: the UI layer had a major refactoring to allow scrolling for content more than stats for the onboarding project. The main design change is on the refresh control, where it was moved from each stats tab to below the navigation bar. Other design changes are not expected. [https://github.com/woocommerce/woocommerce-ios/pull/9031]
-<<<<<<< HEAD
 - [**] Products: Adds read-only support for the Product Bundles extension, including a list of bundled products and stock status for product bundles. [https://github.com/woocommerce/woocommerce-ios/pull/9177]
-=======
 - [Internal] Mobile Payments: Updated StripeTerminal to 2.18 [https://github.com/woocommerce/woocommerce-ios/pull/9118]
->>>>>>> 2a49b265
 
 12.7
 -----
