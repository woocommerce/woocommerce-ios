--- conflicted
+++ resolved
@@ -8,11 +8,8 @@
 - [*] Orders with Coupons: Users can now select a coupon from a list when adding it to an order. [https://github.com/woocommerce/woocommerce-ios/pull/10255]
 - [Internal] Orders: Improved error message when orders can't be loaded due to a parsing (decoding) error. [https://github.com/woocommerce/woocommerce-ios/pull/10252]
 - [**] Product discounts: Users can now add discounts to products when creating an order. [https://github.com/woocommerce/woocommerce-ios/pull/10244]
-<<<<<<< HEAD
 - [*] We've resolved an issue that was causing the app to crash when trying to dismiss certain screens (bottom sheets). [https://github.com/woocommerce/woocommerce-ios/pull/10254]
-=======
 - [Internal] Fixed a bug preventing the "We couldn't load your data" error banner from appearing on the My store dashboard. [https://github.com/woocommerce/woocommerce-ios/pull/10262]
->>>>>>> e7c63378
 
 - [Internal] A new way to create a product from an image using AI is being A/B tested. [https://github.com/woocommerce/woocommerce-ios/pull/10253]
 
