*** PLEASE FOLLOW THIS FORMAT: [<priority indicator, more stars = higher priority>] <description> [<PR URL>]

15.4
-----
- [*] Enable editing product details when tapping on order item on the order detail screen. [https://github.com/woocommerce/woocommerce-ios/pull/10632]
- [*] Added protection against accidental double-charging with In-Person Payments in poor network conditions [https://github.com/woocommerce/woocommerce-ios/pull/10647]
<<<<<<< HEAD
- [*] Improved retry handling for In-Person Payments that fail [https://github.com/woocommerce/woocommerce-ios/pull/10673]
=======
- [*] Order details: product add-ons for a line item are shown in separate lines for better readability. [https://github.com/woocommerce/woocommerce-ios/pull/10661]
- [**] Product categories now can be deleted as part of the product editing flow. [https://github.com/woocommerce/woocommerce-ios/pull/10643#event-10331866935]
- [**] Product categories can now be updated as part of the product editing flow. [https://github.com/woocommerce/woocommerce-ios/pull/10648]
>>>>>>> 57469968

15.3
-----
- [internal] Add `site_url` to Tracks events [https://github.com/woocommerce/woocommerce-ios/pull/10610]
- [Internal] Some internal changes were made to the image upload feature to support image processing in the app, no app changes are expected. [https://github.com/woocommerce/woocommerce-ios/pull/10631]
- [**] Taxes in orders: Users can now select the tax rate's location to add it to the order customer's address. [https://github.com/woocommerce/woocommerce-ios/pull/10651]
- [*] Automatically show the media selector sheet on the product images screen when there are no pre-existing images. [https://github.com/woocommerce/woocommerce-ios/pull/10644]

15.2
-----
- [*] Fixed minor UI issues in the store creation profiler flow. [https://github.com/woocommerce/woocommerce-ios/pull/10555]
- [*] Updated priority, description and URL for payment onboarding task. [https://github.com/woocommerce/woocommerce-ios/pull/10572]
- [*] New setup instructions screen for WCPay store onboarding task. [https://github.com/woocommerce/woocommerce-ios/pull/10579]
- [*] Show celebration view after successful WCPay setup. [https://github.com/woocommerce/woocommerce-ios/pull/10594]
- [**] Taxes in orders: Users can now see the order tax rates, get more information about them, and navigate to wp-admin to change them. [https://github.com/woocommerce/woocommerce-ios/pull/10569]


15.1
-----
- [*] What's New announcements support dark mode properly [https://github.com/woocommerce/woocommerce-ios/pull/10540]
- [*] Updated UI and copy on prologue and free trial summary screens. [https://github.com/woocommerce/woocommerce-ios/pull/10539]

15.0
-----
- [*] The store name can now be updated from the Settings screen. [https://github.com/woocommerce/woocommerce-ios/pull/10485]
- [**] The store creation flow has been optimized to start store creation immediately and show profiler questions afterward. [https://github.com/woocommerce/woocommerce-ios/pull/10473, https://github.com/woocommerce/woocommerce-ios/pull/10466]
- [*] Settings: Close Account option is moved to a new section Account Settings and is now available for all WPCom users. [https://github.com/woocommerce/woocommerce-ios/pull/10502]

14.9
-----
- [*] Only show Blaze banner on the My Store and Product List screens if the store has no existing orders. [https://github.com/woocommerce/woocommerce-ios/pull/10438]
- [**] Order creation: We improved the way the merchants can request, search and select a customer when creating an order. [https://github.com/woocommerce/woocommerce-ios/pull/10456]


14.8
-----
- [Internal] Native store creation flow with free trial is enabled by default - all code for the old flows have been removed. [https://github.com/woocommerce/woocommerce-ios/pull/10362]
- [*] Store creation: Improvements to the Upgrades screen accessibility [https://github.com/woocommerce/woocommerce-ios/pull/10363]
- [*] Stores with expired WooExpress plans can now be upgraded within the app (if eligible for IAP) via a new banner. [https://github.com/woocommerce/woocommerce-ios/pull/10369]
- [*] The expired site plan should navigate to IAP for sites with expired WooExpress plans (if eligible for IAP). [https://github.com/woocommerce/woocommerce-ios/pull/10384]
- [Internal] New default property `plan` is tracked in every event for logged-in users. [https://github.com/woocommerce/woocommerce-ios/pull/10356]
- [Internal] Google sign in now defaults to bypassing the Google SDK [https://github.com/woocommerce/woocommerce-ios/pull/10341]
- [*] Product list filter (Products tab and order creation > add products > filter): product types from extensions supported in the app are now available for product filtering - subscription, variable subscription, bundle, and composite. [https://github.com/woocommerce/woocommerce-ios/pull/10382]
 
14.7
-----
- [*] Local notifications: Add a reminder to purchase a plan is scheduled 6hr after a free trial subscription. [https://github.com/woocommerce/woocommerce-ios/pull/10268]
- [Internal] Shipment tracking is only enabled and synced when the order has non-virtual products.  [https://github.com/woocommerce/woocommerce-ios/pull/10288]
- [Internal] New default property `was_ecommerce_trial` is tracked in every event for logged-in users. [https://github.com/woocommerce/woocommerce-ios/pull/10343]
- [*] Photo -> Product: Reset details from previous image when new image is selected. [https://github.com/woocommerce/woocommerce-ios/pull/10297]
- [**] You can now see your shipping zone list from Settings. [https://github.com/woocommerce/woocommerce-ios/pull/10258]
- [*] Order list: Suggest testing orders for stores without any orders. [https://github.com/woocommerce/woocommerce-ios/pull/10346]
- [*] Local notifications: Show free trial survey after 24h since subscription. [https://github.com/woocommerce/woocommerce-ios/pull/10324, https://github.com/woocommerce/woocommerce-ios/pull/10328]
- [*] Local notifications: Add a reminder after 3 days if answered "Still Exploring" in Free trial survey. [https://github.com/woocommerce/woocommerce-ios/pull/10331]
- [*] Product description AI: the AI sheet has been improved with the product name field made more prominent. [https://github.com/woocommerce/woocommerce-ios/pull/10333]
- [**] Store creation: US users can upgrade to a choice of plans for their store via In-App Purchase [https://github.com/woocommerce/woocommerce-ios/pull/10340]

14.6
-----
- [Internal] Switched AI endpoint to be able to track and measure costs. [https://github.com/woocommerce/woocommerce-ios/pull/10218]
- [Internal] Media picker flow was refactored to support interactive dismissal for device photo picker and WordPress media picker sources. Affected flows: product form > images, and virtual product form > downloadable files. [https://github.com/woocommerce/woocommerce-ios/pull/10236]
- [Internal] Errors: Improved error message when orders, products, or reviews can't be loaded due to a parsing (decoding) error. [https://github.com/woocommerce/woocommerce-ios/pull/10252, https://github.com/woocommerce/woocommerce-ios/pull/10260]
- [*] Orders with Coupons: Users can now select a coupon from a list when adding it to an order. [https://github.com/woocommerce/woocommerce-ios/pull/10255]
- [Internal] Orders: Improved error message when orders can't be loaded due to a parsing (decoding) error. [https://github.com/woocommerce/woocommerce-ios/pull/10252]
- [**] Product discounts: Users can now add discounts to products when creating an order. [https://github.com/woocommerce/woocommerce-ios/pull/10244]
- [*] We've resolved an issue that was causing the app to crash when trying to dismiss certain screens (bottom sheets). [https://github.com/woocommerce/woocommerce-ios/pull/10254]
- [Internal] Fixed a bug preventing the "We couldn't load your data" error banner from appearing on the My store dashboard. [https://github.com/woocommerce/woocommerce-ios/pull/10262]
- [Internal] Errors: Improved error message and troubleshooting guide when the Jetpack connection is broken. [https://github.com/woocommerce/woocommerce-ios/pull/10275]
- [Internal] A new way to create a product from an image using AI is being A/B tested. [https://github.com/woocommerce/woocommerce-ios/pull/10253]

14.5
-----
- [*] Product details: The share button is displayed with text instead of icon for better discoverability. [https://github.com/woocommerce/woocommerce-ios/pull/10216]
- [*] Resolved an issue where users were unable to add a new note to an order. Previously, upon opening an order detail and selecting the "Add a new note" option, the text field was non-selectable, preventing users from writing down the note. This issue has now been addressed and users should be able to add notes to their orders without any issues. [https://github.com/woocommerce/woocommerce-ios/pull/10222]
- [*] Store creation: Update the timeout view with the option to retry the site check. [https://github.com/woocommerce/woocommerce-ios/pull/10221]
- [*] Fixed issue showing the expired alert for sites that got reverted to simple sites after their plan expired. [https://github.com/woocommerce/woocommerce-ios/pull/10228]

14.4
-----
- [*] Blaze: New banner on the My Store and Products screens for admins of eligible stores. [https://github.com/woocommerce/woocommerce-ios/pull/10135, https://github.com/woocommerce/woocommerce-ios/pull/10160, https://github.com/woocommerce/woocommerce-ios/pull/10172]
- [*] Shipping Labels: Fixed a bug preventing label printing in orders viewed from search [https://github.com/woocommerce/woocommerce-ios/pull/10161]
- [*] Blaze: Disable the entry point in the product creation form. [https://github.com/woocommerce/woocommerce-ios/pull/10173]
- [*] Product description and sharing message AI: Fixed incorrect language issue by using a separate prompt for identifying language. [https://github.com/woocommerce/woocommerce-ios/pull/10169, https://github.com/woocommerce/woocommerce-ios/pull/10177, https://github.com/woocommerce/woocommerce-ios/pull/10179]

14.3
-----
- [*] SKU Scanner: Add the SKU to the error message after a failure. [https://github.com/woocommerce/woocommerce-ios/pull/10085]
- [*] Add URL route handler to open the `My Store` tab when a deeplink to `/mobile` is opened, instead of bouncing back to Safari [https://github.com/woocommerce/woocommerce-ios/pull/10077]
- [Internal] Performance: Replaces the endpoint used to load Top Performers on the My Store tab, for faster loading. [https://github.com/woocommerce/woocommerce-ios/pull/10113]
- [*] A feedback banner is added for product description AI and product sharing AI sheets. [https://github.com/woocommerce/woocommerce-ios/pull/10102]
- [*] Product creation: the product type row is now editable when creating a product. [https://github.com/woocommerce/woocommerce-ios/pull/10087]
- [***] Store creation: US users can upgrade Woo Express free trial stores via In-App Purchase [https://github.com/woocommerce/woocommerce-ios/pull/10123]
- [*] Orders: Users can can now add multiple coupons to orders (not only one) [https://github.com/woocommerce/woocommerce-ios/pull/10126]
- [*] Free trial: Local notification after 24 hours since Free trial subscription time to remind to purchase plan. [https://github.com/woocommerce/woocommerce-ios/pull/10133, https://github.com/woocommerce/woocommerce-ios/pull/10130]
- [**] Product description AI: an announcement modal is shown for WPCOM stores about the feature, and a new CTA "Write with AI" is more discoverable in the product form with a tooltip. [https://github.com/woocommerce/woocommerce-ios/pull/10142]

14.2
-----
- [Internal] Blaze status check was updated to save an API request. The Blaze eligibility for each site should remain the same. [https://github.com/woocommerce/woocommerce-ios/pull/10020]
- [*] Fixed the unusable state of the app when the default store runs on an expired free trial plan. [https://github.com/woocommerce/woocommerce-ios/pull/10059]
- [Internal] Performance: When loading the refunds on an order (e.g. in order details), we now only request them from remote if they are not already in local storage. [https://github.com/woocommerce/woocommerce-ios/pull/10039]
- [*] Orders: Users can can now add coupons to orders [https://github.com/woocommerce/woocommerce-ios/pull/10035]
- [*] Coupons: The Coupons Management feature is fully released and not in Beta anymore [https://github.com/woocommerce/woocommerce-ios/pull/10032]
- [*] Store creation: the progress view copy was updated to inform the merchants that it can take a few minutes for the store to be ready. The progress view is now only shown after necessary requests are made before the app is likely backgrounded. The error handling is also polished.  [https://github.com/woocommerce/woocommerce-ios/pull/10047, https://github.com/woocommerce/woocommerce-ios/pull/10069]
- [Internal] Performance: When loading a single order (e.g. in order details), we now load the order from storage unless it has been modified remotely. [https://github.com/woocommerce/woocommerce-ios/pull/10036]
- [Internal] Performance: When the Orders tab is opened, we now only sync orders that have been created or modified since the last successful sync. [https://github.com/woocommerce/woocommerce-ios/pull/10065]
- [Internal] App size: Replaced 30MB PDFs on Store Creation waiting screen with ~400KB PNGs - to assess impact on app bundle size. [https://github.com/woocommerce/woocommerce-ios/pull/10067]

14.1
-----
- [*] Plans: Expired or cancelled plans are now shown more reliably [https://github.com/woocommerce/woocommerce-ios/pull/9924]
- [*] Product Sharing: AI-generated messages are now available. [https://github.com/woocommerce/woocommerce-ios/pull/9976]
- [***] Orders: Users can add products to orders by scanning their sku barcode or QR-code [https://github.com/woocommerce/woocommerce-ios/pull/9972]
- [Internal] Store creation: a workaround was previously implemented that can result in an inaccurate app experience like when the free trial banner is not shown immediately after store creation due to out-of-sync site properties. Now that the API issue is fixed, the app now waits for the site for a bit longer but ensures all necessary properties are synced. [https://github.com/woocommerce/woocommerce-ios/pull/9957]
- [Internal] Product details AI: Updated prompts to identify the language in provided text to use in responses for product description and sharing. [https://github.com/woocommerce/woocommerce-ios/pull/9961]
- [*] Blaze: products can now be promoted in WordPress.com and Tumblr from the app if the site/product is eligible. Two entry points: 1) Menu tab > General, 2) Product form > more menu. [https://github.com/woocommerce/woocommerce-ios/pull/9906]

14.0
-----
- [*] Payments: Remove the upsell-card-readers banner from the Payment Methods Screen [https://github.com/woocommerce/woocommerce-ios/pull/9869]


13.9
-----
- [*] Orders: Allow alternative types for the `taxID` in `ShippingLineTax` or `sku` in `OrderItem`, as some third-party plugins alter the type in the API. This helps with the order list not loading due to order decoding errors. [https://github.com/woocommerce/woocommerce-ios/pull/9844]
- [*] Payments: Location permissions request is not shown to TTP users who grant "Allow once" permission on first foregrounding the app any more [https://github.com/woocommerce/woocommerce-ios/pull/9821]
- [*] Products: Allow alternative types for `stockQuantity` in `Product` and `ProductVariation`, as some third-party plugins alter the type in the API. This helps with the product list not loading due to product decoding errors. [https://github.com/woocommerce/woocommerce-ios/pull/9850]
- [*] Products: Allow alternative types for the `backordersAllowed` and `onSale` in `Product` and `ProductVariation`, as some third-party plugins alter the types in the API. This helps with the product list not loading due to product decoding errors. [https://github.com/woocommerce/woocommerce-ios/pull/9849]
- [*] Products: Allow alternative types for the `sku` and `weight` in `ProductVariation`, as some third-party plugins alter the types in the API. This helps with the product variation list not loading due to product variation decoding errors. [https://github.com/woocommerce/woocommerce-ios/pull/9847]
- [*] Products: Allow alternative types for the `sku` and `weight` in `Product`, the dimensions in `ProductDimensions`, and the `downloadID` in `ProductDownload`, as some third-party plugins alter the types in the API. This helps with the product list not loading due to product decoding errors. [https://github.com/woocommerce/woocommerce-ios/pull/9846]
- [*] Products: Add support for parsing variation objects for the `variations` field in `Product`, as some third-party plugins alter the type for this field in the API. This allows the variations to be loaded for variable products if those third-party plugins are active. [https://github.com/woocommerce/woocommerce-ios/pull/9857]

13.8
-----
- [Internal] Orders: Bundled products (within a product bundle) are now indented, to show their relationship to the parent bundle. [https://github.com/woocommerce/woocommerce-ios/pull/9778]
- [Internal] Orders: Composite components (within a composite product) are now indented, to show their relationship to the parent composite product. [https://github.com/woocommerce/woocommerce-ios/pull/9780]
- [*] Add Products: A new view is display to celebrate when the first product is created in a store. [https://github.com/woocommerce/woocommerce-ios/pull/9790]
- [*] Product List: Added swipe-to-share gesture on product rows. [https://github.com/woocommerce/woocommerce-ios/pull/9799]
- [*] Product form: a share action is shown in the navigation bar if the product can be shared and no more than one action is displayed, in addition to the more menu > Share. [https://github.com/woocommerce/woocommerce-ios/pull/9789]
- [*] Payments: show badges leading to Set up Tap to Pay on iPhone for eligible stores and devices [https://github.com/woocommerce/woocommerce-ios/pull/9812]
- [*] Orders: Fixes a bug where the Orders list would not load if an order had a non-integer gift card amount applied to the order (with the Gift Cards extension). [https://github.com/woocommerce/woocommerce-ios/pull/9795]

- [*] My Store: A new button to share the current store is added on the top right of the screen. [https://github.com/woocommerce/woocommerce-ios/pull/9796]
- [*] Mobile Payments: The screen brightness is increased when showing the Scan to Pay view so the QR code can be scanned more easily [https://github.com/woocommerce/woocommerce-ios/pull/9807]
- [*] Mobile Payments: The Woo logo is added to the QR code on the Scan to Pay screen [https://github.com/woocommerce/woocommerce-ios/pull/9823]
- [*] Allow EU merchants to have better control of their privacy choices. A privacy choices banner will be shown the next time they open the app. [https://github.com/woocommerce/woocommerce-ios/pull/9825]

13.7
-----
- [Internal] Adds guidance for new Customs rule when shipping to some EU countries. [https://github.com/woocommerce/woocommerce-ios/pull/9715]
- [*] JITMs: Added modal-style Just in Time Message support on the dashboard [https://github.com/woocommerce/woocommerce-ios/pull/9694]
- [**] Order Creation: Products can be searched by SKU when adding products to an order. [https://github.com/woocommerce/woocommerce-ios/pull/9711]
- [*] Orders: Fixes order details so separate order items are not combined just because they are the same product or variation. [https://github.com/woocommerce/woocommerce-ios/pull/9710]
- [Internal] Store creation: starting May 4, store creation used to time out while waiting for the site to be ready (become a Jetpack/Woo site). A workaround was implemented to wait for the site differently. [https://github.com/woocommerce/woocommerce-ios/pull/9767]
- [**] Mobile Payments: Tap to Pay is initialised on launch or foreground, to speed up payments [https://github.com/woocommerce/woocommerce-ios/pull/9750]
- [*] Store Creation: Local notifications are used to support users during the store creation process. [https://github.com/woocommerce/woocommerce-ios/pull/9717, https://github.com/woocommerce/woocommerce-ios/pull/9719, https://github.com/woocommerce/woocommerce-ios/pull/9749]
- [**] Mobile Payments: Merchants can now collect in-person payments by showing a QR code to their customers. [https://github.com/woocommerce/woocommerce-ios/pull/9762]
- [Internal] Orders: Bundled products (within a product bundle) are now indented, to show their relationship to the parent bundle. [https://github.com/woocommerce/woocommerce-ios/pull/9778]

13.6
-----
- [*] Remove login error local notifications that used to be scheduled 24 hours from certain login errors. [https://github.com/woocommerce/woocommerce-ios/pull/9666]
- [*] JITMs: Added customization to Just in Time Message banner background and badges [https://github.com/woocommerce/woocommerce-ios/pull/9633]
- [*] Product form > description editor: fix the extra bottom inset after hiding the keyboard either manually (available on a tablet) or applying an AI-generated product description. [https://github.com/woocommerce/woocommerce-ios/pull/9638]
- [*] Products: Fixes stock statuses for Product Bundles so that backordered bundles and bundle stock quantities are displayed as expected. [https://github.com/woocommerce/woocommerce-ios/pull/9681]

13.5
-----
- [*] Settings > Domains: Premium domains are now supported, the domain suggestions now match the results on web and Android. It's more noticeable for stores with a domain credit, where not all domains are free for the first year anymore. [https://github.com/woocommerce/woocommerce-ios/pull/9607]
- [*] Product form > Inventory: the SKU scanner is enabled for all users, where it used to be behind a feature switch in Settings > Experimental Features. [https://github.com/woocommerce/woocommerce-ios/pull/9631]
[Internal] Products: Simplify Product Editing experiment is removed; there should be no changes to the existing product creation/editing behavior. [https://github.com/woocommerce/woocommerce-ios/pull/9602]
- [*] Payments: Products are removed directly from an order when its count is below one, instead of opening an extra screen to remove it. [https://github.com/woocommerce/woocommerce-ios/pull/9624]
- [*] Orders: Parses HTML-encoded characters and removes extraneous, non-attribute meta data from the list of attributes for an item in an order. [https://github.com/woocommerce/woocommerce-ios/pull/9603]
- [*] Products: Adds the component descriptions to the list of components in a composite product (using the Composite Products extension). [https://github.com/woocommerce/woocommerce-ios/pull/9634]
- [*] Products: Adds the product SKU to the bundled products list in product details, for Bundle products (using the Product Bundles extension). [https://github.com/woocommerce/woocommerce-ios/pull/9626]
- [*] Product form > description editor AI for WPCOM stores: the prompt was updated so that the generated description is shorter. [https://github.com/woocommerce/woocommerce-ios/pull/9637]

13.4
-----
- [*] Payments: Popular and last sold products are displayed on top of the products selection screen when creating or editing an order. [https://github.com/woocommerce/woocommerce-ios/pull/9539]

- [Internal] Payments: Update StripeTerminal pod to 2.19.1 [https://github.com/woocommerce/woocommerce-ios/pull/9537]
- [**] Adds read-only support for the Gift Cards extension in order details. [https://github.com/woocommerce/woocommerce-ios/pull/9558]
- [**] Adds read-only support for the Subscriptions extension in order and product details. [https://github.com/woocommerce/woocommerce-ios/pull/9541]
- [*] Product form > description editor: a magic wand button is added to the keyboard toolbar to auto-generate a product description using Jetpack AI for WPCOM stores. [https://github.com/woocommerce/woocommerce-ios/pull/9577]
- [Internal] Payments: Upate Tap to Pay connection flow strings to avoid mentioning "reader" [https://github.com/woocommerce/woocommerce-ios/pull/9563]
- [*] Store onboarding: Now the onboarding task list can be shown/hidden from settings and also from the dashboard. [https://github.com/woocommerce/woocommerce-ios/pull/9572, https://github.com/woocommerce/woocommerce-ios/pull/9573]
- [**] Adds read-only support for the Min/Max Quantities extension in product details. [https://github.com/woocommerce/woocommerce-ios/pull/9585]

13.3
-----
- [***] Payments: UK-based stores merchants can take In-Person Payments. [https://github.com/woocommerce/woocommerce-ios/pull/9496]
- [*] Store creation free trial flow now includes 3 profiler questions again with updated options: store category, selling status, and store country. [https://github.com/woocommerce/woocommerce-ios/pull/9513]
- [*] Shipping Labels: Origin address's phone number is now saved locally and pre-populated in the creation form. [https://github.com/woocommerce/woocommerce-ios/pull/9520]
- [Internal] Almost all mappers have been updated to only decode without the data envelope if it's not available. Please do a smoke test to ensure that all features still work as before. [https://github.com/woocommerce/woocommerce-ios/pull/9510]
- [Internal] Store onboarding: Mark "Launch your store" task as complete if the store is already public. This is a workaround for a backend issue which marks "Launch your store" task incomplete for already live stores. [https://github.com/woocommerce/woocommerce-ios/pull/9507]
- [*] Payments: Added Universal Link support for Set up Tap to Pay on iPhone, and to open Universal Links from Just in Time Messages, to more easily navigate to app features. [https://github.com/woocommerce/woocommerce-ios/pull/9518]
- [*] Login: Potentially fixed the crash on the onboarding screen. [https://github.com/woocommerce/woocommerce-ios/pull/9523]

13.2
-----
- [Internal] Store creation: New loading screen added for create store flow. [https://github.com/woocommerce/woocommerce-ios/pull/9383]
- [*] Payments: Add account type field to receipts [https://github.com/woocommerce/woocommerce-ios/pull/9416]
- [*] Products can now be filtered within Order creation [https://github.com/woocommerce/woocommerce-ios/pull/9258]
- [*] Products: Adds read-only support for the Composite Products extension in the Products list, including a list of components in product details. [https://github.com/woocommerce/woocommerce-ios/pull/9455]


13.1
-----
- [internal] Users can now create a Free Trial store from the app from the Get Started section of the app prologue. [https://github.com/woocommerce/woocommerce-ios/pull/9396]
- [**] Adds support for Product Multi-selection when creating and/or editing Orders. [https://github.com/woocommerce/woocommerce-ios/issues/8888]
- [**] Users can now install Jetpack for their non-Jetpack sites after logging in with application passwords. [https://github.com/woocommerce/woocommerce-ios/pull/9354]
- [*] Payments: We show a Tap to Pay on iPhone feedback survey button in the Payments menu after the first Tap to Pay on iPhone payment is taken [https://github.com/woocommerce/woocommerce-ios/pull/9366]
- [Internal] Added SiteID to some IPP tracks events [https://github.com/woocommerce/woocommerce-ios/pull/9572,]

13.0
-----
- [*] Adds a banner in "Launch store" task screen to upgrade from free trial plan. [https://github.com/woocommerce/woocommerce-ios/pull/9323]
- [*] Fix: Description, sale price, and image will be copied over to the new product variations when duplicating a variable product. [https://github.com/woocommerce/woocommerce-ios/pull/9322]


12.9
-----
- [**] Dashboard: an onboarding card is shown for sites with the following tasks if any is incomplete: "tell us more about your store" (store location) that opens a webview, "add your first product" that starts the product creation flow, "launch your store" that publishes the store, "customize your domain" that starts the domain purchase flow, and "get paid" that opens a webview. A subset of the tasks may be shown to self-hosted sites and WPCOM sites on a free trial. [https://github.com/woocommerce/woocommerce-ios/pull/9285]
- [*] Jetpack benefit banner and modal is now available on the dashboard screen after logging in with site credentials. [https://github.com/woocommerce/woocommerce-ios/pull/9232]
- [*] Payments: Local search is added to the products selection screen in the order creation flow to speed the process. [https://github.com/woocommerce/woocommerce-ios/pull/9178]
- [*] Fix: Prevent product variations not loading due to an encoding error for `permalink`, which was altered by a plugin. [https://github.com/woocommerce/woocommerce-ios/pull/9233]
- [*] Login: Users can now log in to self-hosted sites without Jetpack by approving application password authorization to their sites. [https://github.com/woocommerce/woocommerce-ios/pull/9260]
- [*] Payments: Tap to Pay on iPhone can now be selected from the Payment Methods screen [https://github.com/woocommerce/woocommerce-ios/pull/9242]
- [**] Payments: Set up Tap to Pay on iPhone flow added to the Payments Menu. Use it to configure the reader, and try a payment, before collecting a card payment with a customer. [https://github.com/woocommerce/woocommerce-ios/pull/9280]

12.8
-----
- [*] Shortcuts: We can now trigger the order creation and payment collection flows from the iOS Shortcuts app. [https://github.com/woocommerce/woocommerce-ios/pull/9103]
- [Internal] Dashboard: the UI layer had a major refactoring to allow scrolling for content more than stats for the onboarding project. The main design change is on the refresh control, where it was moved from each stats tab to below the navigation bar. Other design changes are not expected. [https://github.com/woocommerce/woocommerce-ios/pull/9031]
- [**] Products: Adds read-only support for the Product Bundles extension, including a list of bundled products and stock status for product bundles. [https://github.com/woocommerce/woocommerce-ios/pull/9177]
- [Internal] Mobile Payments: Updated StripeTerminal to 2.18 [https://github.com/woocommerce/woocommerce-ios/pull/9118]

12.7
-----
- [Internal] Shipping Label: add condition checks before showing contact options [https://github.com/woocommerce/woocommerce-ios/pull/8982]
- [*] Main screens are now accessible through the Home Screen Spotlight Search [https://github.com/woocommerce/woocommerce-ios/pull/9082]
- [*] Stats: Fixed a crash when order stats use a date and time matching the start of Daylight Saving Time. [https://github.com/woocommerce/woocommerce-ios/pull/9083]
- [*] Fix: Dismiss Take Payment popup after sharing the payment link to another app. [https://github.com/woocommerce/woocommerce-ios/pull/9042]
- [*] Site credential login: Catch invalid cookie nonce [https://github.com/woocommerce/woocommerce-ios/pull/9102]
- [*] Better error messages for site credential login failures [https://github.com/woocommerce/woocommerce-ios/pull/9125]
- [Internal] New Zendesk tag for site credential login errors [https://github.com/woocommerce/woocommerce-ios/pull/9150]

12.6
-----
- [*] Fix: When a product's details can be edited, they display a disclosure indicator (chevron). [https://github.com/woocommerce/woocommerce-ios/pull/8980]
- [*] Payments: fixed a bug where enabled rows in the Payments Menu were sometimes incorrectly shown as disabled [https://github.com/woocommerce/woocommerce-ios/pull/8983]
- [Internal] Mobile Payments: fixed logic on display of IPP feedback banner on Order List [https://github.com/woocommerce/woocommerce-ios/pull/8994]
- [**] Support: Merchants can now contact support with a new and refined experience. [https://github.com/woocommerce/woocommerce-ios/pull/9006/files]
- [***] Mobile Payments: Tap to Pay on iPhone enabled for all US merchants [https://github.com/woocommerce/woocommerce-ios/pull/9023]

12.5
-----
- [Internal] Dashboard: the stats implementation had a major update to replace a third-party library in order to support the upcoming store onboarding card. Minimal design changes are expected, and horizontal scrolling between different time range tabs is not available anymore. [https://github.com/woocommerce/woocommerce-ios/pull/8942]

12.4
-----
- [**] Menu > Settings: adds a `Domains` row for WPCOM sites to see their site domains, add a new domain, or redeems a domain credit if available. [https://github.com/woocommerce/woocommerce-ios/pull/8870]
- [Internal] Prologue screen now has only the entry point to site address login flow, and application password authentication is used for sites without Jetpack. [https://github.com/woocommerce/woocommerce-ios/pull/8846]
- [Internal] A new tag has been added for Zendesk for users authenticated with application password. [https://github.com/woocommerce/woocommerce-ios/pull/8850]
- [Internal] Failures in the logged-out state are now tracked with anonymous ID. [https://github.com/woocommerce/woocommerce-ios/pull/8861]
- [*] Fix: Fixed a crash when switching away from the Products tab. [https://github.com/woocommerce/woocommerce-ios/pull/8874]

12.3
-----
- [Internal] We have updated the Zendesk SDK to version 6.0 [https://github.com/woocommerce/woocommerce-ios/pull/8828]
- [Internal] Tap to Pay on iPhone made publicly available via an Experimental Feature toggle [https://github.com/woocommerce/woocommerce-ios/pull/8814]

12.2
-----
- [*] Fix: Adding a new attribute will auto-capitalize the first letter for each word in the attribute name. [https://github.com/woocommerce/woocommerce-ios/pull/8772]
- [internal] Logging: Improvements on logging potential errors when loading Order Details [https://github.com/woocommerce/woocommerce-ios/pull/8781]
- [Internal] Now we track the specific error code when a networking-related operation fails [https://github.com/woocommerce/woocommerce-ios/issues/8527]

12.1
-----
- [*] Adds an In-Person Payments survey banner on top of the Orders view [https://github.com/woocommerce/woocommerce-ios/issues/8530]
- [*] Fix: Allow product's `purchasable` to be a number as some third-party plugins could alter the type in the API. This could help with the Products tab not loading due to product decoding errors. [https://github.com/woocommerce/woocommerce-ios/pull/8718]
- [***] [Internal] Start the AB test for allowing login to the app using site credentials [https://github.com/woocommerce/woocommerce-ios/pull/8744]

12.0
-----
- [**] Adds a feature of bulk updating products from the product's list. [https://github.com/woocommerce/woocommerce-ios/pull/8704]
- [internal] Store creation flow now includes 3 profiler questions: store category, selling status, and store country. [https://github.com/woocommerce/woocommerce-ios/pull/8667]

11.9
-----
- [**] Now you can generate all possible variations for a product's attributes [https://github.com/woocommerce/woocommerce-ios/pull/8619]
- [*] Mobile payments: fixed card reader manuals links. [https://github.com/woocommerce/woocommerce-ios/pull/8628]

11.8
-----
- [*] Design refresh: Buttons, links, and other calls to action are now purple instead of pink. [https://github.com/woocommerce/woocommerce-ios/pull/8451]
- [internal] Design: Updated capitalization for various pages, links, and buttons to match new design guidelines. [https://github.com/woocommerce/woocommerce-ios/pull/8455]
- [internal] Remove A/B testing and release native Jetpack installation flow for all users. [https://github.com/woocommerce/woocommerce-ios/pull/8533]

11.7
-----
- [**] Analytics Hub: Now you can select custom date ranges. [https://github.com/woocommerce/woocommerce-ios/pull/8414]
- [**] Analytics Hub: Now you can see Views and Conversion Rate analytics in the new Sessions card. [https://github.com/woocommerce/woocommerce-ios/pull/8428]
- [*] My Store: We fixed an issue with Visitors and Conversion stats where sometimes visitors could be counted more than once in the selected period. [https://github.com/woocommerce/woocommerce-ios/pull/8427]


11.6
-----
- [***] We added a new Analytics Hub inside the My Store area of the app. Simply click on the See More button under the store stats to check more detailed information on Revenue, Orders and Products. [https://github.com/woocommerce/woocommerce-ios/pull/8356]
- [*] In-Person Payments: fixed timing issues in payments flow, which caused "Remove card" to be shown for too long [https://github.com/woocommerce/woocommerce-ios/pull/8351]

11.5
-----
- [*] Account deletion is now supported for all users in settings or in the empty stores screen (in the ellipsis menu). [https://github.com/woocommerce/woocommerce-ios/pull/8179, https://github.com/woocommerce/woocommerce-ios/pull/8272]
- [*] In-Person Payments: We removed any references to Simple Payments from Orders, and the red badge from the Menu tab and Menu Payments icon announcing the new Payments section. [https://github.com/woocommerce/woocommerce-ios/pull/8183]
- [internal] Store creation flow was improved with native implementation. It is available from the login prologue (`Get Started` CTA), login email error screen, and store picker (`Add a store` CTA from the empty stores screen or at the bottom of the store list). [Example testing steps in https://github.com/woocommerce/woocommerce-ios/pull/8251]
- [internal] New stores have two new Products onboarding features: A banner with an `Add a Product` CTA on the My Store screen, and the option to add new products using templates. [https://github.com/woocommerce/woocommerce-ios/pull/8294]

11.4
-----
- [*] Add System Status Report to ZenDesk support requests. [https://github.com/woocommerce/woocommerce-ios/pull/8171]


11.3
-----
- [*] In-Person Payments: Show spinner while preparing reader for payment, instead of saying it's ready before it is. [https://github.com/woocommerce/woocommerce-ios/pull/8115]
- [internal] In-Person Payments: update StripeTerminal from 2.7 to 2.14 [https://github.com/woocommerce/woocommerce-ios/pull/8132]
- [*] In-Person Payments: Fixed payment method prompt for WisePad 3 to show only Tap and Insert options [https://github.com/woocommerce/woocommerce-ios/pull/8136]

11.2
-----
- [***] You can now preview draft products before publishing. [https://github.com/woocommerce/woocommerce-ios/pull/8102]
- [*] The survey at the end of the login onboarding flow is no longer available. [https://github.com/woocommerce/woocommerce-ios/pull/8062]
- [*] Fixed layout issues on the Account Mismatch error screen. [https://github.com/woocommerce/woocommerce-ios/pull/8074]
- [*] The Accept Payments Easily banner has been removed from the order list [https://github.com/woocommerce/woocommerce-ios/pull/8078]

11.1
-----
- [**] You can now search customers when creating or editing an order. [https://github.com/woocommerce/woocommerce-ios/issues/7741]
- [internal] Store creation is available from the login prologue, login email error screen, and store picker. [https://github.com/woocommerce/woocommerce-ios/pull/8023]
- [internal] The login flow is simplified with only the option to log in with WordPress.com. This flow is presented in parallel with the existing flow in an A/B test experiment. [https://github.com/woocommerce/woocommerce-ios/pull/7996]
- [**] Relevant Just In Time Messages will be displayed on the My Store screen [https://github.com/woocommerce/woocommerce-ios/issues/7853]

11.0
-----
- [internal] Add support for controlling performance monitoring via Sentry. **Off by default**. [https://github.com/woocommerce/woocommerce-ios/pull/7831]


10.9
-----
- [***] Dropped iOS 14 support. From now we support iOS 15 and later. [https://github.com/woocommerce/woocommerce-ios/pull/7851]
- [*] Login: Now you can handle Jetpack site connection for your self-hosted sites from the app. [https://github.com/woocommerce/woocommerce-ios/pull/7847]


10.8
-----
- [***] Stats: Now you can add a Today's Stats Widget to your lock screen (iOS 16 only) to monitor your sales. [https://github.com/woocommerce/woocommerce-ios/pull/7839]
- [internal] In-Person Payments: add UTM parameters to card reader purchase URLs to allow attribution [https://github.com/woocommerce/woocommerce-ios/pull/7858]
- [*] In-Person Payments: the Purchase card reader links now all open in authenticated web views, to make it easier to log in to woocommerce.com. [https://github.com/woocommerce/woocommerce-ios/pull/7862]

10.7
-----
- [*] Universal Links: Users can now open universal links in the app. [https://github.com/woocommerce/woocommerce-ios/pull/7632]
- [internal] Store picker: Show error when the role eligibility check fails while selecting a store. [https://github.com/woocommerce/woocommerce-ios/pull/7816]
- [internal] Store picker: Add loading state to `Continue` button. [https://github.com/woocommerce/woocommerce-ios/pull/7821]
- [internal] Store picker: Use Jetpack tunnel API for fetching user info for role checking. [https://github.com/woocommerce/woocommerce-ios/pull/7822]
- [*] Allow in-app notices to be swiped away [https://github.com/woocommerce/woocommerce-ios/pull/7801]

10.6
-----

- [**] Products tab: products search now has an option to search products by SKU. Stores with WC version 6.6+ support partial SKU search, otherwise the product(s) with the exact SKU match is returned. [https://github.com/woocommerce/woocommerce-ios/pull/7781]
- [*] Fixed a rare crash when selecting a store in the store picker. [https://github.com/woocommerce/woocommerce-ios/pull/7765]
- [*] Settings: Display the WooCommerce version and available updates in Settings [https://github.com/woocommerce/woocommerce-ios/pull/7779]
- [*] Show suggestion for logging in to a WP.com site with a mismatched WP.com account. [https://github.com/woocommerce/woocommerce-ios/pull/7773]
- [*] Help center: Added help center web page with FAQs for "Not a WooCommerce site" and "Wrong WordPress.com account" error screens. [https://github.com/woocommerce/woocommerce-ios/pull/7767, https://github.com/woocommerce/woocommerce-ios/pull/7769]
- [*] Now you can bulk edit variation prices. [https://github.com/woocommerce/woocommerce-ios/pull/7803]
- [**] Reviews: Now you can reply to product reviews using the Reply button while viewing a product review. [https://github.com/woocommerce/woocommerce-ios/pull/7799]

10.5
-----
- [**] Products: Now you can duplicate products from the More menu of the product detail screen. [https://github.com/woocommerce/woocommerce-ios/pull/7727]
- [**] Login: Added Jetpack connection support from the Account Mismatch error screen. [https://github.com/woocommerce/woocommerce-ios/pull/7748]
- [*] Orders: We are bringing back the ability to add/edit customer notes and addresses from the main order screen [https://github.com/woocommerce/woocommerce-ios/pull/7750]
- [*] Help center: Added help center web page with FAQs for "Wrong WordPress.com account error" screen. [https://github.com/woocommerce/woocommerce-ios/pull/7747]
- [*] Widgets: The Today's Stat Widget adds support for bigger fonts. [https://github.com/woocommerce/woocommerce-ios/pull/7752]

10.4
-----
- [***] Stats: Now you can add a Today's Stats Widget to your homescreen to monitor your sales. [https://github.com/woocommerce/woocommerce-ios/pull/7732]
- [*] Help center: Added help center web page with FAQs for "Pick a WooCommerce Store", "Enter WordPress.com password" and "Open mail to find magic link" screens. [https://github.com/woocommerce/woocommerce-ios/pull/7641, https://github.com/woocommerce/woocommerce-ios/pull/7730, https://github.com/woocommerce/woocommerce-ios/pull/7737]
- [*] In-Person Payments: Fixed a bug where cancelling a card reader connection would temporarily prevent further connections [https://github.com/woocommerce/woocommerce-ios/pull/7689]
- [*] In-Person Payments: Improvements to the card reader connection flow UI [https://github.com/woocommerce/woocommerce-ios/pull/7687]
- [*] Login: Users can now set up the Jetpack connection between a self-hosted site and their WP.com account. [https://github.com/woocommerce/woocommerce-ios/pull/7608]
- [*] Product list: the "Draft" blue color is fixed to be more readable for a draft product row in the product list. [https://github.com/woocommerce/woocommerce-ios/pull/7724]
- [*] Notifications: App icon badge is now cleared correctly after visiting the orders tab. [https://github.com/woocommerce/woocommerce-ios/pull/7735]

10.3
-----
- [*] Dashboard: the last selected time range tab (Today/This Week/This Month/This Year) is persisted for the site and shown on the next site launch (app launch or switching stores). [https://github.com/woocommerce/woocommerce-ios/pull/7638]
- [*] Dashboard: swiping to another time range tab now triggers syncing for the target tab. Previously, the stats on the target tab aren't synced from the swipe gesture. [https://github.com/woocommerce/woocommerce-ios/pull/7650]
- [*] In-Person Payments: Fixed an issue where the Pay in Person toggle could be out of sync with the setting on the website. [https://github.com/woocommerce/woocommerce-ios/pull/7656]
- [*] In-Person Payments: Removed the need to sign in when purchasing a card reader [https://github.com/woocommerce/woocommerce-ios/pull/7670]
- [*] In-Person Payments: Fixed a bug where canceling a reader connection could result in being unable to connect a reader in future [https://github.com/woocommerce/woocommerce-ios/pull/7678]
- [*] In-Person Payments: Fixed a bug which prevented the Collect Payment button from being shown for Cash on Delivery orders  [https://github.com/woocommerce/woocommerce-ios/pull/7694]

10.2
-----
- [*] Help center: Added help center web page with FAQs for "Enter Store Credentials", "Enter WordPress.com email " and "Jetpack required Error" screens. [https://github.com/woocommerce/woocommerce-ios/pull/7588, https://github.com/woocommerce/woocommerce-ios/pull/7590, https://github.com/woocommerce/woocommerce-ios/pull/7621]
- [*] In-Person Payments: Fixed the Learn More link from the `Enable Pay in Person` onboarding screen for WCPay [https://github.com/woocommerce/woocommerce-ios/pull/7598]
- [**] In-Person Payments: Added a switch for the Pay in Person payment method on the Payments menu. This allows you to accept In-Person Payments for website orders [https://github.com/woocommerce/woocommerce-ios/pull/7613]

10.1
-----
- [*] In-Person Payments: The onboarding notice on the In-Person Payments menu is correctly dismissed after multiple prompts are shown. [https://github.com/woocommerce/woocommerce-ios/pull/7543]
- [*] Help center: Added custom help center web page with FAQs for "Enter Store Address" and "Enter WordPress.com email" screens. [https://github.com/woocommerce/woocommerce-ios/pull/7553, https://github.com/woocommerce/woocommerce-ios/pull/7573]
- [*] In-Person Payments: The plugin selection is saved correctly after multiple onboarding prompts. [https://github.com/woocommerce/woocommerce-ios/pull/7544]
- [**] In-Person Payments: A new prompt to enable `Pay in Person` for your store's checkout, to accept In-Person Payments for website orders [https://github.com/woocommerce/woocommerce-ios/issues/7474]

10.0
-----
- [**] In-Person Payments and Simple Payments have been moved to a new Payments section [https://github.com/woocommerce/woocommerce-ios/pull/7473]
- [*] Login: on the WP.com password screen, the magic link login option is moved from below "Reset your password" to below the primary Continue button for higher visibility. [https://github.com/woocommerce/woocommerce-ios/pull/7469]
- [*] Login: some minor enhancements are made to the error screen after entering an invalid WP.com email - a new "What is WordPress.com?" link, hiding the "Log in with store address" button when it's from the store address login flow, and some copy changes. [https://github.com/woocommerce/woocommerce-ios/pull/7485]
- [**] In-Person Payments: Accounts with pending requirements are no longer blocked from taking payments - we have added a skip button to the relevant screen. [https://github.com/woocommerce/woocommerce-ios/pull/7504]
- [*] Login: New button added to the empty site picker screen to enter a site address for troubleshooting. [https://github.com/woocommerce/woocommerce-ios/pull/7484]

9.9
-----
- [*] [Sign in with store credentials]: New screen added with instructions to verify Jetpack connected email. [https://github.com/woocommerce/woocommerce-ios/pull/7424]
- [*] [Sign in with store credentials]: Stop clearing username/password after an invalid attempt to enable users to fix typos. [https://github.com/woocommerce/woocommerce-ios/pull/7444]
- [*] Login: after entering WP.com email, a magic link is automatically sent when it is enabled (magic links are disabled for A8C emails and WP.com accounts with recently changed password) and a new screen is shown with an option to log in with password. [https://github.com/woocommerce/woocommerce-ios/pull/7449]

9.8
-----
- [***] Login: Introduce a way to sign in using store credentials.  [https://github.com/woocommerce/woocommerce-ios/pull/7320]
- [**] Login: You can now install WooCommerce to your self-hosted sites from the login flow. [https://github.com/woocommerce/woocommerce-ios/pull/7401]
- [**] Orders: Now you can quickly mark an order as completed by swiping it to the left! [https://github.com/woocommerce/woocommerce-ios/pull/7385]
- [*] In-Person Payments: The purchase card reader information card appears also in the Orders list screen. [https://github.com/woocommerce/woocommerce-ios/pull/7326]
- [*] Login: in release 9.7, when the app is in logged out state, an onboarding screen is shown before the prologue screen if the user hasn't finished or skipped it. In release 9.8, a survey is added to the end of the onboarding screen. [https://github.com/woocommerce/woocommerce-ios/pull/7416]
- [*] Login: a local notification is scheduled after the user encounters an error from logging in with an invalid site address or WP.com email/password. Please see testing scenarios in the PR, with regression testing on order/review remote notifications. [https://github.com/woocommerce/woocommerce-ios/pull/7323, https://github.com/woocommerce/woocommerce-ios/pull/7372, https://github.com/woocommerce/woocommerce-ios/pull/7422]

9.7
-----
- [***] Orders: Orders can now be edited within the app. [https://github.com/woocommerce/woocommerce-ios/pull/7300]
- [**] Orders: You can now view the Custom Fields for an order in the Order Details screen. [https://github.com/woocommerce/woocommerce-ios/pull/7310]
- [*] In-Person Payments: Card Reader Manuals now appear based on country availability, consolidated into an unique view [https://github.com/woocommerce/woocommerce-ios/pull/7178]
- [*] Login: Jetpack setup flow is now accessible from the Login with Store Address flow. [https://github.com/woocommerce/woocommerce-ios/pull/7294]
- [*] In-Person Payments: The purchase card reader information card can be dismissed [https://github.com/woocommerce/woocommerce-ios/pull/7260]
- [*] In-Person Payments: When dismissing the purchase card reader information card, the user can choose to be reminded in 14 days. [https://github.com/woocommerce/woocommerce-ios/pull/7271]
- [*] In-Person Payments: The purchase card reader information card appears also in the App Settings screen. [https://github.com/woocommerce/woocommerce-ios/pull/7308]
- [*] Refund lines in the Order details screen now appear ordered from oldest to newest [https://github.com/woocommerce/woocommerce-ios/pull/7287]
- [*] Login: when the app is in logged out state, an onboarding screen is shown before the prologue screen if the user hasn't finished or skipped it.  [https://github.com/woocommerce/woocommerce-ios/pull/7324]
- [*] Orders: When a store has no orders yet, there is an updated message with a link to learn more on the Orders tab. [https://github.com/woocommerce/woocommerce-ios/pull/7328]

9.6
-----
- [***] Coupons: Coupons can now be created from within the app. [https://github.com/woocommerce/woocommerce-ios/pull/7239]
- [**] Order Details: All unpaid orders have a Collect Payment button, which shows a payment method selection screen. Choices are Cash, Card, and Payment Link. [https://github.com/woocommerce/woocommerce-ios/pull/7111]
- [**] In-Person Payments: Support for selecting preferred payment gateway when multiple extensions are installed on the store. [https://github.com/woocommerce/woocommerce-ios/pull/7153]
- [*] Coupons: Removed the redundant animation when reloading the coupon list. [https://github.com/woocommerce/woocommerce-ios/pull/7137]
- [*] Login: Display "What is WordPress.com?" link in "Continue With WordPress.com" flow. [https://github.com/woocommerce/woocommerce-ios/pull/7213]
- [*] Login: Display the Jetpack requirement error after login is successful.
- [*] Login: Display a "New to WooCommerce?" link in the login prologue screen above the login buttons. [https://github.com/woocommerce/woocommerce-ios/pull/7261]
- [*] In-Person Payments: Publicize the Card Present Payments feature on the Payment Method screen [https://github.com/woocommerce/woocommerce-ios/pull/7225]
- [*] In-Person Payments: Add blog_id to IPP transaction description to match WCPay [https://github.com/woocommerce/woocommerce-ios/pull/7221]
- [*] Product form: after uploading an image, the product can now be saved immediately while the image is being uploaded in the background. When no images are pending upload for the saved product, the images are added to the product. Testing instructions: https://github.com/woocommerce/woocommerce-ios/pull/7196. [https://github.com/woocommerce/woocommerce-ios/pull/7254]

9.5
-----
- [*] Coupons: Fixed issue saving "Individual Use" and "Exclude Sale Items" fields. [https://github.com/woocommerce/woocommerce-ios/pull/7117]
- [*] Orders: The customer shipping/billing address form now navigates back automatically after selecting a country or state. [https://github.com/woocommerce/woocommerce-ios/pull/7119]
- [internal] In settings and empty stores screen, the "Close Account" link is shown for users who signed in with Apple (the only way to create an account) to close their WordPress.com account. [https://github.com/woocommerce/woocommerce-ios/pull/7143]

9.4
-----
- [*] Orders: Order details now displays both the date and time for all orders. [https://github.com/woocommerce/woocommerce-ios/pull/6996]
- [*] Simple payments have the `Card` option available for stores with configuration issues to resolve, and show onboarding to help resolve them [https://github.com/woocommerce/woocommerce-ios/pull/7002]
- [*] Order & Product list: Now, we can pull to refresh from an empty view. [https://github.com/woocommerce/woocommerce-ios/pull/7023, https://github.com/woocommerce/woocommerce-ios/pull/7030]
- [*] Order Creation: Fixes a bug where selecting a variable product to add to a new order would sometimes open the wrong list of product variations. [https://github.com/woocommerce/woocommerce-ios/pull/7042]
- [*] Collect payment button on Order Details no longer flickers when the screen loads [https://github.com/woocommerce/woocommerce-ios/pull/7043]
- [*] Issue refund button on Order Details is shown for all paid orders [https://github.com/woocommerce/woocommerce-ios/pull/7046]
- [*] Order Creation: Fixes several bugs with the Products section not showing the correct order items or not correctly updating the item quantity. [https://github.com/woocommerce/woocommerce-ios/pull/7067]

9.3
-----
- [***] In-Person Payments is now available for merchants using WooCommerce Payments in Canada. [https://github.com/woocommerce/woocommerce-ios/pull/6954]
- [*] In-Person Payments: Accessibility improvement [https://github.com/woocommerce/woocommerce-ios/pull/6869, https://github.com/woocommerce/woocommerce-ios/pull/6886, https://github.com/woocommerce/woocommerce-ios/pull/6906]
- [*] Orders: Now it's possible to select and copy text from the notes on an order. [https://github.com/woocommerce/woocommerce-ios/pull/6894]
- [*] Support Arabic numerals on amount fields. [https://github.com/woocommerce/woocommerce-ios/pull/6891]
- [*] Product Selector: Enabled selecting all variations on variable product rows. [https://github.com/woocommerce/woocommerce-ios/pull/6899]
- [internal] Order Creation: Adding new products, shipping, fee, or customer details to an order now blocks the UI immediately while the order is syncing remotely. [https://github.com/woocommerce/woocommerce-ios/pull/6974]

- [*] Coupons: Now it's possible to update discount types for coupons. [https://github.com/woocommerce/woocommerce-ios/pull/6935]
- [*] Orders tab: the view width now adjusts to the app in tablet split view on iOS 15. [https://github.com/woocommerce/woocommerce-ios/pull/6951]

9.2
-----
- [***] Experimental Features: Coupons editing and deletion features are now enabled as part of coupon management. [https://github.com/woocommerce/woocommerce-ios/pull/6853]
- [*] Order Creation: Updated percentage fee flow - added amount preview, disabled percentage option when editing. [https://github.com/woocommerce/woocommerce-ios/pull/6763]
- [*] Product Details: Update status badge layout and show it for more cases. [https://github.com/woocommerce/woocommerce-ios/pull/6768]
- [*] Coupons: now, the percentage amount of coupons will be displayed correctly in the listing and in coupon detail if the amount contains fraction digits. [https://github.com/woocommerce/woocommerce-ios/pull/6804]
- [*] Coupons: Filter initial search results to show only coupons of the currently selected store. [https://github.com/woocommerce/woocommerce-ios/pull/6800]
- [*] Coupons: Fixed crash when there are duplicated items on the coupon list. [https://github.com/woocommerce/woocommerce-ios/pull/6798]
- [*] In-Person Payments: Run onboarding checks when connecting a reader. [https://github.com/woocommerce/woocommerce-ios/pull/6761, https://github.com/woocommerce/woocommerce-ios/pull/6774, https://github.com/woocommerce/woocommerce-ios/pull/6789]
- [*] In-Person Payments: after collecting payment for an order, merchants can now email the receipt in addition to printing it in Order Details > See Receipt if email is available on the device. [https://github.com/woocommerce/woocommerce-ios/pull/6833]

9.1
-----

- [*] Product name field in product form - Remove scroll behaviour and increase field height to fully display long product names. [https://github.com/woocommerce/woocommerce-ios/pull/6681]
- [*] Filter toolbar in Products list tab - Filter toolbar is pinned outside of the products list. [https://github.com/woocommerce/woocommerce-ios/pull/6698]
- [internal] Loading screens are refactored to avoid duplicated code and a potential crash. Please quickly smoke test them to make sure that everything still works as before. [https://github.com/woocommerce/woocommerce-ios/pull/6717]
- [*] Shipping settings - Weight and shipping package dimensions are localized based on device locale. Also, decimal point information is no longer lost upon saving a product, when using comma as a decimal separator. [https://github.com/woocommerce/woocommerce-ios/pull/6721]

9.0
-----

- [*] Share payment links from the order details screen. [https://github.com/woocommerce/woocommerce-ios/pull/6609]
- [internal] Reviews lists on Products and Menu tabs are refactored to avoid duplicated code. Please quickly smoke test them to make sure that everything still works as before. [https://github.com/woocommerce/woocommerce-ios/pull/6553]
- [**] Now it's possible to change the order of the product images. [https://github.com/woocommerce/woocommerce-ios/pull/6620]
- [*] Improved accessibility for the error banner and info banner displayed in Orders and Products. [https://github.com/woocommerce/woocommerce-ios/pull/6633]

8.9
-----
- [*] Coupons: Fixed issue loading the coupon list from the local storage on initial load. [https://github.com/woocommerce/woocommerce-ios/pull/6463]
- [*] Coupons: Update layout of the coupon details screen. [https://github.com/woocommerce/woocommerce-ios/pull/6522]
- [*] In-Person Payments: Removed collecting L2/L3 data. [https://github.com/woocommerce/woocommerce-ios/pull/6519]
- [*] Hub Menu: Multiple menu items can no longer be tapped simultaneously. [https://github.com/woocommerce/woocommerce-ios/pull/6484]
- [*] Jetpack CP: Fixed crash when attempting to access WP-Admin with an invalid URL that has an unsupported scheme. [https://github.com/woocommerce/woocommerce-ios/pull/6502]
- [***] Orders: Order Creation is now available to everyone! You can go to the Orders tab and tap the + button to create a new order. [https://github.com/woocommerce/woocommerce-ios/pull/6537]
- [internal] Loading screens are refactored to avoid duplicated code and a potential crash. Please quickly smoke test them to make sure that everything still works as before. [https://github.com/woocommerce/woocommerce-ios/pull/6535] [https://github.com/woocommerce/woocommerce-ios/pull/6544]

8.8
-----
- [*] Updates the app's About screen to be consistent with Automattic's other mobile apps. [https://github.com/woocommerce/woocommerce-ios/pull/6421]
- [***] Experimental Feature: It's now possible to add custom shipping method and fees in order creation flow. Tax amount and Order total is now synced from backend. [https://github.com/woocommerce/woocommerce-ios/pull/6429]
- [**] Now it's possible to filter orders by custom statuses. [https://github.com/woocommerce/woocommerce-ios/pull/6390]
- [*] Fixed issue presenting Edit Customer Note screen as a modal on large screens. [https://github.com/woocommerce/woocommerce-ios/pull/6406]
- [*] Products displayed in Order Detail now follow the same order of the web. [https://github.com/woocommerce/woocommerce-ios/pull/6401]
- [*] Simple Payments now shows a detailed tax break up before taking the payment. [https://github.com/woocommerce/woocommerce-ios/pull/6412]
- [*] Coupons list now shows an error view if coupons are disabled for the store. Coupons can be enabled again from this view. [https://github.com/woocommerce/woocommerce-ios/pull/6446]
- [*] Coupon details screen now displays more informative error messages when loading the total discount amount fails. [https://github.com/woocommerce/woocommerce-ios/pull/6457]
- [internal] Shipping Labels: the navigation bar in the web view for adding payments is now correctly hidden. [https://github.com/woocommerce/woocommerce-ios/pull/6435]

8.7
-----
- [**] In-Person Payments: Added card details to refund confirmation screen to help with refunding to the payment card [https://github.com/woocommerce/woocommerce-ios/pull/6241]
- [*] Coupons: Replace the toggles on Usage Details screen with text for uneditable contents. [https://github.com/woocommerce/woocommerce-ios/pull/6287]
- [*] Improve image loading for thumbnails especially on the Product list. [https://github.com/woocommerce/woocommerce-ios/pull/6299]
- [*] Coupons: Added feedback banner on the top of the coupon list. [https://github.com/woocommerce/woocommerce-ios/pull/6316]
- [*] Coupons: Handled error when loading total discounted amount fails. [https://github.com/woocommerce/woocommerce-ios/pull/6368]
- [internal] Removed all feature flags for Shipping Labels. Please smoke test all parts of Shipping Labels to make sure that everything still works as before. [https://github.com/woocommerce/woocommerce-ios/pull/6270]
- [*] In-Person Payments: Localized messages and UI [https://github.com/woocommerce/woocommerce-ios/pull/6317]
- [*] My Store: Fixed incorrect currency symbol of revenue text for stores with non-USD currency. [https://github.com/woocommerce/woocommerce-ios/pull/6335]
- [*] Notifications: Dismiss presented view before presenting content from notifications [https://github.com/woocommerce/woocommerce-ios/pull/6354]
- [*] Reviews: Fixed missing product information on first load [https://github.com/woocommerce/woocommerce-ios/pull/6367]
- [internal] Removed the feature flag for My store tab UI updates. Please smoke test the store stats and top performers in the "My store" tab to make sure everything works as before. [https://github.com/woocommerce/woocommerce-ios/pull/6334]
- [*] In-Person Payments: Add support for accepting payments on bookable products [https://github.com/woocommerce/woocommerce-ios/pull/6364]
- [*] In-Person Payments: Fixed issue where payment could be stuck prompting to remove the card if the payment was declined and retried before removing the card.

8.6
-----
- [***] Merchants can now view coupons in their stores by enabling Coupon Management in Experimental Features. [https://github.com/woocommerce/woocommerce-ios/pull/6209]
- [*] Orders: In the experimental Order Creation feature, product variations added to a new order now show a list of their attributes. [https://github.com/woocommerce/woocommerce-ios/pull/6131]
- [*] Enlarged the tap area for the action button on the notice view. [https://github.com/woocommerce/woocommerce-ios/pull/6146]
- [*] Reviews: Fixed crash on iPad when tapping the More button. [https://github.com/woocommerce/woocommerce-ios/pull/6187]
- [*] In-Person Payments: Remove Stripe from Experimental Features as it is always enabled now. [https://github.com/woocommerce/woocommerce-ios/pull/6205]
- [*] Disabled unnecessary selection of the "Refund via" row on the Refund Confirmation screen [https://github.com/woocommerce/woocommerce-ios/pull/6198]
- [*] Increased minimum version of Stripe extension for In-Person Payments to 6.2.0 [https://github.com/woocommerce/woocommerce-ios/pull/xxxx]
- [internal] Removed `pushNotificationsForAllStores` feature flag. Since the changes are non-trivial, it would be great to smoke test push notifications for all stores in beta testing. [https://github.com/woocommerce/woocommerce-ios/pull/6231]

8.5
-----
- [*] In-Person Payments: Inform the user when a card reader battery is so low that it needs to be charged before the reader can be connected. [https://github.com/woocommerce/woocommerce-ios/pull/5998]
- [***] The My store tab is having a new look with new conversion stats and shows up to 5 top performing products now (used to be 3). [https://github.com/woocommerce/woocommerce-ios/pull/5991]
- [**] Fixed a crash at the startup of the app, related to Gridicons. [https://github.com/woocommerce/woocommerce-ios/pull/6005]
- [***] Experimental Feature: It's now possible to create Orders in the app by enabling it in Settings > Experimental Features. For now you can change the order status, add products, and add customer details (billing and shipping addresses). [https://github.com/woocommerce/woocommerce-ios/pull/6060]
- [*] Fixed issue in date range selection for the orders filters where is some cases dates are not available for selection. [https://github.com/woocommerce/woocommerce-ios/pull/6090]
- [*] Enabled "view product in store" and "share product" options for variable products when accessing them through the order details screen. [https://github.com/woocommerce/woocommerce-ios/pull/6091]

8.4
-----
- [***] In-Person Payments: Support for Stripe M2 card reader. [https://github.com/woocommerce/woocommerce-ios/pull/5844]
- [***] We introduced a new tab called "Menu", a tab in the main navigation where you can browser different sub-sections of the app: Switch Store, Settings, WooCommerce Admin, View Store and Reviews. [https://github.com/woocommerce/woocommerce-ios/pull/5926]
- [***] Store admins can now access sites with plugins that have Jetpack Connection Package (e.g. WooCommerce Payments, Jetpack Backup) in the app. These sites do not require Jetpack-the-plugin to connect anymore. Store admins can still install Jetpack-the-plugin from the app through settings or a Jetpack banner. [https://github.com/woocommerce/woocommerce-ios/pull/5924]
- [*] Add/Edit Product screen: Fix transient product name while adding images.[https://github.com/woocommerce/woocommerce-ios/pull/5840]

8.3
-----
- [***] All merchants can create Simple Payments orders. [https://github.com/woocommerce/woocommerce-ios/pull/5684]
- [**] System status report can now be viewed and copied directly from within the app. [https://github.com/woocommerce/woocommerce-ios/pull/5702]
- [**] Product SKU input scanner is now available as a beta feature. To try it, enable it from settings and you can scan a barcode to use as the product SKU in product inventory settings! [https://github.com/woocommerce/woocommerce-ios/pull/5695]
- [**] Now you chan share a payment link when creating a Simple Payments order [https://github.com/woocommerce/woocommerce-ios/pull/5819]
- [*] Reviews: "Mark all as read" checkmark bar button item button replaced with menu button which launches an action sheet. Menu button is displayed only if there are unread reviews available.[https://github.com/woocommerce/woocommerce-ios/pull/5833]
- [internal] Refactored ReviewsViewController to add tests. [https://github.com/woocommerce/woocommerce-ios/pull/5834]

8.2
-----
- [***] In-Person Payments: Now you can collect Simple Payments on the go. [https://github.com/woocommerce/woocommerce-ios/pull/5635]
- [*] Products: After generating a new variation for a variable product, you are now taken directly to edit the new variation. [https://github.com/woocommerce/woocommerce-ios/pull/5649]
- [*] Dashboard: the visitor count in the Today tab is now shown when Jetpack site stats are enabled.
- [*] Add/Edit Product Images: tapping on the last `n` images while `n` images are pending upload does not crash the app anymore. [https://github.com/woocommerce/woocommerce-ios/pull/5672]

8.2
-----
- [*] Shipping Labels: Fixes a crash when saving a new shipping label after opening the order from a push notification. [https://github.com/woocommerce/woocommerce-ios/pull/5549]
- [**] In-Person Payments: Improved support for VoiceOver. [https://github.com/woocommerce/woocommerce-ios/pull/5572]
- [*] In-Person Payments: Fixes a crash when printing more than one receipt. [https://github.com/woocommerce/woocommerce-ios/pull/5575]

8.1
-----
- [***] Now it's possible to filter Order List by multiple statuses and date ranges. Plus, we removed the top tab bar on Orders Tab. [https://github.com/woocommerce/woocommerce-ios/pull/5491]
- [*] Login: Password AutoFill will suggest wordpress.com accounts. [https://github.com/woocommerce/woocommerce-ios/pull/5399]
- [*] Store picker: after logging in with store address, the pre-selected store is now the currently selected store instead of the store from login flow. [https://github.com/woocommerce/woocommerce-ios/pull/5508]
- [*] The application icon number from order push notifications is now cleared after visiting the orders tab. [https://github.com/woocommerce/woocommerce-ios/pull/5715]
- [internal] Migrated Settings screen to MVVM [https://github.com/woocommerce/woocommerce-ios/pull/5393]


8.0
-----
- [*] Product List: Add support for product filtering by category. [https://github.com/woocommerce/woocommerce-ios/pull/5388]
- [***] Push notifications are now supported for all connected stores. [https://github.com/woocommerce/woocommerce-ios/pull/5299]
- [*] Fix: in Settings > Switch Store, tapping "Dismiss" after selecting a different store does not switch stores anymore. [https://github.com/woocommerce/woocommerce-ios/pull/5359]

7.9
-----
- [*] Fix: after disconnecting a site or connecting to a new site, the sites in site picker (Settings > Switch Store) should be updated accordingly. The only exception is when the newly disconnected site is the currently selected site. [https://github.com/woocommerce/woocommerce-ios/pull/5241]
- [*] Order Details: Show a button on the "Product" section of Order Details screen to allow recreating shipping labels. [https://github.com/woocommerce/woocommerce-ios/pull/5255]
- [*] Edit Order Address - Enable `Done` button when `Use as {Shipping/Billing} Address` toggle is turned on. [https://github.com/woocommerce/woocommerce-ios/pull/5254]
- [*] Add/Edit Product: fix an issue where the product name keyboard is English only. [https://github.com/woocommerce/woocommerce-ios/pull/5288]
- [*] Order Details: some sites cannot parse order requests where the fields parameter has spaces, and the products section cannot load as a result. The spaces are now removed. [https://github.com/woocommerce/woocommerce-ios/pull/5298]

7.8
-----
- [***] Shipping Labels: merchants can create multiple packages for the same order, moving the items between different packages. [https://github.com/woocommerce/woocommerce-ios/pull/5190]
- [*] Fix: Navigation bar buttons are now consistently pink on iOS 15. [https://github.com/woocommerce/woocommerce-ios/pull/5139]
- [*] Fix incorrect info banner color and signature option spacing on Carrier and Rates screen. [https://github.com/woocommerce/woocommerce-ios/pull/5144]
- [x] Fix an error where merchants were unable to connect to valid stores when they have other stores with corrupted information https://github.com/woocommerce/woocommerce-ios/pull/5161
- [*] Shipping Labels: Fix issue with decimal values on customs form when setting the device with locales that use comma as decimal point. [https://github.com/woocommerce/woocommerce-ios/pull/5195]
- [*] Shipping Labels: Fix crash when tapping on Learn more rows of customs form. [https://github.com/woocommerce/woocommerce-ios/pull/5207]
- [*] Shipping Labels: The shipping address now prefills the phone number from the billing address if a shipping phone number is not available. [https://github.com/woocommerce/woocommerce-ios/pull/5177]
- [*] Shipping Labels: now in Carrier and Rates we always display the discounted rate instead of the retail rate if available. [https://github.com/woocommerce/woocommerce-ios/pull/5188]
- [*] Shipping Labels: If the shipping address is invalid, there are now options to email, call, or message the customer. [https://github.com/woocommerce/woocommerce-ios/pull/5228]
- [*] Accessibility: notify when offline mode banner appears or disappears. [https://github.com/woocommerce/woocommerce-ios/pull/5225]

7.7
-----
- [***] In-Person Payments: US merchants can now obtain a card reader and then collect payments directly from the app. [https://github.com/woocommerce/woocommerce-ios/pull/5030]
- [***] Shipping Labels: Merchants can now add new payment methods for shipping labels directly from the app. [https://github.com/woocommerce/woocommerce-ios/pull/5023]
- [**] Merchants can now edit shipping & billing addresses from orders. [https://github.com/woocommerce/woocommerce-ios/pull/5097]
- [x] Fix: now a default paper size will be selected in Shipping Label print screen. [https://github.com/woocommerce/woocommerce-ios/pull/5035]
- [*] Show banner on screens that use cached data when device is offline. [https://github.com/woocommerce/woocommerce-ios/pull/5000]
- [*] Fix incorrect subtitle on customs row of Shipping Label purchase flow. [https://github.com/woocommerce/woocommerce-ios/pull/5093]
- [*] Make sure customs form printing option is not available on non-international orders. [https://github.com/woocommerce/woocommerce-ios/pull/5104]
- [*] Fix incorrect logo for DHL in Shipping Labels flow. [https://github.com/woocommerce/woocommerce-ios/pull/5105]

7.6
-----
- [x] Show an improved error modal if there are problems while selecting a store. [https://github.com/woocommerce/woocommerce-ios/pull/5006]
- [***] Shipping Labels: Merchants can now add new custom and service packages for shipping labels directly from the app. [https://github.com/woocommerce/woocommerce-ios/pull/4976]
- [*] Fix: when product image upload fails, the image cell stop loading. [https://github.com/woocommerce/woocommerce-ios/pull/4989]

7.5
-----
- [***] Merchants can now purchase shipping labels and declare customs forms for international orders. [https://github.com/woocommerce/woocommerce-ios/pull/4896]
- [**] Merchants can now edit customer provided notes from orders. [https://github.com/woocommerce/woocommerce-ios/pull/4893]
- [*] Fix empty states sometimes not centered vertically [https://github.com/woocommerce/woocommerce-ios/pull/4890]
- [*] Fix error syncing products due to decoding failure of regular_price in product variations. [https://github.com/woocommerce/woocommerce-ios/pull/4901]
- [*] Hide bottom bar on shipping label purchase form. [https://github.com/woocommerce/woocommerce-ios/pull/4902]

7.4
-----
- [*] Fix an issue where some extension was not shown in order item details. [https://github.com/woocommerce/woocommerce-ios/pull/4753]
- [*] Fix: The refund button within Order Details will be hidden if the refund is zero. [https://github.com/woocommerce/woocommerce-ios/pull/4789]
- [*] Fix: Incorrect arrow direction for right-to-left languages on Shipping Label flow. [https://github.com/woocommerce/woocommerce-ios/pull/4796]
- [*] Fix: Shouldn't be able to schedule a sale without sale price. [https://github.com/woocommerce/woocommerce-ios/pull/4825]
- [*] Fix: Edit address screen is pushed twice in Shipping Label flow when missing name in origin or destination address. [https://github.com/woocommerce/woocommerce-ios/pull/4845]

7.3
-----
- [*] Order Detail: now we do not offer the "email note to customer" option if no email is available. [https://github.com/woocommerce/woocommerce-ios/pull/4680]
- [*] My Store: If there are errors loading the My Store screen, a banner now appears at the top of the screen with links to troubleshoot or contact support. [https://github.com/woocommerce/woocommerce-ios/pull/4704]
- [*] Fix: Added 'Product saved' confirmation message when a product is updated [https://github.com/woocommerce/woocommerce-ios/pull/4709]
- [*] Shipping Labels: Updated address validation to automatically use trivially normalized address for origin and destination. [https://github.com/woocommerce/woocommerce-ios/pull/4719]
- [*] Fix: Order details for products with negative prices now will show correctly [https://github.com/woocommerce/woocommerce-ios/pull/4683]
- [*] Fix: Order list not extend edge-to-edge in dark mode. [https://github.com/woocommerce/woocommerce-ios/pull/4728]
- [*] Plugins: Added list of active and inactive plugins that can be reached by admins in the settings screen. [https://github.com/woocommerce/woocommerce-ios/pull/4735]
- [*] Login: Updated appearance of back buttons in navigation bar to minimal style. [https://github.com/woocommerce/woocommerce-ios/pull/4726]
- [internal] Upgraded Zendesk SDK to version 5.3.0. [https://github.com/woocommerce/woocommerce-ios/pull/4699]
- [internal] Updated GoogleSignIn to version 6.0.1 through WordPressAuthenticator. There should be no functional changes, but may impact Google sign in flow. [https://github.com/woocommerce/woocommerce-ios/pull/4725]

7.2
-----
- [*] Order Fulfillment: Updated success notice message [https://github.com/woocommerce/woocommerce-ios/pull/4589]
- [*] Order Fulfillment: Fixed issue footer view getting clipped of by iPhone notch [https://github.com/woocommerce/woocommerce-ios/pull/4631]
- [*] Shipping Labels: Updated address validation to make sure a name is entered for each address. [https://github.com/woocommerce/woocommerce-ios/pull/4601]
- [*] Shipping Labels: Hide Contact button on Shipping To Address form when customer phone number is not provided. [https://github.com/woocommerce/woocommerce-ios/pull/4663]
- [*] Shipping Labels: Updated edge-to-edge table views for all forms. [https://github.com/woocommerce/woocommerce-ios/pull/4657]
- [*] Orders and Order Details: Updated edge-to-edge table views for consistent look across the app. [https://github.com/woocommerce/woocommerce-ios/pull/4638]
- [*] Reviews and Review Details: Updated edge-to-edge table views for consistent look across the app. [https://github.com/woocommerce/woocommerce-ios/pull/4637]
- [*] New error screen displayed to users without the required roles to access the store. [https://github.com/woocommerce/woocommerce-ios/pull/4493]

7.1
-----
- [***] Merchants from US can create shipping labels for physical orders from the app. The feature supports for now only orders where the shipping address is in the US. [https://github.com/woocommerce/woocommerce-ios/pull/4578]
- [**] Due to popular demand, the Order fulfill is displayed once again when clicking on the Mark order complete button. [https://github.com/woocommerce/woocommerce-ios/pull/4567]
- [*] Fix: Interactive pop gesture on Order Details and Settings screen. [https://github.com/woocommerce/woocommerce-ios/pull/4504]
- [*] Fix: Frozen refresh control and placeholder when switching tabs [https://github.com/woocommerce/woocommerce-ios/pull/4505]
- [internal] Stats tab: added network sync throttling [https://github.com/woocommerce/woocommerce-ios/pull/4494]

7.0
-----
- [**] Order Detail: now we display Order Items and Shipping Label Packages as separate sections. [https://github.com/woocommerce/woocommerce-ios/pull/4445]
- [*] Fix: Orders for a variable product with different configurations of a single variation will now show each order item separately. [https://github.com/woocommerce/woocommerce-ios/pull/4445]
- [*] If the Orders, Products, or Reviews lists can't load, a banner now appears at the top of the screen with links to troubleshoot or contact support. [https://github.com/woocommerce/woocommerce-ios/pull/4400, https://github.com/woocommerce/woocommerce-ios/pull/4407]
- [*] Fix: Stats tabs are now displayed and ordered correctly in RTL languages. [https://github.com/woocommerce/woocommerce-ios/pull/4444]
- [*] Fix: Missing "Add Tracking" button in orders details. [https://github.com/woocommerce/woocommerce-ios/pull/4520]


6.9
-----
- [*] Order Detail: now we display a loader on top, to communicate that the order detail view has not yet been fully loaded. [https://github.com/woocommerce/woocommerce-ios/pull/4396]
- [*] Products: You can edit product attributes for variations right from the main product form. [https://github.com/woocommerce/woocommerce-ios/pull/4350]
- [*] Improved CTA. "Print Shipping Label" instead of "Reprint Shipping Label". [https://github.com/woocommerce/woocommerce-ios/pull/4394]
- [*] Improved application log viewer. [https://github.com/woocommerce/woocommerce-ios/pull/4387]
- [*] Improved the experience when creating the first variation. [https://github.com/woocommerce/woocommerce-ios/pull/4405]

6.8
-----

- [***] Dropped iOS 13 support. From now we support iOS 14 and later. [https://github.com/woocommerce/woocommerce-ios/pull/4209]
- [**] Products: Added the option to create and edit a virtual product directly from the product detail screen. [https://github.com/woocommerce/woocommerce-ios/pull/4214]

6.7
-----
- [**] Add-Ons: Order add-ons are now available as a beta feature. To try it, enable it from settings! [https://github.com/woocommerce/woocommerce-ios/pull/4119]

6.6
-----
- [*] Fix: Product variations only support at most one image, so we won't show an option to add a second one. [https://github.com/woocommerce/woocommerce-ios/pull/3994]
- [*] Fix: The screen to select images from the Media Library would sometimes crash when the library had a specific number of images. [https://github.com/woocommerce/woocommerce-ios/pull/4003]
- [*] Improved error messages for logins. [https://github.com/woocommerce/woocommerce-ios/pull/3957]

6.5
-----
- [*] Fix: Product images with non-latin characters in filenames now will load correctly and won't break Media Library. [https://github.com/woocommerce/woocommerce-ios/pull/3935]
- [*] Fix: The screen to select images from the Media Library would sometimes crash when the library had a specific number of images. [https://github.com/woocommerce/woocommerce-ios/pull/4070]

6.4
-----
- [*] Login: New design and illustrations for the initial login screen, promoting the app's main features. [https://github.com/woocommerce/woocommerce-ios/pull/3867]
- [*] Enhancement/fix: Unify back button style across the app. [https://github.com/woocommerce/woocommerce-ios/pull/3872]

6.3
-----
- [**] Products: Now you can add variable products from the create product action sheet. [https://github.com/woocommerce/woocommerce-ios/pull/3836]
- [**] Products: Now you can easily publish a product draft or pending product using the navigation bar buttons [https://github.com/woocommerce/woocommerce-ios/pull/3846]
- [*] Fix: In landscape orientation, all backgrounds on detail screens and their subsections now extend edge-to-edge. [https://github.com/woocommerce/woocommerce-ios/pull/3808]
- [*] Fix: Creating an attribute or a variation no longer saves your product pending changes. [https://github.com/woocommerce/woocommerce-ios/pull/3832]
- [*] Enhancement/fix: image & text footnote info link rows are now center aligned in order details reprint shipping label info row and reprint screen. [https://github.com/woocommerce/woocommerce-ios/pull/3805]

6.2
-----

- [***] Products: When editing a product, you can now create/delete/update product variations, product attributes and product attribute options. https://github.com/woocommerce/woocommerce-ios/pull/3791
- [**] Large titles are enabled for the four main tabs like in Android. In Dashboard and Orders tab, a workaround is implemented with some UI/UX tradeoffs where the title size animation is not as smooth among other minor differences from Products and Reviews tab. We can encourage beta users to share any UI issues they find with large titles. [https://github.com/woocommerce/woocommerce-ios/pull/3763]
- [*] Fix: Load product inventory settings in read-only mode when the product has a decimal stock quantity. This fixes the products tab not loading due to product decoding errors when third-party plugins enable decimal stock quantities. [https://github.com/woocommerce/woocommerce-ios/pull/3717]
- [*] Fix: Loading state stuck in Reviews List. [https://github.com/woocommerce/woocommerce-ios/pull/3753]

6.1
-----
- [**] Products: When editing variable products, you can now edit the variation attributes to select different attribute options. [https://github.com/woocommerce/woocommerce-ios/pull/3628]
- [*] Fixes a bug where long pressing the back button sometimes displayed an empty list of screens.
- [*] Product Type: Updated product type detail to display "Downloadable" if a product is downloadable. [https://github.com/woocommerce/woocommerce-ios/pull/3647]
- [*] Product Description: Updated the placeholder text in the Aztec Editor screens to provide more context. [https://github.com/woocommerce/woocommerce-ios/pull/3668]
- [*] Fix: Update the downloadable files row to read-only, if the product is accessed from Order Details. [https://github.com/woocommerce/woocommerce-ios/pull/3669]
- [*] Fix: Thumbnail image of a product wasn't being loaded correctly in Order Details. [https://github.com/woocommerce/woocommerce-ios/pull/3678]
- [*] Fix: Allow product's `regular_price` to be a number and `sold_individually` to be `null` as some third-party plugins could alter the type in the API. This could help with the products tab not loading due to product decoding errors. [https://github.com/woocommerce/woocommerce-ios/pull/3679]
- [internal] Attempted fix for a crash in product image upload. [https://github.com/woocommerce/woocommerce-ios/pull/3693]

6.0
-----
- [**] Due to popular demand, the product SKU is displayed once again in Order Details screen. [https://github.com/woocommerce/woocommerce-ios/pull/3564]
- [*] Updated copyright notice to WooCommerce
- [*] Fix: top performers in "This Week" tab should be showing the same data as in WC Admin.
- [*] Fix: visitor stats in Dashboard should be more consistent with web data on days when the end date for more than one tab is the same (e.g. "This Week" and "This Month" both end on January 31). [https://github.com/woocommerce/woocommerce-ios/pull/3532]
- [*] Fix: navbar title on cross-sells products list displayed title for upsells [https://github.com/woocommerce/woocommerce-ios/pull/3565]
- [*] Added drag-and-drop sorting to Linked Products [https://github.com/woocommerce/woocommerce-ios/pull/3548]
- [internal] Refactored Core Data migrator stack to help reduce crashes [https://github.com/woocommerce/woocommerce-ios/pull/3523]


5.9
-----
- [**] Product List: if a user applies custom sort orders and filters in the Product List, now when they reopen the app will be able to see the previous settings applied. [https://github.com/woocommerce/woocommerce-ios/pull/3454]
- [*] Removed fulfillment screen and moved fulfillment to the order details screen. [https://github.com/woocommerce/woocommerce-ios/pull/3453]
- [*] Fix: billing information action sheets now are presented correctly on iPad. [https://github.com/woocommerce/woocommerce-ios/pull/3457]
- [*] fix: the rows in the product search list now don't have double separators. [https://github.com/woocommerce/woocommerce-ios/pull/3456]
- [*] Fix: During login, the spinner when a continue button is in loading state is now visible in dark mode. [https://github.com/woocommerce/woocommerce-ios/pull/3472]
- [*] fix: when adding a note to an order, the text gets no more deleted if you tap on “Email note to customer”. [https://github.com/woocommerce/woocommerce-ios/pull/3473]
- [*] Added Fees to order details. [https://github.com/woocommerce/woocommerce-ios/pull/3475]
- [*] fix: now we don't show any more similar alert notices if an error occurred. [https://github.com/woocommerce/woocommerce-ios/pull/3474]
- [*] fix: in Settings > Switch Store, the spinner in the "Continue" button at the bottom is now visible in dark mode. [https://github.com/woocommerce/woocommerce-ios/pull/3468]
- [*] fix: in order details, the shipping and billing address are displayed in the order of the country (in some eastern Asian countries, the address starts from the largest unit to the smallest). [https://github.com/woocommerce/woocommerce-ios/pull/3469]
- [*] fix: product is now read-only when opened from the order details. [https://github.com/woocommerce/woocommerce-ios/pull/3491]
- [*] fix: pull to refresh on the order status picker screen does not resets anymore the current selection. [https://github.com/woocommerce/woocommerce-ios/pull/3493]
- [*] When adding or editing a link (e.g. in a product description) link settings are now presented as a popover on iPad. [https://github.com/woocommerce/woocommerce-ios/pull/3492]
- [*] fix: the glitch when launching the app in logged out state or after tapping "Try another account" in store picker is now gone. [https://github.com/woocommerce/woocommerce-ios/pull/3498]
- [*] Minor enhancements: in product editing form > product reviews list, the rows don't show highlighted state on tap anymore since they are not actionable. Same for the number of upsell and cross-sell products in product editing form > linked products. [https://github.com/woocommerce/woocommerce-ios/pull/3502]


5.8
-----
- [***] Products M5 features are now available to all. Products M5 features: add and edit linked products, add and edit downloadable files, product deletion. [https://github.com/woocommerce/woocommerce-ios/pull/3420]
- [***] Shipping labels M1 features are now available to all: view shipping label details, request a refund, and reprint a shipping label via AirPrint. [https://github.com/woocommerce/woocommerce-ios/pull/3436]
- [**] Improved login flow, including better error handling. [https://github.com/woocommerce/woocommerce-ios/pull/3332]


5.7
-----
- [***] Dropped iOS 12 support. From now we support iOS 13 and later. [https://github.com/woocommerce/woocommerce-ios/pull/3216]
- [*] Fixed spinner appearance in the footer of orders list. [https://github.com/woocommerce/woocommerce-ios/pull/3249]
- [*] In order details, the image for a line item associated with a variation is shown now after the variation has been synced. [https://github.com/woocommerce/woocommerce-ios/pull/3314]
- [internal] Refactored Core Data stack so more errors will be propagated. [https://github.com/woocommerce/woocommerce-ios/pull/3267]


5.6
-----
- [**] Fixed order list sometimes not showing newly submitted orders.
- [*] now the date pickers on iOS 14 are opened as modal view. [https://github.com/woocommerce/woocommerce-ios/pull/3148]
- [*] now it's possible to remove an image from a Product Variation if the WC version 4.7+. [https://github.com/woocommerce/woocommerce-ios/pull/3159]
- [*] removed the Product Title in product screen navigation bar. [https://github.com/woocommerce/woocommerce-ios/pull/3187]
- [*] the icon of the cells inside the Product Detail are now aligned at 10px from the top margin. [https://github.com/woocommerce/woocommerce-ios/pull/3199]
- [**] Added the ability to issue refunds from the order screen. Refunds can be done towards products or towards shipping. [https://github.com/woocommerce/woocommerce-ios/pull/3204]
- [*] Prevent banner dismiss when tapping "give feedback" on products screen. [https://github.com/woocommerce/woocommerce-ios/pull/3221]
- [*] Add keyboard dismiss in Add Tracking screen [https://github.com/woocommerce/woocommerce-ios/pull/3220]


5.5
-----
- [**] Products M4 features are now available to all. Products M4 features: add a simple/grouped/external product with actions to publish or save as draft. [https://github.com/woocommerce/woocommerce-ios/pull/3133]
- [*] enhancement: Order details screen now shows variation attributes for WC version 4.7+. [https://github.com/woocommerce/woocommerce-ios/pull/3109]
- [*] fix: Product detail screen now includes the number of ratings for that product. [https://github.com/woocommerce/woocommerce-ios/pull/3089]
- [*] fix: Product subtitle now wraps correctly in order details. [https://github.com/woocommerce/woocommerce-ios/pull/3201]


5.4
-----
- [*] fix: text headers on Product price screen are no more clipped with large text sizes. [https://github.com/woocommerce/woocommerce-ios/pull/3090]


5.4
-----
- [*] fix: the footer in app Settings is now correctly centered.
- [*] fix: Products tab: earlier draft products now show up in the same order as in core when sorting by "Newest to Oldest".
- [*] enhancement: in product details > price settings, the sale dates can be edited inline in iOS 14 using the new date picker. Also, the sale end date picker editing does not automatically end on changes anymore. [https://github.com/woocommerce/woocommerce-ios/pull/3044]
- [*] enhancement: in order details > add tracking, the date shipped can be edited inline in iOS 14 using the new date picker. [https://github.com/woocommerce/woocommerce-ios/pull/3044]
- [*] enhancement: in products list, the "(No Title)" placeholder will be showed when a product doesn't have the title set. [https://github.com/woocommerce/woocommerce-ios/pull/3068]
- [*] fix: the placeholder views in the top dashboard chart and orders tab do not have unexpected white background color in Dark mode in iOS 14 anymore. [https://github.com/woocommerce/woocommerce-ios/pull/3063]


5.3
-----
- [**] In Settings > Experimental Features, a Products switch is now available for turning Products M4 features on and off (default off). Products M4 features: add a simple/grouped/external product with actions to publish or save as draft.
- [*] Opening a product from order details now shows readonly product details of the same styles as in editable product details.
- [*] Opening a product variation from order details now shows readonly product variation details and this product variation does not appear in the Products tab anymore.
- [*] Enhancement: when not saving a product as "published", the in-progress modal now shows title and message like "saving your product" instead of "publishing your product".
- [*] In product and variation list, the stock quantity is not shown anymore when stock management is disabled.
- [*] Enhancement: when the user attempts to dismiss the product selector search modal while at least one product is selected for a grouped product's linked products, a discard changes action sheet is shown.
- [internal] Renamed a product database table (Attribute) to GenericAttribute. This adds a new database migration.  [https://github.com/woocommerce/woocommerce-ios/pull/2883]
- [internal] Refactored the text fields in the Manual Shipment Tracking page. [https://github.com/woocommerce/woocommerce-ios/pull/2979]
- [internal] Attempt fix for startup crashes. [https://github.com/woocommerce/woocommerce-ios/pull/3069]


5.2
-----
- [**] Products: now you can editing basic fields for non-core products (whose product type is not simple/external/variable/grouped) - images, name, description, readonly price, readonly inventory, tags, categories, short description, and product settings.
- [*] Enhancement: for variable products, the stock status is now shown in its variation list.
- [*] Sign In With Apple: if the Apple ID has been disconnected from the WordPress app (e.g. in Settings > Apple ID > Password & Security > Apps using Apple ID), the app is logged out on app launch or app switch.
- [*] Now from an Order Detail it's only possible to open a Product in read-only mode.
- [internal] #2881 Upgraded WPAuth from 1.24 to 1.26-beta.12. Regressions may happen in login flows.
- [internal] #2896 Configured the same user agent header for all the network requests made through the app.
- [internal] #2879 After logging out, the persistent store is not reset anymore to fix a crash in SIWA revoked token scenario after app launch (issue #2830). No user-facing changes are intended, the data should be associated with a site after logging out and in like before.

5.1
-----
- [*] bugfix: now reviews are refreshed correctly. If you try to delete or to set as spam a review from the web, the result will match in the product reviews list.
- [*] If the Products switch is on in Settings > Experimental Features:
  - For a variable product, the stock status is not shown in the product details anymore when stock management is disabled since stock status is controlled at variation level.
- [internal] The Order List and Orders Search → Filter has a new backend architecture (#2820). This was changed as an experiment to fix #1543. This affects iOS 13.0 users only. No new behaviors have been added. Github project: https://git.io/JUBco.
- [*] Orders → Search list will now show the full counts instead of “99+”. #2825


5.0
-----
- [*] Order details > product details: tapping outside of the bottom sheet from "Add more details" menu does not dismiss the whole product details anymore.
- [*] If the Products switch is on in Settings > Experimental Features, product editing for basic fields are enabled for non-core products (whose product type is not simple/external/variable/grouped) - images, name, description, readonly price, readonly inventory, tags, categories, short description, and product settings.
- [*] Order Detail: added "Guest" placeholder on Order Details card when there's no customer name.
- [*] If the Products switch is on in Settings > Experimental Features:
  - Product editing for basic fields are enabled for non-core products (whose product type is not simple/external/variable/grouped) - images, name, description, readonly price, readonly inventory, tags, categories, short description, and product settings.
  - Inventory and shipping settings are now editable for a variable product.
  - A product variation's stock status is now editable in inventory settings.
  - Reviews row is now hidden if reviews are disabled.
  - Now it's possible to open the product's reviews screen also if there are no reviews.
  - We improved our VoiceOver support in Product Detail screen.
- [*] In Settings, the "Feature Request" button was replaced with "Send Feedback" (Survey) (https://git.io/JUmUY)


4.9
-----
- [**] Sign in with Apple is now available in the log in process.
- [**] In Settings > Experimental Features, a Products switch is now available for turning Products M3 features on and off for core products (default off for beta testing). Products M3 features: edit grouped, external and variable products, enable/disable reviews, change product type and update categories and tags.
- [*] Edit Products: the update action now shows up on the product details after updating just the sale price.
- [*] Fix a crash that sometimes happen when tapping on a Product Review push notification.
- [*] Variable product > variation list: a warning banner is shown if any variations do not have a price, and warning text is shown on these variation rows.


4.8
-----
- [*] Enabled right/left swipe on product images.


4.7
-----
- [*] Fixed an intermittent crash when sending an SMS from the app.


4.6
-----
- [*] Fix an issue in the y-axis values on the dashboard charts where a negative value could show two minus signs.
- [*] When a simple product doesn't have a price set, the price row on the product details screen now shows "Add Price" placeholder instead of an empty regular price.
- [*] If WooCommerce 4.0 is available the app will show the new stats dashboard, otherwise will show a banner indicating the user to upgrade.
- [*] The total orders row is removed from the readonly product details (products that are not a simple product) to avoid confusion since it's not shown on the editable form for simple products.


4.5
-----
- [**] Products: now you can update product images, product settings, viewing and sharing a product.
- [*] In Order Details, the item subtotal is now shown on the right side instead of the quantity. The quantity can still be viewed underneath the product name.
- [*] In Order Details, SKU was removed from the Products List. It is still shown when fulfilling the order or viewing the product details.
- [*] Polish the loading state on the product variations screen.
- [*] When opening a simple product from outside of the Products tab (e.g. from Top Performers section or an order), the product name and ellipsis menu (if the Products feature switch is enabled) should be visible in the navigation bar.


4.4
-----
- Order Detail: the HTML shipping method is now showed correctly
- [internal] Logging in via 'Log in with Google' has changes that can cause regressions. See https://git.io/Jf2Fs for full testing details.
- [**] Fix bugs related to push notifications: after receiving a new order push notification, the Reviews tab does not show a badge anymore. The application icon badge number is now cleared by navigating to the Orders tab and/or the Reviews tab, depending on the types of notifications received.
- [*] The discard changes prompt now only appears when navigating from product images screen if any images have been deleted.
- [*] Fix the issue where product details screen cannot be scrolled to the bottom in landscape after keyboard is dismissed (e.g. from editing product title).
- [*] The product name is now shown in the product details navigation bar so that the name is always visible.
- [*] The images pending upload should be visible after editing product images from product details.
- [*] The discard changes prompt does not appear when navigating from product settings detail screens with a text field (slug, purchase note, and menu order) anymore.
- [*] Fix the wrong cell appearance in the order status list.
- [*] The "View product in store" action will be shown only if the product is published.
- [internal] Modified the component used for fetching data from the database. Please watch out for crashes in lists.


4.3
-----
- Products: now the Product details can be edited and saved outside Products tab (e.g. from Order details or Top Performers).
- [internal]: the navigation to the password entry screen has changed and can cause regressions. See https://git.io/JflDW for testing details.
- [internal] Refactored some API calls for fetching a Note, Product, and Product Review.
- Products: we improved our VoiceOver support in Product Price settings
- In Settings > Experimental Features, a Products switch is now available for turning Products M2 features on and off for simple products (default off for beta testing). Products M2 features: update product images, product settings, viewing and sharing a product.
- The WIP banner on the Products tab is now collapsed by default for more vertical space.
- Dropped iOS 11 support. From now we support iOS 12 and later.
- In Order Details, the Payment card is now shown right after the Products and Refunded Products cards.


4.2
-----
- Products: now tapping anywhere on a product cell where you need to insert data, like in Product Price and Product Shipping settings, you start to edit the text field.
- Products: now the keyboard pop up automatically in Edit Description
- The Processing orders list will now show upcoming (future) orders.
- Improved stats: fixed the incorrect time range on "This Week" tab when loading improved stats on a day when daily saving time changes.
- [internal]: the "send magic link" screen has navigation changes that can cause regressions. See https://git.io/Jfqio for testing details.
- The Orders list is now automatically refreshed when reopening the app.
- The Orders list is automatically refreshed if a new order (push notification) comes in.
- Orders -> Search: The statuses now shows the total number of orders with that status.


4.1
-----
- Fix an intermittent crash when downloading Orders
- The Photo Library permission alert shouldn't be prompted when opening the readonly product details or edit product for simple products, which is reproducible on iOS 11 or 12 devices. (The permission is only triggered when uploading images in Zendesk support or in debug builds with Products M2 enabled.)
- [internal] Updated the empty search result views for Products and Orders. https://git.io/Jvdap


4.0
-----
- Products is now available with limited editing for simple products!
- Fix pulling to refresh on the Processing tab sometimes will not show the up-to-date orders.
- Edit Product > Price Settings: schedule sale is now available even when either the start or end date is not set, and the sale end date can be removed now.
- Improved stats: fixed a crash when loading improved stats on a day when daily saving time changes.
- [internal] Changed the Shipping and Tax classes list loading so that any cached data is shown right away
- [internal] Edit Products M2: added an image upload source for product images - WordPress Media Library.
- [internal] Slightly changed the dependency graph of the database fetching component. Please watch out for data loading regressions.
- [internal] the signup and login Magic Link flows have code changes. See https://git.io/JvyB3 for testing details.
- [internal] the login via Magic Link flows have code changes. See https://git.io/JvyB3 for testing details.
- [internal] the login via Continue with Google flows have code changes that can cause regressions. See https://git.io/Jvyjg for testing details.
- [internal] the signup and login Magic Link flows have code changes. See https://git.io/JvyB3 for testing details.
- [internal] under Edit Products M2 feature flag, there are 4 ways to sort the products on the products tab.
- [internal] the login flow has changes to the 2-factor authentication navigation. See https://git.io/JvdKP for testing details.

3.9
-----
- bugfix: now in the Order List the order status label is no more clipped
- bugfix: now the launch screen is no more stretched
- The Shipping Provider flow, will be called now Shipping Carrier.
- Edit Products: in price settings, the order of currency and price field follows the store currency options under wp-admin > WooCommerce > Settings > General.
- [internal] The signup and login flows have code changes. See https://git.io/Jv1Me for testing details.

3.8
-----
- Dashboard stats: any negative revenue (from refunds for example) for a time period are shown now.
- Redesigned Orders List: Processing and All Orders are now shown in front. Filtering was moved to the Search view.
- Fix Reviews sometimes failing to load on some WooCommerce configurations
- Experimental: a Products feature switch is visible in Settings > Experimental Features that shows/hides the Products tab, and allow to edit a product.

3.7
-----
- Dashboard: now tapping on a product on "Top Performers" section open the product detail

3.6
-----
- Order Details: see a list of issued refunds inside the order detail screen
- Orders tab: Orders to fulfill badge shows numbers 1-99, and now 99+ for anything over 99. Previously, it was 9+.
- Orders tab: The full total amount is now shown.
- Order Details & Product UI: if a Product name has HTML escape characters, they should be decoded in the app.
- Order Details: if the Order has multiple Products, tapping on any Product should open the same Product now.
- bugfix: the orders badge on tab bar now is correctly refreshed after switching to a store with badge count equal to zero.
- The orders tab now localizes item quantities and the order badge.


3.5
-----
- bugfix: when the app is in the foreground while receiving a push notification, the badge on the Orders tab and Reviews tab should be updated correctly based on the type of the notification.
- bugfix: after logging out and in, the Product list should be loaded to the correct store instead of being empty.
- bugfix: in Contact Support, a message should always be sent successfully now.

3.4
-----
- bugfix: on the Order Details screen, the product quantity title in the 2-column header view aligns to the right now
- bugfix: tapping on a new Order push notification, it used to go to the Reviews tab. Now it should go to the new Order screen
- bugfix: on the Products tab, if tapping on a Product and then switching stores, the old Product details used to remain on the Products tab. Now the Product list is always shown on the Products tab after switching stores.
- Dark mode: colors are updated up to design for the navigation bar, tab bar, Fulfill Order > add tracking icon, Review Details > product link icon.
- bugfix/enhancement: on the Products tab, if there are no Products the "Work In Progress" banner is shown with an image placeholder below now.
- bugfix: the deleted Product Variations should not show up after syncing anymore.
- bugfix: now the shipping address in the Order Detail is hidden if the order contains only virtual products
- bugfix: when logged out, Contact Support should be enabled now after typing a valid email address with an email keyboard type.

3.3
-----
- bugfix: add some padding to an order item image in the Fulfillment view, when no SKU exists
- bugfix: View Billing Information > Contact Details: the email button wouldn't do anything if you don't have an email account configured in the Mail app. Now an option to copy the email address is presented instead of doing nothing.
- bugfix: Fulfill Order screen now displays full customer provided note, instead of cutting it to a single line.
- bugfix: Fixed clipped content on section headings with larger font sizes
- bugfix: Fixed footer overlapping the last row in Settings > About with larger font sizes
- bugfix: the Orders badge on tab bar now is correctly refreshed after switching stores

3.2.1
-----
- bugfix: the order detail status and "Begin fulfillment" button now are correctly updated when the order status changes
- bugfix: after adding a new order note, now it appear correctly inside the order detail

3.2
-----
- Experimental: a Products feature switch is visible in Settings > Experimental Features that shows/hides the Products tab with a Work In Progress banner at the top.
- Experimental: if a Product has variations, the variants info are shown on the Product Details that navigates to a list of variations with each price or visibility shown.
- Enhancement: Support for dark mode
- bugfix: Settings no longer convert to partial dark mode.
- Experimental: Support the latest wc-admin plugin release, v0.23.0 and up

3.1
-----
- The order detail view now includes the shipping method of the order.
- Enhancement: The Reviews tab now presents all the Product Reviews
- Updated appearance of Order Details - temporarily disabling dark mode.
- bugfix: fixed UI appearance on cells of Order List when tapping with dark mode enabled.
- bugfix: Reviews no longer convert to partial dark mode. Dark mode coming soon!
- bugfix: Order Details now has the right space between cells.
- bugfix: update the new stats endpoint for WC Admin plugin version 0.22+, and notify the user about the minimum plugin version when they cannot see the new stats. It'd be great to also mention this in the App Store release notes: the new stats UI now requires WC Admin plugin version 0.22+.

3.0
-----
- bugfix: for sites with empty site time zone in the API (usually with UTC specified in wp-admin settings) and when the site time zone is not GMT+0, the stats v4 data no longer has the wrong boundaries (example in #1357).
- bugfix: fixed a UI appearance problem on mail composer on iOS 13.

2.9
-----
- bugfix: the badge "9+" on the Orders tab doesn't overlap with the tab label on iPhone SE/8 landscape now, and polished based on design spec.
- bugfix: the Top Performers in the new stats page should not have a dark header bar when launching the app in Dark mode.
- Enhancement: preselect current Order status when editing the status with a list of order statuses.
- bugfix: on Orders tab, the order status filter now stays after changing an Order status.

2.8
-----

2.7
-----
- Enhancement: Enhancements to the Order Details screen, adding more customer information.
- bugfix: the App Logs shouldn't be editable, only copy / paste.
- bugfix: Reviews were not localized.
- bugfix: On log in, some users would see the Continue button but be unable to Continue, due to errors with the account. A new "Try another account" button has been added as an option.
- bugfix: Product Details page was displaying the Price in the wrong currency.
- Enhancement: removed the "New Orders" card from the My store tab, now that the Orders tab displays the same information.
- Added brand new stats page for user with the WooCommerce Admin plugin and provided an option for users to opt in or out directly from the Settings page.
- bugfix: Order Details: icon on "Details" cell for fulfilled order can be wrong.

2.6
-----
- bugfix: 9+ orders in the orders badge text is now easier to read
- bugfix: Keep those sign-in bugs coming! We tracked down and fixed a `Log in with Jetpack` issue, where users with a Byte Order Mark in their `wp-config.php` file were returning error responses during API requests. These users would see their store listed in the sign-in screen, but were unable to tap the Continue button.
- bugfix: prevents a potential edge case where the login screen could be dismissed in a future version of iOS.
- bugfix: While tuning up the behind-the-scenes for Order Detail screens, we accidentally lost the ability to automatically download any missing product images. Product image downloads restored!

2.5
-----
- bugfix: on certain devices, pulling down to refresh on Order Details screen used to result in weird UI with misplaced labels. Should be fixed in this release.
- Enhancement: Display a badge in the bottom tab, overlapping the Orders icon, to indicate the number of orders processing.
- Enhancement: The Notifications tab has been replaced by Reviews

2.4
-----
- New feature: in Order Details > Shipment Tracking, a new action is added to the "more" action menu for copying tracking number.
- Enhancement: updated the footer in Settings to inform users that we're hiring.
- bugfix & improvement: when Jetpack site stats module is turned off or when user has no permission to view site stats, the generic error toast is not shown to the user anymore. Additionally, the visitors stats UI is shown/hidden when the Jetpack module is activated/deactivated respectively.

2.3
-----
- Improvement: improved Dynamic Type support in the body of the notification in the Notifications tab.

2.2
-----
- improvement: opting out of Tracks syncs with WordPress.com

2.1
-----
- improvement: improved support for RTL languages in the Dashboard
- enhancement: You can now view product images on orders. Tapping on Products in Orders will present a view-only version of the Product's Details.

2.0
-----
- bugfix: dates in the Order Details screen are now localised.
- improvement: improved support for larger font sizes in the login screen

1.9
-----
- bugfix: fixes "Unable to load content" error message when attempting to get Top Performers content.
- new feature: You can now manually add shipment tracking to an Order. This feature is for users who have the [Shipment Tracking plugin](https://woocommerce.com/products/shipment-tracking) installed.
- bugfix: fixes Store Picker: some users are unable to continue after logging in.
- bugfix: fixes a crash when the network connection is slow

1.8
-----

1.7.1
-----
- Fixed a bug where Order List did not load for some users.
- update: this app supports iOS 12.0 and up.
- improvement: improved support for large text sizes.
- bugfix: fixes Order List not loading for some users.
- bugfix: fixes "Unable to load content" error message when attempting to get Top Performers content.

1.7
-----
- improvement: you can now log in using a site address.

1.6
-----
- improvement: Tracking numbers can now be copied to the pasteboard from the order details screen.

1.5
-----
- bugfix: Sometimes Settings would style all the options like "Log Out". No longer happens now.
- bugfix: order status refreshes upon pull-to-refresh in Order Details
- bugfix: payment status label background color showing up beyond rounded border
- improvement: change top performers text from "Total Product Order" to "Total orders" for clarity
- bugfix: fixed an issue on the order details screen where the shipment tracking dates were incorrect

1.4
-----
- bugfix: fix a crash happening on log out
- new feature: Add shipment tracking to Order Details screen
- improvement: The store switcher now allows you to go back to the previous screen without logging you out
- improvement: Custom order status labels are now supported! Instead of just displaying the order status slug and capitalizing the slug, the custom order status label will now be fetched from the server and properly displayed.
- improvement: Filtering by custom order status now supported!
- new feature: You can now manually change the status of an order on the order details screen
- bugfix: correctly flips chevron on Dashboard > New Orders, to support RTL languages.
- bugfix: fixed an issue on the order details screen where the shipment tracking dates were incorrect

1.3
-----
- bugfix: Allows for decimal quantities which some extensions have
- new feature: quick site select. Navigate to Settings > select row with store website.
- improvement: Updated the colors of the bars in the charts for better readability
- improvement: Present an error message with an option to retry when adding a note to an order fails
- improvement: Present an error message with an option to retry when fulfilling an order fails
- bugfix: Log out of the current account right after selecting "Try another account" in store picker
- improvement: Use the store name for the title of the view in "My store" tab
- improvement: Add an alert to let the user know about our new store switcher
- improvement: Display Address in Order Details screen unless every field is empty<|MERGE_RESOLUTION|>--- conflicted
+++ resolved
@@ -4,13 +4,10 @@
 -----
 - [*] Enable editing product details when tapping on order item on the order detail screen. [https://github.com/woocommerce/woocommerce-ios/pull/10632]
 - [*] Added protection against accidental double-charging with In-Person Payments in poor network conditions [https://github.com/woocommerce/woocommerce-ios/pull/10647]
-<<<<<<< HEAD
 - [*] Improved retry handling for In-Person Payments that fail [https://github.com/woocommerce/woocommerce-ios/pull/10673]
-=======
 - [*] Order details: product add-ons for a line item are shown in separate lines for better readability. [https://github.com/woocommerce/woocommerce-ios/pull/10661]
 - [**] Product categories now can be deleted as part of the product editing flow. [https://github.com/woocommerce/woocommerce-ios/pull/10643#event-10331866935]
 - [**] Product categories can now be updated as part of the product editing flow. [https://github.com/woocommerce/woocommerce-ios/pull/10648]
->>>>>>> 57469968
 
 15.3
 -----
