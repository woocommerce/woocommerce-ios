--- conflicted
+++ resolved
@@ -4,13 +4,10 @@
 -----
 - [*] SKU Scanner: Add the SKU to the error message after a failure. [https://github.com/woocommerce/woocommerce-ios/pull/10085]
 - [*] Add URL route handler to open the `My Store` tab when a deeplink to `/mobile` is opened, instead of bouncing back to Safari [https://github.com/woocommerce/woocommerce-ios/pull/10077]
-<<<<<<< HEAD
 - [Internal] Performance: Replaces the endpoint used to load Top Performers on the My Store tab, for faster loading. [https://github.com/woocommerce/woocommerce-ios/pull/10113]
-=======
 - [*] A feedback banner is added for product description AI and product sharing AI sheets. [https://github.com/woocommerce/woocommerce-ios/pull/10102]
 - [*] Product creation: the product type row is now editable when creating a product. [https://github.com/woocommerce/woocommerce-ios/pull/10087]
 - [***] Store creation: US users can upgrade Woo Express free trial stores via In-App Purchase [https://github.com/woocommerce/woocommerce-ios/pull/10123]
->>>>>>> 7364cac6
 
 14.2
 -----
