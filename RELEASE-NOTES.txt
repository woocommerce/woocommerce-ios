--- conflicted
+++ resolved
@@ -2,11 +2,8 @@
 
 16.6
 -----
-<<<<<<< HEAD
 - [*] Payments: Supress displaying an error when the card reader connection is manually cancelled [https://github.com/woocommerce/woocommerce-ios/pull/11230]
-=======
 - [internal] Fix runtime warning when uploading media when built from Xcode 15 [https://github.com/woocommerce/woocommerce-ios/pull/11355]
->>>>>>> 52b29567
 - [*] Products: Downloadable products now accept local files of types other than images. [https://github.com/woocommerce/woocommerce-ios/pull/11353]
 - [*] Payments menu: restored the ability to search for Payments in device Spotlight. [https://github.com/woocommerce/woocommerce-ios/pull/11343]
 - [*] Payments menu: show the selected payment gateway when there's more than one to choose from [https://github.com/woocommerce/woocommerce-ios/pull/11345]
