*** PLEASE FOLLOW THIS FORMAT: [<priority indicator, more stars = higher priority>] <description> [<PR URL>]

18.8
-----
- [*] Menu > Payments > Collect Payment: fix the the "card reader" & "Tap To Pay" payment methods where it was no-op before. [https://github.com/woocommerce/woocommerce-ios/pull/12801]
- [internal] Optimize API calls sent for Dashboard screen. [https://github.com/woocommerce/woocommerce-ios/pull/12775]
<<<<<<< HEAD
- [internal] Enhanced Thread Safety in Core Data Management. [https://github.com/woocommerce/woocommerce-ios/pull/12805]
=======
- [**] Adds edit support for the Min/Max Quantities extension in product details. [https://github.com/woocommerce/woocommerce-ios/pull/12758]
>>>>>>> f4a5ed71

18.7
-----
- [*] Resolved an issue where the image on the tutorial of application password on the iPad login page was displayed too large, improving the login experience for iPad users. [https://github.com/woocommerce/woocommerce-ios/pull/12759]

18.7
-----

18.6
-----
- [*] Change text color in badge view in order products list to fix the dark mode readability. [https://github.com/woocommerce/woocommerce-ios/pull/12630]
- [*] Speculative fix for a crash when opening order notifications [https://github.com/woocommerce/woocommerce-ios/pull/12643]
- [internal] Show In-App feedback card in dashboard. [https://github.com/woocommerce/woocommerce-ios/pull/12636]
- [*] Shipping: A shipping method can now be selected when adding or editing shipping on an order. [https://github.com/woocommerce/woocommerce-ios/pull/12688]

18.5
-----
- [*] Barcode scanning: Fixed bug where variable parent products could be added to orders directly using the barcode scanner. [https://github.com/woocommerce/woocommerce-ios/pull/12576]

18.4.1
-----
- [***] The application crashes when the `Charts` library attempts to calculate stride values for the y-axis with negative numbers, typically occurring when the data contains negative revenue (refunds). The issue is traced to the `NumberBins.init(size:range:)` method within the library, causing a crash seconds after app launch when viewing stats in the new Dynamic Dashboard. [https://github.com/woocommerce/woocommerce-ios/pull/12672]

18.4
-----
- [*] Bug fix: tapping on the "Collect payment" quick action (long press on the app icon) or deeplink (http://woo.com/mobile/payments/collect-payment) now shows the order form instead of a blank view. [https://github.com/woocommerce/woocommerce-ios/pull/12559]
- [internal] Blaze: Change campaign image minimum expected dimensions. [https://github.com/woocommerce/woocommerce-ios/pull/12544]


18.3
-----
- [*] Fixed an issue where the "Reset Activity log" button did not clear the current day's log files, ensuring all logs are now properly reset when the button is pressed. [https://github.com/woocommerce/woocommerce-ios/pull/12479]

18.2
-----
- [*] Menu > Payments > Collect Payment: the simple payments flow has been migrated to order form with custom amount. [https://github.com/woocommerce/woocommerce-ios/pull/12455]
- [*] Login: Allow login using site credentials for Jetpack connected stores. [https://github.com/woocommerce/woocommerce-ios/pull/12429]
- [internal] Updated all `woo.com` URLs to use `woocommerce.com` domain. [https://github.com/woocommerce/woocommerce-ios/pull/12452]
- [*] Blaze: Validate that campaign image has minimum expected dimensions. [https://github.com/woocommerce/woocommerce-ios/pull/12470]

18.1
-----
- [**] Orders: now it's possible to swiftly delete orders right from the Order Detail page.
- [**] Stats: The Analytics Hub now includes analytics for Product Bundles and Gift Cards, when those extensions are active. [https://github.com/woocommerce/woocommerce-ios/pull/12425]
- [*] Login: Fix issues in Jetpack installation feature. [https://github.com/woocommerce/woocommerce-ios/pull/12426]
- [Internal] WooExpress: Site creation with WooExpress is now disabled. [https://github.com/woocommerce/woocommerce-ios/issues/12323]
- [*] Product Creation AI: Update prompt to fix error during product creation. [https://github.com/woocommerce/woocommerce-ios/pull/12457]
- [internal] Fix product package flow error by specifying json as response format. [https://github.com/woocommerce/woocommerce-ios/pull/12466]

18.0
-----
- [**] Hub Menu: A new Customers section shows a searchable list of customers with their details, including the option to contact a customer via email. [https://github.com/woocommerce/woocommerce-ios/pull/12349]
- [Internal] Update Woo Purple color palette [https://github.com/woocommerce/woocommerce-ios/pull/12330]
- [internal] The dependency setup in `AppDelegate`'s `application(_:willFinishLaunchingWithOptions:)` was updated as an attempted fix for one of the top crashes. [https://github.com/woocommerce/woocommerce-ios/pull/12268]
- [*] Order List: Speculative fix for a crash on the iPad when viewing orders [https://github.com/woocommerce/woocommerce-ios/pull/12369]

17.9
-----
- [***] Blaze: revamped the Blaze advertising flow with a native implementation to enhance user experience. This allows merchants to seamlessly create and manage their campaigns directly within the Woo mobile apps, without opening the flow in a webview. [https://github.com/woocommerce/woocommerce-ios/pull/12361]
- [**] Added 4 home screen quick actions: "New Order", "Orders", "Add a product", "Collect Payment" [https://github.com/woocommerce/woocommerce-ios/pull/12264/]
- [Internal] Payments: Updated StripeTerminal pod to 3.3.1 [https://github.com/woocommerce/woocommerce-ios/pull/12078]

17.8
-----

17.7
-----
- [***] [internal] Alamofire, which is the HTTP client library used in the app, has been updated to v5. [https://github.com/woocommerce/woocommerce-ios/pull/12125]
- [internal] Blaze: Update campaign status values to match v1.1 endpoint. [https://github.com/woocommerce/woocommerce-ios/pull/12207]
- [**] Orders: Merchants can filter orders by selecting a customer [https://github.com/woocommerce/woocommerce-ios/pull/12100]
- [**] Login: Adds a small tutorial before presenting the web view application password authentication screen. [https://github.com/woocommerce/woocommerce-ios/pull/12240]
- [**] Performance: Add a connectivity tool to diagnose possible network failures [https://github.com/woocommerce/woocommerce-ios/pull/12240]
- [internal] Performance: Retries orders timeout errors [https://github.com/woocommerce/woocommerce-ios/pull/12240]
- [**] My Store Analytics: Now a custom date range can be added for analyzing store performance in any arbitrary time ranges. [https://github.com/woocommerce/woocommerce-ios/pull/12243]
- [***] Orders: Side-by-side view for Order Creation or Editing on iPad and larger iPhones [https://github.com/woocommerce/woocommerce-ios/pull/12246]



17.6
-----
- Orders: Merchants can now contact their customers through WhatsApp and Telegram apps. [https://github.com/woocommerce/woocommerce-ios/pull/12099]
- [internal] Blaze: Use v1.1 endpoint to load campaigns list. [https://github.com/woocommerce/woocommerce-ios/pull/12127]
- Orders: Merchants can filter orders by selecting a product. [https://github.com/woocommerce/woocommerce-ios/pull/12129]
- [**] Products tab: split view is now supported in the products tab. [https://github.com/woocommerce/woocommerce-ios/pull/12158]
- [***] Stats: Merchants can now customize their analytics by enabling/disabling and reordering the cards in the Analytics Hub. [https://github.com/woocommerce/woocommerce-ios/pull/12156]


17.5
-----


17.4
-----
- [***] Dropped iOS 15 support. From now we support iOS 16 and later. [https://github.com/woocommerce/woocommerce-ios/pull/11965]

17.3
-----
- [***] Products: Cache product images to reduce network requests. [https://github.com/woocommerce/woocommerce-ios/pull/11902]
- [***] Stats: The Analytics Hub now includes links to the full analytics report for each supported analytics card (Revenue, Orders, Products). [https://github.com/woocommerce/woocommerce-ios/pull/11920]
- [**] Orders: Show the order attribution info in the order detail screen. [https://github.com/woocommerce/woocommerce-ios/pull/11963, https://github.com/woocommerce/woocommerce-ios/pull/11966]
- [**] Orders: Orders have an associated receipt now. Receipts can be printed, or shared via other apps installed on device. The feature will become available for merchants with WooCommerce version of 8.7.0+. [https://github.com/woocommerce/woocommerce-ios/pull/11956]
- [*] Products > product scanning: in wider devices, the product details after scanning a barcode does not show in split view with an empty secondary view anymore. Camera capture is also enabled when the app is in split mode with another app in iOS 16+ for supported devices. [https://github.com/woocommerce/woocommerce-ios/pull/11931]

17.2
-----
- [*] Added configureDefaultBackgroundConfiguration(), updateDefaultBackgroundConfiguration() and listSelectedBackground for default cell selected background color [https://github.com/woocommerce/woocommerce-ios/pull/11777]
- [*] Orders: the placeholder cells shown in the loading state have the animated redacted content again. [https://github.com/woocommerce/woocommerce-ios/pull/11842]
- [*] Fixed arrow directions for RTL locales. [https://github.com/woocommerce/woocommerce-ios/pull/11833]
- [*] Update Product Creation AI prompt to avoid unexpected response from AI. [https://github.com/woocommerce/woocommerce-ios/pull/11853]
- [*] Fixed incorrect site URL when creating Blaze campaigns after switching stores. [https://github.com/woocommerce/woocommerce-ios/pull/11872]
- [*] Orders in split view: when the store has no orders and then an order is created, the order list is now shown instead of the empty view. [https://github.com/woocommerce/woocommerce-ios/pull/11849]
- [*] Fixed a crash in product description. [https://github.com/woocommerce/woocommerce-ios/pull/11865]
- [*] Products: attempted fix of a crash when adding images [https://github.com/woocommerce/woocommerce-ios/pull/11843]

17.1
-----
- [*] Fixed issue loading system status report for sites using faulty themes. [https://github.com/woocommerce/woocommerce-ios/pull/11798]
- [*] Blaze: Hide the Blaze section on the Dashboard screen when logged in without WPCom. [https://github.com/woocommerce/woocommerce-ios/pull/11797]
- [*] Shipping labels: Show the purchase and print flows in modal screens [https://github.com/woocommerce/woocommerce-ios/pull/11815]
- [***] Orders: side-by-side view for Order List and Order Details on iPad (and large iPhones) [https://github.com/woocommerce/woocommerce-ios/pull/11818]

17.0
-----
- [*] Payments: cash payment is now in fullscreen and supports entering a different amount paid by the customer with an option to record it in an order note. The calculated change due amount is also shown. [https://github.com/woocommerce/woocommerce-ios/pull/11365]
- [internal] Analytics Hub: Sessions card (views and conversion rate) is now hidden for non-Jetpack stores, since they don't have those stats. [https://github.com/woocommerce/woocommerce-ios/pull/11694]
- [*] Analytics Hub: Sessions card now shows a prompt for admins to enable Jetpack Stats if the Jetpack module is disabled. [https://github.com/woocommerce/woocommerce-ios/pull/11708]
- [***] [internal] Refactor WP.com sign in API requests. [https://github.com/woocommerce/woocommerce-ios/pull/11734]

16.9
-----
- [*] Order Creation/Editing: removed ability to delete an order line using the `-` button on the stepper, to avoid accidental deletion. [https://github.com/woocommerce/woocommerce-ios/pull/11651]
- [internal] Product Creation AI: Change when and how many times we ask users to participate in survey. [https://github.com/woocommerce/woocommerce-ios/pull/11646]
- [*] Order creation: after selecting a registered customer, the customer is now linked to the order. [https://github.com/woocommerce/woocommerce-ios/pull/11645]

16.8
-----
- [**] Payments: merchants can collect payment directly from the order creation form [https://github.com/woocommerce/woocommerce-ios/pull/11490]
- [*] Payments: order totals are now shown in an expandable drawer, so they're accessible without scrolling [https://github.com/woocommerce/woocommerce-ios/pull/11503]
- [*] Store creation: Inform user once store ready if app killed while waiting for store to be ready. [https://github.com/woocommerce/woocommerce-ios/pull/11478]
- [*] Dashboard: Resolves a decoding error with certain payment gateway plugins that previously caused an error loading data in the dashboard. [https://github.com/woocommerce/woocommerce-ios/pull/11489]
- [*] Payments: Updated UI for Deposit Summary [https://github.com/woocommerce/woocommerce-ios/pull/11533]
- [**] Lightweight Storefront: Added option to select themes for WPCom store in both Settings and Store Creation flows. [https://github.com/woocommerce/woocommerce-ios/issues/11291]
- [*] Orders: order creation/paid/refund dates are now shown in the store time zone instead of the device time zone. [https://github.com/woocommerce/woocommerce-ios/pull/11539, https://github.com/woocommerce/woocommerce-ios/pull/11536]
- [*] Similar to orders above, the latest time range in analytics is now in the store time zone instead of the device time zone. [https://github.com/woocommerce/woocommerce-ios/pull/11479]
- [*] For JCP sites, Jetpack installation flow should now succeed without an error in the beginning. [https://github.com/woocommerce/woocommerce-ios/pull/11558]
- [*] Login: logging in to self-hosted sites without Jetpack connection (with application password) on multiple devices of the same device family (iPhone/iPad) is now supported. Previously, the previously logged in device becomes logged out after logging in to the same account/store on a different device of the same device family.   [https://github.com/woocommerce/woocommerce-ios/pull/11575]
- [*] Product bundles: bundle configuration form is now shown after scanning a bundle product with barcode in the order list or order form. [https://github.com/woocommerce/woocommerce-ios/pull/11610]
- [internal] Dashboard: The "Add products to sell" products onboarding banner is removed from the dashboard (replaced by Add Product task in store onboarding task list) [https://github.com/woocommerce/woocommerce-ios/pull/11596]

16.7
-----
- [*] Order editing: fixed bug preventing retry for errors when editing or creating an order [https://github.com/woocommerce/woocommerce-ios/pull/11391]
- [*] Payments: Tap to Pay trial payments are now automatically refunded [https://github.com/woocommerce/woocommerce-ios/pull/11395]
- [*] Product Creation AI: Show survey to collect user feedback. [https://github.com/woocommerce/woocommerce-ios/pull/11390]
- [*] Edit Products: category list is now searchable. [https://github.com/woocommerce/woocommerce-ios/pull/11380]
- [*] Show one time shipping setting status in product details screen. [https://github.com/woocommerce/woocommerce-ios/pull/11403]
- [*] Remove features and challenges questions from the store creation profiler flow. [https://github.com/woocommerce/woocommerce-ios/pull/11410]
- [*] Edit Products: make downloadable files more discoverable [https://github.com/woocommerce/woocommerce-ios/pull/11388]
- [**] [internal] A minor refactor in authentication flow, including but not limited to social sign-in and two factor authentication. [https://github.com/woocommerce/woocommerce-ios/pull/11402]
- [*] Login: after logging in from the `Create a New Store` CTA in the prologue screen, it should start the store creation flow. [https://github.com/woocommerce/woocommerce-ios/pull/11385]
- [**] Products: Merchants now can scan product barcodes directly from the Product list in order to update inventory [https://github.com/woocommerce/woocommerce-ios/pull/11457]

16.6
-----
- [**] Order form: quantity can now be typed in [https://github.com/woocommerce/woocommerce-ios/pull/11349]
- [*] Payments: Supress displaying an error when the card reader connection is manually cancelled [https://github.com/woocommerce/woocommerce-ios/pull/11230]
- [internal] Fix runtime warning when uploading media when built from Xcode 15 [https://github.com/woocommerce/woocommerce-ios/pull/11355]
- [*] Products: Downloadable products now accept local files of types other than images. [https://github.com/woocommerce/woocommerce-ios/pull/11353]
- [*] Products: Downloadable products now accept file types other than images from WordPress media library. [https://github.com/woocommerce/woocommerce-ios/pull/11356]
- [*] Payments menu: restored the ability to search for Payments in device Spotlight. [https://github.com/woocommerce/woocommerce-ios/pull/11343]
- [*] Payments menu: show the selected payment gateway when there's more than one to choose from [https://github.com/woocommerce/woocommerce-ios/pull/11345]
- [**] Fixed a crash that occurred when reordering product images during the image upload process. Now, users will not be able to reorder images until the upload is complete, providing a smoother and more stable experience. [https://github.com/woocommerce/woocommerce-ios/pull/11350]
- [internal] Process network response in background thread to avoid blocking main thread. [https://github.com/woocommerce/woocommerce-ios/pull/11381]
- [**] Attempted to fix a crash that has been occurring for some users during magic link login. [https://github.com/woocommerce/woocommerce-ios/pull/11373]
- [*] Fixed a crash due to using unavailable system image in devices below iOS 16.0. [https://github.com/woocommerce/woocommerce-ios/pull/11394]

16.5
-----
- [*] Payments: WooPayments merchants can swipe between currencies in the Deposit Summary on the Payments menu [https://github.com/woocommerce/woocommerce-ios/pull/11309]
- [**] Shipping Labels: Fixed issue presenting the printing view for customs forms. [https://github.com/woocommerce/woocommerce-ios/pull/11288]
- [*] Now, merchants can manage "One time shipping" setting for a subscription product. [https://github.com/woocommerce/woocommerce-ios/pull/11310]
- [**] My Store: The Blaze section is now dismissible. [https://github.com/woocommerce/woocommerce-ios/pull/11308]
- [internal] Product Subscriptions: Handle yearly Synchronise renewals case while enabling One time shipping setting. [https://github.com/woocommerce/woocommerce-ios/pull/11312]
- [internal] Order form: Updated design for product bundles and their bundled items in order creation/editing, to more clearly show the hierarchy and bundled item prices. [https://github.com/woocommerce/woocommerce-ios/pull/11321]
- [internal] Update Shimmer dependency to avoid high CPU and memory use crashing the app when built with Xcode 15 [https://github.com/woocommerce/woocommerce-ios/pull/11320]
- [internal] Fix issue with scrolling some views when built from Xcode 15 [https://github.com/woocommerce/woocommerce-ios/pull/11335]
- [*] Animate display of the onboarding notice in the payments menu [https://github.com/woocommerce/woocommerce-ios/pull/11339]

16.4
-----
- [internal] Adds `store_id` to track events. [https://github.com/woocommerce/woocommerce-ios/pull/11227]
- [Internal] Payments: Updated StripeTerminal pod to 3.1.0 [https://github.com/woocommerce/woocommerce-ios/pull/11080]
- [internal] Payments: Restored analytics for Payments Menu after SwiftUI rewrite [https://github.com/woocommerce/woocommerce-ios/pull/11262]
- [***] Merchants can now create or edit subscription products. [https://github.com/woocommerce/woocommerce-ios/issues/11183]
- [*] Order form: when adding/updating a bundle with an optional & non-selected variable item, any other bundled items should be added/updated properly. [https://github.com/woocommerce/woocommerce-ios/pull/11254]
- [internal] Order form: Fix a bug where the wrong product details appeared when adding a discount to a product in an order. [https://github.com/woocommerce/woocommerce-ios/pull/11280]
- [*] Now the Blaze section in the Dashboard (My store tab) is displayed under the Stats. Before, it was on top of the view. [https://github.com/woocommerce/woocommerce-ios/pull/11275]

16.3
-----
- [internal] Payments Menu: rewritten in SwiftUI [https://github.com/woocommerce/woocommerce-ios/pull/11169]
- [*] Orders: users can now calculate a custom amount based on the order total percentage. [https://github.com/woocommerce/woocommerce-ios/pull/11154]
- [*] Orders: users can now decide whether their custom amounts are taxable or not. [https://github.com/woocommerce/woocommerce-ios/pull/11156]
- [*] Order form: the merchant can now configure a bundle product (quantity and variation attributes of the bundled products). Testing plan: pe5pgL-3Ze-p2 [https://github.com/woocommerce/woocommerce-ios/pull/11186]
- [internal] Updated all `woocommerce.com` URLs to use `woo.com` domain [https://github.com/woocommerce/woocommerce-ios/pull/11182]

16.2
-----
- [**] Orders: order details show custom amounts on their own section. Other fields are re-designed towards a cleaner look. [https://github.com/woocommerce/woocommerce-ios/pull/11097]
- [*] Add support for Universal Links in the woo.com domain [https://github.com/woocommerce/woocommerce-ios/pull/11098]
- [*] Order form: when adding a product/variation by scanning a barcode, only the product/variation with the exact SKU should be added to the order. [https://github.com/woocommerce/woocommerce-ios/pull/11089]

16.1
-----
- [**] Orders: order creation sections are optimised for a simpler and more intuitive flow. [https://github.com/woocommerce/woocommerce-ios/pull/11042]
- [*] Payments: Fix Tap to Pay reconnection on foreground, to speed up TTP transactions. [https://github.com/woocommerce/woocommerce-ios/pull/11054]
- [*] Payments: Fix Tap to Pay reconnection on fresh launch, to speed up TTP transactions. [https://github.com/woocommerce/woocommerce-ios/pull/11056]
- [*] Orders: Fix a bug that shows the wrong customer screen during the order creation flow. [https://github.com/woocommerce/woocommerce-ios/pull/11053]
- [*] Orders: All order edit buttons render now with the pencil system image to make them consistent. [https://github.com/woocommerce/woocommerce-ios/pull/11048]

16.0
-----
- [*] Optimized Blaze experience in My store. Improved Blaze campaign creation and list screens. [https://github.com/woocommerce/woocommerce-ios/pull/10969, https://github.com/woocommerce/woocommerce-ios/pull/10959]
- [*] Orders: Fixed UI issue where an incorrect tooltip is displayed during Order Creation [https://github.com/woocommerce/woocommerce-ios/pull/10998]
- [*] Orders: Fixed UI issue showing incorrect discounted total product value in certain cases [https://github.com/woocommerce/woocommerce-ios/pull/11016]
- [*] Fix a crash on launch related to Core Data and Tracks [https://github.com/woocommerce/woocommerce-ios/pull/10994]
- [*] Login: Fixed issue checking site info for some users. [https://github.com/woocommerce/woocommerce-ios/pull/11006]
- [**] Orders: Users can now add custom amounts to orders. [https://github.com/woocommerce/woocommerce-ios/pull/11022]
- [*] Payments: hide the `Set up Tap to Pay` button in About Tap to Pay when set up is complete [https://github.com/woocommerce/woocommerce-ios/pull/11025]

15.9
-----
- [***] User can now use their stored passkeys to log in into WordPress.com [https://github.com/woocommerce/woocommerce-ios/pull/10904]
- [***] Payments: UK-based merchants can take payments using Tap to Pay on iPhone [https://github.com/woocommerce/woocommerce-ios/pull/10957]
- [*] App login links are now handled when the onboarding screen is shown. [https://github.com/woocommerce/woocommerce-ios/pull/10974]

15.8
-----
- [*] Users can now navigate to other orders without leaving the Order Detail screen. [https://github.com/woocommerce/woocommerce-ios/pull/10849]
- [*] The Set up Tap to Pay on iPhone row in the Payments menu now reflects when you've completed set up for the current device and store [https://github.com/woocommerce/woocommerce-ios/pull/10923]
- [*] The Set up Tap to Pay on iPhone Learn More button opens more details about Tap to Pay [https://github.com/woocommerce/woocommerce-ios/pull/10934]
- [internal] Use minimumAllowedChargeAmount, not 0.50, for the Try a Payment flow [https://github.com/woocommerce/woocommerce-ios/pull/10937]
- [*] Changes to the Payments menu to make it clearer [https://github.com/woocommerce/woocommerce-ios/pull/10936]
- [*] Order creation: We updated the UX by allowing direct product discounts to be added, and improved the Product Discount screen [https://github.com/woocommerce/woocommerce-ios/pull/10929]

15.7
-----
- [*] Generate new tags/categories while creating product using AI. [https://github.com/woocommerce/woocommerce-ios/pull/10864]
- [*] Fix: in order details where an order item is a variable product with attributes and has add-ons, the variation attributes are shown now. [https://github.com/woocommerce/woocommerce-ios/pull/10877]

15.6
-----
- [**] Taxes in orders: Users can now store the tax rate's location to add it automatically to a new order customer's address. [https://github.com/woocommerce/woocommerce-ios/pull/10802]
- [**] WPCOM stores and self-hosted stores with Jetpack AI plugin can now create products using AI. [https://github.com/woocommerce/woocommerce-ios/pull/10812]
- [*] Order form: the merchant can apply a gift card to an order. [https://github.com/woocommerce/woocommerce-ios/pull/10759]

15.5
-----
- [*] Store creation: Start store creation flow after a new WPCOM account sign up. [https://github.com/woocommerce/woocommerce-ios/pull/10729]
- [*] Different orders with the same gift card code applied should all show the gift card info in order details now. [https://github.com/woocommerce/woocommerce-ios/pull/10719]
- [*] Enabled product description and product sharing AI features for self-hosted sites with Jetpack AI plugin. [https://github.com/woocommerce/woocommerce-ios/pull/10747]
- [*] Order form: the applied gift cards are shown below the coupon section. [https://github.com/woocommerce/woocommerce-ios/pull/10743]

15.4
-----
- [*] Enable editing product details when tapping on order item on the order detail screen. [https://github.com/woocommerce/woocommerce-ios/pull/10632]
- [*] Taxes in orders: Add empty state design for the Tax Rate selector. [https://github.com/woocommerce/woocommerce-ios/pull/10665]
- [*] Added protection against accidental double-charging with In-Person Payments in poor network conditions [https://github.com/woocommerce/woocommerce-ios/pull/10647]
- [**] Improved retry handling for In-Person Payments that fail [https://github.com/woocommerce/woocommerce-ios/pull/10673]
- [*] See more of your order by long pressing an order push notification. [https://github.com/woocommerce/woocommerce-ios/pull/10658]
- [*] Order details: product add-ons for a line item are shown in separate lines for better readability. [https://github.com/woocommerce/woocommerce-ios/pull/10661]
- [**] Product categories now can be deleted as part of the product editing flow. [https://github.com/woocommerce/woocommerce-ios/pull/10643]
- [**] Product categories can now be updated as part of the product editing flow. [https://github.com/woocommerce/woocommerce-ios/pull/10648]

15.3
-----
- [internal] Add `site_url` to Tracks events [https://github.com/woocommerce/woocommerce-ios/pull/10610]
- [Internal] Some internal changes were made to the image upload feature to support image processing in the app, no app changes are expected. [https://github.com/woocommerce/woocommerce-ios/pull/10631]
- [**] Taxes in orders: Users can now select the tax rate's location to add it to the order customer's address. [https://github.com/woocommerce/woocommerce-ios/pull/10651]
- [*] Automatically show the media selector sheet on the product images screen when there are no pre-existing images. [https://github.com/woocommerce/woocommerce-ios/pull/10644]

15.2
-----
- [*] Fixed minor UI issues in the store creation profiler flow. [https://github.com/woocommerce/woocommerce-ios/pull/10555]
- [*] Updated priority, description and URL for payment onboarding task. [https://github.com/woocommerce/woocommerce-ios/pull/10572]
- [*] New setup instructions screen for WCPay store onboarding task. [https://github.com/woocommerce/woocommerce-ios/pull/10579]
- [*] Show celebration view after successful WCPay setup. [https://github.com/woocommerce/woocommerce-ios/pull/10594]
- [**] Taxes in orders: Users can now see the order tax rates, get more information about them, and navigate to wp-admin to change them. [https://github.com/woocommerce/woocommerce-ios/pull/10569]


15.1
-----
- [*] What's New announcements support dark mode properly [https://github.com/woocommerce/woocommerce-ios/pull/10540]
- [*] Updated UI and copy on prologue and free trial summary screens. [https://github.com/woocommerce/woocommerce-ios/pull/10539]

15.0
-----
- [*] The store name can now be updated from the Settings screen. [https://github.com/woocommerce/woocommerce-ios/pull/10485]
- [**] The store creation flow has been optimized to start store creation immediately and show profiler questions afterward. [https://github.com/woocommerce/woocommerce-ios/pull/10473, https://github.com/woocommerce/woocommerce-ios/pull/10466]
- [*] Settings: Close Account option is moved to a new section Account Settings and is now available for all WPCom users. [https://github.com/woocommerce/woocommerce-ios/pull/10502]

14.9
-----
- [*] Only show Blaze banner on the My Store and Product List screens if the store has no existing orders. [https://github.com/woocommerce/woocommerce-ios/pull/10438]
- [**] Order creation: We improved the way the merchants can request, search and select a customer when creating an order. [https://github.com/woocommerce/woocommerce-ios/pull/10456]


14.8
-----
- [Internal] Native store creation flow with free trial is enabled by default - all code for the old flows have been removed. [https://github.com/woocommerce/woocommerce-ios/pull/10362]
- [*] Store creation: Improvements to the Upgrades screen accessibility [https://github.com/woocommerce/woocommerce-ios/pull/10363]
- [*] Stores with expired WooExpress plans can now be upgraded within the app (if eligible for IAP) via a new banner. [https://github.com/woocommerce/woocommerce-ios/pull/10369]
- [*] The expired site plan should navigate to IAP for sites with expired WooExpress plans (if eligible for IAP). [https://github.com/woocommerce/woocommerce-ios/pull/10384]
- [Internal] New default property `plan` is tracked in every event for logged-in users. [https://github.com/woocommerce/woocommerce-ios/pull/10356]
- [Internal] Google sign in now defaults to bypassing the Google SDK [https://github.com/woocommerce/woocommerce-ios/pull/10341]
- [*] Product list filter (Products tab and order creation > add products > filter): product types from extensions supported in the app are now available for product filtering - subscription, variable subscription, bundle, and composite. [https://github.com/woocommerce/woocommerce-ios/pull/10382]
 
14.7
-----
- [*] Local notifications: Add a reminder to purchase a plan is scheduled 6hr after a free trial subscription. [https://github.com/woocommerce/woocommerce-ios/pull/10268]
- [Internal] Shipment tracking is only enabled and synced when the order has non-virtual products.  [https://github.com/woocommerce/woocommerce-ios/pull/10288]
- [Internal] New default property `was_ecommerce_trial` is tracked in every event for logged-in users. [https://github.com/woocommerce/woocommerce-ios/pull/10343]
- [*] Photo -> Product: Reset details from previous image when new image is selected. [https://github.com/woocommerce/woocommerce-ios/pull/10297]
- [**] You can now see your shipping zone list from Settings. [https://github.com/woocommerce/woocommerce-ios/pull/10258]
- [*] Order list: Suggest testing orders for stores without any orders. [https://github.com/woocommerce/woocommerce-ios/pull/10346]
- [*] Local notifications: Show free trial survey after 24h since subscription. [https://github.com/woocommerce/woocommerce-ios/pull/10324, https://github.com/woocommerce/woocommerce-ios/pull/10328]
- [*] Local notifications: Add a reminder after 3 days if answered "Still Exploring" in Free trial survey. [https://github.com/woocommerce/woocommerce-ios/pull/10331]
- [*] Product description AI: the AI sheet has been improved with the product name field made more prominent. [https://github.com/woocommerce/woocommerce-ios/pull/10333]
- [**] Store creation: US users can upgrade to a choice of plans for their store via In-App Purchase [https://github.com/woocommerce/woocommerce-ios/pull/10340]

14.6
-----
- [Internal] Switched AI endpoint to be able to track and measure costs. [https://github.com/woocommerce/woocommerce-ios/pull/10218]
- [Internal] Media picker flow was refactored to support interactive dismissal for device photo picker and WordPress media picker sources. Affected flows: product form > images, and virtual product form > downloadable files. [https://github.com/woocommerce/woocommerce-ios/pull/10236]
- [Internal] Errors: Improved error message when orders, products, or reviews can't be loaded due to a parsing (decoding) error. [https://github.com/woocommerce/woocommerce-ios/pull/10252, https://github.com/woocommerce/woocommerce-ios/pull/10260]
- [*] Orders with Coupons: Users can now select a coupon from a list when adding it to an order. [https://github.com/woocommerce/woocommerce-ios/pull/10255]
- [Internal] Orders: Improved error message when orders can't be loaded due to a parsing (decoding) error. [https://github.com/woocommerce/woocommerce-ios/pull/10252]
- [**] Product discounts: Users can now add discounts to products when creating an order. [https://github.com/woocommerce/woocommerce-ios/pull/10244]
- [*] We've resolved an issue that was causing the app to crash when trying to dismiss certain screens (bottom sheets). [https://github.com/woocommerce/woocommerce-ios/pull/10254]
- [Internal] Fixed a bug preventing the "We couldn't load your data" error banner from appearing on the My store dashboard. [https://github.com/woocommerce/woocommerce-ios/pull/10262]
- [Internal] Errors: Improved error message and troubleshooting guide when the Jetpack connection is broken. [https://github.com/woocommerce/woocommerce-ios/pull/10275]
- [Internal] A new way to create a product from an image using AI is being A/B tested. [https://github.com/woocommerce/woocommerce-ios/pull/10253]

14.5
-----
- [*] Product details: The share button is displayed with text instead of icon for better discoverability. [https://github.com/woocommerce/woocommerce-ios/pull/10216]
- [*] Resolved an issue where users were unable to add a new note to an order. Previously, upon opening an order detail and selecting the "Add a new note" option, the text field was non-selectable, preventing users from writing down the note. This issue has now been addressed and users should be able to add notes to their orders without any issues. [https://github.com/woocommerce/woocommerce-ios/pull/10222]
- [*] Store creation: Update the timeout view with the option to retry the site check. [https://github.com/woocommerce/woocommerce-ios/pull/10221]
- [*] Fixed issue showing the expired alert for sites that got reverted to simple sites after their plan expired. [https://github.com/woocommerce/woocommerce-ios/pull/10228]

14.4
-----
- [*] Blaze: New banner on the My Store and Products screens for admins of eligible stores. [https://github.com/woocommerce/woocommerce-ios/pull/10135, https://github.com/woocommerce/woocommerce-ios/pull/10160, https://github.com/woocommerce/woocommerce-ios/pull/10172]
- [*] Shipping Labels: Fixed a bug preventing label printing in orders viewed from search [https://github.com/woocommerce/woocommerce-ios/pull/10161]
- [*] Blaze: Disable the entry point in the product creation form. [https://github.com/woocommerce/woocommerce-ios/pull/10173]
- [*] Product description and sharing message AI: Fixed incorrect language issue by using a separate prompt for identifying language. [https://github.com/woocommerce/woocommerce-ios/pull/10169, https://github.com/woocommerce/woocommerce-ios/pull/10177, https://github.com/woocommerce/woocommerce-ios/pull/10179]

14.3
-----
- [*] SKU Scanner: Add the SKU to the error message after a failure. [https://github.com/woocommerce/woocommerce-ios/pull/10085]
- [*] Add URL route handler to open the `My Store` tab when a deeplink to `/mobile` is opened, instead of bouncing back to Safari [https://github.com/woocommerce/woocommerce-ios/pull/10077]
- [Internal] Performance: Replaces the endpoint used to load Top Performers on the My Store tab, for faster loading. [https://github.com/woocommerce/woocommerce-ios/pull/10113]
- [*] A feedback banner is added for product description AI and product sharing AI sheets. [https://github.com/woocommerce/woocommerce-ios/pull/10102]
- [*] Product creation: the product type row is now editable when creating a product. [https://github.com/woocommerce/woocommerce-ios/pull/10087]
- [***] Store creation: US users can upgrade Woo Express free trial stores via In-App Purchase [https://github.com/woocommerce/woocommerce-ios/pull/10123]
- [*] Orders: Users can can now add multiple coupons to orders (not only one) [https://github.com/woocommerce/woocommerce-ios/pull/10126]
- [*] Free trial: Local notification after 24 hours since Free trial subscription time to remind to purchase plan. [https://github.com/woocommerce/woocommerce-ios/pull/10133, https://github.com/woocommerce/woocommerce-ios/pull/10130]
- [**] Product description AI: an announcement modal is shown for WPCOM stores about the feature, and a new CTA "Write with AI" is more discoverable in the product form with a tooltip. [https://github.com/woocommerce/woocommerce-ios/pull/10142]

14.2
-----
- [Internal] Blaze status check was updated to save an API request. The Blaze eligibility for each site should remain the same. [https://github.com/woocommerce/woocommerce-ios/pull/10020]
- [*] Fixed the unusable state of the app when the default store runs on an expired free trial plan. [https://github.com/woocommerce/woocommerce-ios/pull/10059]
- [Internal] Performance: When loading the refunds on an order (e.g. in order details), we now only request them from remote if they are not already in local storage. [https://github.com/woocommerce/woocommerce-ios/pull/10039]
- [*] Orders: Users can can now add coupons to orders [https://github.com/woocommerce/woocommerce-ios/pull/10035]
- [*] Coupons: The Coupons Management feature is fully released and not in Beta anymore [https://github.com/woocommerce/woocommerce-ios/pull/10032]
- [*] Store creation: the progress view copy was updated to inform the merchants that it can take a few minutes for the store to be ready. The progress view is now only shown after necessary requests are made before the app is likely backgrounded. The error handling is also polished.  [https://github.com/woocommerce/woocommerce-ios/pull/10047, https://github.com/woocommerce/woocommerce-ios/pull/10069]
- [Internal] Performance: When loading a single order (e.g. in order details), we now load the order from storage unless it has been modified remotely. [https://github.com/woocommerce/woocommerce-ios/pull/10036]
- [Internal] Performance: When the Orders tab is opened, we now only sync orders that have been created or modified since the last successful sync. [https://github.com/woocommerce/woocommerce-ios/pull/10065]
- [Internal] App size: Replaced 30MB PDFs on Store Creation waiting screen with ~400KB PNGs - to assess impact on app bundle size. [https://github.com/woocommerce/woocommerce-ios/pull/10067]

14.1
-----
- [*] Plans: Expired or cancelled plans are now shown more reliably [https://github.com/woocommerce/woocommerce-ios/pull/9924]
- [*] Product Sharing: AI-generated messages are now available. [https://github.com/woocommerce/woocommerce-ios/pull/9976]
- [***] Orders: Users can add products to orders by scanning their sku barcode or QR-code [https://github.com/woocommerce/woocommerce-ios/pull/9972]
- [Internal] Store creation: a workaround was previously implemented that can result in an inaccurate app experience like when the free trial banner is not shown immediately after store creation due to out-of-sync site properties. Now that the API issue is fixed, the app now waits for the site for a bit longer but ensures all necessary properties are synced. [https://github.com/woocommerce/woocommerce-ios/pull/9957]
- [Internal] Product details AI: Updated prompts to identify the language in provided text to use in responses for product description and sharing. [https://github.com/woocommerce/woocommerce-ios/pull/9961]
- [*] Blaze: products can now be promoted in WordPress.com and Tumblr from the app if the site/product is eligible. Two entry points: 1) Menu tab > General, 2) Product form > more menu. [https://github.com/woocommerce/woocommerce-ios/pull/9906]

14.0
-----
- [*] Payments: Remove the upsell-card-readers banner from the Payment Methods Screen [https://github.com/woocommerce/woocommerce-ios/pull/9869]


13.9
-----
- [*] Orders: Allow alternative types for the `taxID` in `ShippingLineTax` or `sku` in `OrderItem`, as some third-party plugins alter the type in the API. This helps with the order list not loading due to order decoding errors. [https://github.com/woocommerce/woocommerce-ios/pull/9844]
- [*] Payments: Location permissions request is not shown to TTP users who grant "Allow once" permission on first foregrounding the app any more [https://github.com/woocommerce/woocommerce-ios/pull/9821]
- [*] Products: Allow alternative types for `stockQuantity` in `Product` and `ProductVariation`, as some third-party plugins alter the type in the API. This helps with the product list not loading due to product decoding errors. [https://github.com/woocommerce/woocommerce-ios/pull/9850]
- [*] Products: Allow alternative types for the `backordersAllowed` and `onSale` in `Product` and `ProductVariation`, as some third-party plugins alter the types in the API. This helps with the product list not loading due to product decoding errors. [https://github.com/woocommerce/woocommerce-ios/pull/9849]
- [*] Products: Allow alternative types for the `sku` and `weight` in `ProductVariation`, as some third-party plugins alter the types in the API. This helps with the product variation list not loading due to product variation decoding errors. [https://github.com/woocommerce/woocommerce-ios/pull/9847]
- [*] Products: Allow alternative types for the `sku` and `weight` in `Product`, the dimensions in `ProductDimensions`, and the `downloadID` in `ProductDownload`, as some third-party plugins alter the types in the API. This helps with the product list not loading due to product decoding errors. [https://github.com/woocommerce/woocommerce-ios/pull/9846]
- [*] Products: Add support for parsing variation objects for the `variations` field in `Product`, as some third-party plugins alter the type for this field in the API. This allows the variations to be loaded for variable products if those third-party plugins are active. [https://github.com/woocommerce/woocommerce-ios/pull/9857]

13.8
-----
- [Internal] Orders: Bundled products (within a product bundle) are now indented, to show their relationship to the parent bundle. [https://github.com/woocommerce/woocommerce-ios/pull/9778]
- [Internal] Orders: Composite components (within a composite product) are now indented, to show their relationship to the parent composite product. [https://github.com/woocommerce/woocommerce-ios/pull/9780]
- [*] Add Products: A new view is display to celebrate when the first product is created in a store. [https://github.com/woocommerce/woocommerce-ios/pull/9790]
- [*] Product List: Added swipe-to-share gesture on product rows. [https://github.com/woocommerce/woocommerce-ios/pull/9799]
- [*] Product form: a share action is shown in the navigation bar if the product can be shared and no more than one action is displayed, in addition to the more menu > Share. [https://github.com/woocommerce/woocommerce-ios/pull/9789]
- [*] Payments: show badges leading to Set up Tap to Pay on iPhone for eligible stores and devices [https://github.com/woocommerce/woocommerce-ios/pull/9812]
- [*] Orders: Fixes a bug where the Orders list would not load if an order had a non-integer gift card amount applied to the order (with the Gift Cards extension). [https://github.com/woocommerce/woocommerce-ios/pull/9795]

- [*] My Store: A new button to share the current store is added on the top right of the screen. [https://github.com/woocommerce/woocommerce-ios/pull/9796]
- [*] Mobile Payments: The screen brightness is increased when showing the Scan to Pay view so the QR code can be scanned more easily [https://github.com/woocommerce/woocommerce-ios/pull/9807]
- [*] Mobile Payments: The Woo logo is added to the QR code on the Scan to Pay screen [https://github.com/woocommerce/woocommerce-ios/pull/9823]
- [*] Allow EU merchants to have better control of their privacy choices. A privacy choices banner will be shown the next time they open the app. [https://github.com/woocommerce/woocommerce-ios/pull/9825]

13.7
-----
- [Internal] Adds guidance for new Customs rule when shipping to some EU countries. [https://github.com/woocommerce/woocommerce-ios/pull/9715]
- [*] JITMs: Added modal-style Just in Time Message support on the dashboard [https://github.com/woocommerce/woocommerce-ios/pull/9694]
- [**] Order Creation: Products can be searched by SKU when adding products to an order. [https://github.com/woocommerce/woocommerce-ios/pull/9711]
- [*] Orders: Fixes order details so separate order items are not combined just because they are the same product or variation. [https://github.com/woocommerce/woocommerce-ios/pull/9710]
- [Internal] Store creation: starting May 4, store creation used to time out while waiting for the site to be ready (become a Jetpack/Woo site). A workaround was implemented to wait for the site differently. [https://github.com/woocommerce/woocommerce-ios/pull/9767]
- [**] Mobile Payments: Tap to Pay is initialised on launch or foreground, to speed up payments [https://github.com/woocommerce/woocommerce-ios/pull/9750]
- [*] Store Creation: Local notifications are used to support users during the store creation process. [https://github.com/woocommerce/woocommerce-ios/pull/9717, https://github.com/woocommerce/woocommerce-ios/pull/9719, https://github.com/woocommerce/woocommerce-ios/pull/9749]
- [**] Mobile Payments: Merchants can now collect in-person payments by showing a QR code to their customers. [https://github.com/woocommerce/woocommerce-ios/pull/9762]
- [Internal] Orders: Bundled products (within a product bundle) are now indented, to show their relationship to the parent bundle. [https://github.com/woocommerce/woocommerce-ios/pull/9778]

13.6
-----
- [*] Remove login error local notifications that used to be scheduled 24 hours from certain login errors. [https://github.com/woocommerce/woocommerce-ios/pull/9666]
- [*] JITMs: Added customization to Just in Time Message banner background and badges [https://github.com/woocommerce/woocommerce-ios/pull/9633]
- [*] Product form > description editor: fix the extra bottom inset after hiding the keyboard either manually (available on a tablet) or applying an AI-generated product description. [https://github.com/woocommerce/woocommerce-ios/pull/9638]
- [*] Products: Fixes stock statuses for Product Bundles so that backordered bundles and bundle stock quantities are displayed as expected. [https://github.com/woocommerce/woocommerce-ios/pull/9681]

13.5
-----
- [*] Settings > Domains: Premium domains are now supported, the domain suggestions now match the results on web and Android. It's more noticeable for stores with a domain credit, where not all domains are free for the first year anymore. [https://github.com/woocommerce/woocommerce-ios/pull/9607]
- [*] Product form > Inventory: the SKU scanner is enabled for all users, where it used to be behind a feature switch in Settings > Experimental Features. [https://github.com/woocommerce/woocommerce-ios/pull/9631]
[Internal] Products: Simplify Product Editing experiment is removed; there should be no changes to the existing product creation/editing behavior. [https://github.com/woocommerce/woocommerce-ios/pull/9602]
- [*] Payments: Products are removed directly from an order when its count is below one, instead of opening an extra screen to remove it. [https://github.com/woocommerce/woocommerce-ios/pull/9624]
- [*] Orders: Parses HTML-encoded characters and removes extraneous, non-attribute meta data from the list of attributes for an item in an order. [https://github.com/woocommerce/woocommerce-ios/pull/9603]
- [*] Products: Adds the component descriptions to the list of components in a composite product (using the Composite Products extension). [https://github.com/woocommerce/woocommerce-ios/pull/9634]
- [*] Products: Adds the product SKU to the bundled products list in product details, for Bundle products (using the Product Bundles extension). [https://github.com/woocommerce/woocommerce-ios/pull/9626]
- [*] Product form > description editor AI for WPCOM stores: the prompt was updated so that the generated description is shorter. [https://github.com/woocommerce/woocommerce-ios/pull/9637]

13.4
-----
- [*] Payments: Popular and last sold products are displayed on top of the products selection screen when creating or editing an order. [https://github.com/woocommerce/woocommerce-ios/pull/9539]

- [Internal] Payments: Update StripeTerminal pod to 2.19.1 [https://github.com/woocommerce/woocommerce-ios/pull/9537]
- [**] Adds read-only support for the Gift Cards extension in order details. [https://github.com/woocommerce/woocommerce-ios/pull/9558]
- [**] Adds read-only support for the Subscriptions extension in order and product details. [https://github.com/woocommerce/woocommerce-ios/pull/9541]
- [*] Product form > description editor: a magic wand button is added to the keyboard toolbar to auto-generate a product description using Jetpack AI for WPCOM stores. [https://github.com/woocommerce/woocommerce-ios/pull/9577]
- [Internal] Payments: Upate Tap to Pay connection flow strings to avoid mentioning "reader" [https://github.com/woocommerce/woocommerce-ios/pull/9563]
- [*] Store onboarding: Now the onboarding task list can be shown/hidden from settings and also from the dashboard. [https://github.com/woocommerce/woocommerce-ios/pull/9572, https://github.com/woocommerce/woocommerce-ios/pull/9573]
- [**] Adds read-only support for the Min/Max Quantities extension in product details. [https://github.com/woocommerce/woocommerce-ios/pull/9585]

13.3
-----
- [***] Payments: UK-based stores merchants can take In-Person Payments. [https://github.com/woocommerce/woocommerce-ios/pull/9496]
- [*] Store creation free trial flow now includes 3 profiler questions again with updated options: store category, selling status, and store country. [https://github.com/woocommerce/woocommerce-ios/pull/9513]
- [*] Shipping Labels: Origin address's phone number is now saved locally and pre-populated in the creation form. [https://github.com/woocommerce/woocommerce-ios/pull/9520]
- [Internal] Almost all mappers have been updated to only decode without the data envelope if it's not available. Please do a smoke test to ensure that all features still work as before. [https://github.com/woocommerce/woocommerce-ios/pull/9510]
- [Internal] Store onboarding: Mark "Launch your store" task as complete if the store is already public. This is a workaround for a backend issue which marks "Launch your store" task incomplete for already live stores. [https://github.com/woocommerce/woocommerce-ios/pull/9507]
- [*] Payments: Added Universal Link support for Set up Tap to Pay on iPhone, and to open Universal Links from Just in Time Messages, to more easily navigate to app features. [https://github.com/woocommerce/woocommerce-ios/pull/9518]
- [*] Login: Potentially fixed the crash on the onboarding screen. [https://github.com/woocommerce/woocommerce-ios/pull/9523]

13.2
-----
- [Internal] Store creation: New loading screen added for create store flow. [https://github.com/woocommerce/woocommerce-ios/pull/9383]
- [*] Payments: Add account type field to receipts [https://github.com/woocommerce/woocommerce-ios/pull/9416]
- [*] Products can now be filtered within Order creation [https://github.com/woocommerce/woocommerce-ios/pull/9258]
- [*] Products: Adds read-only support for the Composite Products extension in the Products list, including a list of components in product details. [https://github.com/woocommerce/woocommerce-ios/pull/9455]


13.1
-----
- [internal] Users can now create a Free Trial store from the app from the Get Started section of the app prologue. [https://github.com/woocommerce/woocommerce-ios/pull/9396]
- [**] Adds support for Product Multi-selection when creating and/or editing Orders. [https://github.com/woocommerce/woocommerce-ios/issues/8888]
- [**] Users can now install Jetpack for their non-Jetpack sites after logging in with application passwords. [https://github.com/woocommerce/woocommerce-ios/pull/9354]
- [*] Payments: We show a Tap to Pay on iPhone feedback survey button in the Payments menu after the first Tap to Pay on iPhone payment is taken [https://github.com/woocommerce/woocommerce-ios/pull/9366]
- [Internal] Added SiteID to some IPP tracks events [https://github.com/woocommerce/woocommerce-ios/pull/9572,]

13.0
-----
- [*] Adds a banner in "Launch store" task screen to upgrade from free trial plan. [https://github.com/woocommerce/woocommerce-ios/pull/9323]
- [*] Fix: Description, sale price, and image will be copied over to the new product variations when duplicating a variable product. [https://github.com/woocommerce/woocommerce-ios/pull/9322]


12.9
-----
- [**] Dashboard: an onboarding card is shown for sites with the following tasks if any is incomplete: "tell us more about your store" (store location) that opens a webview, "add your first product" that starts the product creation flow, "launch your store" that publishes the store, "customize your domain" that starts the domain purchase flow, and "get paid" that opens a webview. A subset of the tasks may be shown to self-hosted sites and WPCOM sites on a free trial. [https://github.com/woocommerce/woocommerce-ios/pull/9285]
- [*] Jetpack benefit banner and modal is now available on the dashboard screen after logging in with site credentials. [https://github.com/woocommerce/woocommerce-ios/pull/9232]
- [*] Payments: Local search is added to the products selection screen in the order creation flow to speed the process. [https://github.com/woocommerce/woocommerce-ios/pull/9178]
- [*] Fix: Prevent product variations not loading due to an encoding error for `permalink`, which was altered by a plugin. [https://github.com/woocommerce/woocommerce-ios/pull/9233]
- [*] Login: Users can now log in to self-hosted sites without Jetpack by approving application password authorization to their sites. [https://github.com/woocommerce/woocommerce-ios/pull/9260]
- [*] Payments: Tap to Pay on iPhone can now be selected from the Payment Methods screen [https://github.com/woocommerce/woocommerce-ios/pull/9242]
- [**] Payments: Set up Tap to Pay on iPhone flow added to the Payments Menu. Use it to configure the reader, and try a payment, before collecting a card payment with a customer. [https://github.com/woocommerce/woocommerce-ios/pull/9280]

12.8
-----
- [*] Shortcuts: We can now trigger the order creation and payment collection flows from the iOS Shortcuts app. [https://github.com/woocommerce/woocommerce-ios/pull/9103]
- [Internal] Dashboard: the UI layer had a major refactoring to allow scrolling for content more than stats for the onboarding project. The main design change is on the refresh control, where it was moved from each stats tab to below the navigation bar. Other design changes are not expected. [https://github.com/woocommerce/woocommerce-ios/pull/9031]
- [**] Products: Adds read-only support for the Product Bundles extension, including a list of bundled products and stock status for product bundles. [https://github.com/woocommerce/woocommerce-ios/pull/9177]
- [Internal] Mobile Payments: Updated StripeTerminal to 2.18 [https://github.com/woocommerce/woocommerce-ios/pull/9118]

12.7
-----
- [Internal] Shipping Label: add condition checks before showing contact options [https://github.com/woocommerce/woocommerce-ios/pull/8982]
- [*] Main screens are now accessible through the Home Screen Spotlight Search [https://github.com/woocommerce/woocommerce-ios/pull/9082]
- [*] Stats: Fixed a crash when order stats use a date and time matching the start of Daylight Saving Time. [https://github.com/woocommerce/woocommerce-ios/pull/9083]
- [*] Fix: Dismiss Take Payment popup after sharing the payment link to another app. [https://github.com/woocommerce/woocommerce-ios/pull/9042]
- [*] Site credential login: Catch invalid cookie nonce [https://github.com/woocommerce/woocommerce-ios/pull/9102]
- [*] Better error messages for site credential login failures [https://github.com/woocommerce/woocommerce-ios/pull/9125]
- [Internal] New Zendesk tag for site credential login errors [https://github.com/woocommerce/woocommerce-ios/pull/9150]

12.6
-----
- [*] Fix: When a product's details can be edited, they display a disclosure indicator (chevron). [https://github.com/woocommerce/woocommerce-ios/pull/8980]
- [*] Payments: fixed a bug where enabled rows in the Payments Menu were sometimes incorrectly shown as disabled [https://github.com/woocommerce/woocommerce-ios/pull/8983]
- [Internal] Mobile Payments: fixed logic on display of IPP feedback banner on Order List [https://github.com/woocommerce/woocommerce-ios/pull/8994]
- [**] Support: Merchants can now contact support with a new and refined experience. [https://github.com/woocommerce/woocommerce-ios/pull/9006/files]
- [***] Mobile Payments: Tap to Pay on iPhone enabled for all US merchants [https://github.com/woocommerce/woocommerce-ios/pull/9023]

12.5
-----
- [Internal] Dashboard: the stats implementation had a major update to replace a third-party library in order to support the upcoming store onboarding card. Minimal design changes are expected, and horizontal scrolling between different time range tabs is not available anymore. [https://github.com/woocommerce/woocommerce-ios/pull/8942]

12.4
-----
- [**] Menu > Settings: adds a `Domains` row for WPCOM sites to see their site domains, add a new domain, or redeems a domain credit if available. [https://github.com/woocommerce/woocommerce-ios/pull/8870]
- [Internal] Prologue screen now has only the entry point to site address login flow, and application password authentication is used for sites without Jetpack. [https://github.com/woocommerce/woocommerce-ios/pull/8846]
- [Internal] A new tag has been added for Zendesk for users authenticated with application password. [https://github.com/woocommerce/woocommerce-ios/pull/8850]
- [Internal] Failures in the logged-out state are now tracked with anonymous ID. [https://github.com/woocommerce/woocommerce-ios/pull/8861]
- [*] Fix: Fixed a crash when switching away from the Products tab. [https://github.com/woocommerce/woocommerce-ios/pull/8874]

12.3
-----
- [Internal] We have updated the Zendesk SDK to version 6.0 [https://github.com/woocommerce/woocommerce-ios/pull/8828]
- [Internal] Tap to Pay on iPhone made publicly available via an Experimental Feature toggle [https://github.com/woocommerce/woocommerce-ios/pull/8814]

12.2
-----
- [*] Fix: Adding a new attribute will auto-capitalize the first letter for each word in the attribute name. [https://github.com/woocommerce/woocommerce-ios/pull/8772]
- [internal] Logging: Improvements on logging potential errors when loading Order Details [https://github.com/woocommerce/woocommerce-ios/pull/8781]
- [Internal] Now we track the specific error code when a networking-related operation fails [https://github.com/woocommerce/woocommerce-ios/issues/8527]

12.1
-----
- [*] Adds an In-Person Payments survey banner on top of the Orders view [https://github.com/woocommerce/woocommerce-ios/issues/8530]
- [*] Fix: Allow product's `purchasable` to be a number as some third-party plugins could alter the type in the API. This could help with the Products tab not loading due to product decoding errors. [https://github.com/woocommerce/woocommerce-ios/pull/8718]
- [***] [Internal] Start the AB test for allowing login to the app using site credentials [https://github.com/woocommerce/woocommerce-ios/pull/8744]

12.0
-----
- [**] Adds a feature of bulk updating products from the product's list. [https://github.com/woocommerce/woocommerce-ios/pull/8704]
- [internal] Store creation flow now includes 3 profiler questions: store category, selling status, and store country. [https://github.com/woocommerce/woocommerce-ios/pull/8667]

11.9
-----
- [**] Now you can generate all possible variations for a product's attributes [https://github.com/woocommerce/woocommerce-ios/pull/8619]
- [*] Mobile payments: fixed card reader manuals links. [https://github.com/woocommerce/woocommerce-ios/pull/8628]

11.8
-----
- [*] Design refresh: Buttons, links, and other calls to action are now purple instead of pink. [https://github.com/woocommerce/woocommerce-ios/pull/8451]
- [internal] Design: Updated capitalization for various pages, links, and buttons to match new design guidelines. [https://github.com/woocommerce/woocommerce-ios/pull/8455]
- [internal] Remove A/B testing and release native Jetpack installation flow for all users. [https://github.com/woocommerce/woocommerce-ios/pull/8533]

11.7
-----
- [**] Analytics Hub: Now you can select custom date ranges. [https://github.com/woocommerce/woocommerce-ios/pull/8414]
- [**] Analytics Hub: Now you can see Views and Conversion Rate analytics in the new Sessions card. [https://github.com/woocommerce/woocommerce-ios/pull/8428]
- [*] My Store: We fixed an issue with Visitors and Conversion stats where sometimes visitors could be counted more than once in the selected period. [https://github.com/woocommerce/woocommerce-ios/pull/8427]


11.6
-----
- [***] We added a new Analytics Hub inside the My Store area of the app. Simply click on the See More button under the store stats to check more detailed information on Revenue, Orders and Products. [https://github.com/woocommerce/woocommerce-ios/pull/8356]
- [*] In-Person Payments: fixed timing issues in payments flow, which caused "Remove card" to be shown for too long [https://github.com/woocommerce/woocommerce-ios/pull/8351]

11.5
-----
- [*] Account deletion is now supported for all users in settings or in the empty stores screen (in the ellipsis menu). [https://github.com/woocommerce/woocommerce-ios/pull/8179, https://github.com/woocommerce/woocommerce-ios/pull/8272]
- [*] In-Person Payments: We removed any references to Simple Payments from Orders, and the red badge from the Menu tab and Menu Payments icon announcing the new Payments section. [https://github.com/woocommerce/woocommerce-ios/pull/8183]
- [internal] Store creation flow was improved with native implementation. It is available from the login prologue (`Get Started` CTA), login email error screen, and store picker (`Add a store` CTA from the empty stores screen or at the bottom of the store list). [Example testing steps in https://github.com/woocommerce/woocommerce-ios/pull/8251]
- [internal] New stores have two new Products onboarding features: A banner with an `Add a Product` CTA on the My Store screen, and the option to add new products using templates. [https://github.com/woocommerce/woocommerce-ios/pull/8294]

11.4
-----
- [*] Add System Status Report to ZenDesk support requests. [https://github.com/woocommerce/woocommerce-ios/pull/8171]


11.3
-----
- [*] In-Person Payments: Show spinner while preparing reader for payment, instead of saying it's ready before it is. [https://github.com/woocommerce/woocommerce-ios/pull/8115]
- [internal] In-Person Payments: update StripeTerminal from 2.7 to 2.14 [https://github.com/woocommerce/woocommerce-ios/pull/8132]
- [*] In-Person Payments: Fixed payment method prompt for WisePad 3 to show only Tap and Insert options [https://github.com/woocommerce/woocommerce-ios/pull/8136]

11.2
-----
- [***] You can now preview draft products before publishing. [https://github.com/woocommerce/woocommerce-ios/pull/8102]
- [*] The survey at the end of the login onboarding flow is no longer available. [https://github.com/woocommerce/woocommerce-ios/pull/8062]
- [*] Fixed layout issues on the Account Mismatch error screen. [https://github.com/woocommerce/woocommerce-ios/pull/8074]
- [*] The Accept Payments Easily banner has been removed from the order list [https://github.com/woocommerce/woocommerce-ios/pull/8078]

11.1
-----
- [**] You can now search customers when creating or editing an order. [https://github.com/woocommerce/woocommerce-ios/issues/7741]
- [internal] Store creation is available from the login prologue, login email error screen, and store picker. [https://github.com/woocommerce/woocommerce-ios/pull/8023]
- [internal] The login flow is simplified with only the option to log in with WordPress.com. This flow is presented in parallel with the existing flow in an A/B test experiment. [https://github.com/woocommerce/woocommerce-ios/pull/7996]
- [**] Relevant Just In Time Messages will be displayed on the My Store screen [https://github.com/woocommerce/woocommerce-ios/issues/7853]

11.0
-----
- [internal] Add support for controlling performance monitoring via Sentry. **Off by default**. [https://github.com/woocommerce/woocommerce-ios/pull/7831]


10.9
-----
- [***] Dropped iOS 14 support. From now we support iOS 15 and later. [https://github.com/woocommerce/woocommerce-ios/pull/7851]
- [*] Login: Now you can handle Jetpack site connection for your self-hosted sites from the app. [https://github.com/woocommerce/woocommerce-ios/pull/7847]


10.8
-----
- [***] Stats: Now you can add a Today's Stats Widget to your lock screen (iOS 16 only) to monitor your sales. [https://github.com/woocommerce/woocommerce-ios/pull/7839]
- [internal] In-Person Payments: add UTM parameters to card reader purchase URLs to allow attribution [https://github.com/woocommerce/woocommerce-ios/pull/7858]
- [*] In-Person Payments: the Purchase card reader links now all open in authenticated web views, to make it easier to log in to woocommerce.com. [https://github.com/woocommerce/woocommerce-ios/pull/7862]

10.7
-----
- [*] Universal Links: Users can now open universal links in the app. [https://github.com/woocommerce/woocommerce-ios/pull/7632]
- [internal] Store picker: Show error when the role eligibility check fails while selecting a store. [https://github.com/woocommerce/woocommerce-ios/pull/7816]
- [internal] Store picker: Add loading state to `Continue` button. [https://github.com/woocommerce/woocommerce-ios/pull/7821]
- [internal] Store picker: Use Jetpack tunnel API for fetching user info for role checking. [https://github.com/woocommerce/woocommerce-ios/pull/7822]
- [*] Allow in-app notices to be swiped away [https://github.com/woocommerce/woocommerce-ios/pull/7801]

10.6
-----

- [**] Products tab: products search now has an option to search products by SKU. Stores with WC version 6.6+ support partial SKU search, otherwise the product(s) with the exact SKU match is returned. [https://github.com/woocommerce/woocommerce-ios/pull/7781]
- [*] Fixed a rare crash when selecting a store in the store picker. [https://github.com/woocommerce/woocommerce-ios/pull/7765]
- [*] Settings: Display the WooCommerce version and available updates in Settings [https://github.com/woocommerce/woocommerce-ios/pull/7779]
- [*] Show suggestion for logging in to a WP.com site with a mismatched WP.com account. [https://github.com/woocommerce/woocommerce-ios/pull/7773]
- [*] Help center: Added help center web page with FAQs for "Not a WooCommerce site" and "Wrong WordPress.com account" error screens. [https://github.com/woocommerce/woocommerce-ios/pull/7767, https://github.com/woocommerce/woocommerce-ios/pull/7769]
- [*] Now you can bulk edit variation prices. [https://github.com/woocommerce/woocommerce-ios/pull/7803]
- [**] Reviews: Now you can reply to product reviews using the Reply button while viewing a product review. [https://github.com/woocommerce/woocommerce-ios/pull/7799]

10.5
-----
- [**] Products: Now you can duplicate products from the More menu of the product detail screen. [https://github.com/woocommerce/woocommerce-ios/pull/7727]
- [**] Login: Added Jetpack connection support from the Account Mismatch error screen. [https://github.com/woocommerce/woocommerce-ios/pull/7748]
- [*] Orders: We are bringing back the ability to add/edit customer notes and addresses from the main order screen [https://github.com/woocommerce/woocommerce-ios/pull/7750]
- [*] Help center: Added help center web page with FAQs for "Wrong WordPress.com account error" screen. [https://github.com/woocommerce/woocommerce-ios/pull/7747]
- [*] Widgets: The Today's Stat Widget adds support for bigger fonts. [https://github.com/woocommerce/woocommerce-ios/pull/7752]

10.4
-----
- [***] Stats: Now you can add a Today's Stats Widget to your homescreen to monitor your sales. [https://github.com/woocommerce/woocommerce-ios/pull/7732]
- [*] Help center: Added help center web page with FAQs for "Pick a WooCommerce Store", "Enter WordPress.com password" and "Open mail to find magic link" screens. [https://github.com/woocommerce/woocommerce-ios/pull/7641, https://github.com/woocommerce/woocommerce-ios/pull/7730, https://github.com/woocommerce/woocommerce-ios/pull/7737]
- [*] In-Person Payments: Fixed a bug where cancelling a card reader connection would temporarily prevent further connections [https://github.com/woocommerce/woocommerce-ios/pull/7689]
- [*] In-Person Payments: Improvements to the card reader connection flow UI [https://github.com/woocommerce/woocommerce-ios/pull/7687]
- [*] Login: Users can now set up the Jetpack connection between a self-hosted site and their WP.com account. [https://github.com/woocommerce/woocommerce-ios/pull/7608]
- [*] Product list: the "Draft" blue color is fixed to be more readable for a draft product row in the product list. [https://github.com/woocommerce/woocommerce-ios/pull/7724]
- [*] Notifications: App icon badge is now cleared correctly after visiting the orders tab. [https://github.com/woocommerce/woocommerce-ios/pull/7735]

10.3
-----
- [*] Dashboard: the last selected time range tab (Today/This Week/This Month/This Year) is persisted for the site and shown on the next site launch (app launch or switching stores). [https://github.com/woocommerce/woocommerce-ios/pull/7638]
- [*] Dashboard: swiping to another time range tab now triggers syncing for the target tab. Previously, the stats on the target tab aren't synced from the swipe gesture. [https://github.com/woocommerce/woocommerce-ios/pull/7650]
- [*] In-Person Payments: Fixed an issue where the Pay in Person toggle could be out of sync with the setting on the website. [https://github.com/woocommerce/woocommerce-ios/pull/7656]
- [*] In-Person Payments: Removed the need to sign in when purchasing a card reader [https://github.com/woocommerce/woocommerce-ios/pull/7670]
- [*] In-Person Payments: Fixed a bug where canceling a reader connection could result in being unable to connect a reader in future [https://github.com/woocommerce/woocommerce-ios/pull/7678]
- [*] In-Person Payments: Fixed a bug which prevented the Collect Payment button from being shown for Cash on Delivery orders  [https://github.com/woocommerce/woocommerce-ios/pull/7694]

10.2
-----
- [*] Help center: Added help center web page with FAQs for "Enter Store Credentials", "Enter WordPress.com email " and "Jetpack required Error" screens. [https://github.com/woocommerce/woocommerce-ios/pull/7588, https://github.com/woocommerce/woocommerce-ios/pull/7590, https://github.com/woocommerce/woocommerce-ios/pull/7621]
- [*] In-Person Payments: Fixed the Learn More link from the `Enable Pay in Person` onboarding screen for WCPay [https://github.com/woocommerce/woocommerce-ios/pull/7598]
- [**] In-Person Payments: Added a switch for the Pay in Person payment method on the Payments menu. This allows you to accept In-Person Payments for website orders [https://github.com/woocommerce/woocommerce-ios/pull/7613]

10.1
-----
- [*] In-Person Payments: The onboarding notice on the In-Person Payments menu is correctly dismissed after multiple prompts are shown. [https://github.com/woocommerce/woocommerce-ios/pull/7543]
- [*] Help center: Added custom help center web page with FAQs for "Enter Store Address" and "Enter WordPress.com email" screens. [https://github.com/woocommerce/woocommerce-ios/pull/7553, https://github.com/woocommerce/woocommerce-ios/pull/7573]
- [*] In-Person Payments: The plugin selection is saved correctly after multiple onboarding prompts. [https://github.com/woocommerce/woocommerce-ios/pull/7544]
- [**] In-Person Payments: A new prompt to enable `Pay in Person` for your store's checkout, to accept In-Person Payments for website orders [https://github.com/woocommerce/woocommerce-ios/issues/7474]

10.0
-----
- [**] In-Person Payments and Simple Payments have been moved to a new Payments section [https://github.com/woocommerce/woocommerce-ios/pull/7473]
- [*] Login: on the WP.com password screen, the magic link login option is moved from below "Reset your password" to below the primary Continue button for higher visibility. [https://github.com/woocommerce/woocommerce-ios/pull/7469]
- [*] Login: some minor enhancements are made to the error screen after entering an invalid WP.com email - a new "What is WordPress.com?" link, hiding the "Log in with store address" button when it's from the store address login flow, and some copy changes. [https://github.com/woocommerce/woocommerce-ios/pull/7485]
- [**] In-Person Payments: Accounts with pending requirements are no longer blocked from taking payments - we have added a skip button to the relevant screen. [https://github.com/woocommerce/woocommerce-ios/pull/7504]
- [*] Login: New button added to the empty site picker screen to enter a site address for troubleshooting. [https://github.com/woocommerce/woocommerce-ios/pull/7484]

9.9
-----
- [*] [Sign in with store credentials]: New screen added with instructions to verify Jetpack connected email. [https://github.com/woocommerce/woocommerce-ios/pull/7424]
- [*] [Sign in with store credentials]: Stop clearing username/password after an invalid attempt to enable users to fix typos. [https://github.com/woocommerce/woocommerce-ios/pull/7444]
- [*] Login: after entering WP.com email, a magic link is automatically sent when it is enabled (magic links are disabled for A8C emails and WP.com accounts with recently changed password) and a new screen is shown with an option to log in with password. [https://github.com/woocommerce/woocommerce-ios/pull/7449]

9.8
-----
- [***] Login: Introduce a way to sign in using store credentials.  [https://github.com/woocommerce/woocommerce-ios/pull/7320]
- [**] Login: You can now install WooCommerce to your self-hosted sites from the login flow. [https://github.com/woocommerce/woocommerce-ios/pull/7401]
- [**] Orders: Now you can quickly mark an order as completed by swiping it to the left! [https://github.com/woocommerce/woocommerce-ios/pull/7385]
- [*] In-Person Payments: The purchase card reader information card appears also in the Orders list screen. [https://github.com/woocommerce/woocommerce-ios/pull/7326]
- [*] Login: in release 9.7, when the app is in logged out state, an onboarding screen is shown before the prologue screen if the user hasn't finished or skipped it. In release 9.8, a survey is added to the end of the onboarding screen. [https://github.com/woocommerce/woocommerce-ios/pull/7416]
- [*] Login: a local notification is scheduled after the user encounters an error from logging in with an invalid site address or WP.com email/password. Please see testing scenarios in the PR, with regression testing on order/review remote notifications. [https://github.com/woocommerce/woocommerce-ios/pull/7323, https://github.com/woocommerce/woocommerce-ios/pull/7372, https://github.com/woocommerce/woocommerce-ios/pull/7422]

9.7
-----
- [***] Orders: Orders can now be edited within the app. [https://github.com/woocommerce/woocommerce-ios/pull/7300]
- [**] Orders: You can now view the Custom Fields for an order in the Order Details screen. [https://github.com/woocommerce/woocommerce-ios/pull/7310]
- [*] In-Person Payments: Card Reader Manuals now appear based on country availability, consolidated into an unique view [https://github.com/woocommerce/woocommerce-ios/pull/7178]
- [*] Login: Jetpack setup flow is now accessible from the Login with Store Address flow. [https://github.com/woocommerce/woocommerce-ios/pull/7294]
- [*] In-Person Payments: The purchase card reader information card can be dismissed [https://github.com/woocommerce/woocommerce-ios/pull/7260]
- [*] In-Person Payments: When dismissing the purchase card reader information card, the user can choose to be reminded in 14 days. [https://github.com/woocommerce/woocommerce-ios/pull/7271]
- [*] In-Person Payments: The purchase card reader information card appears also in the App Settings screen. [https://github.com/woocommerce/woocommerce-ios/pull/7308]
- [*] Refund lines in the Order details screen now appear ordered from oldest to newest [https://github.com/woocommerce/woocommerce-ios/pull/7287]
- [*] Login: when the app is in logged out state, an onboarding screen is shown before the prologue screen if the user hasn't finished or skipped it.  [https://github.com/woocommerce/woocommerce-ios/pull/7324]
- [*] Orders: When a store has no orders yet, there is an updated message with a link to learn more on the Orders tab. [https://github.com/woocommerce/woocommerce-ios/pull/7328]

9.6
-----
- [***] Coupons: Coupons can now be created from within the app. [https://github.com/woocommerce/woocommerce-ios/pull/7239]
- [**] Order Details: All unpaid orders have a Collect Payment button, which shows a payment method selection screen. Choices are Cash, Card, and Payment Link. [https://github.com/woocommerce/woocommerce-ios/pull/7111]
- [**] In-Person Payments: Support for selecting preferred payment gateway when multiple extensions are installed on the store. [https://github.com/woocommerce/woocommerce-ios/pull/7153]
- [*] Coupons: Removed the redundant animation when reloading the coupon list. [https://github.com/woocommerce/woocommerce-ios/pull/7137]
- [*] Login: Display "What is WordPress.com?" link in "Continue With WordPress.com" flow. [https://github.com/woocommerce/woocommerce-ios/pull/7213]
- [*] Login: Display the Jetpack requirement error after login is successful.
- [*] Login: Display a "New to WooCommerce?" link in the login prologue screen above the login buttons. [https://github.com/woocommerce/woocommerce-ios/pull/7261]
- [*] In-Person Payments: Publicize the Card Present Payments feature on the Payment Method screen [https://github.com/woocommerce/woocommerce-ios/pull/7225]
- [*] In-Person Payments: Add blog_id to IPP transaction description to match WCPay [https://github.com/woocommerce/woocommerce-ios/pull/7221]
- [*] Product form: after uploading an image, the product can now be saved immediately while the image is being uploaded in the background. When no images are pending upload for the saved product, the images are added to the product. Testing instructions: https://github.com/woocommerce/woocommerce-ios/pull/7196. [https://github.com/woocommerce/woocommerce-ios/pull/7254]

9.5
-----
- [*] Coupons: Fixed issue saving "Individual Use" and "Exclude Sale Items" fields. [https://github.com/woocommerce/woocommerce-ios/pull/7117]
- [*] Orders: The customer shipping/billing address form now navigates back automatically after selecting a country or state. [https://github.com/woocommerce/woocommerce-ios/pull/7119]
- [internal] In settings and empty stores screen, the "Close Account" link is shown for users who signed in with Apple (the only way to create an account) to close their WordPress.com account. [https://github.com/woocommerce/woocommerce-ios/pull/7143]

9.4
-----
- [*] Orders: Order details now displays both the date and time for all orders. [https://github.com/woocommerce/woocommerce-ios/pull/6996]
- [*] Simple payments have the `Card` option available for stores with configuration issues to resolve, and show onboarding to help resolve them [https://github.com/woocommerce/woocommerce-ios/pull/7002]
- [*] Order & Product list: Now, we can pull to refresh from an empty view. [https://github.com/woocommerce/woocommerce-ios/pull/7023, https://github.com/woocommerce/woocommerce-ios/pull/7030]
- [*] Order Creation: Fixes a bug where selecting a variable product to add to a new order would sometimes open the wrong list of product variations. [https://github.com/woocommerce/woocommerce-ios/pull/7042]
- [*] Collect payment button on Order Details no longer flickers when the screen loads [https://github.com/woocommerce/woocommerce-ios/pull/7043]
- [*] Issue refund button on Order Details is shown for all paid orders [https://github.com/woocommerce/woocommerce-ios/pull/7046]
- [*] Order Creation: Fixes several bugs with the Products section not showing the correct order items or not correctly updating the item quantity. [https://github.com/woocommerce/woocommerce-ios/pull/7067]

9.3
-----
- [***] In-Person Payments is now available for merchants using WooCommerce Payments in Canada. [https://github.com/woocommerce/woocommerce-ios/pull/6954]
- [*] In-Person Payments: Accessibility improvement [https://github.com/woocommerce/woocommerce-ios/pull/6869, https://github.com/woocommerce/woocommerce-ios/pull/6886, https://github.com/woocommerce/woocommerce-ios/pull/6906]
- [*] Orders: Now it's possible to select and copy text from the notes on an order. [https://github.com/woocommerce/woocommerce-ios/pull/6894]
- [*] Support Arabic numerals on amount fields. [https://github.com/woocommerce/woocommerce-ios/pull/6891]
- [*] Product Selector: Enabled selecting all variations on variable product rows. [https://github.com/woocommerce/woocommerce-ios/pull/6899]
- [internal] Order Creation: Adding new products, shipping, fee, or customer details to an order now blocks the UI immediately while the order is syncing remotely. [https://github.com/woocommerce/woocommerce-ios/pull/6974]

- [*] Coupons: Now it's possible to update discount types for coupons. [https://github.com/woocommerce/woocommerce-ios/pull/6935]
- [*] Orders tab: the view width now adjusts to the app in tablet split view on iOS 15. [https://github.com/woocommerce/woocommerce-ios/pull/6951]

9.2
-----
- [***] Experimental Features: Coupons editing and deletion features are now enabled as part of coupon management. [https://github.com/woocommerce/woocommerce-ios/pull/6853]
- [*] Order Creation: Updated percentage fee flow - added amount preview, disabled percentage option when editing. [https://github.com/woocommerce/woocommerce-ios/pull/6763]
- [*] Product Details: Update status badge layout and show it for more cases. [https://github.com/woocommerce/woocommerce-ios/pull/6768]
- [*] Coupons: now, the percentage amount of coupons will be displayed correctly in the listing and in coupon detail if the amount contains fraction digits. [https://github.com/woocommerce/woocommerce-ios/pull/6804]
- [*] Coupons: Filter initial search results to show only coupons of the currently selected store. [https://github.com/woocommerce/woocommerce-ios/pull/6800]
- [*] Coupons: Fixed crash when there are duplicated items on the coupon list. [https://github.com/woocommerce/woocommerce-ios/pull/6798]
- [*] In-Person Payments: Run onboarding checks when connecting a reader. [https://github.com/woocommerce/woocommerce-ios/pull/6761, https://github.com/woocommerce/woocommerce-ios/pull/6774, https://github.com/woocommerce/woocommerce-ios/pull/6789]
- [*] In-Person Payments: after collecting payment for an order, merchants can now email the receipt in addition to printing it in Order Details > See Receipt if email is available on the device. [https://github.com/woocommerce/woocommerce-ios/pull/6833]

9.1
-----

- [*] Product name field in product form - Remove scroll behaviour and increase field height to fully display long product names. [https://github.com/woocommerce/woocommerce-ios/pull/6681]
- [*] Filter toolbar in Products list tab - Filter toolbar is pinned outside of the products list. [https://github.com/woocommerce/woocommerce-ios/pull/6698]
- [internal] Loading screens are refactored to avoid duplicated code and a potential crash. Please quickly smoke test them to make sure that everything still works as before. [https://github.com/woocommerce/woocommerce-ios/pull/6717]
- [*] Shipping settings - Weight and shipping package dimensions are localized based on device locale. Also, decimal point information is no longer lost upon saving a product, when using comma as a decimal separator. [https://github.com/woocommerce/woocommerce-ios/pull/6721]

9.0
-----

- [*] Share payment links from the order details screen. [https://github.com/woocommerce/woocommerce-ios/pull/6609]
- [internal] Reviews lists on Products and Menu tabs are refactored to avoid duplicated code. Please quickly smoke test them to make sure that everything still works as before. [https://github.com/woocommerce/woocommerce-ios/pull/6553]
- [**] Now it's possible to change the order of the product images. [https://github.com/woocommerce/woocommerce-ios/pull/6620]
- [*] Improved accessibility for the error banner and info banner displayed in Orders and Products. [https://github.com/woocommerce/woocommerce-ios/pull/6633]

8.9
-----
- [*] Coupons: Fixed issue loading the coupon list from the local storage on initial load. [https://github.com/woocommerce/woocommerce-ios/pull/6463]
- [*] Coupons: Update layout of the coupon details screen. [https://github.com/woocommerce/woocommerce-ios/pull/6522]
- [*] In-Person Payments: Removed collecting L2/L3 data. [https://github.com/woocommerce/woocommerce-ios/pull/6519]
- [*] Hub Menu: Multiple menu items can no longer be tapped simultaneously. [https://github.com/woocommerce/woocommerce-ios/pull/6484]
- [*] Jetpack CP: Fixed crash when attempting to access WP-Admin with an invalid URL that has an unsupported scheme. [https://github.com/woocommerce/woocommerce-ios/pull/6502]
- [***] Orders: Order Creation is now available to everyone! You can go to the Orders tab and tap the + button to create a new order. [https://github.com/woocommerce/woocommerce-ios/pull/6537]
- [internal] Loading screens are refactored to avoid duplicated code and a potential crash. Please quickly smoke test them to make sure that everything still works as before. [https://github.com/woocommerce/woocommerce-ios/pull/6535] [https://github.com/woocommerce/woocommerce-ios/pull/6544]

8.8
-----
- [*] Updates the app's About screen to be consistent with Automattic's other mobile apps. [https://github.com/woocommerce/woocommerce-ios/pull/6421]
- [***] Experimental Feature: It's now possible to add custom shipping method and fees in order creation flow. Tax amount and Order total is now synced from backend. [https://github.com/woocommerce/woocommerce-ios/pull/6429]
- [**] Now it's possible to filter orders by custom statuses. [https://github.com/woocommerce/woocommerce-ios/pull/6390]
- [*] Fixed issue presenting Edit Customer Note screen as a modal on large screens. [https://github.com/woocommerce/woocommerce-ios/pull/6406]
- [*] Products displayed in Order Detail now follow the same order of the web. [https://github.com/woocommerce/woocommerce-ios/pull/6401]
- [*] Simple Payments now shows a detailed tax break up before taking the payment. [https://github.com/woocommerce/woocommerce-ios/pull/6412]
- [*] Coupons list now shows an error view if coupons are disabled for the store. Coupons can be enabled again from this view. [https://github.com/woocommerce/woocommerce-ios/pull/6446]
- [*] Coupon details screen now displays more informative error messages when loading the total discount amount fails. [https://github.com/woocommerce/woocommerce-ios/pull/6457]
- [internal] Shipping Labels: the navigation bar in the web view for adding payments is now correctly hidden. [https://github.com/woocommerce/woocommerce-ios/pull/6435]

8.7
-----
- [**] In-Person Payments: Added card details to refund confirmation screen to help with refunding to the payment card [https://github.com/woocommerce/woocommerce-ios/pull/6241]
- [*] Coupons: Replace the toggles on Usage Details screen with text for uneditable contents. [https://github.com/woocommerce/woocommerce-ios/pull/6287]
- [*] Improve image loading for thumbnails especially on the Product list. [https://github.com/woocommerce/woocommerce-ios/pull/6299]
- [*] Coupons: Added feedback banner on the top of the coupon list. [https://github.com/woocommerce/woocommerce-ios/pull/6316]
- [*] Coupons: Handled error when loading total discounted amount fails. [https://github.com/woocommerce/woocommerce-ios/pull/6368]
- [internal] Removed all feature flags for Shipping Labels. Please smoke test all parts of Shipping Labels to make sure that everything still works as before. [https://github.com/woocommerce/woocommerce-ios/pull/6270]
- [*] In-Person Payments: Localized messages and UI [https://github.com/woocommerce/woocommerce-ios/pull/6317]
- [*] My Store: Fixed incorrect currency symbol of revenue text for stores with non-USD currency. [https://github.com/woocommerce/woocommerce-ios/pull/6335]
- [*] Notifications: Dismiss presented view before presenting content from notifications [https://github.com/woocommerce/woocommerce-ios/pull/6354]
- [*] Reviews: Fixed missing product information on first load [https://github.com/woocommerce/woocommerce-ios/pull/6367]
- [internal] Removed the feature flag for My store tab UI updates. Please smoke test the store stats and top performers in the "My store" tab to make sure everything works as before. [https://github.com/woocommerce/woocommerce-ios/pull/6334]
- [*] In-Person Payments: Add support for accepting payments on bookable products [https://github.com/woocommerce/woocommerce-ios/pull/6364]
- [*] In-Person Payments: Fixed issue where payment could be stuck prompting to remove the card if the payment was declined and retried before removing the card.

8.6
-----
- [***] Merchants can now view coupons in their stores by enabling Coupon Management in Experimental Features. [https://github.com/woocommerce/woocommerce-ios/pull/6209]
- [*] Orders: In the experimental Order Creation feature, product variations added to a new order now show a list of their attributes. [https://github.com/woocommerce/woocommerce-ios/pull/6131]
- [*] Enlarged the tap area for the action button on the notice view. [https://github.com/woocommerce/woocommerce-ios/pull/6146]
- [*] Reviews: Fixed crash on iPad when tapping the More button. [https://github.com/woocommerce/woocommerce-ios/pull/6187]
- [*] In-Person Payments: Remove Stripe from Experimental Features as it is always enabled now. [https://github.com/woocommerce/woocommerce-ios/pull/6205]
- [*] Disabled unnecessary selection of the "Refund via" row on the Refund Confirmation screen [https://github.com/woocommerce/woocommerce-ios/pull/6198]
- [*] Increased minimum version of Stripe extension for In-Person Payments to 6.2.0 [https://github.com/woocommerce/woocommerce-ios/pull/xxxx]
- [internal] Removed `pushNotificationsForAllStores` feature flag. Since the changes are non-trivial, it would be great to smoke test push notifications for all stores in beta testing. [https://github.com/woocommerce/woocommerce-ios/pull/6231]

8.5
-----
- [*] In-Person Payments: Inform the user when a card reader battery is so low that it needs to be charged before the reader can be connected. [https://github.com/woocommerce/woocommerce-ios/pull/5998]
- [***] The My store tab is having a new look with new conversion stats and shows up to 5 top performing products now (used to be 3). [https://github.com/woocommerce/woocommerce-ios/pull/5991]
- [**] Fixed a crash at the startup of the app, related to Gridicons. [https://github.com/woocommerce/woocommerce-ios/pull/6005]
- [***] Experimental Feature: It's now possible to create Orders in the app by enabling it in Settings > Experimental Features. For now you can change the order status, add products, and add customer details (billing and shipping addresses). [https://github.com/woocommerce/woocommerce-ios/pull/6060]
- [*] Fixed issue in date range selection for the orders filters where is some cases dates are not available for selection. [https://github.com/woocommerce/woocommerce-ios/pull/6090]
- [*] Enabled "view product in store" and "share product" options for variable products when accessing them through the order details screen. [https://github.com/woocommerce/woocommerce-ios/pull/6091]

8.4
-----
- [***] In-Person Payments: Support for Stripe M2 card reader. [https://github.com/woocommerce/woocommerce-ios/pull/5844]
- [***] We introduced a new tab called "Menu", a tab in the main navigation where you can browser different sub-sections of the app: Switch Store, Settings, WooCommerce Admin, View Store and Reviews. [https://github.com/woocommerce/woocommerce-ios/pull/5926]
- [***] Store admins can now access sites with plugins that have Jetpack Connection Package (e.g. WooCommerce Payments, Jetpack Backup) in the app. These sites do not require Jetpack-the-plugin to connect anymore. Store admins can still install Jetpack-the-plugin from the app through settings or a Jetpack banner. [https://github.com/woocommerce/woocommerce-ios/pull/5924]
- [*] Add/Edit Product screen: Fix transient product name while adding images.[https://github.com/woocommerce/woocommerce-ios/pull/5840]

8.3
-----
- [***] All merchants can create Simple Payments orders. [https://github.com/woocommerce/woocommerce-ios/pull/5684]
- [**] System status report can now be viewed and copied directly from within the app. [https://github.com/woocommerce/woocommerce-ios/pull/5702]
- [**] Product SKU input scanner is now available as a beta feature. To try it, enable it from settings and you can scan a barcode to use as the product SKU in product inventory settings! [https://github.com/woocommerce/woocommerce-ios/pull/5695]
- [**] Now you chan share a payment link when creating a Simple Payments order [https://github.com/woocommerce/woocommerce-ios/pull/5819]
- [*] Reviews: "Mark all as read" checkmark bar button item button replaced with menu button which launches an action sheet. Menu button is displayed only if there are unread reviews available.[https://github.com/woocommerce/woocommerce-ios/pull/5833]
- [internal] Refactored ReviewsViewController to add tests. [https://github.com/woocommerce/woocommerce-ios/pull/5834]

8.2
-----
- [***] In-Person Payments: Now you can collect Simple Payments on the go. [https://github.com/woocommerce/woocommerce-ios/pull/5635]
- [*] Products: After generating a new variation for a variable product, you are now taken directly to edit the new variation. [https://github.com/woocommerce/woocommerce-ios/pull/5649]
- [*] Dashboard: the visitor count in the Today tab is now shown when Jetpack site stats are enabled.
- [*] Add/Edit Product Images: tapping on the last `n` images while `n` images are pending upload does not crash the app anymore. [https://github.com/woocommerce/woocommerce-ios/pull/5672]

8.2
-----
- [*] Shipping Labels: Fixes a crash when saving a new shipping label after opening the order from a push notification. [https://github.com/woocommerce/woocommerce-ios/pull/5549]
- [**] In-Person Payments: Improved support for VoiceOver. [https://github.com/woocommerce/woocommerce-ios/pull/5572]
- [*] In-Person Payments: Fixes a crash when printing more than one receipt. [https://github.com/woocommerce/woocommerce-ios/pull/5575]

8.1
-----
- [***] Now it's possible to filter Order List by multiple statuses and date ranges. Plus, we removed the top tab bar on Orders Tab. [https://github.com/woocommerce/woocommerce-ios/pull/5491]
- [*] Login: Password AutoFill will suggest wordpress.com accounts. [https://github.com/woocommerce/woocommerce-ios/pull/5399]
- [*] Store picker: after logging in with store address, the pre-selected store is now the currently selected store instead of the store from login flow. [https://github.com/woocommerce/woocommerce-ios/pull/5508]
- [*] The application icon number from order push notifications is now cleared after visiting the orders tab. [https://github.com/woocommerce/woocommerce-ios/pull/5715]
- [internal] Migrated Settings screen to MVVM [https://github.com/woocommerce/woocommerce-ios/pull/5393]


8.0
-----
- [*] Product List: Add support for product filtering by category. [https://github.com/woocommerce/woocommerce-ios/pull/5388]
- [***] Push notifications are now supported for all connected stores. [https://github.com/woocommerce/woocommerce-ios/pull/5299]
- [*] Fix: in Settings > Switch Store, tapping "Dismiss" after selecting a different store does not switch stores anymore. [https://github.com/woocommerce/woocommerce-ios/pull/5359]

7.9
-----
- [*] Fix: after disconnecting a site or connecting to a new site, the sites in site picker (Settings > Switch Store) should be updated accordingly. The only exception is when the newly disconnected site is the currently selected site. [https://github.com/woocommerce/woocommerce-ios/pull/5241]
- [*] Order Details: Show a button on the "Product" section of Order Details screen to allow recreating shipping labels. [https://github.com/woocommerce/woocommerce-ios/pull/5255]
- [*] Edit Order Address - Enable `Done` button when `Use as {Shipping/Billing} Address` toggle is turned on. [https://github.com/woocommerce/woocommerce-ios/pull/5254]
- [*] Add/Edit Product: fix an issue where the product name keyboard is English only. [https://github.com/woocommerce/woocommerce-ios/pull/5288]
- [*] Order Details: some sites cannot parse order requests where the fields parameter has spaces, and the products section cannot load as a result. The spaces are now removed. [https://github.com/woocommerce/woocommerce-ios/pull/5298]

7.8
-----
- [***] Shipping Labels: merchants can create multiple packages for the same order, moving the items between different packages. [https://github.com/woocommerce/woocommerce-ios/pull/5190]
- [*] Fix: Navigation bar buttons are now consistently pink on iOS 15. [https://github.com/woocommerce/woocommerce-ios/pull/5139]
- [*] Fix incorrect info banner color and signature option spacing on Carrier and Rates screen. [https://github.com/woocommerce/woocommerce-ios/pull/5144]
- [x] Fix an error where merchants were unable to connect to valid stores when they have other stores with corrupted information https://github.com/woocommerce/woocommerce-ios/pull/5161
- [*] Shipping Labels: Fix issue with decimal values on customs form when setting the device with locales that use comma as decimal point. [https://github.com/woocommerce/woocommerce-ios/pull/5195]
- [*] Shipping Labels: Fix crash when tapping on Learn more rows of customs form. [https://github.com/woocommerce/woocommerce-ios/pull/5207]
- [*] Shipping Labels: The shipping address now prefills the phone number from the billing address if a shipping phone number is not available. [https://github.com/woocommerce/woocommerce-ios/pull/5177]
- [*] Shipping Labels: now in Carrier and Rates we always display the discounted rate instead of the retail rate if available. [https://github.com/woocommerce/woocommerce-ios/pull/5188]
- [*] Shipping Labels: If the shipping address is invalid, there are now options to email, call, or message the customer. [https://github.com/woocommerce/woocommerce-ios/pull/5228]
- [*] Accessibility: notify when offline mode banner appears or disappears. [https://github.com/woocommerce/woocommerce-ios/pull/5225]

7.7
-----
- [***] In-Person Payments: US merchants can now obtain a card reader and then collect payments directly from the app. [https://github.com/woocommerce/woocommerce-ios/pull/5030]
- [***] Shipping Labels: Merchants can now add new payment methods for shipping labels directly from the app. [https://github.com/woocommerce/woocommerce-ios/pull/5023]
- [**] Merchants can now edit shipping & billing addresses from orders. [https://github.com/woocommerce/woocommerce-ios/pull/5097]
- [x] Fix: now a default paper size will be selected in Shipping Label print screen. [https://github.com/woocommerce/woocommerce-ios/pull/5035]
- [*] Show banner on screens that use cached data when device is offline. [https://github.com/woocommerce/woocommerce-ios/pull/5000]
- [*] Fix incorrect subtitle on customs row of Shipping Label purchase flow. [https://github.com/woocommerce/woocommerce-ios/pull/5093]
- [*] Make sure customs form printing option is not available on non-international orders. [https://github.com/woocommerce/woocommerce-ios/pull/5104]
- [*] Fix incorrect logo for DHL in Shipping Labels flow. [https://github.com/woocommerce/woocommerce-ios/pull/5105]

7.6
-----
- [x] Show an improved error modal if there are problems while selecting a store. [https://github.com/woocommerce/woocommerce-ios/pull/5006]
- [***] Shipping Labels: Merchants can now add new custom and service packages for shipping labels directly from the app. [https://github.com/woocommerce/woocommerce-ios/pull/4976]
- [*] Fix: when product image upload fails, the image cell stop loading. [https://github.com/woocommerce/woocommerce-ios/pull/4989]

7.5
-----
- [***] Merchants can now purchase shipping labels and declare customs forms for international orders. [https://github.com/woocommerce/woocommerce-ios/pull/4896]
- [**] Merchants can now edit customer provided notes from orders. [https://github.com/woocommerce/woocommerce-ios/pull/4893]
- [*] Fix empty states sometimes not centered vertically [https://github.com/woocommerce/woocommerce-ios/pull/4890]
- [*] Fix error syncing products due to decoding failure of regular_price in product variations. [https://github.com/woocommerce/woocommerce-ios/pull/4901]
- [*] Hide bottom bar on shipping label purchase form. [https://github.com/woocommerce/woocommerce-ios/pull/4902]

7.4
-----
- [*] Fix an issue where some extension was not shown in order item details. [https://github.com/woocommerce/woocommerce-ios/pull/4753]
- [*] Fix: The refund button within Order Details will be hidden if the refund is zero. [https://github.com/woocommerce/woocommerce-ios/pull/4789]
- [*] Fix: Incorrect arrow direction for right-to-left languages on Shipping Label flow. [https://github.com/woocommerce/woocommerce-ios/pull/4796]
- [*] Fix: Shouldn't be able to schedule a sale without sale price. [https://github.com/woocommerce/woocommerce-ios/pull/4825]
- [*] Fix: Edit address screen is pushed twice in Shipping Label flow when missing name in origin or destination address. [https://github.com/woocommerce/woocommerce-ios/pull/4845]

7.3
-----
- [*] Order Detail: now we do not offer the "email note to customer" option if no email is available. [https://github.com/woocommerce/woocommerce-ios/pull/4680]
- [*] My Store: If there are errors loading the My Store screen, a banner now appears at the top of the screen with links to troubleshoot or contact support. [https://github.com/woocommerce/woocommerce-ios/pull/4704]
- [*] Fix: Added 'Product saved' confirmation message when a product is updated [https://github.com/woocommerce/woocommerce-ios/pull/4709]
- [*] Shipping Labels: Updated address validation to automatically use trivially normalized address for origin and destination. [https://github.com/woocommerce/woocommerce-ios/pull/4719]
- [*] Fix: Order details for products with negative prices now will show correctly [https://github.com/woocommerce/woocommerce-ios/pull/4683]
- [*] Fix: Order list not extend edge-to-edge in dark mode. [https://github.com/woocommerce/woocommerce-ios/pull/4728]
- [*] Plugins: Added list of active and inactive plugins that can be reached by admins in the settings screen. [https://github.com/woocommerce/woocommerce-ios/pull/4735]
- [*] Login: Updated appearance of back buttons in navigation bar to minimal style. [https://github.com/woocommerce/woocommerce-ios/pull/4726]
- [internal] Upgraded Zendesk SDK to version 5.3.0. [https://github.com/woocommerce/woocommerce-ios/pull/4699]
- [internal] Updated GoogleSignIn to version 6.0.1 through WordPressAuthenticator. There should be no functional changes, but may impact Google sign in flow. [https://github.com/woocommerce/woocommerce-ios/pull/4725]

7.2
-----
- [*] Order Fulfillment: Updated success notice message [https://github.com/woocommerce/woocommerce-ios/pull/4589]
- [*] Order Fulfillment: Fixed issue footer view getting clipped of by iPhone notch [https://github.com/woocommerce/woocommerce-ios/pull/4631]
- [*] Shipping Labels: Updated address validation to make sure a name is entered for each address. [https://github.com/woocommerce/woocommerce-ios/pull/4601]
- [*] Shipping Labels: Hide Contact button on Shipping To Address form when customer phone number is not provided. [https://github.com/woocommerce/woocommerce-ios/pull/4663]
- [*] Shipping Labels: Updated edge-to-edge table views for all forms. [https://github.com/woocommerce/woocommerce-ios/pull/4657]
- [*] Orders and Order Details: Updated edge-to-edge table views for consistent look across the app. [https://github.com/woocommerce/woocommerce-ios/pull/4638]
- [*] Reviews and Review Details: Updated edge-to-edge table views for consistent look across the app. [https://github.com/woocommerce/woocommerce-ios/pull/4637]
- [*] New error screen displayed to users without the required roles to access the store. [https://github.com/woocommerce/woocommerce-ios/pull/4493]

7.1
-----
- [***] Merchants from US can create shipping labels for physical orders from the app. The feature supports for now only orders where the shipping address is in the US. [https://github.com/woocommerce/woocommerce-ios/pull/4578]
- [**] Due to popular demand, the Order fulfill is displayed once again when clicking on the Mark order complete button. [https://github.com/woocommerce/woocommerce-ios/pull/4567]
- [*] Fix: Interactive pop gesture on Order Details and Settings screen. [https://github.com/woocommerce/woocommerce-ios/pull/4504]
- [*] Fix: Frozen refresh control and placeholder when switching tabs [https://github.com/woocommerce/woocommerce-ios/pull/4505]
- [internal] Stats tab: added network sync throttling [https://github.com/woocommerce/woocommerce-ios/pull/4494]

7.0
-----
- [**] Order Detail: now we display Order Items and Shipping Label Packages as separate sections. [https://github.com/woocommerce/woocommerce-ios/pull/4445]
- [*] Fix: Orders for a variable product with different configurations of a single variation will now show each order item separately. [https://github.com/woocommerce/woocommerce-ios/pull/4445]
- [*] If the Orders, Products, or Reviews lists can't load, a banner now appears at the top of the screen with links to troubleshoot or contact support. [https://github.com/woocommerce/woocommerce-ios/pull/4400, https://github.com/woocommerce/woocommerce-ios/pull/4407]
- [*] Fix: Stats tabs are now displayed and ordered correctly in RTL languages. [https://github.com/woocommerce/woocommerce-ios/pull/4444]
- [*] Fix: Missing "Add Tracking" button in orders details. [https://github.com/woocommerce/woocommerce-ios/pull/4520]


6.9
-----
- [*] Order Detail: now we display a loader on top, to communicate that the order detail view has not yet been fully loaded. [https://github.com/woocommerce/woocommerce-ios/pull/4396]
- [*] Products: You can edit product attributes for variations right from the main product form. [https://github.com/woocommerce/woocommerce-ios/pull/4350]
- [*] Improved CTA. "Print Shipping Label" instead of "Reprint Shipping Label". [https://github.com/woocommerce/woocommerce-ios/pull/4394]
- [*] Improved application log viewer. [https://github.com/woocommerce/woocommerce-ios/pull/4387]
- [*] Improved the experience when creating the first variation. [https://github.com/woocommerce/woocommerce-ios/pull/4405]

6.8
-----

- [***] Dropped iOS 13 support. From now we support iOS 14 and later. [https://github.com/woocommerce/woocommerce-ios/pull/4209]
- [**] Products: Added the option to create and edit a virtual product directly from the product detail screen. [https://github.com/woocommerce/woocommerce-ios/pull/4214]

6.7
-----
- [**] Add-Ons: Order add-ons are now available as a beta feature. To try it, enable it from settings! [https://github.com/woocommerce/woocommerce-ios/pull/4119]

6.6
-----
- [*] Fix: Product variations only support at most one image, so we won't show an option to add a second one. [https://github.com/woocommerce/woocommerce-ios/pull/3994]
- [*] Fix: The screen to select images from the Media Library would sometimes crash when the library had a specific number of images. [https://github.com/woocommerce/woocommerce-ios/pull/4003]
- [*] Improved error messages for logins. [https://github.com/woocommerce/woocommerce-ios/pull/3957]

6.5
-----
- [*] Fix: Product images with non-latin characters in filenames now will load correctly and won't break Media Library. [https://github.com/woocommerce/woocommerce-ios/pull/3935]
- [*] Fix: The screen to select images from the Media Library would sometimes crash when the library had a specific number of images. [https://github.com/woocommerce/woocommerce-ios/pull/4070]

6.4
-----
- [*] Login: New design and illustrations for the initial login screen, promoting the app's main features. [https://github.com/woocommerce/woocommerce-ios/pull/3867]
- [*] Enhancement/fix: Unify back button style across the app. [https://github.com/woocommerce/woocommerce-ios/pull/3872]

6.3
-----
- [**] Products: Now you can add variable products from the create product action sheet. [https://github.com/woocommerce/woocommerce-ios/pull/3836]
- [**] Products: Now you can easily publish a product draft or pending product using the navigation bar buttons [https://github.com/woocommerce/woocommerce-ios/pull/3846]
- [*] Fix: In landscape orientation, all backgrounds on detail screens and their subsections now extend edge-to-edge. [https://github.com/woocommerce/woocommerce-ios/pull/3808]
- [*] Fix: Creating an attribute or a variation no longer saves your product pending changes. [https://github.com/woocommerce/woocommerce-ios/pull/3832]
- [*] Enhancement/fix: image & text footnote info link rows are now center aligned in order details reprint shipping label info row and reprint screen. [https://github.com/woocommerce/woocommerce-ios/pull/3805]

6.2
-----

- [***] Products: When editing a product, you can now create/delete/update product variations, product attributes and product attribute options. https://github.com/woocommerce/woocommerce-ios/pull/3791
- [**] Large titles are enabled for the four main tabs like in Android. In Dashboard and Orders tab, a workaround is implemented with some UI/UX tradeoffs where the title size animation is not as smooth among other minor differences from Products and Reviews tab. We can encourage beta users to share any UI issues they find with large titles. [https://github.com/woocommerce/woocommerce-ios/pull/3763]
- [*] Fix: Load product inventory settings in read-only mode when the product has a decimal stock quantity. This fixes the products tab not loading due to product decoding errors when third-party plugins enable decimal stock quantities. [https://github.com/woocommerce/woocommerce-ios/pull/3717]
- [*] Fix: Loading state stuck in Reviews List. [https://github.com/woocommerce/woocommerce-ios/pull/3753]

6.1
-----
- [**] Products: When editing variable products, you can now edit the variation attributes to select different attribute options. [https://github.com/woocommerce/woocommerce-ios/pull/3628]
- [*] Fixes a bug where long pressing the back button sometimes displayed an empty list of screens.
- [*] Product Type: Updated product type detail to display "Downloadable" if a product is downloadable. [https://github.com/woocommerce/woocommerce-ios/pull/3647]
- [*] Product Description: Updated the placeholder text in the Aztec Editor screens to provide more context. [https://github.com/woocommerce/woocommerce-ios/pull/3668]
- [*] Fix: Update the downloadable files row to read-only, if the product is accessed from Order Details. [https://github.com/woocommerce/woocommerce-ios/pull/3669]
- [*] Fix: Thumbnail image of a product wasn't being loaded correctly in Order Details. [https://github.com/woocommerce/woocommerce-ios/pull/3678]
- [*] Fix: Allow product's `regular_price` to be a number and `sold_individually` to be `null` as some third-party plugins could alter the type in the API. This could help with the products tab not loading due to product decoding errors. [https://github.com/woocommerce/woocommerce-ios/pull/3679]
- [internal] Attempted fix for a crash in product image upload. [https://github.com/woocommerce/woocommerce-ios/pull/3693]

6.0
-----
- [**] Due to popular demand, the product SKU is displayed once again in Order Details screen. [https://github.com/woocommerce/woocommerce-ios/pull/3564]
- [*] Updated copyright notice to WooCommerce
- [*] Fix: top performers in "This Week" tab should be showing the same data as in WC Admin.
- [*] Fix: visitor stats in Dashboard should be more consistent with web data on days when the end date for more than one tab is the same (e.g. "This Week" and "This Month" both end on January 31). [https://github.com/woocommerce/woocommerce-ios/pull/3532]
- [*] Fix: navbar title on cross-sells products list displayed title for upsells [https://github.com/woocommerce/woocommerce-ios/pull/3565]
- [*] Added drag-and-drop sorting to Linked Products [https://github.com/woocommerce/woocommerce-ios/pull/3548]
- [internal] Refactored Core Data migrator stack to help reduce crashes [https://github.com/woocommerce/woocommerce-ios/pull/3523]


5.9
-----
- [**] Product List: if a user applies custom sort orders and filters in the Product List, now when they reopen the app will be able to see the previous settings applied. [https://github.com/woocommerce/woocommerce-ios/pull/3454]
- [*] Removed fulfillment screen and moved fulfillment to the order details screen. [https://github.com/woocommerce/woocommerce-ios/pull/3453]
- [*] Fix: billing information action sheets now are presented correctly on iPad. [https://github.com/woocommerce/woocommerce-ios/pull/3457]
- [*] fix: the rows in the product search list now don't have double separators. [https://github.com/woocommerce/woocommerce-ios/pull/3456]
- [*] Fix: During login, the spinner when a continue button is in loading state is now visible in dark mode. [https://github.com/woocommerce/woocommerce-ios/pull/3472]
- [*] fix: when adding a note to an order, the text gets no more deleted if you tap on “Email note to customer”. [https://github.com/woocommerce/woocommerce-ios/pull/3473]
- [*] Added Fees to order details. [https://github.com/woocommerce/woocommerce-ios/pull/3475]
- [*] fix: now we don't show any more similar alert notices if an error occurred. [https://github.com/woocommerce/woocommerce-ios/pull/3474]
- [*] fix: in Settings > Switch Store, the spinner in the "Continue" button at the bottom is now visible in dark mode. [https://github.com/woocommerce/woocommerce-ios/pull/3468]
- [*] fix: in order details, the shipping and billing address are displayed in the order of the country (in some eastern Asian countries, the address starts from the largest unit to the smallest). [https://github.com/woocommerce/woocommerce-ios/pull/3469]
- [*] fix: product is now read-only when opened from the order details. [https://github.com/woocommerce/woocommerce-ios/pull/3491]
- [*] fix: pull to refresh on the order status picker screen does not resets anymore the current selection. [https://github.com/woocommerce/woocommerce-ios/pull/3493]
- [*] When adding or editing a link (e.g. in a product description) link settings are now presented as a popover on iPad. [https://github.com/woocommerce/woocommerce-ios/pull/3492]
- [*] fix: the glitch when launching the app in logged out state or after tapping "Try another account" in store picker is now gone. [https://github.com/woocommerce/woocommerce-ios/pull/3498]
- [*] Minor enhancements: in product editing form > product reviews list, the rows don't show highlighted state on tap anymore since they are not actionable. Same for the number of upsell and cross-sell products in product editing form > linked products. [https://github.com/woocommerce/woocommerce-ios/pull/3502]


5.8
-----
- [***] Products M5 features are now available to all. Products M5 features: add and edit linked products, add and edit downloadable files, product deletion. [https://github.com/woocommerce/woocommerce-ios/pull/3420]
- [***] Shipping labels M1 features are now available to all: view shipping label details, request a refund, and reprint a shipping label via AirPrint. [https://github.com/woocommerce/woocommerce-ios/pull/3436]
- [**] Improved login flow, including better error handling. [https://github.com/woocommerce/woocommerce-ios/pull/3332]


5.7
-----
- [***] Dropped iOS 12 support. From now we support iOS 13 and later. [https://github.com/woocommerce/woocommerce-ios/pull/3216]
- [*] Fixed spinner appearance in the footer of orders list. [https://github.com/woocommerce/woocommerce-ios/pull/3249]
- [*] In order details, the image for a line item associated with a variation is shown now after the variation has been synced. [https://github.com/woocommerce/woocommerce-ios/pull/3314]
- [internal] Refactored Core Data stack so more errors will be propagated. [https://github.com/woocommerce/woocommerce-ios/pull/3267]


5.6
-----
- [**] Fixed order list sometimes not showing newly submitted orders.
- [*] now the date pickers on iOS 14 are opened as modal view. [https://github.com/woocommerce/woocommerce-ios/pull/3148]
- [*] now it's possible to remove an image from a Product Variation if the WC version 4.7+. [https://github.com/woocommerce/woocommerce-ios/pull/3159]
- [*] removed the Product Title in product screen navigation bar. [https://github.com/woocommerce/woocommerce-ios/pull/3187]
- [*] the icon of the cells inside the Product Detail are now aligned at 10px from the top margin. [https://github.com/woocommerce/woocommerce-ios/pull/3199]
- [**] Added the ability to issue refunds from the order screen. Refunds can be done towards products or towards shipping. [https://github.com/woocommerce/woocommerce-ios/pull/3204]
- [*] Prevent banner dismiss when tapping "give feedback" on products screen. [https://github.com/woocommerce/woocommerce-ios/pull/3221]
- [*] Add keyboard dismiss in Add Tracking screen [https://github.com/woocommerce/woocommerce-ios/pull/3220]


5.5
-----
- [**] Products M4 features are now available to all. Products M4 features: add a simple/grouped/external product with actions to publish or save as draft. [https://github.com/woocommerce/woocommerce-ios/pull/3133]
- [*] enhancement: Order details screen now shows variation attributes for WC version 4.7+. [https://github.com/woocommerce/woocommerce-ios/pull/3109]
- [*] fix: Product detail screen now includes the number of ratings for that product. [https://github.com/woocommerce/woocommerce-ios/pull/3089]
- [*] fix: Product subtitle now wraps correctly in order details. [https://github.com/woocommerce/woocommerce-ios/pull/3201]


5.4
-----
- [*] fix: text headers on Product price screen are no more clipped with large text sizes. [https://github.com/woocommerce/woocommerce-ios/pull/3090]


5.4
-----
- [*] fix: the footer in app Settings is now correctly centered.
- [*] fix: Products tab: earlier draft products now show up in the same order as in core when sorting by "Newest to Oldest".
- [*] enhancement: in product details > price settings, the sale dates can be edited inline in iOS 14 using the new date picker. Also, the sale end date picker editing does not automatically end on changes anymore. [https://github.com/woocommerce/woocommerce-ios/pull/3044]
- [*] enhancement: in order details > add tracking, the date shipped can be edited inline in iOS 14 using the new date picker. [https://github.com/woocommerce/woocommerce-ios/pull/3044]
- [*] enhancement: in products list, the "(No Title)" placeholder will be showed when a product doesn't have the title set. [https://github.com/woocommerce/woocommerce-ios/pull/3068]
- [*] fix: the placeholder views in the top dashboard chart and orders tab do not have unexpected white background color in Dark mode in iOS 14 anymore. [https://github.com/woocommerce/woocommerce-ios/pull/3063]


5.3
-----
- [**] In Settings > Experimental Features, a Products switch is now available for turning Products M4 features on and off (default off). Products M4 features: add a simple/grouped/external product with actions to publish or save as draft.
- [*] Opening a product from order details now shows readonly product details of the same styles as in editable product details.
- [*] Opening a product variation from order details now shows readonly product variation details and this product variation does not appear in the Products tab anymore.
- [*] Enhancement: when not saving a product as "published", the in-progress modal now shows title and message like "saving your product" instead of "publishing your product".
- [*] In product and variation list, the stock quantity is not shown anymore when stock management is disabled.
- [*] Enhancement: when the user attempts to dismiss the product selector search modal while at least one product is selected for a grouped product's linked products, a discard changes action sheet is shown.
- [internal] Renamed a product database table (Attribute) to GenericAttribute. This adds a new database migration.  [https://github.com/woocommerce/woocommerce-ios/pull/2883]
- [internal] Refactored the text fields in the Manual Shipment Tracking page. [https://github.com/woocommerce/woocommerce-ios/pull/2979]
- [internal] Attempt fix for startup crashes. [https://github.com/woocommerce/woocommerce-ios/pull/3069]


5.2
-----
- [**] Products: now you can editing basic fields for non-core products (whose product type is not simple/external/variable/grouped) - images, name, description, readonly price, readonly inventory, tags, categories, short description, and product settings.
- [*] Enhancement: for variable products, the stock status is now shown in its variation list.
- [*] Sign In With Apple: if the Apple ID has been disconnected from the WordPress app (e.g. in Settings > Apple ID > Password & Security > Apps using Apple ID), the app is logged out on app launch or app switch.
- [*] Now from an Order Detail it's only possible to open a Product in read-only mode.
- [internal] #2881 Upgraded WPAuth from 1.24 to 1.26-beta.12. Regressions may happen in login flows.
- [internal] #2896 Configured the same user agent header for all the network requests made through the app.
- [internal] #2879 After logging out, the persistent store is not reset anymore to fix a crash in SIWA revoked token scenario after app launch (issue #2830). No user-facing changes are intended, the data should be associated with a site after logging out and in like before.

5.1
-----
- [*] bugfix: now reviews are refreshed correctly. If you try to delete or to set as spam a review from the web, the result will match in the product reviews list.
- [*] If the Products switch is on in Settings > Experimental Features:
  - For a variable product, the stock status is not shown in the product details anymore when stock management is disabled since stock status is controlled at variation level.
- [internal] The Order List and Orders Search → Filter has a new backend architecture (#2820). This was changed as an experiment to fix #1543. This affects iOS 13.0 users only. No new behaviors have been added. Github project: https://git.io/JUBco.
- [*] Orders → Search list will now show the full counts instead of “99+”. #2825


5.0
-----
- [*] Order details > product details: tapping outside of the bottom sheet from "Add more details" menu does not dismiss the whole product details anymore.
- [*] If the Products switch is on in Settings > Experimental Features, product editing for basic fields are enabled for non-core products (whose product type is not simple/external/variable/grouped) - images, name, description, readonly price, readonly inventory, tags, categories, short description, and product settings.
- [*] Order Detail: added "Guest" placeholder on Order Details card when there's no customer name.
- [*] If the Products switch is on in Settings > Experimental Features:
  - Product editing for basic fields are enabled for non-core products (whose product type is not simple/external/variable/grouped) - images, name, description, readonly price, readonly inventory, tags, categories, short description, and product settings.
  - Inventory and shipping settings are now editable for a variable product.
  - A product variation's stock status is now editable in inventory settings.
  - Reviews row is now hidden if reviews are disabled.
  - Now it's possible to open the product's reviews screen also if there are no reviews.
  - We improved our VoiceOver support in Product Detail screen.
- [*] In Settings, the "Feature Request" button was replaced with "Send Feedback" (Survey) (https://git.io/JUmUY)


4.9
-----
- [**] Sign in with Apple is now available in the log in process.
- [**] In Settings > Experimental Features, a Products switch is now available for turning Products M3 features on and off for core products (default off for beta testing). Products M3 features: edit grouped, external and variable products, enable/disable reviews, change product type and update categories and tags.
- [*] Edit Products: the update action now shows up on the product details after updating just the sale price.
- [*] Fix a crash that sometimes happen when tapping on a Product Review push notification.
- [*] Variable product > variation list: a warning banner is shown if any variations do not have a price, and warning text is shown on these variation rows.


4.8
-----
- [*] Enabled right/left swipe on product images.


4.7
-----
- [*] Fixed an intermittent crash when sending an SMS from the app.


4.6
-----
- [*] Fix an issue in the y-axis values on the dashboard charts where a negative value could show two minus signs.
- [*] When a simple product doesn't have a price set, the price row on the product details screen now shows "Add Price" placeholder instead of an empty regular price.
- [*] If WooCommerce 4.0 is available the app will show the new stats dashboard, otherwise will show a banner indicating the user to upgrade.
- [*] The total orders row is removed from the readonly product details (products that are not a simple product) to avoid confusion since it's not shown on the editable form for simple products.


4.5
-----
- [**] Products: now you can update product images, product settings, viewing and sharing a product.
- [*] In Order Details, the item subtotal is now shown on the right side instead of the quantity. The quantity can still be viewed underneath the product name.
- [*] In Order Details, SKU was removed from the Products List. It is still shown when fulfilling the order or viewing the product details.
- [*] Polish the loading state on the product variations screen.
- [*] When opening a simple product from outside of the Products tab (e.g. from Top Performers section or an order), the product name and ellipsis menu (if the Products feature switch is enabled) should be visible in the navigation bar.


4.4
-----
- Order Detail: the HTML shipping method is now showed correctly
- [internal] Logging in via 'Log in with Google' has changes that can cause regressions. See https://git.io/Jf2Fs for full testing details.
- [**] Fix bugs related to push notifications: after receiving a new order push notification, the Reviews tab does not show a badge anymore. The application icon badge number is now cleared by navigating to the Orders tab and/or the Reviews tab, depending on the types of notifications received.
- [*] The discard changes prompt now only appears when navigating from product images screen if any images have been deleted.
- [*] Fix the issue where product details screen cannot be scrolled to the bottom in landscape after keyboard is dismissed (e.g. from editing product title).
- [*] The product name is now shown in the product details navigation bar so that the name is always visible.
- [*] The images pending upload should be visible after editing product images from product details.
- [*] The discard changes prompt does not appear when navigating from product settings detail screens with a text field (slug, purchase note, and menu order) anymore.
- [*] Fix the wrong cell appearance in the order status list.
- [*] The "View product in store" action will be shown only if the product is published.
- [internal] Modified the component used for fetching data from the database. Please watch out for crashes in lists.


4.3
-----
- Products: now the Product details can be edited and saved outside Products tab (e.g. from Order details or Top Performers).
- [internal]: the navigation to the password entry screen has changed and can cause regressions. See https://git.io/JflDW for testing details.
- [internal] Refactored some API calls for fetching a Note, Product, and Product Review.
- Products: we improved our VoiceOver support in Product Price settings
- In Settings > Experimental Features, a Products switch is now available for turning Products M2 features on and off for simple products (default off for beta testing). Products M2 features: update product images, product settings, viewing and sharing a product.
- The WIP banner on the Products tab is now collapsed by default for more vertical space.
- Dropped iOS 11 support. From now we support iOS 12 and later.
- In Order Details, the Payment card is now shown right after the Products and Refunded Products cards.


4.2
-----
- Products: now tapping anywhere on a product cell where you need to insert data, like in Product Price and Product Shipping settings, you start to edit the text field.
- Products: now the keyboard pop up automatically in Edit Description
- The Processing orders list will now show upcoming (future) orders.
- Improved stats: fixed the incorrect time range on "This Week" tab when loading improved stats on a day when daily saving time changes.
- [internal]: the "send magic link" screen has navigation changes that can cause regressions. See https://git.io/Jfqio for testing details.
- The Orders list is now automatically refreshed when reopening the app.
- The Orders list is automatically refreshed if a new order (push notification) comes in.
- Orders -> Search: The statuses now shows the total number of orders with that status.


4.1
-----
- Fix an intermittent crash when downloading Orders
- The Photo Library permission alert shouldn't be prompted when opening the readonly product details or edit product for simple products, which is reproducible on iOS 11 or 12 devices. (The permission is only triggered when uploading images in Zendesk support or in debug builds with Products M2 enabled.)
- [internal] Updated the empty search result views for Products and Orders. https://git.io/Jvdap


4.0
-----
- Products is now available with limited editing for simple products!
- Fix pulling to refresh on the Processing tab sometimes will not show the up-to-date orders.
- Edit Product > Price Settings: schedule sale is now available even when either the start or end date is not set, and the sale end date can be removed now.
- Improved stats: fixed a crash when loading improved stats on a day when daily saving time changes.
- [internal] Changed the Shipping and Tax classes list loading so that any cached data is shown right away
- [internal] Edit Products M2: added an image upload source for product images - WordPress Media Library.
- [internal] Slightly changed the dependency graph of the database fetching component. Please watch out for data loading regressions.
- [internal] the signup and login Magic Link flows have code changes. See https://git.io/JvyB3 for testing details.
- [internal] the login via Magic Link flows have code changes. See https://git.io/JvyB3 for testing details.
- [internal] the login via Continue with Google flows have code changes that can cause regressions. See https://git.io/Jvyjg for testing details.
- [internal] the signup and login Magic Link flows have code changes. See https://git.io/JvyB3 for testing details.
- [internal] under Edit Products M2 feature flag, there are 4 ways to sort the products on the products tab.
- [internal] the login flow has changes to the 2-factor authentication navigation. See https://git.io/JvdKP for testing details.

3.9
-----
- bugfix: now in the Order List the order status label is no more clipped
- bugfix: now the launch screen is no more stretched
- The Shipping Provider flow, will be called now Shipping Carrier.
- Edit Products: in price settings, the order of currency and price field follows the store currency options under wp-admin > WooCommerce > Settings > General.
- [internal] The signup and login flows have code changes. See https://git.io/Jv1Me for testing details.

3.8
-----
- Dashboard stats: any negative revenue (from refunds for example) for a time period are shown now.
- Redesigned Orders List: Processing and All Orders are now shown in front. Filtering was moved to the Search view.
- Fix Reviews sometimes failing to load on some WooCommerce configurations
- Experimental: a Products feature switch is visible in Settings > Experimental Features that shows/hides the Products tab, and allow to edit a product.

3.7
-----
- Dashboard: now tapping on a product on "Top Performers" section open the product detail

3.6
-----
- Order Details: see a list of issued refunds inside the order detail screen
- Orders tab: Orders to fulfill badge shows numbers 1-99, and now 99+ for anything over 99. Previously, it was 9+.
- Orders tab: The full total amount is now shown.
- Order Details & Product UI: if a Product name has HTML escape characters, they should be decoded in the app.
- Order Details: if the Order has multiple Products, tapping on any Product should open the same Product now.
- bugfix: the orders badge on tab bar now is correctly refreshed after switching to a store with badge count equal to zero.
- The orders tab now localizes item quantities and the order badge.


3.5
-----
- bugfix: when the app is in the foreground while receiving a push notification, the badge on the Orders tab and Reviews tab should be updated correctly based on the type of the notification.
- bugfix: after logging out and in, the Product list should be loaded to the correct store instead of being empty.
- bugfix: in Contact Support, a message should always be sent successfully now.

3.4
-----
- bugfix: on the Order Details screen, the product quantity title in the 2-column header view aligns to the right now
- bugfix: tapping on a new Order push notification, it used to go to the Reviews tab. Now it should go to the new Order screen
- bugfix: on the Products tab, if tapping on a Product and then switching stores, the old Product details used to remain on the Products tab. Now the Product list is always shown on the Products tab after switching stores.
- Dark mode: colors are updated up to design for the navigation bar, tab bar, Fulfill Order > add tracking icon, Review Details > product link icon.
- bugfix/enhancement: on the Products tab, if there are no Products the "Work In Progress" banner is shown with an image placeholder below now.
- bugfix: the deleted Product Variations should not show up after syncing anymore.
- bugfix: now the shipping address in the Order Detail is hidden if the order contains only virtual products
- bugfix: when logged out, Contact Support should be enabled now after typing a valid email address with an email keyboard type.

3.3
-----
- bugfix: add some padding to an order item image in the Fulfillment view, when no SKU exists
- bugfix: View Billing Information > Contact Details: the email button wouldn't do anything if you don't have an email account configured in the Mail app. Now an option to copy the email address is presented instead of doing nothing.
- bugfix: Fulfill Order screen now displays full customer provided note, instead of cutting it to a single line.
- bugfix: Fixed clipped content on section headings with larger font sizes
- bugfix: Fixed footer overlapping the last row in Settings > About with larger font sizes
- bugfix: the Orders badge on tab bar now is correctly refreshed after switching stores

3.2.1
-----
- bugfix: the order detail status and "Begin fulfillment" button now are correctly updated when the order status changes
- bugfix: after adding a new order note, now it appear correctly inside the order detail

3.2
-----
- Experimental: a Products feature switch is visible in Settings > Experimental Features that shows/hides the Products tab with a Work In Progress banner at the top.
- Experimental: if a Product has variations, the variants info are shown on the Product Details that navigates to a list of variations with each price or visibility shown.
- Enhancement: Support for dark mode
- bugfix: Settings no longer convert to partial dark mode.
- Experimental: Support the latest wc-admin plugin release, v0.23.0 and up

3.1
-----
- The order detail view now includes the shipping method of the order.
- Enhancement: The Reviews tab now presents all the Product Reviews
- Updated appearance of Order Details - temporarily disabling dark mode.
- bugfix: fixed UI appearance on cells of Order List when tapping with dark mode enabled.
- bugfix: Reviews no longer convert to partial dark mode. Dark mode coming soon!
- bugfix: Order Details now has the right space between cells.
- bugfix: update the new stats endpoint for WC Admin plugin version 0.22+, and notify the user about the minimum plugin version when they cannot see the new stats. It'd be great to also mention this in the App Store release notes: the new stats UI now requires WC Admin plugin version 0.22+.

3.0
-----
- bugfix: for sites with empty site time zone in the API (usually with UTC specified in wp-admin settings) and when the site time zone is not GMT+0, the stats v4 data no longer has the wrong boundaries (example in #1357).
- bugfix: fixed a UI appearance problem on mail composer on iOS 13.

2.9
-----
- bugfix: the badge "9+" on the Orders tab doesn't overlap with the tab label on iPhone SE/8 landscape now, and polished based on design spec.
- bugfix: the Top Performers in the new stats page should not have a dark header bar when launching the app in Dark mode.
- Enhancement: preselect current Order status when editing the status with a list of order statuses.
- bugfix: on Orders tab, the order status filter now stays after changing an Order status.

2.8
-----

2.7
-----
- Enhancement: Enhancements to the Order Details screen, adding more customer information.
- bugfix: the App Logs shouldn't be editable, only copy / paste.
- bugfix: Reviews were not localized.
- bugfix: On log in, some users would see the Continue button but be unable to Continue, due to errors with the account. A new "Try another account" button has been added as an option.
- bugfix: Product Details page was displaying the Price in the wrong currency.
- Enhancement: removed the "New Orders" card from the My store tab, now that the Orders tab displays the same information.
- Added brand new stats page for user with the WooCommerce Admin plugin and provided an option for users to opt in or out directly from the Settings page.
- bugfix: Order Details: icon on "Details" cell for fulfilled order can be wrong.

2.6
-----
- bugfix: 9+ orders in the orders badge text is now easier to read
- bugfix: Keep those sign-in bugs coming! We tracked down and fixed a `Log in with Jetpack` issue, where users with a Byte Order Mark in their `wp-config.php` file were returning error responses during API requests. These users would see their store listed in the sign-in screen, but were unable to tap the Continue button.
- bugfix: prevents a potential edge case where the login screen could be dismissed in a future version of iOS.
- bugfix: While tuning up the behind-the-scenes for Order Detail screens, we accidentally lost the ability to automatically download any missing product images. Product image downloads restored!

2.5
-----
- bugfix: on certain devices, pulling down to refresh on Order Details screen used to result in weird UI with misplaced labels. Should be fixed in this release.
- Enhancement: Display a badge in the bottom tab, overlapping the Orders icon, to indicate the number of orders processing.
- Enhancement: The Notifications tab has been replaced by Reviews

2.4
-----
- New feature: in Order Details > Shipment Tracking, a new action is added to the "more" action menu for copying tracking number.
- Enhancement: updated the footer in Settings to inform users that we're hiring.
- bugfix & improvement: when Jetpack site stats module is turned off or when user has no permission to view site stats, the generic error toast is not shown to the user anymore. Additionally, the visitors stats UI is shown/hidden when the Jetpack module is activated/deactivated respectively.

2.3
-----
- Improvement: improved Dynamic Type support in the body of the notification in the Notifications tab.

2.2
-----
- improvement: opting out of Tracks syncs with WordPress.com

2.1
-----
- improvement: improved support for RTL languages in the Dashboard
- enhancement: You can now view product images on orders. Tapping on Products in Orders will present a view-only version of the Product's Details.

2.0
-----
- bugfix: dates in the Order Details screen are now localised.
- improvement: improved support for larger font sizes in the login screen

1.9
-----
- bugfix: fixes "Unable to load content" error message when attempting to get Top Performers content.
- new feature: You can now manually add shipment tracking to an Order. This feature is for users who have the [Shipment Tracking plugin](https://woocommerce.com/products/shipment-tracking) installed.
- bugfix: fixes Store Picker: some users are unable to continue after logging in.
- bugfix: fixes a crash when the network connection is slow

1.8
-----

1.7.1
-----
- Fixed a bug where Order List did not load for some users.
- update: this app supports iOS 12.0 and up.
- improvement: improved support for large text sizes.
- bugfix: fixes Order List not loading for some users.
- bugfix: fixes "Unable to load content" error message when attempting to get Top Performers content.

1.7
-----
- improvement: you can now log in using a site address.

1.6
-----
- improvement: Tracking numbers can now be copied to the pasteboard from the order details screen.

1.5
-----
- bugfix: Sometimes Settings would style all the options like "Log Out". No longer happens now.
- bugfix: order status refreshes upon pull-to-refresh in Order Details
- bugfix: payment status label background color showing up beyond rounded border
- improvement: change top performers text from "Total Product Order" to "Total orders" for clarity
- bugfix: fixed an issue on the order details screen where the shipment tracking dates were incorrect

1.4
-----
- bugfix: fix a crash happening on log out
- new feature: Add shipment tracking to Order Details screen
- improvement: The store switcher now allows you to go back to the previous screen without logging you out
- improvement: Custom order status labels are now supported! Instead of just displaying the order status slug and capitalizing the slug, the custom order status label will now be fetched from the server and properly displayed.
- improvement: Filtering by custom order status now supported!
- new feature: You can now manually change the status of an order on the order details screen
- bugfix: correctly flips chevron on Dashboard > New Orders, to support RTL languages.
- bugfix: fixed an issue on the order details screen where the shipment tracking dates were incorrect

1.3
-----
- bugfix: Allows for decimal quantities which some extensions have
- new feature: quick site select. Navigate to Settings > select row with store website.
- improvement: Updated the colors of the bars in the charts for better readability
- improvement: Present an error message with an option to retry when adding a note to an order fails
- improvement: Present an error message with an option to retry when fulfilling an order fails
- bugfix: Log out of the current account right after selecting "Try another account" in store picker
- improvement: Use the store name for the title of the view in "My store" tab
- improvement: Add an alert to let the user know about our new store switcher
- improvement: Display Address in Order Details screen unless every field is empty<|MERGE_RESOLUTION|>--- conflicted
+++ resolved
@@ -3,12 +3,9 @@
 18.8
 -----
 - [*] Menu > Payments > Collect Payment: fix the the "card reader" & "Tap To Pay" payment methods where it was no-op before. [https://github.com/woocommerce/woocommerce-ios/pull/12801]
+- [**] Adds edit support for the Min/Max Quantities extension in product details. [https://github.com/woocommerce/woocommerce-ios/pull/12758]
 - [internal] Optimize API calls sent for Dashboard screen. [https://github.com/woocommerce/woocommerce-ios/pull/12775]
-<<<<<<< HEAD
 - [internal] Enhanced Thread Safety in Core Data Management. [https://github.com/woocommerce/woocommerce-ios/pull/12805]
-=======
-- [**] Adds edit support for the Min/Max Quantities extension in product details. [https://github.com/woocommerce/woocommerce-ios/pull/12758]
->>>>>>> f4a5ed71
 
 18.7
 -----
