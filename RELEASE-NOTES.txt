--- conflicted
+++ resolved
@@ -7,11 +7,8 @@
 - [*] Coupons: The Coupons Management feature is fully released and not in Beta anymore [https://github.com/woocommerce/woocommerce-ios/pull/10032]
 - [*] Store creation: the progress view copy was updated to inform the merchants that it can take a few minutes for the store to be ready. [https://github.com/woocommerce/woocommerce-ios/pull/10047]
 - [Internal] Performance: When loading a single order (e.g. in order details), we now load the order from storage unless it has been modified remotely. [https://github.com/woocommerce/woocommerce-ios/pull/10036]
-<<<<<<< HEAD
 - [Internal] Performance: When the Orders tab is opened, we now only sync orders that have been created or modified since the last successful sync. [https://github.com/woocommerce/woocommerce-ios/pull/10065]
-=======
 - [Internal] App size: Replaced 30MB PDFs on Store Creation waiting screen with ~400KB PNGs - to assess impact on app bundle size. [https://github.com/woocommerce/woocommerce-ios/pull/10067]
->>>>>>> 62fe7cff
 
 14.1
 -----
