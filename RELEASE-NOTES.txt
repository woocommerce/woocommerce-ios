- bugfix: add help button to store picker screen
<<<<<<< HEAD
- bugfix: updated logic that determines "last update date" for store stats
- bugfix: on the store picker, don't allow the tableview cell to be selected if there only is a single store
=======
- bugfix: on the store picker, don't allow the tableview cell to be selected if there only is a single store
- new feature: application logs. Share your application logs for support purposes.
>>>>>>> df97d38a
<|MERGE_RESOLUTION|>--- conflicted
+++ resolved
@@ -1,8 +1,4 @@
 - bugfix: add help button to store picker screen
-<<<<<<< HEAD
 - bugfix: updated logic that determines "last update date" for store stats
 - bugfix: on the store picker, don't allow the tableview cell to be selected if there only is a single store
-=======
-- bugfix: on the store picker, don't allow the tableview cell to be selected if there only is a single store
-- new feature: application logs. Share your application logs for support purposes.
->>>>>>> df97d38a
+- new feature: application logs. Share your application logs for support purposes.