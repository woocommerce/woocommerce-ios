--- conflicted
+++ resolved
@@ -6,12 +6,9 @@
 
 19.1
 -----
-<<<<<<< HEAD
 - [*] Disable bookable products from the order creation form. [https://github.com/woocommerce/woocommerce-ios/pull/13022]
-=======
 - [*] Added "Private" filter option for enhanced product filtering on iOS. [https://github.com/woocommerce/woocommerce-ios/pull/13009]
 - [*] Products: The creation sheet is now simplified and categorized better [https://github.com/woocommerce/woocommerce-ios/pull/12273]
->>>>>>> 594152d7
 - [*] Restore a missing navigation bar on the privacy settings screen. [https://github.com/woocommerce/woocommerce-ios/pull/13018]
 - [**] Customers: The customers section (Menu > Customers) now includes registered customers' phone number and billing/shipping addresses, when available, with actions to copy their contact details or contact them via phone. [https://github.com/woocommerce/woocommerce-ios/pull/13034]
 - [*] Product form: Hide subscription product type options when site is ineligible for subscription products. [https://github.com/woocommerce/woocommerce-ios/pull/13049]
