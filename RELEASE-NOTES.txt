*** PLEASE FOLLOW THIS FORMAT: [<priority indicator, more stars = higher priority>] <description> [<PR URL>]

16.7
-----
<<<<<<< HEAD
- [*] Product Creation AI: Show survey to collect user feedback. [https://github.com/woocommerce/woocommerce-ios/pull/11390]
=======
- [*] Edit Products: category list is now searchable. [https://github.com/woocommerce/woocommerce-ios/pull/11380]

>>>>>>> b96555c0

16.6
-----
- [**] Order form: quantity can now be typed in [https://github.com/woocommerce/woocommerce-ios/pull/11349]
- [*] Payments: Supress displaying an error when the card reader connection is manually cancelled [https://github.com/woocommerce/woocommerce-ios/pull/11230]
- [internal] Fix runtime warning when uploading media when built from Xcode 15 [https://github.com/woocommerce/woocommerce-ios/pull/11355]
- [*] Products: Downloadable products now accept local files of types other than images. [https://github.com/woocommerce/woocommerce-ios/pull/11353]
- [*] Products: Downloadable products now accept file types other than images from WordPress media library. [https://github.com/woocommerce/woocommerce-ios/pull/11356]
- [*] Payments menu: restored the ability to search for Payments in device Spotlight. [https://github.com/woocommerce/woocommerce-ios/pull/11343]
- [*] Payments menu: show the selected payment gateway when there's more than one to choose from [https://github.com/woocommerce/woocommerce-ios/pull/11345]
- [**] Fixed a crash that occurred when reordering product images during the image upload process. Now, users will not be able to reorder images until the upload is complete, providing a smoother and more stable experience. [https://github.com/woocommerce/woocommerce-ios/pull/11350]
- [internal] Process network response in background thread to avoid blocking main thread. [https://github.com/woocommerce/woocommerce-ios/pull/11381]
- [**] Attempted to fix a crash that has been occurring for some users during magic link login. [https://github.com/woocommerce/woocommerce-ios/pull/11373]
- [*] Fixed a crash due to using unavailable system image in devices below iOS 16.0. [https://github.com/woocommerce/woocommerce-ios/pull/11394]

16.5
-----
- [*] Payments: WooPayments merchants can swipe between currencies in the Deposit Summary on the Payments menu [https://github.com/woocommerce/woocommerce-ios/pull/11309]
- [**] Shipping Labels: Fixed issue presenting the printing view for customs forms. [https://github.com/woocommerce/woocommerce-ios/pull/11288]
- [*] Now, merchants can manage "One time shipping" setting for a subscription product. [https://github.com/woocommerce/woocommerce-ios/pull/11310]
- [**] My Store: The Blaze section is now dismissible. [https://github.com/woocommerce/woocommerce-ios/pull/11308]
- [internal] Product Subscriptions: Handle yearly Synchronise renewals case while enabling One time shipping setting. [https://github.com/woocommerce/woocommerce-ios/pull/11312]
- [internal] Order form: Updated design for product bundles and their bundled items in order creation/editing, to more clearly show the hierarchy and bundled item prices. [https://github.com/woocommerce/woocommerce-ios/pull/11321]
- [internal] Update Shimmer dependency to avoid high CPU and memory use crashing the app when built with Xcode 15 [https://github.com/woocommerce/woocommerce-ios/pull/11320]
- [internal] Fix issue with scrolling some views when built from Xcode 15 [https://github.com/woocommerce/woocommerce-ios/pull/11335]
- [*] Animate display of the onboarding notice in the payments menu [https://github.com/woocommerce/woocommerce-ios/pull/11339]

16.4
-----
- [internal] Adds `store_id` to track events. [https://github.com/woocommerce/woocommerce-ios/pull/11227]
- [Internal] Payments: Updated StripeTerminal pod to 3.1.0 [https://github.com/woocommerce/woocommerce-ios/pull/11080]
- [internal] Payments: Restored analytics for Payments Menu after SwiftUI rewrite [https://github.com/woocommerce/woocommerce-ios/pull/11262]
- [***] Merchants can now create or edit subscription products. [https://github.com/woocommerce/woocommerce-ios/issues/11183]
- [*] Order form: when adding/updating a bundle with an optional & non-selected variable item, any other bundled items should be added/updated properly. [https://github.com/woocommerce/woocommerce-ios/pull/11254]
- [internal] Order form: Fix a bug where the wrong product details appeared when adding a discount to a product in an order. [https://github.com/woocommerce/woocommerce-ios/pull/11280]
- [*] Now the Blaze section in the Dashboard (My store tab) is displayed under the Stats. Before, it was on top of the view. [https://github.com/woocommerce/woocommerce-ios/pull/11275]

16.3
-----
- [internal] Payments Menu: rewritten in SwiftUI [https://github.com/woocommerce/woocommerce-ios/pull/11169]
- [*] Orders: users can now calculate a custom amount based on the order total percentage. [https://github.com/woocommerce/woocommerce-ios/pull/11154]
- [*] Orders: users can now decide whether their custom amounts are taxable or not. [https://github.com/woocommerce/woocommerce-ios/pull/11156]
- [*] Order form: the merchant can now configure a bundle product (quantity and variation attributes of the bundled products). Testing plan: pe5pgL-3Ze-p2 [https://github.com/woocommerce/woocommerce-ios/pull/11186]
- [internal] Updated all `woocommerce.com` URLs to use `woo.com` domain [https://github.com/woocommerce/woocommerce-ios/pull/11182]

16.2
-----
- [**] Orders: order details show custom amounts on their own section. Other fields are re-designed towards a cleaner look. [https://github.com/woocommerce/woocommerce-ios/pull/11097]
- [*] Add support for Universal Links in the woo.com domain [https://github.com/woocommerce/woocommerce-ios/pull/11098]
- [*] Order form: when adding a product/variation by scanning a barcode, only the product/variation with the exact SKU should be added to the order. [https://github.com/woocommerce/woocommerce-ios/pull/11089]

16.1
-----
- [**] Orders: order creation sections are optimised for a simpler and more intuitive flow. [https://github.com/woocommerce/woocommerce-ios/pull/11042]
- [*] Payments: Fix Tap to Pay reconnection on foreground, to speed up TTP transactions. [https://github.com/woocommerce/woocommerce-ios/pull/11054]
- [*] Payments: Fix Tap to Pay reconnection on fresh launch, to speed up TTP transactions. [https://github.com/woocommerce/woocommerce-ios/pull/11056]
- [*] Orders: Fix a bug that shows the wrong customer screen during the order creation flow. [https://github.com/woocommerce/woocommerce-ios/pull/11053]
- [*] Orders: All order edit buttons render now with the pencil system image to make them consistent. [https://github.com/woocommerce/woocommerce-ios/pull/11048]

16.0
-----
- [*] Optimized Blaze experience in My store. Improved Blaze campaign creation and list screens. [https://github.com/woocommerce/woocommerce-ios/pull/10969, https://github.com/woocommerce/woocommerce-ios/pull/10959]
- [*] Orders: Fixed UI issue where an incorrect tooltip is displayed during Order Creation [https://github.com/woocommerce/woocommerce-ios/pull/10998]
- [*] Orders: Fixed UI issue showing incorrect discounted total product value in certain cases [https://github.com/woocommerce/woocommerce-ios/pull/11016]
- [*] Fix a crash on launch related to Core Data and Tracks [https://github.com/woocommerce/woocommerce-ios/pull/10994]
- [*] Login: Fixed issue checking site info for some users. [https://github.com/woocommerce/woocommerce-ios/pull/11006]
- [**] Orders: Users can now add custom amounts to orders. [https://github.com/woocommerce/woocommerce-ios/pull/11022]
- [*] Payments: hide the `Set up Tap to Pay` button in About Tap to Pay when set up is complete [https://github.com/woocommerce/woocommerce-ios/pull/11025]

15.9
-----
- [***] User can now use their stored passkeys to log in into WordPress.com [https://github.com/woocommerce/woocommerce-ios/pull/10904]
- [***] Payments: UK-based merchants can take payments using Tap to Pay on iPhone [https://github.com/woocommerce/woocommerce-ios/pull/10957]
- [*] App login links are now handled when the onboarding screen is shown. [https://github.com/woocommerce/woocommerce-ios/pull/10974]

15.8
-----
- [*] Users can now navigate to other orders without leaving the Order Detail screen. [https://github.com/woocommerce/woocommerce-ios/pull/10849]
- [*] The Set up Tap to Pay on iPhone row in the Payments menu now reflects when you've completed set up for the current device and store [https://github.com/woocommerce/woocommerce-ios/pull/10923]
- [*] The Set up Tap to Pay on iPhone Learn More button opens more details about Tap to Pay [https://github.com/woocommerce/woocommerce-ios/pull/10934]
- [internal] Use minimumAllowedChargeAmount, not 0.50, for the Try a Payment flow [https://github.com/woocommerce/woocommerce-ios/pull/10937]
- [*] Changes to the Payments menu to make it clearer [https://github.com/woocommerce/woocommerce-ios/pull/10936]
- [*] Order creation: We updated the UX by allowing direct product discounts to be added, and improved the Product Discount screen [https://github.com/woocommerce/woocommerce-ios/pull/10929]

15.7
-----
- [*] Generate new tags/categories while creating product using AI. [https://github.com/woocommerce/woocommerce-ios/pull/10864]
- [*] Fix: in order details where an order item is a variable product with attributes and has add-ons, the variation attributes are shown now. [https://github.com/woocommerce/woocommerce-ios/pull/10877]

15.6
-----
- [**] Taxes in orders: Users can now store the tax rate's location to add it automatically to a new order customer's address. [https://github.com/woocommerce/woocommerce-ios/pull/10802]
- [**] WPCOM stores and self-hosted stores with Jetpack AI plugin can now create products using AI. [https://github.com/woocommerce/woocommerce-ios/pull/10812]
- [*] Order form: the merchant can apply a gift card to an order. [https://github.com/woocommerce/woocommerce-ios/pull/10759]

15.5
-----
- [*] Store creation: Start store creation flow after a new WPCOM account sign up. [https://github.com/woocommerce/woocommerce-ios/pull/10729]
- [*] Different orders with the same gift card code applied should all show the gift card info in order details now. [https://github.com/woocommerce/woocommerce-ios/pull/10719]
- [*] Enabled product description and product sharing AI features for self-hosted sites with Jetpack AI plugin. [https://github.com/woocommerce/woocommerce-ios/pull/10747]
- [*] Order form: the applied gift cards are shown below the coupon section. [https://github.com/woocommerce/woocommerce-ios/pull/10743]

15.4
-----
- [*] Enable editing product details when tapping on order item on the order detail screen. [https://github.com/woocommerce/woocommerce-ios/pull/10632]
- [*] Taxes in orders: Add empty state design for the Tax Rate selector. [https://github.com/woocommerce/woocommerce-ios/pull/10665]
- [*] Added protection against accidental double-charging with In-Person Payments in poor network conditions [https://github.com/woocommerce/woocommerce-ios/pull/10647]
- [**] Improved retry handling for In-Person Payments that fail [https://github.com/woocommerce/woocommerce-ios/pull/10673]
- [*] See more of your order by long pressing an order push notification. [https://github.com/woocommerce/woocommerce-ios/pull/10658]
- [*] Order details: product add-ons for a line item are shown in separate lines for better readability. [https://github.com/woocommerce/woocommerce-ios/pull/10661]
- [**] Product categories now can be deleted as part of the product editing flow. [https://github.com/woocommerce/woocommerce-ios/pull/10643]
- [**] Product categories can now be updated as part of the product editing flow. [https://github.com/woocommerce/woocommerce-ios/pull/10648]

15.3
-----
- [internal] Add `site_url` to Tracks events [https://github.com/woocommerce/woocommerce-ios/pull/10610]
- [Internal] Some internal changes were made to the image upload feature to support image processing in the app, no app changes are expected. [https://github.com/woocommerce/woocommerce-ios/pull/10631]
- [**] Taxes in orders: Users can now select the tax rate's location to add it to the order customer's address. [https://github.com/woocommerce/woocommerce-ios/pull/10651]
- [*] Automatically show the media selector sheet on the product images screen when there are no pre-existing images. [https://github.com/woocommerce/woocommerce-ios/pull/10644]

15.2
-----
- [*] Fixed minor UI issues in the store creation profiler flow. [https://github.com/woocommerce/woocommerce-ios/pull/10555]
- [*] Updated priority, description and URL for payment onboarding task. [https://github.com/woocommerce/woocommerce-ios/pull/10572]
- [*] New setup instructions screen for WCPay store onboarding task. [https://github.com/woocommerce/woocommerce-ios/pull/10579]
- [*] Show celebration view after successful WCPay setup. [https://github.com/woocommerce/woocommerce-ios/pull/10594]
- [**] Taxes in orders: Users can now see the order tax rates, get more information about them, and navigate to wp-admin to change them. [https://github.com/woocommerce/woocommerce-ios/pull/10569]


15.1
-----
- [*] What's New announcements support dark mode properly [https://github.com/woocommerce/woocommerce-ios/pull/10540]
- [*] Updated UI and copy on prologue and free trial summary screens. [https://github.com/woocommerce/woocommerce-ios/pull/10539]

15.0
-----
- [*] The store name can now be updated from the Settings screen. [https://github.com/woocommerce/woocommerce-ios/pull/10485]
- [**] The store creation flow has been optimized to start store creation immediately and show profiler questions afterward. [https://github.com/woocommerce/woocommerce-ios/pull/10473, https://github.com/woocommerce/woocommerce-ios/pull/10466]
- [*] Settings: Close Account option is moved to a new section Account Settings and is now available for all WPCom users. [https://github.com/woocommerce/woocommerce-ios/pull/10502]

14.9
-----
- [*] Only show Blaze banner on the My Store and Product List screens if the store has no existing orders. [https://github.com/woocommerce/woocommerce-ios/pull/10438]
- [**] Order creation: We improved the way the merchants can request, search and select a customer when creating an order. [https://github.com/woocommerce/woocommerce-ios/pull/10456]


14.8
-----
- [Internal] Native store creation flow with free trial is enabled by default - all code for the old flows have been removed. [https://github.com/woocommerce/woocommerce-ios/pull/10362]
- [*] Store creation: Improvements to the Upgrades screen accessibility [https://github.com/woocommerce/woocommerce-ios/pull/10363]
- [*] Stores with expired WooExpress plans can now be upgraded within the app (if eligible for IAP) via a new banner. [https://github.com/woocommerce/woocommerce-ios/pull/10369]
- [*] The expired site plan should navigate to IAP for sites with expired WooExpress plans (if eligible for IAP). [https://github.com/woocommerce/woocommerce-ios/pull/10384]
- [Internal] New default property `plan` is tracked in every event for logged-in users. [https://github.com/woocommerce/woocommerce-ios/pull/10356]
- [Internal] Google sign in now defaults to bypassing the Google SDK [https://github.com/woocommerce/woocommerce-ios/pull/10341]
- [*] Product list filter (Products tab and order creation > add products > filter): product types from extensions supported in the app are now available for product filtering - subscription, variable subscription, bundle, and composite. [https://github.com/woocommerce/woocommerce-ios/pull/10382]
 
14.7
-----
- [*] Local notifications: Add a reminder to purchase a plan is scheduled 6hr after a free trial subscription. [https://github.com/woocommerce/woocommerce-ios/pull/10268]
- [Internal] Shipment tracking is only enabled and synced when the order has non-virtual products.  [https://github.com/woocommerce/woocommerce-ios/pull/10288]
- [Internal] New default property `was_ecommerce_trial` is tracked in every event for logged-in users. [https://github.com/woocommerce/woocommerce-ios/pull/10343]
- [*] Photo -> Product: Reset details from previous image when new image is selected. [https://github.com/woocommerce/woocommerce-ios/pull/10297]
- [**] You can now see your shipping zone list from Settings. [https://github.com/woocommerce/woocommerce-ios/pull/10258]
- [*] Order list: Suggest testing orders for stores without any orders. [https://github.com/woocommerce/woocommerce-ios/pull/10346]
- [*] Local notifications: Show free trial survey after 24h since subscription. [https://github.com/woocommerce/woocommerce-ios/pull/10324, https://github.com/woocommerce/woocommerce-ios/pull/10328]
- [*] Local notifications: Add a reminder after 3 days if answered "Still Exploring" in Free trial survey. [https://github.com/woocommerce/woocommerce-ios/pull/10331]
- [*] Product description AI: the AI sheet has been improved with the product name field made more prominent. [https://github.com/woocommerce/woocommerce-ios/pull/10333]
- [**] Store creation: US users can upgrade to a choice of plans for their store via In-App Purchase [https://github.com/woocommerce/woocommerce-ios/pull/10340]

14.6
-----
- [Internal] Switched AI endpoint to be able to track and measure costs. [https://github.com/woocommerce/woocommerce-ios/pull/10218]
- [Internal] Media picker flow was refactored to support interactive dismissal for device photo picker and WordPress media picker sources. Affected flows: product form > images, and virtual product form > downloadable files. [https://github.com/woocommerce/woocommerce-ios/pull/10236]
- [Internal] Errors: Improved error message when orders, products, or reviews can't be loaded due to a parsing (decoding) error. [https://github.com/woocommerce/woocommerce-ios/pull/10252, https://github.com/woocommerce/woocommerce-ios/pull/10260]
- [*] Orders with Coupons: Users can now select a coupon from a list when adding it to an order. [https://github.com/woocommerce/woocommerce-ios/pull/10255]
- [Internal] Orders: Improved error message when orders can't be loaded due to a parsing (decoding) error. [https://github.com/woocommerce/woocommerce-ios/pull/10252]
- [**] Product discounts: Users can now add discounts to products when creating an order. [https://github.com/woocommerce/woocommerce-ios/pull/10244]
- [*] We've resolved an issue that was causing the app to crash when trying to dismiss certain screens (bottom sheets). [https://github.com/woocommerce/woocommerce-ios/pull/10254]
- [Internal] Fixed a bug preventing the "We couldn't load your data" error banner from appearing on the My store dashboard. [https://github.com/woocommerce/woocommerce-ios/pull/10262]
- [Internal] Errors: Improved error message and troubleshooting guide when the Jetpack connection is broken. [https://github.com/woocommerce/woocommerce-ios/pull/10275]
- [Internal] A new way to create a product from an image using AI is being A/B tested. [https://github.com/woocommerce/woocommerce-ios/pull/10253]

14.5
-----
- [*] Product details: The share button is displayed with text instead of icon for better discoverability. [https://github.com/woocommerce/woocommerce-ios/pull/10216]
- [*] Resolved an issue where users were unable to add a new note to an order. Previously, upon opening an order detail and selecting the "Add a new note" option, the text field was non-selectable, preventing users from writing down the note. This issue has now been addressed and users should be able to add notes to their orders without any issues. [https://github.com/woocommerce/woocommerce-ios/pull/10222]
- [*] Store creation: Update the timeout view with the option to retry the site check. [https://github.com/woocommerce/woocommerce-ios/pull/10221]
- [*] Fixed issue showing the expired alert for sites that got reverted to simple sites after their plan expired. [https://github.com/woocommerce/woocommerce-ios/pull/10228]

14.4
-----
- [*] Blaze: New banner on the My Store and Products screens for admins of eligible stores. [https://github.com/woocommerce/woocommerce-ios/pull/10135, https://github.com/woocommerce/woocommerce-ios/pull/10160, https://github.com/woocommerce/woocommerce-ios/pull/10172]
- [*] Shipping Labels: Fixed a bug preventing label printing in orders viewed from search [https://github.com/woocommerce/woocommerce-ios/pull/10161]
- [*] Blaze: Disable the entry point in the product creation form. [https://github.com/woocommerce/woocommerce-ios/pull/10173]
- [*] Product description and sharing message AI: Fixed incorrect language issue by using a separate prompt for identifying language. [https://github.com/woocommerce/woocommerce-ios/pull/10169, https://github.com/woocommerce/woocommerce-ios/pull/10177, https://github.com/woocommerce/woocommerce-ios/pull/10179]

14.3
-----
- [*] SKU Scanner: Add the SKU to the error message after a failure. [https://github.com/woocommerce/woocommerce-ios/pull/10085]
- [*] Add URL route handler to open the `My Store` tab when a deeplink to `/mobile` is opened, instead of bouncing back to Safari [https://github.com/woocommerce/woocommerce-ios/pull/10077]
- [Internal] Performance: Replaces the endpoint used to load Top Performers on the My Store tab, for faster loading. [https://github.com/woocommerce/woocommerce-ios/pull/10113]
- [*] A feedback banner is added for product description AI and product sharing AI sheets. [https://github.com/woocommerce/woocommerce-ios/pull/10102]
- [*] Product creation: the product type row is now editable when creating a product. [https://github.com/woocommerce/woocommerce-ios/pull/10087]
- [***] Store creation: US users can upgrade Woo Express free trial stores via In-App Purchase [https://github.com/woocommerce/woocommerce-ios/pull/10123]
- [*] Orders: Users can can now add multiple coupons to orders (not only one) [https://github.com/woocommerce/woocommerce-ios/pull/10126]
- [*] Free trial: Local notification after 24 hours since Free trial subscription time to remind to purchase plan. [https://github.com/woocommerce/woocommerce-ios/pull/10133, https://github.com/woocommerce/woocommerce-ios/pull/10130]
- [**] Product description AI: an announcement modal is shown for WPCOM stores about the feature, and a new CTA "Write with AI" is more discoverable in the product form with a tooltip. [https://github.com/woocommerce/woocommerce-ios/pull/10142]

14.2
-----
- [Internal] Blaze status check was updated to save an API request. The Blaze eligibility for each site should remain the same. [https://github.com/woocommerce/woocommerce-ios/pull/10020]
- [*] Fixed the unusable state of the app when the default store runs on an expired free trial plan. [https://github.com/woocommerce/woocommerce-ios/pull/10059]
- [Internal] Performance: When loading the refunds on an order (e.g. in order details), we now only request them from remote if they are not already in local storage. [https://github.com/woocommerce/woocommerce-ios/pull/10039]
- [*] Orders: Users can can now add coupons to orders [https://github.com/woocommerce/woocommerce-ios/pull/10035]
- [*] Coupons: The Coupons Management feature is fully released and not in Beta anymore [https://github.com/woocommerce/woocommerce-ios/pull/10032]
- [*] Store creation: the progress view copy was updated to inform the merchants that it can take a few minutes for the store to be ready. The progress view is now only shown after necessary requests are made before the app is likely backgrounded. The error handling is also polished.  [https://github.com/woocommerce/woocommerce-ios/pull/10047, https://github.com/woocommerce/woocommerce-ios/pull/10069]
- [Internal] Performance: When loading a single order (e.g. in order details), we now load the order from storage unless it has been modified remotely. [https://github.com/woocommerce/woocommerce-ios/pull/10036]
- [Internal] Performance: When the Orders tab is opened, we now only sync orders that have been created or modified since the last successful sync. [https://github.com/woocommerce/woocommerce-ios/pull/10065]
- [Internal] App size: Replaced 30MB PDFs on Store Creation waiting screen with ~400KB PNGs - to assess impact on app bundle size. [https://github.com/woocommerce/woocommerce-ios/pull/10067]

14.1
-----
- [*] Plans: Expired or cancelled plans are now shown more reliably [https://github.com/woocommerce/woocommerce-ios/pull/9924]
- [*] Product Sharing: AI-generated messages are now available. [https://github.com/woocommerce/woocommerce-ios/pull/9976]
- [***] Orders: Users can add products to orders by scanning their sku barcode or QR-code [https://github.com/woocommerce/woocommerce-ios/pull/9972]
- [Internal] Store creation: a workaround was previously implemented that can result in an inaccurate app experience like when the free trial banner is not shown immediately after store creation due to out-of-sync site properties. Now that the API issue is fixed, the app now waits for the site for a bit longer but ensures all necessary properties are synced. [https://github.com/woocommerce/woocommerce-ios/pull/9957]
- [Internal] Product details AI: Updated prompts to identify the language in provided text to use in responses for product description and sharing. [https://github.com/woocommerce/woocommerce-ios/pull/9961]
- [*] Blaze: products can now be promoted in WordPress.com and Tumblr from the app if the site/product is eligible. Two entry points: 1) Menu tab > General, 2) Product form > more menu. [https://github.com/woocommerce/woocommerce-ios/pull/9906]

14.0
-----
- [*] Payments: Remove the upsell-card-readers banner from the Payment Methods Screen [https://github.com/woocommerce/woocommerce-ios/pull/9869]


13.9
-----
- [*] Orders: Allow alternative types for the `taxID` in `ShippingLineTax` or `sku` in `OrderItem`, as some third-party plugins alter the type in the API. This helps with the order list not loading due to order decoding errors. [https://github.com/woocommerce/woocommerce-ios/pull/9844]
- [*] Payments: Location permissions request is not shown to TTP users who grant "Allow once" permission on first foregrounding the app any more [https://github.com/woocommerce/woocommerce-ios/pull/9821]
- [*] Products: Allow alternative types for `stockQuantity` in `Product` and `ProductVariation`, as some third-party plugins alter the type in the API. This helps with the product list not loading due to product decoding errors. [https://github.com/woocommerce/woocommerce-ios/pull/9850]
- [*] Products: Allow alternative types for the `backordersAllowed` and `onSale` in `Product` and `ProductVariation`, as some third-party plugins alter the types in the API. This helps with the product list not loading due to product decoding errors. [https://github.com/woocommerce/woocommerce-ios/pull/9849]
- [*] Products: Allow alternative types for the `sku` and `weight` in `ProductVariation`, as some third-party plugins alter the types in the API. This helps with the product variation list not loading due to product variation decoding errors. [https://github.com/woocommerce/woocommerce-ios/pull/9847]
- [*] Products: Allow alternative types for the `sku` and `weight` in `Product`, the dimensions in `ProductDimensions`, and the `downloadID` in `ProductDownload`, as some third-party plugins alter the types in the API. This helps with the product list not loading due to product decoding errors. [https://github.com/woocommerce/woocommerce-ios/pull/9846]
- [*] Products: Add support for parsing variation objects for the `variations` field in `Product`, as some third-party plugins alter the type for this field in the API. This allows the variations to be loaded for variable products if those third-party plugins are active. [https://github.com/woocommerce/woocommerce-ios/pull/9857]

13.8
-----
- [Internal] Orders: Bundled products (within a product bundle) are now indented, to show their relationship to the parent bundle. [https://github.com/woocommerce/woocommerce-ios/pull/9778]
- [Internal] Orders: Composite components (within a composite product) are now indented, to show their relationship to the parent composite product. [https://github.com/woocommerce/woocommerce-ios/pull/9780]
- [*] Add Products: A new view is display to celebrate when the first product is created in a store. [https://github.com/woocommerce/woocommerce-ios/pull/9790]
- [*] Product List: Added swipe-to-share gesture on product rows. [https://github.com/woocommerce/woocommerce-ios/pull/9799]
- [*] Product form: a share action is shown in the navigation bar if the product can be shared and no more than one action is displayed, in addition to the more menu > Share. [https://github.com/woocommerce/woocommerce-ios/pull/9789]
- [*] Payments: show badges leading to Set up Tap to Pay on iPhone for eligible stores and devices [https://github.com/woocommerce/woocommerce-ios/pull/9812]
- [*] Orders: Fixes a bug where the Orders list would not load if an order had a non-integer gift card amount applied to the order (with the Gift Cards extension). [https://github.com/woocommerce/woocommerce-ios/pull/9795]

- [*] My Store: A new button to share the current store is added on the top right of the screen. [https://github.com/woocommerce/woocommerce-ios/pull/9796]
- [*] Mobile Payments: The screen brightness is increased when showing the Scan to Pay view so the QR code can be scanned more easily [https://github.com/woocommerce/woocommerce-ios/pull/9807]
- [*] Mobile Payments: The Woo logo is added to the QR code on the Scan to Pay screen [https://github.com/woocommerce/woocommerce-ios/pull/9823]
- [*] Allow EU merchants to have better control of their privacy choices. A privacy choices banner will be shown the next time they open the app. [https://github.com/woocommerce/woocommerce-ios/pull/9825]

13.7
-----
- [Internal] Adds guidance for new Customs rule when shipping to some EU countries. [https://github.com/woocommerce/woocommerce-ios/pull/9715]
- [*] JITMs: Added modal-style Just in Time Message support on the dashboard [https://github.com/woocommerce/woocommerce-ios/pull/9694]
- [**] Order Creation: Products can be searched by SKU when adding products to an order. [https://github.com/woocommerce/woocommerce-ios/pull/9711]
- [*] Orders: Fixes order details so separate order items are not combined just because they are the same product or variation. [https://github.com/woocommerce/woocommerce-ios/pull/9710]
- [Internal] Store creation: starting May 4, store creation used to time out while waiting for the site to be ready (become a Jetpack/Woo site). A workaround was implemented to wait for the site differently. [https://github.com/woocommerce/woocommerce-ios/pull/9767]
- [**] Mobile Payments: Tap to Pay is initialised on launch or foreground, to speed up payments [https://github.com/woocommerce/woocommerce-ios/pull/9750]
- [*] Store Creation: Local notifications are used to support users during the store creation process. [https://github.com/woocommerce/woocommerce-ios/pull/9717, https://github.com/woocommerce/woocommerce-ios/pull/9719, https://github.com/woocommerce/woocommerce-ios/pull/9749]
- [**] Mobile Payments: Merchants can now collect in-person payments by showing a QR code to their customers. [https://github.com/woocommerce/woocommerce-ios/pull/9762]
- [Internal] Orders: Bundled products (within a product bundle) are now indented, to show their relationship to the parent bundle. [https://github.com/woocommerce/woocommerce-ios/pull/9778]

13.6
-----
- [*] Remove login error local notifications that used to be scheduled 24 hours from certain login errors. [https://github.com/woocommerce/woocommerce-ios/pull/9666]
- [*] JITMs: Added customization to Just in Time Message banner background and badges [https://github.com/woocommerce/woocommerce-ios/pull/9633]
- [*] Product form > description editor: fix the extra bottom inset after hiding the keyboard either manually (available on a tablet) or applying an AI-generated product description. [https://github.com/woocommerce/woocommerce-ios/pull/9638]
- [*] Products: Fixes stock statuses for Product Bundles so that backordered bundles and bundle stock quantities are displayed as expected. [https://github.com/woocommerce/woocommerce-ios/pull/9681]

13.5
-----
- [*] Settings > Domains: Premium domains are now supported, the domain suggestions now match the results on web and Android. It's more noticeable for stores with a domain credit, where not all domains are free for the first year anymore. [https://github.com/woocommerce/woocommerce-ios/pull/9607]
- [*] Product form > Inventory: the SKU scanner is enabled for all users, where it used to be behind a feature switch in Settings > Experimental Features. [https://github.com/woocommerce/woocommerce-ios/pull/9631]
[Internal] Products: Simplify Product Editing experiment is removed; there should be no changes to the existing product creation/editing behavior. [https://github.com/woocommerce/woocommerce-ios/pull/9602]
- [*] Payments: Products are removed directly from an order when its count is below one, instead of opening an extra screen to remove it. [https://github.com/woocommerce/woocommerce-ios/pull/9624]
- [*] Orders: Parses HTML-encoded characters and removes extraneous, non-attribute meta data from the list of attributes for an item in an order. [https://github.com/woocommerce/woocommerce-ios/pull/9603]
- [*] Products: Adds the component descriptions to the list of components in a composite product (using the Composite Products extension). [https://github.com/woocommerce/woocommerce-ios/pull/9634]
- [*] Products: Adds the product SKU to the bundled products list in product details, for Bundle products (using the Product Bundles extension). [https://github.com/woocommerce/woocommerce-ios/pull/9626]
- [*] Product form > description editor AI for WPCOM stores: the prompt was updated so that the generated description is shorter. [https://github.com/woocommerce/woocommerce-ios/pull/9637]

13.4
-----
- [*] Payments: Popular and last sold products are displayed on top of the products selection screen when creating or editing an order. [https://github.com/woocommerce/woocommerce-ios/pull/9539]

- [Internal] Payments: Update StripeTerminal pod to 2.19.1 [https://github.com/woocommerce/woocommerce-ios/pull/9537]
- [**] Adds read-only support for the Gift Cards extension in order details. [https://github.com/woocommerce/woocommerce-ios/pull/9558]
- [**] Adds read-only support for the Subscriptions extension in order and product details. [https://github.com/woocommerce/woocommerce-ios/pull/9541]
- [*] Product form > description editor: a magic wand button is added to the keyboard toolbar to auto-generate a product description using Jetpack AI for WPCOM stores. [https://github.com/woocommerce/woocommerce-ios/pull/9577]
- [Internal] Payments: Upate Tap to Pay connection flow strings to avoid mentioning "reader" [https://github.com/woocommerce/woocommerce-ios/pull/9563]
- [*] Store onboarding: Now the onboarding task list can be shown/hidden from settings and also from the dashboard. [https://github.com/woocommerce/woocommerce-ios/pull/9572, https://github.com/woocommerce/woocommerce-ios/pull/9573]
- [**] Adds read-only support for the Min/Max Quantities extension in product details. [https://github.com/woocommerce/woocommerce-ios/pull/9585]

13.3
-----
- [***] Payments: UK-based stores merchants can take In-Person Payments. [https://github.com/woocommerce/woocommerce-ios/pull/9496]
- [*] Store creation free trial flow now includes 3 profiler questions again with updated options: store category, selling status, and store country. [https://github.com/woocommerce/woocommerce-ios/pull/9513]
- [*] Shipping Labels: Origin address's phone number is now saved locally and pre-populated in the creation form. [https://github.com/woocommerce/woocommerce-ios/pull/9520]
- [Internal] Almost all mappers have been updated to only decode without the data envelope if it's not available. Please do a smoke test to ensure that all features still work as before. [https://github.com/woocommerce/woocommerce-ios/pull/9510]
- [Internal] Store onboarding: Mark "Launch your store" task as complete if the store is already public. This is a workaround for a backend issue which marks "Launch your store" task incomplete for already live stores. [https://github.com/woocommerce/woocommerce-ios/pull/9507]
- [*] Payments: Added Universal Link support for Set up Tap to Pay on iPhone, and to open Universal Links from Just in Time Messages, to more easily navigate to app features. [https://github.com/woocommerce/woocommerce-ios/pull/9518]
- [*] Login: Potentially fixed the crash on the onboarding screen. [https://github.com/woocommerce/woocommerce-ios/pull/9523]

13.2
-----
- [Internal] Store creation: New loading screen added for create store flow. [https://github.com/woocommerce/woocommerce-ios/pull/9383]
- [*] Payments: Add account type field to receipts [https://github.com/woocommerce/woocommerce-ios/pull/9416]
- [*] Products can now be filtered within Order creation [https://github.com/woocommerce/woocommerce-ios/pull/9258]
- [*] Products: Adds read-only support for the Composite Products extension in the Products list, including a list of components in product details. [https://github.com/woocommerce/woocommerce-ios/pull/9455]


13.1
-----
- [internal] Users can now create a Free Trial store from the app from the Get Started section of the app prologue. [https://github.com/woocommerce/woocommerce-ios/pull/9396]
- [**] Adds support for Product Multi-selection when creating and/or editing Orders. [https://github.com/woocommerce/woocommerce-ios/issues/8888]
- [**] Users can now install Jetpack for their non-Jetpack sites after logging in with application passwords. [https://github.com/woocommerce/woocommerce-ios/pull/9354]
- [*] Payments: We show a Tap to Pay on iPhone feedback survey button in the Payments menu after the first Tap to Pay on iPhone payment is taken [https://github.com/woocommerce/woocommerce-ios/pull/9366]
- [Internal] Added SiteID to some IPP tracks events [https://github.com/woocommerce/woocommerce-ios/pull/9572,]

13.0
-----
- [*] Adds a banner in "Launch store" task screen to upgrade from free trial plan. [https://github.com/woocommerce/woocommerce-ios/pull/9323]
- [*] Fix: Description, sale price, and image will be copied over to the new product variations when duplicating a variable product. [https://github.com/woocommerce/woocommerce-ios/pull/9322]


12.9
-----
- [**] Dashboard: an onboarding card is shown for sites with the following tasks if any is incomplete: "tell us more about your store" (store location) that opens a webview, "add your first product" that starts the product creation flow, "launch your store" that publishes the store, "customize your domain" that starts the domain purchase flow, and "get paid" that opens a webview. A subset of the tasks may be shown to self-hosted sites and WPCOM sites on a free trial. [https://github.com/woocommerce/woocommerce-ios/pull/9285]
- [*] Jetpack benefit banner and modal is now available on the dashboard screen after logging in with site credentials. [https://github.com/woocommerce/woocommerce-ios/pull/9232]
- [*] Payments: Local search is added to the products selection screen in the order creation flow to speed the process. [https://github.com/woocommerce/woocommerce-ios/pull/9178]
- [*] Fix: Prevent product variations not loading due to an encoding error for `permalink`, which was altered by a plugin. [https://github.com/woocommerce/woocommerce-ios/pull/9233]
- [*] Login: Users can now log in to self-hosted sites without Jetpack by approving application password authorization to their sites. [https://github.com/woocommerce/woocommerce-ios/pull/9260]
- [*] Payments: Tap to Pay on iPhone can now be selected from the Payment Methods screen [https://github.com/woocommerce/woocommerce-ios/pull/9242]
- [**] Payments: Set up Tap to Pay on iPhone flow added to the Payments Menu. Use it to configure the reader, and try a payment, before collecting a card payment with a customer. [https://github.com/woocommerce/woocommerce-ios/pull/9280]

12.8
-----
- [*] Shortcuts: We can now trigger the order creation and payment collection flows from the iOS Shortcuts app. [https://github.com/woocommerce/woocommerce-ios/pull/9103]
- [Internal] Dashboard: the UI layer had a major refactoring to allow scrolling for content more than stats for the onboarding project. The main design change is on the refresh control, where it was moved from each stats tab to below the navigation bar. Other design changes are not expected. [https://github.com/woocommerce/woocommerce-ios/pull/9031]
- [**] Products: Adds read-only support for the Product Bundles extension, including a list of bundled products and stock status for product bundles. [https://github.com/woocommerce/woocommerce-ios/pull/9177]
- [Internal] Mobile Payments: Updated StripeTerminal to 2.18 [https://github.com/woocommerce/woocommerce-ios/pull/9118]

12.7
-----
- [Internal] Shipping Label: add condition checks before showing contact options [https://github.com/woocommerce/woocommerce-ios/pull/8982]
- [*] Main screens are now accessible through the Home Screen Spotlight Search [https://github.com/woocommerce/woocommerce-ios/pull/9082]
- [*] Stats: Fixed a crash when order stats use a date and time matching the start of Daylight Saving Time. [https://github.com/woocommerce/woocommerce-ios/pull/9083]
- [*] Fix: Dismiss Take Payment popup after sharing the payment link to another app. [https://github.com/woocommerce/woocommerce-ios/pull/9042]
- [*] Site credential login: Catch invalid cookie nonce [https://github.com/woocommerce/woocommerce-ios/pull/9102]
- [*] Better error messages for site credential login failures [https://github.com/woocommerce/woocommerce-ios/pull/9125]
- [Internal] New Zendesk tag for site credential login errors [https://github.com/woocommerce/woocommerce-ios/pull/9150]

12.6
-----
- [*] Fix: When a product's details can be edited, they display a disclosure indicator (chevron). [https://github.com/woocommerce/woocommerce-ios/pull/8980]
- [*] Payments: fixed a bug where enabled rows in the Payments Menu were sometimes incorrectly shown as disabled [https://github.com/woocommerce/woocommerce-ios/pull/8983]
- [Internal] Mobile Payments: fixed logic on display of IPP feedback banner on Order List [https://github.com/woocommerce/woocommerce-ios/pull/8994]
- [**] Support: Merchants can now contact support with a new and refined experience. [https://github.com/woocommerce/woocommerce-ios/pull/9006/files]
- [***] Mobile Payments: Tap to Pay on iPhone enabled for all US merchants [https://github.com/woocommerce/woocommerce-ios/pull/9023]

12.5
-----
- [Internal] Dashboard: the stats implementation had a major update to replace a third-party library in order to support the upcoming store onboarding card. Minimal design changes are expected, and horizontal scrolling between different time range tabs is not available anymore. [https://github.com/woocommerce/woocommerce-ios/pull/8942]

12.4
-----
- [**] Menu > Settings: adds a `Domains` row for WPCOM sites to see their site domains, add a new domain, or redeems a domain credit if available. [https://github.com/woocommerce/woocommerce-ios/pull/8870]
- [Internal] Prologue screen now has only the entry point to site address login flow, and application password authentication is used for sites without Jetpack. [https://github.com/woocommerce/woocommerce-ios/pull/8846]
- [Internal] A new tag has been added for Zendesk for users authenticated with application password. [https://github.com/woocommerce/woocommerce-ios/pull/8850]
- [Internal] Failures in the logged-out state are now tracked with anonymous ID. [https://github.com/woocommerce/woocommerce-ios/pull/8861]
- [*] Fix: Fixed a crash when switching away from the Products tab. [https://github.com/woocommerce/woocommerce-ios/pull/8874]

12.3
-----
- [Internal] We have updated the Zendesk SDK to version 6.0 [https://github.com/woocommerce/woocommerce-ios/pull/8828]
- [Internal] Tap to Pay on iPhone made publicly available via an Experimental Feature toggle [https://github.com/woocommerce/woocommerce-ios/pull/8814]

12.2
-----
- [*] Fix: Adding a new attribute will auto-capitalize the first letter for each word in the attribute name. [https://github.com/woocommerce/woocommerce-ios/pull/8772]
- [internal] Logging: Improvements on logging potential errors when loading Order Details [https://github.com/woocommerce/woocommerce-ios/pull/8781]
- [Internal] Now we track the specific error code when a networking-related operation fails [https://github.com/woocommerce/woocommerce-ios/issues/8527]

12.1
-----
- [*] Adds an In-Person Payments survey banner on top of the Orders view [https://github.com/woocommerce/woocommerce-ios/issues/8530]
- [*] Fix: Allow product's `purchasable` to be a number as some third-party plugins could alter the type in the API. This could help with the Products tab not loading due to product decoding errors. [https://github.com/woocommerce/woocommerce-ios/pull/8718]
- [***] [Internal] Start the AB test for allowing login to the app using site credentials [https://github.com/woocommerce/woocommerce-ios/pull/8744]

12.0
-----
- [**] Adds a feature of bulk updating products from the product's list. [https://github.com/woocommerce/woocommerce-ios/pull/8704]
- [internal] Store creation flow now includes 3 profiler questions: store category, selling status, and store country. [https://github.com/woocommerce/woocommerce-ios/pull/8667]

11.9
-----
- [**] Now you can generate all possible variations for a product's attributes [https://github.com/woocommerce/woocommerce-ios/pull/8619]
- [*] Mobile payments: fixed card reader manuals links. [https://github.com/woocommerce/woocommerce-ios/pull/8628]

11.8
-----
- [*] Design refresh: Buttons, links, and other calls to action are now purple instead of pink. [https://github.com/woocommerce/woocommerce-ios/pull/8451]
- [internal] Design: Updated capitalization for various pages, links, and buttons to match new design guidelines. [https://github.com/woocommerce/woocommerce-ios/pull/8455]
- [internal] Remove A/B testing and release native Jetpack installation flow for all users. [https://github.com/woocommerce/woocommerce-ios/pull/8533]

11.7
-----
- [**] Analytics Hub: Now you can select custom date ranges. [https://github.com/woocommerce/woocommerce-ios/pull/8414]
- [**] Analytics Hub: Now you can see Views and Conversion Rate analytics in the new Sessions card. [https://github.com/woocommerce/woocommerce-ios/pull/8428]
- [*] My Store: We fixed an issue with Visitors and Conversion stats where sometimes visitors could be counted more than once in the selected period. [https://github.com/woocommerce/woocommerce-ios/pull/8427]


11.6
-----
- [***] We added a new Analytics Hub inside the My Store area of the app. Simply click on the See More button under the store stats to check more detailed information on Revenue, Orders and Products. [https://github.com/woocommerce/woocommerce-ios/pull/8356]
- [*] In-Person Payments: fixed timing issues in payments flow, which caused "Remove card" to be shown for too long [https://github.com/woocommerce/woocommerce-ios/pull/8351]

11.5
-----
- [*] Account deletion is now supported for all users in settings or in the empty stores screen (in the ellipsis menu). [https://github.com/woocommerce/woocommerce-ios/pull/8179, https://github.com/woocommerce/woocommerce-ios/pull/8272]
- [*] In-Person Payments: We removed any references to Simple Payments from Orders, and the red badge from the Menu tab and Menu Payments icon announcing the new Payments section. [https://github.com/woocommerce/woocommerce-ios/pull/8183]
- [internal] Store creation flow was improved with native implementation. It is available from the login prologue (`Get Started` CTA), login email error screen, and store picker (`Add a store` CTA from the empty stores screen or at the bottom of the store list). [Example testing steps in https://github.com/woocommerce/woocommerce-ios/pull/8251]
- [internal] New stores have two new Products onboarding features: A banner with an `Add a Product` CTA on the My Store screen, and the option to add new products using templates. [https://github.com/woocommerce/woocommerce-ios/pull/8294]

11.4
-----
- [*] Add System Status Report to ZenDesk support requests. [https://github.com/woocommerce/woocommerce-ios/pull/8171]


11.3
-----
- [*] In-Person Payments: Show spinner while preparing reader for payment, instead of saying it's ready before it is. [https://github.com/woocommerce/woocommerce-ios/pull/8115]
- [internal] In-Person Payments: update StripeTerminal from 2.7 to 2.14 [https://github.com/woocommerce/woocommerce-ios/pull/8132]
- [*] In-Person Payments: Fixed payment method prompt for WisePad 3 to show only Tap and Insert options [https://github.com/woocommerce/woocommerce-ios/pull/8136]

11.2
-----
- [***] You can now preview draft products before publishing. [https://github.com/woocommerce/woocommerce-ios/pull/8102]
- [*] The survey at the end of the login onboarding flow is no longer available. [https://github.com/woocommerce/woocommerce-ios/pull/8062]
- [*] Fixed layout issues on the Account Mismatch error screen. [https://github.com/woocommerce/woocommerce-ios/pull/8074]
- [*] The Accept Payments Easily banner has been removed from the order list [https://github.com/woocommerce/woocommerce-ios/pull/8078]

11.1
-----
- [**] You can now search customers when creating or editing an order. [https://github.com/woocommerce/woocommerce-ios/issues/7741]
- [internal] Store creation is available from the login prologue, login email error screen, and store picker. [https://github.com/woocommerce/woocommerce-ios/pull/8023]
- [internal] The login flow is simplified with only the option to log in with WordPress.com. This flow is presented in parallel with the existing flow in an A/B test experiment. [https://github.com/woocommerce/woocommerce-ios/pull/7996]
- [**] Relevant Just In Time Messages will be displayed on the My Store screen [https://github.com/woocommerce/woocommerce-ios/issues/7853]

11.0
-----
- [internal] Add support for controlling performance monitoring via Sentry. **Off by default**. [https://github.com/woocommerce/woocommerce-ios/pull/7831]


10.9
-----
- [***] Dropped iOS 14 support. From now we support iOS 15 and later. [https://github.com/woocommerce/woocommerce-ios/pull/7851]
- [*] Login: Now you can handle Jetpack site connection for your self-hosted sites from the app. [https://github.com/woocommerce/woocommerce-ios/pull/7847]


10.8
-----
- [***] Stats: Now you can add a Today's Stats Widget to your lock screen (iOS 16 only) to monitor your sales. [https://github.com/woocommerce/woocommerce-ios/pull/7839]
- [internal] In-Person Payments: add UTM parameters to card reader purchase URLs to allow attribution [https://github.com/woocommerce/woocommerce-ios/pull/7858]
- [*] In-Person Payments: the Purchase card reader links now all open in authenticated web views, to make it easier to log in to woocommerce.com. [https://github.com/woocommerce/woocommerce-ios/pull/7862]

10.7
-----
- [*] Universal Links: Users can now open universal links in the app. [https://github.com/woocommerce/woocommerce-ios/pull/7632]
- [internal] Store picker: Show error when the role eligibility check fails while selecting a store. [https://github.com/woocommerce/woocommerce-ios/pull/7816]
- [internal] Store picker: Add loading state to `Continue` button. [https://github.com/woocommerce/woocommerce-ios/pull/7821]
- [internal] Store picker: Use Jetpack tunnel API for fetching user info for role checking. [https://github.com/woocommerce/woocommerce-ios/pull/7822]
- [*] Allow in-app notices to be swiped away [https://github.com/woocommerce/woocommerce-ios/pull/7801]

10.6
-----

- [**] Products tab: products search now has an option to search products by SKU. Stores with WC version 6.6+ support partial SKU search, otherwise the product(s) with the exact SKU match is returned. [https://github.com/woocommerce/woocommerce-ios/pull/7781]
- [*] Fixed a rare crash when selecting a store in the store picker. [https://github.com/woocommerce/woocommerce-ios/pull/7765]
- [*] Settings: Display the WooCommerce version and available updates in Settings [https://github.com/woocommerce/woocommerce-ios/pull/7779]
- [*] Show suggestion for logging in to a WP.com site with a mismatched WP.com account. [https://github.com/woocommerce/woocommerce-ios/pull/7773]
- [*] Help center: Added help center web page with FAQs for "Not a WooCommerce site" and "Wrong WordPress.com account" error screens. [https://github.com/woocommerce/woocommerce-ios/pull/7767, https://github.com/woocommerce/woocommerce-ios/pull/7769]
- [*] Now you can bulk edit variation prices. [https://github.com/woocommerce/woocommerce-ios/pull/7803]
- [**] Reviews: Now you can reply to product reviews using the Reply button while viewing a product review. [https://github.com/woocommerce/woocommerce-ios/pull/7799]

10.5
-----
- [**] Products: Now you can duplicate products from the More menu of the product detail screen. [https://github.com/woocommerce/woocommerce-ios/pull/7727]
- [**] Login: Added Jetpack connection support from the Account Mismatch error screen. [https://github.com/woocommerce/woocommerce-ios/pull/7748]
- [*] Orders: We are bringing back the ability to add/edit customer notes and addresses from the main order screen [https://github.com/woocommerce/woocommerce-ios/pull/7750]
- [*] Help center: Added help center web page with FAQs for "Wrong WordPress.com account error" screen. [https://github.com/woocommerce/woocommerce-ios/pull/7747]
- [*] Widgets: The Today's Stat Widget adds support for bigger fonts. [https://github.com/woocommerce/woocommerce-ios/pull/7752]

10.4
-----
- [***] Stats: Now you can add a Today's Stats Widget to your homescreen to monitor your sales. [https://github.com/woocommerce/woocommerce-ios/pull/7732]
- [*] Help center: Added help center web page with FAQs for "Pick a WooCommerce Store", "Enter WordPress.com password" and "Open mail to find magic link" screens. [https://github.com/woocommerce/woocommerce-ios/pull/7641, https://github.com/woocommerce/woocommerce-ios/pull/7730, https://github.com/woocommerce/woocommerce-ios/pull/7737]
- [*] In-Person Payments: Fixed a bug where cancelling a card reader connection would temporarily prevent further connections [https://github.com/woocommerce/woocommerce-ios/pull/7689]
- [*] In-Person Payments: Improvements to the card reader connection flow UI [https://github.com/woocommerce/woocommerce-ios/pull/7687]
- [*] Login: Users can now set up the Jetpack connection between a self-hosted site and their WP.com account. [https://github.com/woocommerce/woocommerce-ios/pull/7608]
- [*] Product list: the "Draft" blue color is fixed to be more readable for a draft product row in the product list. [https://github.com/woocommerce/woocommerce-ios/pull/7724]
- [*] Notifications: App icon badge is now cleared correctly after visiting the orders tab. [https://github.com/woocommerce/woocommerce-ios/pull/7735]

10.3
-----
- [*] Dashboard: the last selected time range tab (Today/This Week/This Month/This Year) is persisted for the site and shown on the next site launch (app launch or switching stores). [https://github.com/woocommerce/woocommerce-ios/pull/7638]
- [*] Dashboard: swiping to another time range tab now triggers syncing for the target tab. Previously, the stats on the target tab aren't synced from the swipe gesture. [https://github.com/woocommerce/woocommerce-ios/pull/7650]
- [*] In-Person Payments: Fixed an issue where the Pay in Person toggle could be out of sync with the setting on the website. [https://github.com/woocommerce/woocommerce-ios/pull/7656]
- [*] In-Person Payments: Removed the need to sign in when purchasing a card reader [https://github.com/woocommerce/woocommerce-ios/pull/7670]
- [*] In-Person Payments: Fixed a bug where canceling a reader connection could result in being unable to connect a reader in future [https://github.com/woocommerce/woocommerce-ios/pull/7678]
- [*] In-Person Payments: Fixed a bug which prevented the Collect Payment button from being shown for Cash on Delivery orders  [https://github.com/woocommerce/woocommerce-ios/pull/7694]

10.2
-----
- [*] Help center: Added help center web page with FAQs for "Enter Store Credentials", "Enter WordPress.com email " and "Jetpack required Error" screens. [https://github.com/woocommerce/woocommerce-ios/pull/7588, https://github.com/woocommerce/woocommerce-ios/pull/7590, https://github.com/woocommerce/woocommerce-ios/pull/7621]
- [*] In-Person Payments: Fixed the Learn More link from the `Enable Pay in Person` onboarding screen for WCPay [https://github.com/woocommerce/woocommerce-ios/pull/7598]
- [**] In-Person Payments: Added a switch for the Pay in Person payment method on the Payments menu. This allows you to accept In-Person Payments for website orders [https://github.com/woocommerce/woocommerce-ios/pull/7613]

10.1
-----
- [*] In-Person Payments: The onboarding notice on the In-Person Payments menu is correctly dismissed after multiple prompts are shown. [https://github.com/woocommerce/woocommerce-ios/pull/7543]
- [*] Help center: Added custom help center web page with FAQs for "Enter Store Address" and "Enter WordPress.com email" screens. [https://github.com/woocommerce/woocommerce-ios/pull/7553, https://github.com/woocommerce/woocommerce-ios/pull/7573]
- [*] In-Person Payments: The plugin selection is saved correctly after multiple onboarding prompts. [https://github.com/woocommerce/woocommerce-ios/pull/7544]
- [**] In-Person Payments: A new prompt to enable `Pay in Person` for your store's checkout, to accept In-Person Payments for website orders [https://github.com/woocommerce/woocommerce-ios/issues/7474]

10.0
-----
- [**] In-Person Payments and Simple Payments have been moved to a new Payments section [https://github.com/woocommerce/woocommerce-ios/pull/7473]
- [*] Login: on the WP.com password screen, the magic link login option is moved from below "Reset your password" to below the primary Continue button for higher visibility. [https://github.com/woocommerce/woocommerce-ios/pull/7469]
- [*] Login: some minor enhancements are made to the error screen after entering an invalid WP.com email - a new "What is WordPress.com?" link, hiding the "Log in with store address" button when it's from the store address login flow, and some copy changes. [https://github.com/woocommerce/woocommerce-ios/pull/7485]
- [**] In-Person Payments: Accounts with pending requirements are no longer blocked from taking payments - we have added a skip button to the relevant screen. [https://github.com/woocommerce/woocommerce-ios/pull/7504]
- [*] Login: New button added to the empty site picker screen to enter a site address for troubleshooting. [https://github.com/woocommerce/woocommerce-ios/pull/7484]

9.9
-----
- [*] [Sign in with store credentials]: New screen added with instructions to verify Jetpack connected email. [https://github.com/woocommerce/woocommerce-ios/pull/7424]
- [*] [Sign in with store credentials]: Stop clearing username/password after an invalid attempt to enable users to fix typos. [https://github.com/woocommerce/woocommerce-ios/pull/7444]
- [*] Login: after entering WP.com email, a magic link is automatically sent when it is enabled (magic links are disabled for A8C emails and WP.com accounts with recently changed password) and a new screen is shown with an option to log in with password. [https://github.com/woocommerce/woocommerce-ios/pull/7449]

9.8
-----
- [***] Login: Introduce a way to sign in using store credentials.  [https://github.com/woocommerce/woocommerce-ios/pull/7320]
- [**] Login: You can now install WooCommerce to your self-hosted sites from the login flow. [https://github.com/woocommerce/woocommerce-ios/pull/7401]
- [**] Orders: Now you can quickly mark an order as completed by swiping it to the left! [https://github.com/woocommerce/woocommerce-ios/pull/7385]
- [*] In-Person Payments: The purchase card reader information card appears also in the Orders list screen. [https://github.com/woocommerce/woocommerce-ios/pull/7326]
- [*] Login: in release 9.7, when the app is in logged out state, an onboarding screen is shown before the prologue screen if the user hasn't finished or skipped it. In release 9.8, a survey is added to the end of the onboarding screen. [https://github.com/woocommerce/woocommerce-ios/pull/7416]
- [*] Login: a local notification is scheduled after the user encounters an error from logging in with an invalid site address or WP.com email/password. Please see testing scenarios in the PR, with regression testing on order/review remote notifications. [https://github.com/woocommerce/woocommerce-ios/pull/7323, https://github.com/woocommerce/woocommerce-ios/pull/7372, https://github.com/woocommerce/woocommerce-ios/pull/7422]

9.7
-----
- [***] Orders: Orders can now be edited within the app. [https://github.com/woocommerce/woocommerce-ios/pull/7300]
- [**] Orders: You can now view the Custom Fields for an order in the Order Details screen. [https://github.com/woocommerce/woocommerce-ios/pull/7310]
- [*] In-Person Payments: Card Reader Manuals now appear based on country availability, consolidated into an unique view [https://github.com/woocommerce/woocommerce-ios/pull/7178]
- [*] Login: Jetpack setup flow is now accessible from the Login with Store Address flow. [https://github.com/woocommerce/woocommerce-ios/pull/7294]
- [*] In-Person Payments: The purchase card reader information card can be dismissed [https://github.com/woocommerce/woocommerce-ios/pull/7260]
- [*] In-Person Payments: When dismissing the purchase card reader information card, the user can choose to be reminded in 14 days. [https://github.com/woocommerce/woocommerce-ios/pull/7271]
- [*] In-Person Payments: The purchase card reader information card appears also in the App Settings screen. [https://github.com/woocommerce/woocommerce-ios/pull/7308]
- [*] Refund lines in the Order details screen now appear ordered from oldest to newest [https://github.com/woocommerce/woocommerce-ios/pull/7287]
- [*] Login: when the app is in logged out state, an onboarding screen is shown before the prologue screen if the user hasn't finished or skipped it.  [https://github.com/woocommerce/woocommerce-ios/pull/7324]
- [*] Orders: When a store has no orders yet, there is an updated message with a link to learn more on the Orders tab. [https://github.com/woocommerce/woocommerce-ios/pull/7328]

9.6
-----
- [***] Coupons: Coupons can now be created from within the app. [https://github.com/woocommerce/woocommerce-ios/pull/7239]
- [**] Order Details: All unpaid orders have a Collect Payment button, which shows a payment method selection screen. Choices are Cash, Card, and Payment Link. [https://github.com/woocommerce/woocommerce-ios/pull/7111]
- [**] In-Person Payments: Support for selecting preferred payment gateway when multiple extensions are installed on the store. [https://github.com/woocommerce/woocommerce-ios/pull/7153]
- [*] Coupons: Removed the redundant animation when reloading the coupon list. [https://github.com/woocommerce/woocommerce-ios/pull/7137]
- [*] Login: Display "What is WordPress.com?" link in "Continue With WordPress.com" flow. [https://github.com/woocommerce/woocommerce-ios/pull/7213]
- [*] Login: Display the Jetpack requirement error after login is successful.
- [*] Login: Display a "New to WooCommerce?" link in the login prologue screen above the login buttons. [https://github.com/woocommerce/woocommerce-ios/pull/7261]
- [*] In-Person Payments: Publicize the Card Present Payments feature on the Payment Method screen [https://github.com/woocommerce/woocommerce-ios/pull/7225]
- [*] In-Person Payments: Add blog_id to IPP transaction description to match WCPay [https://github.com/woocommerce/woocommerce-ios/pull/7221]
- [*] Product form: after uploading an image, the product can now be saved immediately while the image is being uploaded in the background. When no images are pending upload for the saved product, the images are added to the product. Testing instructions: https://github.com/woocommerce/woocommerce-ios/pull/7196. [https://github.com/woocommerce/woocommerce-ios/pull/7254]

9.5
-----
- [*] Coupons: Fixed issue saving "Individual Use" and "Exclude Sale Items" fields. [https://github.com/woocommerce/woocommerce-ios/pull/7117]
- [*] Orders: The customer shipping/billing address form now navigates back automatically after selecting a country or state. [https://github.com/woocommerce/woocommerce-ios/pull/7119]
- [internal] In settings and empty stores screen, the "Close Account" link is shown for users who signed in with Apple (the only way to create an account) to close their WordPress.com account. [https://github.com/woocommerce/woocommerce-ios/pull/7143]

9.4
-----
- [*] Orders: Order details now displays both the date and time for all orders. [https://github.com/woocommerce/woocommerce-ios/pull/6996]
- [*] Simple payments have the `Card` option available for stores with configuration issues to resolve, and show onboarding to help resolve them [https://github.com/woocommerce/woocommerce-ios/pull/7002]
- [*] Order & Product list: Now, we can pull to refresh from an empty view. [https://github.com/woocommerce/woocommerce-ios/pull/7023, https://github.com/woocommerce/woocommerce-ios/pull/7030]
- [*] Order Creation: Fixes a bug where selecting a variable product to add to a new order would sometimes open the wrong list of product variations. [https://github.com/woocommerce/woocommerce-ios/pull/7042]
- [*] Collect payment button on Order Details no longer flickers when the screen loads [https://github.com/woocommerce/woocommerce-ios/pull/7043]
- [*] Issue refund button on Order Details is shown for all paid orders [https://github.com/woocommerce/woocommerce-ios/pull/7046]
- [*] Order Creation: Fixes several bugs with the Products section not showing the correct order items or not correctly updating the item quantity. [https://github.com/woocommerce/woocommerce-ios/pull/7067]

9.3
-----
- [***] In-Person Payments is now available for merchants using WooCommerce Payments in Canada. [https://github.com/woocommerce/woocommerce-ios/pull/6954]
- [*] In-Person Payments: Accessibility improvement [https://github.com/woocommerce/woocommerce-ios/pull/6869, https://github.com/woocommerce/woocommerce-ios/pull/6886, https://github.com/woocommerce/woocommerce-ios/pull/6906]
- [*] Orders: Now it's possible to select and copy text from the notes on an order. [https://github.com/woocommerce/woocommerce-ios/pull/6894]
- [*] Support Arabic numerals on amount fields. [https://github.com/woocommerce/woocommerce-ios/pull/6891]
- [*] Product Selector: Enabled selecting all variations on variable product rows. [https://github.com/woocommerce/woocommerce-ios/pull/6899]
- [internal] Order Creation: Adding new products, shipping, fee, or customer details to an order now blocks the UI immediately while the order is syncing remotely. [https://github.com/woocommerce/woocommerce-ios/pull/6974]

- [*] Coupons: Now it's possible to update discount types for coupons. [https://github.com/woocommerce/woocommerce-ios/pull/6935]
- [*] Orders tab: the view width now adjusts to the app in tablet split view on iOS 15. [https://github.com/woocommerce/woocommerce-ios/pull/6951]

9.2
-----
- [***] Experimental Features: Coupons editing and deletion features are now enabled as part of coupon management. [https://github.com/woocommerce/woocommerce-ios/pull/6853]
- [*] Order Creation: Updated percentage fee flow - added amount preview, disabled percentage option when editing. [https://github.com/woocommerce/woocommerce-ios/pull/6763]
- [*] Product Details: Update status badge layout and show it for more cases. [https://github.com/woocommerce/woocommerce-ios/pull/6768]
- [*] Coupons: now, the percentage amount of coupons will be displayed correctly in the listing and in coupon detail if the amount contains fraction digits. [https://github.com/woocommerce/woocommerce-ios/pull/6804]
- [*] Coupons: Filter initial search results to show only coupons of the currently selected store. [https://github.com/woocommerce/woocommerce-ios/pull/6800]
- [*] Coupons: Fixed crash when there are duplicated items on the coupon list. [https://github.com/woocommerce/woocommerce-ios/pull/6798]
- [*] In-Person Payments: Run onboarding checks when connecting a reader. [https://github.com/woocommerce/woocommerce-ios/pull/6761, https://github.com/woocommerce/woocommerce-ios/pull/6774, https://github.com/woocommerce/woocommerce-ios/pull/6789]
- [*] In-Person Payments: after collecting payment for an order, merchants can now email the receipt in addition to printing it in Order Details > See Receipt if email is available on the device. [https://github.com/woocommerce/woocommerce-ios/pull/6833]

9.1
-----

- [*] Product name field in product form - Remove scroll behaviour and increase field height to fully display long product names. [https://github.com/woocommerce/woocommerce-ios/pull/6681]
- [*] Filter toolbar in Products list tab - Filter toolbar is pinned outside of the products list. [https://github.com/woocommerce/woocommerce-ios/pull/6698]
- [internal] Loading screens are refactored to avoid duplicated code and a potential crash. Please quickly smoke test them to make sure that everything still works as before. [https://github.com/woocommerce/woocommerce-ios/pull/6717]
- [*] Shipping settings - Weight and shipping package dimensions are localized based on device locale. Also, decimal point information is no longer lost upon saving a product, when using comma as a decimal separator. [https://github.com/woocommerce/woocommerce-ios/pull/6721]

9.0
-----

- [*] Share payment links from the order details screen. [https://github.com/woocommerce/woocommerce-ios/pull/6609]
- [internal] Reviews lists on Products and Menu tabs are refactored to avoid duplicated code. Please quickly smoke test them to make sure that everything still works as before. [https://github.com/woocommerce/woocommerce-ios/pull/6553]
- [**] Now it's possible to change the order of the product images. [https://github.com/woocommerce/woocommerce-ios/pull/6620]
- [*] Improved accessibility for the error banner and info banner displayed in Orders and Products. [https://github.com/woocommerce/woocommerce-ios/pull/6633]

8.9
-----
- [*] Coupons: Fixed issue loading the coupon list from the local storage on initial load. [https://github.com/woocommerce/woocommerce-ios/pull/6463]
- [*] Coupons: Update layout of the coupon details screen. [https://github.com/woocommerce/woocommerce-ios/pull/6522]
- [*] In-Person Payments: Removed collecting L2/L3 data. [https://github.com/woocommerce/woocommerce-ios/pull/6519]
- [*] Hub Menu: Multiple menu items can no longer be tapped simultaneously. [https://github.com/woocommerce/woocommerce-ios/pull/6484]
- [*] Jetpack CP: Fixed crash when attempting to access WP-Admin with an invalid URL that has an unsupported scheme. [https://github.com/woocommerce/woocommerce-ios/pull/6502]
- [***] Orders: Order Creation is now available to everyone! You can go to the Orders tab and tap the + button to create a new order. [https://github.com/woocommerce/woocommerce-ios/pull/6537]
- [internal] Loading screens are refactored to avoid duplicated code and a potential crash. Please quickly smoke test them to make sure that everything still works as before. [https://github.com/woocommerce/woocommerce-ios/pull/6535] [https://github.com/woocommerce/woocommerce-ios/pull/6544]

8.8
-----
- [*] Updates the app's About screen to be consistent with Automattic's other mobile apps. [https://github.com/woocommerce/woocommerce-ios/pull/6421]
- [***] Experimental Feature: It's now possible to add custom shipping method and fees in order creation flow. Tax amount and Order total is now synced from backend. [https://github.com/woocommerce/woocommerce-ios/pull/6429]
- [**] Now it's possible to filter orders by custom statuses. [https://github.com/woocommerce/woocommerce-ios/pull/6390]
- [*] Fixed issue presenting Edit Customer Note screen as a modal on large screens. [https://github.com/woocommerce/woocommerce-ios/pull/6406]
- [*] Products displayed in Order Detail now follow the same order of the web. [https://github.com/woocommerce/woocommerce-ios/pull/6401]
- [*] Simple Payments now shows a detailed tax break up before taking the payment. [https://github.com/woocommerce/woocommerce-ios/pull/6412]
- [*] Coupons list now shows an error view if coupons are disabled for the store. Coupons can be enabled again from this view. [https://github.com/woocommerce/woocommerce-ios/pull/6446]
- [*] Coupon details screen now displays more informative error messages when loading the total discount amount fails. [https://github.com/woocommerce/woocommerce-ios/pull/6457]
- [internal] Shipping Labels: the navigation bar in the web view for adding payments is now correctly hidden. [https://github.com/woocommerce/woocommerce-ios/pull/6435]

8.7
-----
- [**] In-Person Payments: Added card details to refund confirmation screen to help with refunding to the payment card [https://github.com/woocommerce/woocommerce-ios/pull/6241]
- [*] Coupons: Replace the toggles on Usage Details screen with text for uneditable contents. [https://github.com/woocommerce/woocommerce-ios/pull/6287]
- [*] Improve image loading for thumbnails especially on the Product list. [https://github.com/woocommerce/woocommerce-ios/pull/6299]
- [*] Coupons: Added feedback banner on the top of the coupon list. [https://github.com/woocommerce/woocommerce-ios/pull/6316]
- [*] Coupons: Handled error when loading total discounted amount fails. [https://github.com/woocommerce/woocommerce-ios/pull/6368]
- [internal] Removed all feature flags for Shipping Labels. Please smoke test all parts of Shipping Labels to make sure that everything still works as before. [https://github.com/woocommerce/woocommerce-ios/pull/6270]
- [*] In-Person Payments: Localized messages and UI [https://github.com/woocommerce/woocommerce-ios/pull/6317]
- [*] My Store: Fixed incorrect currency symbol of revenue text for stores with non-USD currency. [https://github.com/woocommerce/woocommerce-ios/pull/6335]
- [*] Notifications: Dismiss presented view before presenting content from notifications [https://github.com/woocommerce/woocommerce-ios/pull/6354]
- [*] Reviews: Fixed missing product information on first load [https://github.com/woocommerce/woocommerce-ios/pull/6367]
- [internal] Removed the feature flag for My store tab UI updates. Please smoke test the store stats and top performers in the "My store" tab to make sure everything works as before. [https://github.com/woocommerce/woocommerce-ios/pull/6334]
- [*] In-Person Payments: Add support for accepting payments on bookable products [https://github.com/woocommerce/woocommerce-ios/pull/6364]
- [*] In-Person Payments: Fixed issue where payment could be stuck prompting to remove the card if the payment was declined and retried before removing the card.

8.6
-----
- [***] Merchants can now view coupons in their stores by enabling Coupon Management in Experimental Features. [https://github.com/woocommerce/woocommerce-ios/pull/6209]
- [*] Orders: In the experimental Order Creation feature, product variations added to a new order now show a list of their attributes. [https://github.com/woocommerce/woocommerce-ios/pull/6131]
- [*] Enlarged the tap area for the action button on the notice view. [https://github.com/woocommerce/woocommerce-ios/pull/6146]
- [*] Reviews: Fixed crash on iPad when tapping the More button. [https://github.com/woocommerce/woocommerce-ios/pull/6187]
- [*] In-Person Payments: Remove Stripe from Experimental Features as it is always enabled now. [https://github.com/woocommerce/woocommerce-ios/pull/6205]
- [*] Disabled unnecessary selection of the "Refund via" row on the Refund Confirmation screen [https://github.com/woocommerce/woocommerce-ios/pull/6198]
- [*] Increased minimum version of Stripe extension for In-Person Payments to 6.2.0 [https://github.com/woocommerce/woocommerce-ios/pull/xxxx]
- [internal] Removed `pushNotificationsForAllStores` feature flag. Since the changes are non-trivial, it would be great to smoke test push notifications for all stores in beta testing. [https://github.com/woocommerce/woocommerce-ios/pull/6231]

8.5
-----
- [*] In-Person Payments: Inform the user when a card reader battery is so low that it needs to be charged before the reader can be connected. [https://github.com/woocommerce/woocommerce-ios/pull/5998]
- [***] The My store tab is having a new look with new conversion stats and shows up to 5 top performing products now (used to be 3). [https://github.com/woocommerce/woocommerce-ios/pull/5991]
- [**] Fixed a crash at the startup of the app, related to Gridicons. [https://github.com/woocommerce/woocommerce-ios/pull/6005]
- [***] Experimental Feature: It's now possible to create Orders in the app by enabling it in Settings > Experimental Features. For now you can change the order status, add products, and add customer details (billing and shipping addresses). [https://github.com/woocommerce/woocommerce-ios/pull/6060]
- [*] Fixed issue in date range selection for the orders filters where is some cases dates are not available for selection. [https://github.com/woocommerce/woocommerce-ios/pull/6090]
- [*] Enabled "view product in store" and "share product" options for variable products when accessing them through the order details screen. [https://github.com/woocommerce/woocommerce-ios/pull/6091]

8.4
-----
- [***] In-Person Payments: Support for Stripe M2 card reader. [https://github.com/woocommerce/woocommerce-ios/pull/5844]
- [***] We introduced a new tab called "Menu", a tab in the main navigation where you can browser different sub-sections of the app: Switch Store, Settings, WooCommerce Admin, View Store and Reviews. [https://github.com/woocommerce/woocommerce-ios/pull/5926]
- [***] Store admins can now access sites with plugins that have Jetpack Connection Package (e.g. WooCommerce Payments, Jetpack Backup) in the app. These sites do not require Jetpack-the-plugin to connect anymore. Store admins can still install Jetpack-the-plugin from the app through settings or a Jetpack banner. [https://github.com/woocommerce/woocommerce-ios/pull/5924]
- [*] Add/Edit Product screen: Fix transient product name while adding images.[https://github.com/woocommerce/woocommerce-ios/pull/5840]

8.3
-----
- [***] All merchants can create Simple Payments orders. [https://github.com/woocommerce/woocommerce-ios/pull/5684]
- [**] System status report can now be viewed and copied directly from within the app. [https://github.com/woocommerce/woocommerce-ios/pull/5702]
- [**] Product SKU input scanner is now available as a beta feature. To try it, enable it from settings and you can scan a barcode to use as the product SKU in product inventory settings! [https://github.com/woocommerce/woocommerce-ios/pull/5695]
- [**] Now you chan share a payment link when creating a Simple Payments order [https://github.com/woocommerce/woocommerce-ios/pull/5819]
- [*] Reviews: "Mark all as read" checkmark bar button item button replaced with menu button which launches an action sheet. Menu button is displayed only if there are unread reviews available.[https://github.com/woocommerce/woocommerce-ios/pull/5833]
- [internal] Refactored ReviewsViewController to add tests. [https://github.com/woocommerce/woocommerce-ios/pull/5834]

8.2
-----
- [***] In-Person Payments: Now you can collect Simple Payments on the go. [https://github.com/woocommerce/woocommerce-ios/pull/5635]
- [*] Products: After generating a new variation for a variable product, you are now taken directly to edit the new variation. [https://github.com/woocommerce/woocommerce-ios/pull/5649]
- [*] Dashboard: the visitor count in the Today tab is now shown when Jetpack site stats are enabled.
- [*] Add/Edit Product Images: tapping on the last `n` images while `n` images are pending upload does not crash the app anymore. [https://github.com/woocommerce/woocommerce-ios/pull/5672]

8.2
-----
- [*] Shipping Labels: Fixes a crash when saving a new shipping label after opening the order from a push notification. [https://github.com/woocommerce/woocommerce-ios/pull/5549]
- [**] In-Person Payments: Improved support for VoiceOver. [https://github.com/woocommerce/woocommerce-ios/pull/5572]
- [*] In-Person Payments: Fixes a crash when printing more than one receipt. [https://github.com/woocommerce/woocommerce-ios/pull/5575]

8.1
-----
- [***] Now it's possible to filter Order List by multiple statuses and date ranges. Plus, we removed the top tab bar on Orders Tab. [https://github.com/woocommerce/woocommerce-ios/pull/5491]
- [*] Login: Password AutoFill will suggest wordpress.com accounts. [https://github.com/woocommerce/woocommerce-ios/pull/5399]
- [*] Store picker: after logging in with store address, the pre-selected store is now the currently selected store instead of the store from login flow. [https://github.com/woocommerce/woocommerce-ios/pull/5508]
- [*] The application icon number from order push notifications is now cleared after visiting the orders tab. [https://github.com/woocommerce/woocommerce-ios/pull/5715]
- [internal] Migrated Settings screen to MVVM [https://github.com/woocommerce/woocommerce-ios/pull/5393]


8.0
-----
- [*] Product List: Add support for product filtering by category. [https://github.com/woocommerce/woocommerce-ios/pull/5388]
- [***] Push notifications are now supported for all connected stores. [https://github.com/woocommerce/woocommerce-ios/pull/5299]
- [*] Fix: in Settings > Switch Store, tapping "Dismiss" after selecting a different store does not switch stores anymore. [https://github.com/woocommerce/woocommerce-ios/pull/5359]

7.9
-----
- [*] Fix: after disconnecting a site or connecting to a new site, the sites in site picker (Settings > Switch Store) should be updated accordingly. The only exception is when the newly disconnected site is the currently selected site. [https://github.com/woocommerce/woocommerce-ios/pull/5241]
- [*] Order Details: Show a button on the "Product" section of Order Details screen to allow recreating shipping labels. [https://github.com/woocommerce/woocommerce-ios/pull/5255]
- [*] Edit Order Address - Enable `Done` button when `Use as {Shipping/Billing} Address` toggle is turned on. [https://github.com/woocommerce/woocommerce-ios/pull/5254]
- [*] Add/Edit Product: fix an issue where the product name keyboard is English only. [https://github.com/woocommerce/woocommerce-ios/pull/5288]
- [*] Order Details: some sites cannot parse order requests where the fields parameter has spaces, and the products section cannot load as a result. The spaces are now removed. [https://github.com/woocommerce/woocommerce-ios/pull/5298]

7.8
-----
- [***] Shipping Labels: merchants can create multiple packages for the same order, moving the items between different packages. [https://github.com/woocommerce/woocommerce-ios/pull/5190]
- [*] Fix: Navigation bar buttons are now consistently pink on iOS 15. [https://github.com/woocommerce/woocommerce-ios/pull/5139]
- [*] Fix incorrect info banner color and signature option spacing on Carrier and Rates screen. [https://github.com/woocommerce/woocommerce-ios/pull/5144]
- [x] Fix an error where merchants were unable to connect to valid stores when they have other stores with corrupted information https://github.com/woocommerce/woocommerce-ios/pull/5161
- [*] Shipping Labels: Fix issue with decimal values on customs form when setting the device with locales that use comma as decimal point. [https://github.com/woocommerce/woocommerce-ios/pull/5195]
- [*] Shipping Labels: Fix crash when tapping on Learn more rows of customs form. [https://github.com/woocommerce/woocommerce-ios/pull/5207]
- [*] Shipping Labels: The shipping address now prefills the phone number from the billing address if a shipping phone number is not available. [https://github.com/woocommerce/woocommerce-ios/pull/5177]
- [*] Shipping Labels: now in Carrier and Rates we always display the discounted rate instead of the retail rate if available. [https://github.com/woocommerce/woocommerce-ios/pull/5188]
- [*] Shipping Labels: If the shipping address is invalid, there are now options to email, call, or message the customer. [https://github.com/woocommerce/woocommerce-ios/pull/5228]
- [*] Accessibility: notify when offline mode banner appears or disappears. [https://github.com/woocommerce/woocommerce-ios/pull/5225]

7.7
-----
- [***] In-Person Payments: US merchants can now obtain a card reader and then collect payments directly from the app. [https://github.com/woocommerce/woocommerce-ios/pull/5030]
- [***] Shipping Labels: Merchants can now add new payment methods for shipping labels directly from the app. [https://github.com/woocommerce/woocommerce-ios/pull/5023]
- [**] Merchants can now edit shipping & billing addresses from orders. [https://github.com/woocommerce/woocommerce-ios/pull/5097]
- [x] Fix: now a default paper size will be selected in Shipping Label print screen. [https://github.com/woocommerce/woocommerce-ios/pull/5035]
- [*] Show banner on screens that use cached data when device is offline. [https://github.com/woocommerce/woocommerce-ios/pull/5000]
- [*] Fix incorrect subtitle on customs row of Shipping Label purchase flow. [https://github.com/woocommerce/woocommerce-ios/pull/5093]
- [*] Make sure customs form printing option is not available on non-international orders. [https://github.com/woocommerce/woocommerce-ios/pull/5104]
- [*] Fix incorrect logo for DHL in Shipping Labels flow. [https://github.com/woocommerce/woocommerce-ios/pull/5105]

7.6
-----
- [x] Show an improved error modal if there are problems while selecting a store. [https://github.com/woocommerce/woocommerce-ios/pull/5006]
- [***] Shipping Labels: Merchants can now add new custom and service packages for shipping labels directly from the app. [https://github.com/woocommerce/woocommerce-ios/pull/4976]
- [*] Fix: when product image upload fails, the image cell stop loading. [https://github.com/woocommerce/woocommerce-ios/pull/4989]

7.5
-----
- [***] Merchants can now purchase shipping labels and declare customs forms for international orders. [https://github.com/woocommerce/woocommerce-ios/pull/4896]
- [**] Merchants can now edit customer provided notes from orders. [https://github.com/woocommerce/woocommerce-ios/pull/4893]
- [*] Fix empty states sometimes not centered vertically [https://github.com/woocommerce/woocommerce-ios/pull/4890]
- [*] Fix error syncing products due to decoding failure of regular_price in product variations. [https://github.com/woocommerce/woocommerce-ios/pull/4901]
- [*] Hide bottom bar on shipping label purchase form. [https://github.com/woocommerce/woocommerce-ios/pull/4902]

7.4
-----
- [*] Fix an issue where some extension was not shown in order item details. [https://github.com/woocommerce/woocommerce-ios/pull/4753]
- [*] Fix: The refund button within Order Details will be hidden if the refund is zero. [https://github.com/woocommerce/woocommerce-ios/pull/4789]
- [*] Fix: Incorrect arrow direction for right-to-left languages on Shipping Label flow. [https://github.com/woocommerce/woocommerce-ios/pull/4796]
- [*] Fix: Shouldn't be able to schedule a sale without sale price. [https://github.com/woocommerce/woocommerce-ios/pull/4825]
- [*] Fix: Edit address screen is pushed twice in Shipping Label flow when missing name in origin or destination address. [https://github.com/woocommerce/woocommerce-ios/pull/4845]

7.3
-----
- [*] Order Detail: now we do not offer the "email note to customer" option if no email is available. [https://github.com/woocommerce/woocommerce-ios/pull/4680]
- [*] My Store: If there are errors loading the My Store screen, a banner now appears at the top of the screen with links to troubleshoot or contact support. [https://github.com/woocommerce/woocommerce-ios/pull/4704]
- [*] Fix: Added 'Product saved' confirmation message when a product is updated [https://github.com/woocommerce/woocommerce-ios/pull/4709]
- [*] Shipping Labels: Updated address validation to automatically use trivially normalized address for origin and destination. [https://github.com/woocommerce/woocommerce-ios/pull/4719]
- [*] Fix: Order details for products with negative prices now will show correctly [https://github.com/woocommerce/woocommerce-ios/pull/4683]
- [*] Fix: Order list not extend edge-to-edge in dark mode. [https://github.com/woocommerce/woocommerce-ios/pull/4728]
- [*] Plugins: Added list of active and inactive plugins that can be reached by admins in the settings screen. [https://github.com/woocommerce/woocommerce-ios/pull/4735]
- [*] Login: Updated appearance of back buttons in navigation bar to minimal style. [https://github.com/woocommerce/woocommerce-ios/pull/4726]
- [internal] Upgraded Zendesk SDK to version 5.3.0. [https://github.com/woocommerce/woocommerce-ios/pull/4699]
- [internal] Updated GoogleSignIn to version 6.0.1 through WordPressAuthenticator. There should be no functional changes, but may impact Google sign in flow. [https://github.com/woocommerce/woocommerce-ios/pull/4725]

7.2
-----
- [*] Order Fulfillment: Updated success notice message [https://github.com/woocommerce/woocommerce-ios/pull/4589]
- [*] Order Fulfillment: Fixed issue footer view getting clipped of by iPhone notch [https://github.com/woocommerce/woocommerce-ios/pull/4631]
- [*] Shipping Labels: Updated address validation to make sure a name is entered for each address. [https://github.com/woocommerce/woocommerce-ios/pull/4601]
- [*] Shipping Labels: Hide Contact button on Shipping To Address form when customer phone number is not provided. [https://github.com/woocommerce/woocommerce-ios/pull/4663]
- [*] Shipping Labels: Updated edge-to-edge table views for all forms. [https://github.com/woocommerce/woocommerce-ios/pull/4657]
- [*] Orders and Order Details: Updated edge-to-edge table views for consistent look across the app. [https://github.com/woocommerce/woocommerce-ios/pull/4638]
- [*] Reviews and Review Details: Updated edge-to-edge table views for consistent look across the app. [https://github.com/woocommerce/woocommerce-ios/pull/4637]
- [*] New error screen displayed to users without the required roles to access the store. [https://github.com/woocommerce/woocommerce-ios/pull/4493]

7.1
-----
- [***] Merchants from US can create shipping labels for physical orders from the app. The feature supports for now only orders where the shipping address is in the US. [https://github.com/woocommerce/woocommerce-ios/pull/4578]
- [**] Due to popular demand, the Order fulfill is displayed once again when clicking on the Mark order complete button. [https://github.com/woocommerce/woocommerce-ios/pull/4567]
- [*] Fix: Interactive pop gesture on Order Details and Settings screen. [https://github.com/woocommerce/woocommerce-ios/pull/4504]
- [*] Fix: Frozen refresh control and placeholder when switching tabs [https://github.com/woocommerce/woocommerce-ios/pull/4505]
- [internal] Stats tab: added network sync throttling [https://github.com/woocommerce/woocommerce-ios/pull/4494]

7.0
-----
- [**] Order Detail: now we display Order Items and Shipping Label Packages as separate sections. [https://github.com/woocommerce/woocommerce-ios/pull/4445]
- [*] Fix: Orders for a variable product with different configurations of a single variation will now show each order item separately. [https://github.com/woocommerce/woocommerce-ios/pull/4445]
- [*] If the Orders, Products, or Reviews lists can't load, a banner now appears at the top of the screen with links to troubleshoot or contact support. [https://github.com/woocommerce/woocommerce-ios/pull/4400, https://github.com/woocommerce/woocommerce-ios/pull/4407]
- [*] Fix: Stats tabs are now displayed and ordered correctly in RTL languages. [https://github.com/woocommerce/woocommerce-ios/pull/4444]
- [*] Fix: Missing "Add Tracking" button in orders details. [https://github.com/woocommerce/woocommerce-ios/pull/4520]


6.9
-----
- [*] Order Detail: now we display a loader on top, to communicate that the order detail view has not yet been fully loaded. [https://github.com/woocommerce/woocommerce-ios/pull/4396]
- [*] Products: You can edit product attributes for variations right from the main product form. [https://github.com/woocommerce/woocommerce-ios/pull/4350]
- [*] Improved CTA. "Print Shipping Label" instead of "Reprint Shipping Label". [https://github.com/woocommerce/woocommerce-ios/pull/4394]
- [*] Improved application log viewer. [https://github.com/woocommerce/woocommerce-ios/pull/4387]
- [*] Improved the experience when creating the first variation. [https://github.com/woocommerce/woocommerce-ios/pull/4405]

6.8
-----

- [***] Dropped iOS 13 support. From now we support iOS 14 and later. [https://github.com/woocommerce/woocommerce-ios/pull/4209]
- [**] Products: Added the option to create and edit a virtual product directly from the product detail screen. [https://github.com/woocommerce/woocommerce-ios/pull/4214]

6.7
-----
- [**] Add-Ons: Order add-ons are now available as a beta feature. To try it, enable it from settings! [https://github.com/woocommerce/woocommerce-ios/pull/4119]

6.6
-----
- [*] Fix: Product variations only support at most one image, so we won't show an option to add a second one. [https://github.com/woocommerce/woocommerce-ios/pull/3994]
- [*] Fix: The screen to select images from the Media Library would sometimes crash when the library had a specific number of images. [https://github.com/woocommerce/woocommerce-ios/pull/4003]
- [*] Improved error messages for logins. [https://github.com/woocommerce/woocommerce-ios/pull/3957]

6.5
-----
- [*] Fix: Product images with non-latin characters in filenames now will load correctly and won't break Media Library. [https://github.com/woocommerce/woocommerce-ios/pull/3935]
- [*] Fix: The screen to select images from the Media Library would sometimes crash when the library had a specific number of images. [https://github.com/woocommerce/woocommerce-ios/pull/4070]

6.4
-----
- [*] Login: New design and illustrations for the initial login screen, promoting the app's main features. [https://github.com/woocommerce/woocommerce-ios/pull/3867]
- [*] Enhancement/fix: Unify back button style across the app. [https://github.com/woocommerce/woocommerce-ios/pull/3872]

6.3
-----
- [**] Products: Now you can add variable products from the create product action sheet. [https://github.com/woocommerce/woocommerce-ios/pull/3836]
- [**] Products: Now you can easily publish a product draft or pending product using the navigation bar buttons [https://github.com/woocommerce/woocommerce-ios/pull/3846]
- [*] Fix: In landscape orientation, all backgrounds on detail screens and their subsections now extend edge-to-edge. [https://github.com/woocommerce/woocommerce-ios/pull/3808]
- [*] Fix: Creating an attribute or a variation no longer saves your product pending changes. [https://github.com/woocommerce/woocommerce-ios/pull/3832]
- [*] Enhancement/fix: image & text footnote info link rows are now center aligned in order details reprint shipping label info row and reprint screen. [https://github.com/woocommerce/woocommerce-ios/pull/3805]

6.2
-----

- [***] Products: When editing a product, you can now create/delete/update product variations, product attributes and product attribute options. https://github.com/woocommerce/woocommerce-ios/pull/3791
- [**] Large titles are enabled for the four main tabs like in Android. In Dashboard and Orders tab, a workaround is implemented with some UI/UX tradeoffs where the title size animation is not as smooth among other minor differences from Products and Reviews tab. We can encourage beta users to share any UI issues they find with large titles. [https://github.com/woocommerce/woocommerce-ios/pull/3763]
- [*] Fix: Load product inventory settings in read-only mode when the product has a decimal stock quantity. This fixes the products tab not loading due to product decoding errors when third-party plugins enable decimal stock quantities. [https://github.com/woocommerce/woocommerce-ios/pull/3717]
- [*] Fix: Loading state stuck in Reviews List. [https://github.com/woocommerce/woocommerce-ios/pull/3753]

6.1
-----
- [**] Products: When editing variable products, you can now edit the variation attributes to select different attribute options. [https://github.com/woocommerce/woocommerce-ios/pull/3628]
- [*] Fixes a bug where long pressing the back button sometimes displayed an empty list of screens.
- [*] Product Type: Updated product type detail to display "Downloadable" if a product is downloadable. [https://github.com/woocommerce/woocommerce-ios/pull/3647]
- [*] Product Description: Updated the placeholder text in the Aztec Editor screens to provide more context. [https://github.com/woocommerce/woocommerce-ios/pull/3668]
- [*] Fix: Update the downloadable files row to read-only, if the product is accessed from Order Details. [https://github.com/woocommerce/woocommerce-ios/pull/3669]
- [*] Fix: Thumbnail image of a product wasn't being loaded correctly in Order Details. [https://github.com/woocommerce/woocommerce-ios/pull/3678]
- [*] Fix: Allow product's `regular_price` to be a number and `sold_individually` to be `null` as some third-party plugins could alter the type in the API. This could help with the products tab not loading due to product decoding errors. [https://github.com/woocommerce/woocommerce-ios/pull/3679]
- [internal] Attempted fix for a crash in product image upload. [https://github.com/woocommerce/woocommerce-ios/pull/3693]

6.0
-----
- [**] Due to popular demand, the product SKU is displayed once again in Order Details screen. [https://github.com/woocommerce/woocommerce-ios/pull/3564]
- [*] Updated copyright notice to WooCommerce
- [*] Fix: top performers in "This Week" tab should be showing the same data as in WC Admin.
- [*] Fix: visitor stats in Dashboard should be more consistent with web data on days when the end date for more than one tab is the same (e.g. "This Week" and "This Month" both end on January 31). [https://github.com/woocommerce/woocommerce-ios/pull/3532]
- [*] Fix: navbar title on cross-sells products list displayed title for upsells [https://github.com/woocommerce/woocommerce-ios/pull/3565]
- [*] Added drag-and-drop sorting to Linked Products [https://github.com/woocommerce/woocommerce-ios/pull/3548]
- [internal] Refactored Core Data migrator stack to help reduce crashes [https://github.com/woocommerce/woocommerce-ios/pull/3523]


5.9
-----
- [**] Product List: if a user applies custom sort orders and filters in the Product List, now when they reopen the app will be able to see the previous settings applied. [https://github.com/woocommerce/woocommerce-ios/pull/3454]
- [*] Removed fulfillment screen and moved fulfillment to the order details screen. [https://github.com/woocommerce/woocommerce-ios/pull/3453]
- [*] Fix: billing information action sheets now are presented correctly on iPad. [https://github.com/woocommerce/woocommerce-ios/pull/3457]
- [*] fix: the rows in the product search list now don't have double separators. [https://github.com/woocommerce/woocommerce-ios/pull/3456]
- [*] Fix: During login, the spinner when a continue button is in loading state is now visible in dark mode. [https://github.com/woocommerce/woocommerce-ios/pull/3472]
- [*] fix: when adding a note to an order, the text gets no more deleted if you tap on “Email note to customer”. [https://github.com/woocommerce/woocommerce-ios/pull/3473]
- [*] Added Fees to order details. [https://github.com/woocommerce/woocommerce-ios/pull/3475]
- [*] fix: now we don't show any more similar alert notices if an error occurred. [https://github.com/woocommerce/woocommerce-ios/pull/3474]
- [*] fix: in Settings > Switch Store, the spinner in the "Continue" button at the bottom is now visible in dark mode. [https://github.com/woocommerce/woocommerce-ios/pull/3468]
- [*] fix: in order details, the shipping and billing address are displayed in the order of the country (in some eastern Asian countries, the address starts from the largest unit to the smallest). [https://github.com/woocommerce/woocommerce-ios/pull/3469]
- [*] fix: product is now read-only when opened from the order details. [https://github.com/woocommerce/woocommerce-ios/pull/3491]
- [*] fix: pull to refresh on the order status picker screen does not resets anymore the current selection. [https://github.com/woocommerce/woocommerce-ios/pull/3493]
- [*] When adding or editing a link (e.g. in a product description) link settings are now presented as a popover on iPad. [https://github.com/woocommerce/woocommerce-ios/pull/3492]
- [*] fix: the glitch when launching the app in logged out state or after tapping "Try another account" in store picker is now gone. [https://github.com/woocommerce/woocommerce-ios/pull/3498]
- [*] Minor enhancements: in product editing form > product reviews list, the rows don't show highlighted state on tap anymore since they are not actionable. Same for the number of upsell and cross-sell products in product editing form > linked products. [https://github.com/woocommerce/woocommerce-ios/pull/3502]


5.8
-----
- [***] Products M5 features are now available to all. Products M5 features: add and edit linked products, add and edit downloadable files, product deletion. [https://github.com/woocommerce/woocommerce-ios/pull/3420]
- [***] Shipping labels M1 features are now available to all: view shipping label details, request a refund, and reprint a shipping label via AirPrint. [https://github.com/woocommerce/woocommerce-ios/pull/3436]
- [**] Improved login flow, including better error handling. [https://github.com/woocommerce/woocommerce-ios/pull/3332]


5.7
-----
- [***] Dropped iOS 12 support. From now we support iOS 13 and later. [https://github.com/woocommerce/woocommerce-ios/pull/3216]
- [*] Fixed spinner appearance in the footer of orders list. [https://github.com/woocommerce/woocommerce-ios/pull/3249]
- [*] In order details, the image for a line item associated with a variation is shown now after the variation has been synced. [https://github.com/woocommerce/woocommerce-ios/pull/3314]
- [internal] Refactored Core Data stack so more errors will be propagated. [https://github.com/woocommerce/woocommerce-ios/pull/3267]


5.6
-----
- [**] Fixed order list sometimes not showing newly submitted orders.
- [*] now the date pickers on iOS 14 are opened as modal view. [https://github.com/woocommerce/woocommerce-ios/pull/3148]
- [*] now it's possible to remove an image from a Product Variation if the WC version 4.7+. [https://github.com/woocommerce/woocommerce-ios/pull/3159]
- [*] removed the Product Title in product screen navigation bar. [https://github.com/woocommerce/woocommerce-ios/pull/3187]
- [*] the icon of the cells inside the Product Detail are now aligned at 10px from the top margin. [https://github.com/woocommerce/woocommerce-ios/pull/3199]
- [**] Added the ability to issue refunds from the order screen. Refunds can be done towards products or towards shipping. [https://github.com/woocommerce/woocommerce-ios/pull/3204]
- [*] Prevent banner dismiss when tapping "give feedback" on products screen. [https://github.com/woocommerce/woocommerce-ios/pull/3221]
- [*] Add keyboard dismiss in Add Tracking screen [https://github.com/woocommerce/woocommerce-ios/pull/3220]


5.5
-----
- [**] Products M4 features are now available to all. Products M4 features: add a simple/grouped/external product with actions to publish or save as draft. [https://github.com/woocommerce/woocommerce-ios/pull/3133]
- [*] enhancement: Order details screen now shows variation attributes for WC version 4.7+. [https://github.com/woocommerce/woocommerce-ios/pull/3109]
- [*] fix: Product detail screen now includes the number of ratings for that product. [https://github.com/woocommerce/woocommerce-ios/pull/3089]
- [*] fix: Product subtitle now wraps correctly in order details. [https://github.com/woocommerce/woocommerce-ios/pull/3201]


5.4
-----
- [*] fix: text headers on Product price screen are no more clipped with large text sizes. [https://github.com/woocommerce/woocommerce-ios/pull/3090]


5.4
-----
- [*] fix: the footer in app Settings is now correctly centered.
- [*] fix: Products tab: earlier draft products now show up in the same order as in core when sorting by "Newest to Oldest".
- [*] enhancement: in product details > price settings, the sale dates can be edited inline in iOS 14 using the new date picker. Also, the sale end date picker editing does not automatically end on changes anymore. [https://github.com/woocommerce/woocommerce-ios/pull/3044]
- [*] enhancement: in order details > add tracking, the date shipped can be edited inline in iOS 14 using the new date picker. [https://github.com/woocommerce/woocommerce-ios/pull/3044]
- [*] enhancement: in products list, the "(No Title)" placeholder will be showed when a product doesn't have the title set. [https://github.com/woocommerce/woocommerce-ios/pull/3068]
- [*] fix: the placeholder views in the top dashboard chart and orders tab do not have unexpected white background color in Dark mode in iOS 14 anymore. [https://github.com/woocommerce/woocommerce-ios/pull/3063]


5.3
-----
- [**] In Settings > Experimental Features, a Products switch is now available for turning Products M4 features on and off (default off). Products M4 features: add a simple/grouped/external product with actions to publish or save as draft.
- [*] Opening a product from order details now shows readonly product details of the same styles as in editable product details.
- [*] Opening a product variation from order details now shows readonly product variation details and this product variation does not appear in the Products tab anymore.
- [*] Enhancement: when not saving a product as "published", the in-progress modal now shows title and message like "saving your product" instead of "publishing your product".
- [*] In product and variation list, the stock quantity is not shown anymore when stock management is disabled.
- [*] Enhancement: when the user attempts to dismiss the product selector search modal while at least one product is selected for a grouped product's linked products, a discard changes action sheet is shown.
- [internal] Renamed a product database table (Attribute) to GenericAttribute. This adds a new database migration.  [https://github.com/woocommerce/woocommerce-ios/pull/2883]
- [internal] Refactored the text fields in the Manual Shipment Tracking page. [https://github.com/woocommerce/woocommerce-ios/pull/2979]
- [internal] Attempt fix for startup crashes. [https://github.com/woocommerce/woocommerce-ios/pull/3069]


5.2
-----
- [**] Products: now you can editing basic fields for non-core products (whose product type is not simple/external/variable/grouped) - images, name, description, readonly price, readonly inventory, tags, categories, short description, and product settings.
- [*] Enhancement: for variable products, the stock status is now shown in its variation list.
- [*] Sign In With Apple: if the Apple ID has been disconnected from the WordPress app (e.g. in Settings > Apple ID > Password & Security > Apps using Apple ID), the app is logged out on app launch or app switch.
- [*] Now from an Order Detail it's only possible to open a Product in read-only mode.
- [internal] #2881 Upgraded WPAuth from 1.24 to 1.26-beta.12. Regressions may happen in login flows.
- [internal] #2896 Configured the same user agent header for all the network requests made through the app.
- [internal] #2879 After logging out, the persistent store is not reset anymore to fix a crash in SIWA revoked token scenario after app launch (issue #2830). No user-facing changes are intended, the data should be associated with a site after logging out and in like before.

5.1
-----
- [*] bugfix: now reviews are refreshed correctly. If you try to delete or to set as spam a review from the web, the result will match in the product reviews list.
- [*] If the Products switch is on in Settings > Experimental Features:
  - For a variable product, the stock status is not shown in the product details anymore when stock management is disabled since stock status is controlled at variation level.
- [internal] The Order List and Orders Search → Filter has a new backend architecture (#2820). This was changed as an experiment to fix #1543. This affects iOS 13.0 users only. No new behaviors have been added. Github project: https://git.io/JUBco.
- [*] Orders → Search list will now show the full counts instead of “99+”. #2825


5.0
-----
- [*] Order details > product details: tapping outside of the bottom sheet from "Add more details" menu does not dismiss the whole product details anymore.
- [*] If the Products switch is on in Settings > Experimental Features, product editing for basic fields are enabled for non-core products (whose product type is not simple/external/variable/grouped) - images, name, description, readonly price, readonly inventory, tags, categories, short description, and product settings.
- [*] Order Detail: added "Guest" placeholder on Order Details card when there's no customer name.
- [*] If the Products switch is on in Settings > Experimental Features:
  - Product editing for basic fields are enabled for non-core products (whose product type is not simple/external/variable/grouped) - images, name, description, readonly price, readonly inventory, tags, categories, short description, and product settings.
  - Inventory and shipping settings are now editable for a variable product.
  - A product variation's stock status is now editable in inventory settings.
  - Reviews row is now hidden if reviews are disabled.
  - Now it's possible to open the product's reviews screen also if there are no reviews.
  - We improved our VoiceOver support in Product Detail screen.
- [*] In Settings, the "Feature Request" button was replaced with "Send Feedback" (Survey) (https://git.io/JUmUY)


4.9
-----
- [**] Sign in with Apple is now available in the log in process.
- [**] In Settings > Experimental Features, a Products switch is now available for turning Products M3 features on and off for core products (default off for beta testing). Products M3 features: edit grouped, external and variable products, enable/disable reviews, change product type and update categories and tags.
- [*] Edit Products: the update action now shows up on the product details after updating just the sale price.
- [*] Fix a crash that sometimes happen when tapping on a Product Review push notification.
- [*] Variable product > variation list: a warning banner is shown if any variations do not have a price, and warning text is shown on these variation rows.


4.8
-----
- [*] Enabled right/left swipe on product images.


4.7
-----
- [*] Fixed an intermittent crash when sending an SMS from the app.


4.6
-----
- [*] Fix an issue in the y-axis values on the dashboard charts where a negative value could show two minus signs.
- [*] When a simple product doesn't have a price set, the price row on the product details screen now shows "Add Price" placeholder instead of an empty regular price.
- [*] If WooCommerce 4.0 is available the app will show the new stats dashboard, otherwise will show a banner indicating the user to upgrade.
- [*] The total orders row is removed from the readonly product details (products that are not a simple product) to avoid confusion since it's not shown on the editable form for simple products.


4.5
-----
- [**] Products: now you can update product images, product settings, viewing and sharing a product.
- [*] In Order Details, the item subtotal is now shown on the right side instead of the quantity. The quantity can still be viewed underneath the product name.
- [*] In Order Details, SKU was removed from the Products List. It is still shown when fulfilling the order or viewing the product details.
- [*] Polish the loading state on the product variations screen.
- [*] When opening a simple product from outside of the Products tab (e.g. from Top Performers section or an order), the product name and ellipsis menu (if the Products feature switch is enabled) should be visible in the navigation bar.


4.4
-----
- Order Detail: the HTML shipping method is now showed correctly
- [internal] Logging in via 'Log in with Google' has changes that can cause regressions. See https://git.io/Jf2Fs for full testing details.
- [**] Fix bugs related to push notifications: after receiving a new order push notification, the Reviews tab does not show a badge anymore. The application icon badge number is now cleared by navigating to the Orders tab and/or the Reviews tab, depending on the types of notifications received.
- [*] The discard changes prompt now only appears when navigating from product images screen if any images have been deleted.
- [*] Fix the issue where product details screen cannot be scrolled to the bottom in landscape after keyboard is dismissed (e.g. from editing product title).
- [*] The product name is now shown in the product details navigation bar so that the name is always visible.
- [*] The images pending upload should be visible after editing product images from product details.
- [*] The discard changes prompt does not appear when navigating from product settings detail screens with a text field (slug, purchase note, and menu order) anymore.
- [*] Fix the wrong cell appearance in the order status list.
- [*] The "View product in store" action will be shown only if the product is published.
- [internal] Modified the component used for fetching data from the database. Please watch out for crashes in lists.


4.3
-----
- Products: now the Product details can be edited and saved outside Products tab (e.g. from Order details or Top Performers).
- [internal]: the navigation to the password entry screen has changed and can cause regressions. See https://git.io/JflDW for testing details.
- [internal] Refactored some API calls for fetching a Note, Product, and Product Review.
- Products: we improved our VoiceOver support in Product Price settings
- In Settings > Experimental Features, a Products switch is now available for turning Products M2 features on and off for simple products (default off for beta testing). Products M2 features: update product images, product settings, viewing and sharing a product.
- The WIP banner on the Products tab is now collapsed by default for more vertical space.
- Dropped iOS 11 support. From now we support iOS 12 and later.
- In Order Details, the Payment card is now shown right after the Products and Refunded Products cards.


4.2
-----
- Products: now tapping anywhere on a product cell where you need to insert data, like in Product Price and Product Shipping settings, you start to edit the text field.
- Products: now the keyboard pop up automatically in Edit Description
- The Processing orders list will now show upcoming (future) orders.
- Improved stats: fixed the incorrect time range on "This Week" tab when loading improved stats on a day when daily saving time changes.
- [internal]: the "send magic link" screen has navigation changes that can cause regressions. See https://git.io/Jfqio for testing details.
- The Orders list is now automatically refreshed when reopening the app.
- The Orders list is automatically refreshed if a new order (push notification) comes in.
- Orders -> Search: The statuses now shows the total number of orders with that status.


4.1
-----
- Fix an intermittent crash when downloading Orders
- The Photo Library permission alert shouldn't be prompted when opening the readonly product details or edit product for simple products, which is reproducible on iOS 11 or 12 devices. (The permission is only triggered when uploading images in Zendesk support or in debug builds with Products M2 enabled.)
- [internal] Updated the empty search result views for Products and Orders. https://git.io/Jvdap


4.0
-----
- Products is now available with limited editing for simple products!
- Fix pulling to refresh on the Processing tab sometimes will not show the up-to-date orders.
- Edit Product > Price Settings: schedule sale is now available even when either the start or end date is not set, and the sale end date can be removed now.
- Improved stats: fixed a crash when loading improved stats on a day when daily saving time changes.
- [internal] Changed the Shipping and Tax classes list loading so that any cached data is shown right away
- [internal] Edit Products M2: added an image upload source for product images - WordPress Media Library.
- [internal] Slightly changed the dependency graph of the database fetching component. Please watch out for data loading regressions.
- [internal] the signup and login Magic Link flows have code changes. See https://git.io/JvyB3 for testing details.
- [internal] the login via Magic Link flows have code changes. See https://git.io/JvyB3 for testing details.
- [internal] the login via Continue with Google flows have code changes that can cause regressions. See https://git.io/Jvyjg for testing details.
- [internal] the signup and login Magic Link flows have code changes. See https://git.io/JvyB3 for testing details.
- [internal] under Edit Products M2 feature flag, there are 4 ways to sort the products on the products tab.
- [internal] the login flow has changes to the 2-factor authentication navigation. See https://git.io/JvdKP for testing details.

3.9
-----
- bugfix: now in the Order List the order status label is no more clipped
- bugfix: now the launch screen is no more stretched
- The Shipping Provider flow, will be called now Shipping Carrier.
- Edit Products: in price settings, the order of currency and price field follows the store currency options under wp-admin > WooCommerce > Settings > General.
- [internal] The signup and login flows have code changes. See https://git.io/Jv1Me for testing details.

3.8
-----
- Dashboard stats: any negative revenue (from refunds for example) for a time period are shown now.
- Redesigned Orders List: Processing and All Orders are now shown in front. Filtering was moved to the Search view.
- Fix Reviews sometimes failing to load on some WooCommerce configurations
- Experimental: a Products feature switch is visible in Settings > Experimental Features that shows/hides the Products tab, and allow to edit a product.

3.7
-----
- Dashboard: now tapping on a product on "Top Performers" section open the product detail

3.6
-----
- Order Details: see a list of issued refunds inside the order detail screen
- Orders tab: Orders to fulfill badge shows numbers 1-99, and now 99+ for anything over 99. Previously, it was 9+.
- Orders tab: The full total amount is now shown.
- Order Details & Product UI: if a Product name has HTML escape characters, they should be decoded in the app.
- Order Details: if the Order has multiple Products, tapping on any Product should open the same Product now.
- bugfix: the orders badge on tab bar now is correctly refreshed after switching to a store with badge count equal to zero.
- The orders tab now localizes item quantities and the order badge.


3.5
-----
- bugfix: when the app is in the foreground while receiving a push notification, the badge on the Orders tab and Reviews tab should be updated correctly based on the type of the notification.
- bugfix: after logging out and in, the Product list should be loaded to the correct store instead of being empty.
- bugfix: in Contact Support, a message should always be sent successfully now.

3.4
-----
- bugfix: on the Order Details screen, the product quantity title in the 2-column header view aligns to the right now
- bugfix: tapping on a new Order push notification, it used to go to the Reviews tab. Now it should go to the new Order screen
- bugfix: on the Products tab, if tapping on a Product and then switching stores, the old Product details used to remain on the Products tab. Now the Product list is always shown on the Products tab after switching stores.
- Dark mode: colors are updated up to design for the navigation bar, tab bar, Fulfill Order > add tracking icon, Review Details > product link icon.
- bugfix/enhancement: on the Products tab, if there are no Products the "Work In Progress" banner is shown with an image placeholder below now.
- bugfix: the deleted Product Variations should not show up after syncing anymore.
- bugfix: now the shipping address in the Order Detail is hidden if the order contains only virtual products
- bugfix: when logged out, Contact Support should be enabled now after typing a valid email address with an email keyboard type.

3.3
-----
- bugfix: add some padding to an order item image in the Fulfillment view, when no SKU exists
- bugfix: View Billing Information > Contact Details: the email button wouldn't do anything if you don't have an email account configured in the Mail app. Now an option to copy the email address is presented instead of doing nothing.
- bugfix: Fulfill Order screen now displays full customer provided note, instead of cutting it to a single line.
- bugfix: Fixed clipped content on section headings with larger font sizes
- bugfix: Fixed footer overlapping the last row in Settings > About with larger font sizes
- bugfix: the Orders badge on tab bar now is correctly refreshed after switching stores

3.2.1
-----
- bugfix: the order detail status and "Begin fulfillment" button now are correctly updated when the order status changes
- bugfix: after adding a new order note, now it appear correctly inside the order detail

3.2
-----
- Experimental: a Products feature switch is visible in Settings > Experimental Features that shows/hides the Products tab with a Work In Progress banner at the top.
- Experimental: if a Product has variations, the variants info are shown on the Product Details that navigates to a list of variations with each price or visibility shown.
- Enhancement: Support for dark mode
- bugfix: Settings no longer convert to partial dark mode.
- Experimental: Support the latest wc-admin plugin release, v0.23.0 and up

3.1
-----
- The order detail view now includes the shipping method of the order.
- Enhancement: The Reviews tab now presents all the Product Reviews
- Updated appearance of Order Details - temporarily disabling dark mode.
- bugfix: fixed UI appearance on cells of Order List when tapping with dark mode enabled.
- bugfix: Reviews no longer convert to partial dark mode. Dark mode coming soon!
- bugfix: Order Details now has the right space between cells.
- bugfix: update the new stats endpoint for WC Admin plugin version 0.22+, and notify the user about the minimum plugin version when they cannot see the new stats. It'd be great to also mention this in the App Store release notes: the new stats UI now requires WC Admin plugin version 0.22+.

3.0
-----
- bugfix: for sites with empty site time zone in the API (usually with UTC specified in wp-admin settings) and when the site time zone is not GMT+0, the stats v4 data no longer has the wrong boundaries (example in #1357).
- bugfix: fixed a UI appearance problem on mail composer on iOS 13.

2.9
-----
- bugfix: the badge "9+" on the Orders tab doesn't overlap with the tab label on iPhone SE/8 landscape now, and polished based on design spec.
- bugfix: the Top Performers in the new stats page should not have a dark header bar when launching the app in Dark mode.
- Enhancement: preselect current Order status when editing the status with a list of order statuses.
- bugfix: on Orders tab, the order status filter now stays after changing an Order status.

2.8
-----

2.7
-----
- Enhancement: Enhancements to the Order Details screen, adding more customer information.
- bugfix: the App Logs shouldn't be editable, only copy / paste.
- bugfix: Reviews were not localized.
- bugfix: On log in, some users would see the Continue button but be unable to Continue, due to errors with the account. A new "Try another account" button has been added as an option.
- bugfix: Product Details page was displaying the Price in the wrong currency.
- Enhancement: removed the "New Orders" card from the My store tab, now that the Orders tab displays the same information.
- Added brand new stats page for user with the WooCommerce Admin plugin and provided an option for users to opt in or out directly from the Settings page.
- bugfix: Order Details: icon on "Details" cell for fulfilled order can be wrong.

2.6
-----
- bugfix: 9+ orders in the orders badge text is now easier to read
- bugfix: Keep those sign-in bugs coming! We tracked down and fixed a `Log in with Jetpack` issue, where users with a Byte Order Mark in their `wp-config.php` file were returning error responses during API requests. These users would see their store listed in the sign-in screen, but were unable to tap the Continue button.
- bugfix: prevents a potential edge case where the login screen could be dismissed in a future version of iOS.
- bugfix: While tuning up the behind-the-scenes for Order Detail screens, we accidentally lost the ability to automatically download any missing product images. Product image downloads restored!

2.5
-----
- bugfix: on certain devices, pulling down to refresh on Order Details screen used to result in weird UI with misplaced labels. Should be fixed in this release.
- Enhancement: Display a badge in the bottom tab, overlapping the Orders icon, to indicate the number of orders processing.
- Enhancement: The Notifications tab has been replaced by Reviews

2.4
-----
- New feature: in Order Details > Shipment Tracking, a new action is added to the "more" action menu for copying tracking number.
- Enhancement: updated the footer in Settings to inform users that we're hiring.
- bugfix & improvement: when Jetpack site stats module is turned off or when user has no permission to view site stats, the generic error toast is not shown to the user anymore. Additionally, the visitors stats UI is shown/hidden when the Jetpack module is activated/deactivated respectively.

2.3
-----
- Improvement: improved Dynamic Type support in the body of the notification in the Notifications tab.

2.2
-----
- improvement: opting out of Tracks syncs with WordPress.com

2.1
-----
- improvement: improved support for RTL languages in the Dashboard
- enhancement: You can now view product images on orders. Tapping on Products in Orders will present a view-only version of the Product's Details.

2.0
-----
- bugfix: dates in the Order Details screen are now localised.
- improvement: improved support for larger font sizes in the login screen

1.9
-----
- bugfix: fixes "Unable to load content" error message when attempting to get Top Performers content.
- new feature: You can now manually add shipment tracking to an Order. This feature is for users who have the [Shipment Tracking plugin](https://woocommerce.com/products/shipment-tracking) installed.
- bugfix: fixes Store Picker: some users are unable to continue after logging in.
- bugfix: fixes a crash when the network connection is slow

1.8
-----

1.7.1
-----
- Fixed a bug where Order List did not load for some users.
- update: this app supports iOS 12.0 and up.
- improvement: improved support for large text sizes.
- bugfix: fixes Order List not loading for some users.
- bugfix: fixes "Unable to load content" error message when attempting to get Top Performers content.

1.7
-----
- improvement: you can now log in using a site address.

1.6
-----
- improvement: Tracking numbers can now be copied to the pasteboard from the order details screen.

1.5
-----
- bugfix: Sometimes Settings would style all the options like "Log Out". No longer happens now.
- bugfix: order status refreshes upon pull-to-refresh in Order Details
- bugfix: payment status label background color showing up beyond rounded border
- improvement: change top performers text from "Total Product Order" to "Total orders" for clarity
- bugfix: fixed an issue on the order details screen where the shipment tracking dates were incorrect

1.4
-----
- bugfix: fix a crash happening on log out
- new feature: Add shipment tracking to Order Details screen
- improvement: The store switcher now allows you to go back to the previous screen without logging you out
- improvement: Custom order status labels are now supported! Instead of just displaying the order status slug and capitalizing the slug, the custom order status label will now be fetched from the server and properly displayed.
- improvement: Filtering by custom order status now supported!
- new feature: You can now manually change the status of an order on the order details screen
- bugfix: correctly flips chevron on Dashboard > New Orders, to support RTL languages.
- bugfix: fixed an issue on the order details screen where the shipment tracking dates were incorrect

1.3
-----
- bugfix: Allows for decimal quantities which some extensions have
- new feature: quick site select. Navigate to Settings > select row with store website.
- improvement: Updated the colors of the bars in the charts for better readability
- improvement: Present an error message with an option to retry when adding a note to an order fails
- improvement: Present an error message with an option to retry when fulfilling an order fails
- bugfix: Log out of the current account right after selecting "Try another account" in store picker
- improvement: Use the store name for the title of the view in "My store" tab
- improvement: Add an alert to let the user know about our new store switcher
- improvement: Display Address in Order Details screen unless every field is empty<|MERGE_RESOLUTION|>--- conflicted
+++ resolved
@@ -2,12 +2,9 @@
 
 16.7
 -----
-<<<<<<< HEAD
 - [*] Product Creation AI: Show survey to collect user feedback. [https://github.com/woocommerce/woocommerce-ios/pull/11390]
-=======
 - [*] Edit Products: category list is now searchable. [https://github.com/woocommerce/woocommerce-ios/pull/11380]
 
->>>>>>> b96555c0
 
 16.6
 -----
