*** PLEASE FOLLOW THIS FORMAT: [<priority indicator, more stars = higher priority>] <description> [<PR URL>]
*** Use [*****] to indicate smoke tests of all critical flows should be run on the final IPA before release (e.g. major library or OS update).

20.2
-----
<<<<<<< HEAD
- [*] Orders/Products: The filter menu can now be swiped to dismiss it if there are no changes to the selected filters. [https://github.com/woocommerce/woocommerce-ios/pull/13737]
=======
- [*] Home Screen Widget: Tapping on the Orders section of the home screen widget opens the Orders part of the app.

>>>>>>> 1f6f1b42

20.1
-----
- [*] Order Creation: Fix an occasional issue where text fields wouldn't automatically focus and accept input. [https://github.com/woocommerce/woocommerce-ios/pull/13650]
- [Internal] Orders: The orders list now only wraps name on multiple lines if it's too long to fit on a single line. [https://github.com/woocommerce/woocommerce-ios/pull/13652]
- [*] Blaze: Campaign creation on devices using language with non-Western Arabic numbering system now should work correctly. [https://github.com/woocommerce/woocommerce-ios/pull/13658]
- [*] Blaze: Updated campaign item's displayed budget. [https://github.com/woocommerce/woocommerce-ios/pull/13605]
- [*] Blaze: Updated budget field for active campaigns. [https://github.com/woocommerce/woocommerce-ios/pull/13621]
- [*] Orders: Fixed the discard confirmation prompt during order creation, so you will be prompted to discard changes if you exit the order form after making changes to a new order. [https://github.com/woocommerce/woocommerce-ios/pull/13654]
- [*] Orders: Fixed an issue where the last item in an order couldn't be removed. [https://github.com/woocommerce/woocommerce-ios/pull/13665]
- [*] Design: Updates the barcode scanner icon to a new icon from SF Symbols [https://github.com/woocommerce/woocommerce-ios/pull/13666]
- [*] Hub Menu: Fixes a crash while navigating to the Menu tab. This crash happens in iOS 18 beta. [https://github.com/woocommerce/woocommerce-ios/pull/13671, https://github.com/woocommerce/woocommerce-ios/pull/13697]
- [Internal] Products: Fix for Partial swipe back gesture from product details removes the content https://github.com/woocommerce/woocommerce-ios/pull/13667

20.0
-----
- [*] Blaze: Now you can select media attached to the current product while creating Blaze ads. You don't have to scroll through all media in your store. [https://github.com/woocommerce/woocommerce-ios/pull/13540]
- [*] Better experience for embedded web view with loading indicator. [https://github.com/woocommerce/woocommerce-ios/pull/13587]
- [*] Fix: "Report Subscription Issue" button in Subscriptions screen now works consistently. [https://github.com/woocommerce/woocommerce-ios/pull/13577]
- [*] Payments: fixed issue where site credential login couldn't be used to install plugins, e.g. WooPayments [https://github.com/woocommerce/woocommerce-ios/pull/13582]
- [*] Fix SSR parsing error for WPORG login. [https://github.com/woocommerce/woocommerce-ios/pull/13579]
- [*] Settings: Fixed error updating site name when authenticated without WPCom. [https://github.com/woocommerce/woocommerce-ios/pull/13567]
- [*] Help & Support: Systems Status Report option now only shown on logged-in state. [https://github.com/woocommerce/woocommerce-ios/pull/13568]
- [*] System status report: restored the missing title. [https://github.com/woocommerce/woocommerce-ios/pull/13593]
- [*] Payments: fixed issue preventing the Try out Tap to Pay on iPhone flow from working [https://github.com/woocommerce/woocommerce-ios/pull/13600]
- [Internal] Products: Removed template option for product creation. [https://github.com/woocommerce/woocommerce-ios/pull/13594]
- [Internal] Orders: Fixed "Receipt print button unresponsive after first tap". [https://github.com/woocommerce/woocommerce-ios/pull/13598]
- [*] Payments: Fixed contact support link from some In Person Payments onboarding screens [https://github.com/woocommerce/woocommerce-ios/pull/13601]
- [*] Orders: Fixes an issue where tooltips in the order form were not displayed correctly. [https://github.com/woocommerce/woocommerce-ios/pull/13616]
- [*] Payments: Fixed display of card decline reasons for In-Person Payment failures [https://github.com/woocommerce/woocommerce-ios/pull/13606]
- [*] Payments: Fixed issue where new WooPayments accounts couldn't be used for In Person Payments while they were pending verification [https://github.com/woocommerce/woocommerce-ios/pull/13610]
- [Internal] Custom Fields: Started effort to rename OrderMetaData to MetaData to share it with Products, starting with Networking layer. [https://github.com/woocommerce/woocommerce-ios/pull/13620]
- [*] Login: Hid the site credential login option when entering a WPCom site address. [https://github.com/woocommerce/woocommerce-ios/pull/13623]
- [Internal] Beta fix: Fixed unreliable states of the Inbox screen when navigated from the Hub Menu. [https://github.com/woocommerce/woocommerce-ios/pull/13645]
- [Internal] Beta fix: Fixed navigation to variations in stock card for some stores. [https://github.com/woocommerce/woocommerce-ios/pull/13648]
- [*] Payments Beta fix: Fixed an issue which could lead to a frozen state after an error starting Tap to Pay on iPhone [https://github.com/woocommerce/woocommerce-ios/pull/13682]

19.9
-----
- [*] Enabled Blaze for JCP sites with Blaze plugin [https://github.com/woocommerce/woocommerce-ios/pull/13500]
- [**] Fixed Collect Payment from the menu on iPads running iOS 16 [https://github.com/woocommerce/woocommerce-ios/pull/13491]
- [Internal] Added missing events for custom range on the stats dashboard card. [https://github.com/woocommerce/woocommerce-ios/pull/13506]
- [**] Disable focus for order rows on iPadOS 16 and 16.1 to avoid crashes. [https://github.com/woocommerce/woocommerce-ios/pull/13512]
- [*] Added Universal Link to Create Order: /mobile/orders/create. [https://github.com/woocommerce/woocommerce-ios/pull/13541]

19.8
-----
- [*] Add support to background update the order list and the dashboard analytics cards(Performance & Top Performers).
- [*] Dynamic Dashboard: Display unavailable analytics view when logged in without WPCom. [https://github.com/woocommerce/woocommerce-ios/pull/13440]
- [*] Fix large text support in Bar Code Scanner. [https://github.com/woocommerce/woocommerce-ios/pull/13464]
- [internal] Enable Blaze only if the store has Jetpack installed and connected. [https://github.com/woocommerce/woocommerce-ios/pull/13448]

19.7.1
-----
- [***] Prologue: Restored web view for `Starting a new store?` button [https://github.com/woocommerce/woocommerce-ios/pull/13518]

19.7
-----
- [*] Order status is consistent across the order list/dashboard card/filter list/search list. [https://github.com/woocommerce/woocommerce-ios/pull/13408]
- [*] Stats: The Google Campaign analytics card now has a call to action to create a paid campaign if there are no campaign analytics for the selected time period. [https://github.com/woocommerce/woocommerce-ios/pull/13397]
- [*] Blaze: Hide the Promote with Blaze button on the product form after creating a campaign. [https://github.com/woocommerce/woocommerce-ios/pull/13410]
- [**] Google Ads campaign management is now available for stores with plugin version 2.7.7 or later. [https://github.com/woocommerce/woocommerce-ios/pull/13421]
- [*] Product Creation AI: Progress bar and guidance text to encourage users to enter product features. [https://github.com/woocommerce/woocommerce-ios/pull/13412]
- [*] Blaze: Hide the product URL destination in campaign creation if the URL is empty. [https://github.com/woocommerce/woocommerce-ios/pull/13430]

19.6
-----

- [*] Order Creation: Improved tax-inclusive product price presentation [https://github.com/woocommerce/woocommerce-ios/pull/13305]
- [**] Product Creation AI: Milestone 1 which simplifies package photo flow and revamps UI. [https://github.com/woocommerce/woocommerce-ios/pull/13335]
- [**] Stats: The Google Campaigns analytics card now supports selecting any available campaign metric. [https://github.com/woocommerce/woocommerce-ios/pull/13366]
- [internal] Blaze: Check that product URL is not empty before campaign creation. [https://github.com/woocommerce/woocommerce-ios/pull/13351]
- [Internal] Removed feature flag for product description AI [https://github.com/woocommerce/woocommerce-ios/pull/13334]
- [Internal] Removed feature flag for product sharing AI [https://github.com/woocommerce/woocommerce-ios/pull/13337]
- [Internal] Removed feature flag for product description AI tooltip [https://github.com/woocommerce/woocommerce-ios/pull/13341]
- [Internal] Removed feature flag for the native Blaze campaign creation flow. [https://github.com/woocommerce/woocommerce-ios/pull/13356]
- [Internal] Removed feature flag for dynamic dashboard M2. [https://github.com/woocommerce/woocommerce-ios/pull/13359]
- [Internal] Removed store creation related code. [https://github.com/woocommerce/woocommerce-ios/pull/13379]

19.5
-----
- [**] Cash Payment: Set the payment method and payment method title to orders completed with cash payment. [https://github.com/woocommerce/woocommerce-ios/pull/13257]

19.4
-----
- [**] Stats: The Analytics Hub (accessed by tapping "View all store analytics" on the My Store dashboard) now includes analytics for Google Ads campaigns, when the Google Listings & Ads extension is active and connected to Google. [https://github.com/woocommerce/woocommerce-ios/pull/13245]
- [***] Inbox Notes have been enabled in both the Dynamic Dashboard and the Hub Menu, offering users a centralized and non-intrusive method for receiving important updates, feature announcements, and pertinent information. [https://github.com/woocommerce/woocommerce-ios/pull/13214]

19.3
-----
- [*] Blaze Campaigns: Added date range checks to ensure campaign start dates are within 60 days from today to avoid validation errors. [https://github.com/woocommerce/woocommerce-ios/pull/13124]
- [*] Payments: fixed issue when connecting to a card reader after cancelling reader discovery [https://github.com/woocommerce/woocommerce-ios/issues/13125]
- [*] Payments: fixed issue when connecting to a card reader after an error during reader connection [https://github.com/woocommerce/woocommerce-ios/pull/13126]
- [*] Blaze i3: Implemented ux improvements for a more intuitive and streamlined interface. [https://github.com/woocommerce/woocommerce-ios/pull/13172]
- [*] Payments: improved collect payment error handling, by checking whether the payment was actually successful on some errors [https://github.com/woocommerce/woocommerce-ios/pull/13165]

19.2
-----
- [*] Internal: Add additional logs for payment gateway accounts missing requirements. [https://github.com/woocommerce/woocommerce-ios/pull/13078]
- [*] The `Private` tag was not displayed for products set to private on the product list tab. [https://github.com/woocommerce/woocommerce-ios/pull/13083]
- [*] Product Form: Support picking videos from local library for downloadable files. [https://github.com/woocommerce/woocommerce-ios/pull/13051]
- [*] Disable bookable products from the order creation form. [https://github.com/woocommerce/woocommerce-ios/pull/13022]
- [internal] Update: ZendeskSupportSDK from v6.0 to v.8.0.3 [https://github.com/woocommerce/woocommerce-ios/pull/12984]
- [*] Order Creation: Fixes a bug where the customer list would not load when adding a customer to an order, if the store had a customer with no previous activity. [https://github.com/woocommerce/woocommerce-ios/pull/13094]
- [*] Dynamic dashboard: Fix potential issue rendering Stock card when stock quantity is non-integer. [https://github.com/woocommerce/woocommerce-ios/pull/13098]

19.1
-----
- [*] Added "Private" filter option for enhanced product filtering on iOS. [https://github.com/woocommerce/woocommerce-ios/pull/13009]
- [*] Products: The creation sheet is now simplified and categorized better [https://github.com/woocommerce/woocommerce-ios/pull/12273]
- [*] Restore a missing navigation bar on the privacy settings screen. [https://github.com/woocommerce/woocommerce-ios/pull/13018]
- [**] Customers: The customers section (Menu > Customers) now includes registered customers' phone number and billing/shipping addresses, when available, with actions to copy their contact details or contact them via phone. [https://github.com/woocommerce/woocommerce-ios/pull/13034]
- [*] Product form: Hide subscription product type options when site is ineligible for subscription products. [https://github.com/woocommerce/woocommerce-ios/pull/13049]
- [**] Customers: You can now create a new order for registered customers in the Customers section (Menu > Customers). Tap the + button in a customer's details to create a new order with that customer pre-filled in the order form.


19.0
-----
- [***] Now you can add more sections to the My Store screen including contents for the last orders, top products with low stock, top active coupons and more! [https://github.com/woocommerce/woocommerce-ios/pull/12890]
- [internal] Resolved an issue where users were unable to upload product images when the store is set to private on WP.com. [https://github.com/woocommerce/woocommerce-ios/issues/12646]
- [internal] Bump Tracks iOS library to v.3.4.1, that fix a deadlock while getting device info. [https://github.com/woocommerce/woocommerce-ios/pull/12939]

18.9
-----
- [***] Explore our new Watch App to get glance of you store data and latest orders.
- [*] Orders: Fixes an issue where adding shipping to an order without selecting a shipping method prevented the order from being created/updated. [https://github.com/woocommerce/woocommerce-ios/pull/12870]
- [**] Orders: Multiple shipping lines can now be viewed, added, edited, or removed on orders; previously only the first shipping line on an order was supported. [https://github.com/woocommerce/woocommerce-ios/pull/12888]
- [internal] Orders: An empty order list screen after applying filters no longer affects Dashboard cards eligibility. [https://github.com/woocommerce/woocommerce-ios/pull/12873]

18.8
-----
- [*] Menu > Payments > Collect Payment: fix the the "card reader" & "Tap To Pay" payment methods where it was no-op before. [https://github.com/woocommerce/woocommerce-ios/pull/12801]
- [internal] Optimize API calls sent for Dashboard screen. [https://github.com/woocommerce/woocommerce-ios/pull/12775]
- [**] Adds edit support for the Min/Max Quantities extension in product details. [https://github.com/woocommerce/woocommerce-ios/pull/12758]

18.7
-----
- [*] Resolved an issue where the image on the tutorial of application password on the iPad login page was displayed too large, improving the login experience for iPad users. [https://github.com/woocommerce/woocommerce-ios/pull/12759]

18.7
-----

18.6
-----
- [*] Change text color in badge view in order products list to fix the dark mode readability. [https://github.com/woocommerce/woocommerce-ios/pull/12630]
- [*] Speculative fix for a crash when opening order notifications [https://github.com/woocommerce/woocommerce-ios/pull/12643]
- [internal] Show In-App feedback card in dashboard. [https://github.com/woocommerce/woocommerce-ios/pull/12636]
- [*] Shipping: A shipping method can now be selected when adding or editing shipping on an order. [https://github.com/woocommerce/woocommerce-ios/pull/12688]

18.5
-----
- [*] Barcode scanning: Fixed bug where variable parent products could be added to orders directly using the barcode scanner. [https://github.com/woocommerce/woocommerce-ios/pull/12576]

18.4.1
-----
- [***] The application crashes when the `Charts` library attempts to calculate stride values for the y-axis with negative numbers, typically occurring when the data contains negative revenue (refunds). The issue is traced to the `NumberBins.init(size:range:)` method within the library, causing a crash seconds after app launch when viewing stats in the new Dynamic Dashboard. [https://github.com/woocommerce/woocommerce-ios/pull/12672]

18.4
-----
- [*] Bug fix: tapping on the "Collect payment" quick action (long press on the app icon) or deeplink (http://woo.com/mobile/payments/collect-payment) now shows the order form instead of a blank view. [https://github.com/woocommerce/woocommerce-ios/pull/12559]
- [internal] Blaze: Change campaign image minimum expected dimensions. [https://github.com/woocommerce/woocommerce-ios/pull/12544]


18.3
-----
- [*] Fixed an issue where the "Reset Activity log" button did not clear the current day's log files, ensuring all logs are now properly reset when the button is pressed. [https://github.com/woocommerce/woocommerce-ios/pull/12479]

18.2
-----
- [*] Menu > Payments > Collect Payment: the simple payments flow has been migrated to order form with custom amount. [https://github.com/woocommerce/woocommerce-ios/pull/12455]
- [*] Login: Allow login using site credentials for Jetpack connected stores. [https://github.com/woocommerce/woocommerce-ios/pull/12429]
- [internal] Updated all `woo.com` URLs to use `woocommerce.com` domain. [https://github.com/woocommerce/woocommerce-ios/pull/12452]
- [*] Blaze: Validate that campaign image has minimum expected dimensions. [https://github.com/woocommerce/woocommerce-ios/pull/12470]

18.1
-----
- [**] Orders: now it's possible to swiftly delete orders right from the Order Detail page.
- [**] Stats: The Analytics Hub now includes analytics for Product Bundles and Gift Cards, when those extensions are active. [https://github.com/woocommerce/woocommerce-ios/pull/12425]
- [*] Login: Fix issues in Jetpack installation feature. [https://github.com/woocommerce/woocommerce-ios/pull/12426]
- [Internal] WooExpress: Site creation with WooExpress is now disabled. [https://github.com/woocommerce/woocommerce-ios/issues/12323]
- [*] Product Creation AI: Update prompt to fix error during product creation. [https://github.com/woocommerce/woocommerce-ios/pull/12457]
- [internal] Fix product package flow error by specifying json as response format. [https://github.com/woocommerce/woocommerce-ios/pull/12466]

18.0
-----
- [**] Hub Menu: A new Customers section shows a searchable list of customers with their details, including the option to contact a customer via email. [https://github.com/woocommerce/woocommerce-ios/pull/12349]
- [Internal] Update Woo Purple color palette [https://github.com/woocommerce/woocommerce-ios/pull/12330]
- [internal] The dependency setup in `AppDelegate`'s `application(_:willFinishLaunchingWithOptions:)` was updated as an attempted fix for one of the top crashes. [https://github.com/woocommerce/woocommerce-ios/pull/12268]
- [*] Order List: Speculative fix for a crash on the iPad when viewing orders [https://github.com/woocommerce/woocommerce-ios/pull/12369]

17.9
-----
- [***] Blaze: revamped the Blaze advertising flow with a native implementation to enhance user experience. This allows merchants to seamlessly create and manage their campaigns directly within the Woo mobile apps, without opening the flow in a webview. [https://github.com/woocommerce/woocommerce-ios/pull/12361]
- [**] Added 4 home screen quick actions: "New Order", "Orders", "Add a product", "Collect Payment" [https://github.com/woocommerce/woocommerce-ios/pull/12264/]
- [Internal] Payments: Updated StripeTerminal pod to 3.3.1 [https://github.com/woocommerce/woocommerce-ios/pull/12078]

17.8
-----

17.7
-----
- [***] [internal] Alamofire, which is the HTTP client library used in the app, has been updated to v5. [https://github.com/woocommerce/woocommerce-ios/pull/12125]
- [internal] Blaze: Update campaign status values to match v1.1 endpoint. [https://github.com/woocommerce/woocommerce-ios/pull/12207]
- [**] Orders: Merchants can filter orders by selecting a customer [https://github.com/woocommerce/woocommerce-ios/pull/12100]
- [**] Login: Adds a small tutorial before presenting the web view application password authentication screen. [https://github.com/woocommerce/woocommerce-ios/pull/12240]
- [**] Performance: Add a connectivity tool to diagnose possible network failures [https://github.com/woocommerce/woocommerce-ios/pull/12240]
- [internal] Performance: Retries orders timeout errors [https://github.com/woocommerce/woocommerce-ios/pull/12240]
- [**] My Store Analytics: Now a custom date range can be added for analyzing store performance in any arbitrary time ranges. [https://github.com/woocommerce/woocommerce-ios/pull/12243]
- [***] Orders: Side-by-side view for Order Creation or Editing on iPad and larger iPhones [https://github.com/woocommerce/woocommerce-ios/pull/12246]



17.6
-----
- Orders: Merchants can now contact their customers through WhatsApp and Telegram apps. [https://github.com/woocommerce/woocommerce-ios/pull/12099]
- [internal] Blaze: Use v1.1 endpoint to load campaigns list. [https://github.com/woocommerce/woocommerce-ios/pull/12127]
- Orders: Merchants can filter orders by selecting a product. [https://github.com/woocommerce/woocommerce-ios/pull/12129]
- [**] Products tab: split view is now supported in the products tab. [https://github.com/woocommerce/woocommerce-ios/pull/12158]
- [***] Stats: Merchants can now customize their analytics by enabling/disabling and reordering the cards in the Analytics Hub. [https://github.com/woocommerce/woocommerce-ios/pull/12156]


17.5
-----


17.4
-----
- [***] Dropped iOS 15 support. From now we support iOS 16 and later. [https://github.com/woocommerce/woocommerce-ios/pull/11965]

17.3
-----
- [***] Products: Cache product images to reduce network requests. [https://github.com/woocommerce/woocommerce-ios/pull/11902]
- [***] Stats: The Analytics Hub now includes links to the full analytics report for each supported analytics card (Revenue, Orders, Products). [https://github.com/woocommerce/woocommerce-ios/pull/11920]
- [**] Orders: Show the order attribution info in the order detail screen. [https://github.com/woocommerce/woocommerce-ios/pull/11963, https://github.com/woocommerce/woocommerce-ios/pull/11966]
- [**] Orders: Orders have an associated receipt now. Receipts can be printed, or shared via other apps installed on device. The feature will become available for merchants with WooCommerce version of 8.7.0+. [https://github.com/woocommerce/woocommerce-ios/pull/11956]
- [*] Products > product scanning: in wider devices, the product details after scanning a barcode does not show in split view with an empty secondary view anymore. Camera capture is also enabled when the app is in split mode with another app in iOS 16+ for supported devices. [https://github.com/woocommerce/woocommerce-ios/pull/11931]

17.2
-----
- [*] Added configureDefaultBackgroundConfiguration(), updateDefaultBackgroundConfiguration() and listSelectedBackground for default cell selected background color [https://github.com/woocommerce/woocommerce-ios/pull/11777]
- [*] Orders: the placeholder cells shown in the loading state have the animated redacted content again. [https://github.com/woocommerce/woocommerce-ios/pull/11842]
- [*] Fixed arrow directions for RTL locales. [https://github.com/woocommerce/woocommerce-ios/pull/11833]
- [*] Update Product Creation AI prompt to avoid unexpected response from AI. [https://github.com/woocommerce/woocommerce-ios/pull/11853]
- [*] Fixed incorrect site URL when creating Blaze campaigns after switching stores. [https://github.com/woocommerce/woocommerce-ios/pull/11872]
- [*] Orders in split view: when the store has no orders and then an order is created, the order list is now shown instead of the empty view. [https://github.com/woocommerce/woocommerce-ios/pull/11849]
- [*] Fixed a crash in product description. [https://github.com/woocommerce/woocommerce-ios/pull/11865]
- [*] Products: attempted fix of a crash when adding images [https://github.com/woocommerce/woocommerce-ios/pull/11843]

17.1
-----
- [*] Fixed issue loading system status report for sites using faulty themes. [https://github.com/woocommerce/woocommerce-ios/pull/11798]
- [*] Blaze: Hide the Blaze section on the Dashboard screen when logged in without WPCom. [https://github.com/woocommerce/woocommerce-ios/pull/11797]
- [*] Shipping labels: Show the purchase and print flows in modal screens [https://github.com/woocommerce/woocommerce-ios/pull/11815]
- [***] Orders: side-by-side view for Order List and Order Details on iPad (and large iPhones) [https://github.com/woocommerce/woocommerce-ios/pull/11818]

17.0
-----
- [*] Payments: cash payment is now in fullscreen and supports entering a different amount paid by the customer with an option to record it in an order note. The calculated change due amount is also shown. [https://github.com/woocommerce/woocommerce-ios/pull/11365]
- [internal] Analytics Hub: Sessions card (views and conversion rate) is now hidden for non-Jetpack stores, since they don't have those stats. [https://github.com/woocommerce/woocommerce-ios/pull/11694]
- [*] Analytics Hub: Sessions card now shows a prompt for admins to enable Jetpack Stats if the Jetpack module is disabled. [https://github.com/woocommerce/woocommerce-ios/pull/11708]
- [***] [internal] Refactor WP.com sign in API requests. [https://github.com/woocommerce/woocommerce-ios/pull/11734]

16.9
-----
- [*] Order Creation/Editing: removed ability to delete an order line using the `-` button on the stepper, to avoid accidental deletion. [https://github.com/woocommerce/woocommerce-ios/pull/11651]
- [internal] Product Creation AI: Change when and how many times we ask users to participate in survey. [https://github.com/woocommerce/woocommerce-ios/pull/11646]
- [*] Order creation: after selecting a registered customer, the customer is now linked to the order. [https://github.com/woocommerce/woocommerce-ios/pull/11645]

16.8
-----
- [**] Payments: merchants can collect payment directly from the order creation form [https://github.com/woocommerce/woocommerce-ios/pull/11490]
- [*] Payments: order totals are now shown in an expandable drawer, so they're accessible without scrolling [https://github.com/woocommerce/woocommerce-ios/pull/11503]
- [*] Store creation: Inform user once store ready if app killed while waiting for store to be ready. [https://github.com/woocommerce/woocommerce-ios/pull/11478]
- [*] Dashboard: Resolves a decoding error with certain payment gateway plugins that previously caused an error loading data in the dashboard. [https://github.com/woocommerce/woocommerce-ios/pull/11489]
- [*] Payments: Updated UI for Deposit Summary [https://github.com/woocommerce/woocommerce-ios/pull/11533]
- [**] Lightweight Storefront: Added option to select themes for WPCom store in both Settings and Store Creation flows. [https://github.com/woocommerce/woocommerce-ios/issues/11291]
- [*] Orders: order creation/paid/refund dates are now shown in the store time zone instead of the device time zone. [https://github.com/woocommerce/woocommerce-ios/pull/11539, https://github.com/woocommerce/woocommerce-ios/pull/11536]
- [*] Similar to orders above, the latest time range in analytics is now in the store time zone instead of the device time zone. [https://github.com/woocommerce/woocommerce-ios/pull/11479]
- [*] For JCP sites, Jetpack installation flow should now succeed without an error in the beginning. [https://github.com/woocommerce/woocommerce-ios/pull/11558]
- [*] Login: logging in to self-hosted sites without Jetpack connection (with application password) on multiple devices of the same device family (iPhone/iPad) is now supported. Previously, the previously logged in device becomes logged out after logging in to the same account/store on a different device of the same device family.   [https://github.com/woocommerce/woocommerce-ios/pull/11575]
- [*] Product bundles: bundle configuration form is now shown after scanning a bundle product with barcode in the order list or order form. [https://github.com/woocommerce/woocommerce-ios/pull/11610]
- [internal] Dashboard: The "Add products to sell" products onboarding banner is removed from the dashboard (replaced by Add Product task in store onboarding task list) [https://github.com/woocommerce/woocommerce-ios/pull/11596]

16.7
-----
- [*] Order editing: fixed bug preventing retry for errors when editing or creating an order [https://github.com/woocommerce/woocommerce-ios/pull/11391]
- [*] Payments: Tap to Pay trial payments are now automatically refunded [https://github.com/woocommerce/woocommerce-ios/pull/11395]
- [*] Product Creation AI: Show survey to collect user feedback. [https://github.com/woocommerce/woocommerce-ios/pull/11390]
- [*] Edit Products: category list is now searchable. [https://github.com/woocommerce/woocommerce-ios/pull/11380]
- [*] Show one time shipping setting status in product details screen. [https://github.com/woocommerce/woocommerce-ios/pull/11403]
- [*] Remove features and challenges questions from the store creation profiler flow. [https://github.com/woocommerce/woocommerce-ios/pull/11410]
- [*] Edit Products: make downloadable files more discoverable [https://github.com/woocommerce/woocommerce-ios/pull/11388]
- [**] [internal] A minor refactor in authentication flow, including but not limited to social sign-in and two factor authentication. [https://github.com/woocommerce/woocommerce-ios/pull/11402]
- [*] Login: after logging in from the `Create a New Store` CTA in the prologue screen, it should start the store creation flow. [https://github.com/woocommerce/woocommerce-ios/pull/11385]
- [**] Products: Merchants now can scan product barcodes directly from the Product list in order to update inventory [https://github.com/woocommerce/woocommerce-ios/pull/11457]

16.6
-----
- [**] Order form: quantity can now be typed in [https://github.com/woocommerce/woocommerce-ios/pull/11349]
- [*] Payments: Supress displaying an error when the card reader connection is manually cancelled [https://github.com/woocommerce/woocommerce-ios/pull/11230]
- [internal] Fix runtime warning when uploading media when built from Xcode 15 [https://github.com/woocommerce/woocommerce-ios/pull/11355]
- [*] Products: Downloadable products now accept local files of types other than images. [https://github.com/woocommerce/woocommerce-ios/pull/11353]
- [*] Products: Downloadable products now accept file types other than images from WordPress media library. [https://github.com/woocommerce/woocommerce-ios/pull/11356]
- [*] Payments menu: restored the ability to search for Payments in device Spotlight. [https://github.com/woocommerce/woocommerce-ios/pull/11343]
- [*] Payments menu: show the selected payment gateway when there's more than one to choose from [https://github.com/woocommerce/woocommerce-ios/pull/11345]
- [**] Fixed a crash that occurred when reordering product images during the image upload process. Now, users will not be able to reorder images until the upload is complete, providing a smoother and more stable experience. [https://github.com/woocommerce/woocommerce-ios/pull/11350]
- [internal] Process network response in background thread to avoid blocking main thread. [https://github.com/woocommerce/woocommerce-ios/pull/11381]
- [**] Attempted to fix a crash that has been occurring for some users during magic link login. [https://github.com/woocommerce/woocommerce-ios/pull/11373]
- [*] Fixed a crash due to using unavailable system image in devices below iOS 16.0. [https://github.com/woocommerce/woocommerce-ios/pull/11394]

16.5
-----
- [*] Payments: WooPayments merchants can swipe between currencies in the Deposit Summary on the Payments menu [https://github.com/woocommerce/woocommerce-ios/pull/11309]
- [**] Shipping Labels: Fixed issue presenting the printing view for customs forms. [https://github.com/woocommerce/woocommerce-ios/pull/11288]
- [*] Now, merchants can manage "One time shipping" setting for a subscription product. [https://github.com/woocommerce/woocommerce-ios/pull/11310]
- [**] My Store: The Blaze section is now dismissible. [https://github.com/woocommerce/woocommerce-ios/pull/11308]
- [internal] Product Subscriptions: Handle yearly Synchronise renewals case while enabling One time shipping setting. [https://github.com/woocommerce/woocommerce-ios/pull/11312]
- [internal] Order form: Updated design for product bundles and their bundled items in order creation/editing, to more clearly show the hierarchy and bundled item prices. [https://github.com/woocommerce/woocommerce-ios/pull/11321]
- [internal] Update Shimmer dependency to avoid high CPU and memory use crashing the app when built with Xcode 15 [https://github.com/woocommerce/woocommerce-ios/pull/11320]
- [internal] Fix issue with scrolling some views when built from Xcode 15 [https://github.com/woocommerce/woocommerce-ios/pull/11335]
- [*] Animate display of the onboarding notice in the payments menu [https://github.com/woocommerce/woocommerce-ios/pull/11339]

16.4
-----
- [internal] Adds `store_id` to track events. [https://github.com/woocommerce/woocommerce-ios/pull/11227]
- [Internal] Payments: Updated StripeTerminal pod to 3.1.0 [https://github.com/woocommerce/woocommerce-ios/pull/11080]
- [internal] Payments: Restored analytics for Payments Menu after SwiftUI rewrite [https://github.com/woocommerce/woocommerce-ios/pull/11262]
- [***] Merchants can now create or edit subscription products. [https://github.com/woocommerce/woocommerce-ios/issues/11183]
- [*] Order form: when adding/updating a bundle with an optional & non-selected variable item, any other bundled items should be added/updated properly. [https://github.com/woocommerce/woocommerce-ios/pull/11254]
- [internal] Order form: Fix a bug where the wrong product details appeared when adding a discount to a product in an order. [https://github.com/woocommerce/woocommerce-ios/pull/11280]
- [*] Now the Blaze section in the Dashboard (My store tab) is displayed under the Stats. Before, it was on top of the view. [https://github.com/woocommerce/woocommerce-ios/pull/11275]

16.3
-----
- [internal] Payments Menu: rewritten in SwiftUI [https://github.com/woocommerce/woocommerce-ios/pull/11169]
- [*] Orders: users can now calculate a custom amount based on the order total percentage. [https://github.com/woocommerce/woocommerce-ios/pull/11154]
- [*] Orders: users can now decide whether their custom amounts are taxable or not. [https://github.com/woocommerce/woocommerce-ios/pull/11156]
- [*] Order form: the merchant can now configure a bundle product (quantity and variation attributes of the bundled products). Testing plan: pe5pgL-3Ze-p2 [https://github.com/woocommerce/woocommerce-ios/pull/11186]
- [internal] Updated all `woocommerce.com` URLs to use `woo.com` domain [https://github.com/woocommerce/woocommerce-ios/pull/11182]

16.2
-----
- [**] Orders: order details show custom amounts on their own section. Other fields are re-designed towards a cleaner look. [https://github.com/woocommerce/woocommerce-ios/pull/11097]
- [*] Add support for Universal Links in the woo.com domain [https://github.com/woocommerce/woocommerce-ios/pull/11098]
- [*] Order form: when adding a product/variation by scanning a barcode, only the product/variation with the exact SKU should be added to the order. [https://github.com/woocommerce/woocommerce-ios/pull/11089]

16.1
-----
- [**] Orders: order creation sections are optimised for a simpler and more intuitive flow. [https://github.com/woocommerce/woocommerce-ios/pull/11042]
- [*] Payments: Fix Tap to Pay reconnection on foreground, to speed up TTP transactions. [https://github.com/woocommerce/woocommerce-ios/pull/11054]
- [*] Payments: Fix Tap to Pay reconnection on fresh launch, to speed up TTP transactions. [https://github.com/woocommerce/woocommerce-ios/pull/11056]
- [*] Orders: Fix a bug that shows the wrong customer screen during the order creation flow. [https://github.com/woocommerce/woocommerce-ios/pull/11053]
- [*] Orders: All order edit buttons render now with the pencil system image to make them consistent. [https://github.com/woocommerce/woocommerce-ios/pull/11048]

16.0
-----
- [*] Optimized Blaze experience in My store. Improved Blaze campaign creation and list screens. [https://github.com/woocommerce/woocommerce-ios/pull/10969, https://github.com/woocommerce/woocommerce-ios/pull/10959]
- [*] Orders: Fixed UI issue where an incorrect tooltip is displayed during Order Creation [https://github.com/woocommerce/woocommerce-ios/pull/10998]
- [*] Orders: Fixed UI issue showing incorrect discounted total product value in certain cases [https://github.com/woocommerce/woocommerce-ios/pull/11016]
- [*] Fix a crash on launch related to Core Data and Tracks [https://github.com/woocommerce/woocommerce-ios/pull/10994]
- [*] Login: Fixed issue checking site info for some users. [https://github.com/woocommerce/woocommerce-ios/pull/11006]
- [**] Orders: Users can now add custom amounts to orders. [https://github.com/woocommerce/woocommerce-ios/pull/11022]
- [*] Payments: hide the `Set up Tap to Pay` button in About Tap to Pay when set up is complete [https://github.com/woocommerce/woocommerce-ios/pull/11025]

15.9
-----
- [***] User can now use their stored passkeys to log in into WordPress.com [https://github.com/woocommerce/woocommerce-ios/pull/10904]
- [***] Payments: UK-based merchants can take payments using Tap to Pay on iPhone [https://github.com/woocommerce/woocommerce-ios/pull/10957]
- [*] App login links are now handled when the onboarding screen is shown. [https://github.com/woocommerce/woocommerce-ios/pull/10974]

15.8
-----
- [*] Users can now navigate to other orders without leaving the Order Detail screen. [https://github.com/woocommerce/woocommerce-ios/pull/10849]
- [*] The Set up Tap to Pay on iPhone row in the Payments menu now reflects when you've completed set up for the current device and store [https://github.com/woocommerce/woocommerce-ios/pull/10923]
- [*] The Set up Tap to Pay on iPhone Learn More button opens more details about Tap to Pay [https://github.com/woocommerce/woocommerce-ios/pull/10934]
- [internal] Use minimumAllowedChargeAmount, not 0.50, for the Try a Payment flow [https://github.com/woocommerce/woocommerce-ios/pull/10937]
- [*] Changes to the Payments menu to make it clearer [https://github.com/woocommerce/woocommerce-ios/pull/10936]
- [*] Order creation: We updated the UX by allowing direct product discounts to be added, and improved the Product Discount screen [https://github.com/woocommerce/woocommerce-ios/pull/10929]

15.7
-----
- [*] Generate new tags/categories while creating product using AI. [https://github.com/woocommerce/woocommerce-ios/pull/10864]
- [*] Fix: in order details where an order item is a variable product with attributes and has add-ons, the variation attributes are shown now. [https://github.com/woocommerce/woocommerce-ios/pull/10877]

15.6
-----
- [**] Taxes in orders: Users can now store the tax rate's location to add it automatically to a new order customer's address. [https://github.com/woocommerce/woocommerce-ios/pull/10802]
- [**] WPCOM stores and self-hosted stores with Jetpack AI plugin can now create products using AI. [https://github.com/woocommerce/woocommerce-ios/pull/10812]
- [*] Order form: the merchant can apply a gift card to an order. [https://github.com/woocommerce/woocommerce-ios/pull/10759]

15.5
-----
- [*] Store creation: Start store creation flow after a new WPCOM account sign up. [https://github.com/woocommerce/woocommerce-ios/pull/10729]
- [*] Different orders with the same gift card code applied should all show the gift card info in order details now. [https://github.com/woocommerce/woocommerce-ios/pull/10719]
- [*] Enabled product description and product sharing AI features for self-hosted sites with Jetpack AI plugin. [https://github.com/woocommerce/woocommerce-ios/pull/10747]
- [*] Order form: the applied gift cards are shown below the coupon section. [https://github.com/woocommerce/woocommerce-ios/pull/10743]

15.4
-----
- [*] Enable editing product details when tapping on order item on the order detail screen. [https://github.com/woocommerce/woocommerce-ios/pull/10632]
- [*] Taxes in orders: Add empty state design for the Tax Rate selector. [https://github.com/woocommerce/woocommerce-ios/pull/10665]
- [*] Added protection against accidental double-charging with In-Person Payments in poor network conditions [https://github.com/woocommerce/woocommerce-ios/pull/10647]
- [**] Improved retry handling for In-Person Payments that fail [https://github.com/woocommerce/woocommerce-ios/pull/10673]
- [*] See more of your order by long pressing an order push notification. [https://github.com/woocommerce/woocommerce-ios/pull/10658]
- [*] Order details: product add-ons for a line item are shown in separate lines for better readability. [https://github.com/woocommerce/woocommerce-ios/pull/10661]
- [**] Product categories now can be deleted as part of the product editing flow. [https://github.com/woocommerce/woocommerce-ios/pull/10643]
- [**] Product categories can now be updated as part of the product editing flow. [https://github.com/woocommerce/woocommerce-ios/pull/10648]

15.3
-----
- [internal] Add `site_url` to Tracks events [https://github.com/woocommerce/woocommerce-ios/pull/10610]
- [Internal] Some internal changes were made to the image upload feature to support image processing in the app, no app changes are expected. [https://github.com/woocommerce/woocommerce-ios/pull/10631]
- [**] Taxes in orders: Users can now select the tax rate's location to add it to the order customer's address. [https://github.com/woocommerce/woocommerce-ios/pull/10651]
- [*] Automatically show the media selector sheet on the product images screen when there are no pre-existing images. [https://github.com/woocommerce/woocommerce-ios/pull/10644]

15.2
-----
- [*] Fixed minor UI issues in the store creation profiler flow. [https://github.com/woocommerce/woocommerce-ios/pull/10555]
- [*] Updated priority, description and URL for payment onboarding task. [https://github.com/woocommerce/woocommerce-ios/pull/10572]
- [*] New setup instructions screen for WCPay store onboarding task. [https://github.com/woocommerce/woocommerce-ios/pull/10579]
- [*] Show celebration view after successful WCPay setup. [https://github.com/woocommerce/woocommerce-ios/pull/10594]
- [**] Taxes in orders: Users can now see the order tax rates, get more information about them, and navigate to wp-admin to change them. [https://github.com/woocommerce/woocommerce-ios/pull/10569]


15.1
-----
- [*] What's New announcements support dark mode properly [https://github.com/woocommerce/woocommerce-ios/pull/10540]
- [*] Updated UI and copy on prologue and free trial summary screens. [https://github.com/woocommerce/woocommerce-ios/pull/10539]

15.0
-----
- [*] The store name can now be updated from the Settings screen. [https://github.com/woocommerce/woocommerce-ios/pull/10485]
- [**] The store creation flow has been optimized to start store creation immediately and show profiler questions afterward. [https://github.com/woocommerce/woocommerce-ios/pull/10473, https://github.com/woocommerce/woocommerce-ios/pull/10466]
- [*] Settings: Close Account option is moved to a new section Account Settings and is now available for all WPCom users. [https://github.com/woocommerce/woocommerce-ios/pull/10502]

14.9
-----
- [*] Only show Blaze banner on the My Store and Product List screens if the store has no existing orders. [https://github.com/woocommerce/woocommerce-ios/pull/10438]
- [**] Order creation: We improved the way the merchants can request, search and select a customer when creating an order. [https://github.com/woocommerce/woocommerce-ios/pull/10456]


14.8
-----
- [Internal] Native store creation flow with free trial is enabled by default - all code for the old flows have been removed. [https://github.com/woocommerce/woocommerce-ios/pull/10362]
- [*] Store creation: Improvements to the Upgrades screen accessibility [https://github.com/woocommerce/woocommerce-ios/pull/10363]
- [*] Stores with expired WooExpress plans can now be upgraded within the app (if eligible for IAP) via a new banner. [https://github.com/woocommerce/woocommerce-ios/pull/10369]
- [*] The expired site plan should navigate to IAP for sites with expired WooExpress plans (if eligible for IAP). [https://github.com/woocommerce/woocommerce-ios/pull/10384]
- [Internal] New default property `plan` is tracked in every event for logged-in users. [https://github.com/woocommerce/woocommerce-ios/pull/10356]
- [Internal] Google sign in now defaults to bypassing the Google SDK [https://github.com/woocommerce/woocommerce-ios/pull/10341]
- [*] Product list filter (Products tab and order creation > add products > filter): product types from extensions supported in the app are now available for product filtering - subscription, variable subscription, bundle, and composite. [https://github.com/woocommerce/woocommerce-ios/pull/10382]
 
14.7
-----
- [*] Local notifications: Add a reminder to purchase a plan is scheduled 6hr after a free trial subscription. [https://github.com/woocommerce/woocommerce-ios/pull/10268]
- [Internal] Shipment tracking is only enabled and synced when the order has non-virtual products.  [https://github.com/woocommerce/woocommerce-ios/pull/10288]
- [Internal] New default property `was_ecommerce_trial` is tracked in every event for logged-in users. [https://github.com/woocommerce/woocommerce-ios/pull/10343]
- [*] Photo -> Product: Reset details from previous image when new image is selected. [https://github.com/woocommerce/woocommerce-ios/pull/10297]
- [**] You can now see your shipping zone list from Settings. [https://github.com/woocommerce/woocommerce-ios/pull/10258]
- [*] Order list: Suggest testing orders for stores without any orders. [https://github.com/woocommerce/woocommerce-ios/pull/10346]
- [*] Local notifications: Show free trial survey after 24h since subscription. [https://github.com/woocommerce/woocommerce-ios/pull/10324, https://github.com/woocommerce/woocommerce-ios/pull/10328]
- [*] Local notifications: Add a reminder after 3 days if answered "Still Exploring" in Free trial survey. [https://github.com/woocommerce/woocommerce-ios/pull/10331]
- [*] Product description AI: the AI sheet has been improved with the product name field made more prominent. [https://github.com/woocommerce/woocommerce-ios/pull/10333]
- [**] Store creation: US users can upgrade to a choice of plans for their store via In-App Purchase [https://github.com/woocommerce/woocommerce-ios/pull/10340]

14.6
-----
- [Internal] Switched AI endpoint to be able to track and measure costs. [https://github.com/woocommerce/woocommerce-ios/pull/10218]
- [Internal] Media picker flow was refactored to support interactive dismissal for device photo picker and WordPress media picker sources. Affected flows: product form > images, and virtual product form > downloadable files. [https://github.com/woocommerce/woocommerce-ios/pull/10236]
- [Internal] Errors: Improved error message when orders, products, or reviews can't be loaded due to a parsing (decoding) error. [https://github.com/woocommerce/woocommerce-ios/pull/10252, https://github.com/woocommerce/woocommerce-ios/pull/10260]
- [*] Orders with Coupons: Users can now select a coupon from a list when adding it to an order. [https://github.com/woocommerce/woocommerce-ios/pull/10255]
- [Internal] Orders: Improved error message when orders can't be loaded due to a parsing (decoding) error. [https://github.com/woocommerce/woocommerce-ios/pull/10252]
- [**] Product discounts: Users can now add discounts to products when creating an order. [https://github.com/woocommerce/woocommerce-ios/pull/10244]
- [*] We've resolved an issue that was causing the app to crash when trying to dismiss certain screens (bottom sheets). [https://github.com/woocommerce/woocommerce-ios/pull/10254]
- [Internal] Fixed a bug preventing the "We couldn't load your data" error banner from appearing on the My store dashboard. [https://github.com/woocommerce/woocommerce-ios/pull/10262]
- [Internal] Errors: Improved error message and troubleshooting guide when the Jetpack connection is broken. [https://github.com/woocommerce/woocommerce-ios/pull/10275]
- [Internal] A new way to create a product from an image using AI is being A/B tested. [https://github.com/woocommerce/woocommerce-ios/pull/10253]

14.5
-----
- [*] Product details: The share button is displayed with text instead of icon for better discoverability. [https://github.com/woocommerce/woocommerce-ios/pull/10216]
- [*] Resolved an issue where users were unable to add a new note to an order. Previously, upon opening an order detail and selecting the "Add a new note" option, the text field was non-selectable, preventing users from writing down the note. This issue has now been addressed and users should be able to add notes to their orders without any issues. [https://github.com/woocommerce/woocommerce-ios/pull/10222]
- [*] Store creation: Update the timeout view with the option to retry the site check. [https://github.com/woocommerce/woocommerce-ios/pull/10221]
- [*] Fixed issue showing the expired alert for sites that got reverted to simple sites after their plan expired. [https://github.com/woocommerce/woocommerce-ios/pull/10228]

14.4
-----
- [*] Blaze: New banner on the My Store and Products screens for admins of eligible stores. [https://github.com/woocommerce/woocommerce-ios/pull/10135, https://github.com/woocommerce/woocommerce-ios/pull/10160, https://github.com/woocommerce/woocommerce-ios/pull/10172]
- [*] Shipping Labels: Fixed a bug preventing label printing in orders viewed from search [https://github.com/woocommerce/woocommerce-ios/pull/10161]
- [*] Blaze: Disable the entry point in the product creation form. [https://github.com/woocommerce/woocommerce-ios/pull/10173]
- [*] Product description and sharing message AI: Fixed incorrect language issue by using a separate prompt for identifying language. [https://github.com/woocommerce/woocommerce-ios/pull/10169, https://github.com/woocommerce/woocommerce-ios/pull/10177, https://github.com/woocommerce/woocommerce-ios/pull/10179]

14.3
-----
- [*] SKU Scanner: Add the SKU to the error message after a failure. [https://github.com/woocommerce/woocommerce-ios/pull/10085]
- [*] Add URL route handler to open the `My Store` tab when a deeplink to `/mobile` is opened, instead of bouncing back to Safari [https://github.com/woocommerce/woocommerce-ios/pull/10077]
- [Internal] Performance: Replaces the endpoint used to load Top Performers on the My Store tab, for faster loading. [https://github.com/woocommerce/woocommerce-ios/pull/10113]
- [*] A feedback banner is added for product description AI and product sharing AI sheets. [https://github.com/woocommerce/woocommerce-ios/pull/10102]
- [*] Product creation: the product type row is now editable when creating a product. [https://github.com/woocommerce/woocommerce-ios/pull/10087]
- [***] Store creation: US users can upgrade Woo Express free trial stores via In-App Purchase [https://github.com/woocommerce/woocommerce-ios/pull/10123]
- [*] Orders: Users can can now add multiple coupons to orders (not only one) [https://github.com/woocommerce/woocommerce-ios/pull/10126]
- [*] Free trial: Local notification after 24 hours since Free trial subscription time to remind to purchase plan. [https://github.com/woocommerce/woocommerce-ios/pull/10133, https://github.com/woocommerce/woocommerce-ios/pull/10130]
- [**] Product description AI: an announcement modal is shown for WPCOM stores about the feature, and a new CTA "Write with AI" is more discoverable in the product form with a tooltip. [https://github.com/woocommerce/woocommerce-ios/pull/10142]

14.2
-----
- [Internal] Blaze status check was updated to save an API request. The Blaze eligibility for each site should remain the same. [https://github.com/woocommerce/woocommerce-ios/pull/10020]
- [*] Fixed the unusable state of the app when the default store runs on an expired free trial plan. [https://github.com/woocommerce/woocommerce-ios/pull/10059]
- [Internal] Performance: When loading the refunds on an order (e.g. in order details), we now only request them from remote if they are not already in local storage. [https://github.com/woocommerce/woocommerce-ios/pull/10039]
- [*] Orders: Users can can now add coupons to orders [https://github.com/woocommerce/woocommerce-ios/pull/10035]
- [*] Coupons: The Coupons Management feature is fully released and not in Beta anymore [https://github.com/woocommerce/woocommerce-ios/pull/10032]
- [*] Store creation: the progress view copy was updated to inform the merchants that it can take a few minutes for the store to be ready. The progress view is now only shown after necessary requests are made before the app is likely backgrounded. The error handling is also polished.  [https://github.com/woocommerce/woocommerce-ios/pull/10047, https://github.com/woocommerce/woocommerce-ios/pull/10069]
- [Internal] Performance: When loading a single order (e.g. in order details), we now load the order from storage unless it has been modified remotely. [https://github.com/woocommerce/woocommerce-ios/pull/10036]
- [Internal] Performance: When the Orders tab is opened, we now only sync orders that have been created or modified since the last successful sync. [https://github.com/woocommerce/woocommerce-ios/pull/10065]
- [Internal] App size: Replaced 30MB PDFs on Store Creation waiting screen with ~400KB PNGs - to assess impact on app bundle size. [https://github.com/woocommerce/woocommerce-ios/pull/10067]

14.1
-----
- [*] Plans: Expired or cancelled plans are now shown more reliably [https://github.com/woocommerce/woocommerce-ios/pull/9924]
- [*] Product Sharing: AI-generated messages are now available. [https://github.com/woocommerce/woocommerce-ios/pull/9976]
- [***] Orders: Users can add products to orders by scanning their sku barcode or QR-code [https://github.com/woocommerce/woocommerce-ios/pull/9972]
- [Internal] Store creation: a workaround was previously implemented that can result in an inaccurate app experience like when the free trial banner is not shown immediately after store creation due to out-of-sync site properties. Now that the API issue is fixed, the app now waits for the site for a bit longer but ensures all necessary properties are synced. [https://github.com/woocommerce/woocommerce-ios/pull/9957]
- [Internal] Product details AI: Updated prompts to identify the language in provided text to use in responses for product description and sharing. [https://github.com/woocommerce/woocommerce-ios/pull/9961]
- [*] Blaze: products can now be promoted in WordPress.com and Tumblr from the app if the site/product is eligible. Two entry points: 1) Menu tab > General, 2) Product form > more menu. [https://github.com/woocommerce/woocommerce-ios/pull/9906]

14.0
-----
- [*] Payments: Remove the upsell-card-readers banner from the Payment Methods Screen [https://github.com/woocommerce/woocommerce-ios/pull/9869]


13.9
-----
- [*] Orders: Allow alternative types for the `taxID` in `ShippingLineTax` or `sku` in `OrderItem`, as some third-party plugins alter the type in the API. This helps with the order list not loading due to order decoding errors. [https://github.com/woocommerce/woocommerce-ios/pull/9844]
- [*] Payments: Location permissions request is not shown to TTP users who grant "Allow once" permission on first foregrounding the app any more [https://github.com/woocommerce/woocommerce-ios/pull/9821]
- [*] Products: Allow alternative types for `stockQuantity` in `Product` and `ProductVariation`, as some third-party plugins alter the type in the API. This helps with the product list not loading due to product decoding errors. [https://github.com/woocommerce/woocommerce-ios/pull/9850]
- [*] Products: Allow alternative types for the `backordersAllowed` and `onSale` in `Product` and `ProductVariation`, as some third-party plugins alter the types in the API. This helps with the product list not loading due to product decoding errors. [https://github.com/woocommerce/woocommerce-ios/pull/9849]
- [*] Products: Allow alternative types for the `sku` and `weight` in `ProductVariation`, as some third-party plugins alter the types in the API. This helps with the product variation list not loading due to product variation decoding errors. [https://github.com/woocommerce/woocommerce-ios/pull/9847]
- [*] Products: Allow alternative types for the `sku` and `weight` in `Product`, the dimensions in `ProductDimensions`, and the `downloadID` in `ProductDownload`, as some third-party plugins alter the types in the API. This helps with the product list not loading due to product decoding errors. [https://github.com/woocommerce/woocommerce-ios/pull/9846]
- [*] Products: Add support for parsing variation objects for the `variations` field in `Product`, as some third-party plugins alter the type for this field in the API. This allows the variations to be loaded for variable products if those third-party plugins are active. [https://github.com/woocommerce/woocommerce-ios/pull/9857]

13.8
-----
- [Internal] Orders: Bundled products (within a product bundle) are now indented, to show their relationship to the parent bundle. [https://github.com/woocommerce/woocommerce-ios/pull/9778]
- [Internal] Orders: Composite components (within a composite product) are now indented, to show their relationship to the parent composite product. [https://github.com/woocommerce/woocommerce-ios/pull/9780]
- [*] Add Products: A new view is display to celebrate when the first product is created in a store. [https://github.com/woocommerce/woocommerce-ios/pull/9790]
- [*] Product List: Added swipe-to-share gesture on product rows. [https://github.com/woocommerce/woocommerce-ios/pull/9799]
- [*] Product form: a share action is shown in the navigation bar if the product can be shared and no more than one action is displayed, in addition to the more menu > Share. [https://github.com/woocommerce/woocommerce-ios/pull/9789]
- [*] Payments: show badges leading to Set up Tap to Pay on iPhone for eligible stores and devices [https://github.com/woocommerce/woocommerce-ios/pull/9812]
- [*] Orders: Fixes a bug where the Orders list would not load if an order had a non-integer gift card amount applied to the order (with the Gift Cards extension). [https://github.com/woocommerce/woocommerce-ios/pull/9795]

- [*] My Store: A new button to share the current store is added on the top right of the screen. [https://github.com/woocommerce/woocommerce-ios/pull/9796]
- [*] Mobile Payments: The screen brightness is increased when showing the Scan to Pay view so the QR code can be scanned more easily [https://github.com/woocommerce/woocommerce-ios/pull/9807]
- [*] Mobile Payments: The Woo logo is added to the QR code on the Scan to Pay screen [https://github.com/woocommerce/woocommerce-ios/pull/9823]
- [*] Allow EU merchants to have better control of their privacy choices. A privacy choices banner will be shown the next time they open the app. [https://github.com/woocommerce/woocommerce-ios/pull/9825]

13.7
-----
- [Internal] Adds guidance for new Customs rule when shipping to some EU countries. [https://github.com/woocommerce/woocommerce-ios/pull/9715]
- [*] JITMs: Added modal-style Just in Time Message support on the dashboard [https://github.com/woocommerce/woocommerce-ios/pull/9694]
- [**] Order Creation: Products can be searched by SKU when adding products to an order. [https://github.com/woocommerce/woocommerce-ios/pull/9711]
- [*] Orders: Fixes order details so separate order items are not combined just because they are the same product or variation. [https://github.com/woocommerce/woocommerce-ios/pull/9710]
- [Internal] Store creation: starting May 4, store creation used to time out while waiting for the site to be ready (become a Jetpack/Woo site). A workaround was implemented to wait for the site differently. [https://github.com/woocommerce/woocommerce-ios/pull/9767]
- [**] Mobile Payments: Tap to Pay is initialised on launch or foreground, to speed up payments [https://github.com/woocommerce/woocommerce-ios/pull/9750]
- [*] Store Creation: Local notifications are used to support users during the store creation process. [https://github.com/woocommerce/woocommerce-ios/pull/9717, https://github.com/woocommerce/woocommerce-ios/pull/9719, https://github.com/woocommerce/woocommerce-ios/pull/9749]
- [**] Mobile Payments: Merchants can now collect in-person payments by showing a QR code to their customers. [https://github.com/woocommerce/woocommerce-ios/pull/9762]
- [Internal] Orders: Bundled products (within a product bundle) are now indented, to show their relationship to the parent bundle. [https://github.com/woocommerce/woocommerce-ios/pull/9778]

13.6
-----
- [*] Remove login error local notifications that used to be scheduled 24 hours from certain login errors. [https://github.com/woocommerce/woocommerce-ios/pull/9666]
- [*] JITMs: Added customization to Just in Time Message banner background and badges [https://github.com/woocommerce/woocommerce-ios/pull/9633]
- [*] Product form > description editor: fix the extra bottom inset after hiding the keyboard either manually (available on a tablet) or applying an AI-generated product description. [https://github.com/woocommerce/woocommerce-ios/pull/9638]
- [*] Products: Fixes stock statuses for Product Bundles so that backordered bundles and bundle stock quantities are displayed as expected. [https://github.com/woocommerce/woocommerce-ios/pull/9681]

13.5
-----
- [*] Settings > Domains: Premium domains are now supported, the domain suggestions now match the results on web and Android. It's more noticeable for stores with a domain credit, where not all domains are free for the first year anymore. [https://github.com/woocommerce/woocommerce-ios/pull/9607]
- [*] Product form > Inventory: the SKU scanner is enabled for all users, where it used to be behind a feature switch in Settings > Experimental Features. [https://github.com/woocommerce/woocommerce-ios/pull/9631]
[Internal] Products: Simplify Product Editing experiment is removed; there should be no changes to the existing product creation/editing behavior. [https://github.com/woocommerce/woocommerce-ios/pull/9602]
- [*] Payments: Products are removed directly from an order when its count is below one, instead of opening an extra screen to remove it. [https://github.com/woocommerce/woocommerce-ios/pull/9624]
- [*] Orders: Parses HTML-encoded characters and removes extraneous, non-attribute meta data from the list of attributes for an item in an order. [https://github.com/woocommerce/woocommerce-ios/pull/9603]
- [*] Products: Adds the component descriptions to the list of components in a composite product (using the Composite Products extension). [https://github.com/woocommerce/woocommerce-ios/pull/9634]
- [*] Products: Adds the product SKU to the bundled products list in product details, for Bundle products (using the Product Bundles extension). [https://github.com/woocommerce/woocommerce-ios/pull/9626]
- [*] Product form > description editor AI for WPCOM stores: the prompt was updated so that the generated description is shorter. [https://github.com/woocommerce/woocommerce-ios/pull/9637]

13.4
-----
- [*] Payments: Popular and last sold products are displayed on top of the products selection screen when creating or editing an order. [https://github.com/woocommerce/woocommerce-ios/pull/9539]

- [Internal] Payments: Update StripeTerminal pod to 2.19.1 [https://github.com/woocommerce/woocommerce-ios/pull/9537]
- [**] Adds read-only support for the Gift Cards extension in order details. [https://github.com/woocommerce/woocommerce-ios/pull/9558]
- [**] Adds read-only support for the Subscriptions extension in order and product details. [https://github.com/woocommerce/woocommerce-ios/pull/9541]
- [*] Product form > description editor: a magic wand button is added to the keyboard toolbar to auto-generate a product description using Jetpack AI for WPCOM stores. [https://github.com/woocommerce/woocommerce-ios/pull/9577]
- [Internal] Payments: Upate Tap to Pay connection flow strings to avoid mentioning "reader" [https://github.com/woocommerce/woocommerce-ios/pull/9563]
- [*] Store onboarding: Now the onboarding task list can be shown/hidden from settings and also from the dashboard. [https://github.com/woocommerce/woocommerce-ios/pull/9572, https://github.com/woocommerce/woocommerce-ios/pull/9573]
- [**] Adds read-only support for the Min/Max Quantities extension in product details. [https://github.com/woocommerce/woocommerce-ios/pull/9585]

13.3
-----
- [***] Payments: UK-based stores merchants can take In-Person Payments. [https://github.com/woocommerce/woocommerce-ios/pull/9496]
- [*] Store creation free trial flow now includes 3 profiler questions again with updated options: store category, selling status, and store country. [https://github.com/woocommerce/woocommerce-ios/pull/9513]
- [*] Shipping Labels: Origin address's phone number is now saved locally and pre-populated in the creation form. [https://github.com/woocommerce/woocommerce-ios/pull/9520]
- [Internal] Almost all mappers have been updated to only decode without the data envelope if it's not available. Please do a smoke test to ensure that all features still work as before. [https://github.com/woocommerce/woocommerce-ios/pull/9510]
- [Internal] Store onboarding: Mark "Launch your store" task as complete if the store is already public. This is a workaround for a backend issue which marks "Launch your store" task incomplete for already live stores. [https://github.com/woocommerce/woocommerce-ios/pull/9507]
- [*] Payments: Added Universal Link support for Set up Tap to Pay on iPhone, and to open Universal Links from Just in Time Messages, to more easily navigate to app features. [https://github.com/woocommerce/woocommerce-ios/pull/9518]
- [*] Login: Potentially fixed the crash on the onboarding screen. [https://github.com/woocommerce/woocommerce-ios/pull/9523]

13.2
-----
- [Internal] Store creation: New loading screen added for create store flow. [https://github.com/woocommerce/woocommerce-ios/pull/9383]
- [*] Payments: Add account type field to receipts [https://github.com/woocommerce/woocommerce-ios/pull/9416]
- [*] Products can now be filtered within Order creation [https://github.com/woocommerce/woocommerce-ios/pull/9258]
- [*] Products: Adds read-only support for the Composite Products extension in the Products list, including a list of components in product details. [https://github.com/woocommerce/woocommerce-ios/pull/9455]


13.1
-----
- [internal] Users can now create a Free Trial store from the app from the Get Started section of the app prologue. [https://github.com/woocommerce/woocommerce-ios/pull/9396]
- [**] Adds support for Product Multi-selection when creating and/or editing Orders. [https://github.com/woocommerce/woocommerce-ios/issues/8888]
- [**] Users can now install Jetpack for their non-Jetpack sites after logging in with application passwords. [https://github.com/woocommerce/woocommerce-ios/pull/9354]
- [*] Payments: We show a Tap to Pay on iPhone feedback survey button in the Payments menu after the first Tap to Pay on iPhone payment is taken [https://github.com/woocommerce/woocommerce-ios/pull/9366]
- [Internal] Added SiteID to some IPP tracks events [https://github.com/woocommerce/woocommerce-ios/pull/9572,]

13.0
-----
- [*] Adds a banner in "Launch store" task screen to upgrade from free trial plan. [https://github.com/woocommerce/woocommerce-ios/pull/9323]
- [*] Fix: Description, sale price, and image will be copied over to the new product variations when duplicating a variable product. [https://github.com/woocommerce/woocommerce-ios/pull/9322]


12.9
-----
- [**] Dashboard: an onboarding card is shown for sites with the following tasks if any is incomplete: "tell us more about your store" (store location) that opens a webview, "add your first product" that starts the product creation flow, "launch your store" that publishes the store, "customize your domain" that starts the domain purchase flow, and "get paid" that opens a webview. A subset of the tasks may be shown to self-hosted sites and WPCOM sites on a free trial. [https://github.com/woocommerce/woocommerce-ios/pull/9285]
- [*] Jetpack benefit banner and modal is now available on the dashboard screen after logging in with site credentials. [https://github.com/woocommerce/woocommerce-ios/pull/9232]
- [*] Payments: Local search is added to the products selection screen in the order creation flow to speed the process. [https://github.com/woocommerce/woocommerce-ios/pull/9178]
- [*] Fix: Prevent product variations not loading due to an encoding error for `permalink`, which was altered by a plugin. [https://github.com/woocommerce/woocommerce-ios/pull/9233]
- [*] Login: Users can now log in to self-hosted sites without Jetpack by approving application password authorization to their sites. [https://github.com/woocommerce/woocommerce-ios/pull/9260]
- [*] Payments: Tap to Pay on iPhone can now be selected from the Payment Methods screen [https://github.com/woocommerce/woocommerce-ios/pull/9242]
- [**] Payments: Set up Tap to Pay on iPhone flow added to the Payments Menu. Use it to configure the reader, and try a payment, before collecting a card payment with a customer. [https://github.com/woocommerce/woocommerce-ios/pull/9280]

12.8
-----
- [*] Shortcuts: We can now trigger the order creation and payment collection flows from the iOS Shortcuts app. [https://github.com/woocommerce/woocommerce-ios/pull/9103]
- [Internal] Dashboard: the UI layer had a major refactoring to allow scrolling for content more than stats for the onboarding project. The main design change is on the refresh control, where it was moved from each stats tab to below the navigation bar. Other design changes are not expected. [https://github.com/woocommerce/woocommerce-ios/pull/9031]
- [**] Products: Adds read-only support for the Product Bundles extension, including a list of bundled products and stock status for product bundles. [https://github.com/woocommerce/woocommerce-ios/pull/9177]
- [Internal] Mobile Payments: Updated StripeTerminal to 2.18 [https://github.com/woocommerce/woocommerce-ios/pull/9118]

12.7
-----
- [Internal] Shipping Label: add condition checks before showing contact options [https://github.com/woocommerce/woocommerce-ios/pull/8982]
- [*] Main screens are now accessible through the Home Screen Spotlight Search [https://github.com/woocommerce/woocommerce-ios/pull/9082]
- [*] Stats: Fixed a crash when order stats use a date and time matching the start of Daylight Saving Time. [https://github.com/woocommerce/woocommerce-ios/pull/9083]
- [*] Fix: Dismiss Take Payment popup after sharing the payment link to another app. [https://github.com/woocommerce/woocommerce-ios/pull/9042]
- [*] Site credential login: Catch invalid cookie nonce [https://github.com/woocommerce/woocommerce-ios/pull/9102]
- [*] Better error messages for site credential login failures [https://github.com/woocommerce/woocommerce-ios/pull/9125]
- [Internal] New Zendesk tag for site credential login errors [https://github.com/woocommerce/woocommerce-ios/pull/9150]

12.6
-----
- [*] Fix: When a product's details can be edited, they display a disclosure indicator (chevron). [https://github.com/woocommerce/woocommerce-ios/pull/8980]
- [*] Payments: fixed a bug where enabled rows in the Payments Menu were sometimes incorrectly shown as disabled [https://github.com/woocommerce/woocommerce-ios/pull/8983]
- [Internal] Mobile Payments: fixed logic on display of IPP feedback banner on Order List [https://github.com/woocommerce/woocommerce-ios/pull/8994]
- [**] Support: Merchants can now contact support with a new and refined experience. [https://github.com/woocommerce/woocommerce-ios/pull/9006/files]
- [***] Mobile Payments: Tap to Pay on iPhone enabled for all US merchants [https://github.com/woocommerce/woocommerce-ios/pull/9023]

12.5
-----
- [Internal] Dashboard: the stats implementation had a major update to replace a third-party library in order to support the upcoming store onboarding card. Minimal design changes are expected, and horizontal scrolling between different time range tabs is not available anymore. [https://github.com/woocommerce/woocommerce-ios/pull/8942]

12.4
-----
- [**] Menu > Settings: adds a `Domains` row for WPCOM sites to see their site domains, add a new domain, or redeems a domain credit if available. [https://github.com/woocommerce/woocommerce-ios/pull/8870]
- [Internal] Prologue screen now has only the entry point to site address login flow, and application password authentication is used for sites without Jetpack. [https://github.com/woocommerce/woocommerce-ios/pull/8846]
- [Internal] A new tag has been added for Zendesk for users authenticated with application password. [https://github.com/woocommerce/woocommerce-ios/pull/8850]
- [Internal] Failures in the logged-out state are now tracked with anonymous ID. [https://github.com/woocommerce/woocommerce-ios/pull/8861]
- [*] Fix: Fixed a crash when switching away from the Products tab. [https://github.com/woocommerce/woocommerce-ios/pull/8874]

12.3
-----
- [Internal] We have updated the Zendesk SDK to version 6.0 [https://github.com/woocommerce/woocommerce-ios/pull/8828]
- [Internal] Tap to Pay on iPhone made publicly available via an Experimental Feature toggle [https://github.com/woocommerce/woocommerce-ios/pull/8814]

12.2
-----
- [*] Fix: Adding a new attribute will auto-capitalize the first letter for each word in the attribute name. [https://github.com/woocommerce/woocommerce-ios/pull/8772]
- [internal] Logging: Improvements on logging potential errors when loading Order Details [https://github.com/woocommerce/woocommerce-ios/pull/8781]
- [Internal] Now we track the specific error code when a networking-related operation fails [https://github.com/woocommerce/woocommerce-ios/issues/8527]

12.1
-----
- [*] Adds an In-Person Payments survey banner on top of the Orders view [https://github.com/woocommerce/woocommerce-ios/issues/8530]
- [*] Fix: Allow product's `purchasable` to be a number as some third-party plugins could alter the type in the API. This could help with the Products tab not loading due to product decoding errors. [https://github.com/woocommerce/woocommerce-ios/pull/8718]
- [***] [Internal] Start the AB test for allowing login to the app using site credentials [https://github.com/woocommerce/woocommerce-ios/pull/8744]

12.0
-----
- [**] Adds a feature of bulk updating products from the product's list. [https://github.com/woocommerce/woocommerce-ios/pull/8704]
- [internal] Store creation flow now includes 3 profiler questions: store category, selling status, and store country. [https://github.com/woocommerce/woocommerce-ios/pull/8667]

11.9
-----
- [**] Now you can generate all possible variations for a product's attributes [https://github.com/woocommerce/woocommerce-ios/pull/8619]
- [*] Mobile payments: fixed card reader manuals links. [https://github.com/woocommerce/woocommerce-ios/pull/8628]

11.8
-----
- [*] Design refresh: Buttons, links, and other calls to action are now purple instead of pink. [https://github.com/woocommerce/woocommerce-ios/pull/8451]
- [internal] Design: Updated capitalization for various pages, links, and buttons to match new design guidelines. [https://github.com/woocommerce/woocommerce-ios/pull/8455]
- [internal] Remove A/B testing and release native Jetpack installation flow for all users. [https://github.com/woocommerce/woocommerce-ios/pull/8533]

11.7
-----
- [**] Analytics Hub: Now you can select custom date ranges. [https://github.com/woocommerce/woocommerce-ios/pull/8414]
- [**] Analytics Hub: Now you can see Views and Conversion Rate analytics in the new Sessions card. [https://github.com/woocommerce/woocommerce-ios/pull/8428]
- [*] My Store: We fixed an issue with Visitors and Conversion stats where sometimes visitors could be counted more than once in the selected period. [https://github.com/woocommerce/woocommerce-ios/pull/8427]


11.6
-----
- [***] We added a new Analytics Hub inside the My Store area of the app. Simply click on the See More button under the store stats to check more detailed information on Revenue, Orders and Products. [https://github.com/woocommerce/woocommerce-ios/pull/8356]
- [*] In-Person Payments: fixed timing issues in payments flow, which caused "Remove card" to be shown for too long [https://github.com/woocommerce/woocommerce-ios/pull/8351]

11.5
-----
- [*] Account deletion is now supported for all users in settings or in the empty stores screen (in the ellipsis menu). [https://github.com/woocommerce/woocommerce-ios/pull/8179, https://github.com/woocommerce/woocommerce-ios/pull/8272]
- [*] In-Person Payments: We removed any references to Simple Payments from Orders, and the red badge from the Menu tab and Menu Payments icon announcing the new Payments section. [https://github.com/woocommerce/woocommerce-ios/pull/8183]
- [internal] Store creation flow was improved with native implementation. It is available from the login prologue (`Get Started` CTA), login email error screen, and store picker (`Add a store` CTA from the empty stores screen or at the bottom of the store list). [Example testing steps in https://github.com/woocommerce/woocommerce-ios/pull/8251]
- [internal] New stores have two new Products onboarding features: A banner with an `Add a Product` CTA on the My Store screen, and the option to add new products using templates. [https://github.com/woocommerce/woocommerce-ios/pull/8294]

11.4
-----
- [*] Add System Status Report to ZenDesk support requests. [https://github.com/woocommerce/woocommerce-ios/pull/8171]


11.3
-----
- [*] In-Person Payments: Show spinner while preparing reader for payment, instead of saying it's ready before it is. [https://github.com/woocommerce/woocommerce-ios/pull/8115]
- [internal] In-Person Payments: update StripeTerminal from 2.7 to 2.14 [https://github.com/woocommerce/woocommerce-ios/pull/8132]
- [*] In-Person Payments: Fixed payment method prompt for WisePad 3 to show only Tap and Insert options [https://github.com/woocommerce/woocommerce-ios/pull/8136]

11.2
-----
- [***] You can now preview draft products before publishing. [https://github.com/woocommerce/woocommerce-ios/pull/8102]
- [*] The survey at the end of the login onboarding flow is no longer available. [https://github.com/woocommerce/woocommerce-ios/pull/8062]
- [*] Fixed layout issues on the Account Mismatch error screen. [https://github.com/woocommerce/woocommerce-ios/pull/8074]
- [*] The Accept Payments Easily banner has been removed from the order list [https://github.com/woocommerce/woocommerce-ios/pull/8078]

11.1
-----
- [**] You can now search customers when creating or editing an order. [https://github.com/woocommerce/woocommerce-ios/issues/7741]
- [internal] Store creation is available from the login prologue, login email error screen, and store picker. [https://github.com/woocommerce/woocommerce-ios/pull/8023]
- [internal] The login flow is simplified with only the option to log in with WordPress.com. This flow is presented in parallel with the existing flow in an A/B test experiment. [https://github.com/woocommerce/woocommerce-ios/pull/7996]
- [**] Relevant Just In Time Messages will be displayed on the My Store screen [https://github.com/woocommerce/woocommerce-ios/issues/7853]

11.0
-----
- [internal] Add support for controlling performance monitoring via Sentry. **Off by default**. [https://github.com/woocommerce/woocommerce-ios/pull/7831]


10.9
-----
- [***] Dropped iOS 14 support. From now we support iOS 15 and later. [https://github.com/woocommerce/woocommerce-ios/pull/7851]
- [*] Login: Now you can handle Jetpack site connection for your self-hosted sites from the app. [https://github.com/woocommerce/woocommerce-ios/pull/7847]


10.8
-----
- [***] Stats: Now you can add a Today's Stats Widget to your lock screen (iOS 16 only) to monitor your sales. [https://github.com/woocommerce/woocommerce-ios/pull/7839]
- [internal] In-Person Payments: add UTM parameters to card reader purchase URLs to allow attribution [https://github.com/woocommerce/woocommerce-ios/pull/7858]
- [*] In-Person Payments: the Purchase card reader links now all open in authenticated web views, to make it easier to log in to woocommerce.com. [https://github.com/woocommerce/woocommerce-ios/pull/7862]

10.7
-----
- [*] Universal Links: Users can now open universal links in the app. [https://github.com/woocommerce/woocommerce-ios/pull/7632]
- [internal] Store picker: Show error when the role eligibility check fails while selecting a store. [https://github.com/woocommerce/woocommerce-ios/pull/7816]
- [internal] Store picker: Add loading state to `Continue` button. [https://github.com/woocommerce/woocommerce-ios/pull/7821]
- [internal] Store picker: Use Jetpack tunnel API for fetching user info for role checking. [https://github.com/woocommerce/woocommerce-ios/pull/7822]
- [*] Allow in-app notices to be swiped away [https://github.com/woocommerce/woocommerce-ios/pull/7801]

10.6
-----

- [**] Products tab: products search now has an option to search products by SKU. Stores with WC version 6.6+ support partial SKU search, otherwise the product(s) with the exact SKU match is returned. [https://github.com/woocommerce/woocommerce-ios/pull/7781]
- [*] Fixed a rare crash when selecting a store in the store picker. [https://github.com/woocommerce/woocommerce-ios/pull/7765]
- [*] Settings: Display the WooCommerce version and available updates in Settings [https://github.com/woocommerce/woocommerce-ios/pull/7779]
- [*] Show suggestion for logging in to a WP.com site with a mismatched WP.com account. [https://github.com/woocommerce/woocommerce-ios/pull/7773]
- [*] Help center: Added help center web page with FAQs for "Not a WooCommerce site" and "Wrong WordPress.com account" error screens. [https://github.com/woocommerce/woocommerce-ios/pull/7767, https://github.com/woocommerce/woocommerce-ios/pull/7769]
- [*] Now you can bulk edit variation prices. [https://github.com/woocommerce/woocommerce-ios/pull/7803]
- [**] Reviews: Now you can reply to product reviews using the Reply button while viewing a product review. [https://github.com/woocommerce/woocommerce-ios/pull/7799]

10.5
-----
- [**] Products: Now you can duplicate products from the More menu of the product detail screen. [https://github.com/woocommerce/woocommerce-ios/pull/7727]
- [**] Login: Added Jetpack connection support from the Account Mismatch error screen. [https://github.com/woocommerce/woocommerce-ios/pull/7748]
- [*] Orders: We are bringing back the ability to add/edit customer notes and addresses from the main order screen [https://github.com/woocommerce/woocommerce-ios/pull/7750]
- [*] Help center: Added help center web page with FAQs for "Wrong WordPress.com account error" screen. [https://github.com/woocommerce/woocommerce-ios/pull/7747]
- [*] Widgets: The Today's Stat Widget adds support for bigger fonts. [https://github.com/woocommerce/woocommerce-ios/pull/7752]

10.4
-----
- [***] Stats: Now you can add a Today's Stats Widget to your homescreen to monitor your sales. [https://github.com/woocommerce/woocommerce-ios/pull/7732]
- [*] Help center: Added help center web page with FAQs for "Pick a WooCommerce Store", "Enter WordPress.com password" and "Open mail to find magic link" screens. [https://github.com/woocommerce/woocommerce-ios/pull/7641, https://github.com/woocommerce/woocommerce-ios/pull/7730, https://github.com/woocommerce/woocommerce-ios/pull/7737]
- [*] In-Person Payments: Fixed a bug where cancelling a card reader connection would temporarily prevent further connections [https://github.com/woocommerce/woocommerce-ios/pull/7689]
- [*] In-Person Payments: Improvements to the card reader connection flow UI [https://github.com/woocommerce/woocommerce-ios/pull/7687]
- [*] Login: Users can now set up the Jetpack connection between a self-hosted site and their WP.com account. [https://github.com/woocommerce/woocommerce-ios/pull/7608]
- [*] Product list: the "Draft" blue color is fixed to be more readable for a draft product row in the product list. [https://github.com/woocommerce/woocommerce-ios/pull/7724]
- [*] Notifications: App icon badge is now cleared correctly after visiting the orders tab. [https://github.com/woocommerce/woocommerce-ios/pull/7735]

10.3
-----
- [*] Dashboard: the last selected time range tab (Today/This Week/This Month/This Year) is persisted for the site and shown on the next site launch (app launch or switching stores). [https://github.com/woocommerce/woocommerce-ios/pull/7638]
- [*] Dashboard: swiping to another time range tab now triggers syncing for the target tab. Previously, the stats on the target tab aren't synced from the swipe gesture. [https://github.com/woocommerce/woocommerce-ios/pull/7650]
- [*] In-Person Payments: Fixed an issue where the Pay in Person toggle could be out of sync with the setting on the website. [https://github.com/woocommerce/woocommerce-ios/pull/7656]
- [*] In-Person Payments: Removed the need to sign in when purchasing a card reader [https://github.com/woocommerce/woocommerce-ios/pull/7670]
- [*] In-Person Payments: Fixed a bug where canceling a reader connection could result in being unable to connect a reader in future [https://github.com/woocommerce/woocommerce-ios/pull/7678]
- [*] In-Person Payments: Fixed a bug which prevented the Collect Payment button from being shown for Cash on Delivery orders  [https://github.com/woocommerce/woocommerce-ios/pull/7694]

10.2
-----
- [*] Help center: Added help center web page with FAQs for "Enter Store Credentials", "Enter WordPress.com email " and "Jetpack required Error" screens. [https://github.com/woocommerce/woocommerce-ios/pull/7588, https://github.com/woocommerce/woocommerce-ios/pull/7590, https://github.com/woocommerce/woocommerce-ios/pull/7621]
- [*] In-Person Payments: Fixed the Learn More link from the `Enable Pay in Person` onboarding screen for WCPay [https://github.com/woocommerce/woocommerce-ios/pull/7598]
- [**] In-Person Payments: Added a switch for the Pay in Person payment method on the Payments menu. This allows you to accept In-Person Payments for website orders [https://github.com/woocommerce/woocommerce-ios/pull/7613]

10.1
-----
- [*] In-Person Payments: The onboarding notice on the In-Person Payments menu is correctly dismissed after multiple prompts are shown. [https://github.com/woocommerce/woocommerce-ios/pull/7543]
- [*] Help center: Added custom help center web page with FAQs for "Enter Store Address" and "Enter WordPress.com email" screens. [https://github.com/woocommerce/woocommerce-ios/pull/7553, https://github.com/woocommerce/woocommerce-ios/pull/7573]
- [*] In-Person Payments: The plugin selection is saved correctly after multiple onboarding prompts. [https://github.com/woocommerce/woocommerce-ios/pull/7544]
- [**] In-Person Payments: A new prompt to enable `Pay in Person` for your store's checkout, to accept In-Person Payments for website orders [https://github.com/woocommerce/woocommerce-ios/issues/7474]

10.0
-----
- [**] In-Person Payments and Simple Payments have been moved to a new Payments section [https://github.com/woocommerce/woocommerce-ios/pull/7473]
- [*] Login: on the WP.com password screen, the magic link login option is moved from below "Reset your password" to below the primary Continue button for higher visibility. [https://github.com/woocommerce/woocommerce-ios/pull/7469]
- [*] Login: some minor enhancements are made to the error screen after entering an invalid WP.com email - a new "What is WordPress.com?" link, hiding the "Log in with store address" button when it's from the store address login flow, and some copy changes. [https://github.com/woocommerce/woocommerce-ios/pull/7485]
- [**] In-Person Payments: Accounts with pending requirements are no longer blocked from taking payments - we have added a skip button to the relevant screen. [https://github.com/woocommerce/woocommerce-ios/pull/7504]
- [*] Login: New button added to the empty site picker screen to enter a site address for troubleshooting. [https://github.com/woocommerce/woocommerce-ios/pull/7484]

9.9
-----
- [*] [Sign in with store credentials]: New screen added with instructions to verify Jetpack connected email. [https://github.com/woocommerce/woocommerce-ios/pull/7424]
- [*] [Sign in with store credentials]: Stop clearing username/password after an invalid attempt to enable users to fix typos. [https://github.com/woocommerce/woocommerce-ios/pull/7444]
- [*] Login: after entering WP.com email, a magic link is automatically sent when it is enabled (magic links are disabled for A8C emails and WP.com accounts with recently changed password) and a new screen is shown with an option to log in with password. [https://github.com/woocommerce/woocommerce-ios/pull/7449]

9.8
-----
- [***] Login: Introduce a way to sign in using store credentials.  [https://github.com/woocommerce/woocommerce-ios/pull/7320]
- [**] Login: You can now install WooCommerce to your self-hosted sites from the login flow. [https://github.com/woocommerce/woocommerce-ios/pull/7401]
- [**] Orders: Now you can quickly mark an order as completed by swiping it to the left! [https://github.com/woocommerce/woocommerce-ios/pull/7385]
- [*] In-Person Payments: The purchase card reader information card appears also in the Orders list screen. [https://github.com/woocommerce/woocommerce-ios/pull/7326]
- [*] Login: in release 9.7, when the app is in logged out state, an onboarding screen is shown before the prologue screen if the user hasn't finished or skipped it. In release 9.8, a survey is added to the end of the onboarding screen. [https://github.com/woocommerce/woocommerce-ios/pull/7416]
- [*] Login: a local notification is scheduled after the user encounters an error from logging in with an invalid site address or WP.com email/password. Please see testing scenarios in the PR, with regression testing on order/review remote notifications. [https://github.com/woocommerce/woocommerce-ios/pull/7323, https://github.com/woocommerce/woocommerce-ios/pull/7372, https://github.com/woocommerce/woocommerce-ios/pull/7422]

9.7
-----
- [***] Orders: Orders can now be edited within the app. [https://github.com/woocommerce/woocommerce-ios/pull/7300]
- [**] Orders: You can now view the Custom Fields for an order in the Order Details screen. [https://github.com/woocommerce/woocommerce-ios/pull/7310]
- [*] In-Person Payments: Card Reader Manuals now appear based on country availability, consolidated into an unique view [https://github.com/woocommerce/woocommerce-ios/pull/7178]
- [*] Login: Jetpack setup flow is now accessible from the Login with Store Address flow. [https://github.com/woocommerce/woocommerce-ios/pull/7294]
- [*] In-Person Payments: The purchase card reader information card can be dismissed [https://github.com/woocommerce/woocommerce-ios/pull/7260]
- [*] In-Person Payments: When dismissing the purchase card reader information card, the user can choose to be reminded in 14 days. [https://github.com/woocommerce/woocommerce-ios/pull/7271]
- [*] In-Person Payments: The purchase card reader information card appears also in the App Settings screen. [https://github.com/woocommerce/woocommerce-ios/pull/7308]
- [*] Refund lines in the Order details screen now appear ordered from oldest to newest [https://github.com/woocommerce/woocommerce-ios/pull/7287]
- [*] Login: when the app is in logged out state, an onboarding screen is shown before the prologue screen if the user hasn't finished or skipped it.  [https://github.com/woocommerce/woocommerce-ios/pull/7324]
- [*] Orders: When a store has no orders yet, there is an updated message with a link to learn more on the Orders tab. [https://github.com/woocommerce/woocommerce-ios/pull/7328]

9.6
-----
- [***] Coupons: Coupons can now be created from within the app. [https://github.com/woocommerce/woocommerce-ios/pull/7239]
- [**] Order Details: All unpaid orders have a Collect Payment button, which shows a payment method selection screen. Choices are Cash, Card, and Payment Link. [https://github.com/woocommerce/woocommerce-ios/pull/7111]
- [**] In-Person Payments: Support for selecting preferred payment gateway when multiple extensions are installed on the store. [https://github.com/woocommerce/woocommerce-ios/pull/7153]
- [*] Coupons: Removed the redundant animation when reloading the coupon list. [https://github.com/woocommerce/woocommerce-ios/pull/7137]
- [*] Login: Display "What is WordPress.com?" link in "Continue With WordPress.com" flow. [https://github.com/woocommerce/woocommerce-ios/pull/7213]
- [*] Login: Display the Jetpack requirement error after login is successful.
- [*] Login: Display a "New to WooCommerce?" link in the login prologue screen above the login buttons. [https://github.com/woocommerce/woocommerce-ios/pull/7261]
- [*] In-Person Payments: Publicize the Card Present Payments feature on the Payment Method screen [https://github.com/woocommerce/woocommerce-ios/pull/7225]
- [*] In-Person Payments: Add blog_id to IPP transaction description to match WCPay [https://github.com/woocommerce/woocommerce-ios/pull/7221]
- [*] Product form: after uploading an image, the product can now be saved immediately while the image is being uploaded in the background. When no images are pending upload for the saved product, the images are added to the product. Testing instructions: https://github.com/woocommerce/woocommerce-ios/pull/7196. [https://github.com/woocommerce/woocommerce-ios/pull/7254]

9.5
-----
- [*] Coupons: Fixed issue saving "Individual Use" and "Exclude Sale Items" fields. [https://github.com/woocommerce/woocommerce-ios/pull/7117]
- [*] Orders: The customer shipping/billing address form now navigates back automatically after selecting a country or state. [https://github.com/woocommerce/woocommerce-ios/pull/7119]
- [internal] In settings and empty stores screen, the "Close Account" link is shown for users who signed in with Apple (the only way to create an account) to close their WordPress.com account. [https://github.com/woocommerce/woocommerce-ios/pull/7143]

9.4
-----
- [*] Orders: Order details now displays both the date and time for all orders. [https://github.com/woocommerce/woocommerce-ios/pull/6996]
- [*] Simple payments have the `Card` option available for stores with configuration issues to resolve, and show onboarding to help resolve them [https://github.com/woocommerce/woocommerce-ios/pull/7002]
- [*] Order & Product list: Now, we can pull to refresh from an empty view. [https://github.com/woocommerce/woocommerce-ios/pull/7023, https://github.com/woocommerce/woocommerce-ios/pull/7030]
- [*] Order Creation: Fixes a bug where selecting a variable product to add to a new order would sometimes open the wrong list of product variations. [https://github.com/woocommerce/woocommerce-ios/pull/7042]
- [*] Collect payment button on Order Details no longer flickers when the screen loads [https://github.com/woocommerce/woocommerce-ios/pull/7043]
- [*] Issue refund button on Order Details is shown for all paid orders [https://github.com/woocommerce/woocommerce-ios/pull/7046]
- [*] Order Creation: Fixes several bugs with the Products section not showing the correct order items or not correctly updating the item quantity. [https://github.com/woocommerce/woocommerce-ios/pull/7067]

9.3
-----
- [***] In-Person Payments is now available for merchants using WooCommerce Payments in Canada. [https://github.com/woocommerce/woocommerce-ios/pull/6954]
- [*] In-Person Payments: Accessibility improvement [https://github.com/woocommerce/woocommerce-ios/pull/6869, https://github.com/woocommerce/woocommerce-ios/pull/6886, https://github.com/woocommerce/woocommerce-ios/pull/6906]
- [*] Orders: Now it's possible to select and copy text from the notes on an order. [https://github.com/woocommerce/woocommerce-ios/pull/6894]
- [*] Support Arabic numerals on amount fields. [https://github.com/woocommerce/woocommerce-ios/pull/6891]
- [*] Product Selector: Enabled selecting all variations on variable product rows. [https://github.com/woocommerce/woocommerce-ios/pull/6899]
- [internal] Order Creation: Adding new products, shipping, fee, or customer details to an order now blocks the UI immediately while the order is syncing remotely. [https://github.com/woocommerce/woocommerce-ios/pull/6974]

- [*] Coupons: Now it's possible to update discount types for coupons. [https://github.com/woocommerce/woocommerce-ios/pull/6935]
- [*] Orders tab: the view width now adjusts to the app in tablet split view on iOS 15. [https://github.com/woocommerce/woocommerce-ios/pull/6951]

9.2
-----
- [***] Experimental Features: Coupons editing and deletion features are now enabled as part of coupon management. [https://github.com/woocommerce/woocommerce-ios/pull/6853]
- [*] Order Creation: Updated percentage fee flow - added amount preview, disabled percentage option when editing. [https://github.com/woocommerce/woocommerce-ios/pull/6763]
- [*] Product Details: Update status badge layout and show it for more cases. [https://github.com/woocommerce/woocommerce-ios/pull/6768]
- [*] Coupons: now, the percentage amount of coupons will be displayed correctly in the listing and in coupon detail if the amount contains fraction digits. [https://github.com/woocommerce/woocommerce-ios/pull/6804]
- [*] Coupons: Filter initial search results to show only coupons of the currently selected store. [https://github.com/woocommerce/woocommerce-ios/pull/6800]
- [*] Coupons: Fixed crash when there are duplicated items on the coupon list. [https://github.com/woocommerce/woocommerce-ios/pull/6798]
- [*] In-Person Payments: Run onboarding checks when connecting a reader. [https://github.com/woocommerce/woocommerce-ios/pull/6761, https://github.com/woocommerce/woocommerce-ios/pull/6774, https://github.com/woocommerce/woocommerce-ios/pull/6789]
- [*] In-Person Payments: after collecting payment for an order, merchants can now email the receipt in addition to printing it in Order Details > See Receipt if email is available on the device. [https://github.com/woocommerce/woocommerce-ios/pull/6833]

9.1
-----

- [*] Product name field in product form - Remove scroll behaviour and increase field height to fully display long product names. [https://github.com/woocommerce/woocommerce-ios/pull/6681]
- [*] Filter toolbar in Products list tab - Filter toolbar is pinned outside of the products list. [https://github.com/woocommerce/woocommerce-ios/pull/6698]
- [internal] Loading screens are refactored to avoid duplicated code and a potential crash. Please quickly smoke test them to make sure that everything still works as before. [https://github.com/woocommerce/woocommerce-ios/pull/6717]
- [*] Shipping settings - Weight and shipping package dimensions are localized based on device locale. Also, decimal point information is no longer lost upon saving a product, when using comma as a decimal separator. [https://github.com/woocommerce/woocommerce-ios/pull/6721]

9.0
-----

- [*] Share payment links from the order details screen. [https://github.com/woocommerce/woocommerce-ios/pull/6609]
- [internal] Reviews lists on Products and Menu tabs are refactored to avoid duplicated code. Please quickly smoke test them to make sure that everything still works as before. [https://github.com/woocommerce/woocommerce-ios/pull/6553]
- [**] Now it's possible to change the order of the product images. [https://github.com/woocommerce/woocommerce-ios/pull/6620]
- [*] Improved accessibility for the error banner and info banner displayed in Orders and Products. [https://github.com/woocommerce/woocommerce-ios/pull/6633]

8.9
-----
- [*] Coupons: Fixed issue loading the coupon list from the local storage on initial load. [https://github.com/woocommerce/woocommerce-ios/pull/6463]
- [*] Coupons: Update layout of the coupon details screen. [https://github.com/woocommerce/woocommerce-ios/pull/6522]
- [*] In-Person Payments: Removed collecting L2/L3 data. [https://github.com/woocommerce/woocommerce-ios/pull/6519]
- [*] Hub Menu: Multiple menu items can no longer be tapped simultaneously. [https://github.com/woocommerce/woocommerce-ios/pull/6484]
- [*] Jetpack CP: Fixed crash when attempting to access WP-Admin with an invalid URL that has an unsupported scheme. [https://github.com/woocommerce/woocommerce-ios/pull/6502]
- [***] Orders: Order Creation is now available to everyone! You can go to the Orders tab and tap the + button to create a new order. [https://github.com/woocommerce/woocommerce-ios/pull/6537]
- [internal] Loading screens are refactored to avoid duplicated code and a potential crash. Please quickly smoke test them to make sure that everything still works as before. [https://github.com/woocommerce/woocommerce-ios/pull/6535] [https://github.com/woocommerce/woocommerce-ios/pull/6544]

8.8
-----
- [*] Updates the app's About screen to be consistent with Automattic's other mobile apps. [https://github.com/woocommerce/woocommerce-ios/pull/6421]
- [***] Experimental Feature: It's now possible to add custom shipping method and fees in order creation flow. Tax amount and Order total is now synced from backend. [https://github.com/woocommerce/woocommerce-ios/pull/6429]
- [**] Now it's possible to filter orders by custom statuses. [https://github.com/woocommerce/woocommerce-ios/pull/6390]
- [*] Fixed issue presenting Edit Customer Note screen as a modal on large screens. [https://github.com/woocommerce/woocommerce-ios/pull/6406]
- [*] Products displayed in Order Detail now follow the same order of the web. [https://github.com/woocommerce/woocommerce-ios/pull/6401]
- [*] Simple Payments now shows a detailed tax break up before taking the payment. [https://github.com/woocommerce/woocommerce-ios/pull/6412]
- [*] Coupons list now shows an error view if coupons are disabled for the store. Coupons can be enabled again from this view. [https://github.com/woocommerce/woocommerce-ios/pull/6446]
- [*] Coupon details screen now displays more informative error messages when loading the total discount amount fails. [https://github.com/woocommerce/woocommerce-ios/pull/6457]
- [internal] Shipping Labels: the navigation bar in the web view for adding payments is now correctly hidden. [https://github.com/woocommerce/woocommerce-ios/pull/6435]

8.7
-----
- [**] In-Person Payments: Added card details to refund confirmation screen to help with refunding to the payment card [https://github.com/woocommerce/woocommerce-ios/pull/6241]
- [*] Coupons: Replace the toggles on Usage Details screen with text for uneditable contents. [https://github.com/woocommerce/woocommerce-ios/pull/6287]
- [*] Improve image loading for thumbnails especially on the Product list. [https://github.com/woocommerce/woocommerce-ios/pull/6299]
- [*] Coupons: Added feedback banner on the top of the coupon list. [https://github.com/woocommerce/woocommerce-ios/pull/6316]
- [*] Coupons: Handled error when loading total discounted amount fails. [https://github.com/woocommerce/woocommerce-ios/pull/6368]
- [internal] Removed all feature flags for Shipping Labels. Please smoke test all parts of Shipping Labels to make sure that everything still works as before. [https://github.com/woocommerce/woocommerce-ios/pull/6270]
- [*] In-Person Payments: Localized messages and UI [https://github.com/woocommerce/woocommerce-ios/pull/6317]
- [*] My Store: Fixed incorrect currency symbol of revenue text for stores with non-USD currency. [https://github.com/woocommerce/woocommerce-ios/pull/6335]
- [*] Notifications: Dismiss presented view before presenting content from notifications [https://github.com/woocommerce/woocommerce-ios/pull/6354]
- [*] Reviews: Fixed missing product information on first load [https://github.com/woocommerce/woocommerce-ios/pull/6367]
- [internal] Removed the feature flag for My store tab UI updates. Please smoke test the store stats and top performers in the "My store" tab to make sure everything works as before. [https://github.com/woocommerce/woocommerce-ios/pull/6334]
- [*] In-Person Payments: Add support for accepting payments on bookable products [https://github.com/woocommerce/woocommerce-ios/pull/6364]
- [*] In-Person Payments: Fixed issue where payment could be stuck prompting to remove the card if the payment was declined and retried before removing the card.

8.6
-----
- [***] Merchants can now view coupons in their stores by enabling Coupon Management in Experimental Features. [https://github.com/woocommerce/woocommerce-ios/pull/6209]
- [*] Orders: In the experimental Order Creation feature, product variations added to a new order now show a list of their attributes. [https://github.com/woocommerce/woocommerce-ios/pull/6131]
- [*] Enlarged the tap area for the action button on the notice view. [https://github.com/woocommerce/woocommerce-ios/pull/6146]
- [*] Reviews: Fixed crash on iPad when tapping the More button. [https://github.com/woocommerce/woocommerce-ios/pull/6187]
- [*] In-Person Payments: Remove Stripe from Experimental Features as it is always enabled now. [https://github.com/woocommerce/woocommerce-ios/pull/6205]
- [*] Disabled unnecessary selection of the "Refund via" row on the Refund Confirmation screen [https://github.com/woocommerce/woocommerce-ios/pull/6198]
- [*] Increased minimum version of Stripe extension for In-Person Payments to 6.2.0 [https://github.com/woocommerce/woocommerce-ios/pull/xxxx]
- [internal] Removed `pushNotificationsForAllStores` feature flag. Since the changes are non-trivial, it would be great to smoke test push notifications for all stores in beta testing. [https://github.com/woocommerce/woocommerce-ios/pull/6231]

8.5
-----
- [*] In-Person Payments: Inform the user when a card reader battery is so low that it needs to be charged before the reader can be connected. [https://github.com/woocommerce/woocommerce-ios/pull/5998]
- [***] The My store tab is having a new look with new conversion stats and shows up to 5 top performing products now (used to be 3). [https://github.com/woocommerce/woocommerce-ios/pull/5991]
- [**] Fixed a crash at the startup of the app, related to Gridicons. [https://github.com/woocommerce/woocommerce-ios/pull/6005]
- [***] Experimental Feature: It's now possible to create Orders in the app by enabling it in Settings > Experimental Features. For now you can change the order status, add products, and add customer details (billing and shipping addresses). [https://github.com/woocommerce/woocommerce-ios/pull/6060]
- [*] Fixed issue in date range selection for the orders filters where is some cases dates are not available for selection. [https://github.com/woocommerce/woocommerce-ios/pull/6090]
- [*] Enabled "view product in store" and "share product" options for variable products when accessing them through the order details screen. [https://github.com/woocommerce/woocommerce-ios/pull/6091]

8.4
-----
- [***] In-Person Payments: Support for Stripe M2 card reader. [https://github.com/woocommerce/woocommerce-ios/pull/5844]
- [***] We introduced a new tab called "Menu", a tab in the main navigation where you can browser different sub-sections of the app: Switch Store, Settings, WooCommerce Admin, View Store and Reviews. [https://github.com/woocommerce/woocommerce-ios/pull/5926]
- [***] Store admins can now access sites with plugins that have Jetpack Connection Package (e.g. WooCommerce Payments, Jetpack Backup) in the app. These sites do not require Jetpack-the-plugin to connect anymore. Store admins can still install Jetpack-the-plugin from the app through settings or a Jetpack banner. [https://github.com/woocommerce/woocommerce-ios/pull/5924]
- [*] Add/Edit Product screen: Fix transient product name while adding images.[https://github.com/woocommerce/woocommerce-ios/pull/5840]

8.3
-----
- [***] All merchants can create Simple Payments orders. [https://github.com/woocommerce/woocommerce-ios/pull/5684]
- [**] System status report can now be viewed and copied directly from within the app. [https://github.com/woocommerce/woocommerce-ios/pull/5702]
- [**] Product SKU input scanner is now available as a beta feature. To try it, enable it from settings and you can scan a barcode to use as the product SKU in product inventory settings! [https://github.com/woocommerce/woocommerce-ios/pull/5695]
- [**] Now you chan share a payment link when creating a Simple Payments order [https://github.com/woocommerce/woocommerce-ios/pull/5819]
- [*] Reviews: "Mark all as read" checkmark bar button item button replaced with menu button which launches an action sheet. Menu button is displayed only if there are unread reviews available.[https://github.com/woocommerce/woocommerce-ios/pull/5833]
- [internal] Refactored ReviewsViewController to add tests. [https://github.com/woocommerce/woocommerce-ios/pull/5834]

8.2
-----
- [***] In-Person Payments: Now you can collect Simple Payments on the go. [https://github.com/woocommerce/woocommerce-ios/pull/5635]
- [*] Products: After generating a new variation for a variable product, you are now taken directly to edit the new variation. [https://github.com/woocommerce/woocommerce-ios/pull/5649]
- [*] Dashboard: the visitor count in the Today tab is now shown when Jetpack site stats are enabled.
- [*] Add/Edit Product Images: tapping on the last `n` images while `n` images are pending upload does not crash the app anymore. [https://github.com/woocommerce/woocommerce-ios/pull/5672]

8.2
-----
- [*] Shipping Labels: Fixes a crash when saving a new shipping label after opening the order from a push notification. [https://github.com/woocommerce/woocommerce-ios/pull/5549]
- [**] In-Person Payments: Improved support for VoiceOver. [https://github.com/woocommerce/woocommerce-ios/pull/5572]
- [*] In-Person Payments: Fixes a crash when printing more than one receipt. [https://github.com/woocommerce/woocommerce-ios/pull/5575]

8.1
-----
- [***] Now it's possible to filter Order List by multiple statuses and date ranges. Plus, we removed the top tab bar on Orders Tab. [https://github.com/woocommerce/woocommerce-ios/pull/5491]
- [*] Login: Password AutoFill will suggest wordpress.com accounts. [https://github.com/woocommerce/woocommerce-ios/pull/5399]
- [*] Store picker: after logging in with store address, the pre-selected store is now the currently selected store instead of the store from login flow. [https://github.com/woocommerce/woocommerce-ios/pull/5508]
- [*] The application icon number from order push notifications is now cleared after visiting the orders tab. [https://github.com/woocommerce/woocommerce-ios/pull/5715]
- [internal] Migrated Settings screen to MVVM [https://github.com/woocommerce/woocommerce-ios/pull/5393]


8.0
-----
- [*] Product List: Add support for product filtering by category. [https://github.com/woocommerce/woocommerce-ios/pull/5388]
- [***] Push notifications are now supported for all connected stores. [https://github.com/woocommerce/woocommerce-ios/pull/5299]
- [*] Fix: in Settings > Switch Store, tapping "Dismiss" after selecting a different store does not switch stores anymore. [https://github.com/woocommerce/woocommerce-ios/pull/5359]

7.9
-----
- [*] Fix: after disconnecting a site or connecting to a new site, the sites in site picker (Settings > Switch Store) should be updated accordingly. The only exception is when the newly disconnected site is the currently selected site. [https://github.com/woocommerce/woocommerce-ios/pull/5241]
- [*] Order Details: Show a button on the "Product" section of Order Details screen to allow recreating shipping labels. [https://github.com/woocommerce/woocommerce-ios/pull/5255]
- [*] Edit Order Address - Enable `Done` button when `Use as {Shipping/Billing} Address` toggle is turned on. [https://github.com/woocommerce/woocommerce-ios/pull/5254]
- [*] Add/Edit Product: fix an issue where the product name keyboard is English only. [https://github.com/woocommerce/woocommerce-ios/pull/5288]
- [*] Order Details: some sites cannot parse order requests where the fields parameter has spaces, and the products section cannot load as a result. The spaces are now removed. [https://github.com/woocommerce/woocommerce-ios/pull/5298]

7.8
-----
- [***] Shipping Labels: merchants can create multiple packages for the same order, moving the items between different packages. [https://github.com/woocommerce/woocommerce-ios/pull/5190]
- [*] Fix: Navigation bar buttons are now consistently pink on iOS 15. [https://github.com/woocommerce/woocommerce-ios/pull/5139]
- [*] Fix incorrect info banner color and signature option spacing on Carrier and Rates screen. [https://github.com/woocommerce/woocommerce-ios/pull/5144]
- [x] Fix an error where merchants were unable to connect to valid stores when they have other stores with corrupted information https://github.com/woocommerce/woocommerce-ios/pull/5161
- [*] Shipping Labels: Fix issue with decimal values on customs form when setting the device with locales that use comma as decimal point. [https://github.com/woocommerce/woocommerce-ios/pull/5195]
- [*] Shipping Labels: Fix crash when tapping on Learn more rows of customs form. [https://github.com/woocommerce/woocommerce-ios/pull/5207]
- [*] Shipping Labels: The shipping address now prefills the phone number from the billing address if a shipping phone number is not available. [https://github.com/woocommerce/woocommerce-ios/pull/5177]
- [*] Shipping Labels: now in Carrier and Rates we always display the discounted rate instead of the retail rate if available. [https://github.com/woocommerce/woocommerce-ios/pull/5188]
- [*] Shipping Labels: If the shipping address is invalid, there are now options to email, call, or message the customer. [https://github.com/woocommerce/woocommerce-ios/pull/5228]
- [*] Accessibility: notify when offline mode banner appears or disappears. [https://github.com/woocommerce/woocommerce-ios/pull/5225]

7.7
-----
- [***] In-Person Payments: US merchants can now obtain a card reader and then collect payments directly from the app. [https://github.com/woocommerce/woocommerce-ios/pull/5030]
- [***] Shipping Labels: Merchants can now add new payment methods for shipping labels directly from the app. [https://github.com/woocommerce/woocommerce-ios/pull/5023]
- [**] Merchants can now edit shipping & billing addresses from orders. [https://github.com/woocommerce/woocommerce-ios/pull/5097]
- [x] Fix: now a default paper size will be selected in Shipping Label print screen. [https://github.com/woocommerce/woocommerce-ios/pull/5035]
- [*] Show banner on screens that use cached data when device is offline. [https://github.com/woocommerce/woocommerce-ios/pull/5000]
- [*] Fix incorrect subtitle on customs row of Shipping Label purchase flow. [https://github.com/woocommerce/woocommerce-ios/pull/5093]
- [*] Make sure customs form printing option is not available on non-international orders. [https://github.com/woocommerce/woocommerce-ios/pull/5104]
- [*] Fix incorrect logo for DHL in Shipping Labels flow. [https://github.com/woocommerce/woocommerce-ios/pull/5105]

7.6
-----
- [x] Show an improved error modal if there are problems while selecting a store. [https://github.com/woocommerce/woocommerce-ios/pull/5006]
- [***] Shipping Labels: Merchants can now add new custom and service packages for shipping labels directly from the app. [https://github.com/woocommerce/woocommerce-ios/pull/4976]
- [*] Fix: when product image upload fails, the image cell stop loading. [https://github.com/woocommerce/woocommerce-ios/pull/4989]

7.5
-----
- [***] Merchants can now purchase shipping labels and declare customs forms for international orders. [https://github.com/woocommerce/woocommerce-ios/pull/4896]
- [**] Merchants can now edit customer provided notes from orders. [https://github.com/woocommerce/woocommerce-ios/pull/4893]
- [*] Fix empty states sometimes not centered vertically [https://github.com/woocommerce/woocommerce-ios/pull/4890]
- [*] Fix error syncing products due to decoding failure of regular_price in product variations. [https://github.com/woocommerce/woocommerce-ios/pull/4901]
- [*] Hide bottom bar on shipping label purchase form. [https://github.com/woocommerce/woocommerce-ios/pull/4902]

7.4
-----
- [*] Fix an issue where some extension was not shown in order item details. [https://github.com/woocommerce/woocommerce-ios/pull/4753]
- [*] Fix: The refund button within Order Details will be hidden if the refund is zero. [https://github.com/woocommerce/woocommerce-ios/pull/4789]
- [*] Fix: Incorrect arrow direction for right-to-left languages on Shipping Label flow. [https://github.com/woocommerce/woocommerce-ios/pull/4796]
- [*] Fix: Shouldn't be able to schedule a sale without sale price. [https://github.com/woocommerce/woocommerce-ios/pull/4825]
- [*] Fix: Edit address screen is pushed twice in Shipping Label flow when missing name in origin or destination address. [https://github.com/woocommerce/woocommerce-ios/pull/4845]

7.3
-----
- [*] Order Detail: now we do not offer the "email note to customer" option if no email is available. [https://github.com/woocommerce/woocommerce-ios/pull/4680]
- [*] My Store: If there are errors loading the My Store screen, a banner now appears at the top of the screen with links to troubleshoot or contact support. [https://github.com/woocommerce/woocommerce-ios/pull/4704]
- [*] Fix: Added 'Product saved' confirmation message when a product is updated [https://github.com/woocommerce/woocommerce-ios/pull/4709]
- [*] Shipping Labels: Updated address validation to automatically use trivially normalized address for origin and destination. [https://github.com/woocommerce/woocommerce-ios/pull/4719]
- [*] Fix: Order details for products with negative prices now will show correctly [https://github.com/woocommerce/woocommerce-ios/pull/4683]
- [*] Fix: Order list not extend edge-to-edge in dark mode. [https://github.com/woocommerce/woocommerce-ios/pull/4728]
- [*] Plugins: Added list of active and inactive plugins that can be reached by admins in the settings screen. [https://github.com/woocommerce/woocommerce-ios/pull/4735]
- [*] Login: Updated appearance of back buttons in navigation bar to minimal style. [https://github.com/woocommerce/woocommerce-ios/pull/4726]
- [internal] Upgraded Zendesk SDK to version 5.3.0. [https://github.com/woocommerce/woocommerce-ios/pull/4699]
- [internal] Updated GoogleSignIn to version 6.0.1 through WordPressAuthenticator. There should be no functional changes, but may impact Google sign in flow. [https://github.com/woocommerce/woocommerce-ios/pull/4725]

7.2
-----
- [*] Order Fulfillment: Updated success notice message [https://github.com/woocommerce/woocommerce-ios/pull/4589]
- [*] Order Fulfillment: Fixed issue footer view getting clipped of by iPhone notch [https://github.com/woocommerce/woocommerce-ios/pull/4631]
- [*] Shipping Labels: Updated address validation to make sure a name is entered for each address. [https://github.com/woocommerce/woocommerce-ios/pull/4601]
- [*] Shipping Labels: Hide Contact button on Shipping To Address form when customer phone number is not provided. [https://github.com/woocommerce/woocommerce-ios/pull/4663]
- [*] Shipping Labels: Updated edge-to-edge table views for all forms. [https://github.com/woocommerce/woocommerce-ios/pull/4657]
- [*] Orders and Order Details: Updated edge-to-edge table views for consistent look across the app. [https://github.com/woocommerce/woocommerce-ios/pull/4638]
- [*] Reviews and Review Details: Updated edge-to-edge table views for consistent look across the app. [https://github.com/woocommerce/woocommerce-ios/pull/4637]
- [*] New error screen displayed to users without the required roles to access the store. [https://github.com/woocommerce/woocommerce-ios/pull/4493]

7.1
-----
- [***] Merchants from US can create shipping labels for physical orders from the app. The feature supports for now only orders where the shipping address is in the US. [https://github.com/woocommerce/woocommerce-ios/pull/4578]
- [**] Due to popular demand, the Order fulfill is displayed once again when clicking on the Mark order complete button. [https://github.com/woocommerce/woocommerce-ios/pull/4567]
- [*] Fix: Interactive pop gesture on Order Details and Settings screen. [https://github.com/woocommerce/woocommerce-ios/pull/4504]
- [*] Fix: Frozen refresh control and placeholder when switching tabs [https://github.com/woocommerce/woocommerce-ios/pull/4505]
- [internal] Stats tab: added network sync throttling [https://github.com/woocommerce/woocommerce-ios/pull/4494]

7.0
-----
- [**] Order Detail: now we display Order Items and Shipping Label Packages as separate sections. [https://github.com/woocommerce/woocommerce-ios/pull/4445]
- [*] Fix: Orders for a variable product with different configurations of a single variation will now show each order item separately. [https://github.com/woocommerce/woocommerce-ios/pull/4445]
- [*] If the Orders, Products, or Reviews lists can't load, a banner now appears at the top of the screen with links to troubleshoot or contact support. [https://github.com/woocommerce/woocommerce-ios/pull/4400, https://github.com/woocommerce/woocommerce-ios/pull/4407]
- [*] Fix: Stats tabs are now displayed and ordered correctly in RTL languages. [https://github.com/woocommerce/woocommerce-ios/pull/4444]
- [*] Fix: Missing "Add Tracking" button in orders details. [https://github.com/woocommerce/woocommerce-ios/pull/4520]


6.9
-----
- [*] Order Detail: now we display a loader on top, to communicate that the order detail view has not yet been fully loaded. [https://github.com/woocommerce/woocommerce-ios/pull/4396]
- [*] Products: You can edit product attributes for variations right from the main product form. [https://github.com/woocommerce/woocommerce-ios/pull/4350]
- [*] Improved CTA. "Print Shipping Label" instead of "Reprint Shipping Label". [https://github.com/woocommerce/woocommerce-ios/pull/4394]
- [*] Improved application log viewer. [https://github.com/woocommerce/woocommerce-ios/pull/4387]
- [*] Improved the experience when creating the first variation. [https://github.com/woocommerce/woocommerce-ios/pull/4405]

6.8
-----

- [***] Dropped iOS 13 support. From now we support iOS 14 and later. [https://github.com/woocommerce/woocommerce-ios/pull/4209]
- [**] Products: Added the option to create and edit a virtual product directly from the product detail screen. [https://github.com/woocommerce/woocommerce-ios/pull/4214]

6.7
-----
- [**] Add-Ons: Order add-ons are now available as a beta feature. To try it, enable it from settings! [https://github.com/woocommerce/woocommerce-ios/pull/4119]

6.6
-----
- [*] Fix: Product variations only support at most one image, so we won't show an option to add a second one. [https://github.com/woocommerce/woocommerce-ios/pull/3994]
- [*] Fix: The screen to select images from the Media Library would sometimes crash when the library had a specific number of images. [https://github.com/woocommerce/woocommerce-ios/pull/4003]
- [*] Improved error messages for logins. [https://github.com/woocommerce/woocommerce-ios/pull/3957]

6.5
-----
- [*] Fix: Product images with non-latin characters in filenames now will load correctly and won't break Media Library. [https://github.com/woocommerce/woocommerce-ios/pull/3935]
- [*] Fix: The screen to select images from the Media Library would sometimes crash when the library had a specific number of images. [https://github.com/woocommerce/woocommerce-ios/pull/4070]

6.4
-----
- [*] Login: New design and illustrations for the initial login screen, promoting the app's main features. [https://github.com/woocommerce/woocommerce-ios/pull/3867]
- [*] Enhancement/fix: Unify back button style across the app. [https://github.com/woocommerce/woocommerce-ios/pull/3872]

6.3
-----
- [**] Products: Now you can add variable products from the create product action sheet. [https://github.com/woocommerce/woocommerce-ios/pull/3836]
- [**] Products: Now you can easily publish a product draft or pending product using the navigation bar buttons [https://github.com/woocommerce/woocommerce-ios/pull/3846]
- [*] Fix: In landscape orientation, all backgrounds on detail screens and their subsections now extend edge-to-edge. [https://github.com/woocommerce/woocommerce-ios/pull/3808]
- [*] Fix: Creating an attribute or a variation no longer saves your product pending changes. [https://github.com/woocommerce/woocommerce-ios/pull/3832]
- [*] Enhancement/fix: image & text footnote info link rows are now center aligned in order details reprint shipping label info row and reprint screen. [https://github.com/woocommerce/woocommerce-ios/pull/3805]

6.2
-----

- [***] Products: When editing a product, you can now create/delete/update product variations, product attributes and product attribute options. https://github.com/woocommerce/woocommerce-ios/pull/3791
- [**] Large titles are enabled for the four main tabs like in Android. In Dashboard and Orders tab, a workaround is implemented with some UI/UX tradeoffs where the title size animation is not as smooth among other minor differences from Products and Reviews tab. We can encourage beta users to share any UI issues they find with large titles. [https://github.com/woocommerce/woocommerce-ios/pull/3763]
- [*] Fix: Load product inventory settings in read-only mode when the product has a decimal stock quantity. This fixes the products tab not loading due to product decoding errors when third-party plugins enable decimal stock quantities. [https://github.com/woocommerce/woocommerce-ios/pull/3717]
- [*] Fix: Loading state stuck in Reviews List. [https://github.com/woocommerce/woocommerce-ios/pull/3753]

6.1
-----
- [**] Products: When editing variable products, you can now edit the variation attributes to select different attribute options. [https://github.com/woocommerce/woocommerce-ios/pull/3628]
- [*] Fixes a bug where long pressing the back button sometimes displayed an empty list of screens.
- [*] Product Type: Updated product type detail to display "Downloadable" if a product is downloadable. [https://github.com/woocommerce/woocommerce-ios/pull/3647]
- [*] Product Description: Updated the placeholder text in the Aztec Editor screens to provide more context. [https://github.com/woocommerce/woocommerce-ios/pull/3668]
- [*] Fix: Update the downloadable files row to read-only, if the product is accessed from Order Details. [https://github.com/woocommerce/woocommerce-ios/pull/3669]
- [*] Fix: Thumbnail image of a product wasn't being loaded correctly in Order Details. [https://github.com/woocommerce/woocommerce-ios/pull/3678]
- [*] Fix: Allow product's `regular_price` to be a number and `sold_individually` to be `null` as some third-party plugins could alter the type in the API. This could help with the products tab not loading due to product decoding errors. [https://github.com/woocommerce/woocommerce-ios/pull/3679]
- [internal] Attempted fix for a crash in product image upload. [https://github.com/woocommerce/woocommerce-ios/pull/3693]

6.0
-----
- [**] Due to popular demand, the product SKU is displayed once again in Order Details screen. [https://github.com/woocommerce/woocommerce-ios/pull/3564]
- [*] Updated copyright notice to WooCommerce
- [*] Fix: top performers in "This Week" tab should be showing the same data as in WC Admin.
- [*] Fix: visitor stats in Dashboard should be more consistent with web data on days when the end date for more than one tab is the same (e.g. "This Week" and "This Month" both end on January 31). [https://github.com/woocommerce/woocommerce-ios/pull/3532]
- [*] Fix: navbar title on cross-sells products list displayed title for upsells [https://github.com/woocommerce/woocommerce-ios/pull/3565]
- [*] Added drag-and-drop sorting to Linked Products [https://github.com/woocommerce/woocommerce-ios/pull/3548]
- [internal] Refactored Core Data migrator stack to help reduce crashes [https://github.com/woocommerce/woocommerce-ios/pull/3523]


5.9
-----
- [**] Product List: if a user applies custom sort orders and filters in the Product List, now when they reopen the app will be able to see the previous settings applied. [https://github.com/woocommerce/woocommerce-ios/pull/3454]
- [*] Removed fulfillment screen and moved fulfillment to the order details screen. [https://github.com/woocommerce/woocommerce-ios/pull/3453]
- [*] Fix: billing information action sheets now are presented correctly on iPad. [https://github.com/woocommerce/woocommerce-ios/pull/3457]
- [*] fix: the rows in the product search list now don't have double separators. [https://github.com/woocommerce/woocommerce-ios/pull/3456]
- [*] Fix: During login, the spinner when a continue button is in loading state is now visible in dark mode. [https://github.com/woocommerce/woocommerce-ios/pull/3472]
- [*] fix: when adding a note to an order, the text gets no more deleted if you tap on “Email note to customer”. [https://github.com/woocommerce/woocommerce-ios/pull/3473]
- [*] Added Fees to order details. [https://github.com/woocommerce/woocommerce-ios/pull/3475]
- [*] fix: now we don't show any more similar alert notices if an error occurred. [https://github.com/woocommerce/woocommerce-ios/pull/3474]
- [*] fix: in Settings > Switch Store, the spinner in the "Continue" button at the bottom is now visible in dark mode. [https://github.com/woocommerce/woocommerce-ios/pull/3468]
- [*] fix: in order details, the shipping and billing address are displayed in the order of the country (in some eastern Asian countries, the address starts from the largest unit to the smallest). [https://github.com/woocommerce/woocommerce-ios/pull/3469]
- [*] fix: product is now read-only when opened from the order details. [https://github.com/woocommerce/woocommerce-ios/pull/3491]
- [*] fix: pull to refresh on the order status picker screen does not resets anymore the current selection. [https://github.com/woocommerce/woocommerce-ios/pull/3493]
- [*] When adding or editing a link (e.g. in a product description) link settings are now presented as a popover on iPad. [https://github.com/woocommerce/woocommerce-ios/pull/3492]
- [*] fix: the glitch when launching the app in logged out state or after tapping "Try another account" in store picker is now gone. [https://github.com/woocommerce/woocommerce-ios/pull/3498]
- [*] Minor enhancements: in product editing form > product reviews list, the rows don't show highlighted state on tap anymore since they are not actionable. Same for the number of upsell and cross-sell products in product editing form > linked products. [https://github.com/woocommerce/woocommerce-ios/pull/3502]


5.8
-----
- [***] Products M5 features are now available to all. Products M5 features: add and edit linked products, add and edit downloadable files, product deletion. [https://github.com/woocommerce/woocommerce-ios/pull/3420]
- [***] Shipping labels M1 features are now available to all: view shipping label details, request a refund, and reprint a shipping label via AirPrint. [https://github.com/woocommerce/woocommerce-ios/pull/3436]
- [**] Improved login flow, including better error handling. [https://github.com/woocommerce/woocommerce-ios/pull/3332]


5.7
-----
- [***] Dropped iOS 12 support. From now we support iOS 13 and later. [https://github.com/woocommerce/woocommerce-ios/pull/3216]
- [*] Fixed spinner appearance in the footer of orders list. [https://github.com/woocommerce/woocommerce-ios/pull/3249]
- [*] In order details, the image for a line item associated with a variation is shown now after the variation has been synced. [https://github.com/woocommerce/woocommerce-ios/pull/3314]
- [internal] Refactored Core Data stack so more errors will be propagated. [https://github.com/woocommerce/woocommerce-ios/pull/3267]


5.6
-----
- [**] Fixed order list sometimes not showing newly submitted orders.
- [*] now the date pickers on iOS 14 are opened as modal view. [https://github.com/woocommerce/woocommerce-ios/pull/3148]
- [*] now it's possible to remove an image from a Product Variation if the WC version 4.7+. [https://github.com/woocommerce/woocommerce-ios/pull/3159]
- [*] removed the Product Title in product screen navigation bar. [https://github.com/woocommerce/woocommerce-ios/pull/3187]
- [*] the icon of the cells inside the Product Detail are now aligned at 10px from the top margin. [https://github.com/woocommerce/woocommerce-ios/pull/3199]
- [**] Added the ability to issue refunds from the order screen. Refunds can be done towards products or towards shipping. [https://github.com/woocommerce/woocommerce-ios/pull/3204]
- [*] Prevent banner dismiss when tapping "give feedback" on products screen. [https://github.com/woocommerce/woocommerce-ios/pull/3221]
- [*] Add keyboard dismiss in Add Tracking screen [https://github.com/woocommerce/woocommerce-ios/pull/3220]


5.5
-----
- [**] Products M4 features are now available to all. Products M4 features: add a simple/grouped/external product with actions to publish or save as draft. [https://github.com/woocommerce/woocommerce-ios/pull/3133]
- [*] enhancement: Order details screen now shows variation attributes for WC version 4.7+. [https://github.com/woocommerce/woocommerce-ios/pull/3109]
- [*] fix: Product detail screen now includes the number of ratings for that product. [https://github.com/woocommerce/woocommerce-ios/pull/3089]
- [*] fix: Product subtitle now wraps correctly in order details. [https://github.com/woocommerce/woocommerce-ios/pull/3201]


5.4
-----
- [*] fix: text headers on Product price screen are no more clipped with large text sizes. [https://github.com/woocommerce/woocommerce-ios/pull/3090]


5.4
-----
- [*] fix: the footer in app Settings is now correctly centered.
- [*] fix: Products tab: earlier draft products now show up in the same order as in core when sorting by "Newest to Oldest".
- [*] enhancement: in product details > price settings, the sale dates can be edited inline in iOS 14 using the new date picker. Also, the sale end date picker editing does not automatically end on changes anymore. [https://github.com/woocommerce/woocommerce-ios/pull/3044]
- [*] enhancement: in order details > add tracking, the date shipped can be edited inline in iOS 14 using the new date picker. [https://github.com/woocommerce/woocommerce-ios/pull/3044]
- [*] enhancement: in products list, the "(No Title)" placeholder will be showed when a product doesn't have the title set. [https://github.com/woocommerce/woocommerce-ios/pull/3068]
- [*] fix: the placeholder views in the top dashboard chart and orders tab do not have unexpected white background color in Dark mode in iOS 14 anymore. [https://github.com/woocommerce/woocommerce-ios/pull/3063]


5.3
-----
- [**] In Settings > Experimental Features, a Products switch is now available for turning Products M4 features on and off (default off). Products M4 features: add a simple/grouped/external product with actions to publish or save as draft.
- [*] Opening a product from order details now shows readonly product details of the same styles as in editable product details.
- [*] Opening a product variation from order details now shows readonly product variation details and this product variation does not appear in the Products tab anymore.
- [*] Enhancement: when not saving a product as "published", the in-progress modal now shows title and message like "saving your product" instead of "publishing your product".
- [*] In product and variation list, the stock quantity is not shown anymore when stock management is disabled.
- [*] Enhancement: when the user attempts to dismiss the product selector search modal while at least one product is selected for a grouped product's linked products, a discard changes action sheet is shown.
- [internal] Renamed a product database table (Attribute) to GenericAttribute. This adds a new database migration.  [https://github.com/woocommerce/woocommerce-ios/pull/2883]
- [internal] Refactored the text fields in the Manual Shipment Tracking page. [https://github.com/woocommerce/woocommerce-ios/pull/2979]
- [internal] Attempt fix for startup crashes. [https://github.com/woocommerce/woocommerce-ios/pull/3069]


5.2
-----
- [**] Products: now you can editing basic fields for non-core products (whose product type is not simple/external/variable/grouped) - images, name, description, readonly price, readonly inventory, tags, categories, short description, and product settings.
- [*] Enhancement: for variable products, the stock status is now shown in its variation list.
- [*] Sign In With Apple: if the Apple ID has been disconnected from the WordPress app (e.g. in Settings > Apple ID > Password & Security > Apps using Apple ID), the app is logged out on app launch or app switch.
- [*] Now from an Order Detail it's only possible to open a Product in read-only mode.
- [internal] #2881 Upgraded WPAuth from 1.24 to 1.26-beta.12. Regressions may happen in login flows.
- [internal] #2896 Configured the same user agent header for all the network requests made through the app.
- [internal] #2879 After logging out, the persistent store is not reset anymore to fix a crash in SIWA revoked token scenario after app launch (issue #2830). No user-facing changes are intended, the data should be associated with a site after logging out and in like before.

5.1
-----
- [*] bugfix: now reviews are refreshed correctly. If you try to delete or to set as spam a review from the web, the result will match in the product reviews list.
- [*] If the Products switch is on in Settings > Experimental Features:
  - For a variable product, the stock status is not shown in the product details anymore when stock management is disabled since stock status is controlled at variation level.
- [internal] The Order List and Orders Search → Filter has a new backend architecture (#2820). This was changed as an experiment to fix #1543. This affects iOS 13.0 users only. No new behaviors have been added. Github project: https://git.io/JUBco.
- [*] Orders → Search list will now show the full counts instead of “99+”. #2825


5.0
-----
- [*] Order details > product details: tapping outside of the bottom sheet from "Add more details" menu does not dismiss the whole product details anymore.
- [*] If the Products switch is on in Settings > Experimental Features, product editing for basic fields are enabled for non-core products (whose product type is not simple/external/variable/grouped) - images, name, description, readonly price, readonly inventory, tags, categories, short description, and product settings.
- [*] Order Detail: added "Guest" placeholder on Order Details card when there's no customer name.
- [*] If the Products switch is on in Settings > Experimental Features:
  - Product editing for basic fields are enabled for non-core products (whose product type is not simple/external/variable/grouped) - images, name, description, readonly price, readonly inventory, tags, categories, short description, and product settings.
  - Inventory and shipping settings are now editable for a variable product.
  - A product variation's stock status is now editable in inventory settings.
  - Reviews row is now hidden if reviews are disabled.
  - Now it's possible to open the product's reviews screen also if there are no reviews.
  - We improved our VoiceOver support in Product Detail screen.
- [*] In Settings, the "Feature Request" button was replaced with "Send Feedback" (Survey) (https://git.io/JUmUY)


4.9
-----
- [**] Sign in with Apple is now available in the log in process.
- [**] In Settings > Experimental Features, a Products switch is now available for turning Products M3 features on and off for core products (default off for beta testing). Products M3 features: edit grouped, external and variable products, enable/disable reviews, change product type and update categories and tags.
- [*] Edit Products: the update action now shows up on the product details after updating just the sale price.
- [*] Fix a crash that sometimes happen when tapping on a Product Review push notification.
- [*] Variable product > variation list: a warning banner is shown if any variations do not have a price, and warning text is shown on these variation rows.


4.8
-----
- [*] Enabled right/left swipe on product images.


4.7
-----
- [*] Fixed an intermittent crash when sending an SMS from the app.


4.6
-----
- [*] Fix an issue in the y-axis values on the dashboard charts where a negative value could show two minus signs.
- [*] When a simple product doesn't have a price set, the price row on the product details screen now shows "Add Price" placeholder instead of an empty regular price.
- [*] If WooCommerce 4.0 is available the app will show the new stats dashboard, otherwise will show a banner indicating the user to upgrade.
- [*] The total orders row is removed from the readonly product details (products that are not a simple product) to avoid confusion since it's not shown on the editable form for simple products.


4.5
-----
- [**] Products: now you can update product images, product settings, viewing and sharing a product.
- [*] In Order Details, the item subtotal is now shown on the right side instead of the quantity. The quantity can still be viewed underneath the product name.
- [*] In Order Details, SKU was removed from the Products List. It is still shown when fulfilling the order or viewing the product details.
- [*] Polish the loading state on the product variations screen.
- [*] When opening a simple product from outside of the Products tab (e.g. from Top Performers section or an order), the product name and ellipsis menu (if the Products feature switch is enabled) should be visible in the navigation bar.


4.4
-----
- Order Detail: the HTML shipping method is now showed correctly
- [internal] Logging in via 'Log in with Google' has changes that can cause regressions. See https://git.io/Jf2Fs for full testing details.
- [**] Fix bugs related to push notifications: after receiving a new order push notification, the Reviews tab does not show a badge anymore. The application icon badge number is now cleared by navigating to the Orders tab and/or the Reviews tab, depending on the types of notifications received.
- [*] The discard changes prompt now only appears when navigating from product images screen if any images have been deleted.
- [*] Fix the issue where product details screen cannot be scrolled to the bottom in landscape after keyboard is dismissed (e.g. from editing product title).
- [*] The product name is now shown in the product details navigation bar so that the name is always visible.
- [*] The images pending upload should be visible after editing product images from product details.
- [*] The discard changes prompt does not appear when navigating from product settings detail screens with a text field (slug, purchase note, and menu order) anymore.
- [*] Fix the wrong cell appearance in the order status list.
- [*] The "View product in store" action will be shown only if the product is published.
- [internal] Modified the component used for fetching data from the database. Please watch out for crashes in lists.


4.3
-----
- Products: now the Product details can be edited and saved outside Products tab (e.g. from Order details or Top Performers).
- [internal]: the navigation to the password entry screen has changed and can cause regressions. See https://git.io/JflDW for testing details.
- [internal] Refactored some API calls for fetching a Note, Product, and Product Review.
- Products: we improved our VoiceOver support in Product Price settings
- In Settings > Experimental Features, a Products switch is now available for turning Products M2 features on and off for simple products (default off for beta testing). Products M2 features: update product images, product settings, viewing and sharing a product.
- The WIP banner on the Products tab is now collapsed by default for more vertical space.
- Dropped iOS 11 support. From now we support iOS 12 and later.
- In Order Details, the Payment card is now shown right after the Products and Refunded Products cards.


4.2
-----
- Products: now tapping anywhere on a product cell where you need to insert data, like in Product Price and Product Shipping settings, you start to edit the text field.
- Products: now the keyboard pop up automatically in Edit Description
- The Processing orders list will now show upcoming (future) orders.
- Improved stats: fixed the incorrect time range on "This Week" tab when loading improved stats on a day when daily saving time changes.
- [internal]: the "send magic link" screen has navigation changes that can cause regressions. See https://git.io/Jfqio for testing details.
- The Orders list is now automatically refreshed when reopening the app.
- The Orders list is automatically refreshed if a new order (push notification) comes in.
- Orders -> Search: The statuses now shows the total number of orders with that status.


4.1
-----
- Fix an intermittent crash when downloading Orders
- The Photo Library permission alert shouldn't be prompted when opening the readonly product details or edit product for simple products, which is reproducible on iOS 11 or 12 devices. (The permission is only triggered when uploading images in Zendesk support or in debug builds with Products M2 enabled.)
- [internal] Updated the empty search result views for Products and Orders. https://git.io/Jvdap


4.0
-----
- Products is now available with limited editing for simple products!
- Fix pulling to refresh on the Processing tab sometimes will not show the up-to-date orders.
- Edit Product > Price Settings: schedule sale is now available even when either the start or end date is not set, and the sale end date can be removed now.
- Improved stats: fixed a crash when loading improved stats on a day when daily saving time changes.
- [internal] Changed the Shipping and Tax classes list loading so that any cached data is shown right away
- [internal] Edit Products M2: added an image upload source for product images - WordPress Media Library.
- [internal] Slightly changed the dependency graph of the database fetching component. Please watch out for data loading regressions.
- [internal] the signup and login Magic Link flows have code changes. See https://git.io/JvyB3 for testing details.
- [internal] the login via Magic Link flows have code changes. See https://git.io/JvyB3 for testing details.
- [internal] the login via Continue with Google flows have code changes that can cause regressions. See https://git.io/Jvyjg for testing details.
- [internal] the signup and login Magic Link flows have code changes. See https://git.io/JvyB3 for testing details.
- [internal] under Edit Products M2 feature flag, there are 4 ways to sort the products on the products tab.
- [internal] the login flow has changes to the 2-factor authentication navigation. See https://git.io/JvdKP for testing details.

3.9
-----
- bugfix: now in the Order List the order status label is no more clipped
- bugfix: now the launch screen is no more stretched
- The Shipping Provider flow, will be called now Shipping Carrier.
- Edit Products: in price settings, the order of currency and price field follows the store currency options under wp-admin > WooCommerce > Settings > General.
- [internal] The signup and login flows have code changes. See https://git.io/Jv1Me for testing details.

3.8
-----
- Dashboard stats: any negative revenue (from refunds for example) for a time period are shown now.
- Redesigned Orders List: Processing and All Orders are now shown in front. Filtering was moved to the Search view.
- Fix Reviews sometimes failing to load on some WooCommerce configurations
- Experimental: a Products feature switch is visible in Settings > Experimental Features that shows/hides the Products tab, and allow to edit a product.

3.7
-----
- Dashboard: now tapping on a product on "Top Performers" section open the product detail

3.6
-----
- Order Details: see a list of issued refunds inside the order detail screen
- Orders tab: Orders to fulfill badge shows numbers 1-99, and now 99+ for anything over 99. Previously, it was 9+.
- Orders tab: The full total amount is now shown.
- Order Details & Product UI: if a Product name has HTML escape characters, they should be decoded in the app.
- Order Details: if the Order has multiple Products, tapping on any Product should open the same Product now.
- bugfix: the orders badge on tab bar now is correctly refreshed after switching to a store with badge count equal to zero.
- The orders tab now localizes item quantities and the order badge.


3.5
-----
- bugfix: when the app is in the foreground while receiving a push notification, the badge on the Orders tab and Reviews tab should be updated correctly based on the type of the notification.
- bugfix: after logging out and in, the Product list should be loaded to the correct store instead of being empty.
- bugfix: in Contact Support, a message should always be sent successfully now.

3.4
-----
- bugfix: on the Order Details screen, the product quantity title in the 2-column header view aligns to the right now
- bugfix: tapping on a new Order push notification, it used to go to the Reviews tab. Now it should go to the new Order screen
- bugfix: on the Products tab, if tapping on a Product and then switching stores, the old Product details used to remain on the Products tab. Now the Product list is always shown on the Products tab after switching stores.
- Dark mode: colors are updated up to design for the navigation bar, tab bar, Fulfill Order > add tracking icon, Review Details > product link icon.
- bugfix/enhancement: on the Products tab, if there are no Products the "Work In Progress" banner is shown with an image placeholder below now.
- bugfix: the deleted Product Variations should not show up after syncing anymore.
- bugfix: now the shipping address in the Order Detail is hidden if the order contains only virtual products
- bugfix: when logged out, Contact Support should be enabled now after typing a valid email address with an email keyboard type.

3.3
-----
- bugfix: add some padding to an order item image in the Fulfillment view, when no SKU exists
- bugfix: View Billing Information > Contact Details: the email button wouldn't do anything if you don't have an email account configured in the Mail app. Now an option to copy the email address is presented instead of doing nothing.
- bugfix: Fulfill Order screen now displays full customer provided note, instead of cutting it to a single line.
- bugfix: Fixed clipped content on section headings with larger font sizes
- bugfix: Fixed footer overlapping the last row in Settings > About with larger font sizes
- bugfix: the Orders badge on tab bar now is correctly refreshed after switching stores

3.2.1
-----
- bugfix: the order detail status and "Begin fulfillment" button now are correctly updated when the order status changes
- bugfix: after adding a new order note, now it appear correctly inside the order detail

3.2
-----
- Experimental: a Products feature switch is visible in Settings > Experimental Features that shows/hides the Products tab with a Work In Progress banner at the top.
- Experimental: if a Product has variations, the variants info are shown on the Product Details that navigates to a list of variations with each price or visibility shown.
- Enhancement: Support for dark mode
- bugfix: Settings no longer convert to partial dark mode.
- Experimental: Support the latest wc-admin plugin release, v0.23.0 and up

3.1
-----
- The order detail view now includes the shipping method of the order.
- Enhancement: The Reviews tab now presents all the Product Reviews
- Updated appearance of Order Details - temporarily disabling dark mode.
- bugfix: fixed UI appearance on cells of Order List when tapping with dark mode enabled.
- bugfix: Reviews no longer convert to partial dark mode. Dark mode coming soon!
- bugfix: Order Details now has the right space between cells.
- bugfix: update the new stats endpoint for WC Admin plugin version 0.22+, and notify the user about the minimum plugin version when they cannot see the new stats. It'd be great to also mention this in the App Store release notes: the new stats UI now requires WC Admin plugin version 0.22+.

3.0
-----
- bugfix: for sites with empty site time zone in the API (usually with UTC specified in wp-admin settings) and when the site time zone is not GMT+0, the stats v4 data no longer has the wrong boundaries (example in #1357).
- bugfix: fixed a UI appearance problem on mail composer on iOS 13.

2.9
-----
- bugfix: the badge "9+" on the Orders tab doesn't overlap with the tab label on iPhone SE/8 landscape now, and polished based on design spec.
- bugfix: the Top Performers in the new stats page should not have a dark header bar when launching the app in Dark mode.
- Enhancement: preselect current Order status when editing the status with a list of order statuses.
- bugfix: on Orders tab, the order status filter now stays after changing an Order status.

2.8
-----

2.7
-----
- Enhancement: Enhancements to the Order Details screen, adding more customer information.
- bugfix: the App Logs shouldn't be editable, only copy / paste.
- bugfix: Reviews were not localized.
- bugfix: On log in, some users would see the Continue button but be unable to Continue, due to errors with the account. A new "Try another account" button has been added as an option.
- bugfix: Product Details page was displaying the Price in the wrong currency.
- Enhancement: removed the "New Orders" card from the My store tab, now that the Orders tab displays the same information.
- Added brand new stats page for user with the WooCommerce Admin plugin and provided an option for users to opt in or out directly from the Settings page.
- bugfix: Order Details: icon on "Details" cell for fulfilled order can be wrong.

2.6
-----
- bugfix: 9+ orders in the orders badge text is now easier to read
- bugfix: Keep those sign-in bugs coming! We tracked down and fixed a `Log in with Jetpack` issue, where users with a Byte Order Mark in their `wp-config.php` file were returning error responses during API requests. These users would see their store listed in the sign-in screen, but were unable to tap the Continue button.
- bugfix: prevents a potential edge case where the login screen could be dismissed in a future version of iOS.
- bugfix: While tuning up the behind-the-scenes for Order Detail screens, we accidentally lost the ability to automatically download any missing product images. Product image downloads restored!

2.5
-----
- bugfix: on certain devices, pulling down to refresh on Order Details screen used to result in weird UI with misplaced labels. Should be fixed in this release.
- Enhancement: Display a badge in the bottom tab, overlapping the Orders icon, to indicate the number of orders processing.
- Enhancement: The Notifications tab has been replaced by Reviews

2.4
-----
- New feature: in Order Details > Shipment Tracking, a new action is added to the "more" action menu for copying tracking number.
- Enhancement: updated the footer in Settings to inform users that we're hiring.
- bugfix & improvement: when Jetpack site stats module is turned off or when user has no permission to view site stats, the generic error toast is not shown to the user anymore. Additionally, the visitors stats UI is shown/hidden when the Jetpack module is activated/deactivated respectively.

2.3
-----
- Improvement: improved Dynamic Type support in the body of the notification in the Notifications tab.

2.2
-----
- improvement: opting out of Tracks syncs with WordPress.com

2.1
-----
- improvement: improved support for RTL languages in the Dashboard
- enhancement: You can now view product images on orders. Tapping on Products in Orders will present a view-only version of the Product's Details.

2.0
-----
- bugfix: dates in the Order Details screen are now localised.
- improvement: improved support for larger font sizes in the login screen

1.9
-----
- bugfix: fixes "Unable to load content" error message when attempting to get Top Performers content.
- new feature: You can now manually add shipment tracking to an Order. This feature is for users who have the [Shipment Tracking plugin](https://woocommerce.com/products/shipment-tracking) installed.
- bugfix: fixes Store Picker: some users are unable to continue after logging in.
- bugfix: fixes a crash when the network connection is slow

1.8
-----

1.7.1
-----
- Fixed a bug where Order List did not load for some users.
- update: this app supports iOS 12.0 and up.
- improvement: improved support for large text sizes.
- bugfix: fixes Order List not loading for some users.
- bugfix: fixes "Unable to load content" error message when attempting to get Top Performers content.

1.7
-----
- improvement: you can now log in using a site address.

1.6
-----
- improvement: Tracking numbers can now be copied to the pasteboard from the order details screen.

1.5
-----
- bugfix: Sometimes Settings would style all the options like "Log Out". No longer happens now.
- bugfix: order status refreshes upon pull-to-refresh in Order Details
- bugfix: payment status label background color showing up beyond rounded border
- improvement: change top performers text from "Total Product Order" to "Total orders" for clarity
- bugfix: fixed an issue on the order details screen where the shipment tracking dates were incorrect

1.4
-----
- bugfix: fix a crash happening on log out
- new feature: Add shipment tracking to Order Details screen
- improvement: The store switcher now allows you to go back to the previous screen without logging you out
- improvement: Custom order status labels are now supported! Instead of just displaying the order status slug and capitalizing the slug, the custom order status label will now be fetched from the server and properly displayed.
- improvement: Filtering by custom order status now supported!
- new feature: You can now manually change the status of an order on the order details screen
- bugfix: correctly flips chevron on Dashboard > New Orders, to support RTL languages.
- bugfix: fixed an issue on the order details screen where the shipment tracking dates were incorrect

1.3
-----
- bugfix: Allows for decimal quantities which some extensions have
- new feature: quick site select. Navigate to Settings > select row with store website.
- improvement: Updated the colors of the bars in the charts for better readability
- improvement: Present an error message with an option to retry when adding a note to an order fails
- improvement: Present an error message with an option to retry when fulfilling an order fails
- bugfix: Log out of the current account right after selecting "Try another account" in store picker
- improvement: Use the store name for the title of the view in "My store" tab
- improvement: Add an alert to let the user know about our new store switcher
- improvement: Display Address in Order Details screen unless every field is empty<|MERGE_RESOLUTION|>--- conflicted
+++ resolved
@@ -3,12 +3,8 @@
 
 20.2
 -----
-<<<<<<< HEAD
 - [*] Orders/Products: The filter menu can now be swiped to dismiss it if there are no changes to the selected filters. [https://github.com/woocommerce/woocommerce-ios/pull/13737]
-=======
 - [*] Home Screen Widget: Tapping on the Orders section of the home screen widget opens the Orders part of the app.
-
->>>>>>> 1f6f1b42
 
 20.1
 -----
