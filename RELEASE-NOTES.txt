--- conflicted
+++ resolved
@@ -4,11 +4,8 @@
 -----
 - [*] SKU Scanner: Add the SKU to the error message after a failure. [https://github.com/woocommerce/woocommerce-ios/pull/10085]
 - [*] Add URL route handler to open the `My Store` tab when a deeplink to `/mobile` is opened, instead of bouncing back to Safari [https://github.com/woocommerce/woocommerce-ios/pull/10077]
-<<<<<<< HEAD
 - [*] A feedback banner is added for product description AI and product sharing AI sheets. [https://github.com/woocommerce/woocommerce-ios/pull/10102]
-=======
 - [*] Product creation: the product type row is now editable when creating a product. [https://github.com/woocommerce/woocommerce-ios/pull/10087]
->>>>>>> cb837a7e
 
 14.2
 -----
