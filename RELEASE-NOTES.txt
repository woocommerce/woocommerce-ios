--- conflicted
+++ resolved
@@ -2,12 +2,8 @@
 
 17.1
 -----
-<<<<<<< HEAD
 - [*] Fixed issue loading system status report for sites using faulty themes. [https://github.com/woocommerce/woocommerce-ios/pull/11798]
-
-=======
 - [*] Blaze: Hide the Blaze section on the Dashboard screen when logged in without WPCom. [https://github.com/woocommerce/woocommerce-ios/pull/11797]
->>>>>>> 4c2903fe
 
 17.0
 -----
