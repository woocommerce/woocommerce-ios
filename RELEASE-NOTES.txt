*** PLEASE FOLLOW THIS FORMAT: [<priority indicator, more stars = higher priority>] <description> [<PR URL>]

9.6
-----
<<<<<<< HEAD
- [*] Orders Details: All unpaid orders have a Collect Payment button, which shows a payment method selection screen. Choices are Cash, Card, and Payment Link. [https://github.com/woocommerce/woocommerce-ios/pull/7111]
=======
- [*] Coupons: Removed the redundant animation when reloading the coupon list. [https://github.com/woocommerce/woocommerce-ios/pull/7137]

>>>>>>> 98a11363

9.5
-----
- [*] Coupons: Fixed issue saving "Individual Use" and "Exclude Sale Items" fields. [https://github.com/woocommerce/woocommerce-ios/pull/7117]
- [*] Orders: The customer shipping/billing address form now navigates back automatically after selecting a country or state. [https://github.com/woocommerce/woocommerce-ios/pull/7119]
- [internal] In settings and empty stores screen, the "Close Account" link is shown for users who signed in with Apple (the only way to create an account) to close their WordPress.com account. [https://github.com/woocommerce/woocommerce-ios/pull/7143]

9.4
-----
- [*] Orders: Order details now displays both the date and time for all orders. [https://github.com/woocommerce/woocommerce-ios/pull/6996]
- [*] Simple payments have the `Card` option available for stores with configuration issues to resolve, and show onboarding to help resolve them [https://github.com/woocommerce/woocommerce-ios/pull/7002]
- [*] Order & Product list: Now, we can pull to refresh from an empty view. [https://github.com/woocommerce/woocommerce-ios/pull/7023, https://github.com/woocommerce/woocommerce-ios/pull/7030]
- [*] Order Creation: Fixes a bug where selecting a variable product to add to a new order would sometimes open the wrong list of product variations. [https://github.com/woocommerce/woocommerce-ios/pull/7042]
- [*] Collect payment button on Order Details no longer flickers when the screen loads [https://github.com/woocommerce/woocommerce-ios/pull/7043]
- [*] Issue refund button on Order Details is shown for all paid orders [https://github.com/woocommerce/woocommerce-ios/pull/7046]
- [*] Order Creation: Fixes several bugs with the Products section not showing the correct order items or not correctly updating the item quantity. [https://github.com/woocommerce/woocommerce-ios/pull/7067]

9.3
-----
- [***] In-Person Payments is now available for merchants using WooCommerce Payments in Canada. [https://github.com/woocommerce/woocommerce-ios/pull/6954]
- [*] In-Person Payments: Accessibility improvement [https://github.com/woocommerce/woocommerce-ios/pull/6869, https://github.com/woocommerce/woocommerce-ios/pull/6886, https://github.com/woocommerce/woocommerce-ios/pull/6906]
- [*] Orders: Now it's possible to select and copy text from the notes on an order. [https://github.com/woocommerce/woocommerce-ios/pull/6894]
- [*] Support Arabic numerals on amount fields. [https://github.com/woocommerce/woocommerce-ios/pull/6891]
- [*] Product Selector: Enabled selecting all variations on variable product rows. [https://github.com/woocommerce/woocommerce-ios/pull/6899]
- [internal] Order Creation: Adding new products, shipping, fee, or customer details to an order now blocks the UI immediately while the order is syncing remotely. [https://github.com/woocommerce/woocommerce-ios/pull/6974]

- [*] Coupons: Now it's possible to update discount types for coupons. [https://github.com/woocommerce/woocommerce-ios/pull/6935]
- [*] Orders tab: the view width now adjusts to the app in tablet split view on iOS 15. [https://github.com/woocommerce/woocommerce-ios/pull/6951]
 
9.2
-----
- [***] Experimental Features: Coupons editing and deletion features are now enabled as part of coupon management. [https://github.com/woocommerce/woocommerce-ios/pull/6853]
- [*] Order Creation: Updated percentage fee flow - added amount preview, disabled percentage option when editing. [https://github.com/woocommerce/woocommerce-ios/pull/6763]
- [*] Product Details: Update status badge layout and show it for more cases. [https://github.com/woocommerce/woocommerce-ios/pull/6768]
- [*] Coupons: now, the percentage amount of coupons will be displayed correctly in the listing and in coupon detail if the amount contains fraction digits. [https://github.com/woocommerce/woocommerce-ios/pull/6804]
- [*] Coupons: Filter initial search results to show only coupons of the currently selected store. [https://github.com/woocommerce/woocommerce-ios/pull/6800]
- [*] Coupons: Fixed crash when there are duplicated items on the coupon list. [https://github.com/woocommerce/woocommerce-ios/pull/6798]
- [*] In-Person Payments: Run onboarding checks when connecting a reader. [https://github.com/woocommerce/woocommerce-ios/pull/6761, https://github.com/woocommerce/woocommerce-ios/pull/6774, https://github.com/woocommerce/woocommerce-ios/pull/6789]
- [*] In-Person Payments: after collecting payment for an order, merchants can now email the receipt in addition to printing it in Order Details > See Receipt if email is available on the device. [https://github.com/woocommerce/woocommerce-ios/pull/6833]

9.1
-----

- [*] Product name field in product form - Remove scroll behaviour and increase field height to fully display long product names. [https://github.com/woocommerce/woocommerce-ios/pull/6681]
- [*] Filter toolbar in Products list tab - Filter toolbar is pinned outside of the products list. [https://github.com/woocommerce/woocommerce-ios/pull/6698]
- [internal] Loading screens are refactored to avoid duplicated code and a potential crash. Please quickly smoke test them to make sure that everything still works as before. [https://github.com/woocommerce/woocommerce-ios/pull/6717]
- [*] Shipping settings - Weight and shipping package dimensions are localized based on device locale. Also, decimal point information is no longer lost upon saving a product, when using comma as a decimal separator. [https://github.com/woocommerce/woocommerce-ios/pull/6721]

9.0
-----

- [*] Share payment links from the order details screen. [https://github.com/woocommerce/woocommerce-ios/pull/6609]
- [internal] Reviews lists on Products and Menu tabs are refactored to avoid duplicated code. Please quickly smoke test them to make sure that everything still works as before. [https://github.com/woocommerce/woocommerce-ios/pull/6553]
- [**] Now it's possible to change the order of the product images. [https://github.com/woocommerce/woocommerce-ios/pull/6620]
- [*] Improved accessibility for the error banner and info banner displayed in Orders and Products. [https://github.com/woocommerce/woocommerce-ios/pull/6633]

8.9
-----
- [*] Coupons: Fixed issue loading the coupon list from the local storage on initial load. [https://github.com/woocommerce/woocommerce-ios/pull/6463]
- [*] Coupons: Update layout of the coupon details screen. [https://github.com/woocommerce/woocommerce-ios/pull/6522]
- [*] In-Person Payments: Removed collecting L2/L3 data. [https://github.com/woocommerce/woocommerce-ios/pull/6519]
- [*] Hub Menu: Multiple menu items can no longer be tapped simultaneously. [https://github.com/woocommerce/woocommerce-ios/pull/6484]
- [*] Jetpack CP: Fixed crash when attempting to access WP-Admin with an invalid URL that has an unsupported scheme. [https://github.com/woocommerce/woocommerce-ios/pull/6502]
- [***] Orders: Order Creation is now available to everyone! You can go to the Orders tab and tap the + button to create a new order. [https://github.com/woocommerce/woocommerce-ios/pull/6537]
- [internal] Loading screens are refactored to avoid duplicated code and a potential crash. Please quickly smoke test them to make sure that everything still works as before. [https://github.com/woocommerce/woocommerce-ios/pull/6535] [https://github.com/woocommerce/woocommerce-ios/pull/6544]

8.8
-----
- [*] Updates the app's About screen to be consistent with Automattic's other mobile apps. [https://github.com/woocommerce/woocommerce-ios/pull/6421]
- [***] Experimental Feature: It's now possible to add custom shipping method and fees in order creation flow. Tax amount and Order total is now synced from backend. [https://github.com/woocommerce/woocommerce-ios/pull/6429]
- [**] Now it's possible to filter orders by custom statuses. [https://github.com/woocommerce/woocommerce-ios/pull/6390]
- [*] Fixed issue presenting Edit Customer Note screen as a modal on large screens. [https://github.com/woocommerce/woocommerce-ios/pull/6406]
- [*] Products displayed in Order Detail now follow the same order of the web. [https://github.com/woocommerce/woocommerce-ios/pull/6401]
- [*] Simple Payments now shows a detailed tax break up before taking the payment. [https://github.com/woocommerce/woocommerce-ios/pull/6412]
- [*] Coupons list now shows an error view if coupons are disabled for the store. Coupons can be enabled again from this view. [https://github.com/woocommerce/woocommerce-ios/pull/6446]
- [*] Coupon details screen now displays more informative error messages when loading the total discount amount fails. [https://github.com/woocommerce/woocommerce-ios/pull/6457]
- [internal] Shipping Labels: the navigation bar in the web view for adding payments is now correctly hidden. [https://github.com/woocommerce/woocommerce-ios/pull/6435]

8.7
-----
- [**] In-Person Payments: Added card details to refund confirmation screen to help with refunding to the payment card [https://github.com/woocommerce/woocommerce-ios/pull/6241]
- [*] Coupons: Replace the toggles on Usage Details screen with text for uneditable contents. [https://github.com/woocommerce/woocommerce-ios/pull/6287]
- [*] Improve image loading for thumbnails especially on the Product list. [https://github.com/woocommerce/woocommerce-ios/pull/6299]
- [*] Coupons: Added feedback banner on the top of the coupon list. [https://github.com/woocommerce/woocommerce-ios/pull/6316]
- [*] Coupons: Handled error when loading total discounted amount fails. [https://github.com/woocommerce/woocommerce-ios/pull/6368]
- [internal] Removed all feature flags for Shipping Labels. Please smoke test all parts of Shipping Labels to make sure that everything still works as before. [https://github.com/woocommerce/woocommerce-ios/pull/6270]
- [*] In-Person Payments: Localized messages and UI [https://github.com/woocommerce/woocommerce-ios/pull/6317]
- [*] My Store: Fixed incorrect currency symbol of revenue text for stores with non-USD currency. [https://github.com/woocommerce/woocommerce-ios/pull/6335]
- [*] Notifications: Dismiss presented view before presenting content from notifications [https://github.com/woocommerce/woocommerce-ios/pull/6354]
- [*] Reviews: Fixed missing product information on first load [https://github.com/woocommerce/woocommerce-ios/pull/6367]
- [internal] Removed the feature flag for My store tab UI updates. Please smoke test the store stats and top performers in the "My store" tab to make sure everything works as before. [https://github.com/woocommerce/woocommerce-ios/pull/6334]
- [*] In-Person Payments: Add support for accepting payments on bookable products [https://github.com/woocommerce/woocommerce-ios/pull/6364]
- [*] In-Person Payments: Fixed issue where payment could be stuck prompting to remove the card if the payment was declined and retried before removing the card.

8.6
-----
- [***] Merchants can now view coupons in their stores by enabling Coupon Management in Experimental Features. [https://github.com/woocommerce/woocommerce-ios/pull/6209]
- [*] Orders: In the experimental Order Creation feature, product variations added to a new order now show a list of their attributes. [https://github.com/woocommerce/woocommerce-ios/pull/6131]
- [*] Enlarged the tap area for the action button on the notice view. [https://github.com/woocommerce/woocommerce-ios/pull/6146]
- [*] Reviews: Fixed crash on iPad when tapping the More button. [https://github.com/woocommerce/woocommerce-ios/pull/6187]
- [*] In-Person Payments: Remove Stripe from Experimental Features as it is always enabled now. [https://github.com/woocommerce/woocommerce-ios/pull/6205]
- [*] Disabled unnecessary selection of the "Refund via" row on the Refund Confirmation screen [https://github.com/woocommerce/woocommerce-ios/pull/6198]
- [*] Increased minimum version of Stripe extension for In-Person Payments to 6.2.0 [https://github.com/woocommerce/woocommerce-ios/pull/xxxx]
- [internal] Removed `pushNotificationsForAllStores` feature flag. Since the changes are non-trivial, it would be great to smoke test push notifications for all stores in beta testing. [https://github.com/woocommerce/woocommerce-ios/pull/6231]

8.5
-----
- [*] In-Person Payments: Inform the user when a card reader battery is so low that it needs to be charged before the reader can be connected. [https://github.com/woocommerce/woocommerce-ios/pull/5998]
- [***] The My store tab is having a new look with new conversion stats and shows up to 5 top performing products now (used to be 3). [https://github.com/woocommerce/woocommerce-ios/pull/5991]
- [**] Fixed a crash at the startup of the app, related to Gridicons. [https://github.com/woocommerce/woocommerce-ios/pull/6005]
- [***] Experimental Feature: It's now possible to create Orders in the app by enabling it in Settings > Experimental Features. For now you can change the order status, add products, and add customer details (billing and shipping addresses). [https://github.com/woocommerce/woocommerce-ios/pull/6060]
- [*] Fixed issue in date range selection for the orders filters where is some cases dates are not available for selection. [https://github.com/woocommerce/woocommerce-ios/pull/6090]
- [*] Enabled "view product in store" and "share product" options for variable products when accessing them through the order details screen. [https://github.com/woocommerce/woocommerce-ios/pull/6091]

8.4
-----
- [***] In-Person Payments: Support for Stripe M2 card reader. [https://github.com/woocommerce/woocommerce-ios/pull/5844]
- [***] We introduced a new tab called "Menu", a tab in the main navigation where you can browser different sub-sections of the app: Switch Store, Settings, WooCommerce Admin, View Store and Reviews. [https://github.com/woocommerce/woocommerce-ios/pull/5926]
- [***] Store admins can now access sites with plugins that have Jetpack Connection Package (e.g. WooCommerce Payments, Jetpack Backup) in the app. These sites do not require Jetpack-the-plugin to connect anymore. Store admins can still install Jetpack-the-plugin from the app through settings or a Jetpack banner. [https://github.com/woocommerce/woocommerce-ios/pull/5924]
- [*] Add/Edit Product screen: Fix transient product name while adding images.[https://github.com/woocommerce/woocommerce-ios/pull/5840]

8.3
-----
- [***] All merchants can create Simple Payments orders. [https://github.com/woocommerce/woocommerce-ios/pull/5684]
- [**] System status report can now be viewed and copied directly from within the app. [https://github.com/woocommerce/woocommerce-ios/pull/5702]
- [**] Product SKU input scanner is now available as a beta feature. To try it, enable it from settings and you can scan a barcode to use as the product SKU in product inventory settings! [https://github.com/woocommerce/woocommerce-ios/pull/5695]
- [**] Now you chan share a payment link when creating a Simple Payments order [https://github.com/woocommerce/woocommerce-ios/pull/5819]
- [*] Reviews: "Mark all as read" checkmark bar button item button replaced with menu button which launches an action sheet. Menu button is displayed only if there are unread reviews available.[https://github.com/woocommerce/woocommerce-ios/pull/5833]
- [internal] Refactored ReviewsViewController to add tests. [https://github.com/woocommerce/woocommerce-ios/pull/5834]

8.2
-----
- [***] In-Person Payments: Now you can collect Simple Payments on the go. [https://github.com/woocommerce/woocommerce-ios/pull/5635]
- [*] Products: After generating a new variation for a variable product, you are now taken directly to edit the new variation. [https://github.com/woocommerce/woocommerce-ios/pull/5649]
- [*] Dashboard: the visitor count in the Today tab is now shown when Jetpack site stats are enabled.
- [*] Add/Edit Product Images: tapping on the last `n` images while `n` images are pending upload does not crash the app anymore. [https://github.com/woocommerce/woocommerce-ios/pull/5672]

8.2
-----
- [*] Shipping Labels: Fixes a crash when saving a new shipping label after opening the order from a push notification. [https://github.com/woocommerce/woocommerce-ios/pull/5549]
- [**] In-Person Payments: Improved support for VoiceOver. [https://github.com/woocommerce/woocommerce-ios/pull/5572]
- [*] In-Person Payments: Fixes a crash when printing more than one receipt. [https://github.com/woocommerce/woocommerce-ios/pull/5575]

8.1
-----
- [***] Now it's possible to filter Order List by multiple statuses and date ranges. Plus, we removed the top tab bar on Orders Tab. [https://github.com/woocommerce/woocommerce-ios/pull/5491]
- [*] Login: Password AutoFill will suggest wordpress.com accounts. [https://github.com/woocommerce/woocommerce-ios/pull/5399]
- [*] Store picker: after logging in with store address, the pre-selected store is now the currently selected store instead of the store from login flow. [https://github.com/woocommerce/woocommerce-ios/pull/5508]
- [*] The application icon number from order push notifications is now cleared after visiting the orders tab. [https://github.com/woocommerce/woocommerce-ios/pull/5715]
- [internal] Migrated Settings screen to MVVM [https://github.com/woocommerce/woocommerce-ios/pull/5393]


8.0
-----
- [*] Product List: Add support for product filtering by category. [https://github.com/woocommerce/woocommerce-ios/pull/5388]
- [***] Push notifications are now supported for all connected stores. [https://github.com/woocommerce/woocommerce-ios/pull/5299]
- [*] Fix: in Settings > Switch Store, tapping "Dismiss" after selecting a different store does not switch stores anymore. [https://github.com/woocommerce/woocommerce-ios/pull/5359]

7.9
-----
- [*] Fix: after disconnecting a site or connecting to a new site, the sites in site picker (Settings > Switch Store) should be updated accordingly. The only exception is when the newly disconnected site is the currently selected site. [https://github.com/woocommerce/woocommerce-ios/pull/5241]
- [*] Order Details: Show a button on the "Product" section of Order Details screen to allow recreating shipping labels. [https://github.com/woocommerce/woocommerce-ios/pull/5255]
- [*] Edit Order Address - Enable `Done` button when `Use as {Shipping/Billing} Address` toggle is turned on. [https://github.com/woocommerce/woocommerce-ios/pull/5254]
- [*] Add/Edit Product: fix an issue where the product name keyboard is English only. [https://github.com/woocommerce/woocommerce-ios/pull/5288]
- [*] Order Details: some sites cannot parse order requests where the fields parameter has spaces, and the products section cannot load as a result. The spaces are now removed. [https://github.com/woocommerce/woocommerce-ios/pull/5298]

7.8
-----
- [***] Shipping Labels: merchants can create multiple packages for the same order, moving the items between different packages. [https://github.com/woocommerce/woocommerce-ios/pull/5190]
- [*] Fix: Navigation bar buttons are now consistently pink on iOS 15. [https://github.com/woocommerce/woocommerce-ios/pull/5139]
- [*] Fix incorrect info banner color and signature option spacing on Carrier and Rates screen. [https://github.com/woocommerce/woocommerce-ios/pull/5144]
- [x] Fix an error where merchants were unable to connect to valid stores when they have other stores with corrupted information https://github.com/woocommerce/woocommerce-ios/pull/5161
- [*] Shipping Labels: Fix issue with decimal values on customs form when setting the device with locales that use comma as decimal point. [https://github.com/woocommerce/woocommerce-ios/pull/5195]
- [*] Shipping Labels: Fix crash when tapping on Learn more rows of customs form. [https://github.com/woocommerce/woocommerce-ios/pull/5207]
- [*] Shipping Labels: The shipping address now prefills the phone number from the billing address if a shipping phone number is not available. [https://github.com/woocommerce/woocommerce-ios/pull/5177]
- [*] Shipping Labels: now in Carrier and Rates we always display the discounted rate instead of the retail rate if available. [https://github.com/woocommerce/woocommerce-ios/pull/5188]
- [*] Shipping Labels: If the shipping address is invalid, there are now options to email, call, or message the customer. [https://github.com/woocommerce/woocommerce-ios/pull/5228]
- [*] Accessibility: notify when offline mode banner appears or disappears. [https://github.com/woocommerce/woocommerce-ios/pull/5225]

7.7
-----
- [***] In-Person Payments: US merchants can now obtain a card reader and then collect payments directly from the app. [https://github.com/woocommerce/woocommerce-ios/pull/5030]
- [***] Shipping Labels: Merchants can now add new payment methods for shipping labels directly from the app. [https://github.com/woocommerce/woocommerce-ios/pull/5023]
- [**] Merchants can now edit shipping & billing addresses from orders. [https://github.com/woocommerce/woocommerce-ios/pull/5097]
- [x] Fix: now a default paper size will be selected in Shipping Label print screen. [https://github.com/woocommerce/woocommerce-ios/pull/5035]
- [*] Show banner on screens that use cached data when device is offline. [https://github.com/woocommerce/woocommerce-ios/pull/5000]
- [*] Fix incorrect subtitle on customs row of Shipping Label purchase flow. [https://github.com/woocommerce/woocommerce-ios/pull/5093]
- [*] Make sure customs form printing option is not available on non-international orders. [https://github.com/woocommerce/woocommerce-ios/pull/5104]
- [*] Fix incorrect logo for DHL in Shipping Labels flow. [https://github.com/woocommerce/woocommerce-ios/pull/5105]
 
7.6
-----
- [x] Show an improved error modal if there are problems while selecting a store. [https://github.com/woocommerce/woocommerce-ios/pull/5006]
- [***] Shipping Labels: Merchants can now add new custom and service packages for shipping labels directly from the app. [https://github.com/woocommerce/woocommerce-ios/pull/4976]
- [*] Fix: when product image upload fails, the image cell stop loading. [https://github.com/woocommerce/woocommerce-ios/pull/4989]

7.5
-----
- [***] Merchants can now purchase shipping labels and declare customs forms for international orders. [https://github.com/woocommerce/woocommerce-ios/pull/4896]
- [**] Merchants can now edit customer provided notes from orders. [https://github.com/woocommerce/woocommerce-ios/pull/4893]
- [*] Fix empty states sometimes not centered vertically [https://github.com/woocommerce/woocommerce-ios/pull/4890]
- [*] Fix error syncing products due to decoding failure of regular_price in product variations. [https://github.com/woocommerce/woocommerce-ios/pull/4901]
- [*] Hide bottom bar on shipping label purchase form. [https://github.com/woocommerce/woocommerce-ios/pull/4902]

7.4
-----
- [*] Fix an issue where some extension was not shown in order item details. [https://github.com/woocommerce/woocommerce-ios/pull/4753]
- [*] Fix: The refund button within Order Details will be hidden if the refund is zero. [https://github.com/woocommerce/woocommerce-ios/pull/4789]
- [*] Fix: Incorrect arrow direction for right-to-left languages on Shipping Label flow. [https://github.com/woocommerce/woocommerce-ios/pull/4796]
- [*] Fix: Shouldn't be able to schedule a sale without sale price. [https://github.com/woocommerce/woocommerce-ios/pull/4825]
- [*] Fix: Edit address screen is pushed twice in Shipping Label flow when missing name in origin or destination address. [https://github.com/woocommerce/woocommerce-ios/pull/4845]

7.3
-----
- [*] Order Detail: now we do not offer the "email note to customer" option if no email is available. [https://github.com/woocommerce/woocommerce-ios/pull/4680]
- [*] My Store: If there are errors loading the My Store screen, a banner now appears at the top of the screen with links to troubleshoot or contact support. [https://github.com/woocommerce/woocommerce-ios/pull/4704]
- [*] Fix: Added 'Product saved' confirmation message when a product is updated [https://github.com/woocommerce/woocommerce-ios/pull/4709]
- [*] Shipping Labels: Updated address validation to automatically use trivially normalized address for origin and destination. [https://github.com/woocommerce/woocommerce-ios/pull/4719]
- [*] Fix: Order details for products with negative prices now will show correctly [https://github.com/woocommerce/woocommerce-ios/pull/4683]
- [*] Fix: Order list not extend edge-to-edge in dark mode. [https://github.com/woocommerce/woocommerce-ios/pull/4728]
- [*] Plugins: Added list of active and inactive plugins that can be reached by admins in the settings screen. [https://github.com/woocommerce/woocommerce-ios/pull/4735]
- [*] Login: Updated appearance of back buttons in navigation bar to minimal style. [https://github.com/woocommerce/woocommerce-ios/pull/4726]
- [internal] Upgraded Zendesk SDK to version 5.3.0. [https://github.com/woocommerce/woocommerce-ios/pull/4699]
- [internal] Updated GoogleSignIn to version 6.0.1 through WordPressAuthenticator. There should be no functional changes, but may impact Google sign in flow. [https://github.com/woocommerce/woocommerce-ios/pull/4725]

7.2
-----
- [*] Order Fulfillment: Updated success notice message [https://github.com/woocommerce/woocommerce-ios/pull/4589]
- [*] Order Fulfillment: Fixed issue footer view getting clipped of by iPhone notch [https://github.com/woocommerce/woocommerce-ios/pull/4631]
- [*] Shipping Labels: Updated address validation to make sure a name is entered for each address. [https://github.com/woocommerce/woocommerce-ios/pull/4601]
- [*] Shipping Labels: Hide Contact button on Shipping To Address form when customer phone number is not provided. [https://github.com/woocommerce/woocommerce-ios/pull/4663]
- [*] Shipping Labels: Updated edge-to-edge table views for all forms. [https://github.com/woocommerce/woocommerce-ios/pull/4657]
- [*] Orders and Order Details: Updated edge-to-edge table views for consistent look across the app. [https://github.com/woocommerce/woocommerce-ios/pull/4638]
- [*] Reviews and Review Details: Updated edge-to-edge table views for consistent look across the app. [https://github.com/woocommerce/woocommerce-ios/pull/4637]
- [*] New error screen displayed to users without the required roles to access the store. [https://github.com/woocommerce/woocommerce-ios/pull/4493]

7.1
-----
- [***] Merchants from US can create shipping labels for physical orders from the app. The feature supports for now only orders where the shipping address is in the US. [https://github.com/woocommerce/woocommerce-ios/pull/4578]
- [**] Due to popular demand, the Order fulfill is displayed once again when clicking on the Mark order complete button. [https://github.com/woocommerce/woocommerce-ios/pull/4567]
- [*] Fix: Interactive pop gesture on Order Details and Settings screen. [https://github.com/woocommerce/woocommerce-ios/pull/4504]
- [*] Fix: Frozen refresh control and placeholder when switching tabs [https://github.com/woocommerce/woocommerce-ios/pull/4505]
- [internal] Stats tab: added network sync throttling [https://github.com/woocommerce/woocommerce-ios/pull/4494]

7.0
-----
- [**] Order Detail: now we display Order Items and Shipping Label Packages as separate sections. [https://github.com/woocommerce/woocommerce-ios/pull/4445]
- [*] Fix: Orders for a variable product with different configurations of a single variation will now show each order item separately. [https://github.com/woocommerce/woocommerce-ios/pull/4445]
- [*] If the Orders, Products, or Reviews lists can't load, a banner now appears at the top of the screen with links to troubleshoot or contact support. [https://github.com/woocommerce/woocommerce-ios/pull/4400, https://github.com/woocommerce/woocommerce-ios/pull/4407]
- [*] Fix: Stats tabs are now displayed and ordered correctly in RTL languages. [https://github.com/woocommerce/woocommerce-ios/pull/4444]
- [*] Fix: Missing "Add Tracking" button in orders details. [https://github.com/woocommerce/woocommerce-ios/pull/4520]


6.9
-----
- [*] Order Detail: now we display a loader on top, to communicate that the order detail view has not yet been fully loaded. [https://github.com/woocommerce/woocommerce-ios/pull/4396]
- [*] Products: You can edit product attributes for variations right from the main product form. [https://github.com/woocommerce/woocommerce-ios/pull/4350]
- [*] Improved CTA. "Print Shipping Label" instead of "Reprint Shipping Label". [https://github.com/woocommerce/woocommerce-ios/pull/4394]
- [*] Improved application log viewer. [https://github.com/woocommerce/woocommerce-ios/pull/4387]
- [*] Improved the experience when creating the first variation. [https://github.com/woocommerce/woocommerce-ios/pull/4405]

6.8
-----

- [***] Dropped iOS 13 support. From now we support iOS 14 and later. [https://github.com/woocommerce/woocommerce-ios/pull/4209]
- [**] Products: Added the option to create and edit a virtual product directly from the product detail screen. [https://github.com/woocommerce/woocommerce-ios/pull/4214]

6.7
-----
- [**] Add-Ons: Order add-ons are now available as a beta feature. To try it, enable it from settings! [https://github.com/woocommerce/woocommerce-ios/pull/4119]

6.6
-----
- [*] Fix: Product variations only support at most one image, so we won't show an option to add a second one. [https://github.com/woocommerce/woocommerce-ios/pull/3994]
- [*] Fix: The screen to select images from the Media Library would sometimes crash when the library had a specific number of images. [https://github.com/woocommerce/woocommerce-ios/pull/4003]
- [*] Improved error messages for logins. [https://github.com/woocommerce/woocommerce-ios/pull/3957]

6.5
-----
- [*] Fix: Product images with non-latin characters in filenames now will load correctly and won't break Media Library. [https://github.com/woocommerce/woocommerce-ios/pull/3935]
- [*] Fix: The screen to select images from the Media Library would sometimes crash when the library had a specific number of images. [https://github.com/woocommerce/woocommerce-ios/pull/4070]

6.4
-----
- [*] Login: New design and illustrations for the initial login screen, promoting the app's main features. [https://github.com/woocommerce/woocommerce-ios/pull/3867]
- [*] Enhancement/fix: Unify back button style across the app. [https://github.com/woocommerce/woocommerce-ios/pull/3872]

6.3
-----
- [**] Products: Now you can add variable products from the create product action sheet. [https://github.com/woocommerce/woocommerce-ios/pull/3836]
- [**] Products: Now you can easily publish a product draft or pending product using the navigation bar buttons [https://github.com/woocommerce/woocommerce-ios/pull/3846]
- [*] Fix: In landscape orientation, all backgrounds on detail screens and their subsections now extend edge-to-edge. [https://github.com/woocommerce/woocommerce-ios/pull/3808]
- [*] Fix: Creating an attribute or a variation no longer saves your product pending changes. [https://github.com/woocommerce/woocommerce-ios/pull/3832]
- [*] Enhancement/fix: image & text footnote info link rows are now center aligned in order details reprint shipping label info row and reprint screen. [https://github.com/woocommerce/woocommerce-ios/pull/3805]

6.2
-----

- [***] Products: When editing a product, you can now create/delete/update product variations, product attributes and product attribute options. https://github.com/woocommerce/woocommerce-ios/pull/3791
- [**] Large titles are enabled for the four main tabs like in Android. In Dashboard and Orders tab, a workaround is implemented with some UI/UX tradeoffs where the title size animation is not as smooth among other minor differences from Products and Reviews tab. We can encourage beta users to share any UI issues they find with large titles. [https://github.com/woocommerce/woocommerce-ios/pull/3763]
- [*] Fix: Load product inventory settings in read-only mode when the product has a decimal stock quantity. This fixes the products tab not loading due to product decoding errors when third-party plugins enable decimal stock quantities. [https://github.com/woocommerce/woocommerce-ios/pull/3717]
- [*] Fix: Loading state stuck in Reviews List. [https://github.com/woocommerce/woocommerce-ios/pull/3753]

6.1
-----
- [**] Products: When editing variable products, you can now edit the variation attributes to select different attribute options. [https://github.com/woocommerce/woocommerce-ios/pull/3628]
- [*] Fixes a bug where long pressing the back button sometimes displayed an empty list of screens.
- [*] Product Type: Updated product type detail to display "Downloadable" if a product is downloadable. [https://github.com/woocommerce/woocommerce-ios/pull/3647]
- [*] Product Description: Updated the placeholder text in the Aztec Editor screens to provide more context. [https://github.com/woocommerce/woocommerce-ios/pull/3668]
- [*] Fix: Update the downloadable files row to read-only, if the product is accessed from Order Details. [https://github.com/woocommerce/woocommerce-ios/pull/3669]
- [*] Fix: Thumbnail image of a product wasn't being loaded correctly in Order Details. [https://github.com/woocommerce/woocommerce-ios/pull/3678]
- [*] Fix: Allow product's `regular_price` to be a number and `sold_individually` to be `null` as some third-party plugins could alter the type in the API. This could help with the products tab not loading due to product decoding errors. [https://github.com/woocommerce/woocommerce-ios/pull/3679]
- [internal] Attempted fix for a crash in product image upload. [https://github.com/woocommerce/woocommerce-ios/pull/3693]

6.0
-----
- [**] Due to popular demand, the product SKU is displayed once again in Order Details screen. [https://github.com/woocommerce/woocommerce-ios/pull/3564]
- [*] Updated copyright notice to WooCommerce
- [*] Fix: top performers in "This Week" tab should be showing the same data as in WC Admin.
- [*] Fix: visitor stats in Dashboard should be more consistent with web data on days when the end date for more than one tab is the same (e.g. "This Week" and "This Month" both end on January 31). [https://github.com/woocommerce/woocommerce-ios/pull/3532]
- [*] Fix: navbar title on cross-sells products list displayed title for upsells [https://github.com/woocommerce/woocommerce-ios/pull/3565]
- [*] Added drag-and-drop sorting to Linked Products [https://github.com/woocommerce/woocommerce-ios/pull/3548]
- [internal] Refactored Core Data migrator stack to help reduce crashes [https://github.com/woocommerce/woocommerce-ios/pull/3523]


5.9
-----
- [**] Product List: if a user applies custom sort orders and filters in the Product List, now when they reopen the app will be able to see the previous settings applied. [https://github.com/woocommerce/woocommerce-ios/pull/3454]
- [*] Removed fulfillment screen and moved fulfillment to the order details screen. [https://github.com/woocommerce/woocommerce-ios/pull/3453]
- [*] Fix: billing information action sheets now are presented correctly on iPad. [https://github.com/woocommerce/woocommerce-ios/pull/3457]
- [*] fix: the rows in the product search list now don't have double separators. [https://github.com/woocommerce/woocommerce-ios/pull/3456]
- [*] Fix: During login, the spinner when a continue button is in loading state is now visible in dark mode. [https://github.com/woocommerce/woocommerce-ios/pull/3472]
- [*] fix: when adding a note to an order, the text gets no more deleted if you tap on “Email note to customer”. [https://github.com/woocommerce/woocommerce-ios/pull/3473]
- [*] Added Fees to order details. [https://github.com/woocommerce/woocommerce-ios/pull/3475]
- [*] fix: now we don't show any more similar alert notices if an error occurred. [https://github.com/woocommerce/woocommerce-ios/pull/3474]
- [*] fix: in Settings > Switch Store, the spinner in the "Continue" button at the bottom is now visible in dark mode. [https://github.com/woocommerce/woocommerce-ios/pull/3468]
- [*] fix: in order details, the shipping and billing address are displayed in the order of the country (in some eastern Asian countries, the address starts from the largest unit to the smallest). [https://github.com/woocommerce/woocommerce-ios/pull/3469]
- [*] fix: product is now read-only when opened from the order details. [https://github.com/woocommerce/woocommerce-ios/pull/3491]
- [*] fix: pull to refresh on the order status picker screen does not resets anymore the current selection. [https://github.com/woocommerce/woocommerce-ios/pull/3493]
- [*] When adding or editing a link (e.g. in a product description) link settings are now presented as a popover on iPad. [https://github.com/woocommerce/woocommerce-ios/pull/3492]
- [*] fix: the glitch when launching the app in logged out state or after tapping "Try another account" in store picker is now gone. [https://github.com/woocommerce/woocommerce-ios/pull/3498]
- [*] Minor enhancements: in product editing form > product reviews list, the rows don't show highlighted state on tap anymore since they are not actionable. Same for the number of upsell and cross-sell products in product editing form > linked products. [https://github.com/woocommerce/woocommerce-ios/pull/3502]


5.8
-----
- [***] Products M5 features are now available to all. Products M5 features: add and edit linked products, add and edit downloadable files, product deletion. [https://github.com/woocommerce/woocommerce-ios/pull/3420]
- [***] Shipping labels M1 features are now available to all: view shipping label details, request a refund, and reprint a shipping label via AirPrint. [https://github.com/woocommerce/woocommerce-ios/pull/3436]
- [**] Improved login flow, including better error handling. [https://github.com/woocommerce/woocommerce-ios/pull/3332]


5.7
-----
- [***] Dropped iOS 12 support. From now we support iOS 13 and later. [https://github.com/woocommerce/woocommerce-ios/pull/3216]
- [*] Fixed spinner appearance in the footer of orders list. [https://github.com/woocommerce/woocommerce-ios/pull/3249]
- [*] In order details, the image for a line item associated with a variation is shown now after the variation has been synced. [https://github.com/woocommerce/woocommerce-ios/pull/3314]
- [internal] Refactored Core Data stack so more errors will be propagated. [https://github.com/woocommerce/woocommerce-ios/pull/3267]


5.6
-----
- [**] Fixed order list sometimes not showing newly submitted orders. 
- [*] now the date pickers on iOS 14 are opened as modal view. [https://github.com/woocommerce/woocommerce-ios/pull/3148]
- [*] now it's possible to remove an image from a Product Variation if the WC version 4.7+. [https://github.com/woocommerce/woocommerce-ios/pull/3159]
- [*] removed the Product Title in product screen navigation bar. [https://github.com/woocommerce/woocommerce-ios/pull/3187]
- [*] the icon of the cells inside the Product Detail are now aligned at 10px from the top margin. [https://github.com/woocommerce/woocommerce-ios/pull/3199]
- [**] Added the ability to issue refunds from the order screen. Refunds can be done towards products or towards shipping. [https://github.com/woocommerce/woocommerce-ios/pull/3204]
- [*] Prevent banner dismiss when tapping "give feedback" on products screen. [https://github.com/woocommerce/woocommerce-ios/pull/3221]
- [*] Add keyboard dismiss in Add Tracking screen [https://github.com/woocommerce/woocommerce-ios/pull/3220]


5.5
----- 
- [**] Products M4 features are now available to all. Products M4 features: add a simple/grouped/external product with actions to publish or save as draft. [https://github.com/woocommerce/woocommerce-ios/pull/3133]
- [*] enhancement: Order details screen now shows variation attributes for WC version 4.7+. [https://github.com/woocommerce/woocommerce-ios/pull/3109]
- [*] fix: Product detail screen now includes the number of ratings for that product. [https://github.com/woocommerce/woocommerce-ios/pull/3089]
- [*] fix: Product subtitle now wraps correctly in order details. [https://github.com/woocommerce/woocommerce-ios/pull/3201]


5.4
-----
- [*] fix: text headers on Product price screen are no more clipped with large text sizes. [https://github.com/woocommerce/woocommerce-ios/pull/3090]


5.4
-----
- [*] fix: the footer in app Settings is now correctly centered.
- [*] fix: Products tab: earlier draft products now show up in the same order as in core when sorting by "Newest to Oldest".
- [*] enhancement: in product details > price settings, the sale dates can be edited inline in iOS 14 using the new date picker. Also, the sale end date picker editing does not automatically end on changes anymore. [https://github.com/woocommerce/woocommerce-ios/pull/3044]
- [*] enhancement: in order details > add tracking, the date shipped can be edited inline in iOS 14 using the new date picker. [https://github.com/woocommerce/woocommerce-ios/pull/3044]
- [*] enhancement: in products list, the "(No Title)" placeholder will be showed when a product doesn't have the title set. [https://github.com/woocommerce/woocommerce-ios/pull/3068]
- [*] fix: the placeholder views in the top dashboard chart and orders tab do not have unexpected white background color in Dark mode in iOS 14 anymore. [https://github.com/woocommerce/woocommerce-ios/pull/3063]


5.3
-----
- [**] In Settings > Experimental Features, a Products switch is now available for turning Products M4 features on and off (default off). Products M4 features: add a simple/grouped/external product with actions to publish or save as draft.
- [*] Opening a product from order details now shows readonly product details of the same styles as in editable product details.
- [*] Opening a product variation from order details now shows readonly product variation details and this product variation does not appear in the Products tab anymore.
- [*] Enhancement: when not saving a product as "published", the in-progress modal now shows title and message like "saving your product" instead of "publishing your product".
- [*] In product and variation list, the stock quantity is not shown anymore when stock management is disabled.
- [*] Enhancement: when the user attempts to dismiss the product selector search modal while at least one product is selected for a grouped product's linked products, a discard changes action sheet is shown.
- [internal] Renamed a product database table (Attribute) to GenericAttribute. This adds a new database migration.  [https://github.com/woocommerce/woocommerce-ios/pull/2883]
- [internal] Refactored the text fields in the Manual Shipment Tracking page. [https://github.com/woocommerce/woocommerce-ios/pull/2979]
- [internal] Attempt fix for startup crashes. [https://github.com/woocommerce/woocommerce-ios/pull/3069]


5.2
-----
- [**] Products: now you can editing basic fields for non-core products (whose product type is not simple/external/variable/grouped) - images, name, description, readonly price, readonly inventory, tags, categories, short description, and product settings.
- [*] Enhancement: for variable products, the stock status is now shown in its variation list.
- [*] Sign In With Apple: if the Apple ID has been disconnected from the WordPress app (e.g. in Settings > Apple ID > Password & Security > Apps using Apple ID), the app is logged out on app launch or app switch.
- [*] Now from an Order Detail it's only possible to open a Product in read-only mode.
- [internal] #2881 Upgraded WPAuth from 1.24 to 1.26-beta.12. Regressions may happen in login flows.
- [internal] #2896 Configured the same user agent header for all the network requests made through the app.
- [internal] #2879 After logging out, the persistent store is not reset anymore to fix a crash in SIWA revoked token scenario after app launch (issue #2830). No user-facing changes are intended, the data should be associated with a site after logging out and in like before.

5.1
-----
- [*] bugfix: now reviews are refreshed correctly. If you try to delete or to set as spam a review from the web, the result will match in the product reviews list.
- [*] If the Products switch is on in Settings > Experimental Features:
  - For a variable product, the stock status is not shown in the product details anymore when stock management is disabled since stock status is controlled at variation level.
- [internal] The Order List and Orders Search → Filter has a new backend architecture (#2820). This was changed as an experiment to fix #1543. This affects iOS 13.0 users only. No new behaviors have been added. Github project: https://git.io/JUBco. 
- [*] Orders → Search list will now show the full counts instead of “99+”. #2825


5.0
-----
- [*] Order details > product details: tapping outside of the bottom sheet from "Add more details" menu does not dismiss the whole product details anymore.
- [*] If the Products switch is on in Settings > Experimental Features, product editing for basic fields are enabled for non-core products (whose product type is not simple/external/variable/grouped) - images, name, description, readonly price, readonly inventory, tags, categories, short description, and product settings.
- [*] Order Detail: added "Guest" placeholder on Order Details card when there's no customer name.
- [*] If the Products switch is on in Settings > Experimental Features:
  - Product editing for basic fields are enabled for non-core products (whose product type is not simple/external/variable/grouped) - images, name, description, readonly price, readonly inventory, tags, categories, short description, and product settings.
  - Inventory and shipping settings are now editable for a variable product.
  - A product variation's stock status is now editable in inventory settings.
  - Reviews row is now hidden if reviews are disabled.
  - Now it's possible to open the product's reviews screen also if there are no reviews.
  - We improved our VoiceOver support in Product Detail screen.
- [*] In Settings, the "Feature Request" button was replaced with "Send Feedback" (Survey) (https://git.io/JUmUY)


4.9
-----
- [**] Sign in with Apple is now available in the log in process.
- [**] In Settings > Experimental Features, a Products switch is now available for turning Products M3 features on and off for core products (default off for beta testing). Products M3 features: edit grouped, external and variable products, enable/disable reviews, change product type and update categories and tags.
- [*] Edit Products: the update action now shows up on the product details after updating just the sale price.
- [*] Fix a crash that sometimes happen when tapping on a Product Review push notification.
- [*] Variable product > variation list: a warning banner is shown if any variations do not have a price, and warning text is shown on these variation rows.


4.8
-----
- [*] Enabled right/left swipe on product images.


4.7
-----
- [*] Fixed an intermittent crash when sending an SMS from the app.


4.6
-----
- [*] Fix an issue in the y-axis values on the dashboard charts where a negative value could show two minus signs.
- [*] When a simple product doesn't have a price set, the price row on the product details screen now shows "Add Price" placeholder instead of an empty regular price.
- [*] If WooCommerce 4.0 is available the app will show the new stats dashboard, otherwise will show a banner indicating the user to upgrade.
- [*] The total orders row is removed from the readonly product details (products that are not a simple product) to avoid confusion since it's not shown on the editable form for simple products.


4.5
-----
- [**] Products: now you can update product images, product settings, viewing and sharing a product.
- [*] In Order Details, the item subtotal is now shown on the right side instead of the quantity. The quantity can still be viewed underneath the product name.
- [*] In Order Details, SKU was removed from the Products List. It is still shown when fulfilling the order or viewing the product details.
- [*] Polish the loading state on the product variations screen.
- [*] When opening a simple product from outside of the Products tab (e.g. from Top Performers section or an order), the product name and ellipsis menu (if the Products feature switch is enabled) should be visible in the navigation bar.
 

4.4
-----
- Order Detail: the HTML shipping method is now showed correctly
- [internal] Logging in via 'Log in with Google' has changes that can cause regressions. See https://git.io/Jf2Fs for full testing details.
- [**] Fix bugs related to push notifications: after receiving a new order push notification, the Reviews tab does not show a badge anymore. The application icon badge number is now cleared by navigating to the Orders tab and/or the Reviews tab, depending on the types of notifications received.
- [*] The discard changes prompt now only appears when navigating from product images screen if any images have been deleted.
- [*] Fix the issue where product details screen cannot be scrolled to the bottom in landscape after keyboard is dismissed (e.g. from editing product title).
- [*] The product name is now shown in the product details navigation bar so that the name is always visible.
- [*] The images pending upload should be visible after editing product images from product details.
- [*] The discard changes prompt does not appear when navigating from product settings detail screens with a text field (slug, purchase note, and menu order) anymore.
- [*] Fix the wrong cell appearance in the order status list.
- [*] The "View product in store" action will be shown only if the product is published.
- [internal] Modified the component used for fetching data from the database. Please watch out for crashes in lists.


4.3
-----
- Products: now the Product details can be edited and saved outside Products tab (e.g. from Order details or Top Performers).
- [internal]: the navigation to the password entry screen has changed and can cause regressions. See https://git.io/JflDW for testing details.
- [internal] Refactored some API calls for fetching a Note, Product, and Product Review. 
- Products: we improved our VoiceOver support in Product Price settings
- In Settings > Experimental Features, a Products switch is now available for turning Products M2 features on and off for simple products (default off for beta testing). Products M2 features: update product images, product settings, viewing and sharing a product.
- The WIP banner on the Products tab is now collapsed by default for more vertical space.
- Dropped iOS 11 support. From now we support iOS 12 and later.
- In Order Details, the Payment card is now shown right after the Products and Refunded Products cards.


4.2
-----
- Products: now tapping anywhere on a product cell where you need to insert data, like in Product Price and Product Shipping settings, you start to edit the text field.
- Products: now the keyboard pop up automatically in Edit Description
- The Processing orders list will now show upcoming (future) orders.
- Improved stats: fixed the incorrect time range on "This Week" tab when loading improved stats on a day when daily saving time changes.
- [internal]: the "send magic link" screen has navigation changes that can cause regressions. See https://git.io/Jfqio for testing details.
- The Orders list is now automatically refreshed when reopening the app. 
- The Orders list is automatically refreshed if a new order (push notification) comes in.
- Orders -> Search: The statuses now shows the total number of orders with that status.


4.1
-----
- Fix an intermittent crash when downloading Orders
- The Photo Library permission alert shouldn't be prompted when opening the readonly product details or edit product for simple products, which is reproducible on iOS 11 or 12 devices. (The permission is only triggered when uploading images in Zendesk support or in debug builds with Products M2 enabled.)
- [internal] Updated the empty search result views for Products and Orders. https://git.io/Jvdap

 
4.0
-----
- Products is now available with limited editing for simple products!
- Fix pulling to refresh on the Processing tab sometimes will not show the up-to-date orders.
- Edit Product > Price Settings: schedule sale is now available even when either the start or end date is not set, and the sale end date can be removed now.
- Improved stats: fixed a crash when loading improved stats on a day when daily saving time changes.
- [internal] Changed the Shipping and Tax classes list loading so that any cached data is shown right away
- [internal] Edit Products M2: added an image upload source for product images - WordPress Media Library.
- [internal] Slightly changed the dependency graph of the database fetching component. Please watch out for data loading regressions.
- [internal] the signup and login Magic Link flows have code changes. See https://git.io/JvyB3 for testing details.
- [internal] the login via Magic Link flows have code changes. See https://git.io/JvyB3 for testing details.
- [internal] the login via Continue with Google flows have code changes that can cause regressions. See https://git.io/Jvyjg for testing details.
- [internal] the signup and login Magic Link flows have code changes. See https://git.io/JvyB3 for testing details.
- [internal] under Edit Products M2 feature flag, there are 4 ways to sort the products on the products tab.
- [internal] the login flow has changes to the 2-factor authentication navigation. See https://git.io/JvdKP for testing details.

3.9
-----
- bugfix: now in the Order List the order status label is no more clipped
- bugfix: now the launch screen is no more stretched
- The Shipping Provider flow, will be called now Shipping Carrier.
- Edit Products: in price settings, the order of currency and price field follows the store currency options under wp-admin > WooCommerce > Settings > General.
- [internal] The signup and login flows have code changes. See https://git.io/Jv1Me for testing details.
 
3.8
-----
- Dashboard stats: any negative revenue (from refunds for example) for a time period are shown now.
- Redesigned Orders List: Processing and All Orders are now shown in front. Filtering was moved to the Search view.
- Fix Reviews sometimes failing to load on some WooCommerce configurations
- Experimental: a Products feature switch is visible in Settings > Experimental Features that shows/hides the Products tab, and allow to edit a product.
 
3.7
-----
- Dashboard: now tapping on a product on "Top Performers" section open the product detail

3.6
-----
- Order Details: see a list of issued refunds inside the order detail screen
- Orders tab: Orders to fulfill badge shows numbers 1-99, and now 99+ for anything over 99. Previously, it was 9+.
- Orders tab: The full total amount is now shown.
- Order Details & Product UI: if a Product name has HTML escape characters, they should be decoded in the app.
- Order Details: if the Order has multiple Products, tapping on any Product should open the same Product now.
- bugfix: the orders badge on tab bar now is correctly refreshed after switching to a store with badge count equal to zero.
- The orders tab now localizes item quantities and the order badge.


3.5
-----
- bugfix: when the app is in the foreground while receiving a push notification, the badge on the Orders tab and Reviews tab should be updated correctly based on the type of the notification.
- bugfix: after logging out and in, the Product list should be loaded to the correct store instead of being empty.
- bugfix: in Contact Support, a message should always be sent successfully now.

3.4
-----
- bugfix: on the Order Details screen, the product quantity title in the 2-column header view aligns to the right now
- bugfix: tapping on a new Order push notification, it used to go to the Reviews tab. Now it should go to the new Order screen
- bugfix: on the Products tab, if tapping on a Product and then switching stores, the old Product details used to remain on the Products tab. Now the Product list is always shown on the Products tab after switching stores.
- Dark mode: colors are updated up to design for the navigation bar, tab bar, Fulfill Order > add tracking icon, Review Details > product link icon.
- bugfix/enhancement: on the Products tab, if there are no Products the "Work In Progress" banner is shown with an image placeholder below now.
- bugfix: the deleted Product Variations should not show up after syncing anymore.
- bugfix: now the shipping address in the Order Detail is hidden if the order contains only virtual products
- bugfix: when logged out, Contact Support should be enabled now after typing a valid email address with an email keyboard type.

3.3
-----
- bugfix: add some padding to an order item image in the Fulfillment view, when no SKU exists
- bugfix: View Billing Information > Contact Details: the email button wouldn't do anything if you don't have an email account configured in the Mail app. Now an option to copy the email address is presented instead of doing nothing.
- bugfix: Fulfill Order screen now displays full customer provided note, instead of cutting it to a single line.
- bugfix: Fixed clipped content on section headings with larger font sizes
- bugfix: Fixed footer overlapping the last row in Settings > About with larger font sizes
- bugfix: the Orders badge on tab bar now is correctly refreshed after switching stores
 
3.2.1
-----
- bugfix: the order detail status and "Begin fulfillment" button now are correctly updated when the order status changes
- bugfix: after adding a new order note, now it appear correctly inside the order detail

3.2
-----
- Experimental: a Products feature switch is visible in Settings > Experimental Features that shows/hides the Products tab with a Work In Progress banner at the top.
- Experimental: if a Product has variations, the variants info are shown on the Product Details that navigates to a list of variations with each price or visibility shown.
- Enhancement: Support for dark mode
- bugfix: Settings no longer convert to partial dark mode.
- Experimental: Support the latest wc-admin plugin release, v0.23.0 and up
 
3.1
-----
- The order detail view now includes the shipping method of the order.
- Enhancement: The Reviews tab now presents all the Product Reviews
- Updated appearance of Order Details - temporarily disabling dark mode.
- bugfix: fixed UI appearance on cells of Order List when tapping with dark mode enabled.
- bugfix: Reviews no longer convert to partial dark mode. Dark mode coming soon!
- bugfix: Order Details now has the right space between cells.
- bugfix: update the new stats endpoint for WC Admin plugin version 0.22+, and notify the user about the minimum plugin version when they cannot see the new stats. It'd be great to also mention this in the App Store release notes: the new stats UI now requires WC Admin plugin version 0.22+.

3.0
-----
- bugfix: for sites with empty site time zone in the API (usually with UTC specified in wp-admin settings) and when the site time zone is not GMT+0, the stats v4 data no longer has the wrong boundaries (example in #1357).
- bugfix: fixed a UI appearance problem on mail composer on iOS 13.
 
2.9
-----
- bugfix: the badge "9+" on the Orders tab doesn't overlap with the tab label on iPhone SE/8 landscape now, and polished based on design spec.
- bugfix: the Top Performers in the new stats page should not have a dark header bar when launching the app in Dark mode.
- Enhancement: preselect current Order status when editing the status with a list of order statuses.
- bugfix: on Orders tab, the order status filter now stays after changing an Order status.
 
2.8
-----
 
2.7
-----
- Enhancement: Enhancements to the Order Details screen, adding more customer information.
- bugfix: the App Logs shouldn't be editable, only copy / paste.
- bugfix: Reviews were not localized.
- bugfix: On log in, some users would see the Continue button but be unable to Continue, due to errors with the account. A new "Try another account" button has been added as an option.
- bugfix: Product Details page was displaying the Price in the wrong currency.
- Enhancement: removed the "New Orders" card from the My store tab, now that the Orders tab displays the same information.
- Added brand new stats page for user with the WooCommerce Admin plugin and provided an option for users to opt in or out directly from the Settings page.
- bugfix: Order Details: icon on "Details" cell for fulfilled order can be wrong.
 
2.6
-----
- bugfix: 9+ orders in the orders badge text is now easier to read
- bugfix: Keep those sign-in bugs coming! We tracked down and fixed a `Log in with Jetpack` issue, where users with a Byte Order Mark in their `wp-config.php` file were returning error responses during API requests. These users would see their store listed in the sign-in screen, but were unable to tap the Continue button.
- bugfix: prevents a potential edge case where the login screen could be dismissed in a future version of iOS.
- bugfix: While tuning up the behind-the-scenes for Order Detail screens, we accidentally lost the ability to automatically download any missing product images. Product image downloads restored!

2.5
-----
- bugfix: on certain devices, pulling down to refresh on Order Details screen used to result in weird UI with misplaced labels. Should be fixed in this release.
- Enhancement: Display a badge in the bottom tab, overlapping the Orders icon, to indicate the number of orders processing.
- Enhancement: The Notifications tab has been replaced by Reviews 

2.4
-----
- New feature: in Order Details > Shipment Tracking, a new action is added to the "more" action menu for copying tracking number.
- Enhancement: updated the footer in Settings to inform users that we're hiring.
- bugfix & improvement: when Jetpack site stats module is turned off or when user has no permission to view site stats, the generic error toast is not shown to the user anymore. Additionally, the visitors stats UI is shown/hidden when the Jetpack module is activated/deactivated respectively.

2.3
-----
- Improvement: improved Dynamic Type support in the body of the notification in the Notifications tab.

2.2
-----
- improvement: opting out of Tracks syncs with WordPress.com
 
2.1
-----
- improvement: improved support for RTL languages in the Dashboard
- enhancement: You can now view product images on orders. Tapping on Products in Orders will present a view-only version of the Product's Details.
 
2.0
-----
- bugfix: dates in the Order Details screen are now localised.
- improvement: improved support for larger font sizes in the login screen
 
1.9
-----
- bugfix: fixes "Unable to load content" error message when attempting to get Top Performers content.
- new feature: You can now manually add shipment tracking to an Order. This feature is for users who have the [Shipment Tracking plugin](https://woocommerce.com/products/shipment-tracking) installed.
- bugfix: fixes Store Picker: some users are unable to continue after logging in.
- bugfix: fixes a crash when the network connection is slow
 
1.8
-----

1.7.1
-----
- Fixed a bug where Order List did not load for some users.
- update: this app supports iOS 12.0 and up.
- improvement: improved support for large text sizes.
- bugfix: fixes Order List not loading for some users.
- bugfix: fixes "Unable to load content" error message when attempting to get Top Performers content.
 
1.7
-----
- improvement: you can now log in using a site address.

1.6
-----
- improvement: Tracking numbers can now be copied to the pasteboard from the order details screen.

1.5
-----
- bugfix: Sometimes Settings would style all the options like "Log Out". No longer happens now.
- bugfix: order status refreshes upon pull-to-refresh in Order Details
- bugfix: payment status label background color showing up beyond rounded border
- improvement: change top performers text from "Total Product Order" to "Total orders" for clarity
- bugfix: fixed an issue on the order details screen where the shipment tracking dates were incorrect

1.4
-----
- bugfix: fix a crash happening on log out
- new feature: Add shipment tracking to Order Details screen
- improvement: The store switcher now allows you to go back to the previous screen without logging you out
- improvement: Custom order status labels are now supported! Instead of just displaying the order status slug and capitalizing the slug, the custom order status label will now be fetched from the server and properly displayed.
- improvement: Filtering by custom order status now supported!
- new feature: You can now manually change the status of an order on the order details screen
- bugfix: correctly flips chevron on Dashboard > New Orders, to support RTL languages.
- bugfix: fixed an issue on the order details screen where the shipment tracking dates were incorrect

1.3
-----
- bugfix: Allows for decimal quantities which some extensions have
- new feature: quick site select. Navigate to Settings > select row with store website.
- improvement: Updated the colors of the bars in the charts for better readability
- improvement: Present an error message with an option to retry when adding a note to an order fails
- improvement: Present an error message with an option to retry when fulfilling an order fails
- bugfix: Log out of the current account right after selecting "Try another account" in store picker
- improvement: Use the store name for the title of the view in "My store" tab
- improvement: Add an alert to let the user know about our new store switcher
- improvement: Display Address in Order Details screen unless every field is empty<|MERGE_RESOLUTION|>--- conflicted
+++ resolved
@@ -2,12 +2,8 @@
 
 9.6
 -----
-<<<<<<< HEAD
-- [*] Orders Details: All unpaid orders have a Collect Payment button, which shows a payment method selection screen. Choices are Cash, Card, and Payment Link. [https://github.com/woocommerce/woocommerce-ios/pull/7111]
-=======
+- [*] Order Details: All unpaid orders have a Collect Payment button, which shows a payment method selection screen. Choices are Cash, Card, and Payment Link. [https://github.com/woocommerce/woocommerce-ios/pull/7111]
 - [*] Coupons: Removed the redundant animation when reloading the coupon list. [https://github.com/woocommerce/woocommerce-ios/pull/7137]
-
->>>>>>> 98a11363
 
 9.5
 -----
