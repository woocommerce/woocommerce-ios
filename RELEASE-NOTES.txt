*** PLEASE FOLLOW THIS FORMAT: [<priority indicator, more stars = higher priority>] <description> [<PR URL>]

16.6
-----
<<<<<<< HEAD
- [internal] Fix runtime warning when uploading media when built from Xcode 15 [https://github.com/woocommerce/woocommerce-ios/pull/11355]
=======
- [*] Products: Downloadable products now accept local files of types other than images. [https://github.com/woocommerce/woocommerce-ios/pull/11353]
>>>>>>> 4d53caba
- [*] Payments menu: restored the ability to search for Payments in device Spotlight. [https://github.com/woocommerce/woocommerce-ios/pull/11343]
- [*] Payments menu: show the selected payment gateway when there's more than one to choose from [https://github.com/woocommerce/woocommerce-ios/pull/11345]
- [**] Fixed a crash that occurred when reordering product images during the image upload process. Now, users will not be able to reorder images until the upload is complete, providing a smoother and more stable experience. [https://github.com/woocommerce/woocommerce-ios/pull/11350]

16.5
-----
- [*] Payments: WooPayments merchants can swipe between currencies in the Deposit Summary on the Payments menu [https://github.com/woocommerce/woocommerce-ios/pull/11309]
- [**] Shipping Labels: Fixed issue presenting the printing view for customs forms. [https://github.com/woocommerce/woocommerce-ios/pull/11288]
- [*] Now, merchants can manage "One time shipping" setting for a subscription product. [https://github.com/woocommerce/woocommerce-ios/pull/11310]
- [**] My Store: The Blaze section is now dismissible. [https://github.com/woocommerce/woocommerce-ios/pull/11308]
- [internal] Product Subscriptions: Handle yearly Synchronise renewals case while enabling One time shipping setting. [https://github.com/woocommerce/woocommerce-ios/pull/11312]
- [internal] Order form: Updated design for product bundles and their bundled items in order creation/editing, to more clearly show the hierarchy and bundled item prices. [https://github.com/woocommerce/woocommerce-ios/pull/11321]
- [internal] Update Shimmer dependency to avoid high CPU and memory use crashing the app when built with Xcode 15 [https://github.com/woocommerce/woocommerce-ios/pull/11320]
- [internal] Fix issue with scrolling some views when built from Xcode 15 [https://github.com/woocommerce/woocommerce-ios/pull/11335]
- [*] Animate display of the onboarding notice in the payments menu [https://github.com/woocommerce/woocommerce-ios/pull/11339]

16.4
-----
- [internal] Adds `store_id` to track events. [https://github.com/woocommerce/woocommerce-ios/pull/11227]
- [Internal] Payments: Updated StripeTerminal pod to 3.1.0 [https://github.com/woocommerce/woocommerce-ios/pull/11080]
- [internal] Payments: Restored analytics for Payments Menu after SwiftUI rewrite [https://github.com/woocommerce/woocommerce-ios/pull/11262]
- [***] Merchants can now create or edit subscription products. [https://github.com/woocommerce/woocommerce-ios/issues/11183]
- [*] Order form: when adding/updating a bundle with an optional & non-selected variable item, any other bundled items should be added/updated properly. [https://github.com/woocommerce/woocommerce-ios/pull/11254]
- [internal] Order form: Fix a bug where the wrong product details appeared when adding a discount to a product in an order. [https://github.com/woocommerce/woocommerce-ios/pull/11280]
- [*] Now the Blaze section in the Dashboard (My store tab) is displayed under the Stats. Before, it was on top of the view. [https://github.com/woocommerce/woocommerce-ios/pull/11275]

16.3
-----
- [internal] Payments Menu: rewritten in SwiftUI [https://github.com/woocommerce/woocommerce-ios/pull/11169]
- [*] Orders: users can now calculate a custom amount based on the order total percentage. [https://github.com/woocommerce/woocommerce-ios/pull/11154]
- [*] Orders: users can now decide whether their custom amounts are taxable or not. [https://github.com/woocommerce/woocommerce-ios/pull/11156]
- [*] Order form: the merchant can now configure a bundle product (quantity and variation attributes of the bundled products). Testing plan: pe5pgL-3Ze-p2 [https://github.com/woocommerce/woocommerce-ios/pull/11186]
- [internal] Updated all `woocommerce.com` URLs to use `woo.com` domain [https://github.com/woocommerce/woocommerce-ios/pull/11182]

16.2
-----
- [**] Orders: order details show custom amounts on their own section. Other fields are re-designed towards a cleaner look. [https://github.com/woocommerce/woocommerce-ios/pull/11097]
- [*] Add support for Universal Links in the woo.com domain [https://github.com/woocommerce/woocommerce-ios/pull/11098]
- [*] Order form: when adding a product/variation by scanning a barcode, only the product/variation with the exact SKU should be added to the order. [https://github.com/woocommerce/woocommerce-ios/pull/11089]

16.1
-----
- [**] Orders: order creation sections are optimised for a simpler and more intuitive flow. [https://github.com/woocommerce/woocommerce-ios/pull/11042]
- [*] Payments: Fix Tap to Pay reconnection on foreground, to speed up TTP transactions. [https://github.com/woocommerce/woocommerce-ios/pull/11054]
- [*] Payments: Fix Tap to Pay reconnection on fresh launch, to speed up TTP transactions. [https://github.com/woocommerce/woocommerce-ios/pull/11056]
- [*] Orders: Fix a bug that shows the wrong customer screen during the order creation flow. [https://github.com/woocommerce/woocommerce-ios/pull/11053]
- [*] Orders: All order edit buttons render now with the pencil system image to make them consistent. [https://github.com/woocommerce/woocommerce-ios/pull/11048]

16.0
-----
- [*] Optimized Blaze experience in My store. Improved Blaze campaign creation and list screens. [https://github.com/woocommerce/woocommerce-ios/pull/10969, https://github.com/woocommerce/woocommerce-ios/pull/10959]
- [*] Orders: Fixed UI issue where an incorrect tooltip is displayed during Order Creation [https://github.com/woocommerce/woocommerce-ios/pull/10998]
- [*] Orders: Fixed UI issue showing incorrect discounted total product value in certain cases [https://github.com/woocommerce/woocommerce-ios/pull/11016]
- [*] Fix a crash on launch related to Core Data and Tracks [https://github.com/woocommerce/woocommerce-ios/pull/10994]
- [*] Login: Fixed issue checking site info for some users. [https://github.com/woocommerce/woocommerce-ios/pull/11006]
- [**] Orders: Users can now add custom amounts to orders. [https://github.com/woocommerce/woocommerce-ios/pull/11022]
- [*] Payments: hide the `Set up Tap to Pay` button in About Tap to Pay when set up is complete [https://github.com/woocommerce/woocommerce-ios/pull/11025]

15.9
-----
- [***] User can now use their stored passkeys to log in into WordPress.com [https://github.com/woocommerce/woocommerce-ios/pull/10904]
- [***] Payments: UK-based merchants can take payments using Tap to Pay on iPhone [https://github.com/woocommerce/woocommerce-ios/pull/10957]
- [*] App login links are now handled when the onboarding screen is shown. [https://github.com/woocommerce/woocommerce-ios/pull/10974]

15.8
-----
- [*] Users can now navigate to other orders without leaving the Order Detail screen. [https://github.com/woocommerce/woocommerce-ios/pull/10849]
- [*] The Set up Tap to Pay on iPhone row in the Payments menu now reflects when you've completed set up for the current device and store [https://github.com/woocommerce/woocommerce-ios/pull/10923]
- [*] The Set up Tap to Pay on iPhone Learn More button opens more details about Tap to Pay [https://github.com/woocommerce/woocommerce-ios/pull/10934]
- [internal] Use minimumAllowedChargeAmount, not 0.50, for the Try a Payment flow [https://github.com/woocommerce/woocommerce-ios/pull/10937]
- [*] Changes to the Payments menu to make it clearer [https://github.com/woocommerce/woocommerce-ios/pull/10936]
- [*] Order creation: We updated the UX by allowing direct product discounts to be added, and improved the Product Discount screen [https://github.com/woocommerce/woocommerce-ios/pull/10929]

15.7
-----
- [*] Generate new tags/categories while creating product using AI. [https://github.com/woocommerce/woocommerce-ios/pull/10864]
- [*] Fix: in order details where an order item is a variable product with attributes and has add-ons, the variation attributes are shown now. [https://github.com/woocommerce/woocommerce-ios/pull/10877]

15.6
-----
- [**] Taxes in orders: Users can now store the tax rate's location to add it automatically to a new order customer's address. [https://github.com/woocommerce/woocommerce-ios/pull/10802]
- [**] WPCOM stores and self-hosted stores with Jetpack AI plugin can now create products using AI. [https://github.com/woocommerce/woocommerce-ios/pull/10812]
- [*] Order form: the merchant can apply a gift card to an order. [https://github.com/woocommerce/woocommerce-ios/pull/10759]

15.5
-----
- [*] Store creation: Start store creation flow after a new WPCOM account sign up. [https://github.com/woocommerce/woocommerce-ios/pull/10729]
- [*] Different orders with the same gift card code applied should all show the gift card info in order details now. [https://github.com/woocommerce/woocommerce-ios/pull/10719]
- [*] Enabled product description and product sharing AI features for self-hosted sites with Jetpack AI plugin. [https://github.com/woocommerce/woocommerce-ios/pull/10747]
- [*] Order form: the applied gift cards are shown below the coupon section. [https://github.com/woocommerce/woocommerce-ios/pull/10743]

15.4
-----
- [*] Enable editing product details when tapping on order item on the order detail screen. [https://github.com/woocommerce/woocommerce-ios/pull/10632]
- [*] Taxes in orders: Add empty state design for the Tax Rate selector. [https://github.com/woocommerce/woocommerce-ios/pull/10665]
- [*] Added protection against accidental double-charging with In-Person Payments in poor network conditions [https://github.com/woocommerce/woocommerce-ios/pull/10647]
- [**] Improved retry handling for In-Person Payments that fail [https://github.com/woocommerce/woocommerce-ios/pull/10673]
- [*] See more of your order by long pressing an order push notification. [https://github.com/woocommerce/woocommerce-ios/pull/10658]
- [*] Order details: product add-ons for a line item are shown in separate lines for better readability. [https://github.com/woocommerce/woocommerce-ios/pull/10661]
- [**] Product categories now can be deleted as part of the product editing flow. [https://github.com/woocommerce/woocommerce-ios/pull/10643]
- [**] Product categories can now be updated as part of the product editing flow. [https://github.com/woocommerce/woocommerce-ios/pull/10648]

15.3
-----
- [internal] Add `site_url` to Tracks events [https://github.com/woocommerce/woocommerce-ios/pull/10610]
- [Internal] Some internal changes were made to the image upload feature to support image processing in the app, no app changes are expected. [https://github.com/woocommerce/woocommerce-ios/pull/10631]
- [**] Taxes in orders: Users can now select the tax rate's location to add it to the order customer's address. [https://github.com/woocommerce/woocommerce-ios/pull/10651]
- [*] Automatically show the media selector sheet on the product images screen when there are no pre-existing images. [https://github.com/woocommerce/woocommerce-ios/pull/10644]

15.2
-----
- [*] Fixed minor UI issues in the store creation profiler flow. [https://github.com/woocommerce/woocommerce-ios/pull/10555]
- [*] Updated priority, description and URL for payment onboarding task. [https://github.com/woocommerce/woocommerce-ios/pull/10572]
- [*] New setup instructions screen for WCPay store onboarding task. [https://github.com/woocommerce/woocommerce-ios/pull/10579]
- [*] Show celebration view after successful WCPay setup. [https://github.com/woocommerce/woocommerce-ios/pull/10594]
- [**] Taxes in orders: Users can now see the order tax rates, get more information about them, and navigate to wp-admin to change them. [https://github.com/woocommerce/woocommerce-ios/pull/10569]


15.1
-----
- [*] What's New announcements support dark mode properly [https://github.com/woocommerce/woocommerce-ios/pull/10540]
- [*] Updated UI and copy on prologue and free trial summary screens. [https://github.com/woocommerce/woocommerce-ios/pull/10539]

15.0
-----
- [*] The store name can now be updated from the Settings screen. [https://github.com/woocommerce/woocommerce-ios/pull/10485]
- [**] The store creation flow has been optimized to start store creation immediately and show profiler questions afterward. [https://github.com/woocommerce/woocommerce-ios/pull/10473, https://github.com/woocommerce/woocommerce-ios/pull/10466]
- [*] Settings: Close Account option is moved to a new section Account Settings and is now available for all WPCom users. [https://github.com/woocommerce/woocommerce-ios/pull/10502]

14.9
-----
- [*] Only show Blaze banner on the My Store and Product List screens if the store has no existing orders. [https://github.com/woocommerce/woocommerce-ios/pull/10438]
- [**] Order creation: We improved the way the merchants can request, search and select a customer when creating an order. [https://github.com/woocommerce/woocommerce-ios/pull/10456]


14.8
-----
- [Internal] Native store creation flow with free trial is enabled by default - all code for the old flows have been removed. [https://github.com/woocommerce/woocommerce-ios/pull/10362]
- [*] Store creation: Improvements to the Upgrades screen accessibility [https://github.com/woocommerce/woocommerce-ios/pull/10363]
- [*] Stores with expired WooExpress plans can now be upgraded within the app (if eligible for IAP) via a new banner. [https://github.com/woocommerce/woocommerce-ios/pull/10369]
- [*] The expired site plan should navigate to IAP for sites with expired WooExpress plans (if eligible for IAP). [https://github.com/woocommerce/woocommerce-ios/pull/10384]
- [Internal] New default property `plan` is tracked in every event for logged-in users. [https://github.com/woocommerce/woocommerce-ios/pull/10356]
- [Internal] Google sign in now defaults to bypassing the Google SDK [https://github.com/woocommerce/woocommerce-ios/pull/10341]
- [*] Product list filter (Products tab and order creation > add products > filter): product types from extensions supported in the app are now available for product filtering - subscription, variable subscription, bundle, and composite. [https://github.com/woocommerce/woocommerce-ios/pull/10382]
 
14.7
-----
- [*] Local notifications: Add a reminder to purchase a plan is scheduled 6hr after a free trial subscription. [https://github.com/woocommerce/woocommerce-ios/pull/10268]
- [Internal] Shipment tracking is only enabled and synced when the order has non-virtual products.  [https://github.com/woocommerce/woocommerce-ios/pull/10288]
- [Internal] New default property `was_ecommerce_trial` is tracked in every event for logged-in users. [https://github.com/woocommerce/woocommerce-ios/pull/10343]
- [*] Photo -> Product: Reset details from previous image when new image is selected. [https://github.com/woocommerce/woocommerce-ios/pull/10297]
- [**] You can now see your shipping zone list from Settings. [https://github.com/woocommerce/woocommerce-ios/pull/10258]
- [*] Order list: Suggest testing orders for stores without any orders. [https://github.com/woocommerce/woocommerce-ios/pull/10346]
- [*] Local notifications: Show free trial survey after 24h since subscription. [https://github.com/woocommerce/woocommerce-ios/pull/10324, https://github.com/woocommerce/woocommerce-ios/pull/10328]
- [*] Local notifications: Add a reminder after 3 days if answered "Still Exploring" in Free trial survey. [https://github.com/woocommerce/woocommerce-ios/pull/10331]
- [*] Product description AI: the AI sheet has been improved with the product name field made more prominent. [https://github.com/woocommerce/woocommerce-ios/pull/10333]
- [**] Store creation: US users can upgrade to a choice of plans for their store via In-App Purchase [https://github.com/woocommerce/woocommerce-ios/pull/10340]

14.6
-----
- [Internal] Switched AI endpoint to be able to track and measure costs. [https://github.com/woocommerce/woocommerce-ios/pull/10218]
- [Internal] Media picker flow was refactored to support interactive dismissal for device photo picker and WordPress media picker sources. Affected flows: product form > images, and virtual product form > downloadable files. [https://github.com/woocommerce/woocommerce-ios/pull/10236]
- [Internal] Errors: Improved error message when orders, products, or reviews can't be loaded due to a parsing (decoding) error. [https://github.com/woocommerce/woocommerce-ios/pull/10252, https://github.com/woocommerce/woocommerce-ios/pull/10260]
- [*] Orders with Coupons: Users can now select a coupon from a list when adding it to an order. [https://github.com/woocommerce/woocommerce-ios/pull/10255]
- [Internal] Orders: Improved error message when orders can't be loaded due to a parsing (decoding) error. [https://github.com/woocommerce/woocommerce-ios/pull/10252]
- [**] Product discounts: Users can now add discounts to products when creating an order. [https://github.com/woocommerce/woocommerce-ios/pull/10244]
- [*] We've resolved an issue that was causing the app to crash when trying to dismiss certain screens (bottom sheets). [https://github.com/woocommerce/woocommerce-ios/pull/10254]
- [Internal] Fixed a bug preventing the "We couldn't load your data" error banner from appearing on the My store dashboard. [https://github.com/woocommerce/woocommerce-ios/pull/10262]
- [Internal] Errors: Improved error message and troubleshooting guide when the Jetpack connection is broken. [https://github.com/woocommerce/woocommerce-ios/pull/10275]
- [Internal] A new way to create a product from an image using AI is being A/B tested. [https://github.com/woocommerce/woocommerce-ios/pull/10253]

14.5
-----
- [*] Product details: The share button is displayed with text instead of icon for better discoverability. [https://github.com/woocommerce/woocommerce-ios/pull/10216]
- [*] Resolved an issue where users were unable to add a new note to an order. Previously, upon opening an order detail and selecting the "Add a new note" option, the text field was non-selectable, preventing users from writing down the note. This issue has now been addressed and users should be able to add notes to their orders without any issues. [https://github.com/woocommerce/woocommerce-ios/pull/10222]
- [*] Store creation: Update the timeout view with the option to retry the site check. [https://github.com/woocommerce/woocommerce-ios/pull/10221]
- [*] Fixed issue showing the expired alert for sites that got reverted to simple sites after their plan expired. [https://github.com/woocommerce/woocommerce-ios/pull/10228]

14.4
-----
- [*] Blaze: New banner on the My Store and Products screens for admins of eligible stores. [https://github.com/woocommerce/woocommerce-ios/pull/10135, https://github.com/woocommerce/woocommerce-ios/pull/10160, https://github.com/woocommerce/woocommerce-ios/pull/10172]
- [*] Shipping Labels: Fixed a bug preventing label printing in orders viewed from search [https://github.com/woocommerce/woocommerce-ios/pull/10161]
- [*] Blaze: Disable the entry point in the product creation form. [https://github.com/woocommerce/woocommerce-ios/pull/10173]
- [*] Product description and sharing message AI: Fixed incorrect language issue by using a separate prompt for identifying language. [https://github.com/woocommerce/woocommerce-ios/pull/10169, https://github.com/woocommerce/woocommerce-ios/pull/10177, https://github.com/woocommerce/woocommerce-ios/pull/10179]

14.3
-----
- [*] SKU Scanner: Add the SKU to the error message after a failure. [https://github.com/woocommerce/woocommerce-ios/pull/10085]
- [*] Add URL route handler to open the `My Store` tab when a deeplink to `/mobile` is opened, instead of bouncing back to Safari [https://github.com/woocommerce/woocommerce-ios/pull/10077]
- [Internal] Performance: Replaces the endpoint used to load Top Performers on the My Store tab, for faster loading. [https://github.com/woocommerce/woocommerce-ios/pull/10113]
- [*] A feedback banner is added for product description AI and product sharing AI sheets. [https://github.com/woocommerce/woocommerce-ios/pull/10102]
- [*] Product creation: the product type row is now editable when creating a product. [https://github.com/woocommerce/woocommerce-ios/pull/10087]
- [***] Store creation: US users can upgrade Woo Express free trial stores via In-App Purchase [https://github.com/woocommerce/woocommerce-ios/pull/10123]
- [*] Orders: Users can can now add multiple coupons to orders (not only one) [https://github.com/woocommerce/woocommerce-ios/pull/10126]
- [*] Free trial: Local notification after 24 hours since Free trial subscription time to remind to purchase plan. [https://github.com/woocommerce/woocommerce-ios/pull/10133, https://github.com/woocommerce/woocommerce-ios/pull/10130]
- [**] Product description AI: an announcement modal is shown for WPCOM stores about the feature, and a new CTA "Write with AI" is more discoverable in the product form with a tooltip. [https://github.com/woocommerce/woocommerce-ios/pull/10142]

14.2
-----
- [Internal] Blaze status check was updated to save an API request. The Blaze eligibility for each site should remain the same. [https://github.com/woocommerce/woocommerce-ios/pull/10020]
- [*] Fixed the unusable state of the app when the default store runs on an expired free trial plan. [https://github.com/woocommerce/woocommerce-ios/pull/10059]
- [Internal] Performance: When loading the refunds on an order (e.g. in order details), we now only request them from remote if they are not already in local storage. [https://github.com/woocommerce/woocommerce-ios/pull/10039]
- [*] Orders: Users can can now add coupons to orders [https://github.com/woocommerce/woocommerce-ios/pull/10035]
- [*] Coupons: The Coupons Management feature is fully released and not in Beta anymore [https://github.com/woocommerce/woocommerce-ios/pull/10032]
- [*] Store creation: the progress view copy was updated to inform the merchants that it can take a few minutes for the store to be ready. The progress view is now only shown after necessary requests are made before the app is likely backgrounded. The error handling is also polished.  [https://github.com/woocommerce/woocommerce-ios/pull/10047, https://github.com/woocommerce/woocommerce-ios/pull/10069]
- [Internal] Performance: When loading a single order (e.g. in order details), we now load the order from storage unless it has been modified remotely. [https://github.com/woocommerce/woocommerce-ios/pull/10036]
- [Internal] Performance: When the Orders tab is opened, we now only sync orders that have been created or modified since the last successful sync. [https://github.com/woocommerce/woocommerce-ios/pull/10065]
- [Internal] App size: Replaced 30MB PDFs on Store Creation waiting screen with ~400KB PNGs - to assess impact on app bundle size. [https://github.com/woocommerce/woocommerce-ios/pull/10067]

14.1
-----
- [*] Plans: Expired or cancelled plans are now shown more reliably [https://github.com/woocommerce/woocommerce-ios/pull/9924]
- [*] Product Sharing: AI-generated messages are now available. [https://github.com/woocommerce/woocommerce-ios/pull/9976]
- [***] Orders: Users can add products to orders by scanning their sku barcode or QR-code [https://github.com/woocommerce/woocommerce-ios/pull/9972]
- [Internal] Store creation: a workaround was previously implemented that can result in an inaccurate app experience like when the free trial banner is not shown immediately after store creation due to out-of-sync site properties. Now that the API issue is fixed, the app now waits for the site for a bit longer but ensures all necessary properties are synced. [https://github.com/woocommerce/woocommerce-ios/pull/9957]
- [Internal] Product details AI: Updated prompts to identify the language in provided text to use in responses for product description and sharing. [https://github.com/woocommerce/woocommerce-ios/pull/9961]
- [*] Blaze: products can now be promoted in WordPress.com and Tumblr from the app if the site/product is eligible. Two entry points: 1) Menu tab > General, 2) Product form > more menu. [https://github.com/woocommerce/woocommerce-ios/pull/9906]

14.0
-----
- [*] Payments: Remove the upsell-card-readers banner from the Payment Methods Screen [https://github.com/woocommerce/woocommerce-ios/pull/9869]


13.9
-----
- [*] Orders: Allow alternative types for the `taxID` in `ShippingLineTax` or `sku` in `OrderItem`, as some third-party plugins alter the type in the API. This helps with the order list not loading due to order decoding errors. [https://github.com/woocommerce/woocommerce-ios/pull/9844]
- [*] Payments: Location permissions request is not shown to TTP users who grant "Allow once" permission on first foregrounding the app any more [https://github.com/woocommerce/woocommerce-ios/pull/9821]
- [*] Products: Allow alternative types for `stockQuantity` in `Product` and `ProductVariation`, as some third-party plugins alter the type in the API. This helps with the product list not loading due to product decoding errors. [https://github.com/woocommerce/woocommerce-ios/pull/9850]
- [*] Products: Allow alternative types for the `backordersAllowed` and `onSale` in `Product` and `ProductVariation`, as some third-party plugins alter the types in the API. This helps with the product list not loading due to product decoding errors. [https://github.com/woocommerce/woocommerce-ios/pull/9849]
- [*] Products: Allow alternative types for the `sku` and `weight` in `ProductVariation`, as some third-party plugins alter the types in the API. This helps with the product variation list not loading due to product variation decoding errors. [https://github.com/woocommerce/woocommerce-ios/pull/9847]
- [*] Products: Allow alternative types for the `sku` and `weight` in `Product`, the dimensions in `ProductDimensions`, and the `downloadID` in `ProductDownload`, as some third-party plugins alter the types in the API. This helps with the product list not loading due to product decoding errors. [https://github.com/woocommerce/woocommerce-ios/pull/9846]
- [*] Products: Add support for parsing variation objects for the `variations` field in `Product`, as some third-party plugins alter the type for this field in the API. This allows the variations to be loaded for variable products if those third-party plugins are active. [https://github.com/woocommerce/woocommerce-ios/pull/9857]

13.8
-----
- [Internal] Orders: Bundled products (within a product bundle) are now indented, to show their relationship to the parent bundle. [https://github.com/woocommerce/woocommerce-ios/pull/9778]
- [Internal] Orders: Composite components (within a composite product) are now indented, to show their relationship to the parent composite product. [https://github.com/woocommerce/woocommerce-ios/pull/9780]
- [*] Add Products: A new view is display to celebrate when the first product is created in a store. [https://github.com/woocommerce/woocommerce-ios/pull/9790]
- [*] Product List: Added swipe-to-share gesture on product rows. [https://github.com/woocommerce/woocommerce-ios/pull/9799]
- [*] Product form: a share action is shown in the navigation bar if the product can be shared and no more than one action is displayed, in addition to the more menu > Share. [https://github.com/woocommerce/woocommerce-ios/pull/9789]
- [*] Payments: show badges leading to Set up Tap to Pay on iPhone for eligible stores and devices [https://github.com/woocommerce/woocommerce-ios/pull/9812]
- [*] Orders: Fixes a bug where the Orders list would not load if an order had a non-integer gift card amount applied to the order (with the Gift Cards extension). [https://github.com/woocommerce/woocommerce-ios/pull/9795]

- [*] My Store: A new button to share the current store is added on the top right of the screen. [https://github.com/woocommerce/woocommerce-ios/pull/9796]
- [*] Mobile Payments: The screen brightness is increased when showing the Scan to Pay view so the QR code can be scanned more easily [https://github.com/woocommerce/woocommerce-ios/pull/9807]
- [*] Mobile Payments: The Woo logo is added to the QR code on the Scan to Pay screen [https://github.com/woocommerce/woocommerce-ios/pull/9823]
- [*] Allow EU merchants to have better control of their privacy choices. A privacy choices banner will be shown the next time they open the app. [https://github.com/woocommerce/woocommerce-ios/pull/9825]

13.7
-----
- [Internal] Adds guidance for new Customs rule when shipping to some EU countries. [https://github.com/woocommerce/woocommerce-ios/pull/9715]
- [*] JITMs: Added modal-style Just in Time Message support on the dashboard [https://github.com/woocommerce/woocommerce-ios/pull/9694]
- [**] Order Creation: Products can be searched by SKU when adding products to an order. [https://github.com/woocommerce/woocommerce-ios/pull/9711]
- [*] Orders: Fixes order details so separate order items are not combined just because they are the same product or variation. [https://github.com/woocommerce/woocommerce-ios/pull/9710]
- [Internal] Store creation: starting May 4, store creation used to time out while waiting for the site to be ready (become a Jetpack/Woo site). A workaround was implemented to wait for the site differently. [https://github.com/woocommerce/woocommerce-ios/pull/9767]
- [**] Mobile Payments: Tap to Pay is initialised on launch or foreground, to speed up payments [https://github.com/woocommerce/woocommerce-ios/pull/9750]
- [*] Store Creation: Local notifications are used to support users during the store creation process. [https://github.com/woocommerce/woocommerce-ios/pull/9717, https://github.com/woocommerce/woocommerce-ios/pull/9719, https://github.com/woocommerce/woocommerce-ios/pull/9749]
- [**] Mobile Payments: Merchants can now collect in-person payments by showing a QR code to their customers. [https://github.com/woocommerce/woocommerce-ios/pull/9762]
- [Internal] Orders: Bundled products (within a product bundle) are now indented, to show their relationship to the parent bundle. [https://github.com/woocommerce/woocommerce-ios/pull/9778]

13.6
-----
- [*] Remove login error local notifications that used to be scheduled 24 hours from certain login errors. [https://github.com/woocommerce/woocommerce-ios/pull/9666]
- [*] JITMs: Added customization to Just in Time Message banner background and badges [https://github.com/woocommerce/woocommerce-ios/pull/9633]
- [*] Product form > description editor: fix the extra bottom inset after hiding the keyboard either manually (available on a tablet) or applying an AI-generated product description. [https://github.com/woocommerce/woocommerce-ios/pull/9638]
- [*] Products: Fixes stock statuses for Product Bundles so that backordered bundles and bundle stock quantities are displayed as expected. [https://github.com/woocommerce/woocommerce-ios/pull/9681]

13.5
-----
- [*] Settings > Domains: Premium domains are now supported, the domain suggestions now match the results on web and Android. It's more noticeable for stores with a domain credit, where not all domains are free for the first year anymore. [https://github.com/woocommerce/woocommerce-ios/pull/9607]
- [*] Product form > Inventory: the SKU scanner is enabled for all users, where it used to be behind a feature switch in Settings > Experimental Features. [https://github.com/woocommerce/woocommerce-ios/pull/9631]
[Internal] Products: Simplify Product Editing experiment is removed; there should be no changes to the existing product creation/editing behavior. [https://github.com/woocommerce/woocommerce-ios/pull/9602]
- [*] Payments: Products are removed directly from an order when its count is below one, instead of opening an extra screen to remove it. [https://github.com/woocommerce/woocommerce-ios/pull/9624]
- [*] Orders: Parses HTML-encoded characters and removes extraneous, non-attribute meta data from the list of attributes for an item in an order. [https://github.com/woocommerce/woocommerce-ios/pull/9603]
- [*] Products: Adds the component descriptions to the list of components in a composite product (using the Composite Products extension). [https://github.com/woocommerce/woocommerce-ios/pull/9634]
- [*] Products: Adds the product SKU to the bundled products list in product details, for Bundle products (using the Product Bundles extension). [https://github.com/woocommerce/woocommerce-ios/pull/9626]
- [*] Product form > description editor AI for WPCOM stores: the prompt was updated so that the generated description is shorter. [https://github.com/woocommerce/woocommerce-ios/pull/9637]

13.4
-----
- [*] Payments: Popular and last sold products are displayed on top of the products selection screen when creating or editing an order. [https://github.com/woocommerce/woocommerce-ios/pull/9539]

- [Internal] Payments: Update StripeTerminal pod to 2.19.1 [https://github.com/woocommerce/woocommerce-ios/pull/9537]
- [**] Adds read-only support for the Gift Cards extension in order details. [https://github.com/woocommerce/woocommerce-ios/pull/9558]
- [**] Adds read-only support for the Subscriptions extension in order and product details. [https://github.com/woocommerce/woocommerce-ios/pull/9541]
- [*] Product form > description editor: a magic wand button is added to the keyboard toolbar to auto-generate a product description using Jetpack AI for WPCOM stores. [https://github.com/woocommerce/woocommerce-ios/pull/9577]
- [Internal] Payments: Upate Tap to Pay connection flow strings to avoid mentioning "reader" [https://github.com/woocommerce/woocommerce-ios/pull/9563]
- [*] Store onboarding: Now the onboarding task list can be shown/hidden from settings and also from the dashboard. [https://github.com/woocommerce/woocommerce-ios/pull/9572, https://github.com/woocommerce/woocommerce-ios/pull/9573]
- [**] Adds read-only support for the Min/Max Quantities extension in product details. [https://github.com/woocommerce/woocommerce-ios/pull/9585]

13.3
-----
- [***] Payments: UK-based stores merchants can take In-Person Payments. [https://github.com/woocommerce/woocommerce-ios/pull/9496]
- [*] Store creation free trial flow now includes 3 profiler questions again with updated options: store category, selling status, and store country. [https://github.com/woocommerce/woocommerce-ios/pull/9513]
- [*] Shipping Labels: Origin address's phone number is now saved locally and pre-populated in the creation form. [https://github.com/woocommerce/woocommerce-ios/pull/9520]
- [Internal] Almost all mappers have been updated to only decode without the data envelope if it's not available. Please do a smoke test to ensure that all features still work as before. [https://github.com/woocommerce/woocommerce-ios/pull/9510]
- [Internal] Store onboarding: Mark "Launch your store" task as complete if the store is already public. This is a workaround for a backend issue which marks "Launch your store" task incomplete for already live stores. [https://github.com/woocommerce/woocommerce-ios/pull/9507]
- [*] Payments: Added Universal Link support for Set up Tap to Pay on iPhone, and to open Universal Links from Just in Time Messages, to more easily navigate to app features. [https://github.com/woocommerce/woocommerce-ios/pull/9518]
- [*] Login: Potentially fixed the crash on the onboarding screen. [https://github.com/woocommerce/woocommerce-ios/pull/9523]

13.2
-----
- [Internal] Store creation: New loading screen added for create store flow. [https://github.com/woocommerce/woocommerce-ios/pull/9383]
- [*] Payments: Add account type field to receipts [https://github.com/woocommerce/woocommerce-ios/pull/9416]
- [*] Products can now be filtered within Order creation [https://github.com/woocommerce/woocommerce-ios/pull/9258]
- [*] Products: Adds read-only support for the Composite Products extension in the Products list, including a list of components in product details. [https://github.com/woocommerce/woocommerce-ios/pull/9455]


13.1
-----
- [internal] Users can now create a Free Trial store from the app from the Get Started section of the app prologue. [https://github.com/woocommerce/woocommerce-ios/pull/9396]
- [**] Adds support for Product Multi-selection when creating and/or editing Orders. [https://github.com/woocommerce/woocommerce-ios/issues/8888]
- [**] Users can now install Jetpack for their non-Jetpack sites after logging in with application passwords. [https://github.com/woocommerce/woocommerce-ios/pull/9354]
- [*] Payments: We show a Tap to Pay on iPhone feedback survey button in the Payments menu after the first Tap to Pay on iPhone payment is taken [https://github.com/woocommerce/woocommerce-ios/pull/9366]
- [Internal] Added SiteID to some IPP tracks events [https://github.com/woocommerce/woocommerce-ios/pull/9572,]

13.0
-----
- [*] Adds a banner in "Launch store" task screen to upgrade from free trial plan. [https://github.com/woocommerce/woocommerce-ios/pull/9323]
- [*] Fix: Description, sale price, and image will be copied over to the new product variations when duplicating a variable product. [https://github.com/woocommerce/woocommerce-ios/pull/9322]


12.9
-----
- [**] Dashboard: an onboarding card is shown for sites with the following tasks if any is incomplete: "tell us more about your store" (store location) that opens a webview, "add your first product" that starts the product creation flow, "launch your store" that publishes the store, "customize your domain" that starts the domain purchase flow, and "get paid" that opens a webview. A subset of the tasks may be shown to self-hosted sites and WPCOM sites on a free trial. [https://github.com/woocommerce/woocommerce-ios/pull/9285]
- [*] Jetpack benefit banner and modal is now available on the dashboard screen after logging in with site credentials. [https://github.com/woocommerce/woocommerce-ios/pull/9232]
- [*] Payments: Local search is added to the products selection screen in the order creation flow to speed the process. [https://github.com/woocommerce/woocommerce-ios/pull/9178]
- [*] Fix: Prevent product variations not loading due to an encoding error for `permalink`, which was altered by a plugin. [https://github.com/woocommerce/woocommerce-ios/pull/9233]
- [*] Login: Users can now log in to self-hosted sites without Jetpack by approving application password authorization to their sites. [https://github.com/woocommerce/woocommerce-ios/pull/9260]
- [*] Payments: Tap to Pay on iPhone can now be selected from the Payment Methods screen [https://github.com/woocommerce/woocommerce-ios/pull/9242]
- [**] Payments: Set up Tap to Pay on iPhone flow added to the Payments Menu. Use it to configure the reader, and try a payment, before collecting a card payment with a customer. [https://github.com/woocommerce/woocommerce-ios/pull/9280]

12.8
-----
- [*] Shortcuts: We can now trigger the order creation and payment collection flows from the iOS Shortcuts app. [https://github.com/woocommerce/woocommerce-ios/pull/9103]
- [Internal] Dashboard: the UI layer had a major refactoring to allow scrolling for content more than stats for the onboarding project. The main design change is on the refresh control, where it was moved from each stats tab to below the navigation bar. Other design changes are not expected. [https://github.com/woocommerce/woocommerce-ios/pull/9031]
- [**] Products: Adds read-only support for the Product Bundles extension, including a list of bundled products and stock status for product bundles. [https://github.com/woocommerce/woocommerce-ios/pull/9177]
- [Internal] Mobile Payments: Updated StripeTerminal to 2.18 [https://github.com/woocommerce/woocommerce-ios/pull/9118]

12.7
-----
- [Internal] Shipping Label: add condition checks before showing contact options [https://github.com/woocommerce/woocommerce-ios/pull/8982]
- [*] Main screens are now accessible through the Home Screen Spotlight Search [https://github.com/woocommerce/woocommerce-ios/pull/9082]
- [*] Stats: Fixed a crash when order stats use a date and time matching the start of Daylight Saving Time. [https://github.com/woocommerce/woocommerce-ios/pull/9083]
- [*] Fix: Dismiss Take Payment popup after sharing the payment link to another app. [https://github.com/woocommerce/woocommerce-ios/pull/9042]
- [*] Site credential login: Catch invalid cookie nonce [https://github.com/woocommerce/woocommerce-ios/pull/9102]
- [*] Better error messages for site credential login failures [https://github.com/woocommerce/woocommerce-ios/pull/9125]
- [Internal] New Zendesk tag for site credential login errors [https://github.com/woocommerce/woocommerce-ios/pull/9150]

12.6
-----
- [*] Fix: When a product's details can be edited, they display a disclosure indicator (chevron). [https://github.com/woocommerce/woocommerce-ios/pull/8980]
- [*] Payments: fixed a bug where enabled rows in the Payments Menu were sometimes incorrectly shown as disabled [https://github.com/woocommerce/woocommerce-ios/pull/8983]
- [Internal] Mobile Payments: fixed logic on display of IPP feedback banner on Order List [https://github.com/woocommerce/woocommerce-ios/pull/8994]
- [**] Support: Merchants can now contact support with a new and refined experience. [https://github.com/woocommerce/woocommerce-ios/pull/9006/files]
- [***] Mobile Payments: Tap to Pay on iPhone enabled for all US merchants [https://github.com/woocommerce/woocommerce-ios/pull/9023]

12.5
-----
- [Internal] Dashboard: the stats implementation had a major update to replace a third-party library in order to support the upcoming store onboarding card. Minimal design changes are expected, and horizontal scrolling between different time range tabs is not available anymore. [https://github.com/woocommerce/woocommerce-ios/pull/8942]

12.4
-----
- [**] Menu > Settings: adds a `Domains` row for WPCOM sites to see their site domains, add a new domain, or redeems a domain credit if available. [https://github.com/woocommerce/woocommerce-ios/pull/8870]
- [Internal] Prologue screen now has only the entry point to site address login flow, and application password authentication is used for sites without Jetpack. [https://github.com/woocommerce/woocommerce-ios/pull/8846]
- [Internal] A new tag has been added for Zendesk for users authenticated with application password. [https://github.com/woocommerce/woocommerce-ios/pull/8850]
- [Internal] Failures in the logged-out state are now tracked with anonymous ID. [https://github.com/woocommerce/woocommerce-ios/pull/8861]
- [*] Fix: Fixed a crash when switching away from the Products tab. [https://github.com/woocommerce/woocommerce-ios/pull/8874]

12.3
-----
- [Internal] We have updated the Zendesk SDK to version 6.0 [https://github.com/woocommerce/woocommerce-ios/pull/8828]
- [Internal] Tap to Pay on iPhone made publicly available via an Experimental Feature toggle [https://github.com/woocommerce/woocommerce-ios/pull/8814]

12.2
-----
- [*] Fix: Adding a new attribute will auto-capitalize the first letter for each word in the attribute name. [https://github.com/woocommerce/woocommerce-ios/pull/8772]
- [internal] Logging: Improvements on logging potential errors when loading Order Details [https://github.com/woocommerce/woocommerce-ios/pull/8781]
- [Internal] Now we track the specific error code when a networking-related operation fails [https://github.com/woocommerce/woocommerce-ios/issues/8527]

12.1
-----
- [*] Adds an In-Person Payments survey banner on top of the Orders view [https://github.com/woocommerce/woocommerce-ios/issues/8530]
- [*] Fix: Allow product's `purchasable` to be a number as some third-party plugins could alter the type in the API. This could help with the Products tab not loading due to product decoding errors. [https://github.com/woocommerce/woocommerce-ios/pull/8718]
- [***] [Internal] Start the AB test for allowing login to the app using site credentials [https://github.com/woocommerce/woocommerce-ios/pull/8744]

12.0
-----
- [**] Adds a feature of bulk updating products from the product's list. [https://github.com/woocommerce/woocommerce-ios/pull/8704]
- [internal] Store creation flow now includes 3 profiler questions: store category, selling status, and store country. [https://github.com/woocommerce/woocommerce-ios/pull/8667]

11.9
-----
- [**] Now you can generate all possible variations for a product's attributes [https://github.com/woocommerce/woocommerce-ios/pull/8619]
- [*] Mobile payments: fixed card reader manuals links. [https://github.com/woocommerce/woocommerce-ios/pull/8628]

11.8
-----
- [*] Design refresh: Buttons, links, and other calls to action are now purple instead of pink. [https://github.com/woocommerce/woocommerce-ios/pull/8451]
- [internal] Design: Updated capitalization for various pages, links, and buttons to match new design guidelines. [https://github.com/woocommerce/woocommerce-ios/pull/8455]
- [internal] Remove A/B testing and release native Jetpack installation flow for all users. [https://github.com/woocommerce/woocommerce-ios/pull/8533]

11.7
-----
- [**] Analytics Hub: Now you can select custom date ranges. [https://github.com/woocommerce/woocommerce-ios/pull/8414]
- [**] Analytics Hub: Now you can see Views and Conversion Rate analytics in the new Sessions card. [https://github.com/woocommerce/woocommerce-ios/pull/8428]
- [*] My Store: We fixed an issue with Visitors and Conversion stats where sometimes visitors could be counted more than once in the selected period. [https://github.com/woocommerce/woocommerce-ios/pull/8427]


11.6
-----
- [***] We added a new Analytics Hub inside the My Store area of the app. Simply click on the See More button under the store stats to check more detailed information on Revenue, Orders and Products. [https://github.com/woocommerce/woocommerce-ios/pull/8356]
- [*] In-Person Payments: fixed timing issues in payments flow, which caused "Remove card" to be shown for too long [https://github.com/woocommerce/woocommerce-ios/pull/8351]

11.5
-----
- [*] Account deletion is now supported for all users in settings or in the empty stores screen (in the ellipsis menu). [https://github.com/woocommerce/woocommerce-ios/pull/8179, https://github.com/woocommerce/woocommerce-ios/pull/8272]
- [*] In-Person Payments: We removed any references to Simple Payments from Orders, and the red badge from the Menu tab and Menu Payments icon announcing the new Payments section. [https://github.com/woocommerce/woocommerce-ios/pull/8183]
- [internal] Store creation flow was improved with native implementation. It is available from the login prologue (`Get Started` CTA), login email error screen, and store picker (`Add a store` CTA from the empty stores screen or at the bottom of the store list). [Example testing steps in https://github.com/woocommerce/woocommerce-ios/pull/8251]
- [internal] New stores have two new Products onboarding features: A banner with an `Add a Product` CTA on the My Store screen, and the option to add new products using templates. [https://github.com/woocommerce/woocommerce-ios/pull/8294]

11.4
-----
- [*] Add System Status Report to ZenDesk support requests. [https://github.com/woocommerce/woocommerce-ios/pull/8171]


11.3
-----
- [*] In-Person Payments: Show spinner while preparing reader for payment, instead of saying it's ready before it is. [https://github.com/woocommerce/woocommerce-ios/pull/8115]
- [internal] In-Person Payments: update StripeTerminal from 2.7 to 2.14 [https://github.com/woocommerce/woocommerce-ios/pull/8132]
- [*] In-Person Payments: Fixed payment method prompt for WisePad 3 to show only Tap and Insert options [https://github.com/woocommerce/woocommerce-ios/pull/8136]

11.2
-----
- [***] You can now preview draft products before publishing. [https://github.com/woocommerce/woocommerce-ios/pull/8102]
- [*] The survey at the end of the login onboarding flow is no longer available. [https://github.com/woocommerce/woocommerce-ios/pull/8062]
- [*] Fixed layout issues on the Account Mismatch error screen. [https://github.com/woocommerce/woocommerce-ios/pull/8074]
- [*] The Accept Payments Easily banner has been removed from the order list [https://github.com/woocommerce/woocommerce-ios/pull/8078]

11.1
-----
- [**] You can now search customers when creating or editing an order. [https://github.com/woocommerce/woocommerce-ios/issues/7741]
- [internal] Store creation is available from the login prologue, login email error screen, and store picker. [https://github.com/woocommerce/woocommerce-ios/pull/8023]
- [internal] The login flow is simplified with only the option to log in with WordPress.com. This flow is presented in parallel with the existing flow in an A/B test experiment. [https://github.com/woocommerce/woocommerce-ios/pull/7996]
- [**] Relevant Just In Time Messages will be displayed on the My Store screen [https://github.com/woocommerce/woocommerce-ios/issues/7853]

11.0
-----
- [internal] Add support for controlling performance monitoring via Sentry. **Off by default**. [https://github.com/woocommerce/woocommerce-ios/pull/7831]


10.9
-----
- [***] Dropped iOS 14 support. From now we support iOS 15 and later. [https://github.com/woocommerce/woocommerce-ios/pull/7851]
- [*] Login: Now you can handle Jetpack site connection for your self-hosted sites from the app. [https://github.com/woocommerce/woocommerce-ios/pull/7847]


10.8
-----
- [***] Stats: Now you can add a Today's Stats Widget to your lock screen (iOS 16 only) to monitor your sales. [https://github.com/woocommerce/woocommerce-ios/pull/7839]
- [internal] In-Person Payments: add UTM parameters to card reader purchase URLs to allow attribution [https://github.com/woocommerce/woocommerce-ios/pull/7858]
- [*] In-Person Payments: the Purchase card reader links now all open in authenticated web views, to make it easier to log in to woocommerce.com. [https://github.com/woocommerce/woocommerce-ios/pull/7862]

10.7
-----
- [*] Universal Links: Users can now open universal links in the app. [https://github.com/woocommerce/woocommerce-ios/pull/7632]
- [internal] Store picker: Show error when the role eligibility check fails while selecting a store. [https://github.com/woocommerce/woocommerce-ios/pull/7816]
- [internal] Store picker: Add loading state to `Continue` button. [https://github.com/woocommerce/woocommerce-ios/pull/7821]
- [internal] Store picker: Use Jetpack tunnel API for fetching user info for role checking. [https://github.com/woocommerce/woocommerce-ios/pull/7822]
- [*] Allow in-app notices to be swiped away [https://github.com/woocommerce/woocommerce-ios/pull/7801]

10.6
-----

- [**] Products tab: products search now has an option to search products by SKU. Stores with WC version 6.6+ support partial SKU search, otherwise the product(s) with the exact SKU match is returned. [https://github.com/woocommerce/woocommerce-ios/pull/7781]
- [*] Fixed a rare crash when selecting a store in the store picker. [https://github.com/woocommerce/woocommerce-ios/pull/7765]
- [*] Settings: Display the WooCommerce version and available updates in Settings [https://github.com/woocommerce/woocommerce-ios/pull/7779]
- [*] Show suggestion for logging in to a WP.com site with a mismatched WP.com account. [https://github.com/woocommerce/woocommerce-ios/pull/7773]
- [*] Help center: Added help center web page with FAQs for "Not a WooCommerce site" and "Wrong WordPress.com account" error screens. [https://github.com/woocommerce/woocommerce-ios/pull/7767, https://github.com/woocommerce/woocommerce-ios/pull/7769]
- [*] Now you can bulk edit variation prices. [https://github.com/woocommerce/woocommerce-ios/pull/7803]
- [**] Reviews: Now you can reply to product reviews using the Reply button while viewing a product review. [https://github.com/woocommerce/woocommerce-ios/pull/7799]

10.5
-----
- [**] Products: Now you can duplicate products from the More menu of the product detail screen. [https://github.com/woocommerce/woocommerce-ios/pull/7727]
- [**] Login: Added Jetpack connection support from the Account Mismatch error screen. [https://github.com/woocommerce/woocommerce-ios/pull/7748]
- [*] Orders: We are bringing back the ability to add/edit customer notes and addresses from the main order screen [https://github.com/woocommerce/woocommerce-ios/pull/7750]
- [*] Help center: Added help center web page with FAQs for "Wrong WordPress.com account error" screen. [https://github.com/woocommerce/woocommerce-ios/pull/7747]
- [*] Widgets: The Today's Stat Widget adds support for bigger fonts. [https://github.com/woocommerce/woocommerce-ios/pull/7752]

10.4
-----
- [***] Stats: Now you can add a Today's Stats Widget to your homescreen to monitor your sales. [https://github.com/woocommerce/woocommerce-ios/pull/7732]
- [*] Help center: Added help center web page with FAQs for "Pick a WooCommerce Store", "Enter WordPress.com password" and "Open mail to find magic link" screens. [https://github.com/woocommerce/woocommerce-ios/pull/7641, https://github.com/woocommerce/woocommerce-ios/pull/7730, https://github.com/woocommerce/woocommerce-ios/pull/7737]
- [*] In-Person Payments: Fixed a bug where cancelling a card reader connection would temporarily prevent further connections [https://github.com/woocommerce/woocommerce-ios/pull/7689]
- [*] In-Person Payments: Improvements to the card reader connection flow UI [https://github.com/woocommerce/woocommerce-ios/pull/7687]
- [*] Login: Users can now set up the Jetpack connection between a self-hosted site and their WP.com account. [https://github.com/woocommerce/woocommerce-ios/pull/7608]
- [*] Product list: the "Draft" blue color is fixed to be more readable for a draft product row in the product list. [https://github.com/woocommerce/woocommerce-ios/pull/7724]
- [*] Notifications: App icon badge is now cleared correctly after visiting the orders tab. [https://github.com/woocommerce/woocommerce-ios/pull/7735]

10.3
-----
- [*] Dashboard: the last selected time range tab (Today/This Week/This Month/This Year) is persisted for the site and shown on the next site launch (app launch or switching stores). [https://github.com/woocommerce/woocommerce-ios/pull/7638]
- [*] Dashboard: swiping to another time range tab now triggers syncing for the target tab. Previously, the stats on the target tab aren't synced from the swipe gesture. [https://github.com/woocommerce/woocommerce-ios/pull/7650]
- [*] In-Person Payments: Fixed an issue where the Pay in Person toggle could be out of sync with the setting on the website. [https://github.com/woocommerce/woocommerce-ios/pull/7656]
- [*] In-Person Payments: Removed the need to sign in when purchasing a card reader [https://github.com/woocommerce/woocommerce-ios/pull/7670]
- [*] In-Person Payments: Fixed a bug where canceling a reader connection could result in being unable to connect a reader in future [https://github.com/woocommerce/woocommerce-ios/pull/7678]
- [*] In-Person Payments: Fixed a bug which prevented the Collect Payment button from being shown for Cash on Delivery orders  [https://github.com/woocommerce/woocommerce-ios/pull/7694]

10.2
-----
- [*] Help center: Added help center web page with FAQs for "Enter Store Credentials", "Enter WordPress.com email " and "Jetpack required Error" screens. [https://github.com/woocommerce/woocommerce-ios/pull/7588, https://github.com/woocommerce/woocommerce-ios/pull/7590, https://github.com/woocommerce/woocommerce-ios/pull/7621]
- [*] In-Person Payments: Fixed the Learn More link from the `Enable Pay in Person` onboarding screen for WCPay [https://github.com/woocommerce/woocommerce-ios/pull/7598]
- [**] In-Person Payments: Added a switch for the Pay in Person payment method on the Payments menu. This allows you to accept In-Person Payments for website orders [https://github.com/woocommerce/woocommerce-ios/pull/7613]

10.1
-----
- [*] In-Person Payments: The onboarding notice on the In-Person Payments menu is correctly dismissed after multiple prompts are shown. [https://github.com/woocommerce/woocommerce-ios/pull/7543]
- [*] Help center: Added custom help center web page with FAQs for "Enter Store Address" and "Enter WordPress.com email" screens. [https://github.com/woocommerce/woocommerce-ios/pull/7553, https://github.com/woocommerce/woocommerce-ios/pull/7573]
- [*] In-Person Payments: The plugin selection is saved correctly after multiple onboarding prompts. [https://github.com/woocommerce/woocommerce-ios/pull/7544]
- [**] In-Person Payments: A new prompt to enable `Pay in Person` for your store's checkout, to accept In-Person Payments for website orders [https://github.com/woocommerce/woocommerce-ios/issues/7474]

10.0
-----
- [**] In-Person Payments and Simple Payments have been moved to a new Payments section [https://github.com/woocommerce/woocommerce-ios/pull/7473]
- [*] Login: on the WP.com password screen, the magic link login option is moved from below "Reset your password" to below the primary Continue button for higher visibility. [https://github.com/woocommerce/woocommerce-ios/pull/7469]
- [*] Login: some minor enhancements are made to the error screen after entering an invalid WP.com email - a new "What is WordPress.com?" link, hiding the "Log in with store address" button when it's from the store address login flow, and some copy changes. [https://github.com/woocommerce/woocommerce-ios/pull/7485]
- [**] In-Person Payments: Accounts with pending requirements are no longer blocked from taking payments - we have added a skip button to the relevant screen. [https://github.com/woocommerce/woocommerce-ios/pull/7504]
- [*] Login: New button added to the empty site picker screen to enter a site address for troubleshooting. [https://github.com/woocommerce/woocommerce-ios/pull/7484]

9.9
-----
- [*] [Sign in with store credentials]: New screen added with instructions to verify Jetpack connected email. [https://github.com/woocommerce/woocommerce-ios/pull/7424]
- [*] [Sign in with store credentials]: Stop clearing username/password after an invalid attempt to enable users to fix typos. [https://github.com/woocommerce/woocommerce-ios/pull/7444]
- [*] Login: after entering WP.com email, a magic link is automatically sent when it is enabled (magic links are disabled for A8C emails and WP.com accounts with recently changed password) and a new screen is shown with an option to log in with password. [https://github.com/woocommerce/woocommerce-ios/pull/7449]

9.8
-----
- [***] Login: Introduce a way to sign in using store credentials.  [https://github.com/woocommerce/woocommerce-ios/pull/7320]
- [**] Login: You can now install WooCommerce to your self-hosted sites from the login flow. [https://github.com/woocommerce/woocommerce-ios/pull/7401]
- [**] Orders: Now you can quickly mark an order as completed by swiping it to the left! [https://github.com/woocommerce/woocommerce-ios/pull/7385]
- [*] In-Person Payments: The purchase card reader information card appears also in the Orders list screen. [https://github.com/woocommerce/woocommerce-ios/pull/7326]
- [*] Login: in release 9.7, when the app is in logged out state, an onboarding screen is shown before the prologue screen if the user hasn't finished or skipped it. In release 9.8, a survey is added to the end of the onboarding screen. [https://github.com/woocommerce/woocommerce-ios/pull/7416]
- [*] Login: a local notification is scheduled after the user encounters an error from logging in with an invalid site address or WP.com email/password. Please see testing scenarios in the PR, with regression testing on order/review remote notifications. [https://github.com/woocommerce/woocommerce-ios/pull/7323, https://github.com/woocommerce/woocommerce-ios/pull/7372, https://github.com/woocommerce/woocommerce-ios/pull/7422]

9.7
-----
- [***] Orders: Orders can now be edited within the app. [https://github.com/woocommerce/woocommerce-ios/pull/7300]
- [**] Orders: You can now view the Custom Fields for an order in the Order Details screen. [https://github.com/woocommerce/woocommerce-ios/pull/7310]
- [*] In-Person Payments: Card Reader Manuals now appear based on country availability, consolidated into an unique view [https://github.com/woocommerce/woocommerce-ios/pull/7178]
- [*] Login: Jetpack setup flow is now accessible from the Login with Store Address flow. [https://github.com/woocommerce/woocommerce-ios/pull/7294]
- [*] In-Person Payments: The purchase card reader information card can be dismissed [https://github.com/woocommerce/woocommerce-ios/pull/7260]
- [*] In-Person Payments: When dismissing the purchase card reader information card, the user can choose to be reminded in 14 days. [https://github.com/woocommerce/woocommerce-ios/pull/7271]
- [*] In-Person Payments: The purchase card reader information card appears also in the App Settings screen. [https://github.com/woocommerce/woocommerce-ios/pull/7308]
- [*] Refund lines in the Order details screen now appear ordered from oldest to newest [https://github.com/woocommerce/woocommerce-ios/pull/7287]
- [*] Login: when the app is in logged out state, an onboarding screen is shown before the prologue screen if the user hasn't finished or skipped it.  [https://github.com/woocommerce/woocommerce-ios/pull/7324]
- [*] Orders: When a store has no orders yet, there is an updated message with a link to learn more on the Orders tab. [https://github.com/woocommerce/woocommerce-ios/pull/7328]

9.6
-----
- [***] Coupons: Coupons can now be created from within the app. [https://github.com/woocommerce/woocommerce-ios/pull/7239]
- [**] Order Details: All unpaid orders have a Collect Payment button, which shows a payment method selection screen. Choices are Cash, Card, and Payment Link. [https://github.com/woocommerce/woocommerce-ios/pull/7111]
- [**] In-Person Payments: Support for selecting preferred payment gateway when multiple extensions are installed on the store. [https://github.com/woocommerce/woocommerce-ios/pull/7153]
- [*] Coupons: Removed the redundant animation when reloading the coupon list. [https://github.com/woocommerce/woocommerce-ios/pull/7137]
- [*] Login: Display "What is WordPress.com?" link in "Continue With WordPress.com" flow. [https://github.com/woocommerce/woocommerce-ios/pull/7213]
- [*] Login: Display the Jetpack requirement error after login is successful.
- [*] Login: Display a "New to WooCommerce?" link in the login prologue screen above the login buttons. [https://github.com/woocommerce/woocommerce-ios/pull/7261]
- [*] In-Person Payments: Publicize the Card Present Payments feature on the Payment Method screen [https://github.com/woocommerce/woocommerce-ios/pull/7225]
- [*] In-Person Payments: Add blog_id to IPP transaction description to match WCPay [https://github.com/woocommerce/woocommerce-ios/pull/7221]
- [*] Product form: after uploading an image, the product can now be saved immediately while the image is being uploaded in the background. When no images are pending upload for the saved product, the images are added to the product. Testing instructions: https://github.com/woocommerce/woocommerce-ios/pull/7196. [https://github.com/woocommerce/woocommerce-ios/pull/7254]

9.5
-----
- [*] Coupons: Fixed issue saving "Individual Use" and "Exclude Sale Items" fields. [https://github.com/woocommerce/woocommerce-ios/pull/7117]
- [*] Orders: The customer shipping/billing address form now navigates back automatically after selecting a country or state. [https://github.com/woocommerce/woocommerce-ios/pull/7119]
- [internal] In settings and empty stores screen, the "Close Account" link is shown for users who signed in with Apple (the only way to create an account) to close their WordPress.com account. [https://github.com/woocommerce/woocommerce-ios/pull/7143]

9.4
-----
- [*] Orders: Order details now displays both the date and time for all orders. [https://github.com/woocommerce/woocommerce-ios/pull/6996]
- [*] Simple payments have the `Card` option available for stores with configuration issues to resolve, and show onboarding to help resolve them [https://github.com/woocommerce/woocommerce-ios/pull/7002]
- [*] Order & Product list: Now, we can pull to refresh from an empty view. [https://github.com/woocommerce/woocommerce-ios/pull/7023, https://github.com/woocommerce/woocommerce-ios/pull/7030]
- [*] Order Creation: Fixes a bug where selecting a variable product to add to a new order would sometimes open the wrong list of product variations. [https://github.com/woocommerce/woocommerce-ios/pull/7042]
- [*] Collect payment button on Order Details no longer flickers when the screen loads [https://github.com/woocommerce/woocommerce-ios/pull/7043]
- [*] Issue refund button on Order Details is shown for all paid orders [https://github.com/woocommerce/woocommerce-ios/pull/7046]
- [*] Order Creation: Fixes several bugs with the Products section not showing the correct order items or not correctly updating the item quantity. [https://github.com/woocommerce/woocommerce-ios/pull/7067]

9.3
-----
- [***] In-Person Payments is now available for merchants using WooCommerce Payments in Canada. [https://github.com/woocommerce/woocommerce-ios/pull/6954]
- [*] In-Person Payments: Accessibility improvement [https://github.com/woocommerce/woocommerce-ios/pull/6869, https://github.com/woocommerce/woocommerce-ios/pull/6886, https://github.com/woocommerce/woocommerce-ios/pull/6906]
- [*] Orders: Now it's possible to select and copy text from the notes on an order. [https://github.com/woocommerce/woocommerce-ios/pull/6894]
- [*] Support Arabic numerals on amount fields. [https://github.com/woocommerce/woocommerce-ios/pull/6891]
- [*] Product Selector: Enabled selecting all variations on variable product rows. [https://github.com/woocommerce/woocommerce-ios/pull/6899]
- [internal] Order Creation: Adding new products, shipping, fee, or customer details to an order now blocks the UI immediately while the order is syncing remotely. [https://github.com/woocommerce/woocommerce-ios/pull/6974]

- [*] Coupons: Now it's possible to update discount types for coupons. [https://github.com/woocommerce/woocommerce-ios/pull/6935]
- [*] Orders tab: the view width now adjusts to the app in tablet split view on iOS 15. [https://github.com/woocommerce/woocommerce-ios/pull/6951]

9.2
-----
- [***] Experimental Features: Coupons editing and deletion features are now enabled as part of coupon management. [https://github.com/woocommerce/woocommerce-ios/pull/6853]
- [*] Order Creation: Updated percentage fee flow - added amount preview, disabled percentage option when editing. [https://github.com/woocommerce/woocommerce-ios/pull/6763]
- [*] Product Details: Update status badge layout and show it for more cases. [https://github.com/woocommerce/woocommerce-ios/pull/6768]
- [*] Coupons: now, the percentage amount of coupons will be displayed correctly in the listing and in coupon detail if the amount contains fraction digits. [https://github.com/woocommerce/woocommerce-ios/pull/6804]
- [*] Coupons: Filter initial search results to show only coupons of the currently selected store. [https://github.com/woocommerce/woocommerce-ios/pull/6800]
- [*] Coupons: Fixed crash when there are duplicated items on the coupon list. [https://github.com/woocommerce/woocommerce-ios/pull/6798]
- [*] In-Person Payments: Run onboarding checks when connecting a reader. [https://github.com/woocommerce/woocommerce-ios/pull/6761, https://github.com/woocommerce/woocommerce-ios/pull/6774, https://github.com/woocommerce/woocommerce-ios/pull/6789]
- [*] In-Person Payments: after collecting payment for an order, merchants can now email the receipt in addition to printing it in Order Details > See Receipt if email is available on the device. [https://github.com/woocommerce/woocommerce-ios/pull/6833]

9.1
-----

- [*] Product name field in product form - Remove scroll behaviour and increase field height to fully display long product names. [https://github.com/woocommerce/woocommerce-ios/pull/6681]
- [*] Filter toolbar in Products list tab - Filter toolbar is pinned outside of the products list. [https://github.com/woocommerce/woocommerce-ios/pull/6698]
- [internal] Loading screens are refactored to avoid duplicated code and a potential crash. Please quickly smoke test them to make sure that everything still works as before. [https://github.com/woocommerce/woocommerce-ios/pull/6717]
- [*] Shipping settings - Weight and shipping package dimensions are localized based on device locale. Also, decimal point information is no longer lost upon saving a product, when using comma as a decimal separator. [https://github.com/woocommerce/woocommerce-ios/pull/6721]

9.0
-----

- [*] Share payment links from the order details screen. [https://github.com/woocommerce/woocommerce-ios/pull/6609]
- [internal] Reviews lists on Products and Menu tabs are refactored to avoid duplicated code. Please quickly smoke test them to make sure that everything still works as before. [https://github.com/woocommerce/woocommerce-ios/pull/6553]
- [**] Now it's possible to change the order of the product images. [https://github.com/woocommerce/woocommerce-ios/pull/6620]
- [*] Improved accessibility for the error banner and info banner displayed in Orders and Products. [https://github.com/woocommerce/woocommerce-ios/pull/6633]

8.9
-----
- [*] Coupons: Fixed issue loading the coupon list from the local storage on initial load. [https://github.com/woocommerce/woocommerce-ios/pull/6463]
- [*] Coupons: Update layout of the coupon details screen. [https://github.com/woocommerce/woocommerce-ios/pull/6522]
- [*] In-Person Payments: Removed collecting L2/L3 data. [https://github.com/woocommerce/woocommerce-ios/pull/6519]
- [*] Hub Menu: Multiple menu items can no longer be tapped simultaneously. [https://github.com/woocommerce/woocommerce-ios/pull/6484]
- [*] Jetpack CP: Fixed crash when attempting to access WP-Admin with an invalid URL that has an unsupported scheme. [https://github.com/woocommerce/woocommerce-ios/pull/6502]
- [***] Orders: Order Creation is now available to everyone! You can go to the Orders tab and tap the + button to create a new order. [https://github.com/woocommerce/woocommerce-ios/pull/6537]
- [internal] Loading screens are refactored to avoid duplicated code and a potential crash. Please quickly smoke test them to make sure that everything still works as before. [https://github.com/woocommerce/woocommerce-ios/pull/6535] [https://github.com/woocommerce/woocommerce-ios/pull/6544]

8.8
-----
- [*] Updates the app's About screen to be consistent with Automattic's other mobile apps. [https://github.com/woocommerce/woocommerce-ios/pull/6421]
- [***] Experimental Feature: It's now possible to add custom shipping method and fees in order creation flow. Tax amount and Order total is now synced from backend. [https://github.com/woocommerce/woocommerce-ios/pull/6429]
- [**] Now it's possible to filter orders by custom statuses. [https://github.com/woocommerce/woocommerce-ios/pull/6390]
- [*] Fixed issue presenting Edit Customer Note screen as a modal on large screens. [https://github.com/woocommerce/woocommerce-ios/pull/6406]
- [*] Products displayed in Order Detail now follow the same order of the web. [https://github.com/woocommerce/woocommerce-ios/pull/6401]
- [*] Simple Payments now shows a detailed tax break up before taking the payment. [https://github.com/woocommerce/woocommerce-ios/pull/6412]
- [*] Coupons list now shows an error view if coupons are disabled for the store. Coupons can be enabled again from this view. [https://github.com/woocommerce/woocommerce-ios/pull/6446]
- [*] Coupon details screen now displays more informative error messages when loading the total discount amount fails. [https://github.com/woocommerce/woocommerce-ios/pull/6457]
- [internal] Shipping Labels: the navigation bar in the web view for adding payments is now correctly hidden. [https://github.com/woocommerce/woocommerce-ios/pull/6435]

8.7
-----
- [**] In-Person Payments: Added card details to refund confirmation screen to help with refunding to the payment card [https://github.com/woocommerce/woocommerce-ios/pull/6241]
- [*] Coupons: Replace the toggles on Usage Details screen with text for uneditable contents. [https://github.com/woocommerce/woocommerce-ios/pull/6287]
- [*] Improve image loading for thumbnails especially on the Product list. [https://github.com/woocommerce/woocommerce-ios/pull/6299]
- [*] Coupons: Added feedback banner on the top of the coupon list. [https://github.com/woocommerce/woocommerce-ios/pull/6316]
- [*] Coupons: Handled error when loading total discounted amount fails. [https://github.com/woocommerce/woocommerce-ios/pull/6368]
- [internal] Removed all feature flags for Shipping Labels. Please smoke test all parts of Shipping Labels to make sure that everything still works as before. [https://github.com/woocommerce/woocommerce-ios/pull/6270]
- [*] In-Person Payments: Localized messages and UI [https://github.com/woocommerce/woocommerce-ios/pull/6317]
- [*] My Store: Fixed incorrect currency symbol of revenue text for stores with non-USD currency. [https://github.com/woocommerce/woocommerce-ios/pull/6335]
- [*] Notifications: Dismiss presented view before presenting content from notifications [https://github.com/woocommerce/woocommerce-ios/pull/6354]
- [*] Reviews: Fixed missing product information on first load [https://github.com/woocommerce/woocommerce-ios/pull/6367]
- [internal] Removed the feature flag for My store tab UI updates. Please smoke test the store stats and top performers in the "My store" tab to make sure everything works as before. [https://github.com/woocommerce/woocommerce-ios/pull/6334]
- [*] In-Person Payments: Add support for accepting payments on bookable products [https://github.com/woocommerce/woocommerce-ios/pull/6364]
- [*] In-Person Payments: Fixed issue where payment could be stuck prompting to remove the card if the payment was declined and retried before removing the card.

8.6
-----
- [***] Merchants can now view coupons in their stores by enabling Coupon Management in Experimental Features. [https://github.com/woocommerce/woocommerce-ios/pull/6209]
- [*] Orders: In the experimental Order Creation feature, product variations added to a new order now show a list of their attributes. [https://github.com/woocommerce/woocommerce-ios/pull/6131]
- [*] Enlarged the tap area for the action button on the notice view. [https://github.com/woocommerce/woocommerce-ios/pull/6146]
- [*] Reviews: Fixed crash on iPad when tapping the More button. [https://github.com/woocommerce/woocommerce-ios/pull/6187]
- [*] In-Person Payments: Remove Stripe from Experimental Features as it is always enabled now. [https://github.com/woocommerce/woocommerce-ios/pull/6205]
- [*] Disabled unnecessary selection of the "Refund via" row on the Refund Confirmation screen [https://github.com/woocommerce/woocommerce-ios/pull/6198]
- [*] Increased minimum version of Stripe extension for In-Person Payments to 6.2.0 [https://github.com/woocommerce/woocommerce-ios/pull/xxxx]
- [internal] Removed `pushNotificationsForAllStores` feature flag. Since the changes are non-trivial, it would be great to smoke test push notifications for all stores in beta testing. [https://github.com/woocommerce/woocommerce-ios/pull/6231]

8.5
-----
- [*] In-Person Payments: Inform the user when a card reader battery is so low that it needs to be charged before the reader can be connected. [https://github.com/woocommerce/woocommerce-ios/pull/5998]
- [***] The My store tab is having a new look with new conversion stats and shows up to 5 top performing products now (used to be 3). [https://github.com/woocommerce/woocommerce-ios/pull/5991]
- [**] Fixed a crash at the startup of the app, related to Gridicons. [https://github.com/woocommerce/woocommerce-ios/pull/6005]
- [***] Experimental Feature: It's now possible to create Orders in the app by enabling it in Settings > Experimental Features. For now you can change the order status, add products, and add customer details (billing and shipping addresses). [https://github.com/woocommerce/woocommerce-ios/pull/6060]
- [*] Fixed issue in date range selection for the orders filters where is some cases dates are not available for selection. [https://github.com/woocommerce/woocommerce-ios/pull/6090]
- [*] Enabled "view product in store" and "share product" options for variable products when accessing them through the order details screen. [https://github.com/woocommerce/woocommerce-ios/pull/6091]

8.4
-----
- [***] In-Person Payments: Support for Stripe M2 card reader. [https://github.com/woocommerce/woocommerce-ios/pull/5844]
- [***] We introduced a new tab called "Menu", a tab in the main navigation where you can browser different sub-sections of the app: Switch Store, Settings, WooCommerce Admin, View Store and Reviews. [https://github.com/woocommerce/woocommerce-ios/pull/5926]
- [***] Store admins can now access sites with plugins that have Jetpack Connection Package (e.g. WooCommerce Payments, Jetpack Backup) in the app. These sites do not require Jetpack-the-plugin to connect anymore. Store admins can still install Jetpack-the-plugin from the app through settings or a Jetpack banner. [https://github.com/woocommerce/woocommerce-ios/pull/5924]
- [*] Add/Edit Product screen: Fix transient product name while adding images.[https://github.com/woocommerce/woocommerce-ios/pull/5840]

8.3
-----
- [***] All merchants can create Simple Payments orders. [https://github.com/woocommerce/woocommerce-ios/pull/5684]
- [**] System status report can now be viewed and copied directly from within the app. [https://github.com/woocommerce/woocommerce-ios/pull/5702]
- [**] Product SKU input scanner is now available as a beta feature. To try it, enable it from settings and you can scan a barcode to use as the product SKU in product inventory settings! [https://github.com/woocommerce/woocommerce-ios/pull/5695]
- [**] Now you chan share a payment link when creating a Simple Payments order [https://github.com/woocommerce/woocommerce-ios/pull/5819]
- [*] Reviews: "Mark all as read" checkmark bar button item button replaced with menu button which launches an action sheet. Menu button is displayed only if there are unread reviews available.[https://github.com/woocommerce/woocommerce-ios/pull/5833]
- [internal] Refactored ReviewsViewController to add tests. [https://github.com/woocommerce/woocommerce-ios/pull/5834]

8.2
-----
- [***] In-Person Payments: Now you can collect Simple Payments on the go. [https://github.com/woocommerce/woocommerce-ios/pull/5635]
- [*] Products: After generating a new variation for a variable product, you are now taken directly to edit the new variation. [https://github.com/woocommerce/woocommerce-ios/pull/5649]
- [*] Dashboard: the visitor count in the Today tab is now shown when Jetpack site stats are enabled.
- [*] Add/Edit Product Images: tapping on the last `n` images while `n` images are pending upload does not crash the app anymore. [https://github.com/woocommerce/woocommerce-ios/pull/5672]

8.2
-----
- [*] Shipping Labels: Fixes a crash when saving a new shipping label after opening the order from a push notification. [https://github.com/woocommerce/woocommerce-ios/pull/5549]
- [**] In-Person Payments: Improved support for VoiceOver. [https://github.com/woocommerce/woocommerce-ios/pull/5572]
- [*] In-Person Payments: Fixes a crash when printing more than one receipt. [https://github.com/woocommerce/woocommerce-ios/pull/5575]

8.1
-----
- [***] Now it's possible to filter Order List by multiple statuses and date ranges. Plus, we removed the top tab bar on Orders Tab. [https://github.com/woocommerce/woocommerce-ios/pull/5491]
- [*] Login: Password AutoFill will suggest wordpress.com accounts. [https://github.com/woocommerce/woocommerce-ios/pull/5399]
- [*] Store picker: after logging in with store address, the pre-selected store is now the currently selected store instead of the store from login flow. [https://github.com/woocommerce/woocommerce-ios/pull/5508]
- [*] The application icon number from order push notifications is now cleared after visiting the orders tab. [https://github.com/woocommerce/woocommerce-ios/pull/5715]
- [internal] Migrated Settings screen to MVVM [https://github.com/woocommerce/woocommerce-ios/pull/5393]


8.0
-----
- [*] Product List: Add support for product filtering by category. [https://github.com/woocommerce/woocommerce-ios/pull/5388]
- [***] Push notifications are now supported for all connected stores. [https://github.com/woocommerce/woocommerce-ios/pull/5299]
- [*] Fix: in Settings > Switch Store, tapping "Dismiss" after selecting a different store does not switch stores anymore. [https://github.com/woocommerce/woocommerce-ios/pull/5359]

7.9
-----
- [*] Fix: after disconnecting a site or connecting to a new site, the sites in site picker (Settings > Switch Store) should be updated accordingly. The only exception is when the newly disconnected site is the currently selected site. [https://github.com/woocommerce/woocommerce-ios/pull/5241]
- [*] Order Details: Show a button on the "Product" section of Order Details screen to allow recreating shipping labels. [https://github.com/woocommerce/woocommerce-ios/pull/5255]
- [*] Edit Order Address - Enable `Done` button when `Use as {Shipping/Billing} Address` toggle is turned on. [https://github.com/woocommerce/woocommerce-ios/pull/5254]
- [*] Add/Edit Product: fix an issue where the product name keyboard is English only. [https://github.com/woocommerce/woocommerce-ios/pull/5288]
- [*] Order Details: some sites cannot parse order requests where the fields parameter has spaces, and the products section cannot load as a result. The spaces are now removed. [https://github.com/woocommerce/woocommerce-ios/pull/5298]

7.8
-----
- [***] Shipping Labels: merchants can create multiple packages for the same order, moving the items between different packages. [https://github.com/woocommerce/woocommerce-ios/pull/5190]
- [*] Fix: Navigation bar buttons are now consistently pink on iOS 15. [https://github.com/woocommerce/woocommerce-ios/pull/5139]
- [*] Fix incorrect info banner color and signature option spacing on Carrier and Rates screen. [https://github.com/woocommerce/woocommerce-ios/pull/5144]
- [x] Fix an error where merchants were unable to connect to valid stores when they have other stores with corrupted information https://github.com/woocommerce/woocommerce-ios/pull/5161
- [*] Shipping Labels: Fix issue with decimal values on customs form when setting the device with locales that use comma as decimal point. [https://github.com/woocommerce/woocommerce-ios/pull/5195]
- [*] Shipping Labels: Fix crash when tapping on Learn more rows of customs form. [https://github.com/woocommerce/woocommerce-ios/pull/5207]
- [*] Shipping Labels: The shipping address now prefills the phone number from the billing address if a shipping phone number is not available. [https://github.com/woocommerce/woocommerce-ios/pull/5177]
- [*] Shipping Labels: now in Carrier and Rates we always display the discounted rate instead of the retail rate if available. [https://github.com/woocommerce/woocommerce-ios/pull/5188]
- [*] Shipping Labels: If the shipping address is invalid, there are now options to email, call, or message the customer. [https://github.com/woocommerce/woocommerce-ios/pull/5228]
- [*] Accessibility: notify when offline mode banner appears or disappears. [https://github.com/woocommerce/woocommerce-ios/pull/5225]

7.7
-----
- [***] In-Person Payments: US merchants can now obtain a card reader and then collect payments directly from the app. [https://github.com/woocommerce/woocommerce-ios/pull/5030]
- [***] Shipping Labels: Merchants can now add new payment methods for shipping labels directly from the app. [https://github.com/woocommerce/woocommerce-ios/pull/5023]
- [**] Merchants can now edit shipping & billing addresses from orders. [https://github.com/woocommerce/woocommerce-ios/pull/5097]
- [x] Fix: now a default paper size will be selected in Shipping Label print screen. [https://github.com/woocommerce/woocommerce-ios/pull/5035]
- [*] Show banner on screens that use cached data when device is offline. [https://github.com/woocommerce/woocommerce-ios/pull/5000]
- [*] Fix incorrect subtitle on customs row of Shipping Label purchase flow. [https://github.com/woocommerce/woocommerce-ios/pull/5093]
- [*] Make sure customs form printing option is not available on non-international orders. [https://github.com/woocommerce/woocommerce-ios/pull/5104]
- [*] Fix incorrect logo for DHL in Shipping Labels flow. [https://github.com/woocommerce/woocommerce-ios/pull/5105]

7.6
-----
- [x] Show an improved error modal if there are problems while selecting a store. [https://github.com/woocommerce/woocommerce-ios/pull/5006]
- [***] Shipping Labels: Merchants can now add new custom and service packages for shipping labels directly from the app. [https://github.com/woocommerce/woocommerce-ios/pull/4976]
- [*] Fix: when product image upload fails, the image cell stop loading. [https://github.com/woocommerce/woocommerce-ios/pull/4989]

7.5
-----
- [***] Merchants can now purchase shipping labels and declare customs forms for international orders. [https://github.com/woocommerce/woocommerce-ios/pull/4896]
- [**] Merchants can now edit customer provided notes from orders. [https://github.com/woocommerce/woocommerce-ios/pull/4893]
- [*] Fix empty states sometimes not centered vertically [https://github.com/woocommerce/woocommerce-ios/pull/4890]
- [*] Fix error syncing products due to decoding failure of regular_price in product variations. [https://github.com/woocommerce/woocommerce-ios/pull/4901]
- [*] Hide bottom bar on shipping label purchase form. [https://github.com/woocommerce/woocommerce-ios/pull/4902]

7.4
-----
- [*] Fix an issue where some extension was not shown in order item details. [https://github.com/woocommerce/woocommerce-ios/pull/4753]
- [*] Fix: The refund button within Order Details will be hidden if the refund is zero. [https://github.com/woocommerce/woocommerce-ios/pull/4789]
- [*] Fix: Incorrect arrow direction for right-to-left languages on Shipping Label flow. [https://github.com/woocommerce/woocommerce-ios/pull/4796]
- [*] Fix: Shouldn't be able to schedule a sale without sale price. [https://github.com/woocommerce/woocommerce-ios/pull/4825]
- [*] Fix: Edit address screen is pushed twice in Shipping Label flow when missing name in origin or destination address. [https://github.com/woocommerce/woocommerce-ios/pull/4845]

7.3
-----
- [*] Order Detail: now we do not offer the "email note to customer" option if no email is available. [https://github.com/woocommerce/woocommerce-ios/pull/4680]
- [*] My Store: If there are errors loading the My Store screen, a banner now appears at the top of the screen with links to troubleshoot or contact support. [https://github.com/woocommerce/woocommerce-ios/pull/4704]
- [*] Fix: Added 'Product saved' confirmation message when a product is updated [https://github.com/woocommerce/woocommerce-ios/pull/4709]
- [*] Shipping Labels: Updated address validation to automatically use trivially normalized address for origin and destination. [https://github.com/woocommerce/woocommerce-ios/pull/4719]
- [*] Fix: Order details for products with negative prices now will show correctly [https://github.com/woocommerce/woocommerce-ios/pull/4683]
- [*] Fix: Order list not extend edge-to-edge in dark mode. [https://github.com/woocommerce/woocommerce-ios/pull/4728]
- [*] Plugins: Added list of active and inactive plugins that can be reached by admins in the settings screen. [https://github.com/woocommerce/woocommerce-ios/pull/4735]
- [*] Login: Updated appearance of back buttons in navigation bar to minimal style. [https://github.com/woocommerce/woocommerce-ios/pull/4726]
- [internal] Upgraded Zendesk SDK to version 5.3.0. [https://github.com/woocommerce/woocommerce-ios/pull/4699]
- [internal] Updated GoogleSignIn to version 6.0.1 through WordPressAuthenticator. There should be no functional changes, but may impact Google sign in flow. [https://github.com/woocommerce/woocommerce-ios/pull/4725]

7.2
-----
- [*] Order Fulfillment: Updated success notice message [https://github.com/woocommerce/woocommerce-ios/pull/4589]
- [*] Order Fulfillment: Fixed issue footer view getting clipped of by iPhone notch [https://github.com/woocommerce/woocommerce-ios/pull/4631]
- [*] Shipping Labels: Updated address validation to make sure a name is entered for each address. [https://github.com/woocommerce/woocommerce-ios/pull/4601]
- [*] Shipping Labels: Hide Contact button on Shipping To Address form when customer phone number is not provided. [https://github.com/woocommerce/woocommerce-ios/pull/4663]
- [*] Shipping Labels: Updated edge-to-edge table views for all forms. [https://github.com/woocommerce/woocommerce-ios/pull/4657]
- [*] Orders and Order Details: Updated edge-to-edge table views for consistent look across the app. [https://github.com/woocommerce/woocommerce-ios/pull/4638]
- [*] Reviews and Review Details: Updated edge-to-edge table views for consistent look across the app. [https://github.com/woocommerce/woocommerce-ios/pull/4637]
- [*] New error screen displayed to users without the required roles to access the store. [https://github.com/woocommerce/woocommerce-ios/pull/4493]

7.1
-----
- [***] Merchants from US can create shipping labels for physical orders from the app. The feature supports for now only orders where the shipping address is in the US. [https://github.com/woocommerce/woocommerce-ios/pull/4578]
- [**] Due to popular demand, the Order fulfill is displayed once again when clicking on the Mark order complete button. [https://github.com/woocommerce/woocommerce-ios/pull/4567]
- [*] Fix: Interactive pop gesture on Order Details and Settings screen. [https://github.com/woocommerce/woocommerce-ios/pull/4504]
- [*] Fix: Frozen refresh control and placeholder when switching tabs [https://github.com/woocommerce/woocommerce-ios/pull/4505]
- [internal] Stats tab: added network sync throttling [https://github.com/woocommerce/woocommerce-ios/pull/4494]

7.0
-----
- [**] Order Detail: now we display Order Items and Shipping Label Packages as separate sections. [https://github.com/woocommerce/woocommerce-ios/pull/4445]
- [*] Fix: Orders for a variable product with different configurations of a single variation will now show each order item separately. [https://github.com/woocommerce/woocommerce-ios/pull/4445]
- [*] If the Orders, Products, or Reviews lists can't load, a banner now appears at the top of the screen with links to troubleshoot or contact support. [https://github.com/woocommerce/woocommerce-ios/pull/4400, https://github.com/woocommerce/woocommerce-ios/pull/4407]
- [*] Fix: Stats tabs are now displayed and ordered correctly in RTL languages. [https://github.com/woocommerce/woocommerce-ios/pull/4444]
- [*] Fix: Missing "Add Tracking" button in orders details. [https://github.com/woocommerce/woocommerce-ios/pull/4520]


6.9
-----
- [*] Order Detail: now we display a loader on top, to communicate that the order detail view has not yet been fully loaded. [https://github.com/woocommerce/woocommerce-ios/pull/4396]
- [*] Products: You can edit product attributes for variations right from the main product form. [https://github.com/woocommerce/woocommerce-ios/pull/4350]
- [*] Improved CTA. "Print Shipping Label" instead of "Reprint Shipping Label". [https://github.com/woocommerce/woocommerce-ios/pull/4394]
- [*] Improved application log viewer. [https://github.com/woocommerce/woocommerce-ios/pull/4387]
- [*] Improved the experience when creating the first variation. [https://github.com/woocommerce/woocommerce-ios/pull/4405]

6.8
-----

- [***] Dropped iOS 13 support. From now we support iOS 14 and later. [https://github.com/woocommerce/woocommerce-ios/pull/4209]
- [**] Products: Added the option to create and edit a virtual product directly from the product detail screen. [https://github.com/woocommerce/woocommerce-ios/pull/4214]

6.7
-----
- [**] Add-Ons: Order add-ons are now available as a beta feature. To try it, enable it from settings! [https://github.com/woocommerce/woocommerce-ios/pull/4119]

6.6
-----
- [*] Fix: Product variations only support at most one image, so we won't show an option to add a second one. [https://github.com/woocommerce/woocommerce-ios/pull/3994]
- [*] Fix: The screen to select images from the Media Library would sometimes crash when the library had a specific number of images. [https://github.com/woocommerce/woocommerce-ios/pull/4003]
- [*] Improved error messages for logins. [https://github.com/woocommerce/woocommerce-ios/pull/3957]

6.5
-----
- [*] Fix: Product images with non-latin characters in filenames now will load correctly and won't break Media Library. [https://github.com/woocommerce/woocommerce-ios/pull/3935]
- [*] Fix: The screen to select images from the Media Library would sometimes crash when the library had a specific number of images. [https://github.com/woocommerce/woocommerce-ios/pull/4070]

6.4
-----
- [*] Login: New design and illustrations for the initial login screen, promoting the app's main features. [https://github.com/woocommerce/woocommerce-ios/pull/3867]
- [*] Enhancement/fix: Unify back button style across the app. [https://github.com/woocommerce/woocommerce-ios/pull/3872]

6.3
-----
- [**] Products: Now you can add variable products from the create product action sheet. [https://github.com/woocommerce/woocommerce-ios/pull/3836]
- [**] Products: Now you can easily publish a product draft or pending product using the navigation bar buttons [https://github.com/woocommerce/woocommerce-ios/pull/3846]
- [*] Fix: In landscape orientation, all backgrounds on detail screens and their subsections now extend edge-to-edge. [https://github.com/woocommerce/woocommerce-ios/pull/3808]
- [*] Fix: Creating an attribute or a variation no longer saves your product pending changes. [https://github.com/woocommerce/woocommerce-ios/pull/3832]
- [*] Enhancement/fix: image & text footnote info link rows are now center aligned in order details reprint shipping label info row and reprint screen. [https://github.com/woocommerce/woocommerce-ios/pull/3805]

6.2
-----

- [***] Products: When editing a product, you can now create/delete/update product variations, product attributes and product attribute options. https://github.com/woocommerce/woocommerce-ios/pull/3791
- [**] Large titles are enabled for the four main tabs like in Android. In Dashboard and Orders tab, a workaround is implemented with some UI/UX tradeoffs where the title size animation is not as smooth among other minor differences from Products and Reviews tab. We can encourage beta users to share any UI issues they find with large titles. [https://github.com/woocommerce/woocommerce-ios/pull/3763]
- [*] Fix: Load product inventory settings in read-only mode when the product has a decimal stock quantity. This fixes the products tab not loading due to product decoding errors when third-party plugins enable decimal stock quantities. [https://github.com/woocommerce/woocommerce-ios/pull/3717]
- [*] Fix: Loading state stuck in Reviews List. [https://github.com/woocommerce/woocommerce-ios/pull/3753]

6.1
-----
- [**] Products: When editing variable products, you can now edit the variation attributes to select different attribute options. [https://github.com/woocommerce/woocommerce-ios/pull/3628]
- [*] Fixes a bug where long pressing the back button sometimes displayed an empty list of screens.
- [*] Product Type: Updated product type detail to display "Downloadable" if a product is downloadable. [https://github.com/woocommerce/woocommerce-ios/pull/3647]
- [*] Product Description: Updated the placeholder text in the Aztec Editor screens to provide more context. [https://github.com/woocommerce/woocommerce-ios/pull/3668]
- [*] Fix: Update the downloadable files row to read-only, if the product is accessed from Order Details. [https://github.com/woocommerce/woocommerce-ios/pull/3669]
- [*] Fix: Thumbnail image of a product wasn't being loaded correctly in Order Details. [https://github.com/woocommerce/woocommerce-ios/pull/3678]
- [*] Fix: Allow product's `regular_price` to be a number and `sold_individually` to be `null` as some third-party plugins could alter the type in the API. This could help with the products tab not loading due to product decoding errors. [https://github.com/woocommerce/woocommerce-ios/pull/3679]
- [internal] Attempted fix for a crash in product image upload. [https://github.com/woocommerce/woocommerce-ios/pull/3693]

6.0
-----
- [**] Due to popular demand, the product SKU is displayed once again in Order Details screen. [https://github.com/woocommerce/woocommerce-ios/pull/3564]
- [*] Updated copyright notice to WooCommerce
- [*] Fix: top performers in "This Week" tab should be showing the same data as in WC Admin.
- [*] Fix: visitor stats in Dashboard should be more consistent with web data on days when the end date for more than one tab is the same (e.g. "This Week" and "This Month" both end on January 31). [https://github.com/woocommerce/woocommerce-ios/pull/3532]
- [*] Fix: navbar title on cross-sells products list displayed title for upsells [https://github.com/woocommerce/woocommerce-ios/pull/3565]
- [*] Added drag-and-drop sorting to Linked Products [https://github.com/woocommerce/woocommerce-ios/pull/3548]
- [internal] Refactored Core Data migrator stack to help reduce crashes [https://github.com/woocommerce/woocommerce-ios/pull/3523]


5.9
-----
- [**] Product List: if a user applies custom sort orders and filters in the Product List, now when they reopen the app will be able to see the previous settings applied. [https://github.com/woocommerce/woocommerce-ios/pull/3454]
- [*] Removed fulfillment screen and moved fulfillment to the order details screen. [https://github.com/woocommerce/woocommerce-ios/pull/3453]
- [*] Fix: billing information action sheets now are presented correctly on iPad. [https://github.com/woocommerce/woocommerce-ios/pull/3457]
- [*] fix: the rows in the product search list now don't have double separators. [https://github.com/woocommerce/woocommerce-ios/pull/3456]
- [*] Fix: During login, the spinner when a continue button is in loading state is now visible in dark mode. [https://github.com/woocommerce/woocommerce-ios/pull/3472]
- [*] fix: when adding a note to an order, the text gets no more deleted if you tap on “Email note to customer”. [https://github.com/woocommerce/woocommerce-ios/pull/3473]
- [*] Added Fees to order details. [https://github.com/woocommerce/woocommerce-ios/pull/3475]
- [*] fix: now we don't show any more similar alert notices if an error occurred. [https://github.com/woocommerce/woocommerce-ios/pull/3474]
- [*] fix: in Settings > Switch Store, the spinner in the "Continue" button at the bottom is now visible in dark mode. [https://github.com/woocommerce/woocommerce-ios/pull/3468]
- [*] fix: in order details, the shipping and billing address are displayed in the order of the country (in some eastern Asian countries, the address starts from the largest unit to the smallest). [https://github.com/woocommerce/woocommerce-ios/pull/3469]
- [*] fix: product is now read-only when opened from the order details. [https://github.com/woocommerce/woocommerce-ios/pull/3491]
- [*] fix: pull to refresh on the order status picker screen does not resets anymore the current selection. [https://github.com/woocommerce/woocommerce-ios/pull/3493]
- [*] When adding or editing a link (e.g. in a product description) link settings are now presented as a popover on iPad. [https://github.com/woocommerce/woocommerce-ios/pull/3492]
- [*] fix: the glitch when launching the app in logged out state or after tapping "Try another account" in store picker is now gone. [https://github.com/woocommerce/woocommerce-ios/pull/3498]
- [*] Minor enhancements: in product editing form > product reviews list, the rows don't show highlighted state on tap anymore since they are not actionable. Same for the number of upsell and cross-sell products in product editing form > linked products. [https://github.com/woocommerce/woocommerce-ios/pull/3502]


5.8
-----
- [***] Products M5 features are now available to all. Products M5 features: add and edit linked products, add and edit downloadable files, product deletion. [https://github.com/woocommerce/woocommerce-ios/pull/3420]
- [***] Shipping labels M1 features are now available to all: view shipping label details, request a refund, and reprint a shipping label via AirPrint. [https://github.com/woocommerce/woocommerce-ios/pull/3436]
- [**] Improved login flow, including better error handling. [https://github.com/woocommerce/woocommerce-ios/pull/3332]


5.7
-----
- [***] Dropped iOS 12 support. From now we support iOS 13 and later. [https://github.com/woocommerce/woocommerce-ios/pull/3216]
- [*] Fixed spinner appearance in the footer of orders list. [https://github.com/woocommerce/woocommerce-ios/pull/3249]
- [*] In order details, the image for a line item associated with a variation is shown now after the variation has been synced. [https://github.com/woocommerce/woocommerce-ios/pull/3314]
- [internal] Refactored Core Data stack so more errors will be propagated. [https://github.com/woocommerce/woocommerce-ios/pull/3267]


5.6
-----
- [**] Fixed order list sometimes not showing newly submitted orders.
- [*] now the date pickers on iOS 14 are opened as modal view. [https://github.com/woocommerce/woocommerce-ios/pull/3148]
- [*] now it's possible to remove an image from a Product Variation if the WC version 4.7+. [https://github.com/woocommerce/woocommerce-ios/pull/3159]
- [*] removed the Product Title in product screen navigation bar. [https://github.com/woocommerce/woocommerce-ios/pull/3187]
- [*] the icon of the cells inside the Product Detail are now aligned at 10px from the top margin. [https://github.com/woocommerce/woocommerce-ios/pull/3199]
- [**] Added the ability to issue refunds from the order screen. Refunds can be done towards products or towards shipping. [https://github.com/woocommerce/woocommerce-ios/pull/3204]
- [*] Prevent banner dismiss when tapping "give feedback" on products screen. [https://github.com/woocommerce/woocommerce-ios/pull/3221]
- [*] Add keyboard dismiss in Add Tracking screen [https://github.com/woocommerce/woocommerce-ios/pull/3220]


5.5
-----
- [**] Products M4 features are now available to all. Products M4 features: add a simple/grouped/external product with actions to publish or save as draft. [https://github.com/woocommerce/woocommerce-ios/pull/3133]
- [*] enhancement: Order details screen now shows variation attributes for WC version 4.7+. [https://github.com/woocommerce/woocommerce-ios/pull/3109]
- [*] fix: Product detail screen now includes the number of ratings for that product. [https://github.com/woocommerce/woocommerce-ios/pull/3089]
- [*] fix: Product subtitle now wraps correctly in order details. [https://github.com/woocommerce/woocommerce-ios/pull/3201]


5.4
-----
- [*] fix: text headers on Product price screen are no more clipped with large text sizes. [https://github.com/woocommerce/woocommerce-ios/pull/3090]


5.4
-----
- [*] fix: the footer in app Settings is now correctly centered.
- [*] fix: Products tab: earlier draft products now show up in the same order as in core when sorting by "Newest to Oldest".
- [*] enhancement: in product details > price settings, the sale dates can be edited inline in iOS 14 using the new date picker. Also, the sale end date picker editing does not automatically end on changes anymore. [https://github.com/woocommerce/woocommerce-ios/pull/3044]
- [*] enhancement: in order details > add tracking, the date shipped can be edited inline in iOS 14 using the new date picker. [https://github.com/woocommerce/woocommerce-ios/pull/3044]
- [*] enhancement: in products list, the "(No Title)" placeholder will be showed when a product doesn't have the title set. [https://github.com/woocommerce/woocommerce-ios/pull/3068]
- [*] fix: the placeholder views in the top dashboard chart and orders tab do not have unexpected white background color in Dark mode in iOS 14 anymore. [https://github.com/woocommerce/woocommerce-ios/pull/3063]


5.3
-----
- [**] In Settings > Experimental Features, a Products switch is now available for turning Products M4 features on and off (default off). Products M4 features: add a simple/grouped/external product with actions to publish or save as draft.
- [*] Opening a product from order details now shows readonly product details of the same styles as in editable product details.
- [*] Opening a product variation from order details now shows readonly product variation details and this product variation does not appear in the Products tab anymore.
- [*] Enhancement: when not saving a product as "published", the in-progress modal now shows title and message like "saving your product" instead of "publishing your product".
- [*] In product and variation list, the stock quantity is not shown anymore when stock management is disabled.
- [*] Enhancement: when the user attempts to dismiss the product selector search modal while at least one product is selected for a grouped product's linked products, a discard changes action sheet is shown.
- [internal] Renamed a product database table (Attribute) to GenericAttribute. This adds a new database migration.  [https://github.com/woocommerce/woocommerce-ios/pull/2883]
- [internal] Refactored the text fields in the Manual Shipment Tracking page. [https://github.com/woocommerce/woocommerce-ios/pull/2979]
- [internal] Attempt fix for startup crashes. [https://github.com/woocommerce/woocommerce-ios/pull/3069]


5.2
-----
- [**] Products: now you can editing basic fields for non-core products (whose product type is not simple/external/variable/grouped) - images, name, description, readonly price, readonly inventory, tags, categories, short description, and product settings.
- [*] Enhancement: for variable products, the stock status is now shown in its variation list.
- [*] Sign In With Apple: if the Apple ID has been disconnected from the WordPress app (e.g. in Settings > Apple ID > Password & Security > Apps using Apple ID), the app is logged out on app launch or app switch.
- [*] Now from an Order Detail it's only possible to open a Product in read-only mode.
- [internal] #2881 Upgraded WPAuth from 1.24 to 1.26-beta.12. Regressions may happen in login flows.
- [internal] #2896 Configured the same user agent header for all the network requests made through the app.
- [internal] #2879 After logging out, the persistent store is not reset anymore to fix a crash in SIWA revoked token scenario after app launch (issue #2830). No user-facing changes are intended, the data should be associated with a site after logging out and in like before.

5.1
-----
- [*] bugfix: now reviews are refreshed correctly. If you try to delete or to set as spam a review from the web, the result will match in the product reviews list.
- [*] If the Products switch is on in Settings > Experimental Features:
  - For a variable product, the stock status is not shown in the product details anymore when stock management is disabled since stock status is controlled at variation level.
- [internal] The Order List and Orders Search → Filter has a new backend architecture (#2820). This was changed as an experiment to fix #1543. This affects iOS 13.0 users only. No new behaviors have been added. Github project: https://git.io/JUBco.
- [*] Orders → Search list will now show the full counts instead of “99+”. #2825


5.0
-----
- [*] Order details > product details: tapping outside of the bottom sheet from "Add more details" menu does not dismiss the whole product details anymore.
- [*] If the Products switch is on in Settings > Experimental Features, product editing for basic fields are enabled for non-core products (whose product type is not simple/external/variable/grouped) - images, name, description, readonly price, readonly inventory, tags, categories, short description, and product settings.
- [*] Order Detail: added "Guest" placeholder on Order Details card when there's no customer name.
- [*] If the Products switch is on in Settings > Experimental Features:
  - Product editing for basic fields are enabled for non-core products (whose product type is not simple/external/variable/grouped) - images, name, description, readonly price, readonly inventory, tags, categories, short description, and product settings.
  - Inventory and shipping settings are now editable for a variable product.
  - A product variation's stock status is now editable in inventory settings.
  - Reviews row is now hidden if reviews are disabled.
  - Now it's possible to open the product's reviews screen also if there are no reviews.
  - We improved our VoiceOver support in Product Detail screen.
- [*] In Settings, the "Feature Request" button was replaced with "Send Feedback" (Survey) (https://git.io/JUmUY)


4.9
-----
- [**] Sign in with Apple is now available in the log in process.
- [**] In Settings > Experimental Features, a Products switch is now available for turning Products M3 features on and off for core products (default off for beta testing). Products M3 features: edit grouped, external and variable products, enable/disable reviews, change product type and update categories and tags.
- [*] Edit Products: the update action now shows up on the product details after updating just the sale price.
- [*] Fix a crash that sometimes happen when tapping on a Product Review push notification.
- [*] Variable product > variation list: a warning banner is shown if any variations do not have a price, and warning text is shown on these variation rows.


4.8
-----
- [*] Enabled right/left swipe on product images.


4.7
-----
- [*] Fixed an intermittent crash when sending an SMS from the app.


4.6
-----
- [*] Fix an issue in the y-axis values on the dashboard charts where a negative value could show two minus signs.
- [*] When a simple product doesn't have a price set, the price row on the product details screen now shows "Add Price" placeholder instead of an empty regular price.
- [*] If WooCommerce 4.0 is available the app will show the new stats dashboard, otherwise will show a banner indicating the user to upgrade.
- [*] The total orders row is removed from the readonly product details (products that are not a simple product) to avoid confusion since it's not shown on the editable form for simple products.


4.5
-----
- [**] Products: now you can update product images, product settings, viewing and sharing a product.
- [*] In Order Details, the item subtotal is now shown on the right side instead of the quantity. The quantity can still be viewed underneath the product name.
- [*] In Order Details, SKU was removed from the Products List. It is still shown when fulfilling the order or viewing the product details.
- [*] Polish the loading state on the product variations screen.
- [*] When opening a simple product from outside of the Products tab (e.g. from Top Performers section or an order), the product name and ellipsis menu (if the Products feature switch is enabled) should be visible in the navigation bar.


4.4
-----
- Order Detail: the HTML shipping method is now showed correctly
- [internal] Logging in via 'Log in with Google' has changes that can cause regressions. See https://git.io/Jf2Fs for full testing details.
- [**] Fix bugs related to push notifications: after receiving a new order push notification, the Reviews tab does not show a badge anymore. The application icon badge number is now cleared by navigating to the Orders tab and/or the Reviews tab, depending on the types of notifications received.
- [*] The discard changes prompt now only appears when navigating from product images screen if any images have been deleted.
- [*] Fix the issue where product details screen cannot be scrolled to the bottom in landscape after keyboard is dismissed (e.g. from editing product title).
- [*] The product name is now shown in the product details navigation bar so that the name is always visible.
- [*] The images pending upload should be visible after editing product images from product details.
- [*] The discard changes prompt does not appear when navigating from product settings detail screens with a text field (slug, purchase note, and menu order) anymore.
- [*] Fix the wrong cell appearance in the order status list.
- [*] The "View product in store" action will be shown only if the product is published.
- [internal] Modified the component used for fetching data from the database. Please watch out for crashes in lists.


4.3
-----
- Products: now the Product details can be edited and saved outside Products tab (e.g. from Order details or Top Performers).
- [internal]: the navigation to the password entry screen has changed and can cause regressions. See https://git.io/JflDW for testing details.
- [internal] Refactored some API calls for fetching a Note, Product, and Product Review.
- Products: we improved our VoiceOver support in Product Price settings
- In Settings > Experimental Features, a Products switch is now available for turning Products M2 features on and off for simple products (default off for beta testing). Products M2 features: update product images, product settings, viewing and sharing a product.
- The WIP banner on the Products tab is now collapsed by default for more vertical space.
- Dropped iOS 11 support. From now we support iOS 12 and later.
- In Order Details, the Payment card is now shown right after the Products and Refunded Products cards.


4.2
-----
- Products: now tapping anywhere on a product cell where you need to insert data, like in Product Price and Product Shipping settings, you start to edit the text field.
- Products: now the keyboard pop up automatically in Edit Description
- The Processing orders list will now show upcoming (future) orders.
- Improved stats: fixed the incorrect time range on "This Week" tab when loading improved stats on a day when daily saving time changes.
- [internal]: the "send magic link" screen has navigation changes that can cause regressions. See https://git.io/Jfqio for testing details.
- The Orders list is now automatically refreshed when reopening the app.
- The Orders list is automatically refreshed if a new order (push notification) comes in.
- Orders -> Search: The statuses now shows the total number of orders with that status.


4.1
-----
- Fix an intermittent crash when downloading Orders
- The Photo Library permission alert shouldn't be prompted when opening the readonly product details or edit product for simple products, which is reproducible on iOS 11 or 12 devices. (The permission is only triggered when uploading images in Zendesk support or in debug builds with Products M2 enabled.)
- [internal] Updated the empty search result views for Products and Orders. https://git.io/Jvdap


4.0
-----
- Products is now available with limited editing for simple products!
- Fix pulling to refresh on the Processing tab sometimes will not show the up-to-date orders.
- Edit Product > Price Settings: schedule sale is now available even when either the start or end date is not set, and the sale end date can be removed now.
- Improved stats: fixed a crash when loading improved stats on a day when daily saving time changes.
- [internal] Changed the Shipping and Tax classes list loading so that any cached data is shown right away
- [internal] Edit Products M2: added an image upload source for product images - WordPress Media Library.
- [internal] Slightly changed the dependency graph of the database fetching component. Please watch out for data loading regressions.
- [internal] the signup and login Magic Link flows have code changes. See https://git.io/JvyB3 for testing details.
- [internal] the login via Magic Link flows have code changes. See https://git.io/JvyB3 for testing details.
- [internal] the login via Continue with Google flows have code changes that can cause regressions. See https://git.io/Jvyjg for testing details.
- [internal] the signup and login Magic Link flows have code changes. See https://git.io/JvyB3 for testing details.
- [internal] under Edit Products M2 feature flag, there are 4 ways to sort the products on the products tab.
- [internal] the login flow has changes to the 2-factor authentication navigation. See https://git.io/JvdKP for testing details.

3.9
-----
- bugfix: now in the Order List the order status label is no more clipped
- bugfix: now the launch screen is no more stretched
- The Shipping Provider flow, will be called now Shipping Carrier.
- Edit Products: in price settings, the order of currency and price field follows the store currency options under wp-admin > WooCommerce > Settings > General.
- [internal] The signup and login flows have code changes. See https://git.io/Jv1Me for testing details.

3.8
-----
- Dashboard stats: any negative revenue (from refunds for example) for a time period are shown now.
- Redesigned Orders List: Processing and All Orders are now shown in front. Filtering was moved to the Search view.
- Fix Reviews sometimes failing to load on some WooCommerce configurations
- Experimental: a Products feature switch is visible in Settings > Experimental Features that shows/hides the Products tab, and allow to edit a product.

3.7
-----
- Dashboard: now tapping on a product on "Top Performers" section open the product detail

3.6
-----
- Order Details: see a list of issued refunds inside the order detail screen
- Orders tab: Orders to fulfill badge shows numbers 1-99, and now 99+ for anything over 99. Previously, it was 9+.
- Orders tab: The full total amount is now shown.
- Order Details & Product UI: if a Product name has HTML escape characters, they should be decoded in the app.
- Order Details: if the Order has multiple Products, tapping on any Product should open the same Product now.
- bugfix: the orders badge on tab bar now is correctly refreshed after switching to a store with badge count equal to zero.
- The orders tab now localizes item quantities and the order badge.


3.5
-----
- bugfix: when the app is in the foreground while receiving a push notification, the badge on the Orders tab and Reviews tab should be updated correctly based on the type of the notification.
- bugfix: after logging out and in, the Product list should be loaded to the correct store instead of being empty.
- bugfix: in Contact Support, a message should always be sent successfully now.

3.4
-----
- bugfix: on the Order Details screen, the product quantity title in the 2-column header view aligns to the right now
- bugfix: tapping on a new Order push notification, it used to go to the Reviews tab. Now it should go to the new Order screen
- bugfix: on the Products tab, if tapping on a Product and then switching stores, the old Product details used to remain on the Products tab. Now the Product list is always shown on the Products tab after switching stores.
- Dark mode: colors are updated up to design for the navigation bar, tab bar, Fulfill Order > add tracking icon, Review Details > product link icon.
- bugfix/enhancement: on the Products tab, if there are no Products the "Work In Progress" banner is shown with an image placeholder below now.
- bugfix: the deleted Product Variations should not show up after syncing anymore.
- bugfix: now the shipping address in the Order Detail is hidden if the order contains only virtual products
- bugfix: when logged out, Contact Support should be enabled now after typing a valid email address with an email keyboard type.

3.3
-----
- bugfix: add some padding to an order item image in the Fulfillment view, when no SKU exists
- bugfix: View Billing Information > Contact Details: the email button wouldn't do anything if you don't have an email account configured in the Mail app. Now an option to copy the email address is presented instead of doing nothing.
- bugfix: Fulfill Order screen now displays full customer provided note, instead of cutting it to a single line.
- bugfix: Fixed clipped content on section headings with larger font sizes
- bugfix: Fixed footer overlapping the last row in Settings > About with larger font sizes
- bugfix: the Orders badge on tab bar now is correctly refreshed after switching stores

3.2.1
-----
- bugfix: the order detail status and "Begin fulfillment" button now are correctly updated when the order status changes
- bugfix: after adding a new order note, now it appear correctly inside the order detail

3.2
-----
- Experimental: a Products feature switch is visible in Settings > Experimental Features that shows/hides the Products tab with a Work In Progress banner at the top.
- Experimental: if a Product has variations, the variants info are shown on the Product Details that navigates to a list of variations with each price or visibility shown.
- Enhancement: Support for dark mode
- bugfix: Settings no longer convert to partial dark mode.
- Experimental: Support the latest wc-admin plugin release, v0.23.0 and up

3.1
-----
- The order detail view now includes the shipping method of the order.
- Enhancement: The Reviews tab now presents all the Product Reviews
- Updated appearance of Order Details - temporarily disabling dark mode.
- bugfix: fixed UI appearance on cells of Order List when tapping with dark mode enabled.
- bugfix: Reviews no longer convert to partial dark mode. Dark mode coming soon!
- bugfix: Order Details now has the right space between cells.
- bugfix: update the new stats endpoint for WC Admin plugin version 0.22+, and notify the user about the minimum plugin version when they cannot see the new stats. It'd be great to also mention this in the App Store release notes: the new stats UI now requires WC Admin plugin version 0.22+.

3.0
-----
- bugfix: for sites with empty site time zone in the API (usually with UTC specified in wp-admin settings) and when the site time zone is not GMT+0, the stats v4 data no longer has the wrong boundaries (example in #1357).
- bugfix: fixed a UI appearance problem on mail composer on iOS 13.

2.9
-----
- bugfix: the badge "9+" on the Orders tab doesn't overlap with the tab label on iPhone SE/8 landscape now, and polished based on design spec.
- bugfix: the Top Performers in the new stats page should not have a dark header bar when launching the app in Dark mode.
- Enhancement: preselect current Order status when editing the status with a list of order statuses.
- bugfix: on Orders tab, the order status filter now stays after changing an Order status.

2.8
-----

2.7
-----
- Enhancement: Enhancements to the Order Details screen, adding more customer information.
- bugfix: the App Logs shouldn't be editable, only copy / paste.
- bugfix: Reviews were not localized.
- bugfix: On log in, some users would see the Continue button but be unable to Continue, due to errors with the account. A new "Try another account" button has been added as an option.
- bugfix: Product Details page was displaying the Price in the wrong currency.
- Enhancement: removed the "New Orders" card from the My store tab, now that the Orders tab displays the same information.
- Added brand new stats page for user with the WooCommerce Admin plugin and provided an option for users to opt in or out directly from the Settings page.
- bugfix: Order Details: icon on "Details" cell for fulfilled order can be wrong.

2.6
-----
- bugfix: 9+ orders in the orders badge text is now easier to read
- bugfix: Keep those sign-in bugs coming! We tracked down and fixed a `Log in with Jetpack` issue, where users with a Byte Order Mark in their `wp-config.php` file were returning error responses during API requests. These users would see their store listed in the sign-in screen, but were unable to tap the Continue button.
- bugfix: prevents a potential edge case where the login screen could be dismissed in a future version of iOS.
- bugfix: While tuning up the behind-the-scenes for Order Detail screens, we accidentally lost the ability to automatically download any missing product images. Product image downloads restored!

2.5
-----
- bugfix: on certain devices, pulling down to refresh on Order Details screen used to result in weird UI with misplaced labels. Should be fixed in this release.
- Enhancement: Display a badge in the bottom tab, overlapping the Orders icon, to indicate the number of orders processing.
- Enhancement: The Notifications tab has been replaced by Reviews

2.4
-----
- New feature: in Order Details > Shipment Tracking, a new action is added to the "more" action menu for copying tracking number.
- Enhancement: updated the footer in Settings to inform users that we're hiring.
- bugfix & improvement: when Jetpack site stats module is turned off or when user has no permission to view site stats, the generic error toast is not shown to the user anymore. Additionally, the visitors stats UI is shown/hidden when the Jetpack module is activated/deactivated respectively.

2.3
-----
- Improvement: improved Dynamic Type support in the body of the notification in the Notifications tab.

2.2
-----
- improvement: opting out of Tracks syncs with WordPress.com

2.1
-----
- improvement: improved support for RTL languages in the Dashboard
- enhancement: You can now view product images on orders. Tapping on Products in Orders will present a view-only version of the Product's Details.

2.0
-----
- bugfix: dates in the Order Details screen are now localised.
- improvement: improved support for larger font sizes in the login screen

1.9
-----
- bugfix: fixes "Unable to load content" error message when attempting to get Top Performers content.
- new feature: You can now manually add shipment tracking to an Order. This feature is for users who have the [Shipment Tracking plugin](https://woocommerce.com/products/shipment-tracking) installed.
- bugfix: fixes Store Picker: some users are unable to continue after logging in.
- bugfix: fixes a crash when the network connection is slow

1.8
-----

1.7.1
-----
- Fixed a bug where Order List did not load for some users.
- update: this app supports iOS 12.0 and up.
- improvement: improved support for large text sizes.
- bugfix: fixes Order List not loading for some users.
- bugfix: fixes "Unable to load content" error message when attempting to get Top Performers content.

1.7
-----
- improvement: you can now log in using a site address.

1.6
-----
- improvement: Tracking numbers can now be copied to the pasteboard from the order details screen.

1.5
-----
- bugfix: Sometimes Settings would style all the options like "Log Out". No longer happens now.
- bugfix: order status refreshes upon pull-to-refresh in Order Details
- bugfix: payment status label background color showing up beyond rounded border
- improvement: change top performers text from "Total Product Order" to "Total orders" for clarity
- bugfix: fixed an issue on the order details screen where the shipment tracking dates were incorrect

1.4
-----
- bugfix: fix a crash happening on log out
- new feature: Add shipment tracking to Order Details screen
- improvement: The store switcher now allows you to go back to the previous screen without logging you out
- improvement: Custom order status labels are now supported! Instead of just displaying the order status slug and capitalizing the slug, the custom order status label will now be fetched from the server and properly displayed.
- improvement: Filtering by custom order status now supported!
- new feature: You can now manually change the status of an order on the order details screen
- bugfix: correctly flips chevron on Dashboard > New Orders, to support RTL languages.
- bugfix: fixed an issue on the order details screen where the shipment tracking dates were incorrect

1.3
-----
- bugfix: Allows for decimal quantities which some extensions have
- new feature: quick site select. Navigate to Settings > select row with store website.
- improvement: Updated the colors of the bars in the charts for better readability
- improvement: Present an error message with an option to retry when adding a note to an order fails
- improvement: Present an error message with an option to retry when fulfilling an order fails
- bugfix: Log out of the current account right after selecting "Try another account" in store picker
- improvement: Use the store name for the title of the view in "My store" tab
- improvement: Add an alert to let the user know about our new store switcher
- improvement: Display Address in Order Details screen unless every field is empty<|MERGE_RESOLUTION|>--- conflicted
+++ resolved
@@ -2,11 +2,8 @@
 
 16.6
 -----
-<<<<<<< HEAD
 - [internal] Fix runtime warning when uploading media when built from Xcode 15 [https://github.com/woocommerce/woocommerce-ios/pull/11355]
-=======
 - [*] Products: Downloadable products now accept local files of types other than images. [https://github.com/woocommerce/woocommerce-ios/pull/11353]
->>>>>>> 4d53caba
 - [*] Payments menu: restored the ability to search for Payments in device Spotlight. [https://github.com/woocommerce/woocommerce-ios/pull/11343]
 - [*] Payments menu: show the selected payment gateway when there's more than one to choose from [https://github.com/woocommerce/woocommerce-ios/pull/11345]
 - [**] Fixed a crash that occurred when reordering product images during the image upload process. Now, users will not be able to reorder images until the upload is complete, providing a smoother and more stable experience. [https://github.com/woocommerce/woocommerce-ios/pull/11350]
