--- conflicted
+++ resolved
@@ -5,11 +5,8 @@
 - [*] Enable editing product details when tapping on order item on the order detail screen. [https://github.com/woocommerce/woocommerce-ios/pull/10632]
 - [*] Taxes in orders: Add empty state design for the Tax Rate selector. [https://github.com/woocommerce/woocommerce-ios/pull/10665]
 - [*] Added protection against accidental double-charging with In-Person Payments in poor network conditions [https://github.com/woocommerce/woocommerce-ios/pull/10647]
-<<<<<<< HEAD
 - [**] Improved retry handling for In-Person Payments that fail [https://github.com/woocommerce/woocommerce-ios/pull/10673]
-=======
 - [*] See more of your order by long pressing an order push notification. [https://github.com/woocommerce/woocommerce-ios/pull/10658]
->>>>>>> 727d21e3
 - [*] Order details: product add-ons for a line item are shown in separate lines for better readability. [https://github.com/woocommerce/woocommerce-ios/pull/10661]
 - [**] Product categories now can be deleted as part of the product editing flow. [https://github.com/woocommerce/woocommerce-ios/pull/10643]
 - [**] Product categories can now be updated as part of the product editing flow. [https://github.com/woocommerce/woocommerce-ios/pull/10648]
