--- conflicted
+++ resolved
@@ -2,11 +2,8 @@
 
 12.6
 -----
-<<<<<<< HEAD
+- [*] Payments: fixed a bug where enabled rows in the Payments Menu were sometimes incorrectly shown as disabled [https://github.com/woocommerce/woocommerce-ios/pull/8983]
 - [Internal] Mobile Payments: fixed logic on display of IPP feedback banner on Order List [https://github.com/woocommerce/woocommerce-ios/pull/8994]
-=======
-- [*] Payments: fixed a bug where enabled rows in the Payments Menu were sometimes incorrectly shown as disabled [https://github.com/woocommerce/woocommerce-ios/pull/8983]
->>>>>>> 30e07964
 
 12.5
 -----
