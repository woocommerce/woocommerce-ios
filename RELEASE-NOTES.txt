*** PLEASE FOLLOW THIS FORMAT: [<priority indicator, more stars = higher priority>] <description> [<PR URL>]

19.0
-----
- [internal] Resolved an issue where users were unable to upload product images when the store is set to private on WP.com. [https://github.com/woocommerce/woocommerce-ios/issues/12646]
<<<<<<< HEAD
- [internal] Enhanced Thread Safety in Core Data Management. [https://github.com/woocommerce/woocommerce-ios/pull/12805]
=======
- [internal] Bump Tracks iOS library to v.3.4.1, that fix a deadlock while getting device info. [https://github.com/woocommerce/woocommerce-ios/pull/12939]
>>>>>>> ae36fbf0

18.9
-----
- [***] Explore our new Watch App to get glance of you store data and latest orders.
- [*] Orders: Fixes an issue where adding shipping to an order without selecting a shipping method prevented the order from being created/updated. [https://github.com/woocommerce/woocommerce-ios/pull/12870]
- [**] Orders: Multiple shipping lines can now be viewed, added, edited, or removed on orders; previously only the first shipping line on an order was supported. [https://github.com/woocommerce/woocommerce-ios/pull/12888]
- [internal] Orders: An empty order list screen after applying filters no longer affects Dashboard cards eligibility. [https://github.com/woocommerce/woocommerce-ios/pull/12873]

18.8
-----
- [*] Menu > Payments > Collect Payment: fix the the "card reader" & "Tap To Pay" payment methods where it was no-op before. [https://github.com/woocommerce/woocommerce-ios/pull/12801]
- [**] Adds edit support for the Min/Max Quantities extension in product details. [https://github.com/woocommerce/woocommerce-ios/pull/12758]
- [internal] Optimize API calls sent for Dashboard screen. [https://github.com/woocommerce/woocommerce-ios/pull/12775]

18.7
-----
- [*] Resolved an issue where the image on the tutorial of application password on the iPad login page was displayed too large, improving the login experience for iPad users. [https://github.com/woocommerce/woocommerce-ios/pull/12759]

18.7
-----

18.6
-----
- [*] Change text color in badge view in order products list to fix the dark mode readability. [https://github.com/woocommerce/woocommerce-ios/pull/12630]
- [*] Speculative fix for a crash when opening order notifications [https://github.com/woocommerce/woocommerce-ios/pull/12643]
- [internal] Show In-App feedback card in dashboard. [https://github.com/woocommerce/woocommerce-ios/pull/12636]
- [*] Shipping: A shipping method can now be selected when adding or editing shipping on an order. [https://github.com/woocommerce/woocommerce-ios/pull/12688]

18.5
-----
- [*] Barcode scanning: Fixed bug where variable parent products could be added to orders directly using the barcode scanner. [https://github.com/woocommerce/woocommerce-ios/pull/12576]

18.4.1
-----
- [***] The application crashes when the `Charts` library attempts to calculate stride values for the y-axis with negative numbers, typically occurring when the data contains negative revenue (refunds). The issue is traced to the `NumberBins.init(size:range:)` method within the library, causing a crash seconds after app launch when viewing stats in the new Dynamic Dashboard. [https://github.com/woocommerce/woocommerce-ios/pull/12672]

18.4
-----
- [*] Bug fix: tapping on the "Collect payment" quick action (long press on the app icon) or deeplink (http://woo.com/mobile/payments/collect-payment) now shows the order form instead of a blank view. [https://github.com/woocommerce/woocommerce-ios/pull/12559]
- [internal] Blaze: Change campaign image minimum expected dimensions. [https://github.com/woocommerce/woocommerce-ios/pull/12544]


18.3
-----
- [*] Fixed an issue where the "Reset Activity log" button did not clear the current day's log files, ensuring all logs are now properly reset when the button is pressed. [https://github.com/woocommerce/woocommerce-ios/pull/12479]

18.2
-----
- [*] Menu > Payments > Collect Payment: the simple payments flow has been migrated to order form with custom amount. [https://github.com/woocommerce/woocommerce-ios/pull/12455]
- [*] Login: Allow login using site credentials for Jetpack connected stores. [https://github.com/woocommerce/woocommerce-ios/pull/12429]
- [internal] Updated all `woo.com` URLs to use `woocommerce.com` domain. [https://github.com/woocommerce/woocommerce-ios/pull/12452]
- [*] Blaze: Validate that campaign image has minimum expected dimensions. [https://github.com/woocommerce/woocommerce-ios/pull/12470]

18.1
-----
- [**] Orders: now it's possible to swiftly delete orders right from the Order Detail page.
- [**] Stats: The Analytics Hub now includes analytics for Product Bundles and Gift Cards, when those extensions are active. [https://github.com/woocommerce/woocommerce-ios/pull/12425]
- [*] Login: Fix issues in Jetpack installation feature. [https://github.com/woocommerce/woocommerce-ios/pull/12426]
- [Internal] WooExpress: Site creation with WooExpress is now disabled. [https://github.com/woocommerce/woocommerce-ios/issues/12323]
- [*] Product Creation AI: Update prompt to fix error during product creation. [https://github.com/woocommerce/woocommerce-ios/pull/12457]
- [internal] Fix product package flow error by specifying json as response format. [https://github.com/woocommerce/woocommerce-ios/pull/12466]

18.0
-----
- [**] Hub Menu: A new Customers section shows a searchable list of customers with their details, including the option to contact a customer via email. [https://github.com/woocommerce/woocommerce-ios/pull/12349]
- [Internal] Update Woo Purple color palette [https://github.com/woocommerce/woocommerce-ios/pull/12330]
- [internal] The dependency setup in `AppDelegate`'s `application(_:willFinishLaunchingWithOptions:)` was updated as an attempted fix for one of the top crashes. [https://github.com/woocommerce/woocommerce-ios/pull/12268]
- [*] Order List: Speculative fix for a crash on the iPad when viewing orders [https://github.com/woocommerce/woocommerce-ios/pull/12369]

17.9
-----
- [***] Blaze: revamped the Blaze advertising flow with a native implementation to enhance user experience. This allows merchants to seamlessly create and manage their campaigns directly within the Woo mobile apps, without opening the flow in a webview. [https://github.com/woocommerce/woocommerce-ios/pull/12361]
- [**] Added 4 home screen quick actions: "New Order", "Orders", "Add a product", "Collect Payment" [https://github.com/woocommerce/woocommerce-ios/pull/12264/]
- [Internal] Payments: Updated StripeTerminal pod to 3.3.1 [https://github.com/woocommerce/woocommerce-ios/pull/12078]

17.8
-----

17.7
-----
- [***] [internal] Alamofire, which is the HTTP client library used in the app, has been updated to v5. [https://github.com/woocommerce/woocommerce-ios/pull/12125]
- [internal] Blaze: Update campaign status values to match v1.1 endpoint. [https://github.com/woocommerce/woocommerce-ios/pull/12207]
- [**] Orders: Merchants can filter orders by selecting a customer [https://github.com/woocommerce/woocommerce-ios/pull/12100]
- [**] Login: Adds a small tutorial before presenting the web view application password authentication screen. [https://github.com/woocommerce/woocommerce-ios/pull/12240]
- [**] Performance: Add a connectivity tool to diagnose possible network failures [https://github.com/woocommerce/woocommerce-ios/pull/12240]
- [internal] Performance: Retries orders timeout errors [https://github.com/woocommerce/woocommerce-ios/pull/12240]
- [**] My Store Analytics: Now a custom date range can be added for analyzing store performance in any arbitrary time ranges. [https://github.com/woocommerce/woocommerce-ios/pull/12243]
- [***] Orders: Side-by-side view for Order Creation or Editing on iPad and larger iPhones [https://github.com/woocommerce/woocommerce-ios/pull/12246]



17.6
-----
- Orders: Merchants can now contact their customers through WhatsApp and Telegram apps. [https://github.com/woocommerce/woocommerce-ios/pull/12099]
- [internal] Blaze: Use v1.1 endpoint to load campaigns list. [https://github.com/woocommerce/woocommerce-ios/pull/12127]
- Orders: Merchants can filter orders by selecting a product. [https://github.com/woocommerce/woocommerce-ios/pull/12129]
- [**] Products tab: split view is now supported in the products tab. [https://github.com/woocommerce/woocommerce-ios/pull/12158]
- [***] Stats: Merchants can now customize their analytics by enabling/disabling and reordering the cards in the Analytics Hub. [https://github.com/woocommerce/woocommerce-ios/pull/12156]


17.5
-----


17.4
-----
- [***] Dropped iOS 15 support. From now we support iOS 16 and later. [https://github.com/woocommerce/woocommerce-ios/pull/11965]

17.3
-----
- [***] Products: Cache product images to reduce network requests. [https://github.com/woocommerce/woocommerce-ios/pull/11902]
- [***] Stats: The Analytics Hub now includes links to the full analytics report for each supported analytics card (Revenue, Orders, Products). [https://github.com/woocommerce/woocommerce-ios/pull/11920]
- [**] Orders: Show the order attribution info in the order detail screen. [https://github.com/woocommerce/woocommerce-ios/pull/11963, https://github.com/woocommerce/woocommerce-ios/pull/11966]
- [**] Orders: Orders have an associated receipt now. Receipts can be printed, or shared via other apps installed on device. The feature will become available for merchants with WooCommerce version of 8.7.0+. [https://github.com/woocommerce/woocommerce-ios/pull/11956]
- [*] Products > product scanning: in wider devices, the product details after scanning a barcode does not show in split view with an empty secondary view anymore. Camera capture is also enabled when the app is in split mode with another app in iOS 16+ for supported devices. [https://github.com/woocommerce/woocommerce-ios/pull/11931]

17.2
-----
- [*] Added configureDefaultBackgroundConfiguration(), updateDefaultBackgroundConfiguration() and listSelectedBackground for default cell selected background color [https://github.com/woocommerce/woocommerce-ios/pull/11777]
- [*] Orders: the placeholder cells shown in the loading state have the animated redacted content again. [https://github.com/woocommerce/woocommerce-ios/pull/11842]
- [*] Fixed arrow directions for RTL locales. [https://github.com/woocommerce/woocommerce-ios/pull/11833]
- [*] Update Product Creation AI prompt to avoid unexpected response from AI. [https://github.com/woocommerce/woocommerce-ios/pull/11853]
- [*] Fixed incorrect site URL when creating Blaze campaigns after switching stores. [https://github.com/woocommerce/woocommerce-ios/pull/11872]
- [*] Orders in split view: when the store has no orders and then an order is created, the order list is now shown instead of the empty view. [https://github.com/woocommerce/woocommerce-ios/pull/11849]
- [*] Fixed a crash in product description. [https://github.com/woocommerce/woocommerce-ios/pull/11865]
- [*] Products: attempted fix of a crash when adding images [https://github.com/woocommerce/woocommerce-ios/pull/11843]

17.1
-----
- [*] Fixed issue loading system status report for sites using faulty themes. [https://github.com/woocommerce/woocommerce-ios/pull/11798]
- [*] Blaze: Hide the Blaze section on the Dashboard screen when logged in without WPCom. [https://github.com/woocommerce/woocommerce-ios/pull/11797]
- [*] Shipping labels: Show the purchase and print flows in modal screens [https://github.com/woocommerce/woocommerce-ios/pull/11815]
- [***] Orders: side-by-side view for Order List and Order Details on iPad (and large iPhones) [https://github.com/woocommerce/woocommerce-ios/pull/11818]

17.0
-----
- [*] Payments: cash payment is now in fullscreen and supports entering a different amount paid by the customer with an option to record it in an order note. The calculated change due amount is also shown. [https://github.com/woocommerce/woocommerce-ios/pull/11365]
- [internal] Analytics Hub: Sessions card (views and conversion rate) is now hidden for non-Jetpack stores, since they don't have those stats. [https://github.com/woocommerce/woocommerce-ios/pull/11694]
- [*] Analytics Hub: Sessions card now shows a prompt for admins to enable Jetpack Stats if the Jetpack module is disabled. [https://github.com/woocommerce/woocommerce-ios/pull/11708]
- [***] [internal] Refactor WP.com sign in API requests. [https://github.com/woocommerce/woocommerce-ios/pull/11734]

16.9
-----
- [*] Order Creation/Editing: removed ability to delete an order line using the `-` button on the stepper, to avoid accidental deletion. [https://github.com/woocommerce/woocommerce-ios/pull/11651]
- [internal] Product Creation AI: Change when and how many times we ask users to participate in survey. [https://github.com/woocommerce/woocommerce-ios/pull/11646]
- [*] Order creation: after selecting a registered customer, the customer is now linked to the order. [https://github.com/woocommerce/woocommerce-ios/pull/11645]

16.8
-----
- [**] Payments: merchants can collect payment directly from the order creation form [https://github.com/woocommerce/woocommerce-ios/pull/11490]
- [*] Payments: order totals are now shown in an expandable drawer, so they're accessible without scrolling [https://github.com/woocommerce/woocommerce-ios/pull/11503]
- [*] Store creation: Inform user once store ready if app killed while waiting for store to be ready. [https://github.com/woocommerce/woocommerce-ios/pull/11478]
- [*] Dashboard: Resolves a decoding error with certain payment gateway plugins that previously caused an error loading data in the dashboard. [https://github.com/woocommerce/woocommerce-ios/pull/11489]
- [*] Payments: Updated UI for Deposit Summary [https://github.com/woocommerce/woocommerce-ios/pull/11533]
- [**] Lightweight Storefront: Added option to select themes for WPCom store in both Settings and Store Creation flows. [https://github.com/woocommerce/woocommerce-ios/issues/11291]
- [*] Orders: order creation/paid/refund dates are now shown in the store time zone instead of the device time zone. [https://github.com/woocommerce/woocommerce-ios/pull/11539, https://github.com/woocommerce/woocommerce-ios/pull/11536]
- [*] Similar to orders above, the latest time range in analytics is now in the store time zone instead of the device time zone. [https://github.com/woocommerce/woocommerce-ios/pull/11479]
- [*] For JCP sites, Jetpack installation flow should now succeed without an error in the beginning. [https://github.com/woocommerce/woocommerce-ios/pull/11558]
- [*] Login: logging in to self-hosted sites without Jetpack connection (with application password) on multiple devices of the same device family (iPhone/iPad) is now supported. Previously, the previously logged in device becomes logged out after logging in to the same account/store on a different device of the same device family.   [https://github.com/woocommerce/woocommerce-ios/pull/11575]
- [*] Product bundles: bundle configuration form is now shown after scanning a bundle product with barcode in the order list or order form. [https://github.com/woocommerce/woocommerce-ios/pull/11610]
- [internal] Dashboard: The "Add products to sell" products onboarding banner is removed from the dashboard (replaced by Add Product task in store onboarding task list) [https://github.com/woocommerce/woocommerce-ios/pull/11596]

16.7
-----
- [*] Order editing: fixed bug preventing retry for errors when editing or creating an order [https://github.com/woocommerce/woocommerce-ios/pull/11391]
- [*] Payments: Tap to Pay trial payments are now automatically refunded [https://github.com/woocommerce/woocommerce-ios/pull/11395]
- [*] Product Creation AI: Show survey to collect user feedback. [https://github.com/woocommerce/woocommerce-ios/pull/11390]
- [*] Edit Products: category list is now searchable. [https://github.com/woocommerce/woocommerce-ios/pull/11380]
- [*] Show one time shipping setting status in product details screen. [https://github.com/woocommerce/woocommerce-ios/pull/11403]
- [*] Remove features and challenges questions from the store creation profiler flow. [https://github.com/woocommerce/woocommerce-ios/pull/11410]
- [*] Edit Products: make downloadable files more discoverable [https://github.com/woocommerce/woocommerce-ios/pull/11388]
- [**] [internal] A minor refactor in authentication flow, including but not limited to social sign-in and two factor authentication. [https://github.com/woocommerce/woocommerce-ios/pull/11402]
- [*] Login: after logging in from the `Create a New Store` CTA in the prologue screen, it should start the store creation flow. [https://github.com/woocommerce/woocommerce-ios/pull/11385]
- [**] Products: Merchants now can scan product barcodes directly from the Product list in order to update inventory [https://github.com/woocommerce/woocommerce-ios/pull/11457]

16.6
-----
- [**] Order form: quantity can now be typed in [https://github.com/woocommerce/woocommerce-ios/pull/11349]
- [*] Payments: Supress displaying an error when the card reader connection is manually cancelled [https://github.com/woocommerce/woocommerce-ios/pull/11230]
- [internal] Fix runtime warning when uploading media when built from Xcode 15 [https://github.com/woocommerce/woocommerce-ios/pull/11355]
- [*] Products: Downloadable products now accept local files of types other than images. [https://github.com/woocommerce/woocommerce-ios/pull/11353]
- [*] Products: Downloadable products now accept file types other than images from WordPress media library. [https://github.com/woocommerce/woocommerce-ios/pull/11356]
- [*] Payments menu: restored the ability to search for Payments in device Spotlight. [https://github.com/woocommerce/woocommerce-ios/pull/11343]
- [*] Payments menu: show the selected payment gateway when there's more than one to choose from [https://github.com/woocommerce/woocommerce-ios/pull/11345]
- [**] Fixed a crash that occurred when reordering product images during the image upload process. Now, users will not be able to reorder images until the upload is complete, providing a smoother and more stable experience. [https://github.com/woocommerce/woocommerce-ios/pull/11350]
- [internal] Process network response in background thread to avoid blocking main thread. [https://github.com/woocommerce/woocommerce-ios/pull/11381]
- [**] Attempted to fix a crash that has been occurring for some users during magic link login. [https://github.com/woocommerce/woocommerce-ios/pull/11373]
- [*] Fixed a crash due to using unavailable system image in devices below iOS 16.0. [https://github.com/woocommerce/woocommerce-ios/pull/11394]

16.5
-----
- [*] Payments: WooPayments merchants can swipe between currencies in the Deposit Summary on the Payments menu [https://github.com/woocommerce/woocommerce-ios/pull/11309]
- [**] Shipping Labels: Fixed issue presenting the printing view for customs forms. [https://github.com/woocommerce/woocommerce-ios/pull/11288]
- [*] Now, merchants can manage "One time shipping" setting for a subscription product. [https://github.com/woocommerce/woocommerce-ios/pull/11310]
- [**] My Store: The Blaze section is now dismissible. [https://github.com/woocommerce/woocommerce-ios/pull/11308]
- [internal] Product Subscriptions: Handle yearly Synchronise renewals case while enabling One time shipping setting. [https://github.com/woocommerce/woocommerce-ios/pull/11312]
- [internal] Order form: Updated design for product bundles and their bundled items in order creation/editing, to more clearly show the hierarchy and bundled item prices. [https://github.com/woocommerce/woocommerce-ios/pull/11321]
- [internal] Update Shimmer dependency to avoid high CPU and memory use crashing the app when built with Xcode 15 [https://github.com/woocommerce/woocommerce-ios/pull/11320]
- [internal] Fix issue with scrolling some views when built from Xcode 15 [https://github.com/woocommerce/woocommerce-ios/pull/11335]
- [*] Animate display of the onboarding notice in the payments menu [https://github.com/woocommerce/woocommerce-ios/pull/11339]

16.4
-----
- [internal] Adds `store_id` to track events. [https://github.com/woocommerce/woocommerce-ios/pull/11227]
- [Internal] Payments: Updated StripeTerminal pod to 3.1.0 [https://github.com/woocommerce/woocommerce-ios/pull/11080]
- [internal] Payments: Restored analytics for Payments Menu after SwiftUI rewrite [https://github.com/woocommerce/woocommerce-ios/pull/11262]
- [***] Merchants can now create or edit subscription products. [https://github.com/woocommerce/woocommerce-ios/issues/11183]
- [*] Order form: when adding/updating a bundle with an optional & non-selected variable item, any other bundled items should be added/updated properly. [https://github.com/woocommerce/woocommerce-ios/pull/11254]
- [internal] Order form: Fix a bug where the wrong product details appeared when adding a discount to a product in an order. [https://github.com/woocommerce/woocommerce-ios/pull/11280]
- [*] Now the Blaze section in the Dashboard (My store tab) is displayed under the Stats. Before, it was on top of the view. [https://github.com/woocommerce/woocommerce-ios/pull/11275]

16.3
-----
- [internal] Payments Menu: rewritten in SwiftUI [https://github.com/woocommerce/woocommerce-ios/pull/11169]
- [*] Orders: users can now calculate a custom amount based on the order total percentage. [https://github.com/woocommerce/woocommerce-ios/pull/11154]
- [*] Orders: users can now decide whether their custom amounts are taxable or not. [https://github.com/woocommerce/woocommerce-ios/pull/11156]
- [*] Order form: the merchant can now configure a bundle product (quantity and variation attributes of the bundled products). Testing plan: pe5pgL-3Ze-p2 [https://github.com/woocommerce/woocommerce-ios/pull/11186]
- [internal] Updated all `woocommerce.com` URLs to use `woo.com` domain [https://github.com/woocommerce/woocommerce-ios/pull/11182]

16.2
-----
- [**] Orders: order details show custom amounts on their own section. Other fields are re-designed towards a cleaner look. [https://github.com/woocommerce/woocommerce-ios/pull/11097]
- [*] Add support for Universal Links in the woo.com domain [https://github.com/woocommerce/woocommerce-ios/pull/11098]
- [*] Order form: when adding a product/variation by scanning a barcode, only the product/variation with the exact SKU should be added to the order. [https://github.com/woocommerce/woocommerce-ios/pull/11089]

16.1
-----
- [**] Orders: order creation sections are optimised for a simpler and more intuitive flow. [https://github.com/woocommerce/woocommerce-ios/pull/11042]
- [*] Payments: Fix Tap to Pay reconnection on foreground, to speed up TTP transactions. [https://github.com/woocommerce/woocommerce-ios/pull/11054]
- [*] Payments: Fix Tap to Pay reconnection on fresh launch, to speed up TTP transactions. [https://github.com/woocommerce/woocommerce-ios/pull/11056]
- [*] Orders: Fix a bug that shows the wrong customer screen during the order creation flow. [https://github.com/woocommerce/woocommerce-ios/pull/11053]
- [*] Orders: All order edit buttons render now with the pencil system image to make them consistent. [https://github.com/woocommerce/woocommerce-ios/pull/11048]

16.0
-----
- [*] Optimized Blaze experience in My store. Improved Blaze campaign creation and list screens. [https://github.com/woocommerce/woocommerce-ios/pull/10969, https://github.com/woocommerce/woocommerce-ios/pull/10959]
- [*] Orders: Fixed UI issue where an incorrect tooltip is displayed during Order Creation [https://github.com/woocommerce/woocommerce-ios/pull/10998]
- [*] Orders: Fixed UI issue showing incorrect discounted total product value in certain cases [https://github.com/woocommerce/woocommerce-ios/pull/11016]
- [*] Fix a crash on launch related to Core Data and Tracks [https://github.com/woocommerce/woocommerce-ios/pull/10994]
- [*] Login: Fixed issue checking site info for some users. [https://github.com/woocommerce/woocommerce-ios/pull/11006]
- [**] Orders: Users can now add custom amounts to orders. [https://github.com/woocommerce/woocommerce-ios/pull/11022]
- [*] Payments: hide the `Set up Tap to Pay` button in About Tap to Pay when set up is complete [https://github.com/woocommerce/woocommerce-ios/pull/11025]

15.9
-----
- [***] User can now use their stored passkeys to log in into WordPress.com [https://github.com/woocommerce/woocommerce-ios/pull/10904]
- [***] Payments: UK-based merchants can take payments using Tap to Pay on iPhone [https://github.com/woocommerce/woocommerce-ios/pull/10957]
- [*] App login links are now handled when the onboarding screen is shown. [https://github.com/woocommerce/woocommerce-ios/pull/10974]

15.8
-----
- [*] Users can now navigate to other orders without leaving the Order Detail screen. [https://github.com/woocommerce/woocommerce-ios/pull/10849]
- [*] The Set up Tap to Pay on iPhone row in the Payments menu now reflects when you've completed set up for the current device and store [https://github.com/woocommerce/woocommerce-ios/pull/10923]
- [*] The Set up Tap to Pay on iPhone Learn More button opens more details about Tap to Pay [https://github.com/woocommerce/woocommerce-ios/pull/10934]
- [internal] Use minimumAllowedChargeAmount, not 0.50, for the Try a Payment flow [https://github.com/woocommerce/woocommerce-ios/pull/10937]
- [*] Changes to the Payments menu to make it clearer [https://github.com/woocommerce/woocommerce-ios/pull/10936]
- [*] Order creation: We updated the UX by allowing direct product discounts to be added, and improved the Product Discount screen [https://github.com/woocommerce/woocommerce-ios/pull/10929]

15.7
-----
- [*] Generate new tags/categories while creating product using AI. [https://github.com/woocommerce/woocommerce-ios/pull/10864]
- [*] Fix: in order details where an order item is a variable product with attributes and has add-ons, the variation attributes are shown now. [https://github.com/woocommerce/woocommerce-ios/pull/10877]

15.6
-----
- [**] Taxes in orders: Users can now store the tax rate's location to add it automatically to a new order customer's address. [https://github.com/woocommerce/woocommerce-ios/pull/10802]
- [**] WPCOM stores and self-hosted stores with Jetpack AI plugin can now create products using AI. [https://github.com/woocommerce/woocommerce-ios/pull/10812]
- [*] Order form: the merchant can apply a gift card to an order. [https://github.com/woocommerce/woocommerce-ios/pull/10759]

15.5
-----
- [*] Store creation: Start store creation flow after a new WPCOM account sign up. [https://github.com/woocommerce/woocommerce-ios/pull/10729]
- [*] Different orders with the same gift card code applied should all show the gift card info in order details now. [https://github.com/woocommerce/woocommerce-ios/pull/10719]
- [*] Enabled product description and product sharing AI features for self-hosted sites with Jetpack AI plugin. [https://github.com/woocommerce/woocommerce-ios/pull/10747]
- [*] Order form: the applied gift cards are shown below the coupon section. [https://github.com/woocommerce/woocommerce-ios/pull/10743]

15.4
-----
- [*] Enable editing product details when tapping on order item on the order detail screen. [https://github.com/woocommerce/woocommerce-ios/pull/10632]
- [*] Taxes in orders: Add empty state design for the Tax Rate selector. [https://github.com/woocommerce/woocommerce-ios/pull/10665]
- [*] Added protection against accidental double-charging with In-Person Payments in poor network conditions [https://github.com/woocommerce/woocommerce-ios/pull/10647]
- [**] Improved retry handling for In-Person Payments that fail [https://github.com/woocommerce/woocommerce-ios/pull/10673]
- [*] See more of your order by long pressing an order push notification. [https://github.com/woocommerce/woocommerce-ios/pull/10658]
- [*] Order details: product add-ons for a line item are shown in separate lines for better readability. [https://github.com/woocommerce/woocommerce-ios/pull/10661]
- [**] Product categories now can be deleted as part of the product editing flow. [https://github.com/woocommerce/woocommerce-ios/pull/10643]
- [**] Product categories can now be updated as part of the product editing flow. [https://github.com/woocommerce/woocommerce-ios/pull/10648]

15.3
-----
- [internal] Add `site_url` to Tracks events [https://github.com/woocommerce/woocommerce-ios/pull/10610]
- [Internal] Some internal changes were made to the image upload feature to support image processing in the app, no app changes are expected. [https://github.com/woocommerce/woocommerce-ios/pull/10631]
- [**] Taxes in orders: Users can now select the tax rate's location to add it to the order customer's address. [https://github.com/woocommerce/woocommerce-ios/pull/10651]
- [*] Automatically show the media selector sheet on the product images screen when there are no pre-existing images. [https://github.com/woocommerce/woocommerce-ios/pull/10644]

15.2
-----
- [*] Fixed minor UI issues in the store creation profiler flow. [https://github.com/woocommerce/woocommerce-ios/pull/10555]
- [*] Updated priority, description and URL for payment onboarding task. [https://github.com/woocommerce/woocommerce-ios/pull/10572]
- [*] New setup instructions screen for WCPay store onboarding task. [https://github.com/woocommerce/woocommerce-ios/pull/10579]
- [*] Show celebration view after successful WCPay setup. [https://github.com/woocommerce/woocommerce-ios/pull/10594]
- [**] Taxes in orders: Users can now see the order tax rates, get more information about them, and navigate to wp-admin to change them. [https://github.com/woocommerce/woocommerce-ios/pull/10569]


15.1
-----
- [*] What's New announcements support dark mode properly [https://github.com/woocommerce/woocommerce-ios/pull/10540]
- [*] Updated UI and copy on prologue and free trial summary screens. [https://github.com/woocommerce/woocommerce-ios/pull/10539]

15.0
-----
- [*] The store name can now be updated from the Settings screen. [https://github.com/woocommerce/woocommerce-ios/pull/10485]
- [**] The store creation flow has been optimized to start store creation immediately and show profiler questions afterward. [https://github.com/woocommerce/woocommerce-ios/pull/10473, https://github.com/woocommerce/woocommerce-ios/pull/10466]
- [*] Settings: Close Account option is moved to a new section Account Settings and is now available for all WPCom users. [https://github.com/woocommerce/woocommerce-ios/pull/10502]

14.9
-----
- [*] Only show Blaze banner on the My Store and Product List screens if the store has no existing orders. [https://github.com/woocommerce/woocommerce-ios/pull/10438]
- [**] Order creation: We improved the way the merchants can request, search and select a customer when creating an order. [https://github.com/woocommerce/woocommerce-ios/pull/10456]


14.8
-----
- [Internal] Native store creation flow with free trial is enabled by default - all code for the old flows have been removed. [https://github.com/woocommerce/woocommerce-ios/pull/10362]
- [*] Store creation: Improvements to the Upgrades screen accessibility [https://github.com/woocommerce/woocommerce-ios/pull/10363]
- [*] Stores with expired WooExpress plans can now be upgraded within the app (if eligible for IAP) via a new banner. [https://github.com/woocommerce/woocommerce-ios/pull/10369]
- [*] The expired site plan should navigate to IAP for sites with expired WooExpress plans (if eligible for IAP). [https://github.com/woocommerce/woocommerce-ios/pull/10384]
- [Internal] New default property `plan` is tracked in every event for logged-in users. [https://github.com/woocommerce/woocommerce-ios/pull/10356]
- [Internal] Google sign in now defaults to bypassing the Google SDK [https://github.com/woocommerce/woocommerce-ios/pull/10341]
- [*] Product list filter (Products tab and order creation > add products > filter): product types from extensions supported in the app are now available for product filtering - subscription, variable subscription, bundle, and composite. [https://github.com/woocommerce/woocommerce-ios/pull/10382]
 
14.7
-----
- [*] Local notifications: Add a reminder to purchase a plan is scheduled 6hr after a free trial subscription. [https://github.com/woocommerce/woocommerce-ios/pull/10268]
- [Internal] Shipment tracking is only enabled and synced when the order has non-virtual products.  [https://github.com/woocommerce/woocommerce-ios/pull/10288]
- [Internal] New default property `was_ecommerce_trial` is tracked in every event for logged-in users. [https://github.com/woocommerce/woocommerce-ios/pull/10343]
- [*] Photo -> Product: Reset details from previous image when new image is selected. [https://github.com/woocommerce/woocommerce-ios/pull/10297]
- [**] You can now see your shipping zone list from Settings. [https://github.com/woocommerce/woocommerce-ios/pull/10258]
- [*] Order list: Suggest testing orders for stores without any orders. [https://github.com/woocommerce/woocommerce-ios/pull/10346]
- [*] Local notifications: Show free trial survey after 24h since subscription. [https://github.com/woocommerce/woocommerce-ios/pull/10324, https://github.com/woocommerce/woocommerce-ios/pull/10328]
- [*] Local notifications: Add a reminder after 3 days if answered "Still Exploring" in Free trial survey. [https://github.com/woocommerce/woocommerce-ios/pull/10331]
- [*] Product description AI: the AI sheet has been improved with the product name field made more prominent. [https://github.com/woocommerce/woocommerce-ios/pull/10333]
- [**] Store creation: US users can upgrade to a choice of plans for their store via In-App Purchase [https://github.com/woocommerce/woocommerce-ios/pull/10340]

14.6
-----
- [Internal] Switched AI endpoint to be able to track and measure costs. [https://github.com/woocommerce/woocommerce-ios/pull/10218]
- [Internal] Media picker flow was refactored to support interactive dismissal for device photo picker and WordPress media picker sources. Affected flows: product form > images, and virtual product form > downloadable files. [https://github.com/woocommerce/woocommerce-ios/pull/10236]
- [Internal] Errors: Improved error message when orders, products, or reviews can't be loaded due to a parsing (decoding) error. [https://github.com/woocommerce/woocommerce-ios/pull/10252, https://github.com/woocommerce/woocommerce-ios/pull/10260]
- [*] Orders with Coupons: Users can now select a coupon from a list when adding it to an order. [https://github.com/woocommerce/woocommerce-ios/pull/10255]
- [Internal] Orders: Improved error message when orders can't be loaded due to a parsing (decoding) error. [https://github.com/woocommerce/woocommerce-ios/pull/10252]
- [**] Product discounts: Users can now add discounts to products when creating an order. [https://github.com/woocommerce/woocommerce-ios/pull/10244]
- [*] We've resolved an issue that was causing the app to crash when trying to dismiss certain screens (bottom sheets). [https://github.com/woocommerce/woocommerce-ios/pull/10254]
- [Internal] Fixed a bug preventing the "We couldn't load your data" error banner from appearing on the My store dashboard. [https://github.com/woocommerce/woocommerce-ios/pull/10262]
- [Internal] Errors: Improved error message and troubleshooting guide when the Jetpack connection is broken. [https://github.com/woocommerce/woocommerce-ios/pull/10275]
- [Internal] A new way to create a product from an image using AI is being A/B tested. [https://github.com/woocommerce/woocommerce-ios/pull/10253]

14.5
-----
- [*] Product details: The share button is displayed with text instead of icon for better discoverability. [https://github.com/woocommerce/woocommerce-ios/pull/10216]
- [*] Resolved an issue where users were unable to add a new note to an order. Previously, upon opening an order detail and selecting the "Add a new note" option, the text field was non-selectable, preventing users from writing down the note. This issue has now been addressed and users should be able to add notes to their orders without any issues. [https://github.com/woocommerce/woocommerce-ios/pull/10222]
- [*] Store creation: Update the timeout view with the option to retry the site check. [https://github.com/woocommerce/woocommerce-ios/pull/10221]
- [*] Fixed issue showing the expired alert for sites that got reverted to simple sites after their plan expired. [https://github.com/woocommerce/woocommerce-ios/pull/10228]

14.4
-----
- [*] Blaze: New banner on the My Store and Products screens for admins of eligible stores. [https://github.com/woocommerce/woocommerce-ios/pull/10135, https://github.com/woocommerce/woocommerce-ios/pull/10160, https://github.com/woocommerce/woocommerce-ios/pull/10172]
- [*] Shipping Labels: Fixed a bug preventing label printing in orders viewed from search [https://github.com/woocommerce/woocommerce-ios/pull/10161]
- [*] Blaze: Disable the entry point in the product creation form. [https://github.com/woocommerce/woocommerce-ios/pull/10173]
- [*] Product description and sharing message AI: Fixed incorrect language issue by using a separate prompt for identifying language. [https://github.com/woocommerce/woocommerce-ios/pull/10169, https://github.com/woocommerce/woocommerce-ios/pull/10177, https://github.com/woocommerce/woocommerce-ios/pull/10179]

14.3
-----
- [*] SKU Scanner: Add the SKU to the error message after a failure. [https://github.com/woocommerce/woocommerce-ios/pull/10085]
- [*] Add URL route handler to open the `My Store` tab when a deeplink to `/mobile` is opened, instead of bouncing back to Safari [https://github.com/woocommerce/woocommerce-ios/pull/10077]
- [Internal] Performance: Replaces the endpoint used to load Top Performers on the My Store tab, for faster loading. [https://github.com/woocommerce/woocommerce-ios/pull/10113]
- [*] A feedback banner is added for product description AI and product sharing AI sheets. [https://github.com/woocommerce/woocommerce-ios/pull/10102]
- [*] Product creation: the product type row is now editable when creating a product. [https://github.com/woocommerce/woocommerce-ios/pull/10087]
- [***] Store creation: US users can upgrade Woo Express free trial stores via In-App Purchase [https://github.com/woocommerce/woocommerce-ios/pull/10123]
- [*] Orders: Users can can now add multiple coupons to orders (not only one) [https://github.com/woocommerce/woocommerce-ios/pull/10126]
- [*] Free trial: Local notification after 24 hours since Free trial subscription time to remind to purchase plan. [https://github.com/woocommerce/woocommerce-ios/pull/10133, https://github.com/woocommerce/woocommerce-ios/pull/10130]
- [**] Product description AI: an announcement modal is shown for WPCOM stores about the feature, and a new CTA "Write with AI" is more discoverable in the product form with a tooltip. [https://github.com/woocommerce/woocommerce-ios/pull/10142]

14.2
-----
- [Internal] Blaze status check was updated to save an API request. The Blaze eligibility for each site should remain the same. [https://github.com/woocommerce/woocommerce-ios/pull/10020]
- [*] Fixed the unusable state of the app when the default store runs on an expired free trial plan. [https://github.com/woocommerce/woocommerce-ios/pull/10059]
- [Internal] Performance: When loading the refunds on an order (e.g. in order details), we now only request them from remote if they are not already in local storage. [https://github.com/woocommerce/woocommerce-ios/pull/10039]
- [*] Orders: Users can can now add coupons to orders [https://github.com/woocommerce/woocommerce-ios/pull/10035]
- [*] Coupons: The Coupons Management feature is fully released and not in Beta anymore [https://github.com/woocommerce/woocommerce-ios/pull/10032]
- [*] Store creation: the progress view copy was updated to inform the merchants that it can take a few minutes for the store to be ready. The progress view is now only shown after necessary requests are made before the app is likely backgrounded. The error handling is also polished.  [https://github.com/woocommerce/woocommerce-ios/pull/10047, https://github.com/woocommerce/woocommerce-ios/pull/10069]
- [Internal] Performance: When loading a single order (e.g. in order details), we now load the order from storage unless it has been modified remotely. [https://github.com/woocommerce/woocommerce-ios/pull/10036]
- [Internal] Performance: When the Orders tab is opened, we now only sync orders that have been created or modified since the last successful sync. [https://github.com/woocommerce/woocommerce-ios/pull/10065]
- [Internal] App size: Replaced 30MB PDFs on Store Creation waiting screen with ~400KB PNGs - to assess impact on app bundle size. [https://github.com/woocommerce/woocommerce-ios/pull/10067]

14.1
-----
- [*] Plans: Expired or cancelled plans are now shown more reliably [https://github.com/woocommerce/woocommerce-ios/pull/9924]
- [*] Product Sharing: AI-generated messages are now available. [https://github.com/woocommerce/woocommerce-ios/pull/9976]
- [***] Orders: Users can add products to orders by scanning their sku barcode or QR-code [https://github.com/woocommerce/woocommerce-ios/pull/9972]
- [Internal] Store creation: a workaround was previously implemented that can result in an inaccurate app experience like when the free trial banner is not shown immediately after store creation due to out-of-sync site properties. Now that the API issue is fixed, the app now waits for the site for a bit longer but ensures all necessary properties are synced. [https://github.com/woocommerce/woocommerce-ios/pull/9957]
- [Internal] Product details AI: Updated prompts to identify the language in provided text to use in responses for product description and sharing. [https://github.com/woocommerce/woocommerce-ios/pull/9961]
- [*] Blaze: products can now be promoted in WordPress.com and Tumblr from the app if the site/product is eligible. Two entry points: 1) Menu tab > General, 2) Product form > more menu. [https://github.com/woocommerce/woocommerce-ios/pull/9906]

14.0
-----
- [*] Payments: Remove the upsell-card-readers banner from the Payment Methods Screen [https://github.com/woocommerce/woocommerce-ios/pull/9869]


13.9
-----
- [*] Orders: Allow alternative types for the `taxID` in `ShippingLineTax` or `sku` in `OrderItem`, as some third-party plugins alter the type in the API. This helps with the order list not loading due to order decoding errors. [https://github.com/woocommerce/woocommerce-ios/pull/9844]
- [*] Payments: Location permissions request is not shown to TTP users who grant "Allow once" permission on first foregrounding the app any more [https://github.com/woocommerce/woocommerce-ios/pull/9821]
- [*] Products: Allow alternative types for `stockQuantity` in `Product` and `ProductVariation`, as some third-party plugins alter the type in the API. This helps with the product list not loading due to product decoding errors. [https://github.com/woocommerce/woocommerce-ios/pull/9850]
- [*] Products: Allow alternative types for the `backordersAllowed` and `onSale` in `Product` and `ProductVariation`, as some third-party plugins alter the types in the API. This helps with the product list not loading due to product decoding errors. [https://github.com/woocommerce/woocommerce-ios/pull/9849]
- [*] Products: Allow alternative types for the `sku` and `weight` in `ProductVariation`, as some third-party plugins alter the types in the API. This helps with the product variation list not loading due to product variation decoding errors. [https://github.com/woocommerce/woocommerce-ios/pull/9847]
- [*] Products: Allow alternative types for the `sku` and `weight` in `Product`, the dimensions in `ProductDimensions`, and the `downloadID` in `ProductDownload`, as some third-party plugins alter the types in the API. This helps with the product list not loading due to product decoding errors. [https://github.com/woocommerce/woocommerce-ios/pull/9846]
- [*] Products: Add support for parsing variation objects for the `variations` field in `Product`, as some third-party plugins alter the type for this field in the API. This allows the variations to be loaded for variable products if those third-party plugins are active. [https://github.com/woocommerce/woocommerce-ios/pull/9857]

13.8
-----
- [Internal] Orders: Bundled products (within a product bundle) are now indented, to show their relationship to the parent bundle. [https://github.com/woocommerce/woocommerce-ios/pull/9778]
- [Internal] Orders: Composite components (within a composite product) are now indented, to show their relationship to the parent composite product. [https://github.com/woocommerce/woocommerce-ios/pull/9780]
- [*] Add Products: A new view is display to celebrate when the first product is created in a store. [https://github.com/woocommerce/woocommerce-ios/pull/9790]
- [*] Product List: Added swipe-to-share gesture on product rows. [https://github.com/woocommerce/woocommerce-ios/pull/9799]
- [*] Product form: a share action is shown in the navigation bar if the product can be shared and no more than one action is displayed, in addition to the more menu > Share. [https://github.com/woocommerce/woocommerce-ios/pull/9789]
- [*] Payments: show badges leading to Set up Tap to Pay on iPhone for eligible stores and devices [https://github.com/woocommerce/woocommerce-ios/pull/9812]
- [*] Orders: Fixes a bug where the Orders list would not load if an order had a non-integer gift card amount applied to the order (with the Gift Cards extension). [https://github.com/woocommerce/woocommerce-ios/pull/9795]

- [*] My Store: A new button to share the current store is added on the top right of the screen. [https://github.com/woocommerce/woocommerce-ios/pull/9796]
- [*] Mobile Payments: The screen brightness is increased when showing the Scan to Pay view so the QR code can be scanned more easily [https://github.com/woocommerce/woocommerce-ios/pull/9807]
- [*] Mobile Payments: The Woo logo is added to the QR code on the Scan to Pay screen [https://github.com/woocommerce/woocommerce-ios/pull/9823]
- [*] Allow EU merchants to have better control of their privacy choices. A privacy choices banner will be shown the next time they open the app. [https://github.com/woocommerce/woocommerce-ios/pull/9825]

13.7
-----
- [Internal] Adds guidance for new Customs rule when shipping to some EU countries. [https://github.com/woocommerce/woocommerce-ios/pull/9715]
- [*] JITMs: Added modal-style Just in Time Message support on the dashboard [https://github.com/woocommerce/woocommerce-ios/pull/9694]
- [**] Order Creation: Products can be searched by SKU when adding products to an order. [https://github.com/woocommerce/woocommerce-ios/pull/9711]
- [*] Orders: Fixes order details so separate order items are not combined just because they are the same product or variation. [https://github.com/woocommerce/woocommerce-ios/pull/9710]
- [Internal] Store creation: starting May 4, store creation used to time out while waiting for the site to be ready (become a Jetpack/Woo site). A workaround was implemented to wait for the site differently. [https://github.com/woocommerce/woocommerce-ios/pull/9767]
- [**] Mobile Payments: Tap to Pay is initialised on launch or foreground, to speed up payments [https://github.com/woocommerce/woocommerce-ios/pull/9750]
- [*] Store Creation: Local notifications are used to support users during the store creation process. [https://github.com/woocommerce/woocommerce-ios/pull/9717, https://github.com/woocommerce/woocommerce-ios/pull/9719, https://github.com/woocommerce/woocommerce-ios/pull/9749]
- [**] Mobile Payments: Merchants can now collect in-person payments by showing a QR code to their customers. [https://github.com/woocommerce/woocommerce-ios/pull/9762]
- [Internal] Orders: Bundled products (within a product bundle) are now indented, to show their relationship to the parent bundle. [https://github.com/woocommerce/woocommerce-ios/pull/9778]

13.6
-----
- [*] Remove login error local notifications that used to be scheduled 24 hours from certain login errors. [https://github.com/woocommerce/woocommerce-ios/pull/9666]
- [*] JITMs: Added customization to Just in Time Message banner background and badges [https://github.com/woocommerce/woocommerce-ios/pull/9633]
- [*] Product form > description editor: fix the extra bottom inset after hiding the keyboard either manually (available on a tablet) or applying an AI-generated product description. [https://github.com/woocommerce/woocommerce-ios/pull/9638]
- [*] Products: Fixes stock statuses for Product Bundles so that backordered bundles and bundle stock quantities are displayed as expected. [https://github.com/woocommerce/woocommerce-ios/pull/9681]

13.5
-----
- [*] Settings > Domains: Premium domains are now supported, the domain suggestions now match the results on web and Android. It's more noticeable for stores with a domain credit, where not all domains are free for the first year anymore. [https://github.com/woocommerce/woocommerce-ios/pull/9607]
- [*] Product form > Inventory: the SKU scanner is enabled for all users, where it used to be behind a feature switch in Settings > Experimental Features. [https://github.com/woocommerce/woocommerce-ios/pull/9631]
[Internal] Products: Simplify Product Editing experiment is removed; there should be no changes to the existing product creation/editing behavior. [https://github.com/woocommerce/woocommerce-ios/pull/9602]
- [*] Payments: Products are removed directly from an order when its count is below one, instead of opening an extra screen to remove it. [https://github.com/woocommerce/woocommerce-ios/pull/9624]
- [*] Orders: Parses HTML-encoded characters and removes extraneous, non-attribute meta data from the list of attributes for an item in an order. [https://github.com/woocommerce/woocommerce-ios/pull/9603]
- [*] Products: Adds the component descriptions to the list of components in a composite product (using the Composite Products extension). [https://github.com/woocommerce/woocommerce-ios/pull/9634]
- [*] Products: Adds the product SKU to the bundled products list in product details, for Bundle products (using the Product Bundles extension). [https://github.com/woocommerce/woocommerce-ios/pull/9626]
- [*] Product form > description editor AI for WPCOM stores: the prompt was updated so that the generated description is shorter. [https://github.com/woocommerce/woocommerce-ios/pull/9637]

13.4
-----
- [*] Payments: Popular and last sold products are displayed on top of the products selection screen when creating or editing an order. [https://github.com/woocommerce/woocommerce-ios/pull/9539]

- [Internal] Payments: Update StripeTerminal pod to 2.19.1 [https://github.com/woocommerce/woocommerce-ios/pull/9537]
- [**] Adds read-only support for the Gift Cards extension in order details. [https://github.com/woocommerce/woocommerce-ios/pull/9558]
- [**] Adds read-only support for the Subscriptions extension in order and product details. [https://github.com/woocommerce/woocommerce-ios/pull/9541]
- [*] Product form > description editor: a magic wand button is added to the keyboard toolbar to auto-generate a product description using Jetpack AI for WPCOM stores. [https://github.com/woocommerce/woocommerce-ios/pull/9577]
- [Internal] Payments: Upate Tap to Pay connection flow strings to avoid mentioning "reader" [https://github.com/woocommerce/woocommerce-ios/pull/9563]
- [*] Store onboarding: Now the onboarding task list can be shown/hidden from settings and also from the dashboard. [https://github.com/woocommerce/woocommerce-ios/pull/9572, https://github.com/woocommerce/woocommerce-ios/pull/9573]
- [**] Adds read-only support for the Min/Max Quantities extension in product details. [https://github.com/woocommerce/woocommerce-ios/pull/9585]

13.3
-----
- [***] Payments: UK-based stores merchants can take In-Person Payments. [https://github.com/woocommerce/woocommerce-ios/pull/9496]
- [*] Store creation free trial flow now includes 3 profiler questions again with updated options: store category, selling status, and store country. [https://github.com/woocommerce/woocommerce-ios/pull/9513]
- [*] Shipping Labels: Origin address's phone number is now saved locally and pre-populated in the creation form. [https://github.com/woocommerce/woocommerce-ios/pull/9520]
- [Internal] Almost all mappers have been updated to only decode without the data envelope if it's not available. Please do a smoke test to ensure that all features still work as before. [https://github.com/woocommerce/woocommerce-ios/pull/9510]
- [Internal] Store onboarding: Mark "Launch your store" task as complete if the store is already public. This is a workaround for a backend issue which marks "Launch your store" task incomplete for already live stores. [https://github.com/woocommerce/woocommerce-ios/pull/9507]
- [*] Payments: Added Universal Link support for Set up Tap to Pay on iPhone, and to open Universal Links from Just in Time Messages, to more easily navigate to app features. [https://github.com/woocommerce/woocommerce-ios/pull/9518]
- [*] Login: Potentially fixed the crash on the onboarding screen. [https://github.com/woocommerce/woocommerce-ios/pull/9523]

13.2
-----
- [Internal] Store creation: New loading screen added for create store flow. [https://github.com/woocommerce/woocommerce-ios/pull/9383]
- [*] Payments: Add account type field to receipts [https://github.com/woocommerce/woocommerce-ios/pull/9416]
- [*] Products can now be filtered within Order creation [https://github.com/woocommerce/woocommerce-ios/pull/9258]
- [*] Products: Adds read-only support for the Composite Products extension in the Products list, including a list of components in product details. [https://github.com/woocommerce/woocommerce-ios/pull/9455]


13.1
-----
- [internal] Users can now create a Free Trial store from the app from the Get Started section of the app prologue. [https://github.com/woocommerce/woocommerce-ios/pull/9396]
- [**] Adds support for Product Multi-selection when creating and/or editing Orders. [https://github.com/woocommerce/woocommerce-ios/issues/8888]
- [**] Users can now install Jetpack for their non-Jetpack sites after logging in with application passwords. [https://github.com/woocommerce/woocommerce-ios/pull/9354]
- [*] Payments: We show a Tap to Pay on iPhone feedback survey button in the Payments menu after the first Tap to Pay on iPhone payment is taken [https://github.com/woocommerce/woocommerce-ios/pull/9366]
- [Internal] Added SiteID to some IPP tracks events [https://github.com/woocommerce/woocommerce-ios/pull/9572,]

13.0
-----
- [*] Adds a banner in "Launch store" task screen to upgrade from free trial plan. [https://github.com/woocommerce/woocommerce-ios/pull/9323]
- [*] Fix: Description, sale price, and image will be copied over to the new product variations when duplicating a variable product. [https://github.com/woocommerce/woocommerce-ios/pull/9322]


12.9
-----
- [**] Dashboard: an onboarding card is shown for sites with the following tasks if any is incomplete: "tell us more about your store" (store location) that opens a webview, "add your first product" that starts the product creation flow, "launch your store" that publishes the store, "customize your domain" that starts the domain purchase flow, and "get paid" that opens a webview. A subset of the tasks may be shown to self-hosted sites and WPCOM sites on a free trial. [https://github.com/woocommerce/woocommerce-ios/pull/9285]
- [*] Jetpack benefit banner and modal is now available on the dashboard screen after logging in with site credentials. [https://github.com/woocommerce/woocommerce-ios/pull/9232]
- [*] Payments: Local search is added to the products selection screen in the order creation flow to speed the process. [https://github.com/woocommerce/woocommerce-ios/pull/9178]
- [*] Fix: Prevent product variations not loading due to an encoding error for `permalink`, which was altered by a plugin. [https://github.com/woocommerce/woocommerce-ios/pull/9233]
- [*] Login: Users can now log in to self-hosted sites without Jetpack by approving application password authorization to their sites. [https://github.com/woocommerce/woocommerce-ios/pull/9260]
- [*] Payments: Tap to Pay on iPhone can now be selected from the Payment Methods screen [https://github.com/woocommerce/woocommerce-ios/pull/9242]
- [**] Payments: Set up Tap to Pay on iPhone flow added to the Payments Menu. Use it to configure the reader, and try a payment, before collecting a card payment with a customer. [https://github.com/woocommerce/woocommerce-ios/pull/9280]

12.8
-----
- [*] Shortcuts: We can now trigger the order creation and payment collection flows from the iOS Shortcuts app. [https://github.com/woocommerce/woocommerce-ios/pull/9103]
- [Internal] Dashboard: the UI layer had a major refactoring to allow scrolling for content more than stats for the onboarding project. The main design change is on the refresh control, where it was moved from each stats tab to below the navigation bar. Other design changes are not expected. [https://github.com/woocommerce/woocommerce-ios/pull/9031]
- [**] Products: Adds read-only support for the Product Bundles extension, including a list of bundled products and stock status for product bundles. [https://github.com/woocommerce/woocommerce-ios/pull/9177]
- [Internal] Mobile Payments: Updated StripeTerminal to 2.18 [https://github.com/woocommerce/woocommerce-ios/pull/9118]

12.7
-----
- [Internal] Shipping Label: add condition checks before showing contact options [https://github.com/woocommerce/woocommerce-ios/pull/8982]
- [*] Main screens are now accessible through the Home Screen Spotlight Search [https://github.com/woocommerce/woocommerce-ios/pull/9082]
- [*] Stats: Fixed a crash when order stats use a date and time matching the start of Daylight Saving Time. [https://github.com/woocommerce/woocommerce-ios/pull/9083]
- [*] Fix: Dismiss Take Payment popup after sharing the payment link to another app. [https://github.com/woocommerce/woocommerce-ios/pull/9042]
- [*] Site credential login: Catch invalid cookie nonce [https://github.com/woocommerce/woocommerce-ios/pull/9102]
- [*] Better error messages for site credential login failures [https://github.com/woocommerce/woocommerce-ios/pull/9125]
- [Internal] New Zendesk tag for site credential login errors [https://github.com/woocommerce/woocommerce-ios/pull/9150]

12.6
-----
- [*] Fix: When a product's details can be edited, they display a disclosure indicator (chevron). [https://github.com/woocommerce/woocommerce-ios/pull/8980]
- [*] Payments: fixed a bug where enabled rows in the Payments Menu were sometimes incorrectly shown as disabled [https://github.com/woocommerce/woocommerce-ios/pull/8983]
- [Internal] Mobile Payments: fixed logic on display of IPP feedback banner on Order List [https://github.com/woocommerce/woocommerce-ios/pull/8994]
- [**] Support: Merchants can now contact support with a new and refined experience. [https://github.com/woocommerce/woocommerce-ios/pull/9006/files]
- [***] Mobile Payments: Tap to Pay on iPhone enabled for all US merchants [https://github.com/woocommerce/woocommerce-ios/pull/9023]

12.5
-----
- [Internal] Dashboard: the stats implementation had a major update to replace a third-party library in order to support the upcoming store onboarding card. Minimal design changes are expected, and horizontal scrolling between different time range tabs is not available anymore. [https://github.com/woocommerce/woocommerce-ios/pull/8942]

12.4
-----
- [**] Menu > Settings: adds a `Domains` row for WPCOM sites to see their site domains, add a new domain, or redeems a domain credit if available. [https://github.com/woocommerce/woocommerce-ios/pull/8870]
- [Internal] Prologue screen now has only the entry point to site address login flow, and application password authentication is used for sites without Jetpack. [https://github.com/woocommerce/woocommerce-ios/pull/8846]
- [Internal] A new tag has been added for Zendesk for users authenticated with application password. [https://github.com/woocommerce/woocommerce-ios/pull/8850]
- [Internal] Failures in the logged-out state are now tracked with anonymous ID. [https://github.com/woocommerce/woocommerce-ios/pull/8861]
- [*] Fix: Fixed a crash when switching away from the Products tab. [https://github.com/woocommerce/woocommerce-ios/pull/8874]

12.3
-----
- [Internal] We have updated the Zendesk SDK to version 6.0 [https://github.com/woocommerce/woocommerce-ios/pull/8828]
- [Internal] Tap to Pay on iPhone made publicly available via an Experimental Feature toggle [https://github.com/woocommerce/woocommerce-ios/pull/8814]

12.2
-----
- [*] Fix: Adding a new attribute will auto-capitalize the first letter for each word in the attribute name. [https://github.com/woocommerce/woocommerce-ios/pull/8772]
- [internal] Logging: Improvements on logging potential errors when loading Order Details [https://github.com/woocommerce/woocommerce-ios/pull/8781]
- [Internal] Now we track the specific error code when a networking-related operation fails [https://github.com/woocommerce/woocommerce-ios/issues/8527]

12.1
-----
- [*] Adds an In-Person Payments survey banner on top of the Orders view [https://github.com/woocommerce/woocommerce-ios/issues/8530]
- [*] Fix: Allow product's `purchasable` to be a number as some third-party plugins could alter the type in the API. This could help with the Products tab not loading due to product decoding errors. [https://github.com/woocommerce/woocommerce-ios/pull/8718]
- [***] [Internal] Start the AB test for allowing login to the app using site credentials [https://github.com/woocommerce/woocommerce-ios/pull/8744]

12.0
-----
- [**] Adds a feature of bulk updating products from the product's list. [https://github.com/woocommerce/woocommerce-ios/pull/8704]
- [internal] Store creation flow now includes 3 profiler questions: store category, selling status, and store country. [https://github.com/woocommerce/woocommerce-ios/pull/8667]

11.9
-----
- [**] Now you can generate all possible variations for a product's attributes [https://github.com/woocommerce/woocommerce-ios/pull/8619]
- [*] Mobile payments: fixed card reader manuals links. [https://github.com/woocommerce/woocommerce-ios/pull/8628]

11.8
-----
- [*] Design refresh: Buttons, links, and other calls to action are now purple instead of pink. [https://github.com/woocommerce/woocommerce-ios/pull/8451]
- [internal] Design: Updated capitalization for various pages, links, and buttons to match new design guidelines. [https://github.com/woocommerce/woocommerce-ios/pull/8455]
- [internal] Remove A/B testing and release native Jetpack installation flow for all users. [https://github.com/woocommerce/woocommerce-ios/pull/8533]

11.7
-----
- [**] Analytics Hub: Now you can select custom date ranges. [https://github.com/woocommerce/woocommerce-ios/pull/8414]
- [**] Analytics Hub: Now you can see Views and Conversion Rate analytics in the new Sessions card. [https://github.com/woocommerce/woocommerce-ios/pull/8428]
- [*] My Store: We fixed an issue with Visitors and Conversion stats where sometimes visitors could be counted more than once in the selected period. [https://github.com/woocommerce/woocommerce-ios/pull/8427]


11.6
-----
- [***] We added a new Analytics Hub inside the My Store area of the app. Simply click on the See More button under the store stats to check more detailed information on Revenue, Orders and Products. [https://github.com/woocommerce/woocommerce-ios/pull/8356]
- [*] In-Person Payments: fixed timing issues in payments flow, which caused "Remove card" to be shown for too long [https://github.com/woocommerce/woocommerce-ios/pull/8351]

11.5
-----
- [*] Account deletion is now supported for all users in settings or in the empty stores screen (in the ellipsis menu). [https://github.com/woocommerce/woocommerce-ios/pull/8179, https://github.com/woocommerce/woocommerce-ios/pull/8272]
- [*] In-Person Payments: We removed any references to Simple Payments from Orders, and the red badge from the Menu tab and Menu Payments icon announcing the new Payments section. [https://github.com/woocommerce/woocommerce-ios/pull/8183]
- [internal] Store creation flow was improved with native implementation. It is available from the login prologue (`Get Started` CTA), login email error screen, and store picker (`Add a store` CTA from the empty stores screen or at the bottom of the store list). [Example testing steps in https://github.com/woocommerce/woocommerce-ios/pull/8251]
- [internal] New stores have two new Products onboarding features: A banner with an `Add a Product` CTA on the My Store screen, and the option to add new products using templates. [https://github.com/woocommerce/woocommerce-ios/pull/8294]

11.4
-----
- [*] Add System Status Report to ZenDesk support requests. [https://github.com/woocommerce/woocommerce-ios/pull/8171]


11.3
-----
- [*] In-Person Payments: Show spinner while preparing reader for payment, instead of saying it's ready before it is. [https://github.com/woocommerce/woocommerce-ios/pull/8115]
- [internal] In-Person Payments: update StripeTerminal from 2.7 to 2.14 [https://github.com/woocommerce/woocommerce-ios/pull/8132]
- [*] In-Person Payments: Fixed payment method prompt for WisePad 3 to show only Tap and Insert options [https://github.com/woocommerce/woocommerce-ios/pull/8136]

11.2
-----
- [***] You can now preview draft products before publishing. [https://github.com/woocommerce/woocommerce-ios/pull/8102]
- [*] The survey at the end of the login onboarding flow is no longer available. [https://github.com/woocommerce/woocommerce-ios/pull/8062]
- [*] Fixed layout issues on the Account Mismatch error screen. [https://github.com/woocommerce/woocommerce-ios/pull/8074]
- [*] The Accept Payments Easily banner has been removed from the order list [https://github.com/woocommerce/woocommerce-ios/pull/8078]

11.1
-----
- [**] You can now search customers when creating or editing an order. [https://github.com/woocommerce/woocommerce-ios/issues/7741]
- [internal] Store creation is available from the login prologue, login email error screen, and store picker. [https://github.com/woocommerce/woocommerce-ios/pull/8023]
- [internal] The login flow is simplified with only the option to log in with WordPress.com. This flow is presented in parallel with the existing flow in an A/B test experiment. [https://github.com/woocommerce/woocommerce-ios/pull/7996]
- [**] Relevant Just In Time Messages will be displayed on the My Store screen [https://github.com/woocommerce/woocommerce-ios/issues/7853]

11.0
-----
- [internal] Add support for controlling performance monitoring via Sentry. **Off by default**. [https://github.com/woocommerce/woocommerce-ios/pull/7831]


10.9
-----
- [***] Dropped iOS 14 support. From now we support iOS 15 and later. [https://github.com/woocommerce/woocommerce-ios/pull/7851]
- [*] Login: Now you can handle Jetpack site connection for your self-hosted sites from the app. [https://github.com/woocommerce/woocommerce-ios/pull/7847]


10.8
-----
- [***] Stats: Now you can add a Today's Stats Widget to your lock screen (iOS 16 only) to monitor your sales. [https://github.com/woocommerce/woocommerce-ios/pull/7839]
- [internal] In-Person Payments: add UTM parameters to card reader purchase URLs to allow attribution [https://github.com/woocommerce/woocommerce-ios/pull/7858]
- [*] In-Person Payments: the Purchase card reader links now all open in authenticated web views, to make it easier to log in to woocommerce.com. [https://github.com/woocommerce/woocommerce-ios/pull/7862]

10.7
-----
- [*] Universal Links: Users can now open universal links in the app. [https://github.com/woocommerce/woocommerce-ios/pull/7632]
- [internal] Store picker: Show error when the role eligibility check fails while selecting a store. [https://github.com/woocommerce/woocommerce-ios/pull/7816]
- [internal] Store picker: Add loading state to `Continue` button. [https://github.com/woocommerce/woocommerce-ios/pull/7821]
- [internal] Store picker: Use Jetpack tunnel API for fetching user info for role checking. [https://github.com/woocommerce/woocommerce-ios/pull/7822]
- [*] Allow in-app notices to be swiped away [https://github.com/woocommerce/woocommerce-ios/pull/7801]

10.6
-----

- [**] Products tab: products search now has an option to search products by SKU. Stores with WC version 6.6+ support partial SKU search, otherwise the product(s) with the exact SKU match is returned. [https://github.com/woocommerce/woocommerce-ios/pull/7781]
- [*] Fixed a rare crash when selecting a store in the store picker. [https://github.com/woocommerce/woocommerce-ios/pull/7765]
- [*] Settings: Display the WooCommerce version and available updates in Settings [https://github.com/woocommerce/woocommerce-ios/pull/7779]
- [*] Show suggestion for logging in to a WP.com site with a mismatched WP.com account. [https://github.com/woocommerce/woocommerce-ios/pull/7773]
- [*] Help center: Added help center web page with FAQs for "Not a WooCommerce site" and "Wrong WordPress.com account" error screens. [https://github.com/woocommerce/woocommerce-ios/pull/7767, https://github.com/woocommerce/woocommerce-ios/pull/7769]
- [*] Now you can bulk edit variation prices. [https://github.com/woocommerce/woocommerce-ios/pull/7803]
- [**] Reviews: Now you can reply to product reviews using the Reply button while viewing a product review. [https://github.com/woocommerce/woocommerce-ios/pull/7799]

10.5
-----
- [**] Products: Now you can duplicate products from the More menu of the product detail screen. [https://github.com/woocommerce/woocommerce-ios/pull/7727]
- [**] Login: Added Jetpack connection support from the Account Mismatch error screen. [https://github.com/woocommerce/woocommerce-ios/pull/7748]
- [*] Orders: We are bringing back the ability to add/edit customer notes and addresses from the main order screen [https://github.com/woocommerce/woocommerce-ios/pull/7750]
- [*] Help center: Added help center web page with FAQs for "Wrong WordPress.com account error" screen. [https://github.com/woocommerce/woocommerce-ios/pull/7747]
- [*] Widgets: The Today's Stat Widget adds support for bigger fonts. [https://github.com/woocommerce/woocommerce-ios/pull/7752]

10.4
-----
- [***] Stats: Now you can add a Today's Stats Widget to your homescreen to monitor your sales. [https://github.com/woocommerce/woocommerce-ios/pull/7732]
- [*] Help center: Added help center web page with FAQs for "Pick a WooCommerce Store", "Enter WordPress.com password" and "Open mail to find magic link" screens. [https://github.com/woocommerce/woocommerce-ios/pull/7641, https://github.com/woocommerce/woocommerce-ios/pull/7730, https://github.com/woocommerce/woocommerce-ios/pull/7737]
- [*] In-Person Payments: Fixed a bug where cancelling a card reader connection would temporarily prevent further connections [https://github.com/woocommerce/woocommerce-ios/pull/7689]
- [*] In-Person Payments: Improvements to the card reader connection flow UI [https://github.com/woocommerce/woocommerce-ios/pull/7687]
- [*] Login: Users can now set up the Jetpack connection between a self-hosted site and their WP.com account. [https://github.com/woocommerce/woocommerce-ios/pull/7608]
- [*] Product list: the "Draft" blue color is fixed to be more readable for a draft product row in the product list. [https://github.com/woocommerce/woocommerce-ios/pull/7724]
- [*] Notifications: App icon badge is now cleared correctly after visiting the orders tab. [https://github.com/woocommerce/woocommerce-ios/pull/7735]

10.3
-----
- [*] Dashboard: the last selected time range tab (Today/This Week/This Month/This Year) is persisted for the site and shown on the next site launch (app launch or switching stores). [https://github.com/woocommerce/woocommerce-ios/pull/7638]
- [*] Dashboard: swiping to another time range tab now triggers syncing for the target tab. Previously, the stats on the target tab aren't synced from the swipe gesture. [https://github.com/woocommerce/woocommerce-ios/pull/7650]
- [*] In-Person Payments: Fixed an issue where the Pay in Person toggle could be out of sync with the setting on the website. [https://github.com/woocommerce/woocommerce-ios/pull/7656]
- [*] In-Person Payments: Removed the need to sign in when purchasing a card reader [https://github.com/woocommerce/woocommerce-ios/pull/7670]
- [*] In-Person Payments: Fixed a bug where canceling a reader connection could result in being unable to connect a reader in future [https://github.com/woocommerce/woocommerce-ios/pull/7678]
- [*] In-Person Payments: Fixed a bug which prevented the Collect Payment button from being shown for Cash on Delivery orders  [https://github.com/woocommerce/woocommerce-ios/pull/7694]

10.2
-----
- [*] Help center: Added help center web page with FAQs for "Enter Store Credentials", "Enter WordPress.com email " and "Jetpack required Error" screens. [https://github.com/woocommerce/woocommerce-ios/pull/7588, https://github.com/woocommerce/woocommerce-ios/pull/7590, https://github.com/woocommerce/woocommerce-ios/pull/7621]
- [*] In-Person Payments: Fixed the Learn More link from the `Enable Pay in Person` onboarding screen for WCPay [https://github.com/woocommerce/woocommerce-ios/pull/7598]
- [**] In-Person Payments: Added a switch for the Pay in Person payment method on the Payments menu. This allows you to accept In-Person Payments for website orders [https://github.com/woocommerce/woocommerce-ios/pull/7613]

10.1
-----
- [*] In-Person Payments: The onboarding notice on the In-Person Payments menu is correctly dismissed after multiple prompts are shown. [https://github.com/woocommerce/woocommerce-ios/pull/7543]
- [*] Help center: Added custom help center web page with FAQs for "Enter Store Address" and "Enter WordPress.com email" screens. [https://github.com/woocommerce/woocommerce-ios/pull/7553, https://github.com/woocommerce/woocommerce-ios/pull/7573]
- [*] In-Person Payments: The plugin selection is saved correctly after multiple onboarding prompts. [https://github.com/woocommerce/woocommerce-ios/pull/7544]
- [**] In-Person Payments: A new prompt to enable `Pay in Person` for your store's checkout, to accept In-Person Payments for website orders [https://github.com/woocommerce/woocommerce-ios/issues/7474]

10.0
-----
- [**] In-Person Payments and Simple Payments have been moved to a new Payments section [https://github.com/woocommerce/woocommerce-ios/pull/7473]
- [*] Login: on the WP.com password screen, the magic link login option is moved from below "Reset your password" to below the primary Continue button for higher visibility. [https://github.com/woocommerce/woocommerce-ios/pull/7469]
- [*] Login: some minor enhancements are made to the error screen after entering an invalid WP.com email - a new "What is WordPress.com?" link, hiding the "Log in with store address" button when it's from the store address login flow, and some copy changes. [https://github.com/woocommerce/woocommerce-ios/pull/7485]
- [**] In-Person Payments: Accounts with pending requirements are no longer blocked from taking payments - we have added a skip button to the relevant screen. [https://github.com/woocommerce/woocommerce-ios/pull/7504]
- [*] Login: New button added to the empty site picker screen to enter a site address for troubleshooting. [https://github.com/woocommerce/woocommerce-ios/pull/7484]

9.9
-----
- [*] [Sign in with store credentials]: New screen added with instructions to verify Jetpack connected email. [https://github.com/woocommerce/woocommerce-ios/pull/7424]
- [*] [Sign in with store credentials]: Stop clearing username/password after an invalid attempt to enable users to fix typos. [https://github.com/woocommerce/woocommerce-ios/pull/7444]
- [*] Login: after entering WP.com email, a magic link is automatically sent when it is enabled (magic links are disabled for A8C emails and WP.com accounts with recently changed password) and a new screen is shown with an option to log in with password. [https://github.com/woocommerce/woocommerce-ios/pull/7449]

9.8
-----
- [***] Login: Introduce a way to sign in using store credentials.  [https://github.com/woocommerce/woocommerce-ios/pull/7320]
- [**] Login: You can now install WooCommerce to your self-hosted sites from the login flow. [https://github.com/woocommerce/woocommerce-ios/pull/7401]
- [**] Orders: Now you can quickly mark an order as completed by swiping it to the left! [https://github.com/woocommerce/woocommerce-ios/pull/7385]
- [*] In-Person Payments: The purchase card reader information card appears also in the Orders list screen. [https://github.com/woocommerce/woocommerce-ios/pull/7326]
- [*] Login: in release 9.7, when the app is in logged out state, an onboarding screen is shown before the prologue screen if the user hasn't finished or skipped it. In release 9.8, a survey is added to the end of the onboarding screen. [https://github.com/woocommerce/woocommerce-ios/pull/7416]
- [*] Login: a local notification is scheduled after the user encounters an error from logging in with an invalid site address or WP.com email/password. Please see testing scenarios in the PR, with regression testing on order/review remote notifications. [https://github.com/woocommerce/woocommerce-ios/pull/7323, https://github.com/woocommerce/woocommerce-ios/pull/7372, https://github.com/woocommerce/woocommerce-ios/pull/7422]

9.7
-----
- [***] Orders: Orders can now be edited within the app. [https://github.com/woocommerce/woocommerce-ios/pull/7300]
- [**] Orders: You can now view the Custom Fields for an order in the Order Details screen. [https://github.com/woocommerce/woocommerce-ios/pull/7310]
- [*] In-Person Payments: Card Reader Manuals now appear based on country availability, consolidated into an unique view [https://github.com/woocommerce/woocommerce-ios/pull/7178]
- [*] Login: Jetpack setup flow is now accessible from the Login with Store Address flow. [https://github.com/woocommerce/woocommerce-ios/pull/7294]
- [*] In-Person Payments: The purchase card reader information card can be dismissed [https://github.com/woocommerce/woocommerce-ios/pull/7260]
- [*] In-Person Payments: When dismissing the purchase card reader information card, the user can choose to be reminded in 14 days. [https://github.com/woocommerce/woocommerce-ios/pull/7271]
- [*] In-Person Payments: The purchase card reader information card appears also in the App Settings screen. [https://github.com/woocommerce/woocommerce-ios/pull/7308]
- [*] Refund lines in the Order details screen now appear ordered from oldest to newest [https://github.com/woocommerce/woocommerce-ios/pull/7287]
- [*] Login: when the app is in logged out state, an onboarding screen is shown before the prologue screen if the user hasn't finished or skipped it.  [https://github.com/woocommerce/woocommerce-ios/pull/7324]
- [*] Orders: When a store has no orders yet, there is an updated message with a link to learn more on the Orders tab. [https://github.com/woocommerce/woocommerce-ios/pull/7328]

9.6
-----
- [***] Coupons: Coupons can now be created from within the app. [https://github.com/woocommerce/woocommerce-ios/pull/7239]
- [**] Order Details: All unpaid orders have a Collect Payment button, which shows a payment method selection screen. Choices are Cash, Card, and Payment Link. [https://github.com/woocommerce/woocommerce-ios/pull/7111]
- [**] In-Person Payments: Support for selecting preferred payment gateway when multiple extensions are installed on the store. [https://github.com/woocommerce/woocommerce-ios/pull/7153]
- [*] Coupons: Removed the redundant animation when reloading the coupon list. [https://github.com/woocommerce/woocommerce-ios/pull/7137]
- [*] Login: Display "What is WordPress.com?" link in "Continue With WordPress.com" flow. [https://github.com/woocommerce/woocommerce-ios/pull/7213]
- [*] Login: Display the Jetpack requirement error after login is successful.
- [*] Login: Display a "New to WooCommerce?" link in the login prologue screen above the login buttons. [https://github.com/woocommerce/woocommerce-ios/pull/7261]
- [*] In-Person Payments: Publicize the Card Present Payments feature on the Payment Method screen [https://github.com/woocommerce/woocommerce-ios/pull/7225]
- [*] In-Person Payments: Add blog_id to IPP transaction description to match WCPay [https://github.com/woocommerce/woocommerce-ios/pull/7221]
- [*] Product form: after uploading an image, the product can now be saved immediately while the image is being uploaded in the background. When no images are pending upload for the saved product, the images are added to the product. Testing instructions: https://github.com/woocommerce/woocommerce-ios/pull/7196. [https://github.com/woocommerce/woocommerce-ios/pull/7254]

9.5
-----
- [*] Coupons: Fixed issue saving "Individual Use" and "Exclude Sale Items" fields. [https://github.com/woocommerce/woocommerce-ios/pull/7117]
- [*] Orders: The customer shipping/billing address form now navigates back automatically after selecting a country or state. [https://github.com/woocommerce/woocommerce-ios/pull/7119]
- [internal] In settings and empty stores screen, the "Close Account" link is shown for users who signed in with Apple (the only way to create an account) to close their WordPress.com account. [https://github.com/woocommerce/woocommerce-ios/pull/7143]

9.4
-----
- [*] Orders: Order details now displays both the date and time for all orders. [https://github.com/woocommerce/woocommerce-ios/pull/6996]
- [*] Simple payments have the `Card` option available for stores with configuration issues to resolve, and show onboarding to help resolve them [https://github.com/woocommerce/woocommerce-ios/pull/7002]
- [*] Order & Product list: Now, we can pull to refresh from an empty view. [https://github.com/woocommerce/woocommerce-ios/pull/7023, https://github.com/woocommerce/woocommerce-ios/pull/7030]
- [*] Order Creation: Fixes a bug where selecting a variable product to add to a new order would sometimes open the wrong list of product variations. [https://github.com/woocommerce/woocommerce-ios/pull/7042]
- [*] Collect payment button on Order Details no longer flickers when the screen loads [https://github.com/woocommerce/woocommerce-ios/pull/7043]
- [*] Issue refund button on Order Details is shown for all paid orders [https://github.com/woocommerce/woocommerce-ios/pull/7046]
- [*] Order Creation: Fixes several bugs with the Products section not showing the correct order items or not correctly updating the item quantity. [https://github.com/woocommerce/woocommerce-ios/pull/7067]

9.3
-----
- [***] In-Person Payments is now available for merchants using WooCommerce Payments in Canada. [https://github.com/woocommerce/woocommerce-ios/pull/6954]
- [*] In-Person Payments: Accessibility improvement [https://github.com/woocommerce/woocommerce-ios/pull/6869, https://github.com/woocommerce/woocommerce-ios/pull/6886, https://github.com/woocommerce/woocommerce-ios/pull/6906]
- [*] Orders: Now it's possible to select and copy text from the notes on an order. [https://github.com/woocommerce/woocommerce-ios/pull/6894]
- [*] Support Arabic numerals on amount fields. [https://github.com/woocommerce/woocommerce-ios/pull/6891]
- [*] Product Selector: Enabled selecting all variations on variable product rows. [https://github.com/woocommerce/woocommerce-ios/pull/6899]
- [internal] Order Creation: Adding new products, shipping, fee, or customer details to an order now blocks the UI immediately while the order is syncing remotely. [https://github.com/woocommerce/woocommerce-ios/pull/6974]

- [*] Coupons: Now it's possible to update discount types for coupons. [https://github.com/woocommerce/woocommerce-ios/pull/6935]
- [*] Orders tab: the view width now adjusts to the app in tablet split view on iOS 15. [https://github.com/woocommerce/woocommerce-ios/pull/6951]

9.2
-----
- [***] Experimental Features: Coupons editing and deletion features are now enabled as part of coupon management. [https://github.com/woocommerce/woocommerce-ios/pull/6853]
- [*] Order Creation: Updated percentage fee flow - added amount preview, disabled percentage option when editing. [https://github.com/woocommerce/woocommerce-ios/pull/6763]
- [*] Product Details: Update status badge layout and show it for more cases. [https://github.com/woocommerce/woocommerce-ios/pull/6768]
- [*] Coupons: now, the percentage amount of coupons will be displayed correctly in the listing and in coupon detail if the amount contains fraction digits. [https://github.com/woocommerce/woocommerce-ios/pull/6804]
- [*] Coupons: Filter initial search results to show only coupons of the currently selected store. [https://github.com/woocommerce/woocommerce-ios/pull/6800]
- [*] Coupons: Fixed crash when there are duplicated items on the coupon list. [https://github.com/woocommerce/woocommerce-ios/pull/6798]
- [*] In-Person Payments: Run onboarding checks when connecting a reader. [https://github.com/woocommerce/woocommerce-ios/pull/6761, https://github.com/woocommerce/woocommerce-ios/pull/6774, https://github.com/woocommerce/woocommerce-ios/pull/6789]
- [*] In-Person Payments: after collecting payment for an order, merchants can now email the receipt in addition to printing it in Order Details > See Receipt if email is available on the device. [https://github.com/woocommerce/woocommerce-ios/pull/6833]

9.1
-----

- [*] Product name field in product form - Remove scroll behaviour and increase field height to fully display long product names. [https://github.com/woocommerce/woocommerce-ios/pull/6681]
- [*] Filter toolbar in Products list tab - Filter toolbar is pinned outside of the products list. [https://github.com/woocommerce/woocommerce-ios/pull/6698]
- [internal] Loading screens are refactored to avoid duplicated code and a potential crash. Please quickly smoke test them to make sure that everything still works as before. [https://github.com/woocommerce/woocommerce-ios/pull/6717]
- [*] Shipping settings - Weight and shipping package dimensions are localized based on device locale. Also, decimal point information is no longer lost upon saving a product, when using comma as a decimal separator. [https://github.com/woocommerce/woocommerce-ios/pull/6721]

9.0
-----

- [*] Share payment links from the order details screen. [https://github.com/woocommerce/woocommerce-ios/pull/6609]
- [internal] Reviews lists on Products and Menu tabs are refactored to avoid duplicated code. Please quickly smoke test them to make sure that everything still works as before. [https://github.com/woocommerce/woocommerce-ios/pull/6553]
- [**] Now it's possible to change the order of the product images. [https://github.com/woocommerce/woocommerce-ios/pull/6620]
- [*] Improved accessibility for the error banner and info banner displayed in Orders and Products. [https://github.com/woocommerce/woocommerce-ios/pull/6633]

8.9
-----
- [*] Coupons: Fixed issue loading the coupon list from the local storage on initial load. [https://github.com/woocommerce/woocommerce-ios/pull/6463]
- [*] Coupons: Update layout of the coupon details screen. [https://github.com/woocommerce/woocommerce-ios/pull/6522]
- [*] In-Person Payments: Removed collecting L2/L3 data. [https://github.com/woocommerce/woocommerce-ios/pull/6519]
- [*] Hub Menu: Multiple menu items can no longer be tapped simultaneously. [https://github.com/woocommerce/woocommerce-ios/pull/6484]
- [*] Jetpack CP: Fixed crash when attempting to access WP-Admin with an invalid URL that has an unsupported scheme. [https://github.com/woocommerce/woocommerce-ios/pull/6502]
- [***] Orders: Order Creation is now available to everyone! You can go to the Orders tab and tap the + button to create a new order. [https://github.com/woocommerce/woocommerce-ios/pull/6537]
- [internal] Loading screens are refactored to avoid duplicated code and a potential crash. Please quickly smoke test them to make sure that everything still works as before. [https://github.com/woocommerce/woocommerce-ios/pull/6535] [https://github.com/woocommerce/woocommerce-ios/pull/6544]

8.8
-----
- [*] Updates the app's About screen to be consistent with Automattic's other mobile apps. [https://github.com/woocommerce/woocommerce-ios/pull/6421]
- [***] Experimental Feature: It's now possible to add custom shipping method and fees in order creation flow. Tax amount and Order total is now synced from backend. [https://github.com/woocommerce/woocommerce-ios/pull/6429]
- [**] Now it's possible to filter orders by custom statuses. [https://github.com/woocommerce/woocommerce-ios/pull/6390]
- [*] Fixed issue presenting Edit Customer Note screen as a modal on large screens. [https://github.com/woocommerce/woocommerce-ios/pull/6406]
- [*] Products displayed in Order Detail now follow the same order of the web. [https://github.com/woocommerce/woocommerce-ios/pull/6401]
- [*] Simple Payments now shows a detailed tax break up before taking the payment. [https://github.com/woocommerce/woocommerce-ios/pull/6412]
- [*] Coupons list now shows an error view if coupons are disabled for the store. Coupons can be enabled again from this view. [https://github.com/woocommerce/woocommerce-ios/pull/6446]
- [*] Coupon details screen now displays more informative error messages when loading the total discount amount fails. [https://github.com/woocommerce/woocommerce-ios/pull/6457]
- [internal] Shipping Labels: the navigation bar in the web view for adding payments is now correctly hidden. [https://github.com/woocommerce/woocommerce-ios/pull/6435]

8.7
-----
- [**] In-Person Payments: Added card details to refund confirmation screen to help with refunding to the payment card [https://github.com/woocommerce/woocommerce-ios/pull/6241]
- [*] Coupons: Replace the toggles on Usage Details screen with text for uneditable contents. [https://github.com/woocommerce/woocommerce-ios/pull/6287]
- [*] Improve image loading for thumbnails especially on the Product list. [https://github.com/woocommerce/woocommerce-ios/pull/6299]
- [*] Coupons: Added feedback banner on the top of the coupon list. [https://github.com/woocommerce/woocommerce-ios/pull/6316]
- [*] Coupons: Handled error when loading total discounted amount fails. [https://github.com/woocommerce/woocommerce-ios/pull/6368]
- [internal] Removed all feature flags for Shipping Labels. Please smoke test all parts of Shipping Labels to make sure that everything still works as before. [https://github.com/woocommerce/woocommerce-ios/pull/6270]
- [*] In-Person Payments: Localized messages and UI [https://github.com/woocommerce/woocommerce-ios/pull/6317]
- [*] My Store: Fixed incorrect currency symbol of revenue text for stores with non-USD currency. [https://github.com/woocommerce/woocommerce-ios/pull/6335]
- [*] Notifications: Dismiss presented view before presenting content from notifications [https://github.com/woocommerce/woocommerce-ios/pull/6354]
- [*] Reviews: Fixed missing product information on first load [https://github.com/woocommerce/woocommerce-ios/pull/6367]
- [internal] Removed the feature flag for My store tab UI updates. Please smoke test the store stats and top performers in the "My store" tab to make sure everything works as before. [https://github.com/woocommerce/woocommerce-ios/pull/6334]
- [*] In-Person Payments: Add support for accepting payments on bookable products [https://github.com/woocommerce/woocommerce-ios/pull/6364]
- [*] In-Person Payments: Fixed issue where payment could be stuck prompting to remove the card if the payment was declined and retried before removing the card.

8.6
-----
- [***] Merchants can now view coupons in their stores by enabling Coupon Management in Experimental Features. [https://github.com/woocommerce/woocommerce-ios/pull/6209]
- [*] Orders: In the experimental Order Creation feature, product variations added to a new order now show a list of their attributes. [https://github.com/woocommerce/woocommerce-ios/pull/6131]
- [*] Enlarged the tap area for the action button on the notice view. [https://github.com/woocommerce/woocommerce-ios/pull/6146]
- [*] Reviews: Fixed crash on iPad when tapping the More button. [https://github.com/woocommerce/woocommerce-ios/pull/6187]
- [*] In-Person Payments: Remove Stripe from Experimental Features as it is always enabled now. [https://github.com/woocommerce/woocommerce-ios/pull/6205]
- [*] Disabled unnecessary selection of the "Refund via" row on the Refund Confirmation screen [https://github.com/woocommerce/woocommerce-ios/pull/6198]
- [*] Increased minimum version of Stripe extension for In-Person Payments to 6.2.0 [https://github.com/woocommerce/woocommerce-ios/pull/xxxx]
- [internal] Removed `pushNotificationsForAllStores` feature flag. Since the changes are non-trivial, it would be great to smoke test push notifications for all stores in beta testing. [https://github.com/woocommerce/woocommerce-ios/pull/6231]

8.5
-----
- [*] In-Person Payments: Inform the user when a card reader battery is so low that it needs to be charged before the reader can be connected. [https://github.com/woocommerce/woocommerce-ios/pull/5998]
- [***] The My store tab is having a new look with new conversion stats and shows up to 5 top performing products now (used to be 3). [https://github.com/woocommerce/woocommerce-ios/pull/5991]
- [**] Fixed a crash at the startup of the app, related to Gridicons. [https://github.com/woocommerce/woocommerce-ios/pull/6005]
- [***] Experimental Feature: It's now possible to create Orders in the app by enabling it in Settings > Experimental Features. For now you can change the order status, add products, and add customer details (billing and shipping addresses). [https://github.com/woocommerce/woocommerce-ios/pull/6060]
- [*] Fixed issue in date range selection for the orders filters where is some cases dates are not available for selection. [https://github.com/woocommerce/woocommerce-ios/pull/6090]
- [*] Enabled "view product in store" and "share product" options for variable products when accessing them through the order details screen. [https://github.com/woocommerce/woocommerce-ios/pull/6091]

8.4
-----
- [***] In-Person Payments: Support for Stripe M2 card reader. [https://github.com/woocommerce/woocommerce-ios/pull/5844]
- [***] We introduced a new tab called "Menu", a tab in the main navigation where you can browser different sub-sections of the app: Switch Store, Settings, WooCommerce Admin, View Store and Reviews. [https://github.com/woocommerce/woocommerce-ios/pull/5926]
- [***] Store admins can now access sites with plugins that have Jetpack Connection Package (e.g. WooCommerce Payments, Jetpack Backup) in the app. These sites do not require Jetpack-the-plugin to connect anymore. Store admins can still install Jetpack-the-plugin from the app through settings or a Jetpack banner. [https://github.com/woocommerce/woocommerce-ios/pull/5924]
- [*] Add/Edit Product screen: Fix transient product name while adding images.[https://github.com/woocommerce/woocommerce-ios/pull/5840]

8.3
-----
- [***] All merchants can create Simple Payments orders. [https://github.com/woocommerce/woocommerce-ios/pull/5684]
- [**] System status report can now be viewed and copied directly from within the app. [https://github.com/woocommerce/woocommerce-ios/pull/5702]
- [**] Product SKU input scanner is now available as a beta feature. To try it, enable it from settings and you can scan a barcode to use as the product SKU in product inventory settings! [https://github.com/woocommerce/woocommerce-ios/pull/5695]
- [**] Now you chan share a payment link when creating a Simple Payments order [https://github.com/woocommerce/woocommerce-ios/pull/5819]
- [*] Reviews: "Mark all as read" checkmark bar button item button replaced with menu button which launches an action sheet. Menu button is displayed only if there are unread reviews available.[https://github.com/woocommerce/woocommerce-ios/pull/5833]
- [internal] Refactored ReviewsViewController to add tests. [https://github.com/woocommerce/woocommerce-ios/pull/5834]

8.2
-----
- [***] In-Person Payments: Now you can collect Simple Payments on the go. [https://github.com/woocommerce/woocommerce-ios/pull/5635]
- [*] Products: After generating a new variation for a variable product, you are now taken directly to edit the new variation. [https://github.com/woocommerce/woocommerce-ios/pull/5649]
- [*] Dashboard: the visitor count in the Today tab is now shown when Jetpack site stats are enabled.
- [*] Add/Edit Product Images: tapping on the last `n` images while `n` images are pending upload does not crash the app anymore. [https://github.com/woocommerce/woocommerce-ios/pull/5672]

8.2
-----
- [*] Shipping Labels: Fixes a crash when saving a new shipping label after opening the order from a push notification. [https://github.com/woocommerce/woocommerce-ios/pull/5549]
- [**] In-Person Payments: Improved support for VoiceOver. [https://github.com/woocommerce/woocommerce-ios/pull/5572]
- [*] In-Person Payments: Fixes a crash when printing more than one receipt. [https://github.com/woocommerce/woocommerce-ios/pull/5575]

8.1
-----
- [***] Now it's possible to filter Order List by multiple statuses and date ranges. Plus, we removed the top tab bar on Orders Tab. [https://github.com/woocommerce/woocommerce-ios/pull/5491]
- [*] Login: Password AutoFill will suggest wordpress.com accounts. [https://github.com/woocommerce/woocommerce-ios/pull/5399]
- [*] Store picker: after logging in with store address, the pre-selected store is now the currently selected store instead of the store from login flow. [https://github.com/woocommerce/woocommerce-ios/pull/5508]
- [*] The application icon number from order push notifications is now cleared after visiting the orders tab. [https://github.com/woocommerce/woocommerce-ios/pull/5715]
- [internal] Migrated Settings screen to MVVM [https://github.com/woocommerce/woocommerce-ios/pull/5393]


8.0
-----
- [*] Product List: Add support for product filtering by category. [https://github.com/woocommerce/woocommerce-ios/pull/5388]
- [***] Push notifications are now supported for all connected stores. [https://github.com/woocommerce/woocommerce-ios/pull/5299]
- [*] Fix: in Settings > Switch Store, tapping "Dismiss" after selecting a different store does not switch stores anymore. [https://github.com/woocommerce/woocommerce-ios/pull/5359]

7.9
-----
- [*] Fix: after disconnecting a site or connecting to a new site, the sites in site picker (Settings > Switch Store) should be updated accordingly. The only exception is when the newly disconnected site is the currently selected site. [https://github.com/woocommerce/woocommerce-ios/pull/5241]
- [*] Order Details: Show a button on the "Product" section of Order Details screen to allow recreating shipping labels. [https://github.com/woocommerce/woocommerce-ios/pull/5255]
- [*] Edit Order Address - Enable `Done` button when `Use as {Shipping/Billing} Address` toggle is turned on. [https://github.com/woocommerce/woocommerce-ios/pull/5254]
- [*] Add/Edit Product: fix an issue where the product name keyboard is English only. [https://github.com/woocommerce/woocommerce-ios/pull/5288]
- [*] Order Details: some sites cannot parse order requests where the fields parameter has spaces, and the products section cannot load as a result. The spaces are now removed. [https://github.com/woocommerce/woocommerce-ios/pull/5298]

7.8
-----
- [***] Shipping Labels: merchants can create multiple packages for the same order, moving the items between different packages. [https://github.com/woocommerce/woocommerce-ios/pull/5190]
- [*] Fix: Navigation bar buttons are now consistently pink on iOS 15. [https://github.com/woocommerce/woocommerce-ios/pull/5139]
- [*] Fix incorrect info banner color and signature option spacing on Carrier and Rates screen. [https://github.com/woocommerce/woocommerce-ios/pull/5144]
- [x] Fix an error where merchants were unable to connect to valid stores when they have other stores with corrupted information https://github.com/woocommerce/woocommerce-ios/pull/5161
- [*] Shipping Labels: Fix issue with decimal values on customs form when setting the device with locales that use comma as decimal point. [https://github.com/woocommerce/woocommerce-ios/pull/5195]
- [*] Shipping Labels: Fix crash when tapping on Learn more rows of customs form. [https://github.com/woocommerce/woocommerce-ios/pull/5207]
- [*] Shipping Labels: The shipping address now prefills the phone number from the billing address if a shipping phone number is not available. [https://github.com/woocommerce/woocommerce-ios/pull/5177]
- [*] Shipping Labels: now in Carrier and Rates we always display the discounted rate instead of the retail rate if available. [https://github.com/woocommerce/woocommerce-ios/pull/5188]
- [*] Shipping Labels: If the shipping address is invalid, there are now options to email, call, or message the customer. [https://github.com/woocommerce/woocommerce-ios/pull/5228]
- [*] Accessibility: notify when offline mode banner appears or disappears. [https://github.com/woocommerce/woocommerce-ios/pull/5225]

7.7
-----
- [***] In-Person Payments: US merchants can now obtain a card reader and then collect payments directly from the app. [https://github.com/woocommerce/woocommerce-ios/pull/5030]
- [***] Shipping Labels: Merchants can now add new payment methods for shipping labels directly from the app. [https://github.com/woocommerce/woocommerce-ios/pull/5023]
- [**] Merchants can now edit shipping & billing addresses from orders. [https://github.com/woocommerce/woocommerce-ios/pull/5097]
- [x] Fix: now a default paper size will be selected in Shipping Label print screen. [https://github.com/woocommerce/woocommerce-ios/pull/5035]
- [*] Show banner on screens that use cached data when device is offline. [https://github.com/woocommerce/woocommerce-ios/pull/5000]
- [*] Fix incorrect subtitle on customs row of Shipping Label purchase flow. [https://github.com/woocommerce/woocommerce-ios/pull/5093]
- [*] Make sure customs form printing option is not available on non-international orders. [https://github.com/woocommerce/woocommerce-ios/pull/5104]
- [*] Fix incorrect logo for DHL in Shipping Labels flow. [https://github.com/woocommerce/woocommerce-ios/pull/5105]

7.6
-----
- [x] Show an improved error modal if there are problems while selecting a store. [https://github.com/woocommerce/woocommerce-ios/pull/5006]
- [***] Shipping Labels: Merchants can now add new custom and service packages for shipping labels directly from the app. [https://github.com/woocommerce/woocommerce-ios/pull/4976]
- [*] Fix: when product image upload fails, the image cell stop loading. [https://github.com/woocommerce/woocommerce-ios/pull/4989]

7.5
-----
- [***] Merchants can now purchase shipping labels and declare customs forms for international orders. [https://github.com/woocommerce/woocommerce-ios/pull/4896]
- [**] Merchants can now edit customer provided notes from orders. [https://github.com/woocommerce/woocommerce-ios/pull/4893]
- [*] Fix empty states sometimes not centered vertically [https://github.com/woocommerce/woocommerce-ios/pull/4890]
- [*] Fix error syncing products due to decoding failure of regular_price in product variations. [https://github.com/woocommerce/woocommerce-ios/pull/4901]
- [*] Hide bottom bar on shipping label purchase form. [https://github.com/woocommerce/woocommerce-ios/pull/4902]

7.4
-----
- [*] Fix an issue where some extension was not shown in order item details. [https://github.com/woocommerce/woocommerce-ios/pull/4753]
- [*] Fix: The refund button within Order Details will be hidden if the refund is zero. [https://github.com/woocommerce/woocommerce-ios/pull/4789]
- [*] Fix: Incorrect arrow direction for right-to-left languages on Shipping Label flow. [https://github.com/woocommerce/woocommerce-ios/pull/4796]
- [*] Fix: Shouldn't be able to schedule a sale without sale price. [https://github.com/woocommerce/woocommerce-ios/pull/4825]
- [*] Fix: Edit address screen is pushed twice in Shipping Label flow when missing name in origin or destination address. [https://github.com/woocommerce/woocommerce-ios/pull/4845]

7.3
-----
- [*] Order Detail: now we do not offer the "email note to customer" option if no email is available. [https://github.com/woocommerce/woocommerce-ios/pull/4680]
- [*] My Store: If there are errors loading the My Store screen, a banner now appears at the top of the screen with links to troubleshoot or contact support. [https://github.com/woocommerce/woocommerce-ios/pull/4704]
- [*] Fix: Added 'Product saved' confirmation message when a product is updated [https://github.com/woocommerce/woocommerce-ios/pull/4709]
- [*] Shipping Labels: Updated address validation to automatically use trivially normalized address for origin and destination. [https://github.com/woocommerce/woocommerce-ios/pull/4719]
- [*] Fix: Order details for products with negative prices now will show correctly [https://github.com/woocommerce/woocommerce-ios/pull/4683]
- [*] Fix: Order list not extend edge-to-edge in dark mode. [https://github.com/woocommerce/woocommerce-ios/pull/4728]
- [*] Plugins: Added list of active and inactive plugins that can be reached by admins in the settings screen. [https://github.com/woocommerce/woocommerce-ios/pull/4735]
- [*] Login: Updated appearance of back buttons in navigation bar to minimal style. [https://github.com/woocommerce/woocommerce-ios/pull/4726]
- [internal] Upgraded Zendesk SDK to version 5.3.0. [https://github.com/woocommerce/woocommerce-ios/pull/4699]
- [internal] Updated GoogleSignIn to version 6.0.1 through WordPressAuthenticator. There should be no functional changes, but may impact Google sign in flow. [https://github.com/woocommerce/woocommerce-ios/pull/4725]

7.2
-----
- [*] Order Fulfillment: Updated success notice message [https://github.com/woocommerce/woocommerce-ios/pull/4589]
- [*] Order Fulfillment: Fixed issue footer view getting clipped of by iPhone notch [https://github.com/woocommerce/woocommerce-ios/pull/4631]
- [*] Shipping Labels: Updated address validation to make sure a name is entered for each address. [https://github.com/woocommerce/woocommerce-ios/pull/4601]
- [*] Shipping Labels: Hide Contact button on Shipping To Address form when customer phone number is not provided. [https://github.com/woocommerce/woocommerce-ios/pull/4663]
- [*] Shipping Labels: Updated edge-to-edge table views for all forms. [https://github.com/woocommerce/woocommerce-ios/pull/4657]
- [*] Orders and Order Details: Updated edge-to-edge table views for consistent look across the app. [https://github.com/woocommerce/woocommerce-ios/pull/4638]
- [*] Reviews and Review Details: Updated edge-to-edge table views for consistent look across the app. [https://github.com/woocommerce/woocommerce-ios/pull/4637]
- [*] New error screen displayed to users without the required roles to access the store. [https://github.com/woocommerce/woocommerce-ios/pull/4493]

7.1
-----
- [***] Merchants from US can create shipping labels for physical orders from the app. The feature supports for now only orders where the shipping address is in the US. [https://github.com/woocommerce/woocommerce-ios/pull/4578]
- [**] Due to popular demand, the Order fulfill is displayed once again when clicking on the Mark order complete button. [https://github.com/woocommerce/woocommerce-ios/pull/4567]
- [*] Fix: Interactive pop gesture on Order Details and Settings screen. [https://github.com/woocommerce/woocommerce-ios/pull/4504]
- [*] Fix: Frozen refresh control and placeholder when switching tabs [https://github.com/woocommerce/woocommerce-ios/pull/4505]
- [internal] Stats tab: added network sync throttling [https://github.com/woocommerce/woocommerce-ios/pull/4494]

7.0
-----
- [**] Order Detail: now we display Order Items and Shipping Label Packages as separate sections. [https://github.com/woocommerce/woocommerce-ios/pull/4445]
- [*] Fix: Orders for a variable product with different configurations of a single variation will now show each order item separately. [https://github.com/woocommerce/woocommerce-ios/pull/4445]
- [*] If the Orders, Products, or Reviews lists can't load, a banner now appears at the top of the screen with links to troubleshoot or contact support. [https://github.com/woocommerce/woocommerce-ios/pull/4400, https://github.com/woocommerce/woocommerce-ios/pull/4407]
- [*] Fix: Stats tabs are now displayed and ordered correctly in RTL languages. [https://github.com/woocommerce/woocommerce-ios/pull/4444]
- [*] Fix: Missing "Add Tracking" button in orders details. [https://github.com/woocommerce/woocommerce-ios/pull/4520]


6.9
-----
- [*] Order Detail: now we display a loader on top, to communicate that the order detail view has not yet been fully loaded. [https://github.com/woocommerce/woocommerce-ios/pull/4396]
- [*] Products: You can edit product attributes for variations right from the main product form. [https://github.com/woocommerce/woocommerce-ios/pull/4350]
- [*] Improved CTA. "Print Shipping Label" instead of "Reprint Shipping Label". [https://github.com/woocommerce/woocommerce-ios/pull/4394]
- [*] Improved application log viewer. [https://github.com/woocommerce/woocommerce-ios/pull/4387]
- [*] Improved the experience when creating the first variation. [https://github.com/woocommerce/woocommerce-ios/pull/4405]

6.8
-----

- [***] Dropped iOS 13 support. From now we support iOS 14 and later. [https://github.com/woocommerce/woocommerce-ios/pull/4209]
- [**] Products: Added the option to create and edit a virtual product directly from the product detail screen. [https://github.com/woocommerce/woocommerce-ios/pull/4214]

6.7
-----
- [**] Add-Ons: Order add-ons are now available as a beta feature. To try it, enable it from settings! [https://github.com/woocommerce/woocommerce-ios/pull/4119]

6.6
-----
- [*] Fix: Product variations only support at most one image, so we won't show an option to add a second one. [https://github.com/woocommerce/woocommerce-ios/pull/3994]
- [*] Fix: The screen to select images from the Media Library would sometimes crash when the library had a specific number of images. [https://github.com/woocommerce/woocommerce-ios/pull/4003]
- [*] Improved error messages for logins. [https://github.com/woocommerce/woocommerce-ios/pull/3957]

6.5
-----
- [*] Fix: Product images with non-latin characters in filenames now will load correctly and won't break Media Library. [https://github.com/woocommerce/woocommerce-ios/pull/3935]
- [*] Fix: The screen to select images from the Media Library would sometimes crash when the library had a specific number of images. [https://github.com/woocommerce/woocommerce-ios/pull/4070]

6.4
-----
- [*] Login: New design and illustrations for the initial login screen, promoting the app's main features. [https://github.com/woocommerce/woocommerce-ios/pull/3867]
- [*] Enhancement/fix: Unify back button style across the app. [https://github.com/woocommerce/woocommerce-ios/pull/3872]

6.3
-----
- [**] Products: Now you can add variable products from the create product action sheet. [https://github.com/woocommerce/woocommerce-ios/pull/3836]
- [**] Products: Now you can easily publish a product draft or pending product using the navigation bar buttons [https://github.com/woocommerce/woocommerce-ios/pull/3846]
- [*] Fix: In landscape orientation, all backgrounds on detail screens and their subsections now extend edge-to-edge. [https://github.com/woocommerce/woocommerce-ios/pull/3808]
- [*] Fix: Creating an attribute or a variation no longer saves your product pending changes. [https://github.com/woocommerce/woocommerce-ios/pull/3832]
- [*] Enhancement/fix: image & text footnote info link rows are now center aligned in order details reprint shipping label info row and reprint screen. [https://github.com/woocommerce/woocommerce-ios/pull/3805]

6.2
-----

- [***] Products: When editing a product, you can now create/delete/update product variations, product attributes and product attribute options. https://github.com/woocommerce/woocommerce-ios/pull/3791
- [**] Large titles are enabled for the four main tabs like in Android. In Dashboard and Orders tab, a workaround is implemented with some UI/UX tradeoffs where the title size animation is not as smooth among other minor differences from Products and Reviews tab. We can encourage beta users to share any UI issues they find with large titles. [https://github.com/woocommerce/woocommerce-ios/pull/3763]
- [*] Fix: Load product inventory settings in read-only mode when the product has a decimal stock quantity. This fixes the products tab not loading due to product decoding errors when third-party plugins enable decimal stock quantities. [https://github.com/woocommerce/woocommerce-ios/pull/3717]
- [*] Fix: Loading state stuck in Reviews List. [https://github.com/woocommerce/woocommerce-ios/pull/3753]

6.1
-----
- [**] Products: When editing variable products, you can now edit the variation attributes to select different attribute options. [https://github.com/woocommerce/woocommerce-ios/pull/3628]
- [*] Fixes a bug where long pressing the back button sometimes displayed an empty list of screens.
- [*] Product Type: Updated product type detail to display "Downloadable" if a product is downloadable. [https://github.com/woocommerce/woocommerce-ios/pull/3647]
- [*] Product Description: Updated the placeholder text in the Aztec Editor screens to provide more context. [https://github.com/woocommerce/woocommerce-ios/pull/3668]
- [*] Fix: Update the downloadable files row to read-only, if the product is accessed from Order Details. [https://github.com/woocommerce/woocommerce-ios/pull/3669]
- [*] Fix: Thumbnail image of a product wasn't being loaded correctly in Order Details. [https://github.com/woocommerce/woocommerce-ios/pull/3678]
- [*] Fix: Allow product's `regular_price` to be a number and `sold_individually` to be `null` as some third-party plugins could alter the type in the API. This could help with the products tab not loading due to product decoding errors. [https://github.com/woocommerce/woocommerce-ios/pull/3679]
- [internal] Attempted fix for a crash in product image upload. [https://github.com/woocommerce/woocommerce-ios/pull/3693]

6.0
-----
- [**] Due to popular demand, the product SKU is displayed once again in Order Details screen. [https://github.com/woocommerce/woocommerce-ios/pull/3564]
- [*] Updated copyright notice to WooCommerce
- [*] Fix: top performers in "This Week" tab should be showing the same data as in WC Admin.
- [*] Fix: visitor stats in Dashboard should be more consistent with web data on days when the end date for more than one tab is the same (e.g. "This Week" and "This Month" both end on January 31). [https://github.com/woocommerce/woocommerce-ios/pull/3532]
- [*] Fix: navbar title on cross-sells products list displayed title for upsells [https://github.com/woocommerce/woocommerce-ios/pull/3565]
- [*] Added drag-and-drop sorting to Linked Products [https://github.com/woocommerce/woocommerce-ios/pull/3548]
- [internal] Refactored Core Data migrator stack to help reduce crashes [https://github.com/woocommerce/woocommerce-ios/pull/3523]


5.9
-----
- [**] Product List: if a user applies custom sort orders and filters in the Product List, now when they reopen the app will be able to see the previous settings applied. [https://github.com/woocommerce/woocommerce-ios/pull/3454]
- [*] Removed fulfillment screen and moved fulfillment to the order details screen. [https://github.com/woocommerce/woocommerce-ios/pull/3453]
- [*] Fix: billing information action sheets now are presented correctly on iPad. [https://github.com/woocommerce/woocommerce-ios/pull/3457]
- [*] fix: the rows in the product search list now don't have double separators. [https://github.com/woocommerce/woocommerce-ios/pull/3456]
- [*] Fix: During login, the spinner when a continue button is in loading state is now visible in dark mode. [https://github.com/woocommerce/woocommerce-ios/pull/3472]
- [*] fix: when adding a note to an order, the text gets no more deleted if you tap on “Email note to customer”. [https://github.com/woocommerce/woocommerce-ios/pull/3473]
- [*] Added Fees to order details. [https://github.com/woocommerce/woocommerce-ios/pull/3475]
- [*] fix: now we don't show any more similar alert notices if an error occurred. [https://github.com/woocommerce/woocommerce-ios/pull/3474]
- [*] fix: in Settings > Switch Store, the spinner in the "Continue" button at the bottom is now visible in dark mode. [https://github.com/woocommerce/woocommerce-ios/pull/3468]
- [*] fix: in order details, the shipping and billing address are displayed in the order of the country (in some eastern Asian countries, the address starts from the largest unit to the smallest). [https://github.com/woocommerce/woocommerce-ios/pull/3469]
- [*] fix: product is now read-only when opened from the order details. [https://github.com/woocommerce/woocommerce-ios/pull/3491]
- [*] fix: pull to refresh on the order status picker screen does not resets anymore the current selection. [https://github.com/woocommerce/woocommerce-ios/pull/3493]
- [*] When adding or editing a link (e.g. in a product description) link settings are now presented as a popover on iPad. [https://github.com/woocommerce/woocommerce-ios/pull/3492]
- [*] fix: the glitch when launching the app in logged out state or after tapping "Try another account" in store picker is now gone. [https://github.com/woocommerce/woocommerce-ios/pull/3498]
- [*] Minor enhancements: in product editing form > product reviews list, the rows don't show highlighted state on tap anymore since they are not actionable. Same for the number of upsell and cross-sell products in product editing form > linked products. [https://github.com/woocommerce/woocommerce-ios/pull/3502]


5.8
-----
- [***] Products M5 features are now available to all. Products M5 features: add and edit linked products, add and edit downloadable files, product deletion. [https://github.com/woocommerce/woocommerce-ios/pull/3420]
- [***] Shipping labels M1 features are now available to all: view shipping label details, request a refund, and reprint a shipping label via AirPrint. [https://github.com/woocommerce/woocommerce-ios/pull/3436]
- [**] Improved login flow, including better error handling. [https://github.com/woocommerce/woocommerce-ios/pull/3332]


5.7
-----
- [***] Dropped iOS 12 support. From now we support iOS 13 and later. [https://github.com/woocommerce/woocommerce-ios/pull/3216]
- [*] Fixed spinner appearance in the footer of orders list. [https://github.com/woocommerce/woocommerce-ios/pull/3249]
- [*] In order details, the image for a line item associated with a variation is shown now after the variation has been synced. [https://github.com/woocommerce/woocommerce-ios/pull/3314]
- [internal] Refactored Core Data stack so more errors will be propagated. [https://github.com/woocommerce/woocommerce-ios/pull/3267]


5.6
-----
- [**] Fixed order list sometimes not showing newly submitted orders.
- [*] now the date pickers on iOS 14 are opened as modal view. [https://github.com/woocommerce/woocommerce-ios/pull/3148]
- [*] now it's possible to remove an image from a Product Variation if the WC version 4.7+. [https://github.com/woocommerce/woocommerce-ios/pull/3159]
- [*] removed the Product Title in product screen navigation bar. [https://github.com/woocommerce/woocommerce-ios/pull/3187]
- [*] the icon of the cells inside the Product Detail are now aligned at 10px from the top margin. [https://github.com/woocommerce/woocommerce-ios/pull/3199]
- [**] Added the ability to issue refunds from the order screen. Refunds can be done towards products or towards shipping. [https://github.com/woocommerce/woocommerce-ios/pull/3204]
- [*] Prevent banner dismiss when tapping "give feedback" on products screen. [https://github.com/woocommerce/woocommerce-ios/pull/3221]
- [*] Add keyboard dismiss in Add Tracking screen [https://github.com/woocommerce/woocommerce-ios/pull/3220]


5.5
-----
- [**] Products M4 features are now available to all. Products M4 features: add a simple/grouped/external product with actions to publish or save as draft. [https://github.com/woocommerce/woocommerce-ios/pull/3133]
- [*] enhancement: Order details screen now shows variation attributes for WC version 4.7+. [https://github.com/woocommerce/woocommerce-ios/pull/3109]
- [*] fix: Product detail screen now includes the number of ratings for that product. [https://github.com/woocommerce/woocommerce-ios/pull/3089]
- [*] fix: Product subtitle now wraps correctly in order details. [https://github.com/woocommerce/woocommerce-ios/pull/3201]


5.4
-----
- [*] fix: text headers on Product price screen are no more clipped with large text sizes. [https://github.com/woocommerce/woocommerce-ios/pull/3090]


5.4
-----
- [*] fix: the footer in app Settings is now correctly centered.
- [*] fix: Products tab: earlier draft products now show up in the same order as in core when sorting by "Newest to Oldest".
- [*] enhancement: in product details > price settings, the sale dates can be edited inline in iOS 14 using the new date picker. Also, the sale end date picker editing does not automatically end on changes anymore. [https://github.com/woocommerce/woocommerce-ios/pull/3044]
- [*] enhancement: in order details > add tracking, the date shipped can be edited inline in iOS 14 using the new date picker. [https://github.com/woocommerce/woocommerce-ios/pull/3044]
- [*] enhancement: in products list, the "(No Title)" placeholder will be showed when a product doesn't have the title set. [https://github.com/woocommerce/woocommerce-ios/pull/3068]
- [*] fix: the placeholder views in the top dashboard chart and orders tab do not have unexpected white background color in Dark mode in iOS 14 anymore. [https://github.com/woocommerce/woocommerce-ios/pull/3063]


5.3
-----
- [**] In Settings > Experimental Features, a Products switch is now available for turning Products M4 features on and off (default off). Products M4 features: add a simple/grouped/external product with actions to publish or save as draft.
- [*] Opening a product from order details now shows readonly product details of the same styles as in editable product details.
- [*] Opening a product variation from order details now shows readonly product variation details and this product variation does not appear in the Products tab anymore.
- [*] Enhancement: when not saving a product as "published", the in-progress modal now shows title and message like "saving your product" instead of "publishing your product".
- [*] In product and variation list, the stock quantity is not shown anymore when stock management is disabled.
- [*] Enhancement: when the user attempts to dismiss the product selector search modal while at least one product is selected for a grouped product's linked products, a discard changes action sheet is shown.
- [internal] Renamed a product database table (Attribute) to GenericAttribute. This adds a new database migration.  [https://github.com/woocommerce/woocommerce-ios/pull/2883]
- [internal] Refactored the text fields in the Manual Shipment Tracking page. [https://github.com/woocommerce/woocommerce-ios/pull/2979]
- [internal] Attempt fix for startup crashes. [https://github.com/woocommerce/woocommerce-ios/pull/3069]


5.2
-----
- [**] Products: now you can editing basic fields for non-core products (whose product type is not simple/external/variable/grouped) - images, name, description, readonly price, readonly inventory, tags, categories, short description, and product settings.
- [*] Enhancement: for variable products, the stock status is now shown in its variation list.
- [*] Sign In With Apple: if the Apple ID has been disconnected from the WordPress app (e.g. in Settings > Apple ID > Password & Security > Apps using Apple ID), the app is logged out on app launch or app switch.
- [*] Now from an Order Detail it's only possible to open a Product in read-only mode.
- [internal] #2881 Upgraded WPAuth from 1.24 to 1.26-beta.12. Regressions may happen in login flows.
- [internal] #2896 Configured the same user agent header for all the network requests made through the app.
- [internal] #2879 After logging out, the persistent store is not reset anymore to fix a crash in SIWA revoked token scenario after app launch (issue #2830). No user-facing changes are intended, the data should be associated with a site after logging out and in like before.

5.1
-----
- [*] bugfix: now reviews are refreshed correctly. If you try to delete or to set as spam a review from the web, the result will match in the product reviews list.
- [*] If the Products switch is on in Settings > Experimental Features:
  - For a variable product, the stock status is not shown in the product details anymore when stock management is disabled since stock status is controlled at variation level.
- [internal] The Order List and Orders Search → Filter has a new backend architecture (#2820). This was changed as an experiment to fix #1543. This affects iOS 13.0 users only. No new behaviors have been added. Github project: https://git.io/JUBco.
- [*] Orders → Search list will now show the full counts instead of “99+”. #2825


5.0
-----
- [*] Order details > product details: tapping outside of the bottom sheet from "Add more details" menu does not dismiss the whole product details anymore.
- [*] If the Products switch is on in Settings > Experimental Features, product editing for basic fields are enabled for non-core products (whose product type is not simple/external/variable/grouped) - images, name, description, readonly price, readonly inventory, tags, categories, short description, and product settings.
- [*] Order Detail: added "Guest" placeholder on Order Details card when there's no customer name.
- [*] If the Products switch is on in Settings > Experimental Features:
  - Product editing for basic fields are enabled for non-core products (whose product type is not simple/external/variable/grouped) - images, name, description, readonly price, readonly inventory, tags, categories, short description, and product settings.
  - Inventory and shipping settings are now editable for a variable product.
  - A product variation's stock status is now editable in inventory settings.
  - Reviews row is now hidden if reviews are disabled.
  - Now it's possible to open the product's reviews screen also if there are no reviews.
  - We improved our VoiceOver support in Product Detail screen.
- [*] In Settings, the "Feature Request" button was replaced with "Send Feedback" (Survey) (https://git.io/JUmUY)


4.9
-----
- [**] Sign in with Apple is now available in the log in process.
- [**] In Settings > Experimental Features, a Products switch is now available for turning Products M3 features on and off for core products (default off for beta testing). Products M3 features: edit grouped, external and variable products, enable/disable reviews, change product type and update categories and tags.
- [*] Edit Products: the update action now shows up on the product details after updating just the sale price.
- [*] Fix a crash that sometimes happen when tapping on a Product Review push notification.
- [*] Variable product > variation list: a warning banner is shown if any variations do not have a price, and warning text is shown on these variation rows.


4.8
-----
- [*] Enabled right/left swipe on product images.


4.7
-----
- [*] Fixed an intermittent crash when sending an SMS from the app.


4.6
-----
- [*] Fix an issue in the y-axis values on the dashboard charts where a negative value could show two minus signs.
- [*] When a simple product doesn't have a price set, the price row on the product details screen now shows "Add Price" placeholder instead of an empty regular price.
- [*] If WooCommerce 4.0 is available the app will show the new stats dashboard, otherwise will show a banner indicating the user to upgrade.
- [*] The total orders row is removed from the readonly product details (products that are not a simple product) to avoid confusion since it's not shown on the editable form for simple products.


4.5
-----
- [**] Products: now you can update product images, product settings, viewing and sharing a product.
- [*] In Order Details, the item subtotal is now shown on the right side instead of the quantity. The quantity can still be viewed underneath the product name.
- [*] In Order Details, SKU was removed from the Products List. It is still shown when fulfilling the order or viewing the product details.
- [*] Polish the loading state on the product variations screen.
- [*] When opening a simple product from outside of the Products tab (e.g. from Top Performers section or an order), the product name and ellipsis menu (if the Products feature switch is enabled) should be visible in the navigation bar.


4.4
-----
- Order Detail: the HTML shipping method is now showed correctly
- [internal] Logging in via 'Log in with Google' has changes that can cause regressions. See https://git.io/Jf2Fs for full testing details.
- [**] Fix bugs related to push notifications: after receiving a new order push notification, the Reviews tab does not show a badge anymore. The application icon badge number is now cleared by navigating to the Orders tab and/or the Reviews tab, depending on the types of notifications received.
- [*] The discard changes prompt now only appears when navigating from product images screen if any images have been deleted.
- [*] Fix the issue where product details screen cannot be scrolled to the bottom in landscape after keyboard is dismissed (e.g. from editing product title).
- [*] The product name is now shown in the product details navigation bar so that the name is always visible.
- [*] The images pending upload should be visible after editing product images from product details.
- [*] The discard changes prompt does not appear when navigating from product settings detail screens with a text field (slug, purchase note, and menu order) anymore.
- [*] Fix the wrong cell appearance in the order status list.
- [*] The "View product in store" action will be shown only if the product is published.
- [internal] Modified the component used for fetching data from the database. Please watch out for crashes in lists.


4.3
-----
- Products: now the Product details can be edited and saved outside Products tab (e.g. from Order details or Top Performers).
- [internal]: the navigation to the password entry screen has changed and can cause regressions. See https://git.io/JflDW for testing details.
- [internal] Refactored some API calls for fetching a Note, Product, and Product Review.
- Products: we improved our VoiceOver support in Product Price settings
- In Settings > Experimental Features, a Products switch is now available for turning Products M2 features on and off for simple products (default off for beta testing). Products M2 features: update product images, product settings, viewing and sharing a product.
- The WIP banner on the Products tab is now collapsed by default for more vertical space.
- Dropped iOS 11 support. From now we support iOS 12 and later.
- In Order Details, the Payment card is now shown right after the Products and Refunded Products cards.


4.2
-----
- Products: now tapping anywhere on a product cell where you need to insert data, like in Product Price and Product Shipping settings, you start to edit the text field.
- Products: now the keyboard pop up automatically in Edit Description
- The Processing orders list will now show upcoming (future) orders.
- Improved stats: fixed the incorrect time range on "This Week" tab when loading improved stats on a day when daily saving time changes.
- [internal]: the "send magic link" screen has navigation changes that can cause regressions. See https://git.io/Jfqio for testing details.
- The Orders list is now automatically refreshed when reopening the app.
- The Orders list is automatically refreshed if a new order (push notification) comes in.
- Orders -> Search: The statuses now shows the total number of orders with that status.


4.1
-----
- Fix an intermittent crash when downloading Orders
- The Photo Library permission alert shouldn't be prompted when opening the readonly product details or edit product for simple products, which is reproducible on iOS 11 or 12 devices. (The permission is only triggered when uploading images in Zendesk support or in debug builds with Products M2 enabled.)
- [internal] Updated the empty search result views for Products and Orders. https://git.io/Jvdap


4.0
-----
- Products is now available with limited editing for simple products!
- Fix pulling to refresh on the Processing tab sometimes will not show the up-to-date orders.
- Edit Product > Price Settings: schedule sale is now available even when either the start or end date is not set, and the sale end date can be removed now.
- Improved stats: fixed a crash when loading improved stats on a day when daily saving time changes.
- [internal] Changed the Shipping and Tax classes list loading so that any cached data is shown right away
- [internal] Edit Products M2: added an image upload source for product images - WordPress Media Library.
- [internal] Slightly changed the dependency graph of the database fetching component. Please watch out for data loading regressions.
- [internal] the signup and login Magic Link flows have code changes. See https://git.io/JvyB3 for testing details.
- [internal] the login via Magic Link flows have code changes. See https://git.io/JvyB3 for testing details.
- [internal] the login via Continue with Google flows have code changes that can cause regressions. See https://git.io/Jvyjg for testing details.
- [internal] the signup and login Magic Link flows have code changes. See https://git.io/JvyB3 for testing details.
- [internal] under Edit Products M2 feature flag, there are 4 ways to sort the products on the products tab.
- [internal] the login flow has changes to the 2-factor authentication navigation. See https://git.io/JvdKP for testing details.

3.9
-----
- bugfix: now in the Order List the order status label is no more clipped
- bugfix: now the launch screen is no more stretched
- The Shipping Provider flow, will be called now Shipping Carrier.
- Edit Products: in price settings, the order of currency and price field follows the store currency options under wp-admin > WooCommerce > Settings > General.
- [internal] The signup and login flows have code changes. See https://git.io/Jv1Me for testing details.

3.8
-----
- Dashboard stats: any negative revenue (from refunds for example) for a time period are shown now.
- Redesigned Orders List: Processing and All Orders are now shown in front. Filtering was moved to the Search view.
- Fix Reviews sometimes failing to load on some WooCommerce configurations
- Experimental: a Products feature switch is visible in Settings > Experimental Features that shows/hides the Products tab, and allow to edit a product.

3.7
-----
- Dashboard: now tapping on a product on "Top Performers" section open the product detail

3.6
-----
- Order Details: see a list of issued refunds inside the order detail screen
- Orders tab: Orders to fulfill badge shows numbers 1-99, and now 99+ for anything over 99. Previously, it was 9+.
- Orders tab: The full total amount is now shown.
- Order Details & Product UI: if a Product name has HTML escape characters, they should be decoded in the app.
- Order Details: if the Order has multiple Products, tapping on any Product should open the same Product now.
- bugfix: the orders badge on tab bar now is correctly refreshed after switching to a store with badge count equal to zero.
- The orders tab now localizes item quantities and the order badge.


3.5
-----
- bugfix: when the app is in the foreground while receiving a push notification, the badge on the Orders tab and Reviews tab should be updated correctly based on the type of the notification.
- bugfix: after logging out and in, the Product list should be loaded to the correct store instead of being empty.
- bugfix: in Contact Support, a message should always be sent successfully now.

3.4
-----
- bugfix: on the Order Details screen, the product quantity title in the 2-column header view aligns to the right now
- bugfix: tapping on a new Order push notification, it used to go to the Reviews tab. Now it should go to the new Order screen
- bugfix: on the Products tab, if tapping on a Product and then switching stores, the old Product details used to remain on the Products tab. Now the Product list is always shown on the Products tab after switching stores.
- Dark mode: colors are updated up to design for the navigation bar, tab bar, Fulfill Order > add tracking icon, Review Details > product link icon.
- bugfix/enhancement: on the Products tab, if there are no Products the "Work In Progress" banner is shown with an image placeholder below now.
- bugfix: the deleted Product Variations should not show up after syncing anymore.
- bugfix: now the shipping address in the Order Detail is hidden if the order contains only virtual products
- bugfix: when logged out, Contact Support should be enabled now after typing a valid email address with an email keyboard type.

3.3
-----
- bugfix: add some padding to an order item image in the Fulfillment view, when no SKU exists
- bugfix: View Billing Information > Contact Details: the email button wouldn't do anything if you don't have an email account configured in the Mail app. Now an option to copy the email address is presented instead of doing nothing.
- bugfix: Fulfill Order screen now displays full customer provided note, instead of cutting it to a single line.
- bugfix: Fixed clipped content on section headings with larger font sizes
- bugfix: Fixed footer overlapping the last row in Settings > About with larger font sizes
- bugfix: the Orders badge on tab bar now is correctly refreshed after switching stores

3.2.1
-----
- bugfix: the order detail status and "Begin fulfillment" button now are correctly updated when the order status changes
- bugfix: after adding a new order note, now it appear correctly inside the order detail

3.2
-----
- Experimental: a Products feature switch is visible in Settings > Experimental Features that shows/hides the Products tab with a Work In Progress banner at the top.
- Experimental: if a Product has variations, the variants info are shown on the Product Details that navigates to a list of variations with each price or visibility shown.
- Enhancement: Support for dark mode
- bugfix: Settings no longer convert to partial dark mode.
- Experimental: Support the latest wc-admin plugin release, v0.23.0 and up

3.1
-----
- The order detail view now includes the shipping method of the order.
- Enhancement: The Reviews tab now presents all the Product Reviews
- Updated appearance of Order Details - temporarily disabling dark mode.
- bugfix: fixed UI appearance on cells of Order List when tapping with dark mode enabled.
- bugfix: Reviews no longer convert to partial dark mode. Dark mode coming soon!
- bugfix: Order Details now has the right space between cells.
- bugfix: update the new stats endpoint for WC Admin plugin version 0.22+, and notify the user about the minimum plugin version when they cannot see the new stats. It'd be great to also mention this in the App Store release notes: the new stats UI now requires WC Admin plugin version 0.22+.

3.0
-----
- bugfix: for sites with empty site time zone in the API (usually with UTC specified in wp-admin settings) and when the site time zone is not GMT+0, the stats v4 data no longer has the wrong boundaries (example in #1357).
- bugfix: fixed a UI appearance problem on mail composer on iOS 13.

2.9
-----
- bugfix: the badge "9+" on the Orders tab doesn't overlap with the tab label on iPhone SE/8 landscape now, and polished based on design spec.
- bugfix: the Top Performers in the new stats page should not have a dark header bar when launching the app in Dark mode.
- Enhancement: preselect current Order status when editing the status with a list of order statuses.
- bugfix: on Orders tab, the order status filter now stays after changing an Order status.

2.8
-----

2.7
-----
- Enhancement: Enhancements to the Order Details screen, adding more customer information.
- bugfix: the App Logs shouldn't be editable, only copy / paste.
- bugfix: Reviews were not localized.
- bugfix: On log in, some users would see the Continue button but be unable to Continue, due to errors with the account. A new "Try another account" button has been added as an option.
- bugfix: Product Details page was displaying the Price in the wrong currency.
- Enhancement: removed the "New Orders" card from the My store tab, now that the Orders tab displays the same information.
- Added brand new stats page for user with the WooCommerce Admin plugin and provided an option for users to opt in or out directly from the Settings page.
- bugfix: Order Details: icon on "Details" cell for fulfilled order can be wrong.

2.6
-----
- bugfix: 9+ orders in the orders badge text is now easier to read
- bugfix: Keep those sign-in bugs coming! We tracked down and fixed a `Log in with Jetpack` issue, where users with a Byte Order Mark in their `wp-config.php` file were returning error responses during API requests. These users would see their store listed in the sign-in screen, but were unable to tap the Continue button.
- bugfix: prevents a potential edge case where the login screen could be dismissed in a future version of iOS.
- bugfix: While tuning up the behind-the-scenes for Order Detail screens, we accidentally lost the ability to automatically download any missing product images. Product image downloads restored!

2.5
-----
- bugfix: on certain devices, pulling down to refresh on Order Details screen used to result in weird UI with misplaced labels. Should be fixed in this release.
- Enhancement: Display a badge in the bottom tab, overlapping the Orders icon, to indicate the number of orders processing.
- Enhancement: The Notifications tab has been replaced by Reviews

2.4
-----
- New feature: in Order Details > Shipment Tracking, a new action is added to the "more" action menu for copying tracking number.
- Enhancement: updated the footer in Settings to inform users that we're hiring.
- bugfix & improvement: when Jetpack site stats module is turned off or when user has no permission to view site stats, the generic error toast is not shown to the user anymore. Additionally, the visitors stats UI is shown/hidden when the Jetpack module is activated/deactivated respectively.

2.3
-----
- Improvement: improved Dynamic Type support in the body of the notification in the Notifications tab.

2.2
-----
- improvement: opting out of Tracks syncs with WordPress.com

2.1
-----
- improvement: improved support for RTL languages in the Dashboard
- enhancement: You can now view product images on orders. Tapping on Products in Orders will present a view-only version of the Product's Details.

2.0
-----
- bugfix: dates in the Order Details screen are now localised.
- improvement: improved support for larger font sizes in the login screen

1.9
-----
- bugfix: fixes "Unable to load content" error message when attempting to get Top Performers content.
- new feature: You can now manually add shipment tracking to an Order. This feature is for users who have the [Shipment Tracking plugin](https://woocommerce.com/products/shipment-tracking) installed.
- bugfix: fixes Store Picker: some users are unable to continue after logging in.
- bugfix: fixes a crash when the network connection is slow

1.8
-----

1.7.1
-----
- Fixed a bug where Order List did not load for some users.
- update: this app supports iOS 12.0 and up.
- improvement: improved support for large text sizes.
- bugfix: fixes Order List not loading for some users.
- bugfix: fixes "Unable to load content" error message when attempting to get Top Performers content.

1.7
-----
- improvement: you can now log in using a site address.

1.6
-----
- improvement: Tracking numbers can now be copied to the pasteboard from the order details screen.

1.5
-----
- bugfix: Sometimes Settings would style all the options like "Log Out". No longer happens now.
- bugfix: order status refreshes upon pull-to-refresh in Order Details
- bugfix: payment status label background color showing up beyond rounded border
- improvement: change top performers text from "Total Product Order" to "Total orders" for clarity
- bugfix: fixed an issue on the order details screen where the shipment tracking dates were incorrect

1.4
-----
- bugfix: fix a crash happening on log out
- new feature: Add shipment tracking to Order Details screen
- improvement: The store switcher now allows you to go back to the previous screen without logging you out
- improvement: Custom order status labels are now supported! Instead of just displaying the order status slug and capitalizing the slug, the custom order status label will now be fetched from the server and properly displayed.
- improvement: Filtering by custom order status now supported!
- new feature: You can now manually change the status of an order on the order details screen
- bugfix: correctly flips chevron on Dashboard > New Orders, to support RTL languages.
- bugfix: fixed an issue on the order details screen where the shipment tracking dates were incorrect

1.3
-----
- bugfix: Allows for decimal quantities which some extensions have
- new feature: quick site select. Navigate to Settings > select row with store website.
- improvement: Updated the colors of the bars in the charts for better readability
- improvement: Present an error message with an option to retry when adding a note to an order fails
- improvement: Present an error message with an option to retry when fulfilling an order fails
- bugfix: Log out of the current account right after selecting "Try another account" in store picker
- improvement: Use the store name for the title of the view in "My store" tab
- improvement: Add an alert to let the user know about our new store switcher
- improvement: Display Address in Order Details screen unless every field is empty<|MERGE_RESOLUTION|>--- conflicted
+++ resolved
@@ -3,11 +3,8 @@
 19.0
 -----
 - [internal] Resolved an issue where users were unable to upload product images when the store is set to private on WP.com. [https://github.com/woocommerce/woocommerce-ios/issues/12646]
-<<<<<<< HEAD
 - [internal] Enhanced Thread Safety in Core Data Management. [https://github.com/woocommerce/woocommerce-ios/pull/12805]
-=======
 - [internal] Bump Tracks iOS library to v.3.4.1, that fix a deadlock while getting device info. [https://github.com/woocommerce/woocommerce-ios/pull/12939]
->>>>>>> ae36fbf0
 
 18.9
 -----
