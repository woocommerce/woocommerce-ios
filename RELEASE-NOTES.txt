--- conflicted
+++ resolved
@@ -10,11 +10,8 @@
 - [*] Payments menu: restored the ability to search for Payments in device Spotlight. [https://github.com/woocommerce/woocommerce-ios/pull/11343]
 - [*] Payments menu: show the selected payment gateway when there's more than one to choose from [https://github.com/woocommerce/woocommerce-ios/pull/11345]
 - [**] Fixed a crash that occurred when reordering product images during the image upload process. Now, users will not be able to reorder images until the upload is complete, providing a smoother and more stable experience. [https://github.com/woocommerce/woocommerce-ios/pull/11350]
-<<<<<<< HEAD
 - [internal] Process network response in background thread to avoid blocking main thread. [https://github.com/woocommerce/woocommerce-ios/pull/11381]
-=======
 - [**] Attempted to fix a crash that has been occurring for some users during magic link login. [https://github.com/woocommerce/woocommerce-ios/pull/11373]
->>>>>>> 59b08497
 
 16.5
 -----
