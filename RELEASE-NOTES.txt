*** PLEASE FOLLOW THIS FORMAT: [<priority indicator, more stars = higher priority>] <description> [<PR URL>]

17.4
-----
<<<<<<< HEAD

=======
- [***] Dropped iOS 15 support. From now we support iOS 16 and later. [https://github.com/woocommerce/woocommerce-ios/pull/11965]
>>>>>>> f3af0afd

17.3
-----
- [***] Products: Cache product images to reduce network requests. [https://github.com/woocommerce/woocommerce-ios/pull/11902]
- [***] Stats: The Analytics Hub now includes links to the full analytics report for each supported analytics card (Revenue, Orders, Products). [https://github.com/woocommerce/woocommerce-ios/pull/11920]
- [**] Orders: Show the order attribution info in the order detail screen. [https://github.com/woocommerce/woocommerce-ios/pull/11963, https://github.com/woocommerce/woocommerce-ios/pull/11966]
- [**] Orders: Orders have an associated receipt now. Receipts can be printed, or shared via other apps installed on device. The feature will become available for merchants with WooCommerce version of 8.7.0+. [https://github.com/woocommerce/woocommerce-ios/pull/11956]
- [*] Products > product scanning: in wider devices, the product details after scanning a barcode does not show in split view with an empty secondary view anymore. Camera capture is also enabled when the app is in split mode with another app in iOS 16+ for supported devices. [https://github.com/woocommerce/woocommerce-ios/pull/11931]

17.2
-----
- [*] Added configureDefaultBackgroundConfiguration(), updateDefaultBackgroundConfiguration() and listSelectedBackground for default cell selected background color [https://github.com/woocommerce/woocommerce-ios/pull/11777]
- [*] Orders: the placeholder cells shown in the loading state have the animated redacted content again. [https://github.com/woocommerce/woocommerce-ios/pull/11842]
- [*] Fixed arrow directions for RTL locales. [https://github.com/woocommerce/woocommerce-ios/pull/11833]
- [*] Update Product Creation AI prompt to avoid unexpected response from AI. [https://github.com/woocommerce/woocommerce-ios/pull/11853]
- [*] Fixed incorrect site URL when creating Blaze campaigns after switching stores. [https://github.com/woocommerce/woocommerce-ios/pull/11872]
- [*] Orders in split view: when the store has no orders and then an order is created, the order list is now shown instead of the empty view. [https://github.com/woocommerce/woocommerce-ios/pull/11849]
- [*] Fixed a crash in product description. [https://github.com/woocommerce/woocommerce-ios/pull/11865]
- [*] Products: attempted fix of a crash when adding images [https://github.com/woocommerce/woocommerce-ios/pull/11843]

17.1
-----
- [*] Fixed issue loading system status report for sites using faulty themes. [https://github.com/woocommerce/woocommerce-ios/pull/11798]
- [*] Blaze: Hide the Blaze section on the Dashboard screen when logged in without WPCom. [https://github.com/woocommerce/woocommerce-ios/pull/11797]
- [*] Shipping labels: Show the purchase and print flows in modal screens [https://github.com/woocommerce/woocommerce-ios/pull/11815]
- [***] Orders: side-by-side view for Order List and Order Details on iPad (and large iPhones) [https://github.com/woocommerce/woocommerce-ios/pull/11818]

17.0
-----
- [*] Payments: cash payment is now in fullscreen and supports entering a different amount paid by the customer with an option to record it in an order note. The calculated change due amount is also shown. [https://github.com/woocommerce/woocommerce-ios/pull/11365]
- [internal] Analytics Hub: Sessions card (views and conversion rate) is now hidden for non-Jetpack stores, since they don't have those stats. [https://github.com/woocommerce/woocommerce-ios/pull/11694]
- [*] Analytics Hub: Sessions card now shows a prompt for admins to enable Jetpack Stats if the Jetpack module is disabled. [https://github.com/woocommerce/woocommerce-ios/pull/11708]
- [***] [internal] Refactor WP.com sign in API requests. [https://github.com/woocommerce/woocommerce-ios/pull/11734]

16.9
-----
- [*] Order Creation/Editing: removed ability to delete an order line using the `-` button on the stepper, to avoid accidental deletion. [https://github.com/woocommerce/woocommerce-ios/pull/11651]
- [internal] Product Creation AI: Change when and how many times we ask users to participate in survey. [https://github.com/woocommerce/woocommerce-ios/pull/11646]
- [*] Order creation: after selecting a registered customer, the customer is now linked to the order. [https://github.com/woocommerce/woocommerce-ios/pull/11645]

16.8
-----
- [**] Payments: merchants can collect payment directly from the order creation form [https://github.com/woocommerce/woocommerce-ios/pull/11490]
- [*] Payments: order totals are now shown in an expandable drawer, so they're accessible without scrolling [https://github.com/woocommerce/woocommerce-ios/pull/11503]
- [*] Store creation: Inform user once store ready if app killed while waiting for store to be ready. [https://github.com/woocommerce/woocommerce-ios/pull/11478]
- [*] Dashboard: Resolves a decoding error with certain payment gateway plugins that previously caused an error loading data in the dashboard. [https://github.com/woocommerce/woocommerce-ios/pull/11489]
- [*] Payments: Updated UI for Deposit Summary [https://github.com/woocommerce/woocommerce-ios/pull/11533]
- [**] Lightweight Storefront: Added option to select themes for WPCom store in both Settings and Store Creation flows. [https://github.com/woocommerce/woocommerce-ios/issues/11291]
- [*] Orders: order creation/paid/refund dates are now shown in the store time zone instead of the device time zone. [https://github.com/woocommerce/woocommerce-ios/pull/11539, https://github.com/woocommerce/woocommerce-ios/pull/11536]
- [*] Similar to orders above, the latest time range in analytics is now in the store time zone instead of the device time zone. [https://github.com/woocommerce/woocommerce-ios/pull/11479]
- [*] For JCP sites, Jetpack installation flow should now succeed without an error in the beginning. [https://github.com/woocommerce/woocommerce-ios/pull/11558]
- [*] Login: logging in to self-hosted sites without Jetpack connection (with application password) on multiple devices of the same device family (iPhone/iPad) is now supported. Previously, the previously logged in device becomes logged out after logging in to the same account/store on a different device of the same device family.   [https://github.com/woocommerce/woocommerce-ios/pull/11575]
- [*] Product bundles: bundle configuration form is now shown after scanning a bundle product with barcode in the order list or order form. [https://github.com/woocommerce/woocommerce-ios/pull/11610]
- [internal] Dashboard: The "Add products to sell" products onboarding banner is removed from the dashboard (replaced by Add Product task in store onboarding task list) [https://github.com/woocommerce/woocommerce-ios/pull/11596]

16.7
-----
- [*] Order editing: fixed bug preventing retry for errors when editing or creating an order [https://github.com/woocommerce/woocommerce-ios/pull/11391]
- [*] Payments: Tap to Pay trial payments are now automatically refunded [https://github.com/woocommerce/woocommerce-ios/pull/11395]
- [*] Product Creation AI: Show survey to collect user feedback. [https://github.com/woocommerce/woocommerce-ios/pull/11390]
- [*] Edit Products: category list is now searchable. [https://github.com/woocommerce/woocommerce-ios/pull/11380]
- [*] Show one time shipping setting status in product details screen. [https://github.com/woocommerce/woocommerce-ios/pull/11403]
- [*] Remove features and challenges questions from the store creation profiler flow. [https://github.com/woocommerce/woocommerce-ios/pull/11410]
- [*] Edit Products: make downloadable files more discoverable [https://github.com/woocommerce/woocommerce-ios/pull/11388]
- [**] [internal] A minor refactor in authentication flow, including but not limited to social sign-in and two factor authentication. [https://github.com/woocommerce/woocommerce-ios/pull/11402]
- [*] Login: after logging in from the `Create a New Store` CTA in the prologue screen, it should start the store creation flow. [https://github.com/woocommerce/woocommerce-ios/pull/11385]
- [**] Products: Merchants now can scan product barcodes directly from the Product list in order to update inventory [https://github.com/woocommerce/woocommerce-ios/pull/11457]

16.6
-----
- [**] Order form: quantity can now be typed in [https://github.com/woocommerce/woocommerce-ios/pull/11349]
- [*] Payments: Supress displaying an error when the card reader connection is manually cancelled [https://github.com/woocommerce/woocommerce-ios/pull/11230]
- [internal] Fix runtime warning when uploading media when built from Xcode 15 [https://github.com/woocommerce/woocommerce-ios/pull/11355]
- [*] Products: Downloadable products now accept local files of types other than images. [https://github.com/woocommerce/woocommerce-ios/pull/11353]
- [*] Products: Downloadable products now accept file types other than images from WordPress media library. [https://github.com/woocommerce/woocommerce-ios/pull/11356]
- [*] Payments menu: restored the ability to search for Payments in device Spotlight. [https://github.com/woocommerce/woocommerce-ios/pull/11343]
- [*] Payments menu: show the selected payment gateway when there's more than one to choose from [https://github.com/woocommerce/woocommerce-ios/pull/11345]
- [**] Fixed a crash that occurred when reordering product images during the image upload process. Now, users will not be able to reorder images until the upload is complete, providing a smoother and more stable experience. [https://github.com/woocommerce/woocommerce-ios/pull/11350]
- [internal] Process network response in background thread to avoid blocking main thread. [https://github.com/woocommerce/woocommerce-ios/pull/11381]
- [**] Attempted to fix a crash that has been occurring for some users during magic link login. [https://github.com/woocommerce/woocommerce-ios/pull/11373]
- [*] Fixed a crash due to using unavailable system image in devices below iOS 16.0. [https://github.com/woocommerce/woocommerce-ios/pull/11394]

16.5
-----
- [*] Payments: WooPayments merchants can swipe between currencies in the Deposit Summary on the Payments menu [https://github.com/woocommerce/woocommerce-ios/pull/11309]
- [**] Shipping Labels: Fixed issue presenting the printing view for customs forms. [https://github.com/woocommerce/woocommerce-ios/pull/11288]
- [*] Now, merchants can manage "One time shipping" setting for a subscription product. [https://github.com/woocommerce/woocommerce-ios/pull/11310]
- [**] My Store: The Blaze section is now dismissible. [https://github.com/woocommerce/woocommerce-ios/pull/11308]
- [internal] Product Subscriptions: Handle yearly Synchronise renewals case while enabling One time shipping setting. [https://github.com/woocommerce/woocommerce-ios/pull/11312]
- [internal] Order form: Updated design for product bundles and their bundled items in order creation/editing, to more clearly show the hierarchy and bundled item prices. [https://github.com/woocommerce/woocommerce-ios/pull/11321]
- [internal] Update Shimmer dependency to avoid high CPU and memory use crashing the app when built with Xcode 15 [https://github.com/woocommerce/woocommerce-ios/pull/11320]
- [internal] Fix issue with scrolling some views when built from Xcode 15 [https://github.com/woocommerce/woocommerce-ios/pull/11335]
- [*] Animate display of the onboarding notice in the payments menu [https://github.com/woocommerce/woocommerce-ios/pull/11339]

16.4
-----
- [internal] Adds `store_id` to track events. [https://github.com/woocommerce/woocommerce-ios/pull/11227]
- [Internal] Payments: Updated StripeTerminal pod to 3.1.0 [https://github.com/woocommerce/woocommerce-ios/pull/11080]
- [internal] Payments: Restored analytics for Payments Menu after SwiftUI rewrite [https://github.com/woocommerce/woocommerce-ios/pull/11262]
- [***] Merchants can now create or edit subscription products. [https://github.com/woocommerce/woocommerce-ios/issues/11183]
- [*] Order form: when adding/updating a bundle with an optional & non-selected variable item, any other bundled items should be added/updated properly. [https://github.com/woocommerce/woocommerce-ios/pull/11254]
- [internal] Order form: Fix a bug where the wrong product details appeared when adding a discount to a product in an order. [https://github.com/woocommerce/woocommerce-ios/pull/11280]
- [*] Now the Blaze section in the Dashboard (My store tab) is displayed under the Stats. Before, it was on top of the view. [https://github.com/woocommerce/woocommerce-ios/pull/11275]

16.3
-----
- [internal] Payments Menu: rewritten in SwiftUI [https://github.com/woocommerce/woocommerce-ios/pull/11169]
- [*] Orders: users can now calculate a custom amount based on the order total percentage. [https://github.com/woocommerce/woocommerce-ios/pull/11154]
- [*] Orders: users can now decide whether their custom amounts are taxable or not. [https://github.com/woocommerce/woocommerce-ios/pull/11156]
- [*] Order form: the merchant can now configure a bundle product (quantity and variation attributes of the bundled products). Testing plan: pe5pgL-3Ze-p2 [https://github.com/woocommerce/woocommerce-ios/pull/11186]
- [internal] Updated all `woocommerce.com` URLs to use `woo.com` domain [https://github.com/woocommerce/woocommerce-ios/pull/11182]

16.2
-----
- [**] Orders: order details show custom amounts on their own section. Other fields are re-designed towards a cleaner look. [https://github.com/woocommerce/woocommerce-ios/pull/11097]
- [*] Add support for Universal Links in the woo.com domain [https://github.com/woocommerce/woocommerce-ios/pull/11098]
- [*] Order form: when adding a product/variation by scanning a barcode, only the product/variation with the exact SKU should be added to the order. [https://github.com/woocommerce/woocommerce-ios/pull/11089]

16.1
-----
- [**] Orders: order creation sections are optimised for a simpler and more intuitive flow. [https://github.com/woocommerce/woocommerce-ios/pull/11042]
- [*] Payments: Fix Tap to Pay reconnection on foreground, to speed up TTP transactions. [https://github.com/woocommerce/woocommerce-ios/pull/11054]
- [*] Payments: Fix Tap to Pay reconnection on fresh launch, to speed up TTP transactions. [https://github.com/woocommerce/woocommerce-ios/pull/11056]
- [*] Orders: Fix a bug that shows the wrong customer screen during the order creation flow. [https://github.com/woocommerce/woocommerce-ios/pull/11053]
- [*] Orders: All order edit buttons render now with the pencil system image to make them consistent. [https://github.com/woocommerce/woocommerce-ios/pull/11048]

16.0
-----
- [*] Optimized Blaze experience in My store. Improved Blaze campaign creation and list screens. [https://github.com/woocommerce/woocommerce-ios/pull/10969, https://github.com/woocommerce/woocommerce-ios/pull/10959]
- [*] Orders: Fixed UI issue where an incorrect tooltip is displayed during Order Creation [https://github.com/woocommerce/woocommerce-ios/pull/10998]
- [*] Orders: Fixed UI issue showing incorrect discounted total product value in certain cases [https://github.com/woocommerce/woocommerce-ios/pull/11016]
- [*] Fix a crash on launch related to Core Data and Tracks [https://github.com/woocommerce/woocommerce-ios/pull/10994]
- [*] Login: Fixed issue checking site info for some users. [https://github.com/woocommerce/woocommerce-ios/pull/11006]
- [**] Orders: Users can now add custom amounts to orders. [https://github.com/woocommerce/woocommerce-ios/pull/11022]
- [*] Payments: hide the `Set up Tap to Pay` button in About Tap to Pay when set up is complete [https://github.com/woocommerce/woocommerce-ios/pull/11025]

15.9
-----
- [***] User can now use their stored passkeys to log in into WordPress.com [https://github.com/woocommerce/woocommerce-ios/pull/10904]
- [***] Payments: UK-based merchants can take payments using Tap to Pay on iPhone [https://github.com/woocommerce/woocommerce-ios/pull/10957]
- [*] App login links are now handled when the onboarding screen is shown. [https://github.com/woocommerce/woocommerce-ios/pull/10974]

15.8
-----
- [*] Users can now navigate to other orders without leaving the Order Detail screen. [https://github.com/woocommerce/woocommerce-ios/pull/10849]
- [*] The Set up Tap to Pay on iPhone row in the Payments menu now reflects when you've completed set up for the current device and store [https://github.com/woocommerce/woocommerce-ios/pull/10923]
- [*] The Set up Tap to Pay on iPhone Learn More button opens more details about Tap to Pay [https://github.com/woocommerce/woocommerce-ios/pull/10934]
- [internal] Use minimumAllowedChargeAmount, not 0.50, for the Try a Payment flow [https://github.com/woocommerce/woocommerce-ios/pull/10937]
- [*] Changes to the Payments menu to make it clearer [https://github.com/woocommerce/woocommerce-ios/pull/10936]
- [*] Order creation: We updated the UX by allowing direct product discounts to be added, and improved the Product Discount screen [https://github.com/woocommerce/woocommerce-ios/pull/10929]

15.7
-----
- [*] Generate new tags/categories while creating product using AI. [https://github.com/woocommerce/woocommerce-ios/pull/10864]
- [*] Fix: in order details where an order item is a variable product with attributes and has add-ons, the variation attributes are shown now. [https://github.com/woocommerce/woocommerce-ios/pull/10877]

15.6
-----
- [**] Taxes in orders: Users can now store the tax rate's location to add it automatically to a new order customer's address. [https://github.com/woocommerce/woocommerce-ios/pull/10802]
- [**] WPCOM stores and self-hosted stores with Jetpack AI plugin can now create products using AI. [https://github.com/woocommerce/woocommerce-ios/pull/10812]
- [*] Order form: the merchant can apply a gift card to an order. [https://github.com/woocommerce/woocommerce-ios/pull/10759]

15.5
-----
- [*] Store creation: Start store creation flow after a new WPCOM account sign up. [https://github.com/woocommerce/woocommerce-ios/pull/10729]
- [*] Different orders with the same gift card code applied should all show the gift card info in order details now. [https://github.com/woocommerce/woocommerce-ios/pull/10719]
- [*] Enabled product description and product sharing AI features for self-hosted sites with Jetpack AI plugin. [https://github.com/woocommerce/woocommerce-ios/pull/10747]
- [*] Order form: the applied gift cards are shown below the coupon section. [https://github.com/woocommerce/woocommerce-ios/pull/10743]

15.4
-----
- [*] Enable editing product details when tapping on order item on the order detail screen. [https://github.com/woocommerce/woocommerce-ios/pull/10632]
- [*] Taxes in orders: Add empty state design for the Tax Rate selector. [https://github.com/woocommerce/woocommerce-ios/pull/10665]
- [*] Added protection against accidental double-charging with In-Person Payments in poor network conditions [https://github.com/woocommerce/woocommerce-ios/pull/10647]
- [**] Improved retry handling for In-Person Payments that fail [https://github.com/woocommerce/woocommerce-ios/pull/10673]
- [*] See more of your order by long pressing an order push notification. [https://github.com/woocommerce/woocommerce-ios/pull/10658]
- [*] Order details: product add-ons for a line item are shown in separate lines for better readability. [https://github.com/woocommerce/woocommerce-ios/pull/10661]
- [**] Product categories now can be deleted as part of the product editing flow. [https://github.com/woocommerce/woocommerce-ios/pull/10643]
- [**] Product categories can now be updated as part of the product editing flow. [https://github.com/woocommerce/woocommerce-ios/pull/10648]

15.3
-----
- [internal] Add `site_url` to Tracks events [https://github.com/woocommerce/woocommerce-ios/pull/10610]
- [Internal] Some internal changes were made to the image upload feature to support image processing in the app, no app changes are expected. [https://github.com/woocommerce/woocommerce-ios/pull/10631]
- [**] Taxes in orders: Users can now select the tax rate's location to add it to the order customer's address. [https://github.com/woocommerce/woocommerce-ios/pull/10651]
- [*] Automatically show the media selector sheet on the product images screen when there are no pre-existing images. [https://github.com/woocommerce/woocommerce-ios/pull/10644]

15.2
-----
- [*] Fixed minor UI issues in the store creation profiler flow. [https://github.com/woocommerce/woocommerce-ios/pull/10555]
- [*] Updated priority, description and URL for payment onboarding task. [https://github.com/woocommerce/woocommerce-ios/pull/10572]
- [*] New setup instructions screen for WCPay store onboarding task. [https://github.com/woocommerce/woocommerce-ios/pull/10579]
- [*] Show celebration view after successful WCPay setup. [https://github.com/woocommerce/woocommerce-ios/pull/10594]
- [**] Taxes in orders: Users can now see the order tax rates, get more information about them, and navigate to wp-admin to change them. [https://github.com/woocommerce/woocommerce-ios/pull/10569]


15.1
-----
- [*] What's New announcements support dark mode properly [https://github.com/woocommerce/woocommerce-ios/pull/10540]
- [*] Updated UI and copy on prologue and free trial summary screens. [https://github.com/woocommerce/woocommerce-ios/pull/10539]

15.0
-----
- [*] The store name can now be updated from the Settings screen. [https://github.com/woocommerce/woocommerce-ios/pull/10485]
- [**] The store creation flow has been optimized to start store creation immediately and show profiler questions afterward. [https://github.com/woocommerce/woocommerce-ios/pull/10473, https://github.com/woocommerce/woocommerce-ios/pull/10466]
- [*] Settings: Close Account option is moved to a new section Account Settings and is now available for all WPCom users. [https://github.com/woocommerce/woocommerce-ios/pull/10502]

14.9
-----
- [*] Only show Blaze banner on the My Store and Product List screens if the store has no existing orders. [https://github.com/woocommerce/woocommerce-ios/pull/10438]
- [**] Order creation: We improved the way the merchants can request, search and select a customer when creating an order. [https://github.com/woocommerce/woocommerce-ios/pull/10456]


14.8
-----
- [Internal] Native store creation flow with free trial is enabled by default - all code for the old flows have been removed. [https://github.com/woocommerce/woocommerce-ios/pull/10362]
- [*] Store creation: Improvements to the Upgrades screen accessibility [https://github.com/woocommerce/woocommerce-ios/pull/10363]
- [*] Stores with expired WooExpress plans can now be upgraded within the app (if eligible for IAP) via a new banner. [https://github.com/woocommerce/woocommerce-ios/pull/10369]
- [*] The expired site plan should navigate to IAP for sites with expired WooExpress plans (if eligible for IAP). [https://github.com/woocommerce/woocommerce-ios/pull/10384]
- [Internal] New default property `plan` is tracked in every event for logged-in users. [https://github.com/woocommerce/woocommerce-ios/pull/10356]
- [Internal] Google sign in now defaults to bypassing the Google SDK [https://github.com/woocommerce/woocommerce-ios/pull/10341]
- [*] Product list filter (Products tab and order creation > add products > filter): product types from extensions supported in the app are now available for product filtering - subscription, variable subscription, bundle, and composite. [https://github.com/woocommerce/woocommerce-ios/pull/10382]
 
14.7
-----
- [*] Local notifications: Add a reminder to purchase a plan is scheduled 6hr after a free trial subscription. [https://github.com/woocommerce/woocommerce-ios/pull/10268]
- [Internal] Shipment tracking is only enabled and synced when the order has non-virtual products.  [https://github.com/woocommerce/woocommerce-ios/pull/10288]
- [Internal] New default property `was_ecommerce_trial` is tracked in every event for logged-in users. [https://github.com/woocommerce/woocommerce-ios/pull/10343]
- [*] Photo -> Product: Reset details from previous image when new image is selected. [https://github.com/woocommerce/woocommerce-ios/pull/10297]
- [**] You can now see your shipping zone list from Settings. [https://github.com/woocommerce/woocommerce-ios/pull/10258]
- [*] Order list: Suggest testing orders for stores without any orders. [https://github.com/woocommerce/woocommerce-ios/pull/10346]
- [*] Local notifications: Show free trial survey after 24h since subscription. [https://github.com/woocommerce/woocommerce-ios/pull/10324, https://github.com/woocommerce/woocommerce-ios/pull/10328]
- [*] Local notifications: Add a reminder after 3 days if answered "Still Exploring" in Free trial survey. [https://github.com/woocommerce/woocommerce-ios/pull/10331]
- [*] Product description AI: the AI sheet has been improved with the product name field made more prominent. [https://github.com/woocommerce/woocommerce-ios/pull/10333]
- [**] Store creation: US users can upgrade to a choice of plans for their store via In-App Purchase [https://github.com/woocommerce/woocommerce-ios/pull/10340]

14.6
-----
- [Internal] Switched AI endpoint to be able to track and measure costs. [https://github.com/woocommerce/woocommerce-ios/pull/10218]
- [Internal] Media picker flow was refactored to support interactive dismissal for device photo picker and WordPress media picker sources. Affected flows: product form > images, and virtual product form > downloadable files. [https://github.com/woocommerce/woocommerce-ios/pull/10236]
- [Internal] Errors: Improved error message when orders, products, or reviews can't be loaded due to a parsing (decoding) error. [https://github.com/woocommerce/woocommerce-ios/pull/10252, https://github.com/woocommerce/woocommerce-ios/pull/10260]
- [*] Orders with Coupons: Users can now select a coupon from a list when adding it to an order. [https://github.com/woocommerce/woocommerce-ios/pull/10255]
- [Internal] Orders: Improved error message when orders can't be loaded due to a parsing (decoding) error. [https://github.com/woocommerce/woocommerce-ios/pull/10252]
- [**] Product discounts: Users can now add discounts to products when creating an order. [https://github.com/woocommerce/woocommerce-ios/pull/10244]
- [*] We've resolved an issue that was causing the app to crash when trying to dismiss certain screens (bottom sheets). [https://github.com/woocommerce/woocommerce-ios/pull/10254]
- [Internal] Fixed a bug preventing the "We couldn't load your data" error banner from appearing on the My store dashboard. [https://github.com/woocommerce/woocommerce-ios/pull/10262]
- [Internal] Errors: Improved error message and troubleshooting guide when the Jetpack connection is broken. [https://github.com/woocommerce/woocommerce-ios/pull/10275]
- [Internal] A new way to create a product from an image using AI is being A/B tested. [https://github.com/woocommerce/woocommerce-ios/pull/10253]

14.5
-----
- [*] Product details: The share button is displayed with text instead of icon for better discoverability. [https://github.com/woocommerce/woocommerce-ios/pull/10216]
- [*] Resolved an issue where users were unable to add a new note to an order. Previously, upon opening an order detail and selecting the "Add a new note" option, the text field was non-selectable, preventing users from writing down the note. This issue has now been addressed and users should be able to add notes to their orders without any issues. [https://github.com/woocommerce/woocommerce-ios/pull/10222]
- [*] Store creation: Update the timeout view with the option to retry the site check. [https://github.com/woocommerce/woocommerce-ios/pull/10221]
- [*] Fixed issue showing the expired alert for sites that got reverted to simple sites after their plan expired. [https://github.com/woocommerce/woocommerce-ios/pull/10228]

14.4
-----
- [*] Blaze: New banner on the My Store and Products screens for admins of eligible stores. [https://github.com/woocommerce/woocommerce-ios/pull/10135, https://github.com/woocommerce/woocommerce-ios/pull/10160, https://github.com/woocommerce/woocommerce-ios/pull/10172]
- [*] Shipping Labels: Fixed a bug preventing label printing in orders viewed from search [https://github.com/woocommerce/woocommerce-ios/pull/10161]
- [*] Blaze: Disable the entry point in the product creation form. [https://github.com/woocommerce/woocommerce-ios/pull/10173]
- [*] Product description and sharing message AI: Fixed incorrect language issue by using a separate prompt for identifying language. [https://github.com/woocommerce/woocommerce-ios/pull/10169, https://github.com/woocommerce/woocommerce-ios/pull/10177, https://github.com/woocommerce/woocommerce-ios/pull/10179]

14.3
-----
- [*] SKU Scanner: Add the SKU to the error message after a failure. [https://github.com/woocommerce/woocommerce-ios/pull/10085]
- [*] Add URL route handler to open the `My Store` tab when a deeplink to `/mobile` is opened, instead of bouncing back to Safari [https://github.com/woocommerce/woocommerce-ios/pull/10077]
- [Internal] Performance: Replaces the endpoint used to load Top Performers on the My Store tab, for faster loading. [https://github.com/woocommerce/woocommerce-ios/pull/10113]
- [*] A feedback banner is added for product description AI and product sharing AI sheets. [https://github.com/woocommerce/woocommerce-ios/pull/10102]
- [*] Product creation: the product type row is now editable when creating a product. [https://github.com/woocommerce/woocommerce-ios/pull/10087]
- [***] Store creation: US users can upgrade Woo Express free trial stores via In-App Purchase [https://github.com/woocommerce/woocommerce-ios/pull/10123]
- [*] Orders: Users can can now add multiple coupons to orders (not only one) [https://github.com/woocommerce/woocommerce-ios/pull/10126]
- [*] Free trial: Local notification after 24 hours since Free trial subscription time to remind to purchase plan. [https://github.com/woocommerce/woocommerce-ios/pull/10133, https://github.com/woocommerce/woocommerce-ios/pull/10130]
- [**] Product description AI: an announcement modal is shown for WPCOM stores about the feature, and a new CTA "Write with AI" is more discoverable in the product form with a tooltip. [https://github.com/woocommerce/woocommerce-ios/pull/10142]

14.2
-----
- [Internal] Blaze status check was updated to save an API request. The Blaze eligibility for each site should remain the same. [https://github.com/woocommerce/woocommerce-ios/pull/10020]
- [*] Fixed the unusable state of the app when the default store runs on an expired free trial plan. [https://github.com/woocommerce/woocommerce-ios/pull/10059]
- [Internal] Performance: When loading the refunds on an order (e.g. in order details), we now only request them from remote if they are not already in local storage. [https://github.com/woocommerce/woocommerce-ios/pull/10039]
- [*] Orders: Users can can now add coupons to orders [https://github.com/woocommerce/woocommerce-ios/pull/10035]
- [*] Coupons: The Coupons Management feature is fully released and not in Beta anymore [https://github.com/woocommerce/woocommerce-ios/pull/10032]
- [*] Store creation: the progress view copy was updated to inform the merchants that it can take a few minutes for the store to be ready. The progress view is now only shown after necessary requests are made before the app is likely backgrounded. The error handling is also polished.  [https://github.com/woocommerce/woocommerce-ios/pull/10047, https://github.com/woocommerce/woocommerce-ios/pull/10069]
- [Internal] Performance: When loading a single order (e.g. in order details), we now load the order from storage unless it has been modified remotely. [https://github.com/woocommerce/woocommerce-ios/pull/10036]
- [Internal] Performance: When the Orders tab is opened, we now only sync orders that have been created or modified since the last successful sync. [https://github.com/woocommerce/woocommerce-ios/pull/10065]
- [Internal] App size: Replaced 30MB PDFs on Store Creation waiting screen with ~400KB PNGs - to assess impact on app bundle size. [https://github.com/woocommerce/woocommerce-ios/pull/10067]

14.1
-----
- [*] Plans: Expired or cancelled plans are now shown more reliably [https://github.com/woocommerce/woocommerce-ios/pull/9924]
- [*] Product Sharing: AI-generated messages are now available. [https://github.com/woocommerce/woocommerce-ios/pull/9976]
- [***] Orders: Users can add products to orders by scanning their sku barcode or QR-code [https://github.com/woocommerce/woocommerce-ios/pull/9972]
- [Internal] Store creation: a workaround was previously implemented that can result in an inaccurate app experience like when the free trial banner is not shown immediately after store creation due to out-of-sync site properties. Now that the API issue is fixed, the app now waits for the site for a bit longer but ensures all necessary properties are synced. [https://github.com/woocommerce/woocommerce-ios/pull/9957]
- [Internal] Product details AI: Updated prompts to identify the language in provided text to use in responses for product description and sharing. [https://github.com/woocommerce/woocommerce-ios/pull/9961]
- [*] Blaze: products can now be promoted in WordPress.com and Tumblr from the app if the site/product is eligible. Two entry points: 1) Menu tab > General, 2) Product form > more menu. [https://github.com/woocommerce/woocommerce-ios/pull/9906]

14.0
-----
- [*] Payments: Remove the upsell-card-readers banner from the Payment Methods Screen [https://github.com/woocommerce/woocommerce-ios/pull/9869]


13.9
-----
- [*] Orders: Allow alternative types for the `taxID` in `ShippingLineTax` or `sku` in `OrderItem`, as some third-party plugins alter the type in the API. This helps with the order list not loading due to order decoding errors. [https://github.com/woocommerce/woocommerce-ios/pull/9844]
- [*] Payments: Location permissions request is not shown to TTP users who grant "Allow once" permission on first foregrounding the app any more [https://github.com/woocommerce/woocommerce-ios/pull/9821]
- [*] Products: Allow alternative types for `stockQuantity` in `Product` and `ProductVariation`, as some third-party plugins alter the type in the API. This helps with the product list not loading due to product decoding errors. [https://github.com/woocommerce/woocommerce-ios/pull/9850]
- [*] Products: Allow alternative types for the `backordersAllowed` and `onSale` in `Product` and `ProductVariation`, as some third-party plugins alter the types in the API. This helps with the product list not loading due to product decoding errors. [https://github.com/woocommerce/woocommerce-ios/pull/9849]
- [*] Products: Allow alternative types for the `sku` and `weight` in `ProductVariation`, as some third-party plugins alter the types in the API. This helps with the product variation list not loading due to product variation decoding errors. [https://github.com/woocommerce/woocommerce-ios/pull/9847]
- [*] Products: Allow alternative types for the `sku` and `weight` in `Product`, the dimensions in `ProductDimensions`, and the `downloadID` in `ProductDownload`, as some third-party plugins alter the types in the API. This helps with the product list not loading due to product decoding errors. [https://github.com/woocommerce/woocommerce-ios/pull/9846]
- [*] Products: Add support for parsing variation objects for the `variations` field in `Product`, as some third-party plugins alter the type for this field in the API. This allows the variations to be loaded for variable products if those third-party plugins are active. [https://github.com/woocommerce/woocommerce-ios/pull/9857]

13.8
-----
- [Internal] Orders: Bundled products (within a product bundle) are now indented, to show their relationship to the parent bundle. [https://github.com/woocommerce/woocommerce-ios/pull/9778]
- [Internal] Orders: Composite components (within a composite product) are now indented, to show their relationship to the parent composite product. [https://github.com/woocommerce/woocommerce-ios/pull/9780]
- [*] Add Products: A new view is display to celebrate when the first product is created in a store. [https://github.com/woocommerce/woocommerce-ios/pull/9790]
- [*] Product List: Added swipe-to-share gesture on product rows. [https://github.com/woocommerce/woocommerce-ios/pull/9799]
- [*] Product form: a share action is shown in the navigation bar if the product can be shared and no more than one action is displayed, in addition to the more menu > Share. [https://github.com/woocommerce/woocommerce-ios/pull/9789]
- [*] Payments: show badges leading to Set up Tap to Pay on iPhone for eligible stores and devices [https://github.com/woocommerce/woocommerce-ios/pull/9812]
- [*] Orders: Fixes a bug where the Orders list would not load if an order had a non-integer gift card amount applied to the order (with the Gift Cards extension). [https://github.com/woocommerce/woocommerce-ios/pull/9795]

- [*] My Store: A new button to share the current store is added on the top right of the screen. [https://github.com/woocommerce/woocommerce-ios/pull/9796]
- [*] Mobile Payments: The screen brightness is increased when showing the Scan to Pay view so the QR code can be scanned more easily [https://github.com/woocommerce/woocommerce-ios/pull/9807]
- [*] Mobile Payments: The Woo logo is added to the QR code on the Scan to Pay screen [https://github.com/woocommerce/woocommerce-ios/pull/9823]
- [*] Allow EU merchants to have better control of their privacy choices. A privacy choices banner will be shown the next time they open the app. [https://github.com/woocommerce/woocommerce-ios/pull/9825]

13.7
-----
- [Internal] Adds guidance for new Customs rule when shipping to some EU countries. [https://github.com/woocommerce/woocommerce-ios/pull/9715]
- [*] JITMs: Added modal-style Just in Time Message support on the dashboard [https://github.com/woocommerce/woocommerce-ios/pull/9694]
- [**] Order Creation: Products can be searched by SKU when adding products to an order. [https://github.com/woocommerce/woocommerce-ios/pull/9711]
- [*] Orders: Fixes order details so separate order items are not combined just because they are the same product or variation. [https://github.com/woocommerce/woocommerce-ios/pull/9710]
- [Internal] Store creation: starting May 4, store creation used to time out while waiting for the site to be ready (become a Jetpack/Woo site). A workaround was implemented to wait for the site differently. [https://github.com/woocommerce/woocommerce-ios/pull/9767]
- [**] Mobile Payments: Tap to Pay is initialised on launch or foreground, to speed up payments [https://github.com/woocommerce/woocommerce-ios/pull/9750]
- [*] Store Creation: Local notifications are used to support users during the store creation process. [https://github.com/woocommerce/woocommerce-ios/pull/9717, https://github.com/woocommerce/woocommerce-ios/pull/9719, https://github.com/woocommerce/woocommerce-ios/pull/9749]
- [**] Mobile Payments: Merchants can now collect in-person payments by showing a QR code to their customers. [https://github.com/woocommerce/woocommerce-ios/pull/9762]
- [Internal] Orders: Bundled products (within a product bundle) are now indented, to show their relationship to the parent bundle. [https://github.com/woocommerce/woocommerce-ios/pull/9778]

13.6
-----
- [*] Remove login error local notifications that used to be scheduled 24 hours from certain login errors. [https://github.com/woocommerce/woocommerce-ios/pull/9666]
- [*] JITMs: Added customization to Just in Time Message banner background and badges [https://github.com/woocommerce/woocommerce-ios/pull/9633]
- [*] Product form > description editor: fix the extra bottom inset after hiding the keyboard either manually (available on a tablet) or applying an AI-generated product description. [https://github.com/woocommerce/woocommerce-ios/pull/9638]
- [*] Products: Fixes stock statuses for Product Bundles so that backordered bundles and bundle stock quantities are displayed as expected. [https://github.com/woocommerce/woocommerce-ios/pull/9681]

13.5
-----
- [*] Settings > Domains: Premium domains are now supported, the domain suggestions now match the results on web and Android. It's more noticeable for stores with a domain credit, where not all domains are free for the first year anymore. [https://github.com/woocommerce/woocommerce-ios/pull/9607]
- [*] Product form > Inventory: the SKU scanner is enabled for all users, where it used to be behind a feature switch in Settings > Experimental Features. [https://github.com/woocommerce/woocommerce-ios/pull/9631]
[Internal] Products: Simplify Product Editing experiment is removed; there should be no changes to the existing product creation/editing behavior. [https://github.com/woocommerce/woocommerce-ios/pull/9602]
- [*] Payments: Products are removed directly from an order when its count is below one, instead of opening an extra screen to remove it. [https://github.com/woocommerce/woocommerce-ios/pull/9624]
- [*] Orders: Parses HTML-encoded characters and removes extraneous, non-attribute meta data from the list of attributes for an item in an order. [https://github.com/woocommerce/woocommerce-ios/pull/9603]
- [*] Products: Adds the component descriptions to the list of components in a composite product (using the Composite Products extension). [https://github.com/woocommerce/woocommerce-ios/pull/9634]
- [*] Products: Adds the product SKU to the bundled products list in product details, for Bundle products (using the Product Bundles extension). [https://github.com/woocommerce/woocommerce-ios/pull/9626]
- [*] Product form > description editor AI for WPCOM stores: the prompt was updated so that the generated description is shorter. [https://github.com/woocommerce/woocommerce-ios/pull/9637]

13.4
-----
- [*] Payments: Popular and last sold products are displayed on top of the products selection screen when creating or editing an order. [https://github.com/woocommerce/woocommerce-ios/pull/9539]

- [Internal] Payments: Update StripeTerminal pod to 2.19.1 [https://github.com/woocommerce/woocommerce-ios/pull/9537]
- [**] Adds read-only support for the Gift Cards extension in order details. [https://github.com/woocommerce/woocommerce-ios/pull/9558]
- [**] Adds read-only support for the Subscriptions extension in order and product details. [https://github.com/woocommerce/woocommerce-ios/pull/9541]
- [*] Product form > description editor: a magic wand button is added to the keyboard toolbar to auto-generate a product description using Jetpack AI for WPCOM stores. [https://github.com/woocommerce/woocommerce-ios/pull/9577]
- [Internal] Payments: Upate Tap to Pay connection flow strings to avoid mentioning "reader" [https://github.com/woocommerce/woocommerce-ios/pull/9563]
- [*] Store onboarding: Now the onboarding task list can be shown/hidden from settings and also from the dashboard. [https://github.com/woocommerce/woocommerce-ios/pull/9572, https://github.com/woocommerce/woocommerce-ios/pull/9573]
- [**] Adds read-only support for the Min/Max Quantities extension in product details. [https://github.com/woocommerce/woocommerce-ios/pull/9585]

13.3
-----
- [***] Payments: UK-based stores merchants can take In-Person Payments. [https://github.com/woocommerce/woocommerce-ios/pull/9496]
- [*] Store creation free trial flow now includes 3 profiler questions again with updated options: store category, selling status, and store country. [https://github.com/woocommerce/woocommerce-ios/pull/9513]
- [*] Shipping Labels: Origin address's phone number is now saved locally and pre-populated in the creation form. [https://github.com/woocommerce/woocommerce-ios/pull/9520]
- [Internal] Almost all mappers have been updated to only decode without the data envelope if it's not available. Please do a smoke test to ensure that all features still work as before. [https://github.com/woocommerce/woocommerce-ios/pull/9510]
- [Internal] Store onboarding: Mark "Launch your store" task as complete if the store is already public. This is a workaround for a backend issue which marks "Launch your store" task incomplete for already live stores. [https://github.com/woocommerce/woocommerce-ios/pull/9507]
- [*] Payments: Added Universal Link support for Set up Tap to Pay on iPhone, and to open Universal Links from Just in Time Messages, to more easily navigate to app features. [https://github.com/woocommerce/woocommerce-ios/pull/9518]
- [*] Login: Potentially fixed the crash on the onboarding screen. [https://github.com/woocommerce/woocommerce-ios/pull/9523]

13.2
-----
- [Internal] Store creation: New loading screen added for create store flow. [https://github.com/woocommerce/woocommerce-ios/pull/9383]
- [*] Payments: Add account type field to receipts [https://github.com/woocommerce/woocommerce-ios/pull/9416]
- [*] Products can now be filtered within Order creation [https://github.com/woocommerce/woocommerce-ios/pull/9258]
- [*] Products: Adds read-only support for the Composite Products extension in the Products list, including a list of components in product details. [https://github.com/woocommerce/woocommerce-ios/pull/9455]


13.1
-----
- [internal] Users can now create a Free Trial store from the app from the Get Started section of the app prologue. [https://github.com/woocommerce/woocommerce-ios/pull/9396]
- [**] Adds support for Product Multi-selection when creating and/or editing Orders. [https://github.com/woocommerce/woocommerce-ios/issues/8888]
- [**] Users can now install Jetpack for their non-Jetpack sites after logging in with application passwords. [https://github.com/woocommerce/woocommerce-ios/pull/9354]
- [*] Payments: We show a Tap to Pay on iPhone feedback survey button in the Payments menu after the first Tap to Pay on iPhone payment is taken [https://github.com/woocommerce/woocommerce-ios/pull/9366]
- [Internal] Added SiteID to some IPP tracks events [https://github.com/woocommerce/woocommerce-ios/pull/9572,]

13.0
-----
- [*] Adds a banner in "Launch store" task screen to upgrade from free trial plan. [https://github.com/woocommerce/woocommerce-ios/pull/9323]
- [*] Fix: Description, sale price, and image will be copied over to the new product variations when duplicating a variable product. [https://github.com/woocommerce/woocommerce-ios/pull/9322]


12.9
-----
- [**] Dashboard: an onboarding card is shown for sites with the following tasks if any is incomplete: "tell us more about your store" (store location) that opens a webview, "add your first product" that starts the product creation flow, "launch your store" that publishes the store, "customize your domain" that starts the domain purchase flow, and "get paid" that opens a webview. A subset of the tasks may be shown to self-hosted sites and WPCOM sites on a free trial. [https://github.com/woocommerce/woocommerce-ios/pull/9285]
- [*] Jetpack benefit banner and modal is now available on the dashboard screen after logging in with site credentials. [https://github.com/woocommerce/woocommerce-ios/pull/9232]
- [*] Payments: Local search is added to the products selection screen in the order creation flow to speed the process. [https://github.com/woocommerce/woocommerce-ios/pull/9178]
- [*] Fix: Prevent product variations not loading due to an encoding error for `permalink`, which was altered by a plugin. [https://github.com/woocommerce/woocommerce-ios/pull/9233]
- [*] Login: Users can now log in to self-hosted sites without Jetpack by approving application password authorization to their sites. [https://github.com/woocommerce/woocommerce-ios/pull/9260]
- [*] Payments: Tap to Pay on iPhone can now be selected from the Payment Methods screen [https://github.com/woocommerce/woocommerce-ios/pull/9242]
- [**] Payments: Set up Tap to Pay on iPhone flow added to the Payments Menu. Use it to configure the reader, and try a payment, before collecting a card payment with a customer. [https://github.com/woocommerce/woocommerce-ios/pull/9280]

12.8
-----
- [*] Shortcuts: We can now trigger the order creation and payment collection flows from the iOS Shortcuts app. [https://github.com/woocommerce/woocommerce-ios/pull/9103]
- [Internal] Dashboard: the UI layer had a major refactoring to allow scrolling for content more than stats for the onboarding project. The main design change is on the refresh control, where it was moved from each stats tab to below the navigation bar. Other design changes are not expected. [https://github.com/woocommerce/woocommerce-ios/pull/9031]
- [**] Products: Adds read-only support for the Product Bundles extension, including a list of bundled products and stock status for product bundles. [https://github.com/woocommerce/woocommerce-ios/pull/9177]
- [Internal] Mobile Payments: Updated StripeTerminal to 2.18 [https://github.com/woocommerce/woocommerce-ios/pull/9118]

12.7
-----
- [Internal] Shipping Label: add condition checks before showing contact options [https://github.com/woocommerce/woocommerce-ios/pull/8982]
- [*] Main screens are now accessible through the Home Screen Spotlight Search [https://github.com/woocommerce/woocommerce-ios/pull/9082]
- [*] Stats: Fixed a crash when order stats use a date and time matching the start of Daylight Saving Time. [https://github.com/woocommerce/woocommerce-ios/pull/9083]
- [*] Fix: Dismiss Take Payment popup after sharing the payment link to another app. [https://github.com/woocommerce/woocommerce-ios/pull/9042]
- [*] Site credential login: Catch invalid cookie nonce [https://github.com/woocommerce/woocommerce-ios/pull/9102]
- [*] Better error messages for site credential login failures [https://github.com/woocommerce/woocommerce-ios/pull/9125]
- [Internal] New Zendesk tag for site credential login errors [https://github.com/woocommerce/woocommerce-ios/pull/9150]

12.6
-----
- [*] Fix: When a product's details can be edited, they display a disclosure indicator (chevron). [https://github.com/woocommerce/woocommerce-ios/pull/8980]
- [*] Payments: fixed a bug where enabled rows in the Payments Menu were sometimes incorrectly shown as disabled [https://github.com/woocommerce/woocommerce-ios/pull/8983]
- [Internal] Mobile Payments: fixed logic on display of IPP feedback banner on Order List [https://github.com/woocommerce/woocommerce-ios/pull/8994]
- [**] Support: Merchants can now contact support with a new and refined experience. [https://github.com/woocommerce/woocommerce-ios/pull/9006/files]
- [***] Mobile Payments: Tap to Pay on iPhone enabled for all US merchants [https://github.com/woocommerce/woocommerce-ios/pull/9023]

12.5
-----
- [Internal] Dashboard: the stats implementation had a major update to replace a third-party library in order to support the upcoming store onboarding card. Minimal design changes are expected, and horizontal scrolling between different time range tabs is not available anymore. [https://github.com/woocommerce/woocommerce-ios/pull/8942]

12.4
-----
- [**] Menu > Settings: adds a `Domains` row for WPCOM sites to see their site domains, add a new domain, or redeems a domain credit if available. [https://github.com/woocommerce/woocommerce-ios/pull/8870]
- [Internal] Prologue screen now has only the entry point to site address login flow, and application password authentication is used for sites without Jetpack. [https://github.com/woocommerce/woocommerce-ios/pull/8846]
- [Internal] A new tag has been added for Zendesk for users authenticated with application password. [https://github.com/woocommerce/woocommerce-ios/pull/8850]
- [Internal] Failures in the logged-out state are now tracked with anonymous ID. [https://github.com/woocommerce/woocommerce-ios/pull/8861]
- [*] Fix: Fixed a crash when switching away from the Products tab. [https://github.com/woocommerce/woocommerce-ios/pull/8874]

12.3
-----
- [Internal] We have updated the Zendesk SDK to version 6.0 [https://github.com/woocommerce/woocommerce-ios/pull/8828]
- [Internal] Tap to Pay on iPhone made publicly available via an Experimental Feature toggle [https://github.com/woocommerce/woocommerce-ios/pull/8814]

12.2
-----
- [*] Fix: Adding a new attribute will auto-capitalize the first letter for each word in the attribute name. [https://github.com/woocommerce/woocommerce-ios/pull/8772]
- [internal] Logging: Improvements on logging potential errors when loading Order Details [https://github.com/woocommerce/woocommerce-ios/pull/8781]
- [Internal] Now we track the specific error code when a networking-related operation fails [https://github.com/woocommerce/woocommerce-ios/issues/8527]

12.1
-----
- [*] Adds an In-Person Payments survey banner on top of the Orders view [https://github.com/woocommerce/woocommerce-ios/issues/8530]
- [*] Fix: Allow product's `purchasable` to be a number as some third-party plugins could alter the type in the API. This could help with the Products tab not loading due to product decoding errors. [https://github.com/woocommerce/woocommerce-ios/pull/8718]
- [***] [Internal] Start the AB test for allowing login to the app using site credentials [https://github.com/woocommerce/woocommerce-ios/pull/8744]

12.0
-----
- [**] Adds a feature of bulk updating products from the product's list. [https://github.com/woocommerce/woocommerce-ios/pull/8704]
- [internal] Store creation flow now includes 3 profiler questions: store category, selling status, and store country. [https://github.com/woocommerce/woocommerce-ios/pull/8667]

11.9
-----
- [**] Now you can generate all possible variations for a product's attributes [https://github.com/woocommerce/woocommerce-ios/pull/8619]
- [*] Mobile payments: fixed card reader manuals links. [https://github.com/woocommerce/woocommerce-ios/pull/8628]

11.8
-----
- [*] Design refresh: Buttons, links, and other calls to action are now purple instead of pink. [https://github.com/woocommerce/woocommerce-ios/pull/8451]
- [internal] Design: Updated capitalization for various pages, links, and buttons to match new design guidelines. [https://github.com/woocommerce/woocommerce-ios/pull/8455]
- [internal] Remove A/B testing and release native Jetpack installation flow for all users. [https://github.com/woocommerce/woocommerce-ios/pull/8533]

11.7
-----
- [**] Analytics Hub: Now you can select custom date ranges. [https://github.com/woocommerce/woocommerce-ios/pull/8414]
- [**] Analytics Hub: Now you can see Views and Conversion Rate analytics in the new Sessions card. [https://github.com/woocommerce/woocommerce-ios/pull/8428]
- [*] My Store: We fixed an issue with Visitors and Conversion stats where sometimes visitors could be counted more than once in the selected period. [https://github.com/woocommerce/woocommerce-ios/pull/8427]


11.6
-----
- [***] We added a new Analytics Hub inside the My Store area of the app. Simply click on the See More button under the store stats to check more detailed information on Revenue, Orders and Products. [https://github.com/woocommerce/woocommerce-ios/pull/8356]
- [*] In-Person Payments: fixed timing issues in payments flow, which caused "Remove card" to be shown for too long [https://github.com/woocommerce/woocommerce-ios/pull/8351]

11.5
-----
- [*] Account deletion is now supported for all users in settings or in the empty stores screen (in the ellipsis menu). [https://github.com/woocommerce/woocommerce-ios/pull/8179, https://github.com/woocommerce/woocommerce-ios/pull/8272]
- [*] In-Person Payments: We removed any references to Simple Payments from Orders, and the red badge from the Menu tab and Menu Payments icon announcing the new Payments section. [https://github.com/woocommerce/woocommerce-ios/pull/8183]
- [internal] Store creation flow was improved with native implementation. It is available from the login prologue (`Get Started` CTA), login email error screen, and store picker (`Add a store` CTA from the empty stores screen or at the bottom of the store list). [Example testing steps in https://github.com/woocommerce/woocommerce-ios/pull/8251]
- [internal] New stores have two new Products onboarding features: A banner with an `Add a Product` CTA on the My Store screen, and the option to add new products using templates. [https://github.com/woocommerce/woocommerce-ios/pull/8294]

11.4
-----
- [*] Add System Status Report to ZenDesk support requests. [https://github.com/woocommerce/woocommerce-ios/pull/8171]


11.3
-----
- [*] In-Person Payments: Show spinner while preparing reader for payment, instead of saying it's ready before it is. [https://github.com/woocommerce/woocommerce-ios/pull/8115]
- [internal] In-Person Payments: update StripeTerminal from 2.7 to 2.14 [https://github.com/woocommerce/woocommerce-ios/pull/8132]
- [*] In-Person Payments: Fixed payment method prompt for WisePad 3 to show only Tap and Insert options [https://github.com/woocommerce/woocommerce-ios/pull/8136]

11.2
-----
- [***] You can now preview draft products before publishing. [https://github.com/woocommerce/woocommerce-ios/pull/8102]
- [*] The survey at the end of the login onboarding flow is no longer available. [https://github.com/woocommerce/woocommerce-ios/pull/8062]
- [*] Fixed layout issues on the Account Mismatch error screen. [https://github.com/woocommerce/woocommerce-ios/pull/8074]
- [*] The Accept Payments Easily banner has been removed from the order list [https://github.com/woocommerce/woocommerce-ios/pull/8078]

11.1
-----
- [**] You can now search customers when creating or editing an order. [https://github.com/woocommerce/woocommerce-ios/issues/7741]
- [internal] Store creation is available from the login prologue, login email error screen, and store picker. [https://github.com/woocommerce/woocommerce-ios/pull/8023]
- [internal] The login flow is simplified with only the option to log in with WordPress.com. This flow is presented in parallel with the existing flow in an A/B test experiment. [https://github.com/woocommerce/woocommerce-ios/pull/7996]
- [**] Relevant Just In Time Messages will be displayed on the My Store screen [https://github.com/woocommerce/woocommerce-ios/issues/7853]

11.0
-----
- [internal] Add support for controlling performance monitoring via Sentry. **Off by default**. [https://github.com/woocommerce/woocommerce-ios/pull/7831]


10.9
-----
- [***] Dropped iOS 14 support. From now we support iOS 15 and later. [https://github.com/woocommerce/woocommerce-ios/pull/7851]
- [*] Login: Now you can handle Jetpack site connection for your self-hosted sites from the app. [https://github.com/woocommerce/woocommerce-ios/pull/7847]


10.8
-----
- [***] Stats: Now you can add a Today's Stats Widget to your lock screen (iOS 16 only) to monitor your sales. [https://github.com/woocommerce/woocommerce-ios/pull/7839]
- [internal] In-Person Payments: add UTM parameters to card reader purchase URLs to allow attribution [https://github.com/woocommerce/woocommerce-ios/pull/7858]
- [*] In-Person Payments: the Purchase card reader links now all open in authenticated web views, to make it easier to log in to woocommerce.com. [https://github.com/woocommerce/woocommerce-ios/pull/7862]

10.7
-----
- [*] Universal Links: Users can now open universal links in the app. [https://github.com/woocommerce/woocommerce-ios/pull/7632]
- [internal] Store picker: Show error when the role eligibility check fails while selecting a store. [https://github.com/woocommerce/woocommerce-ios/pull/7816]
- [internal] Store picker: Add loading state to `Continue` button. [https://github.com/woocommerce/woocommerce-ios/pull/7821]
- [internal] Store picker: Use Jetpack tunnel API for fetching user info for role checking. [https://github.com/woocommerce/woocommerce-ios/pull/7822]
- [*] Allow in-app notices to be swiped away [https://github.com/woocommerce/woocommerce-ios/pull/7801]

10.6
-----

- [**] Products tab: products search now has an option to search products by SKU. Stores with WC version 6.6+ support partial SKU search, otherwise the product(s) with the exact SKU match is returned. [https://github.com/woocommerce/woocommerce-ios/pull/7781]
- [*] Fixed a rare crash when selecting a store in the store picker. [https://github.com/woocommerce/woocommerce-ios/pull/7765]
- [*] Settings: Display the WooCommerce version and available updates in Settings [https://github.com/woocommerce/woocommerce-ios/pull/7779]
- [*] Show suggestion for logging in to a WP.com site with a mismatched WP.com account. [https://github.com/woocommerce/woocommerce-ios/pull/7773]
- [*] Help center: Added help center web page with FAQs for "Not a WooCommerce site" and "Wrong WordPress.com account" error screens. [https://github.com/woocommerce/woocommerce-ios/pull/7767, https://github.com/woocommerce/woocommerce-ios/pull/7769]
- [*] Now you can bulk edit variation prices. [https://github.com/woocommerce/woocommerce-ios/pull/7803]
- [**] Reviews: Now you can reply to product reviews using the Reply button while viewing a product review. [https://github.com/woocommerce/woocommerce-ios/pull/7799]

10.5
-----
- [**] Products: Now you can duplicate products from the More menu of the product detail screen. [https://github.com/woocommerce/woocommerce-ios/pull/7727]
- [**] Login: Added Jetpack connection support from the Account Mismatch error screen. [https://github.com/woocommerce/woocommerce-ios/pull/7748]
- [*] Orders: We are bringing back the ability to add/edit customer notes and addresses from the main order screen [https://github.com/woocommerce/woocommerce-ios/pull/7750]
- [*] Help center: Added help center web page with FAQs for "Wrong WordPress.com account error" screen. [https://github.com/woocommerce/woocommerce-ios/pull/7747]
- [*] Widgets: The Today's Stat Widget adds support for bigger fonts. [https://github.com/woocommerce/woocommerce-ios/pull/7752]

10.4
-----
- [***] Stats: Now you can add a Today's Stats Widget to your homescreen to monitor your sales. [https://github.com/woocommerce/woocommerce-ios/pull/7732]
- [*] Help center: Added help center web page with FAQs for "Pick a WooCommerce Store", "Enter WordPress.com password" and "Open mail to find magic link" screens. [https://github.com/woocommerce/woocommerce-ios/pull/7641, https://github.com/woocommerce/woocommerce-ios/pull/7730, https://github.com/woocommerce/woocommerce-ios/pull/7737]
- [*] In-Person Payments: Fixed a bug where cancelling a card reader connection would temporarily prevent further connections [https://github.com/woocommerce/woocommerce-ios/pull/7689]
- [*] In-Person Payments: Improvements to the card reader connection flow UI [https://github.com/woocommerce/woocommerce-ios/pull/7687]
- [*] Login: Users can now set up the Jetpack connection between a self-hosted site and their WP.com account. [https://github.com/woocommerce/woocommerce-ios/pull/7608]
- [*] Product list: the "Draft" blue color is fixed to be more readable for a draft product row in the product list. [https://github.com/woocommerce/woocommerce-ios/pull/7724]
- [*] Notifications: App icon badge is now cleared correctly after visiting the orders tab. [https://github.com/woocommerce/woocommerce-ios/pull/7735]

10.3
-----
- [*] Dashboard: the last selected time range tab (Today/This Week/This Month/This Year) is persisted for the site and shown on the next site launch (app launch or switching stores). [https://github.com/woocommerce/woocommerce-ios/pull/7638]
- [*] Dashboard: swiping to another time range tab now triggers syncing for the target tab. Previously, the stats on the target tab aren't synced from the swipe gesture. [https://github.com/woocommerce/woocommerce-ios/pull/7650]
- [*] In-Person Payments: Fixed an issue where the Pay in Person toggle could be out of sync with the setting on the website. [https://github.com/woocommerce/woocommerce-ios/pull/7656]
- [*] In-Person Payments: Removed the need to sign in when purchasing a card reader [https://github.com/woocommerce/woocommerce-ios/pull/7670]
- [*] In-Person Payments: Fixed a bug where canceling a reader connection could result in being unable to connect a reader in future [https://github.com/woocommerce/woocommerce-ios/pull/7678]
- [*] In-Person Payments: Fixed a bug which prevented the Collect Payment button from being shown for Cash on Delivery orders  [https://github.com/woocommerce/woocommerce-ios/pull/7694]

10.2
-----
- [*] Help center: Added help center web page with FAQs for "Enter Store Credentials", "Enter WordPress.com email " and "Jetpack required Error" screens. [https://github.com/woocommerce/woocommerce-ios/pull/7588, https://github.com/woocommerce/woocommerce-ios/pull/7590, https://github.com/woocommerce/woocommerce-ios/pull/7621]
- [*] In-Person Payments: Fixed the Learn More link from the `Enable Pay in Person` onboarding screen for WCPay [https://github.com/woocommerce/woocommerce-ios/pull/7598]
- [**] In-Person Payments: Added a switch for the Pay in Person payment method on the Payments menu. This allows you to accept In-Person Payments for website orders [https://github.com/woocommerce/woocommerce-ios/pull/7613]

10.1
-----
- [*] In-Person Payments: The onboarding notice on the In-Person Payments menu is correctly dismissed after multiple prompts are shown. [https://github.com/woocommerce/woocommerce-ios/pull/7543]
- [*] Help center: Added custom help center web page with FAQs for "Enter Store Address" and "Enter WordPress.com email" screens. [https://github.com/woocommerce/woocommerce-ios/pull/7553, https://github.com/woocommerce/woocommerce-ios/pull/7573]
- [*] In-Person Payments: The plugin selection is saved correctly after multiple onboarding prompts. [https://github.com/woocommerce/woocommerce-ios/pull/7544]
- [**] In-Person Payments: A new prompt to enable `Pay in Person` for your store's checkout, to accept In-Person Payments for website orders [https://github.com/woocommerce/woocommerce-ios/issues/7474]

10.0
-----
- [**] In-Person Payments and Simple Payments have been moved to a new Payments section [https://github.com/woocommerce/woocommerce-ios/pull/7473]
- [*] Login: on the WP.com password screen, the magic link login option is moved from below "Reset your password" to below the primary Continue button for higher visibility. [https://github.com/woocommerce/woocommerce-ios/pull/7469]
- [*] Login: some minor enhancements are made to the error screen after entering an invalid WP.com email - a new "What is WordPress.com?" link, hiding the "Log in with store address" button when it's from the store address login flow, and some copy changes. [https://github.com/woocommerce/woocommerce-ios/pull/7485]
- [**] In-Person Payments: Accounts with pending requirements are no longer blocked from taking payments - we have added a skip button to the relevant screen. [https://github.com/woocommerce/woocommerce-ios/pull/7504]
- [*] Login: New button added to the empty site picker screen to enter a site address for troubleshooting. [https://github.com/woocommerce/woocommerce-ios/pull/7484]

9.9
-----
- [*] [Sign in with store credentials]: New screen added with instructions to verify Jetpack connected email. [https://github.com/woocommerce/woocommerce-ios/pull/7424]
- [*] [Sign in with store credentials]: Stop clearing username/password after an invalid attempt to enable users to fix typos. [https://github.com/woocommerce/woocommerce-ios/pull/7444]
- [*] Login: after entering WP.com email, a magic link is automatically sent when it is enabled (magic links are disabled for A8C emails and WP.com accounts with recently changed password) and a new screen is shown with an option to log in with password. [https://github.com/woocommerce/woocommerce-ios/pull/7449]

9.8
-----
- [***] Login: Introduce a way to sign in using store credentials.  [https://github.com/woocommerce/woocommerce-ios/pull/7320]
- [**] Login: You can now install WooCommerce to your self-hosted sites from the login flow. [https://github.com/woocommerce/woocommerce-ios/pull/7401]
- [**] Orders: Now you can quickly mark an order as completed by swiping it to the left! [https://github.com/woocommerce/woocommerce-ios/pull/7385]
- [*] In-Person Payments: The purchase card reader information card appears also in the Orders list screen. [https://github.com/woocommerce/woocommerce-ios/pull/7326]
- [*] Login: in release 9.7, when the app is in logged out state, an onboarding screen is shown before the prologue screen if the user hasn't finished or skipped it. In release 9.8, a survey is added to the end of the onboarding screen. [https://github.com/woocommerce/woocommerce-ios/pull/7416]
- [*] Login: a local notification is scheduled after the user encounters an error from logging in with an invalid site address or WP.com email/password. Please see testing scenarios in the PR, with regression testing on order/review remote notifications. [https://github.com/woocommerce/woocommerce-ios/pull/7323, https://github.com/woocommerce/woocommerce-ios/pull/7372, https://github.com/woocommerce/woocommerce-ios/pull/7422]

9.7
-----
- [***] Orders: Orders can now be edited within the app. [https://github.com/woocommerce/woocommerce-ios/pull/7300]
- [**] Orders: You can now view the Custom Fields for an order in the Order Details screen. [https://github.com/woocommerce/woocommerce-ios/pull/7310]
- [*] In-Person Payments: Card Reader Manuals now appear based on country availability, consolidated into an unique view [https://github.com/woocommerce/woocommerce-ios/pull/7178]
- [*] Login: Jetpack setup flow is now accessible from the Login with Store Address flow. [https://github.com/woocommerce/woocommerce-ios/pull/7294]
- [*] In-Person Payments: The purchase card reader information card can be dismissed [https://github.com/woocommerce/woocommerce-ios/pull/7260]
- [*] In-Person Payments: When dismissing the purchase card reader information card, the user can choose to be reminded in 14 days. [https://github.com/woocommerce/woocommerce-ios/pull/7271]
- [*] In-Person Payments: The purchase card reader information card appears also in the App Settings screen. [https://github.com/woocommerce/woocommerce-ios/pull/7308]
- [*] Refund lines in the Order details screen now appear ordered from oldest to newest [https://github.com/woocommerce/woocommerce-ios/pull/7287]
- [*] Login: when the app is in logged out state, an onboarding screen is shown before the prologue screen if the user hasn't finished or skipped it.  [https://github.com/woocommerce/woocommerce-ios/pull/7324]
- [*] Orders: When a store has no orders yet, there is an updated message with a link to learn more on the Orders tab. [https://github.com/woocommerce/woocommerce-ios/pull/7328]

9.6
-----
- [***] Coupons: Coupons can now be created from within the app. [https://github.com/woocommerce/woocommerce-ios/pull/7239]
- [**] Order Details: All unpaid orders have a Collect Payment button, which shows a payment method selection screen. Choices are Cash, Card, and Payment Link. [https://github.com/woocommerce/woocommerce-ios/pull/7111]
- [**] In-Person Payments: Support for selecting preferred payment gateway when multiple extensions are installed on the store. [https://github.com/woocommerce/woocommerce-ios/pull/7153]
- [*] Coupons: Removed the redundant animation when reloading the coupon list. [https://github.com/woocommerce/woocommerce-ios/pull/7137]
- [*] Login: Display "What is WordPress.com?" link in "Continue With WordPress.com" flow. [https://github.com/woocommerce/woocommerce-ios/pull/7213]
- [*] Login: Display the Jetpack requirement error after login is successful.
- [*] Login: Display a "New to WooCommerce?" link in the login prologue screen above the login buttons. [https://github.com/woocommerce/woocommerce-ios/pull/7261]
- [*] In-Person Payments: Publicize the Card Present Payments feature on the Payment Method screen [https://github.com/woocommerce/woocommerce-ios/pull/7225]
- [*] In-Person Payments: Add blog_id to IPP transaction description to match WCPay [https://github.com/woocommerce/woocommerce-ios/pull/7221]
- [*] Product form: after uploading an image, the product can now be saved immediately while the image is being uploaded in the background. When no images are pending upload for the saved product, the images are added to the product. Testing instructions: https://github.com/woocommerce/woocommerce-ios/pull/7196. [https://github.com/woocommerce/woocommerce-ios/pull/7254]

9.5
-----
- [*] Coupons: Fixed issue saving "Individual Use" and "Exclude Sale Items" fields. [https://github.com/woocommerce/woocommerce-ios/pull/7117]
- [*] Orders: The customer shipping/billing address form now navigates back automatically after selecting a country or state. [https://github.com/woocommerce/woocommerce-ios/pull/7119]
- [internal] In settings and empty stores screen, the "Close Account" link is shown for users who signed in with Apple (the only way to create an account) to close their WordPress.com account. [https://github.com/woocommerce/woocommerce-ios/pull/7143]

9.4
-----
- [*] Orders: Order details now displays both the date and time for all orders. [https://github.com/woocommerce/woocommerce-ios/pull/6996]
- [*] Simple payments have the `Card` option available for stores with configuration issues to resolve, and show onboarding to help resolve them [https://github.com/woocommerce/woocommerce-ios/pull/7002]
- [*] Order & Product list: Now, we can pull to refresh from an empty view. [https://github.com/woocommerce/woocommerce-ios/pull/7023, https://github.com/woocommerce/woocommerce-ios/pull/7030]
- [*] Order Creation: Fixes a bug where selecting a variable product to add to a new order would sometimes open the wrong list of product variations. [https://github.com/woocommerce/woocommerce-ios/pull/7042]
- [*] Collect payment button on Order Details no longer flickers when the screen loads [https://github.com/woocommerce/woocommerce-ios/pull/7043]
- [*] Issue refund button on Order Details is shown for all paid orders [https://github.com/woocommerce/woocommerce-ios/pull/7046]
- [*] Order Creation: Fixes several bugs with the Products section not showing the correct order items or not correctly updating the item quantity. [https://github.com/woocommerce/woocommerce-ios/pull/7067]

9.3
-----
- [***] In-Person Payments is now available for merchants using WooCommerce Payments in Canada. [https://github.com/woocommerce/woocommerce-ios/pull/6954]
- [*] In-Person Payments: Accessibility improvement [https://github.com/woocommerce/woocommerce-ios/pull/6869, https://github.com/woocommerce/woocommerce-ios/pull/6886, https://github.com/woocommerce/woocommerce-ios/pull/6906]
- [*] Orders: Now it's possible to select and copy text from the notes on an order. [https://github.com/woocommerce/woocommerce-ios/pull/6894]
- [*] Support Arabic numerals on amount fields. [https://github.com/woocommerce/woocommerce-ios/pull/6891]
- [*] Product Selector: Enabled selecting all variations on variable product rows. [https://github.com/woocommerce/woocommerce-ios/pull/6899]
- [internal] Order Creation: Adding new products, shipping, fee, or customer details to an order now blocks the UI immediately while the order is syncing remotely. [https://github.com/woocommerce/woocommerce-ios/pull/6974]

- [*] Coupons: Now it's possible to update discount types for coupons. [https://github.com/woocommerce/woocommerce-ios/pull/6935]
- [*] Orders tab: the view width now adjusts to the app in tablet split view on iOS 15. [https://github.com/woocommerce/woocommerce-ios/pull/6951]

9.2
-----
- [***] Experimental Features: Coupons editing and deletion features are now enabled as part of coupon management. [https://github.com/woocommerce/woocommerce-ios/pull/6853]
- [*] Order Creation: Updated percentage fee flow - added amount preview, disabled percentage option when editing. [https://github.com/woocommerce/woocommerce-ios/pull/6763]
- [*] Product Details: Update status badge layout and show it for more cases. [https://github.com/woocommerce/woocommerce-ios/pull/6768]
- [*] Coupons: now, the percentage amount of coupons will be displayed correctly in the listing and in coupon detail if the amount contains fraction digits. [https://github.com/woocommerce/woocommerce-ios/pull/6804]
- [*] Coupons: Filter initial search results to show only coupons of the currently selected store. [https://github.com/woocommerce/woocommerce-ios/pull/6800]
- [*] Coupons: Fixed crash when there are duplicated items on the coupon list. [https://github.com/woocommerce/woocommerce-ios/pull/6798]
- [*] In-Person Payments: Run onboarding checks when connecting a reader. [https://github.com/woocommerce/woocommerce-ios/pull/6761, https://github.com/woocommerce/woocommerce-ios/pull/6774, https://github.com/woocommerce/woocommerce-ios/pull/6789]
- [*] In-Person Payments: after collecting payment for an order, merchants can now email the receipt in addition to printing it in Order Details > See Receipt if email is available on the device. [https://github.com/woocommerce/woocommerce-ios/pull/6833]

9.1
-----

- [*] Product name field in product form - Remove scroll behaviour and increase field height to fully display long product names. [https://github.com/woocommerce/woocommerce-ios/pull/6681]
- [*] Filter toolbar in Products list tab - Filter toolbar is pinned outside of the products list. [https://github.com/woocommerce/woocommerce-ios/pull/6698]
- [internal] Loading screens are refactored to avoid duplicated code and a potential crash. Please quickly smoke test them to make sure that everything still works as before. [https://github.com/woocommerce/woocommerce-ios/pull/6717]
- [*] Shipping settings - Weight and shipping package dimensions are localized based on device locale. Also, decimal point information is no longer lost upon saving a product, when using comma as a decimal separator. [https://github.com/woocommerce/woocommerce-ios/pull/6721]

9.0
-----

- [*] Share payment links from the order details screen. [https://github.com/woocommerce/woocommerce-ios/pull/6609]
- [internal] Reviews lists on Products and Menu tabs are refactored to avoid duplicated code. Please quickly smoke test them to make sure that everything still works as before. [https://github.com/woocommerce/woocommerce-ios/pull/6553]
- [**] Now it's possible to change the order of the product images. [https://github.com/woocommerce/woocommerce-ios/pull/6620]
- [*] Improved accessibility for the error banner and info banner displayed in Orders and Products. [https://github.com/woocommerce/woocommerce-ios/pull/6633]

8.9
-----
- [*] Coupons: Fixed issue loading the coupon list from the local storage on initial load. [https://github.com/woocommerce/woocommerce-ios/pull/6463]
- [*] Coupons: Update layout of the coupon details screen. [https://github.com/woocommerce/woocommerce-ios/pull/6522]
- [*] In-Person Payments: Removed collecting L2/L3 data. [https://github.com/woocommerce/woocommerce-ios/pull/6519]
- [*] Hub Menu: Multiple menu items can no longer be tapped simultaneously. [https://github.com/woocommerce/woocommerce-ios/pull/6484]
- [*] Jetpack CP: Fixed crash when attempting to access WP-Admin with an invalid URL that has an unsupported scheme. [https://github.com/woocommerce/woocommerce-ios/pull/6502]
- [***] Orders: Order Creation is now available to everyone! You can go to the Orders tab and tap the + button to create a new order. [https://github.com/woocommerce/woocommerce-ios/pull/6537]
- [internal] Loading screens are refactored to avoid duplicated code and a potential crash. Please quickly smoke test them to make sure that everything still works as before. [https://github.com/woocommerce/woocommerce-ios/pull/6535] [https://github.com/woocommerce/woocommerce-ios/pull/6544]

8.8
-----
- [*] Updates the app's About screen to be consistent with Automattic's other mobile apps. [https://github.com/woocommerce/woocommerce-ios/pull/6421]
- [***] Experimental Feature: It's now possible to add custom shipping method and fees in order creation flow. Tax amount and Order total is now synced from backend. [https://github.com/woocommerce/woocommerce-ios/pull/6429]
- [**] Now it's possible to filter orders by custom statuses. [https://github.com/woocommerce/woocommerce-ios/pull/6390]
- [*] Fixed issue presenting Edit Customer Note screen as a modal on large screens. [https://github.com/woocommerce/woocommerce-ios/pull/6406]
- [*] Products displayed in Order Detail now follow the same order of the web. [https://github.com/woocommerce/woocommerce-ios/pull/6401]
- [*] Simple Payments now shows a detailed tax break up before taking the payment. [https://github.com/woocommerce/woocommerce-ios/pull/6412]
- [*] Coupons list now shows an error view if coupons are disabled for the store. Coupons can be enabled again from this view. [https://github.com/woocommerce/woocommerce-ios/pull/6446]
- [*] Coupon details screen now displays more informative error messages when loading the total discount amount fails. [https://github.com/woocommerce/woocommerce-ios/pull/6457]
- [internal] Shipping Labels: the navigation bar in the web view for adding payments is now correctly hidden. [https://github.com/woocommerce/woocommerce-ios/pull/6435]

8.7
-----
- [**] In-Person Payments: Added card details to refund confirmation screen to help with refunding to the payment card [https://github.com/woocommerce/woocommerce-ios/pull/6241]
- [*] Coupons: Replace the toggles on Usage Details screen with text for uneditable contents. [https://github.com/woocommerce/woocommerce-ios/pull/6287]
- [*] Improve image loading for thumbnails especially on the Product list. [https://github.com/woocommerce/woocommerce-ios/pull/6299]
- [*] Coupons: Added feedback banner on the top of the coupon list. [https://github.com/woocommerce/woocommerce-ios/pull/6316]
- [*] Coupons: Handled error when loading total discounted amount fails. [https://github.com/woocommerce/woocommerce-ios/pull/6368]
- [internal] Removed all feature flags for Shipping Labels. Please smoke test all parts of Shipping Labels to make sure that everything still works as before. [https://github.com/woocommerce/woocommerce-ios/pull/6270]
- [*] In-Person Payments: Localized messages and UI [https://github.com/woocommerce/woocommerce-ios/pull/6317]
- [*] My Store: Fixed incorrect currency symbol of revenue text for stores with non-USD currency. [https://github.com/woocommerce/woocommerce-ios/pull/6335]
- [*] Notifications: Dismiss presented view before presenting content from notifications [https://github.com/woocommerce/woocommerce-ios/pull/6354]
- [*] Reviews: Fixed missing product information on first load [https://github.com/woocommerce/woocommerce-ios/pull/6367]
- [internal] Removed the feature flag for My store tab UI updates. Please smoke test the store stats and top performers in the "My store" tab to make sure everything works as before. [https://github.com/woocommerce/woocommerce-ios/pull/6334]
- [*] In-Person Payments: Add support for accepting payments on bookable products [https://github.com/woocommerce/woocommerce-ios/pull/6364]
- [*] In-Person Payments: Fixed issue where payment could be stuck prompting to remove the card if the payment was declined and retried before removing the card.

8.6
-----
- [***] Merchants can now view coupons in their stores by enabling Coupon Management in Experimental Features. [https://github.com/woocommerce/woocommerce-ios/pull/6209]
- [*] Orders: In the experimental Order Creation feature, product variations added to a new order now show a list of their attributes. [https://github.com/woocommerce/woocommerce-ios/pull/6131]
- [*] Enlarged the tap area for the action button on the notice view. [https://github.com/woocommerce/woocommerce-ios/pull/6146]
- [*] Reviews: Fixed crash on iPad when tapping the More button. [https://github.com/woocommerce/woocommerce-ios/pull/6187]
- [*] In-Person Payments: Remove Stripe from Experimental Features as it is always enabled now. [https://github.com/woocommerce/woocommerce-ios/pull/6205]
- [*] Disabled unnecessary selection of the "Refund via" row on the Refund Confirmation screen [https://github.com/woocommerce/woocommerce-ios/pull/6198]
- [*] Increased minimum version of Stripe extension for In-Person Payments to 6.2.0 [https://github.com/woocommerce/woocommerce-ios/pull/xxxx]
- [internal] Removed `pushNotificationsForAllStores` feature flag. Since the changes are non-trivial, it would be great to smoke test push notifications for all stores in beta testing. [https://github.com/woocommerce/woocommerce-ios/pull/6231]

8.5
-----
- [*] In-Person Payments: Inform the user when a card reader battery is so low that it needs to be charged before the reader can be connected. [https://github.com/woocommerce/woocommerce-ios/pull/5998]
- [***] The My store tab is having a new look with new conversion stats and shows up to 5 top performing products now (used to be 3). [https://github.com/woocommerce/woocommerce-ios/pull/5991]
- [**] Fixed a crash at the startup of the app, related to Gridicons. [https://github.com/woocommerce/woocommerce-ios/pull/6005]
- [***] Experimental Feature: It's now possible to create Orders in the app by enabling it in Settings > Experimental Features. For now you can change the order status, add products, and add customer details (billing and shipping addresses). [https://github.com/woocommerce/woocommerce-ios/pull/6060]
- [*] Fixed issue in date range selection for the orders filters where is some cases dates are not available for selection. [https://github.com/woocommerce/woocommerce-ios/pull/6090]
- [*] Enabled "view product in store" and "share product" options for variable products when accessing them through the order details screen. [https://github.com/woocommerce/woocommerce-ios/pull/6091]

8.4
-----
- [***] In-Person Payments: Support for Stripe M2 card reader. [https://github.com/woocommerce/woocommerce-ios/pull/5844]
- [***] We introduced a new tab called "Menu", a tab in the main navigation where you can browser different sub-sections of the app: Switch Store, Settings, WooCommerce Admin, View Store and Reviews. [https://github.com/woocommerce/woocommerce-ios/pull/5926]
- [***] Store admins can now access sites with plugins that have Jetpack Connection Package (e.g. WooCommerce Payments, Jetpack Backup) in the app. These sites do not require Jetpack-the-plugin to connect anymore. Store admins can still install Jetpack-the-plugin from the app through settings or a Jetpack banner. [https://github.com/woocommerce/woocommerce-ios/pull/5924]
- [*] Add/Edit Product screen: Fix transient product name while adding images.[https://github.com/woocommerce/woocommerce-ios/pull/5840]

8.3
-----
- [***] All merchants can create Simple Payments orders. [https://github.com/woocommerce/woocommerce-ios/pull/5684]
- [**] System status report can now be viewed and copied directly from within the app. [https://github.com/woocommerce/woocommerce-ios/pull/5702]
- [**] Product SKU input scanner is now available as a beta feature. To try it, enable it from settings and you can scan a barcode to use as the product SKU in product inventory settings! [https://github.com/woocommerce/woocommerce-ios/pull/5695]
- [**] Now you chan share a payment link when creating a Simple Payments order [https://github.com/woocommerce/woocommerce-ios/pull/5819]
- [*] Reviews: "Mark all as read" checkmark bar button item button replaced with menu button which launches an action sheet. Menu button is displayed only if there are unread reviews available.[https://github.com/woocommerce/woocommerce-ios/pull/5833]
- [internal] Refactored ReviewsViewController to add tests. [https://github.com/woocommerce/woocommerce-ios/pull/5834]

8.2
-----
- [***] In-Person Payments: Now you can collect Simple Payments on the go. [https://github.com/woocommerce/woocommerce-ios/pull/5635]
- [*] Products: After generating a new variation for a variable product, you are now taken directly to edit the new variation. [https://github.com/woocommerce/woocommerce-ios/pull/5649]
- [*] Dashboard: the visitor count in the Today tab is now shown when Jetpack site stats are enabled.
- [*] Add/Edit Product Images: tapping on the last `n` images while `n` images are pending upload does not crash the app anymore. [https://github.com/woocommerce/woocommerce-ios/pull/5672]

8.2
-----
- [*] Shipping Labels: Fixes a crash when saving a new shipping label after opening the order from a push notification. [https://github.com/woocommerce/woocommerce-ios/pull/5549]
- [**] In-Person Payments: Improved support for VoiceOver. [https://github.com/woocommerce/woocommerce-ios/pull/5572]
- [*] In-Person Payments: Fixes a crash when printing more than one receipt. [https://github.com/woocommerce/woocommerce-ios/pull/5575]

8.1
-----
- [***] Now it's possible to filter Order List by multiple statuses and date ranges. Plus, we removed the top tab bar on Orders Tab. [https://github.com/woocommerce/woocommerce-ios/pull/5491]
- [*] Login: Password AutoFill will suggest wordpress.com accounts. [https://github.com/woocommerce/woocommerce-ios/pull/5399]
- [*] Store picker: after logging in with store address, the pre-selected store is now the currently selected store instead of the store from login flow. [https://github.com/woocommerce/woocommerce-ios/pull/5508]
- [*] The application icon number from order push notifications is now cleared after visiting the orders tab. [https://github.com/woocommerce/woocommerce-ios/pull/5715]
- [internal] Migrated Settings screen to MVVM [https://github.com/woocommerce/woocommerce-ios/pull/5393]


8.0
-----
- [*] Product List: Add support for product filtering by category. [https://github.com/woocommerce/woocommerce-ios/pull/5388]
- [***] Push notifications are now supported for all connected stores. [https://github.com/woocommerce/woocommerce-ios/pull/5299]
- [*] Fix: in Settings > Switch Store, tapping "Dismiss" after selecting a different store does not switch stores anymore. [https://github.com/woocommerce/woocommerce-ios/pull/5359]

7.9
-----
- [*] Fix: after disconnecting a site or connecting to a new site, the sites in site picker (Settings > Switch Store) should be updated accordingly. The only exception is when the newly disconnected site is the currently selected site. [https://github.com/woocommerce/woocommerce-ios/pull/5241]
- [*] Order Details: Show a button on the "Product" section of Order Details screen to allow recreating shipping labels. [https://github.com/woocommerce/woocommerce-ios/pull/5255]
- [*] Edit Order Address - Enable `Done` button when `Use as {Shipping/Billing} Address` toggle is turned on. [https://github.com/woocommerce/woocommerce-ios/pull/5254]
- [*] Add/Edit Product: fix an issue where the product name keyboard is English only. [https://github.com/woocommerce/woocommerce-ios/pull/5288]
- [*] Order Details: some sites cannot parse order requests where the fields parameter has spaces, and the products section cannot load as a result. The spaces are now removed. [https://github.com/woocommerce/woocommerce-ios/pull/5298]

7.8
-----
- [***] Shipping Labels: merchants can create multiple packages for the same order, moving the items between different packages. [https://github.com/woocommerce/woocommerce-ios/pull/5190]
- [*] Fix: Navigation bar buttons are now consistently pink on iOS 15. [https://github.com/woocommerce/woocommerce-ios/pull/5139]
- [*] Fix incorrect info banner color and signature option spacing on Carrier and Rates screen. [https://github.com/woocommerce/woocommerce-ios/pull/5144]
- [x] Fix an error where merchants were unable to connect to valid stores when they have other stores with corrupted information https://github.com/woocommerce/woocommerce-ios/pull/5161
- [*] Shipping Labels: Fix issue with decimal values on customs form when setting the device with locales that use comma as decimal point. [https://github.com/woocommerce/woocommerce-ios/pull/5195]
- [*] Shipping Labels: Fix crash when tapping on Learn more rows of customs form. [https://github.com/woocommerce/woocommerce-ios/pull/5207]
- [*] Shipping Labels: The shipping address now prefills the phone number from the billing address if a shipping phone number is not available. [https://github.com/woocommerce/woocommerce-ios/pull/5177]
- [*] Shipping Labels: now in Carrier and Rates we always display the discounted rate instead of the retail rate if available. [https://github.com/woocommerce/woocommerce-ios/pull/5188]
- [*] Shipping Labels: If the shipping address is invalid, there are now options to email, call, or message the customer. [https://github.com/woocommerce/woocommerce-ios/pull/5228]
- [*] Accessibility: notify when offline mode banner appears or disappears. [https://github.com/woocommerce/woocommerce-ios/pull/5225]

7.7
-----
- [***] In-Person Payments: US merchants can now obtain a card reader and then collect payments directly from the app. [https://github.com/woocommerce/woocommerce-ios/pull/5030]
- [***] Shipping Labels: Merchants can now add new payment methods for shipping labels directly from the app. [https://github.com/woocommerce/woocommerce-ios/pull/5023]
- [**] Merchants can now edit shipping & billing addresses from orders. [https://github.com/woocommerce/woocommerce-ios/pull/5097]
- [x] Fix: now a default paper size will be selected in Shipping Label print screen. [https://github.com/woocommerce/woocommerce-ios/pull/5035]
- [*] Show banner on screens that use cached data when device is offline. [https://github.com/woocommerce/woocommerce-ios/pull/5000]
- [*] Fix incorrect subtitle on customs row of Shipping Label purchase flow. [https://github.com/woocommerce/woocommerce-ios/pull/5093]
- [*] Make sure customs form printing option is not available on non-international orders. [https://github.com/woocommerce/woocommerce-ios/pull/5104]
- [*] Fix incorrect logo for DHL in Shipping Labels flow. [https://github.com/woocommerce/woocommerce-ios/pull/5105]

7.6
-----
- [x] Show an improved error modal if there are problems while selecting a store. [https://github.com/woocommerce/woocommerce-ios/pull/5006]
- [***] Shipping Labels: Merchants can now add new custom and service packages for shipping labels directly from the app. [https://github.com/woocommerce/woocommerce-ios/pull/4976]
- [*] Fix: when product image upload fails, the image cell stop loading. [https://github.com/woocommerce/woocommerce-ios/pull/4989]

7.5
-----
- [***] Merchants can now purchase shipping labels and declare customs forms for international orders. [https://github.com/woocommerce/woocommerce-ios/pull/4896]
- [**] Merchants can now edit customer provided notes from orders. [https://github.com/woocommerce/woocommerce-ios/pull/4893]
- [*] Fix empty states sometimes not centered vertically [https://github.com/woocommerce/woocommerce-ios/pull/4890]
- [*] Fix error syncing products due to decoding failure of regular_price in product variations. [https://github.com/woocommerce/woocommerce-ios/pull/4901]
- [*] Hide bottom bar on shipping label purchase form. [https://github.com/woocommerce/woocommerce-ios/pull/4902]

7.4
-----
- [*] Fix an issue where some extension was not shown in order item details. [https://github.com/woocommerce/woocommerce-ios/pull/4753]
- [*] Fix: The refund button within Order Details will be hidden if the refund is zero. [https://github.com/woocommerce/woocommerce-ios/pull/4789]
- [*] Fix: Incorrect arrow direction for right-to-left languages on Shipping Label flow. [https://github.com/woocommerce/woocommerce-ios/pull/4796]
- [*] Fix: Shouldn't be able to schedule a sale without sale price. [https://github.com/woocommerce/woocommerce-ios/pull/4825]
- [*] Fix: Edit address screen is pushed twice in Shipping Label flow when missing name in origin or destination address. [https://github.com/woocommerce/woocommerce-ios/pull/4845]

7.3
-----
- [*] Order Detail: now we do not offer the "email note to customer" option if no email is available. [https://github.com/woocommerce/woocommerce-ios/pull/4680]
- [*] My Store: If there are errors loading the My Store screen, a banner now appears at the top of the screen with links to troubleshoot or contact support. [https://github.com/woocommerce/woocommerce-ios/pull/4704]
- [*] Fix: Added 'Product saved' confirmation message when a product is updated [https://github.com/woocommerce/woocommerce-ios/pull/4709]
- [*] Shipping Labels: Updated address validation to automatically use trivially normalized address for origin and destination. [https://github.com/woocommerce/woocommerce-ios/pull/4719]
- [*] Fix: Order details for products with negative prices now will show correctly [https://github.com/woocommerce/woocommerce-ios/pull/4683]
- [*] Fix: Order list not extend edge-to-edge in dark mode. [https://github.com/woocommerce/woocommerce-ios/pull/4728]
- [*] Plugins: Added list of active and inactive plugins that can be reached by admins in the settings screen. [https://github.com/woocommerce/woocommerce-ios/pull/4735]
- [*] Login: Updated appearance of back buttons in navigation bar to minimal style. [https://github.com/woocommerce/woocommerce-ios/pull/4726]
- [internal] Upgraded Zendesk SDK to version 5.3.0. [https://github.com/woocommerce/woocommerce-ios/pull/4699]
- [internal] Updated GoogleSignIn to version 6.0.1 through WordPressAuthenticator. There should be no functional changes, but may impact Google sign in flow. [https://github.com/woocommerce/woocommerce-ios/pull/4725]

7.2
-----
- [*] Order Fulfillment: Updated success notice message [https://github.com/woocommerce/woocommerce-ios/pull/4589]
- [*] Order Fulfillment: Fixed issue footer view getting clipped of by iPhone notch [https://github.com/woocommerce/woocommerce-ios/pull/4631]
- [*] Shipping Labels: Updated address validation to make sure a name is entered for each address. [https://github.com/woocommerce/woocommerce-ios/pull/4601]
- [*] Shipping Labels: Hide Contact button on Shipping To Address form when customer phone number is not provided. [https://github.com/woocommerce/woocommerce-ios/pull/4663]
- [*] Shipping Labels: Updated edge-to-edge table views for all forms. [https://github.com/woocommerce/woocommerce-ios/pull/4657]
- [*] Orders and Order Details: Updated edge-to-edge table views for consistent look across the app. [https://github.com/woocommerce/woocommerce-ios/pull/4638]
- [*] Reviews and Review Details: Updated edge-to-edge table views for consistent look across the app. [https://github.com/woocommerce/woocommerce-ios/pull/4637]
- [*] New error screen displayed to users without the required roles to access the store. [https://github.com/woocommerce/woocommerce-ios/pull/4493]

7.1
-----
- [***] Merchants from US can create shipping labels for physical orders from the app. The feature supports for now only orders where the shipping address is in the US. [https://github.com/woocommerce/woocommerce-ios/pull/4578]
- [**] Due to popular demand, the Order fulfill is displayed once again when clicking on the Mark order complete button. [https://github.com/woocommerce/woocommerce-ios/pull/4567]
- [*] Fix: Interactive pop gesture on Order Details and Settings screen. [https://github.com/woocommerce/woocommerce-ios/pull/4504]
- [*] Fix: Frozen refresh control and placeholder when switching tabs [https://github.com/woocommerce/woocommerce-ios/pull/4505]
- [internal] Stats tab: added network sync throttling [https://github.com/woocommerce/woocommerce-ios/pull/4494]

7.0
-----
- [**] Order Detail: now we display Order Items and Shipping Label Packages as separate sections. [https://github.com/woocommerce/woocommerce-ios/pull/4445]
- [*] Fix: Orders for a variable product with different configurations of a single variation will now show each order item separately. [https://github.com/woocommerce/woocommerce-ios/pull/4445]
- [*] If the Orders, Products, or Reviews lists can't load, a banner now appears at the top of the screen with links to troubleshoot or contact support. [https://github.com/woocommerce/woocommerce-ios/pull/4400, https://github.com/woocommerce/woocommerce-ios/pull/4407]
- [*] Fix: Stats tabs are now displayed and ordered correctly in RTL languages. [https://github.com/woocommerce/woocommerce-ios/pull/4444]
- [*] Fix: Missing "Add Tracking" button in orders details. [https://github.com/woocommerce/woocommerce-ios/pull/4520]


6.9
-----
- [*] Order Detail: now we display a loader on top, to communicate that the order detail view has not yet been fully loaded. [https://github.com/woocommerce/woocommerce-ios/pull/4396]
- [*] Products: You can edit product attributes for variations right from the main product form. [https://github.com/woocommerce/woocommerce-ios/pull/4350]
- [*] Improved CTA. "Print Shipping Label" instead of "Reprint Shipping Label". [https://github.com/woocommerce/woocommerce-ios/pull/4394]
- [*] Improved application log viewer. [https://github.com/woocommerce/woocommerce-ios/pull/4387]
- [*] Improved the experience when creating the first variation. [https://github.com/woocommerce/woocommerce-ios/pull/4405]

6.8
-----

- [***] Dropped iOS 13 support. From now we support iOS 14 and later. [https://github.com/woocommerce/woocommerce-ios/pull/4209]
- [**] Products: Added the option to create and edit a virtual product directly from the product detail screen. [https://github.com/woocommerce/woocommerce-ios/pull/4214]

6.7
-----
- [**] Add-Ons: Order add-ons are now available as a beta feature. To try it, enable it from settings! [https://github.com/woocommerce/woocommerce-ios/pull/4119]

6.6
-----
- [*] Fix: Product variations only support at most one image, so we won't show an option to add a second one. [https://github.com/woocommerce/woocommerce-ios/pull/3994]
- [*] Fix: The screen to select images from the Media Library would sometimes crash when the library had a specific number of images. [https://github.com/woocommerce/woocommerce-ios/pull/4003]
- [*] Improved error messages for logins. [https://github.com/woocommerce/woocommerce-ios/pull/3957]

6.5
-----
- [*] Fix: Product images with non-latin characters in filenames now will load correctly and won't break Media Library. [https://github.com/woocommerce/woocommerce-ios/pull/3935]
- [*] Fix: The screen to select images from the Media Library would sometimes crash when the library had a specific number of images. [https://github.com/woocommerce/woocommerce-ios/pull/4070]

6.4
-----
- [*] Login: New design and illustrations for the initial login screen, promoting the app's main features. [https://github.com/woocommerce/woocommerce-ios/pull/3867]
- [*] Enhancement/fix: Unify back button style across the app. [https://github.com/woocommerce/woocommerce-ios/pull/3872]

6.3
-----
- [**] Products: Now you can add variable products from the create product action sheet. [https://github.com/woocommerce/woocommerce-ios/pull/3836]
- [**] Products: Now you can easily publish a product draft or pending product using the navigation bar buttons [https://github.com/woocommerce/woocommerce-ios/pull/3846]
- [*] Fix: In landscape orientation, all backgrounds on detail screens and their subsections now extend edge-to-edge. [https://github.com/woocommerce/woocommerce-ios/pull/3808]
- [*] Fix: Creating an attribute or a variation no longer saves your product pending changes. [https://github.com/woocommerce/woocommerce-ios/pull/3832]
- [*] Enhancement/fix: image & text footnote info link rows are now center aligned in order details reprint shipping label info row and reprint screen. [https://github.com/woocommerce/woocommerce-ios/pull/3805]

6.2
-----

- [***] Products: When editing a product, you can now create/delete/update product variations, product attributes and product attribute options. https://github.com/woocommerce/woocommerce-ios/pull/3791
- [**] Large titles are enabled for the four main tabs like in Android. In Dashboard and Orders tab, a workaround is implemented with some UI/UX tradeoffs where the title size animation is not as smooth among other minor differences from Products and Reviews tab. We can encourage beta users to share any UI issues they find with large titles. [https://github.com/woocommerce/woocommerce-ios/pull/3763]
- [*] Fix: Load product inventory settings in read-only mode when the product has a decimal stock quantity. This fixes the products tab not loading due to product decoding errors when third-party plugins enable decimal stock quantities. [https://github.com/woocommerce/woocommerce-ios/pull/3717]
- [*] Fix: Loading state stuck in Reviews List. [https://github.com/woocommerce/woocommerce-ios/pull/3753]

6.1
-----
- [**] Products: When editing variable products, you can now edit the variation attributes to select different attribute options. [https://github.com/woocommerce/woocommerce-ios/pull/3628]
- [*] Fixes a bug where long pressing the back button sometimes displayed an empty list of screens.
- [*] Product Type: Updated product type detail to display "Downloadable" if a product is downloadable. [https://github.com/woocommerce/woocommerce-ios/pull/3647]
- [*] Product Description: Updated the placeholder text in the Aztec Editor screens to provide more context. [https://github.com/woocommerce/woocommerce-ios/pull/3668]
- [*] Fix: Update the downloadable files row to read-only, if the product is accessed from Order Details. [https://github.com/woocommerce/woocommerce-ios/pull/3669]
- [*] Fix: Thumbnail image of a product wasn't being loaded correctly in Order Details. [https://github.com/woocommerce/woocommerce-ios/pull/3678]
- [*] Fix: Allow product's `regular_price` to be a number and `sold_individually` to be `null` as some third-party plugins could alter the type in the API. This could help with the products tab not loading due to product decoding errors. [https://github.com/woocommerce/woocommerce-ios/pull/3679]
- [internal] Attempted fix for a crash in product image upload. [https://github.com/woocommerce/woocommerce-ios/pull/3693]

6.0
-----
- [**] Due to popular demand, the product SKU is displayed once again in Order Details screen. [https://github.com/woocommerce/woocommerce-ios/pull/3564]
- [*] Updated copyright notice to WooCommerce
- [*] Fix: top performers in "This Week" tab should be showing the same data as in WC Admin.
- [*] Fix: visitor stats in Dashboard should be more consistent with web data on days when the end date for more than one tab is the same (e.g. "This Week" and "This Month" both end on January 31). [https://github.com/woocommerce/woocommerce-ios/pull/3532]
- [*] Fix: navbar title on cross-sells products list displayed title for upsells [https://github.com/woocommerce/woocommerce-ios/pull/3565]
- [*] Added drag-and-drop sorting to Linked Products [https://github.com/woocommerce/woocommerce-ios/pull/3548]
- [internal] Refactored Core Data migrator stack to help reduce crashes [https://github.com/woocommerce/woocommerce-ios/pull/3523]


5.9
-----
- [**] Product List: if a user applies custom sort orders and filters in the Product List, now when they reopen the app will be able to see the previous settings applied. [https://github.com/woocommerce/woocommerce-ios/pull/3454]
- [*] Removed fulfillment screen and moved fulfillment to the order details screen. [https://github.com/woocommerce/woocommerce-ios/pull/3453]
- [*] Fix: billing information action sheets now are presented correctly on iPad. [https://github.com/woocommerce/woocommerce-ios/pull/3457]
- [*] fix: the rows in the product search list now don't have double separators. [https://github.com/woocommerce/woocommerce-ios/pull/3456]
- [*] Fix: During login, the spinner when a continue button is in loading state is now visible in dark mode. [https://github.com/woocommerce/woocommerce-ios/pull/3472]
- [*] fix: when adding a note to an order, the text gets no more deleted if you tap on “Email note to customer”. [https://github.com/woocommerce/woocommerce-ios/pull/3473]
- [*] Added Fees to order details. [https://github.com/woocommerce/woocommerce-ios/pull/3475]
- [*] fix: now we don't show any more similar alert notices if an error occurred. [https://github.com/woocommerce/woocommerce-ios/pull/3474]
- [*] fix: in Settings > Switch Store, the spinner in the "Continue" button at the bottom is now visible in dark mode. [https://github.com/woocommerce/woocommerce-ios/pull/3468]
- [*] fix: in order details, the shipping and billing address are displayed in the order of the country (in some eastern Asian countries, the address starts from the largest unit to the smallest). [https://github.com/woocommerce/woocommerce-ios/pull/3469]
- [*] fix: product is now read-only when opened from the order details. [https://github.com/woocommerce/woocommerce-ios/pull/3491]
- [*] fix: pull to refresh on the order status picker screen does not resets anymore the current selection. [https://github.com/woocommerce/woocommerce-ios/pull/3493]
- [*] When adding or editing a link (e.g. in a product description) link settings are now presented as a popover on iPad. [https://github.com/woocommerce/woocommerce-ios/pull/3492]
- [*] fix: the glitch when launching the app in logged out state or after tapping "Try another account" in store picker is now gone. [https://github.com/woocommerce/woocommerce-ios/pull/3498]
- [*] Minor enhancements: in product editing form > product reviews list, the rows don't show highlighted state on tap anymore since they are not actionable. Same for the number of upsell and cross-sell products in product editing form > linked products. [https://github.com/woocommerce/woocommerce-ios/pull/3502]


5.8
-----
- [***] Products M5 features are now available to all. Products M5 features: add and edit linked products, add and edit downloadable files, product deletion. [https://github.com/woocommerce/woocommerce-ios/pull/3420]
- [***] Shipping labels M1 features are now available to all: view shipping label details, request a refund, and reprint a shipping label via AirPrint. [https://github.com/woocommerce/woocommerce-ios/pull/3436]
- [**] Improved login flow, including better error handling. [https://github.com/woocommerce/woocommerce-ios/pull/3332]


5.7
-----
- [***] Dropped iOS 12 support. From now we support iOS 13 and later. [https://github.com/woocommerce/woocommerce-ios/pull/3216]
- [*] Fixed spinner appearance in the footer of orders list. [https://github.com/woocommerce/woocommerce-ios/pull/3249]
- [*] In order details, the image for a line item associated with a variation is shown now after the variation has been synced. [https://github.com/woocommerce/woocommerce-ios/pull/3314]
- [internal] Refactored Core Data stack so more errors will be propagated. [https://github.com/woocommerce/woocommerce-ios/pull/3267]


5.6
-----
- [**] Fixed order list sometimes not showing newly submitted orders.
- [*] now the date pickers on iOS 14 are opened as modal view. [https://github.com/woocommerce/woocommerce-ios/pull/3148]
- [*] now it's possible to remove an image from a Product Variation if the WC version 4.7+. [https://github.com/woocommerce/woocommerce-ios/pull/3159]
- [*] removed the Product Title in product screen navigation bar. [https://github.com/woocommerce/woocommerce-ios/pull/3187]
- [*] the icon of the cells inside the Product Detail are now aligned at 10px from the top margin. [https://github.com/woocommerce/woocommerce-ios/pull/3199]
- [**] Added the ability to issue refunds from the order screen. Refunds can be done towards products or towards shipping. [https://github.com/woocommerce/woocommerce-ios/pull/3204]
- [*] Prevent banner dismiss when tapping "give feedback" on products screen. [https://github.com/woocommerce/woocommerce-ios/pull/3221]
- [*] Add keyboard dismiss in Add Tracking screen [https://github.com/woocommerce/woocommerce-ios/pull/3220]


5.5
-----
- [**] Products M4 features are now available to all. Products M4 features: add a simple/grouped/external product with actions to publish or save as draft. [https://github.com/woocommerce/woocommerce-ios/pull/3133]
- [*] enhancement: Order details screen now shows variation attributes for WC version 4.7+. [https://github.com/woocommerce/woocommerce-ios/pull/3109]
- [*] fix: Product detail screen now includes the number of ratings for that product. [https://github.com/woocommerce/woocommerce-ios/pull/3089]
- [*] fix: Product subtitle now wraps correctly in order details. [https://github.com/woocommerce/woocommerce-ios/pull/3201]


5.4
-----
- [*] fix: text headers on Product price screen are no more clipped with large text sizes. [https://github.com/woocommerce/woocommerce-ios/pull/3090]


5.4
-----
- [*] fix: the footer in app Settings is now correctly centered.
- [*] fix: Products tab: earlier draft products now show up in the same order as in core when sorting by "Newest to Oldest".
- [*] enhancement: in product details > price settings, the sale dates can be edited inline in iOS 14 using the new date picker. Also, the sale end date picker editing does not automatically end on changes anymore. [https://github.com/woocommerce/woocommerce-ios/pull/3044]
- [*] enhancement: in order details > add tracking, the date shipped can be edited inline in iOS 14 using the new date picker. [https://github.com/woocommerce/woocommerce-ios/pull/3044]
- [*] enhancement: in products list, the "(No Title)" placeholder will be showed when a product doesn't have the title set. [https://github.com/woocommerce/woocommerce-ios/pull/3068]
- [*] fix: the placeholder views in the top dashboard chart and orders tab do not have unexpected white background color in Dark mode in iOS 14 anymore. [https://github.com/woocommerce/woocommerce-ios/pull/3063]


5.3
-----
- [**] In Settings > Experimental Features, a Products switch is now available for turning Products M4 features on and off (default off). Products M4 features: add a simple/grouped/external product with actions to publish or save as draft.
- [*] Opening a product from order details now shows readonly product details of the same styles as in editable product details.
- [*] Opening a product variation from order details now shows readonly product variation details and this product variation does not appear in the Products tab anymore.
- [*] Enhancement: when not saving a product as "published", the in-progress modal now shows title and message like "saving your product" instead of "publishing your product".
- [*] In product and variation list, the stock quantity is not shown anymore when stock management is disabled.
- [*] Enhancement: when the user attempts to dismiss the product selector search modal while at least one product is selected for a grouped product's linked products, a discard changes action sheet is shown.
- [internal] Renamed a product database table (Attribute) to GenericAttribute. This adds a new database migration.  [https://github.com/woocommerce/woocommerce-ios/pull/2883]
- [internal] Refactored the text fields in the Manual Shipment Tracking page. [https://github.com/woocommerce/woocommerce-ios/pull/2979]
- [internal] Attempt fix for startup crashes. [https://github.com/woocommerce/woocommerce-ios/pull/3069]


5.2
-----
- [**] Products: now you can editing basic fields for non-core products (whose product type is not simple/external/variable/grouped) - images, name, description, readonly price, readonly inventory, tags, categories, short description, and product settings.
- [*] Enhancement: for variable products, the stock status is now shown in its variation list.
- [*] Sign In With Apple: if the Apple ID has been disconnected from the WordPress app (e.g. in Settings > Apple ID > Password & Security > Apps using Apple ID), the app is logged out on app launch or app switch.
- [*] Now from an Order Detail it's only possible to open a Product in read-only mode.
- [internal] #2881 Upgraded WPAuth from 1.24 to 1.26-beta.12. Regressions may happen in login flows.
- [internal] #2896 Configured the same user agent header for all the network requests made through the app.
- [internal] #2879 After logging out, the persistent store is not reset anymore to fix a crash in SIWA revoked token scenario after app launch (issue #2830). No user-facing changes are intended, the data should be associated with a site after logging out and in like before.

5.1
-----
- [*] bugfix: now reviews are refreshed correctly. If you try to delete or to set as spam a review from the web, the result will match in the product reviews list.
- [*] If the Products switch is on in Settings > Experimental Features:
  - For a variable product, the stock status is not shown in the product details anymore when stock management is disabled since stock status is controlled at variation level.
- [internal] The Order List and Orders Search → Filter has a new backend architecture (#2820). This was changed as an experiment to fix #1543. This affects iOS 13.0 users only. No new behaviors have been added. Github project: https://git.io/JUBco.
- [*] Orders → Search list will now show the full counts instead of “99+”. #2825


5.0
-----
- [*] Order details > product details: tapping outside of the bottom sheet from "Add more details" menu does not dismiss the whole product details anymore.
- [*] If the Products switch is on in Settings > Experimental Features, product editing for basic fields are enabled for non-core products (whose product type is not simple/external/variable/grouped) - images, name, description, readonly price, readonly inventory, tags, categories, short description, and product settings.
- [*] Order Detail: added "Guest" placeholder on Order Details card when there's no customer name.
- [*] If the Products switch is on in Settings > Experimental Features:
  - Product editing for basic fields are enabled for non-core products (whose product type is not simple/external/variable/grouped) - images, name, description, readonly price, readonly inventory, tags, categories, short description, and product settings.
  - Inventory and shipping settings are now editable for a variable product.
  - A product variation's stock status is now editable in inventory settings.
  - Reviews row is now hidden if reviews are disabled.
  - Now it's possible to open the product's reviews screen also if there are no reviews.
  - We improved our VoiceOver support in Product Detail screen.
- [*] In Settings, the "Feature Request" button was replaced with "Send Feedback" (Survey) (https://git.io/JUmUY)


4.9
-----
- [**] Sign in with Apple is now available in the log in process.
- [**] In Settings > Experimental Features, a Products switch is now available for turning Products M3 features on and off for core products (default off for beta testing). Products M3 features: edit grouped, external and variable products, enable/disable reviews, change product type and update categories and tags.
- [*] Edit Products: the update action now shows up on the product details after updating just the sale price.
- [*] Fix a crash that sometimes happen when tapping on a Product Review push notification.
- [*] Variable product > variation list: a warning banner is shown if any variations do not have a price, and warning text is shown on these variation rows.


4.8
-----
- [*] Enabled right/left swipe on product images.


4.7
-----
- [*] Fixed an intermittent crash when sending an SMS from the app.


4.6
-----
- [*] Fix an issue in the y-axis values on the dashboard charts where a negative value could show two minus signs.
- [*] When a simple product doesn't have a price set, the price row on the product details screen now shows "Add Price" placeholder instead of an empty regular price.
- [*] If WooCommerce 4.0 is available the app will show the new stats dashboard, otherwise will show a banner indicating the user to upgrade.
- [*] The total orders row is removed from the readonly product details (products that are not a simple product) to avoid confusion since it's not shown on the editable form for simple products.


4.5
-----
- [**] Products: now you can update product images, product settings, viewing and sharing a product.
- [*] In Order Details, the item subtotal is now shown on the right side instead of the quantity. The quantity can still be viewed underneath the product name.
- [*] In Order Details, SKU was removed from the Products List. It is still shown when fulfilling the order or viewing the product details.
- [*] Polish the loading state on the product variations screen.
- [*] When opening a simple product from outside of the Products tab (e.g. from Top Performers section or an order), the product name and ellipsis menu (if the Products feature switch is enabled) should be visible in the navigation bar.


4.4
-----
- Order Detail: the HTML shipping method is now showed correctly
- [internal] Logging in via 'Log in with Google' has changes that can cause regressions. See https://git.io/Jf2Fs for full testing details.
- [**] Fix bugs related to push notifications: after receiving a new order push notification, the Reviews tab does not show a badge anymore. The application icon badge number is now cleared by navigating to the Orders tab and/or the Reviews tab, depending on the types of notifications received.
- [*] The discard changes prompt now only appears when navigating from product images screen if any images have been deleted.
- [*] Fix the issue where product details screen cannot be scrolled to the bottom in landscape after keyboard is dismissed (e.g. from editing product title).
- [*] The product name is now shown in the product details navigation bar so that the name is always visible.
- [*] The images pending upload should be visible after editing product images from product details.
- [*] The discard changes prompt does not appear when navigating from product settings detail screens with a text field (slug, purchase note, and menu order) anymore.
- [*] Fix the wrong cell appearance in the order status list.
- [*] The "View product in store" action will be shown only if the product is published.
- [internal] Modified the component used for fetching data from the database. Please watch out for crashes in lists.


4.3
-----
- Products: now the Product details can be edited and saved outside Products tab (e.g. from Order details or Top Performers).
- [internal]: the navigation to the password entry screen has changed and can cause regressions. See https://git.io/JflDW for testing details.
- [internal] Refactored some API calls for fetching a Note, Product, and Product Review.
- Products: we improved our VoiceOver support in Product Price settings
- In Settings > Experimental Features, a Products switch is now available for turning Products M2 features on and off for simple products (default off for beta testing). Products M2 features: update product images, product settings, viewing and sharing a product.
- The WIP banner on the Products tab is now collapsed by default for more vertical space.
- Dropped iOS 11 support. From now we support iOS 12 and later.
- In Order Details, the Payment card is now shown right after the Products and Refunded Products cards.


4.2
-----
- Products: now tapping anywhere on a product cell where you need to insert data, like in Product Price and Product Shipping settings, you start to edit the text field.
- Products: now the keyboard pop up automatically in Edit Description
- The Processing orders list will now show upcoming (future) orders.
- Improved stats: fixed the incorrect time range on "This Week" tab when loading improved stats on a day when daily saving time changes.
- [internal]: the "send magic link" screen has navigation changes that can cause regressions. See https://git.io/Jfqio for testing details.
- The Orders list is now automatically refreshed when reopening the app.
- The Orders list is automatically refreshed if a new order (push notification) comes in.
- Orders -> Search: The statuses now shows the total number of orders with that status.


4.1
-----
- Fix an intermittent crash when downloading Orders
- The Photo Library permission alert shouldn't be prompted when opening the readonly product details or edit product for simple products, which is reproducible on iOS 11 or 12 devices. (The permission is only triggered when uploading images in Zendesk support or in debug builds with Products M2 enabled.)
- [internal] Updated the empty search result views for Products and Orders. https://git.io/Jvdap


4.0
-----
- Products is now available with limited editing for simple products!
- Fix pulling to refresh on the Processing tab sometimes will not show the up-to-date orders.
- Edit Product > Price Settings: schedule sale is now available even when either the start or end date is not set, and the sale end date can be removed now.
- Improved stats: fixed a crash when loading improved stats on a day when daily saving time changes.
- [internal] Changed the Shipping and Tax classes list loading so that any cached data is shown right away
- [internal] Edit Products M2: added an image upload source for product images - WordPress Media Library.
- [internal] Slightly changed the dependency graph of the database fetching component. Please watch out for data loading regressions.
- [internal] the signup and login Magic Link flows have code changes. See https://git.io/JvyB3 for testing details.
- [internal] the login via Magic Link flows have code changes. See https://git.io/JvyB3 for testing details.
- [internal] the login via Continue with Google flows have code changes that can cause regressions. See https://git.io/Jvyjg for testing details.
- [internal] the signup and login Magic Link flows have code changes. See https://git.io/JvyB3 for testing details.
- [internal] under Edit Products M2 feature flag, there are 4 ways to sort the products on the products tab.
- [internal] the login flow has changes to the 2-factor authentication navigation. See https://git.io/JvdKP for testing details.

3.9
-----
- bugfix: now in the Order List the order status label is no more clipped
- bugfix: now the launch screen is no more stretched
- The Shipping Provider flow, will be called now Shipping Carrier.
- Edit Products: in price settings, the order of currency and price field follows the store currency options under wp-admin > WooCommerce > Settings > General.
- [internal] The signup and login flows have code changes. See https://git.io/Jv1Me for testing details.

3.8
-----
- Dashboard stats: any negative revenue (from refunds for example) for a time period are shown now.
- Redesigned Orders List: Processing and All Orders are now shown in front. Filtering was moved to the Search view.
- Fix Reviews sometimes failing to load on some WooCommerce configurations
- Experimental: a Products feature switch is visible in Settings > Experimental Features that shows/hides the Products tab, and allow to edit a product.

3.7
-----
- Dashboard: now tapping on a product on "Top Performers" section open the product detail

3.6
-----
- Order Details: see a list of issued refunds inside the order detail screen
- Orders tab: Orders to fulfill badge shows numbers 1-99, and now 99+ for anything over 99. Previously, it was 9+.
- Orders tab: The full total amount is now shown.
- Order Details & Product UI: if a Product name has HTML escape characters, they should be decoded in the app.
- Order Details: if the Order has multiple Products, tapping on any Product should open the same Product now.
- bugfix: the orders badge on tab bar now is correctly refreshed after switching to a store with badge count equal to zero.
- The orders tab now localizes item quantities and the order badge.


3.5
-----
- bugfix: when the app is in the foreground while receiving a push notification, the badge on the Orders tab and Reviews tab should be updated correctly based on the type of the notification.
- bugfix: after logging out and in, the Product list should be loaded to the correct store instead of being empty.
- bugfix: in Contact Support, a message should always be sent successfully now.

3.4
-----
- bugfix: on the Order Details screen, the product quantity title in the 2-column header view aligns to the right now
- bugfix: tapping on a new Order push notification, it used to go to the Reviews tab. Now it should go to the new Order screen
- bugfix: on the Products tab, if tapping on a Product and then switching stores, the old Product details used to remain on the Products tab. Now the Product list is always shown on the Products tab after switching stores.
- Dark mode: colors are updated up to design for the navigation bar, tab bar, Fulfill Order > add tracking icon, Review Details > product link icon.
- bugfix/enhancement: on the Products tab, if there are no Products the "Work In Progress" banner is shown with an image placeholder below now.
- bugfix: the deleted Product Variations should not show up after syncing anymore.
- bugfix: now the shipping address in the Order Detail is hidden if the order contains only virtual products
- bugfix: when logged out, Contact Support should be enabled now after typing a valid email address with an email keyboard type.

3.3
-----
- bugfix: add some padding to an order item image in the Fulfillment view, when no SKU exists
- bugfix: View Billing Information > Contact Details: the email button wouldn't do anything if you don't have an email account configured in the Mail app. Now an option to copy the email address is presented instead of doing nothing.
- bugfix: Fulfill Order screen now displays full customer provided note, instead of cutting it to a single line.
- bugfix: Fixed clipped content on section headings with larger font sizes
- bugfix: Fixed footer overlapping the last row in Settings > About with larger font sizes
- bugfix: the Orders badge on tab bar now is correctly refreshed after switching stores

3.2.1
-----
- bugfix: the order detail status and "Begin fulfillment" button now are correctly updated when the order status changes
- bugfix: after adding a new order note, now it appear correctly inside the order detail

3.2
-----
- Experimental: a Products feature switch is visible in Settings > Experimental Features that shows/hides the Products tab with a Work In Progress banner at the top.
- Experimental: if a Product has variations, the variants info are shown on the Product Details that navigates to a list of variations with each price or visibility shown.
- Enhancement: Support for dark mode
- bugfix: Settings no longer convert to partial dark mode.
- Experimental: Support the latest wc-admin plugin release, v0.23.0 and up

3.1
-----
- The order detail view now includes the shipping method of the order.
- Enhancement: The Reviews tab now presents all the Product Reviews
- Updated appearance of Order Details - temporarily disabling dark mode.
- bugfix: fixed UI appearance on cells of Order List when tapping with dark mode enabled.
- bugfix: Reviews no longer convert to partial dark mode. Dark mode coming soon!
- bugfix: Order Details now has the right space between cells.
- bugfix: update the new stats endpoint for WC Admin plugin version 0.22+, and notify the user about the minimum plugin version when they cannot see the new stats. It'd be great to also mention this in the App Store release notes: the new stats UI now requires WC Admin plugin version 0.22+.

3.0
-----
- bugfix: for sites with empty site time zone in the API (usually with UTC specified in wp-admin settings) and when the site time zone is not GMT+0, the stats v4 data no longer has the wrong boundaries (example in #1357).
- bugfix: fixed a UI appearance problem on mail composer on iOS 13.

2.9
-----
- bugfix: the badge "9+" on the Orders tab doesn't overlap with the tab label on iPhone SE/8 landscape now, and polished based on design spec.
- bugfix: the Top Performers in the new stats page should not have a dark header bar when launching the app in Dark mode.
- Enhancement: preselect current Order status when editing the status with a list of order statuses.
- bugfix: on Orders tab, the order status filter now stays after changing an Order status.

2.8
-----

2.7
-----
- Enhancement: Enhancements to the Order Details screen, adding more customer information.
- bugfix: the App Logs shouldn't be editable, only copy / paste.
- bugfix: Reviews were not localized.
- bugfix: On log in, some users would see the Continue button but be unable to Continue, due to errors with the account. A new "Try another account" button has been added as an option.
- bugfix: Product Details page was displaying the Price in the wrong currency.
- Enhancement: removed the "New Orders" card from the My store tab, now that the Orders tab displays the same information.
- Added brand new stats page for user with the WooCommerce Admin plugin and provided an option for users to opt in or out directly from the Settings page.
- bugfix: Order Details: icon on "Details" cell for fulfilled order can be wrong.

2.6
-----
- bugfix: 9+ orders in the orders badge text is now easier to read
- bugfix: Keep those sign-in bugs coming! We tracked down and fixed a `Log in with Jetpack` issue, where users with a Byte Order Mark in their `wp-config.php` file were returning error responses during API requests. These users would see their store listed in the sign-in screen, but were unable to tap the Continue button.
- bugfix: prevents a potential edge case where the login screen could be dismissed in a future version of iOS.
- bugfix: While tuning up the behind-the-scenes for Order Detail screens, we accidentally lost the ability to automatically download any missing product images. Product image downloads restored!

2.5
-----
- bugfix: on certain devices, pulling down to refresh on Order Details screen used to result in weird UI with misplaced labels. Should be fixed in this release.
- Enhancement: Display a badge in the bottom tab, overlapping the Orders icon, to indicate the number of orders processing.
- Enhancement: The Notifications tab has been replaced by Reviews

2.4
-----
- New feature: in Order Details > Shipment Tracking, a new action is added to the "more" action menu for copying tracking number.
- Enhancement: updated the footer in Settings to inform users that we're hiring.
- bugfix & improvement: when Jetpack site stats module is turned off or when user has no permission to view site stats, the generic error toast is not shown to the user anymore. Additionally, the visitors stats UI is shown/hidden when the Jetpack module is activated/deactivated respectively.

2.3
-----
- Improvement: improved Dynamic Type support in the body of the notification in the Notifications tab.

2.2
-----
- improvement: opting out of Tracks syncs with WordPress.com

2.1
-----
- improvement: improved support for RTL languages in the Dashboard
- enhancement: You can now view product images on orders. Tapping on Products in Orders will present a view-only version of the Product's Details.

2.0
-----
- bugfix: dates in the Order Details screen are now localised.
- improvement: improved support for larger font sizes in the login screen

1.9
-----
- bugfix: fixes "Unable to load content" error message when attempting to get Top Performers content.
- new feature: You can now manually add shipment tracking to an Order. This feature is for users who have the [Shipment Tracking plugin](https://woocommerce.com/products/shipment-tracking) installed.
- bugfix: fixes Store Picker: some users are unable to continue after logging in.
- bugfix: fixes a crash when the network connection is slow

1.8
-----

1.7.1
-----
- Fixed a bug where Order List did not load for some users.
- update: this app supports iOS 12.0 and up.
- improvement: improved support for large text sizes.
- bugfix: fixes Order List not loading for some users.
- bugfix: fixes "Unable to load content" error message when attempting to get Top Performers content.

1.7
-----
- improvement: you can now log in using a site address.

1.6
-----
- improvement: Tracking numbers can now be copied to the pasteboard from the order details screen.

1.5
-----
- bugfix: Sometimes Settings would style all the options like "Log Out". No longer happens now.
- bugfix: order status refreshes upon pull-to-refresh in Order Details
- bugfix: payment status label background color showing up beyond rounded border
- improvement: change top performers text from "Total Product Order" to "Total orders" for clarity
- bugfix: fixed an issue on the order details screen where the shipment tracking dates were incorrect

1.4
-----
- bugfix: fix a crash happening on log out
- new feature: Add shipment tracking to Order Details screen
- improvement: The store switcher now allows you to go back to the previous screen without logging you out
- improvement: Custom order status labels are now supported! Instead of just displaying the order status slug and capitalizing the slug, the custom order status label will now be fetched from the server and properly displayed.
- improvement: Filtering by custom order status now supported!
- new feature: You can now manually change the status of an order on the order details screen
- bugfix: correctly flips chevron on Dashboard > New Orders, to support RTL languages.
- bugfix: fixed an issue on the order details screen where the shipment tracking dates were incorrect

1.3
-----
- bugfix: Allows for decimal quantities which some extensions have
- new feature: quick site select. Navigate to Settings > select row with store website.
- improvement: Updated the colors of the bars in the charts for better readability
- improvement: Present an error message with an option to retry when adding a note to an order fails
- improvement: Present an error message with an option to retry when fulfilling an order fails
- bugfix: Log out of the current account right after selecting "Try another account" in store picker
- improvement: Use the store name for the title of the view in "My store" tab
- improvement: Add an alert to let the user know about our new store switcher
- improvement: Display Address in Order Details screen unless every field is empty<|MERGE_RESOLUTION|>--- conflicted
+++ resolved
@@ -2,11 +2,7 @@
 
 17.4
 -----
-<<<<<<< HEAD
-
-=======
 - [***] Dropped iOS 15 support. From now we support iOS 16 and later. [https://github.com/woocommerce/woocommerce-ios/pull/11965]
->>>>>>> f3af0afd
 
 17.3
 -----
