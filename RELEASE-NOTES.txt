*** PLEASE FOLLOW THIS FORMAT: [<priority indicator, more stars = higher priority>] <description> [<PR URL>]

15.3
-----
- [internal] Add `site_url` to Tracks events [https://github.com/woocommerce/woocommerce-ios/pull/10610]
<<<<<<< HEAD
- [*] Added protection against accidental double-charging with In-Person Payments in poor network conditions [https://github.com/woocommerce/woocommerce-ios/pull/10647]
=======
- [Internal] Some internal changes were made to the image upload feature to support image processing in the app, no app changes are expected. [https://github.com/woocommerce/woocommerce-ios/pull/10631]
>>>>>>> d318fef1

15.2
-----
- [*] Fixed minor UI issues in the store creation profiler flow. [https://github.com/woocommerce/woocommerce-ios/pull/10555]
- [*] Updated priority, description and URL for payment onboarding task. [https://github.com/woocommerce/woocommerce-ios/pull/10572]
- [*] New setup instructions screen for WCPay store onboarding task. [https://github.com/woocommerce/woocommerce-ios/pull/10579]
- [*] Show celebration view after successful WCPay setup. [https://github.com/woocommerce/woocommerce-ios/pull/10594]
- [**] Taxes in orders: Users can now see the order tax rates, get more information about them, and navigate to wp-admin to change them. [https://github.com/woocommerce/woocommerce-ios/pull/10569]


15.1
-----
- [*] What's New announcements support dark mode properly [https://github.com/woocommerce/woocommerce-ios/pull/10540]
- [*] Updated UI and copy on prologue and free trial summary screens. [https://github.com/woocommerce/woocommerce-ios/pull/10539]

15.0
-----
- [*] The store name can now be updated from the Settings screen. [https://github.com/woocommerce/woocommerce-ios/pull/10485]
- [**] The store creation flow has been optimized to start store creation immediately and show profiler questions afterward. [https://github.com/woocommerce/woocommerce-ios/pull/10473, https://github.com/woocommerce/woocommerce-ios/pull/10466]
- [*] Settings: Close Account option is moved to a new section Account Settings and is now available for all WPCom users. [https://github.com/woocommerce/woocommerce-ios/pull/10502]

14.9
-----
- [*] Only show Blaze banner on the My Store and Product List screens if the store has no existing orders. [https://github.com/woocommerce/woocommerce-ios/pull/10438]
- [**] Order creation: We improved the way the merchants can request, search and select a customer when creating an order. [https://github.com/woocommerce/woocommerce-ios/pull/10456]


14.8
-----
- [Internal] Native store creation flow with free trial is enabled by default - all code for the old flows have been removed. [https://github.com/woocommerce/woocommerce-ios/pull/10362]
- [*] Store creation: Improvements to the Upgrades screen accessibility [https://github.com/woocommerce/woocommerce-ios/pull/10363]
- [*] Stores with expired WooExpress plans can now be upgraded within the app (if eligible for IAP) via a new banner. [https://github.com/woocommerce/woocommerce-ios/pull/10369]
- [*] The expired site plan should navigate to IAP for sites with expired WooExpress plans (if eligible for IAP). [https://github.com/woocommerce/woocommerce-ios/pull/10384]
- [Internal] New default property `plan` is tracked in every event for logged-in users. [https://github.com/woocommerce/woocommerce-ios/pull/10356]
- [Internal] Google sign in now defaults to bypassing the Google SDK [https://github.com/woocommerce/woocommerce-ios/pull/10341]
- [*] Product list filter (Products tab and order creation > add products > filter): product types from extensions supported in the app are now available for product filtering - subscription, variable subscription, bundle, and composite. [https://github.com/woocommerce/woocommerce-ios/pull/10382]
 
14.7
-----
- [*] Local notifications: Add a reminder to purchase a plan is scheduled 6hr after a free trial subscription. [https://github.com/woocommerce/woocommerce-ios/pull/10268]
- [Internal] Shipment tracking is only enabled and synced when the order has non-virtual products.  [https://github.com/woocommerce/woocommerce-ios/pull/10288]
- [Internal] New default property `was_ecommerce_trial` is tracked in every event for logged-in users. [https://github.com/woocommerce/woocommerce-ios/pull/10343]
- [*] Photo -> Product: Reset details from previous image when new image is selected. [https://github.com/woocommerce/woocommerce-ios/pull/10297]
- [**] You can now see your shipping zone list from Settings. [https://github.com/woocommerce/woocommerce-ios/pull/10258]
- [*] Order list: Suggest testing orders for stores without any orders. [https://github.com/woocommerce/woocommerce-ios/pull/10346]
- [*] Local notifications: Show free trial survey after 24h since subscription. [https://github.com/woocommerce/woocommerce-ios/pull/10324, https://github.com/woocommerce/woocommerce-ios/pull/10328]
- [*] Local notifications: Add a reminder after 3 days if answered "Still Exploring" in Free trial survey. [https://github.com/woocommerce/woocommerce-ios/pull/10331]
- [*] Product description AI: the AI sheet has been improved with the product name field made more prominent. [https://github.com/woocommerce/woocommerce-ios/pull/10333]
- [**] Store creation: US users can upgrade to a choice of plans for their store via In-App Purchase [https://github.com/woocommerce/woocommerce-ios/pull/10340]

14.6
-----
- [Internal] Switched AI endpoint to be able to track and measure costs. [https://github.com/woocommerce/woocommerce-ios/pull/10218]
- [Internal] Media picker flow was refactored to support interactive dismissal for device photo picker and WordPress media picker sources. Affected flows: product form > images, and virtual product form > downloadable files. [https://github.com/woocommerce/woocommerce-ios/pull/10236]
- [Internal] Errors: Improved error message when orders, products, or reviews can't be loaded due to a parsing (decoding) error. [https://github.com/woocommerce/woocommerce-ios/pull/10252, https://github.com/woocommerce/woocommerce-ios/pull/10260]
- [*] Orders with Coupons: Users can now select a coupon from a list when adding it to an order. [https://github.com/woocommerce/woocommerce-ios/pull/10255]
- [Internal] Orders: Improved error message when orders can't be loaded due to a parsing (decoding) error. [https://github.com/woocommerce/woocommerce-ios/pull/10252]
- [**] Product discounts: Users can now add discounts to products when creating an order. [https://github.com/woocommerce/woocommerce-ios/pull/10244]
- [*] We've resolved an issue that was causing the app to crash when trying to dismiss certain screens (bottom sheets). [https://github.com/woocommerce/woocommerce-ios/pull/10254]
- [Internal] Fixed a bug preventing the "We couldn't load your data" error banner from appearing on the My store dashboard. [https://github.com/woocommerce/woocommerce-ios/pull/10262]
- [Internal] Errors: Improved error message and troubleshooting guide when the Jetpack connection is broken. [https://github.com/woocommerce/woocommerce-ios/pull/10275]
- [Internal] A new way to create a product from an image using AI is being A/B tested. [https://github.com/woocommerce/woocommerce-ios/pull/10253]

14.5
-----
- [*] Product details: The share button is displayed with text instead of icon for better discoverability. [https://github.com/woocommerce/woocommerce-ios/pull/10216]
- [*] Resolved an issue where users were unable to add a new note to an order. Previously, upon opening an order detail and selecting the "Add a new note" option, the text field was non-selectable, preventing users from writing down the note. This issue has now been addressed and users should be able to add notes to their orders without any issues. [https://github.com/woocommerce/woocommerce-ios/pull/10222]
- [*] Store creation: Update the timeout view with the option to retry the site check. [https://github.com/woocommerce/woocommerce-ios/pull/10221]
- [*] Fixed issue showing the expired alert for sites that got reverted to simple sites after their plan expired. [https://github.com/woocommerce/woocommerce-ios/pull/10228]

14.4
-----
- [*] Blaze: New banner on the My Store and Products screens for admins of eligible stores. [https://github.com/woocommerce/woocommerce-ios/pull/10135, https://github.com/woocommerce/woocommerce-ios/pull/10160, https://github.com/woocommerce/woocommerce-ios/pull/10172]
- [*] Shipping Labels: Fixed a bug preventing label printing in orders viewed from search [https://github.com/woocommerce/woocommerce-ios/pull/10161]
- [*] Blaze: Disable the entry point in the product creation form. [https://github.com/woocommerce/woocommerce-ios/pull/10173]
- [*] Product description and sharing message AI: Fixed incorrect language issue by using a separate prompt for identifying language. [https://github.com/woocommerce/woocommerce-ios/pull/10169, https://github.com/woocommerce/woocommerce-ios/pull/10177, https://github.com/woocommerce/woocommerce-ios/pull/10179]

14.3
-----
- [*] SKU Scanner: Add the SKU to the error message after a failure. [https://github.com/woocommerce/woocommerce-ios/pull/10085]
- [*] Add URL route handler to open the `My Store` tab when a deeplink to `/mobile` is opened, instead of bouncing back to Safari [https://github.com/woocommerce/woocommerce-ios/pull/10077]
- [Internal] Performance: Replaces the endpoint used to load Top Performers on the My Store tab, for faster loading. [https://github.com/woocommerce/woocommerce-ios/pull/10113]
- [*] A feedback banner is added for product description AI and product sharing AI sheets. [https://github.com/woocommerce/woocommerce-ios/pull/10102]
- [*] Product creation: the product type row is now editable when creating a product. [https://github.com/woocommerce/woocommerce-ios/pull/10087]
- [***] Store creation: US users can upgrade Woo Express free trial stores via In-App Purchase [https://github.com/woocommerce/woocommerce-ios/pull/10123]
- [*] Orders: Users can can now add multiple coupons to orders (not only one) [https://github.com/woocommerce/woocommerce-ios/pull/10126]
- [*] Free trial: Local notification after 24 hours since Free trial subscription time to remind to purchase plan. [https://github.com/woocommerce/woocommerce-ios/pull/10133, https://github.com/woocommerce/woocommerce-ios/pull/10130]
- [**] Product description AI: an announcement modal is shown for WPCOM stores about the feature, and a new CTA "Write with AI" is more discoverable in the product form with a tooltip. [https://github.com/woocommerce/woocommerce-ios/pull/10142]

14.2
-----
- [Internal] Blaze status check was updated to save an API request. The Blaze eligibility for each site should remain the same. [https://github.com/woocommerce/woocommerce-ios/pull/10020]
- [*] Fixed the unusable state of the app when the default store runs on an expired free trial plan. [https://github.com/woocommerce/woocommerce-ios/pull/10059]
- [Internal] Performance: When loading the refunds on an order (e.g. in order details), we now only request them from remote if they are not already in local storage. [https://github.com/woocommerce/woocommerce-ios/pull/10039]
- [*] Orders: Users can can now add coupons to orders [https://github.com/woocommerce/woocommerce-ios/pull/10035]
- [*] Coupons: The Coupons Management feature is fully released and not in Beta anymore [https://github.com/woocommerce/woocommerce-ios/pull/10032]
- [*] Store creation: the progress view copy was updated to inform the merchants that it can take a few minutes for the store to be ready. The progress view is now only shown after necessary requests are made before the app is likely backgrounded. The error handling is also polished.  [https://github.com/woocommerce/woocommerce-ios/pull/10047, https://github.com/woocommerce/woocommerce-ios/pull/10069]
- [Internal] Performance: When loading a single order (e.g. in order details), we now load the order from storage unless it has been modified remotely. [https://github.com/woocommerce/woocommerce-ios/pull/10036]
- [Internal] Performance: When the Orders tab is opened, we now only sync orders that have been created or modified since the last successful sync. [https://github.com/woocommerce/woocommerce-ios/pull/10065]
- [Internal] App size: Replaced 30MB PDFs on Store Creation waiting screen with ~400KB PNGs - to assess impact on app bundle size. [https://github.com/woocommerce/woocommerce-ios/pull/10067]

14.1
-----
- [*] Plans: Expired or cancelled plans are now shown more reliably [https://github.com/woocommerce/woocommerce-ios/pull/9924]
- [*] Product Sharing: AI-generated messages are now available. [https://github.com/woocommerce/woocommerce-ios/pull/9976]
- [***] Orders: Users can add products to orders by scanning their sku barcode or QR-code [https://github.com/woocommerce/woocommerce-ios/pull/9972]
- [Internal] Store creation: a workaround was previously implemented that can result in an inaccurate app experience like when the free trial banner is not shown immediately after store creation due to out-of-sync site properties. Now that the API issue is fixed, the app now waits for the site for a bit longer but ensures all necessary properties are synced. [https://github.com/woocommerce/woocommerce-ios/pull/9957]
- [Internal] Product details AI: Updated prompts to identify the language in provided text to use in responses for product description and sharing. [https://github.com/woocommerce/woocommerce-ios/pull/9961]
- [*] Blaze: products can now be promoted in WordPress.com and Tumblr from the app if the site/product is eligible. Two entry points: 1) Menu tab > General, 2) Product form > more menu. [https://github.com/woocommerce/woocommerce-ios/pull/9906]

14.0
-----
- [*] Payments: Remove the upsell-card-readers banner from the Payment Methods Screen [https://github.com/woocommerce/woocommerce-ios/pull/9869]


13.9
-----
- [*] Orders: Allow alternative types for the `taxID` in `ShippingLineTax` or `sku` in `OrderItem`, as some third-party plugins alter the type in the API. This helps with the order list not loading due to order decoding errors. [https://github.com/woocommerce/woocommerce-ios/pull/9844]
- [*] Payments: Location permissions request is not shown to TTP users who grant "Allow once" permission on first foregrounding the app any more [https://github.com/woocommerce/woocommerce-ios/pull/9821]
- [*] Products: Allow alternative types for `stockQuantity` in `Product` and `ProductVariation`, as some third-party plugins alter the type in the API. This helps with the product list not loading due to product decoding errors. [https://github.com/woocommerce/woocommerce-ios/pull/9850]
- [*] Products: Allow alternative types for the `backordersAllowed` and `onSale` in `Product` and `ProductVariation`, as some third-party plugins alter the types in the API. This helps with the product list not loading due to product decoding errors. [https://github.com/woocommerce/woocommerce-ios/pull/9849]
- [*] Products: Allow alternative types for the `sku` and `weight` in `ProductVariation`, as some third-party plugins alter the types in the API. This helps with the product variation list not loading due to product variation decoding errors. [https://github.com/woocommerce/woocommerce-ios/pull/9847]
- [*] Products: Allow alternative types for the `sku` and `weight` in `Product`, the dimensions in `ProductDimensions`, and the `downloadID` in `ProductDownload`, as some third-party plugins alter the types in the API. This helps with the product list not loading due to product decoding errors. [https://github.com/woocommerce/woocommerce-ios/pull/9846]
- [*] Products: Add support for parsing variation objects for the `variations` field in `Product`, as some third-party plugins alter the type for this field in the API. This allows the variations to be loaded for variable products if those third-party plugins are active. [https://github.com/woocommerce/woocommerce-ios/pull/9857]

13.8
-----
- [Internal] Orders: Bundled products (within a product bundle) are now indented, to show their relationship to the parent bundle. [https://github.com/woocommerce/woocommerce-ios/pull/9778]
- [Internal] Orders: Composite components (within a composite product) are now indented, to show their relationship to the parent composite product. [https://github.com/woocommerce/woocommerce-ios/pull/9780]
- [*] Add Products: A new view is display to celebrate when the first product is created in a store. [https://github.com/woocommerce/woocommerce-ios/pull/9790]
- [*] Product List: Added swipe-to-share gesture on product rows. [https://github.com/woocommerce/woocommerce-ios/pull/9799]
- [*] Product form: a share action is shown in the navigation bar if the product can be shared and no more than one action is displayed, in addition to the more menu > Share. [https://github.com/woocommerce/woocommerce-ios/pull/9789]
- [*] Payments: show badges leading to Set up Tap to Pay on iPhone for eligible stores and devices [https://github.com/woocommerce/woocommerce-ios/pull/9812]
- [*] Orders: Fixes a bug where the Orders list would not load if an order had a non-integer gift card amount applied to the order (with the Gift Cards extension). [https://github.com/woocommerce/woocommerce-ios/pull/9795]

- [*] My Store: A new button to share the current store is added on the top right of the screen. [https://github.com/woocommerce/woocommerce-ios/pull/9796]
- [*] Mobile Payments: The screen brightness is increased when showing the Scan to Pay view so the QR code can be scanned more easily [https://github.com/woocommerce/woocommerce-ios/pull/9807]
- [*] Mobile Payments: The Woo logo is added to the QR code on the Scan to Pay screen [https://github.com/woocommerce/woocommerce-ios/pull/9823]
- [*] Allow EU merchants to have better control of their privacy choices. A privacy choices banner will be shown the next time they open the app. [https://github.com/woocommerce/woocommerce-ios/pull/9825]

13.7
-----
- [Internal] Adds guidance for new Customs rule when shipping to some EU countries. [https://github.com/woocommerce/woocommerce-ios/pull/9715]
- [*] JITMs: Added modal-style Just in Time Message support on the dashboard [https://github.com/woocommerce/woocommerce-ios/pull/9694]
- [**] Order Creation: Products can be searched by SKU when adding products to an order. [https://github.com/woocommerce/woocommerce-ios/pull/9711]
- [*] Orders: Fixes order details so separate order items are not combined just because they are the same product or variation. [https://github.com/woocommerce/woocommerce-ios/pull/9710]
- [Internal] Store creation: starting May 4, store creation used to time out while waiting for the site to be ready (become a Jetpack/Woo site). A workaround was implemented to wait for the site differently. [https://github.com/woocommerce/woocommerce-ios/pull/9767]
- [**] Mobile Payments: Tap to Pay is initialised on launch or foreground, to speed up payments [https://github.com/woocommerce/woocommerce-ios/pull/9750]
- [*] Store Creation: Local notifications are used to support users during the store creation process. [https://github.com/woocommerce/woocommerce-ios/pull/9717, https://github.com/woocommerce/woocommerce-ios/pull/9719, https://github.com/woocommerce/woocommerce-ios/pull/9749]
- [**] Mobile Payments: Merchants can now collect in-person payments by showing a QR code to their customers. [https://github.com/woocommerce/woocommerce-ios/pull/9762]
- [Internal] Orders: Bundled products (within a product bundle) are now indented, to show their relationship to the parent bundle. [https://github.com/woocommerce/woocommerce-ios/pull/9778]

13.6
-----
- [*] Remove login error local notifications that used to be scheduled 24 hours from certain login errors. [https://github.com/woocommerce/woocommerce-ios/pull/9666]
- [*] JITMs: Added customization to Just in Time Message banner background and badges [https://github.com/woocommerce/woocommerce-ios/pull/9633]
- [*] Product form > description editor: fix the extra bottom inset after hiding the keyboard either manually (available on a tablet) or applying an AI-generated product description. [https://github.com/woocommerce/woocommerce-ios/pull/9638]
- [*] Products: Fixes stock statuses for Product Bundles so that backordered bundles and bundle stock quantities are displayed as expected. [https://github.com/woocommerce/woocommerce-ios/pull/9681]

13.5
-----
- [*] Settings > Domains: Premium domains are now supported, the domain suggestions now match the results on web and Android. It's more noticeable for stores with a domain credit, where not all domains are free for the first year anymore. [https://github.com/woocommerce/woocommerce-ios/pull/9607]
- [*] Product form > Inventory: the SKU scanner is enabled for all users, where it used to be behind a feature switch in Settings > Experimental Features. [https://github.com/woocommerce/woocommerce-ios/pull/9631]
[Internal] Products: Simplify Product Editing experiment is removed; there should be no changes to the existing product creation/editing behavior. [https://github.com/woocommerce/woocommerce-ios/pull/9602]
- [*] Payments: Products are removed directly from an order when its count is below one, instead of opening an extra screen to remove it. [https://github.com/woocommerce/woocommerce-ios/pull/9624]
- [*] Orders: Parses HTML-encoded characters and removes extraneous, non-attribute meta data from the list of attributes for an item in an order. [https://github.com/woocommerce/woocommerce-ios/pull/9603]
- [*] Products: Adds the component descriptions to the list of components in a composite product (using the Composite Products extension). [https://github.com/woocommerce/woocommerce-ios/pull/9634]
- [*] Products: Adds the product SKU to the bundled products list in product details, for Bundle products (using the Product Bundles extension). [https://github.com/woocommerce/woocommerce-ios/pull/9626]
- [*] Product form > description editor AI for WPCOM stores: the prompt was updated so that the generated description is shorter. [https://github.com/woocommerce/woocommerce-ios/pull/9637]

13.4
-----
- [*] Payments: Popular and last sold products are displayed on top of the products selection screen when creating or editing an order. [https://github.com/woocommerce/woocommerce-ios/pull/9539]

- [Internal] Payments: Update StripeTerminal pod to 2.19.1 [https://github.com/woocommerce/woocommerce-ios/pull/9537]
- [**] Adds read-only support for the Gift Cards extension in order details. [https://github.com/woocommerce/woocommerce-ios/pull/9558]
- [**] Adds read-only support for the Subscriptions extension in order and product details. [https://github.com/woocommerce/woocommerce-ios/pull/9541]
- [*] Product form > description editor: a magic wand button is added to the keyboard toolbar to auto-generate a product description using Jetpack AI for WPCOM stores. [https://github.com/woocommerce/woocommerce-ios/pull/9577]
- [Internal] Payments: Upate Tap to Pay connection flow strings to avoid mentioning "reader" [https://github.com/woocommerce/woocommerce-ios/pull/9563]
- [*] Store onboarding: Now the onboarding task list can be shown/hidden from settings and also from the dashboard. [https://github.com/woocommerce/woocommerce-ios/pull/9572, https://github.com/woocommerce/woocommerce-ios/pull/9573]
- [**] Adds read-only support for the Min/Max Quantities extension in product details. [https://github.com/woocommerce/woocommerce-ios/pull/9585]

13.3
-----
- [***] Payments: UK-based stores merchants can take In-Person Payments. [https://github.com/woocommerce/woocommerce-ios/pull/9496]
- [*] Store creation free trial flow now includes 3 profiler questions again with updated options: store category, selling status, and store country. [https://github.com/woocommerce/woocommerce-ios/pull/9513]
- [*] Shipping Labels: Origin address's phone number is now saved locally and pre-populated in the creation form. [https://github.com/woocommerce/woocommerce-ios/pull/9520]
- [Internal] Almost all mappers have been updated to only decode without the data envelope if it's not available. Please do a smoke test to ensure that all features still work as before. [https://github.com/woocommerce/woocommerce-ios/pull/9510]
- [Internal] Store onboarding: Mark "Launch your store" task as complete if the store is already public. This is a workaround for a backend issue which marks "Launch your store" task incomplete for already live stores. [https://github.com/woocommerce/woocommerce-ios/pull/9507]
- [*] Payments: Added Universal Link support for Set up Tap to Pay on iPhone, and to open Universal Links from Just in Time Messages, to more easily navigate to app features. [https://github.com/woocommerce/woocommerce-ios/pull/9518]
- [*] Login: Potentially fixed the crash on the onboarding screen. [https://github.com/woocommerce/woocommerce-ios/pull/9523]

13.2
-----
- [Internal] Store creation: New loading screen added for create store flow. [https://github.com/woocommerce/woocommerce-ios/pull/9383]
- [*] Payments: Add account type field to receipts [https://github.com/woocommerce/woocommerce-ios/pull/9416]
- [*] Products can now be filtered within Order creation [https://github.com/woocommerce/woocommerce-ios/pull/9258]
- [*] Products: Adds read-only support for the Composite Products extension in the Products list, including a list of components in product details. [https://github.com/woocommerce/woocommerce-ios/pull/9455]


13.1
-----
- [internal] Users can now create a Free Trial store from the app from the Get Started section of the app prologue. [https://github.com/woocommerce/woocommerce-ios/pull/9396]
- [**] Adds support for Product Multi-selection when creating and/or editing Orders. [https://github.com/woocommerce/woocommerce-ios/issues/8888]
- [**] Users can now install Jetpack for their non-Jetpack sites after logging in with application passwords. [https://github.com/woocommerce/woocommerce-ios/pull/9354]
- [*] Payments: We show a Tap to Pay on iPhone feedback survey button in the Payments menu after the first Tap to Pay on iPhone payment is taken [https://github.com/woocommerce/woocommerce-ios/pull/9366]
- [Internal] Added SiteID to some IPP tracks events [https://github.com/woocommerce/woocommerce-ios/pull/9572,]

13.0
-----
- [*] Adds a banner in "Launch store" task screen to upgrade from free trial plan. [https://github.com/woocommerce/woocommerce-ios/pull/9323]
- [*] Fix: Description, sale price, and image will be copied over to the new product variations when duplicating a variable product. [https://github.com/woocommerce/woocommerce-ios/pull/9322]


12.9
-----
- [**] Dashboard: an onboarding card is shown for sites with the following tasks if any is incomplete: "tell us more about your store" (store location) that opens a webview, "add your first product" that starts the product creation flow, "launch your store" that publishes the store, "customize your domain" that starts the domain purchase flow, and "get paid" that opens a webview. A subset of the tasks may be shown to self-hosted sites and WPCOM sites on a free trial. [https://github.com/woocommerce/woocommerce-ios/pull/9285]
- [*] Jetpack benefit banner and modal is now available on the dashboard screen after logging in with site credentials. [https://github.com/woocommerce/woocommerce-ios/pull/9232]
- [*] Payments: Local search is added to the products selection screen in the order creation flow to speed the process. [https://github.com/woocommerce/woocommerce-ios/pull/9178]
- [*] Fix: Prevent product variations not loading due to an encoding error for `permalink`, which was altered by a plugin. [https://github.com/woocommerce/woocommerce-ios/pull/9233]
- [*] Login: Users can now log in to self-hosted sites without Jetpack by approving application password authorization to their sites. [https://github.com/woocommerce/woocommerce-ios/pull/9260]
- [*] Payments: Tap to Pay on iPhone can now be selected from the Payment Methods screen [https://github.com/woocommerce/woocommerce-ios/pull/9242]
- [**] Payments: Set up Tap to Pay on iPhone flow added to the Payments Menu. Use it to configure the reader, and try a payment, before collecting a card payment with a customer. [https://github.com/woocommerce/woocommerce-ios/pull/9280]

12.8
-----
- [*] Shortcuts: We can now trigger the order creation and payment collection flows from the iOS Shortcuts app. [https://github.com/woocommerce/woocommerce-ios/pull/9103]
- [Internal] Dashboard: the UI layer had a major refactoring to allow scrolling for content more than stats for the onboarding project. The main design change is on the refresh control, where it was moved from each stats tab to below the navigation bar. Other design changes are not expected. [https://github.com/woocommerce/woocommerce-ios/pull/9031]
- [**] Products: Adds read-only support for the Product Bundles extension, including a list of bundled products and stock status for product bundles. [https://github.com/woocommerce/woocommerce-ios/pull/9177]
- [Internal] Mobile Payments: Updated StripeTerminal to 2.18 [https://github.com/woocommerce/woocommerce-ios/pull/9118]

12.7
-----
- [Internal] Shipping Label: add condition checks before showing contact options [https://github.com/woocommerce/woocommerce-ios/pull/8982]
- [*] Main screens are now accessible through the Home Screen Spotlight Search [https://github.com/woocommerce/woocommerce-ios/pull/9082]
- [*] Stats: Fixed a crash when order stats use a date and time matching the start of Daylight Saving Time. [https://github.com/woocommerce/woocommerce-ios/pull/9083]
- [*] Fix: Dismiss Take Payment popup after sharing the payment link to another app. [https://github.com/woocommerce/woocommerce-ios/pull/9042]
- [*] Site credential login: Catch invalid cookie nonce [https://github.com/woocommerce/woocommerce-ios/pull/9102]
- [*] Better error messages for site credential login failures [https://github.com/woocommerce/woocommerce-ios/pull/9125]
- [Internal] New Zendesk tag for site credential login errors [https://github.com/woocommerce/woocommerce-ios/pull/9150]

12.6
-----
- [*] Fix: When a product's details can be edited, they display a disclosure indicator (chevron). [https://github.com/woocommerce/woocommerce-ios/pull/8980]
- [*] Payments: fixed a bug where enabled rows in the Payments Menu were sometimes incorrectly shown as disabled [https://github.com/woocommerce/woocommerce-ios/pull/8983]
- [Internal] Mobile Payments: fixed logic on display of IPP feedback banner on Order List [https://github.com/woocommerce/woocommerce-ios/pull/8994]
- [**] Support: Merchants can now contact support with a new and refined experience. [https://github.com/woocommerce/woocommerce-ios/pull/9006/files]
- [***] Mobile Payments: Tap to Pay on iPhone enabled for all US merchants [https://github.com/woocommerce/woocommerce-ios/pull/9023]

12.5
-----
- [Internal] Dashboard: the stats implementation had a major update to replace a third-party library in order to support the upcoming store onboarding card. Minimal design changes are expected, and horizontal scrolling between different time range tabs is not available anymore. [https://github.com/woocommerce/woocommerce-ios/pull/8942]

12.4
-----
- [**] Menu > Settings: adds a `Domains` row for WPCOM sites to see their site domains, add a new domain, or redeems a domain credit if available. [https://github.com/woocommerce/woocommerce-ios/pull/8870]
- [Internal] Prologue screen now has only the entry point to site address login flow, and application password authentication is used for sites without Jetpack. [https://github.com/woocommerce/woocommerce-ios/pull/8846]
- [Internal] A new tag has been added for Zendesk for users authenticated with application password. [https://github.com/woocommerce/woocommerce-ios/pull/8850]
- [Internal] Failures in the logged-out state are now tracked with anonymous ID. [https://github.com/woocommerce/woocommerce-ios/pull/8861]
- [*] Fix: Fixed a crash when switching away from the Products tab. [https://github.com/woocommerce/woocommerce-ios/pull/8874]

12.3
-----
- [Internal] We have updated the Zendesk SDK to version 6.0 [https://github.com/woocommerce/woocommerce-ios/pull/8828]
- [Internal] Tap to Pay on iPhone made publicly available via an Experimental Feature toggle [https://github.com/woocommerce/woocommerce-ios/pull/8814]

12.2
-----
- [*] Fix: Adding a new attribute will auto-capitalize the first letter for each word in the attribute name. [https://github.com/woocommerce/woocommerce-ios/pull/8772]
- [internal] Logging: Improvements on logging potential errors when loading Order Details [https://github.com/woocommerce/woocommerce-ios/pull/8781]
- [Internal] Now we track the specific error code when a networking-related operation fails [https://github.com/woocommerce/woocommerce-ios/issues/8527]

12.1
-----
- [*] Adds an In-Person Payments survey banner on top of the Orders view [https://github.com/woocommerce/woocommerce-ios/issues/8530]
- [*] Fix: Allow product's `purchasable` to be a number as some third-party plugins could alter the type in the API. This could help with the Products tab not loading due to product decoding errors. [https://github.com/woocommerce/woocommerce-ios/pull/8718]
- [***] [Internal] Start the AB test for allowing login to the app using site credentials [https://github.com/woocommerce/woocommerce-ios/pull/8744]

12.0
-----
- [**] Adds a feature of bulk updating products from the product's list. [https://github.com/woocommerce/woocommerce-ios/pull/8704]
- [internal] Store creation flow now includes 3 profiler questions: store category, selling status, and store country. [https://github.com/woocommerce/woocommerce-ios/pull/8667]

11.9
-----
- [**] Now you can generate all possible variations for a product's attributes [https://github.com/woocommerce/woocommerce-ios/pull/8619]
- [*] Mobile payments: fixed card reader manuals links. [https://github.com/woocommerce/woocommerce-ios/pull/8628]

11.8
-----
- [*] Design refresh: Buttons, links, and other calls to action are now purple instead of pink. [https://github.com/woocommerce/woocommerce-ios/pull/8451]
- [internal] Design: Updated capitalization for various pages, links, and buttons to match new design guidelines. [https://github.com/woocommerce/woocommerce-ios/pull/8455]
- [internal] Remove A/B testing and release native Jetpack installation flow for all users. [https://github.com/woocommerce/woocommerce-ios/pull/8533]

11.7
-----
- [**] Analytics Hub: Now you can select custom date ranges. [https://github.com/woocommerce/woocommerce-ios/pull/8414]
- [**] Analytics Hub: Now you can see Views and Conversion Rate analytics in the new Sessions card. [https://github.com/woocommerce/woocommerce-ios/pull/8428]
- [*] My Store: We fixed an issue with Visitors and Conversion stats where sometimes visitors could be counted more than once in the selected period. [https://github.com/woocommerce/woocommerce-ios/pull/8427]


11.6
-----
- [***] We added a new Analytics Hub inside the My Store area of the app. Simply click on the See More button under the store stats to check more detailed information on Revenue, Orders and Products. [https://github.com/woocommerce/woocommerce-ios/pull/8356]
- [*] In-Person Payments: fixed timing issues in payments flow, which caused "Remove card" to be shown for too long [https://github.com/woocommerce/woocommerce-ios/pull/8351]

11.5
-----
- [*] Account deletion is now supported for all users in settings or in the empty stores screen (in the ellipsis menu). [https://github.com/woocommerce/woocommerce-ios/pull/8179, https://github.com/woocommerce/woocommerce-ios/pull/8272]
- [*] In-Person Payments: We removed any references to Simple Payments from Orders, and the red badge from the Menu tab and Menu Payments icon announcing the new Payments section. [https://github.com/woocommerce/woocommerce-ios/pull/8183]
- [internal] Store creation flow was improved with native implementation. It is available from the login prologue (`Get Started` CTA), login email error screen, and store picker (`Add a store` CTA from the empty stores screen or at the bottom of the store list). [Example testing steps in https://github.com/woocommerce/woocommerce-ios/pull/8251]
- [internal] New stores have two new Products onboarding features: A banner with an `Add a Product` CTA on the My Store screen, and the option to add new products using templates. [https://github.com/woocommerce/woocommerce-ios/pull/8294]

11.4
-----
- [*] Add System Status Report to ZenDesk support requests. [https://github.com/woocommerce/woocommerce-ios/pull/8171]


11.3
-----
- [*] In-Person Payments: Show spinner while preparing reader for payment, instead of saying it's ready before it is. [https://github.com/woocommerce/woocommerce-ios/pull/8115]
- [internal] In-Person Payments: update StripeTerminal from 2.7 to 2.14 [https://github.com/woocommerce/woocommerce-ios/pull/8132]
- [*] In-Person Payments: Fixed payment method prompt for WisePad 3 to show only Tap and Insert options [https://github.com/woocommerce/woocommerce-ios/pull/8136]

11.2
-----
- [***] You can now preview draft products before publishing. [https://github.com/woocommerce/woocommerce-ios/pull/8102]
- [*] The survey at the end of the login onboarding flow is no longer available. [https://github.com/woocommerce/woocommerce-ios/pull/8062]
- [*] Fixed layout issues on the Account Mismatch error screen. [https://github.com/woocommerce/woocommerce-ios/pull/8074]
- [*] The Accept Payments Easily banner has been removed from the order list [https://github.com/woocommerce/woocommerce-ios/pull/8078]

11.1
-----
- [**] You can now search customers when creating or editing an order. [https://github.com/woocommerce/woocommerce-ios/issues/7741]
- [internal] Store creation is available from the login prologue, login email error screen, and store picker. [https://github.com/woocommerce/woocommerce-ios/pull/8023]
- [internal] The login flow is simplified with only the option to log in with WordPress.com. This flow is presented in parallel with the existing flow in an A/B test experiment. [https://github.com/woocommerce/woocommerce-ios/pull/7996]
- [**] Relevant Just In Time Messages will be displayed on the My Store screen [https://github.com/woocommerce/woocommerce-ios/issues/7853]

11.0
-----
- [internal] Add support for controlling performance monitoring via Sentry. **Off by default**. [https://github.com/woocommerce/woocommerce-ios/pull/7831]


10.9
-----
- [***] Dropped iOS 14 support. From now we support iOS 15 and later. [https://github.com/woocommerce/woocommerce-ios/pull/7851]
- [*] Login: Now you can handle Jetpack site connection for your self-hosted sites from the app. [https://github.com/woocommerce/woocommerce-ios/pull/7847]


10.8
-----
- [***] Stats: Now you can add a Today's Stats Widget to your lock screen (iOS 16 only) to monitor your sales. [https://github.com/woocommerce/woocommerce-ios/pull/7839]
- [internal] In-Person Payments: add UTM parameters to card reader purchase URLs to allow attribution [https://github.com/woocommerce/woocommerce-ios/pull/7858]
- [*] In-Person Payments: the Purchase card reader links now all open in authenticated web views, to make it easier to log in to woocommerce.com. [https://github.com/woocommerce/woocommerce-ios/pull/7862]

10.7
-----
- [*] Universal Links: Users can now open universal links in the app. [https://github.com/woocommerce/woocommerce-ios/pull/7632]
- [internal] Store picker: Show error when the role eligibility check fails while selecting a store. [https://github.com/woocommerce/woocommerce-ios/pull/7816]
- [internal] Store picker: Add loading state to `Continue` button. [https://github.com/woocommerce/woocommerce-ios/pull/7821]
- [internal] Store picker: Use Jetpack tunnel API for fetching user info for role checking. [https://github.com/woocommerce/woocommerce-ios/pull/7822]
- [*] Allow in-app notices to be swiped away [https://github.com/woocommerce/woocommerce-ios/pull/7801]

10.6
-----

- [**] Products tab: products search now has an option to search products by SKU. Stores with WC version 6.6+ support partial SKU search, otherwise the product(s) with the exact SKU match is returned. [https://github.com/woocommerce/woocommerce-ios/pull/7781]
- [*] Fixed a rare crash when selecting a store in the store picker. [https://github.com/woocommerce/woocommerce-ios/pull/7765]
- [*] Settings: Display the WooCommerce version and available updates in Settings [https://github.com/woocommerce/woocommerce-ios/pull/7779]
- [*] Show suggestion for logging in to a WP.com site with a mismatched WP.com account. [https://github.com/woocommerce/woocommerce-ios/pull/7773]
- [*] Help center: Added help center web page with FAQs for "Not a WooCommerce site" and "Wrong WordPress.com account" error screens. [https://github.com/woocommerce/woocommerce-ios/pull/7767, https://github.com/woocommerce/woocommerce-ios/pull/7769]
- [*] Now you can bulk edit variation prices. [https://github.com/woocommerce/woocommerce-ios/pull/7803]
- [**] Reviews: Now you can reply to product reviews using the Reply button while viewing a product review. [https://github.com/woocommerce/woocommerce-ios/pull/7799]

10.5
-----
- [**] Products: Now you can duplicate products from the More menu of the product detail screen. [https://github.com/woocommerce/woocommerce-ios/pull/7727]
- [**] Login: Added Jetpack connection support from the Account Mismatch error screen. [https://github.com/woocommerce/woocommerce-ios/pull/7748]
- [*] Orders: We are bringing back the ability to add/edit customer notes and addresses from the main order screen [https://github.com/woocommerce/woocommerce-ios/pull/7750]
- [*] Help center: Added help center web page with FAQs for "Wrong WordPress.com account error" screen. [https://github.com/woocommerce/woocommerce-ios/pull/7747]
- [*] Widgets: The Today's Stat Widget adds support for bigger fonts. [https://github.com/woocommerce/woocommerce-ios/pull/7752]

10.4
-----
- [***] Stats: Now you can add a Today's Stats Widget to your homescreen to monitor your sales. [https://github.com/woocommerce/woocommerce-ios/pull/7732]
- [*] Help center: Added help center web page with FAQs for "Pick a WooCommerce Store", "Enter WordPress.com password" and "Open mail to find magic link" screens. [https://github.com/woocommerce/woocommerce-ios/pull/7641, https://github.com/woocommerce/woocommerce-ios/pull/7730, https://github.com/woocommerce/woocommerce-ios/pull/7737]
- [*] In-Person Payments: Fixed a bug where cancelling a card reader connection would temporarily prevent further connections [https://github.com/woocommerce/woocommerce-ios/pull/7689]
- [*] In-Person Payments: Improvements to the card reader connection flow UI [https://github.com/woocommerce/woocommerce-ios/pull/7687]
- [*] Login: Users can now set up the Jetpack connection between a self-hosted site and their WP.com account. [https://github.com/woocommerce/woocommerce-ios/pull/7608]
- [*] Product list: the "Draft" blue color is fixed to be more readable for a draft product row in the product list. [https://github.com/woocommerce/woocommerce-ios/pull/7724]
- [*] Notifications: App icon badge is now cleared correctly after visiting the orders tab. [https://github.com/woocommerce/woocommerce-ios/pull/7735]

10.3
-----
- [*] Dashboard: the last selected time range tab (Today/This Week/This Month/This Year) is persisted for the site and shown on the next site launch (app launch or switching stores). [https://github.com/woocommerce/woocommerce-ios/pull/7638]
- [*] Dashboard: swiping to another time range tab now triggers syncing for the target tab. Previously, the stats on the target tab aren't synced from the swipe gesture. [https://github.com/woocommerce/woocommerce-ios/pull/7650]
- [*] In-Person Payments: Fixed an issue where the Pay in Person toggle could be out of sync with the setting on the website. [https://github.com/woocommerce/woocommerce-ios/pull/7656]
- [*] In-Person Payments: Removed the need to sign in when purchasing a card reader [https://github.com/woocommerce/woocommerce-ios/pull/7670]
- [*] In-Person Payments: Fixed a bug where canceling a reader connection could result in being unable to connect a reader in future [https://github.com/woocommerce/woocommerce-ios/pull/7678]
- [*] In-Person Payments: Fixed a bug which prevented the Collect Payment button from being shown for Cash on Delivery orders  [https://github.com/woocommerce/woocommerce-ios/pull/7694]

10.2
-----
- [*] Help center: Added help center web page with FAQs for "Enter Store Credentials", "Enter WordPress.com email " and "Jetpack required Error" screens. [https://github.com/woocommerce/woocommerce-ios/pull/7588, https://github.com/woocommerce/woocommerce-ios/pull/7590, https://github.com/woocommerce/woocommerce-ios/pull/7621]
- [*] In-Person Payments: Fixed the Learn More link from the `Enable Pay in Person` onboarding screen for WCPay [https://github.com/woocommerce/woocommerce-ios/pull/7598]
- [**] In-Person Payments: Added a switch for the Pay in Person payment method on the Payments menu. This allows you to accept In-Person Payments for website orders [https://github.com/woocommerce/woocommerce-ios/pull/7613]

10.1
-----
- [*] In-Person Payments: The onboarding notice on the In-Person Payments menu is correctly dismissed after multiple prompts are shown. [https://github.com/woocommerce/woocommerce-ios/pull/7543]
- [*] Help center: Added custom help center web page with FAQs for "Enter Store Address" and "Enter WordPress.com email" screens. [https://github.com/woocommerce/woocommerce-ios/pull/7553, https://github.com/woocommerce/woocommerce-ios/pull/7573]
- [*] In-Person Payments: The plugin selection is saved correctly after multiple onboarding prompts. [https://github.com/woocommerce/woocommerce-ios/pull/7544]
- [**] In-Person Payments: A new prompt to enable `Pay in Person` for your store's checkout, to accept In-Person Payments for website orders [https://github.com/woocommerce/woocommerce-ios/issues/7474]

10.0
-----
- [**] In-Person Payments and Simple Payments have been moved to a new Payments section [https://github.com/woocommerce/woocommerce-ios/pull/7473]
- [*] Login: on the WP.com password screen, the magic link login option is moved from below "Reset your password" to below the primary Continue button for higher visibility. [https://github.com/woocommerce/woocommerce-ios/pull/7469]
- [*] Login: some minor enhancements are made to the error screen after entering an invalid WP.com email - a new "What is WordPress.com?" link, hiding the "Log in with store address" button when it's from the store address login flow, and some copy changes. [https://github.com/woocommerce/woocommerce-ios/pull/7485]
- [**] In-Person Payments: Accounts with pending requirements are no longer blocked from taking payments - we have added a skip button to the relevant screen. [https://github.com/woocommerce/woocommerce-ios/pull/7504]
- [*] Login: New button added to the empty site picker screen to enter a site address for troubleshooting. [https://github.com/woocommerce/woocommerce-ios/pull/7484]

9.9
-----
- [*] [Sign in with store credentials]: New screen added with instructions to verify Jetpack connected email. [https://github.com/woocommerce/woocommerce-ios/pull/7424]
- [*] [Sign in with store credentials]: Stop clearing username/password after an invalid attempt to enable users to fix typos. [https://github.com/woocommerce/woocommerce-ios/pull/7444]
- [*] Login: after entering WP.com email, a magic link is automatically sent when it is enabled (magic links are disabled for A8C emails and WP.com accounts with recently changed password) and a new screen is shown with an option to log in with password. [https://github.com/woocommerce/woocommerce-ios/pull/7449]

9.8
-----
- [***] Login: Introduce a way to sign in using store credentials.  [https://github.com/woocommerce/woocommerce-ios/pull/7320]
- [**] Login: You can now install WooCommerce to your self-hosted sites from the login flow. [https://github.com/woocommerce/woocommerce-ios/pull/7401]
- [**] Orders: Now you can quickly mark an order as completed by swiping it to the left! [https://github.com/woocommerce/woocommerce-ios/pull/7385]
- [*] In-Person Payments: The purchase card reader information card appears also in the Orders list screen. [https://github.com/woocommerce/woocommerce-ios/pull/7326]
- [*] Login: in release 9.7, when the app is in logged out state, an onboarding screen is shown before the prologue screen if the user hasn't finished or skipped it. In release 9.8, a survey is added to the end of the onboarding screen. [https://github.com/woocommerce/woocommerce-ios/pull/7416]
- [*] Login: a local notification is scheduled after the user encounters an error from logging in with an invalid site address or WP.com email/password. Please see testing scenarios in the PR, with regression testing on order/review remote notifications. [https://github.com/woocommerce/woocommerce-ios/pull/7323, https://github.com/woocommerce/woocommerce-ios/pull/7372, https://github.com/woocommerce/woocommerce-ios/pull/7422]

9.7
-----
- [***] Orders: Orders can now be edited within the app. [https://github.com/woocommerce/woocommerce-ios/pull/7300]
- [**] Orders: You can now view the Custom Fields for an order in the Order Details screen. [https://github.com/woocommerce/woocommerce-ios/pull/7310]
- [*] In-Person Payments: Card Reader Manuals now appear based on country availability, consolidated into an unique view [https://github.com/woocommerce/woocommerce-ios/pull/7178]
- [*] Login: Jetpack setup flow is now accessible from the Login with Store Address flow. [https://github.com/woocommerce/woocommerce-ios/pull/7294]
- [*] In-Person Payments: The purchase card reader information card can be dismissed [https://github.com/woocommerce/woocommerce-ios/pull/7260]
- [*] In-Person Payments: When dismissing the purchase card reader information card, the user can choose to be reminded in 14 days. [https://github.com/woocommerce/woocommerce-ios/pull/7271]
- [*] In-Person Payments: The purchase card reader information card appears also in the App Settings screen. [https://github.com/woocommerce/woocommerce-ios/pull/7308]
- [*] Refund lines in the Order details screen now appear ordered from oldest to newest [https://github.com/woocommerce/woocommerce-ios/pull/7287]
- [*] Login: when the app is in logged out state, an onboarding screen is shown before the prologue screen if the user hasn't finished or skipped it.  [https://github.com/woocommerce/woocommerce-ios/pull/7324]
- [*] Orders: When a store has no orders yet, there is an updated message with a link to learn more on the Orders tab. [https://github.com/woocommerce/woocommerce-ios/pull/7328]

9.6
-----
- [***] Coupons: Coupons can now be created from within the app. [https://github.com/woocommerce/woocommerce-ios/pull/7239]
- [**] Order Details: All unpaid orders have a Collect Payment button, which shows a payment method selection screen. Choices are Cash, Card, and Payment Link. [https://github.com/woocommerce/woocommerce-ios/pull/7111]
- [**] In-Person Payments: Support for selecting preferred payment gateway when multiple extensions are installed on the store. [https://github.com/woocommerce/woocommerce-ios/pull/7153]
- [*] Coupons: Removed the redundant animation when reloading the coupon list. [https://github.com/woocommerce/woocommerce-ios/pull/7137]
- [*] Login: Display "What is WordPress.com?" link in "Continue With WordPress.com" flow. [https://github.com/woocommerce/woocommerce-ios/pull/7213]
- [*] Login: Display the Jetpack requirement error after login is successful.
- [*] Login: Display a "New to WooCommerce?" link in the login prologue screen above the login buttons. [https://github.com/woocommerce/woocommerce-ios/pull/7261]
- [*] In-Person Payments: Publicize the Card Present Payments feature on the Payment Method screen [https://github.com/woocommerce/woocommerce-ios/pull/7225]
- [*] In-Person Payments: Add blog_id to IPP transaction description to match WCPay [https://github.com/woocommerce/woocommerce-ios/pull/7221]
- [*] Product form: after uploading an image, the product can now be saved immediately while the image is being uploaded in the background. When no images are pending upload for the saved product, the images are added to the product. Testing instructions: https://github.com/woocommerce/woocommerce-ios/pull/7196. [https://github.com/woocommerce/woocommerce-ios/pull/7254]

9.5
-----
- [*] Coupons: Fixed issue saving "Individual Use" and "Exclude Sale Items" fields. [https://github.com/woocommerce/woocommerce-ios/pull/7117]
- [*] Orders: The customer shipping/billing address form now navigates back automatically after selecting a country or state. [https://github.com/woocommerce/woocommerce-ios/pull/7119]
- [internal] In settings and empty stores screen, the "Close Account" link is shown for users who signed in with Apple (the only way to create an account) to close their WordPress.com account. [https://github.com/woocommerce/woocommerce-ios/pull/7143]

9.4
-----
- [*] Orders: Order details now displays both the date and time for all orders. [https://github.com/woocommerce/woocommerce-ios/pull/6996]
- [*] Simple payments have the `Card` option available for stores with configuration issues to resolve, and show onboarding to help resolve them [https://github.com/woocommerce/woocommerce-ios/pull/7002]
- [*] Order & Product list: Now, we can pull to refresh from an empty view. [https://github.com/woocommerce/woocommerce-ios/pull/7023, https://github.com/woocommerce/woocommerce-ios/pull/7030]
- [*] Order Creation: Fixes a bug where selecting a variable product to add to a new order would sometimes open the wrong list of product variations. [https://github.com/woocommerce/woocommerce-ios/pull/7042]
- [*] Collect payment button on Order Details no longer flickers when the screen loads [https://github.com/woocommerce/woocommerce-ios/pull/7043]
- [*] Issue refund button on Order Details is shown for all paid orders [https://github.com/woocommerce/woocommerce-ios/pull/7046]
- [*] Order Creation: Fixes several bugs with the Products section not showing the correct order items or not correctly updating the item quantity. [https://github.com/woocommerce/woocommerce-ios/pull/7067]

9.3
-----
- [***] In-Person Payments is now available for merchants using WooCommerce Payments in Canada. [https://github.com/woocommerce/woocommerce-ios/pull/6954]
- [*] In-Person Payments: Accessibility improvement [https://github.com/woocommerce/woocommerce-ios/pull/6869, https://github.com/woocommerce/woocommerce-ios/pull/6886, https://github.com/woocommerce/woocommerce-ios/pull/6906]
- [*] Orders: Now it's possible to select and copy text from the notes on an order. [https://github.com/woocommerce/woocommerce-ios/pull/6894]
- [*] Support Arabic numerals on amount fields. [https://github.com/woocommerce/woocommerce-ios/pull/6891]
- [*] Product Selector: Enabled selecting all variations on variable product rows. [https://github.com/woocommerce/woocommerce-ios/pull/6899]
- [internal] Order Creation: Adding new products, shipping, fee, or customer details to an order now blocks the UI immediately while the order is syncing remotely. [https://github.com/woocommerce/woocommerce-ios/pull/6974]

- [*] Coupons: Now it's possible to update discount types for coupons. [https://github.com/woocommerce/woocommerce-ios/pull/6935]
- [*] Orders tab: the view width now adjusts to the app in tablet split view on iOS 15. [https://github.com/woocommerce/woocommerce-ios/pull/6951]

9.2
-----
- [***] Experimental Features: Coupons editing and deletion features are now enabled as part of coupon management. [https://github.com/woocommerce/woocommerce-ios/pull/6853]
- [*] Order Creation: Updated percentage fee flow - added amount preview, disabled percentage option when editing. [https://github.com/woocommerce/woocommerce-ios/pull/6763]
- [*] Product Details: Update status badge layout and show it for more cases. [https://github.com/woocommerce/woocommerce-ios/pull/6768]
- [*] Coupons: now, the percentage amount of coupons will be displayed correctly in the listing and in coupon detail if the amount contains fraction digits. [https://github.com/woocommerce/woocommerce-ios/pull/6804]
- [*] Coupons: Filter initial search results to show only coupons of the currently selected store. [https://github.com/woocommerce/woocommerce-ios/pull/6800]
- [*] Coupons: Fixed crash when there are duplicated items on the coupon list. [https://github.com/woocommerce/woocommerce-ios/pull/6798]
- [*] In-Person Payments: Run onboarding checks when connecting a reader. [https://github.com/woocommerce/woocommerce-ios/pull/6761, https://github.com/woocommerce/woocommerce-ios/pull/6774, https://github.com/woocommerce/woocommerce-ios/pull/6789]
- [*] In-Person Payments: after collecting payment for an order, merchants can now email the receipt in addition to printing it in Order Details > See Receipt if email is available on the device. [https://github.com/woocommerce/woocommerce-ios/pull/6833]

9.1
-----

- [*] Product name field in product form - Remove scroll behaviour and increase field height to fully display long product names. [https://github.com/woocommerce/woocommerce-ios/pull/6681]
- [*] Filter toolbar in Products list tab - Filter toolbar is pinned outside of the products list. [https://github.com/woocommerce/woocommerce-ios/pull/6698]
- [internal] Loading screens are refactored to avoid duplicated code and a potential crash. Please quickly smoke test them to make sure that everything still works as before. [https://github.com/woocommerce/woocommerce-ios/pull/6717]
- [*] Shipping settings - Weight and shipping package dimensions are localized based on device locale. Also, decimal point information is no longer lost upon saving a product, when using comma as a decimal separator. [https://github.com/woocommerce/woocommerce-ios/pull/6721]

9.0
-----

- [*] Share payment links from the order details screen. [https://github.com/woocommerce/woocommerce-ios/pull/6609]
- [internal] Reviews lists on Products and Menu tabs are refactored to avoid duplicated code. Please quickly smoke test them to make sure that everything still works as before. [https://github.com/woocommerce/woocommerce-ios/pull/6553]
- [**] Now it's possible to change the order of the product images. [https://github.com/woocommerce/woocommerce-ios/pull/6620]
- [*] Improved accessibility for the error banner and info banner displayed in Orders and Products. [https://github.com/woocommerce/woocommerce-ios/pull/6633]

8.9
-----
- [*] Coupons: Fixed issue loading the coupon list from the local storage on initial load. [https://github.com/woocommerce/woocommerce-ios/pull/6463]
- [*] Coupons: Update layout of the coupon details screen. [https://github.com/woocommerce/woocommerce-ios/pull/6522]
- [*] In-Person Payments: Removed collecting L2/L3 data. [https://github.com/woocommerce/woocommerce-ios/pull/6519]
- [*] Hub Menu: Multiple menu items can no longer be tapped simultaneously. [https://github.com/woocommerce/woocommerce-ios/pull/6484]
- [*] Jetpack CP: Fixed crash when attempting to access WP-Admin with an invalid URL that has an unsupported scheme. [https://github.com/woocommerce/woocommerce-ios/pull/6502]
- [***] Orders: Order Creation is now available to everyone! You can go to the Orders tab and tap the + button to create a new order. [https://github.com/woocommerce/woocommerce-ios/pull/6537]
- [internal] Loading screens are refactored to avoid duplicated code and a potential crash. Please quickly smoke test them to make sure that everything still works as before. [https://github.com/woocommerce/woocommerce-ios/pull/6535] [https://github.com/woocommerce/woocommerce-ios/pull/6544]

8.8
-----
- [*] Updates the app's About screen to be consistent with Automattic's other mobile apps. [https://github.com/woocommerce/woocommerce-ios/pull/6421]
- [***] Experimental Feature: It's now possible to add custom shipping method and fees in order creation flow. Tax amount and Order total is now synced from backend. [https://github.com/woocommerce/woocommerce-ios/pull/6429]
- [**] Now it's possible to filter orders by custom statuses. [https://github.com/woocommerce/woocommerce-ios/pull/6390]
- [*] Fixed issue presenting Edit Customer Note screen as a modal on large screens. [https://github.com/woocommerce/woocommerce-ios/pull/6406]
- [*] Products displayed in Order Detail now follow the same order of the web. [https://github.com/woocommerce/woocommerce-ios/pull/6401]
- [*] Simple Payments now shows a detailed tax break up before taking the payment. [https://github.com/woocommerce/woocommerce-ios/pull/6412]
- [*] Coupons list now shows an error view if coupons are disabled for the store. Coupons can be enabled again from this view. [https://github.com/woocommerce/woocommerce-ios/pull/6446]
- [*] Coupon details screen now displays more informative error messages when loading the total discount amount fails. [https://github.com/woocommerce/woocommerce-ios/pull/6457]
- [internal] Shipping Labels: the navigation bar in the web view for adding payments is now correctly hidden. [https://github.com/woocommerce/woocommerce-ios/pull/6435]

8.7
-----
- [**] In-Person Payments: Added card details to refund confirmation screen to help with refunding to the payment card [https://github.com/woocommerce/woocommerce-ios/pull/6241]
- [*] Coupons: Replace the toggles on Usage Details screen with text for uneditable contents. [https://github.com/woocommerce/woocommerce-ios/pull/6287]
- [*] Improve image loading for thumbnails especially on the Product list. [https://github.com/woocommerce/woocommerce-ios/pull/6299]
- [*] Coupons: Added feedback banner on the top of the coupon list. [https://github.com/woocommerce/woocommerce-ios/pull/6316]
- [*] Coupons: Handled error when loading total discounted amount fails. [https://github.com/woocommerce/woocommerce-ios/pull/6368]
- [internal] Removed all feature flags for Shipping Labels. Please smoke test all parts of Shipping Labels to make sure that everything still works as before. [https://github.com/woocommerce/woocommerce-ios/pull/6270]
- [*] In-Person Payments: Localized messages and UI [https://github.com/woocommerce/woocommerce-ios/pull/6317]
- [*] My Store: Fixed incorrect currency symbol of revenue text for stores with non-USD currency. [https://github.com/woocommerce/woocommerce-ios/pull/6335]
- [*] Notifications: Dismiss presented view before presenting content from notifications [https://github.com/woocommerce/woocommerce-ios/pull/6354]
- [*] Reviews: Fixed missing product information on first load [https://github.com/woocommerce/woocommerce-ios/pull/6367]
- [internal] Removed the feature flag for My store tab UI updates. Please smoke test the store stats and top performers in the "My store" tab to make sure everything works as before. [https://github.com/woocommerce/woocommerce-ios/pull/6334]
- [*] In-Person Payments: Add support for accepting payments on bookable products [https://github.com/woocommerce/woocommerce-ios/pull/6364]
- [*] In-Person Payments: Fixed issue where payment could be stuck prompting to remove the card if the payment was declined and retried before removing the card.

8.6
-----
- [***] Merchants can now view coupons in their stores by enabling Coupon Management in Experimental Features. [https://github.com/woocommerce/woocommerce-ios/pull/6209]
- [*] Orders: In the experimental Order Creation feature, product variations added to a new order now show a list of their attributes. [https://github.com/woocommerce/woocommerce-ios/pull/6131]
- [*] Enlarged the tap area for the action button on the notice view. [https://github.com/woocommerce/woocommerce-ios/pull/6146]
- [*] Reviews: Fixed crash on iPad when tapping the More button. [https://github.com/woocommerce/woocommerce-ios/pull/6187]
- [*] In-Person Payments: Remove Stripe from Experimental Features as it is always enabled now. [https://github.com/woocommerce/woocommerce-ios/pull/6205]
- [*] Disabled unnecessary selection of the "Refund via" row on the Refund Confirmation screen [https://github.com/woocommerce/woocommerce-ios/pull/6198]
- [*] Increased minimum version of Stripe extension for In-Person Payments to 6.2.0 [https://github.com/woocommerce/woocommerce-ios/pull/xxxx]
- [internal] Removed `pushNotificationsForAllStores` feature flag. Since the changes are non-trivial, it would be great to smoke test push notifications for all stores in beta testing. [https://github.com/woocommerce/woocommerce-ios/pull/6231]

8.5
-----
- [*] In-Person Payments: Inform the user when a card reader battery is so low that it needs to be charged before the reader can be connected. [https://github.com/woocommerce/woocommerce-ios/pull/5998]
- [***] The My store tab is having a new look with new conversion stats and shows up to 5 top performing products now (used to be 3). [https://github.com/woocommerce/woocommerce-ios/pull/5991]
- [**] Fixed a crash at the startup of the app, related to Gridicons. [https://github.com/woocommerce/woocommerce-ios/pull/6005]
- [***] Experimental Feature: It's now possible to create Orders in the app by enabling it in Settings > Experimental Features. For now you can change the order status, add products, and add customer details (billing and shipping addresses). [https://github.com/woocommerce/woocommerce-ios/pull/6060]
- [*] Fixed issue in date range selection for the orders filters where is some cases dates are not available for selection. [https://github.com/woocommerce/woocommerce-ios/pull/6090]
- [*] Enabled "view product in store" and "share product" options for variable products when accessing them through the order details screen. [https://github.com/woocommerce/woocommerce-ios/pull/6091]

8.4
-----
- [***] In-Person Payments: Support for Stripe M2 card reader. [https://github.com/woocommerce/woocommerce-ios/pull/5844]
- [***] We introduced a new tab called "Menu", a tab in the main navigation where you can browser different sub-sections of the app: Switch Store, Settings, WooCommerce Admin, View Store and Reviews. [https://github.com/woocommerce/woocommerce-ios/pull/5926]
- [***] Store admins can now access sites with plugins that have Jetpack Connection Package (e.g. WooCommerce Payments, Jetpack Backup) in the app. These sites do not require Jetpack-the-plugin to connect anymore. Store admins can still install Jetpack-the-plugin from the app through settings or a Jetpack banner. [https://github.com/woocommerce/woocommerce-ios/pull/5924]
- [*] Add/Edit Product screen: Fix transient product name while adding images.[https://github.com/woocommerce/woocommerce-ios/pull/5840]

8.3
-----
- [***] All merchants can create Simple Payments orders. [https://github.com/woocommerce/woocommerce-ios/pull/5684]
- [**] System status report can now be viewed and copied directly from within the app. [https://github.com/woocommerce/woocommerce-ios/pull/5702]
- [**] Product SKU input scanner is now available as a beta feature. To try it, enable it from settings and you can scan a barcode to use as the product SKU in product inventory settings! [https://github.com/woocommerce/woocommerce-ios/pull/5695]
- [**] Now you chan share a payment link when creating a Simple Payments order [https://github.com/woocommerce/woocommerce-ios/pull/5819]
- [*] Reviews: "Mark all as read" checkmark bar button item button replaced with menu button which launches an action sheet. Menu button is displayed only if there are unread reviews available.[https://github.com/woocommerce/woocommerce-ios/pull/5833]
- [internal] Refactored ReviewsViewController to add tests. [https://github.com/woocommerce/woocommerce-ios/pull/5834]

8.2
-----
- [***] In-Person Payments: Now you can collect Simple Payments on the go. [https://github.com/woocommerce/woocommerce-ios/pull/5635]
- [*] Products: After generating a new variation for a variable product, you are now taken directly to edit the new variation. [https://github.com/woocommerce/woocommerce-ios/pull/5649]
- [*] Dashboard: the visitor count in the Today tab is now shown when Jetpack site stats are enabled.
- [*] Add/Edit Product Images: tapping on the last `n` images while `n` images are pending upload does not crash the app anymore. [https://github.com/woocommerce/woocommerce-ios/pull/5672]

8.2
-----
- [*] Shipping Labels: Fixes a crash when saving a new shipping label after opening the order from a push notification. [https://github.com/woocommerce/woocommerce-ios/pull/5549]
- [**] In-Person Payments: Improved support for VoiceOver. [https://github.com/woocommerce/woocommerce-ios/pull/5572]
- [*] In-Person Payments: Fixes a crash when printing more than one receipt. [https://github.com/woocommerce/woocommerce-ios/pull/5575]

8.1
-----
- [***] Now it's possible to filter Order List by multiple statuses and date ranges. Plus, we removed the top tab bar on Orders Tab. [https://github.com/woocommerce/woocommerce-ios/pull/5491]
- [*] Login: Password AutoFill will suggest wordpress.com accounts. [https://github.com/woocommerce/woocommerce-ios/pull/5399]
- [*] Store picker: after logging in with store address, the pre-selected store is now the currently selected store instead of the store from login flow. [https://github.com/woocommerce/woocommerce-ios/pull/5508]
- [*] The application icon number from order push notifications is now cleared after visiting the orders tab. [https://github.com/woocommerce/woocommerce-ios/pull/5715]
- [internal] Migrated Settings screen to MVVM [https://github.com/woocommerce/woocommerce-ios/pull/5393]


8.0
-----
- [*] Product List: Add support for product filtering by category. [https://github.com/woocommerce/woocommerce-ios/pull/5388]
- [***] Push notifications are now supported for all connected stores. [https://github.com/woocommerce/woocommerce-ios/pull/5299]
- [*] Fix: in Settings > Switch Store, tapping "Dismiss" after selecting a different store does not switch stores anymore. [https://github.com/woocommerce/woocommerce-ios/pull/5359]

7.9
-----
- [*] Fix: after disconnecting a site or connecting to a new site, the sites in site picker (Settings > Switch Store) should be updated accordingly. The only exception is when the newly disconnected site is the currently selected site. [https://github.com/woocommerce/woocommerce-ios/pull/5241]
- [*] Order Details: Show a button on the "Product" section of Order Details screen to allow recreating shipping labels. [https://github.com/woocommerce/woocommerce-ios/pull/5255]
- [*] Edit Order Address - Enable `Done` button when `Use as {Shipping/Billing} Address` toggle is turned on. [https://github.com/woocommerce/woocommerce-ios/pull/5254]
- [*] Add/Edit Product: fix an issue where the product name keyboard is English only. [https://github.com/woocommerce/woocommerce-ios/pull/5288]
- [*] Order Details: some sites cannot parse order requests where the fields parameter has spaces, and the products section cannot load as a result. The spaces are now removed. [https://github.com/woocommerce/woocommerce-ios/pull/5298]

7.8
-----
- [***] Shipping Labels: merchants can create multiple packages for the same order, moving the items between different packages. [https://github.com/woocommerce/woocommerce-ios/pull/5190]
- [*] Fix: Navigation bar buttons are now consistently pink on iOS 15. [https://github.com/woocommerce/woocommerce-ios/pull/5139]
- [*] Fix incorrect info banner color and signature option spacing on Carrier and Rates screen. [https://github.com/woocommerce/woocommerce-ios/pull/5144]
- [x] Fix an error where merchants were unable to connect to valid stores when they have other stores with corrupted information https://github.com/woocommerce/woocommerce-ios/pull/5161
- [*] Shipping Labels: Fix issue with decimal values on customs form when setting the device with locales that use comma as decimal point. [https://github.com/woocommerce/woocommerce-ios/pull/5195]
- [*] Shipping Labels: Fix crash when tapping on Learn more rows of customs form. [https://github.com/woocommerce/woocommerce-ios/pull/5207]
- [*] Shipping Labels: The shipping address now prefills the phone number from the billing address if a shipping phone number is not available. [https://github.com/woocommerce/woocommerce-ios/pull/5177]
- [*] Shipping Labels: now in Carrier and Rates we always display the discounted rate instead of the retail rate if available. [https://github.com/woocommerce/woocommerce-ios/pull/5188]
- [*] Shipping Labels: If the shipping address is invalid, there are now options to email, call, or message the customer. [https://github.com/woocommerce/woocommerce-ios/pull/5228]
- [*] Accessibility: notify when offline mode banner appears or disappears. [https://github.com/woocommerce/woocommerce-ios/pull/5225]

7.7
-----
- [***] In-Person Payments: US merchants can now obtain a card reader and then collect payments directly from the app. [https://github.com/woocommerce/woocommerce-ios/pull/5030]
- [***] Shipping Labels: Merchants can now add new payment methods for shipping labels directly from the app. [https://github.com/woocommerce/woocommerce-ios/pull/5023]
- [**] Merchants can now edit shipping & billing addresses from orders. [https://github.com/woocommerce/woocommerce-ios/pull/5097]
- [x] Fix: now a default paper size will be selected in Shipping Label print screen. [https://github.com/woocommerce/woocommerce-ios/pull/5035]
- [*] Show banner on screens that use cached data when device is offline. [https://github.com/woocommerce/woocommerce-ios/pull/5000]
- [*] Fix incorrect subtitle on customs row of Shipping Label purchase flow. [https://github.com/woocommerce/woocommerce-ios/pull/5093]
- [*] Make sure customs form printing option is not available on non-international orders. [https://github.com/woocommerce/woocommerce-ios/pull/5104]
- [*] Fix incorrect logo for DHL in Shipping Labels flow. [https://github.com/woocommerce/woocommerce-ios/pull/5105]

7.6
-----
- [x] Show an improved error modal if there are problems while selecting a store. [https://github.com/woocommerce/woocommerce-ios/pull/5006]
- [***] Shipping Labels: Merchants can now add new custom and service packages for shipping labels directly from the app. [https://github.com/woocommerce/woocommerce-ios/pull/4976]
- [*] Fix: when product image upload fails, the image cell stop loading. [https://github.com/woocommerce/woocommerce-ios/pull/4989]

7.5
-----
- [***] Merchants can now purchase shipping labels and declare customs forms for international orders. [https://github.com/woocommerce/woocommerce-ios/pull/4896]
- [**] Merchants can now edit customer provided notes from orders. [https://github.com/woocommerce/woocommerce-ios/pull/4893]
- [*] Fix empty states sometimes not centered vertically [https://github.com/woocommerce/woocommerce-ios/pull/4890]
- [*] Fix error syncing products due to decoding failure of regular_price in product variations. [https://github.com/woocommerce/woocommerce-ios/pull/4901]
- [*] Hide bottom bar on shipping label purchase form. [https://github.com/woocommerce/woocommerce-ios/pull/4902]

7.4
-----
- [*] Fix an issue where some extension was not shown in order item details. [https://github.com/woocommerce/woocommerce-ios/pull/4753]
- [*] Fix: The refund button within Order Details will be hidden if the refund is zero. [https://github.com/woocommerce/woocommerce-ios/pull/4789]
- [*] Fix: Incorrect arrow direction for right-to-left languages on Shipping Label flow. [https://github.com/woocommerce/woocommerce-ios/pull/4796]
- [*] Fix: Shouldn't be able to schedule a sale without sale price. [https://github.com/woocommerce/woocommerce-ios/pull/4825]
- [*] Fix: Edit address screen is pushed twice in Shipping Label flow when missing name in origin or destination address. [https://github.com/woocommerce/woocommerce-ios/pull/4845]

7.3
-----
- [*] Order Detail: now we do not offer the "email note to customer" option if no email is available. [https://github.com/woocommerce/woocommerce-ios/pull/4680]
- [*] My Store: If there are errors loading the My Store screen, a banner now appears at the top of the screen with links to troubleshoot or contact support. [https://github.com/woocommerce/woocommerce-ios/pull/4704]
- [*] Fix: Added 'Product saved' confirmation message when a product is updated [https://github.com/woocommerce/woocommerce-ios/pull/4709]
- [*] Shipping Labels: Updated address validation to automatically use trivially normalized address for origin and destination. [https://github.com/woocommerce/woocommerce-ios/pull/4719]
- [*] Fix: Order details for products with negative prices now will show correctly [https://github.com/woocommerce/woocommerce-ios/pull/4683]
- [*] Fix: Order list not extend edge-to-edge in dark mode. [https://github.com/woocommerce/woocommerce-ios/pull/4728]
- [*] Plugins: Added list of active and inactive plugins that can be reached by admins in the settings screen. [https://github.com/woocommerce/woocommerce-ios/pull/4735]
- [*] Login: Updated appearance of back buttons in navigation bar to minimal style. [https://github.com/woocommerce/woocommerce-ios/pull/4726]
- [internal] Upgraded Zendesk SDK to version 5.3.0. [https://github.com/woocommerce/woocommerce-ios/pull/4699]
- [internal] Updated GoogleSignIn to version 6.0.1 through WordPressAuthenticator. There should be no functional changes, but may impact Google sign in flow. [https://github.com/woocommerce/woocommerce-ios/pull/4725]

7.2
-----
- [*] Order Fulfillment: Updated success notice message [https://github.com/woocommerce/woocommerce-ios/pull/4589]
- [*] Order Fulfillment: Fixed issue footer view getting clipped of by iPhone notch [https://github.com/woocommerce/woocommerce-ios/pull/4631]
- [*] Shipping Labels: Updated address validation to make sure a name is entered for each address. [https://github.com/woocommerce/woocommerce-ios/pull/4601]
- [*] Shipping Labels: Hide Contact button on Shipping To Address form when customer phone number is not provided. [https://github.com/woocommerce/woocommerce-ios/pull/4663]
- [*] Shipping Labels: Updated edge-to-edge table views for all forms. [https://github.com/woocommerce/woocommerce-ios/pull/4657]
- [*] Orders and Order Details: Updated edge-to-edge table views for consistent look across the app. [https://github.com/woocommerce/woocommerce-ios/pull/4638]
- [*] Reviews and Review Details: Updated edge-to-edge table views for consistent look across the app. [https://github.com/woocommerce/woocommerce-ios/pull/4637]
- [*] New error screen displayed to users without the required roles to access the store. [https://github.com/woocommerce/woocommerce-ios/pull/4493]

7.1
-----
- [***] Merchants from US can create shipping labels for physical orders from the app. The feature supports for now only orders where the shipping address is in the US. [https://github.com/woocommerce/woocommerce-ios/pull/4578]
- [**] Due to popular demand, the Order fulfill is displayed once again when clicking on the Mark order complete button. [https://github.com/woocommerce/woocommerce-ios/pull/4567]
- [*] Fix: Interactive pop gesture on Order Details and Settings screen. [https://github.com/woocommerce/woocommerce-ios/pull/4504]
- [*] Fix: Frozen refresh control and placeholder when switching tabs [https://github.com/woocommerce/woocommerce-ios/pull/4505]
- [internal] Stats tab: added network sync throttling [https://github.com/woocommerce/woocommerce-ios/pull/4494]

7.0
-----
- [**] Order Detail: now we display Order Items and Shipping Label Packages as separate sections. [https://github.com/woocommerce/woocommerce-ios/pull/4445]
- [*] Fix: Orders for a variable product with different configurations of a single variation will now show each order item separately. [https://github.com/woocommerce/woocommerce-ios/pull/4445]
- [*] If the Orders, Products, or Reviews lists can't load, a banner now appears at the top of the screen with links to troubleshoot or contact support. [https://github.com/woocommerce/woocommerce-ios/pull/4400, https://github.com/woocommerce/woocommerce-ios/pull/4407]
- [*] Fix: Stats tabs are now displayed and ordered correctly in RTL languages. [https://github.com/woocommerce/woocommerce-ios/pull/4444]
- [*] Fix: Missing "Add Tracking" button in orders details. [https://github.com/woocommerce/woocommerce-ios/pull/4520]


6.9
-----
- [*] Order Detail: now we display a loader on top, to communicate that the order detail view has not yet been fully loaded. [https://github.com/woocommerce/woocommerce-ios/pull/4396]
- [*] Products: You can edit product attributes for variations right from the main product form. [https://github.com/woocommerce/woocommerce-ios/pull/4350]
- [*] Improved CTA. "Print Shipping Label" instead of "Reprint Shipping Label". [https://github.com/woocommerce/woocommerce-ios/pull/4394]
- [*] Improved application log viewer. [https://github.com/woocommerce/woocommerce-ios/pull/4387]
- [*] Improved the experience when creating the first variation. [https://github.com/woocommerce/woocommerce-ios/pull/4405]

6.8
-----

- [***] Dropped iOS 13 support. From now we support iOS 14 and later. [https://github.com/woocommerce/woocommerce-ios/pull/4209]
- [**] Products: Added the option to create and edit a virtual product directly from the product detail screen. [https://github.com/woocommerce/woocommerce-ios/pull/4214]

6.7
-----
- [**] Add-Ons: Order add-ons are now available as a beta feature. To try it, enable it from settings! [https://github.com/woocommerce/woocommerce-ios/pull/4119]

6.6
-----
- [*] Fix: Product variations only support at most one image, so we won't show an option to add a second one. [https://github.com/woocommerce/woocommerce-ios/pull/3994]
- [*] Fix: The screen to select images from the Media Library would sometimes crash when the library had a specific number of images. [https://github.com/woocommerce/woocommerce-ios/pull/4003]
- [*] Improved error messages for logins. [https://github.com/woocommerce/woocommerce-ios/pull/3957]

6.5
-----
- [*] Fix: Product images with non-latin characters in filenames now will load correctly and won't break Media Library. [https://github.com/woocommerce/woocommerce-ios/pull/3935]
- [*] Fix: The screen to select images from the Media Library would sometimes crash when the library had a specific number of images. [https://github.com/woocommerce/woocommerce-ios/pull/4070]

6.4
-----
- [*] Login: New design and illustrations for the initial login screen, promoting the app's main features. [https://github.com/woocommerce/woocommerce-ios/pull/3867]
- [*] Enhancement/fix: Unify back button style across the app. [https://github.com/woocommerce/woocommerce-ios/pull/3872]

6.3
-----
- [**] Products: Now you can add variable products from the create product action sheet. [https://github.com/woocommerce/woocommerce-ios/pull/3836]
- [**] Products: Now you can easily publish a product draft or pending product using the navigation bar buttons [https://github.com/woocommerce/woocommerce-ios/pull/3846]
- [*] Fix: In landscape orientation, all backgrounds on detail screens and their subsections now extend edge-to-edge. [https://github.com/woocommerce/woocommerce-ios/pull/3808]
- [*] Fix: Creating an attribute or a variation no longer saves your product pending changes. [https://github.com/woocommerce/woocommerce-ios/pull/3832]
- [*] Enhancement/fix: image & text footnote info link rows are now center aligned in order details reprint shipping label info row and reprint screen. [https://github.com/woocommerce/woocommerce-ios/pull/3805]

6.2
-----

- [***] Products: When editing a product, you can now create/delete/update product variations, product attributes and product attribute options. https://github.com/woocommerce/woocommerce-ios/pull/3791
- [**] Large titles are enabled for the four main tabs like in Android. In Dashboard and Orders tab, a workaround is implemented with some UI/UX tradeoffs where the title size animation is not as smooth among other minor differences from Products and Reviews tab. We can encourage beta users to share any UI issues they find with large titles. [https://github.com/woocommerce/woocommerce-ios/pull/3763]
- [*] Fix: Load product inventory settings in read-only mode when the product has a decimal stock quantity. This fixes the products tab not loading due to product decoding errors when third-party plugins enable decimal stock quantities. [https://github.com/woocommerce/woocommerce-ios/pull/3717]
- [*] Fix: Loading state stuck in Reviews List. [https://github.com/woocommerce/woocommerce-ios/pull/3753]

6.1
-----
- [**] Products: When editing variable products, you can now edit the variation attributes to select different attribute options. [https://github.com/woocommerce/woocommerce-ios/pull/3628]
- [*] Fixes a bug where long pressing the back button sometimes displayed an empty list of screens.
- [*] Product Type: Updated product type detail to display "Downloadable" if a product is downloadable. [https://github.com/woocommerce/woocommerce-ios/pull/3647]
- [*] Product Description: Updated the placeholder text in the Aztec Editor screens to provide more context. [https://github.com/woocommerce/woocommerce-ios/pull/3668]
- [*] Fix: Update the downloadable files row to read-only, if the product is accessed from Order Details. [https://github.com/woocommerce/woocommerce-ios/pull/3669]
- [*] Fix: Thumbnail image of a product wasn't being loaded correctly in Order Details. [https://github.com/woocommerce/woocommerce-ios/pull/3678]
- [*] Fix: Allow product's `regular_price` to be a number and `sold_individually` to be `null` as some third-party plugins could alter the type in the API. This could help with the products tab not loading due to product decoding errors. [https://github.com/woocommerce/woocommerce-ios/pull/3679]
- [internal] Attempted fix for a crash in product image upload. [https://github.com/woocommerce/woocommerce-ios/pull/3693]

6.0
-----
- [**] Due to popular demand, the product SKU is displayed once again in Order Details screen. [https://github.com/woocommerce/woocommerce-ios/pull/3564]
- [*] Updated copyright notice to WooCommerce
- [*] Fix: top performers in "This Week" tab should be showing the same data as in WC Admin.
- [*] Fix: visitor stats in Dashboard should be more consistent with web data on days when the end date for more than one tab is the same (e.g. "This Week" and "This Month" both end on January 31). [https://github.com/woocommerce/woocommerce-ios/pull/3532]
- [*] Fix: navbar title on cross-sells products list displayed title for upsells [https://github.com/woocommerce/woocommerce-ios/pull/3565]
- [*] Added drag-and-drop sorting to Linked Products [https://github.com/woocommerce/woocommerce-ios/pull/3548]
- [internal] Refactored Core Data migrator stack to help reduce crashes [https://github.com/woocommerce/woocommerce-ios/pull/3523]


5.9
-----
- [**] Product List: if a user applies custom sort orders and filters in the Product List, now when they reopen the app will be able to see the previous settings applied. [https://github.com/woocommerce/woocommerce-ios/pull/3454]
- [*] Removed fulfillment screen and moved fulfillment to the order details screen. [https://github.com/woocommerce/woocommerce-ios/pull/3453]
- [*] Fix: billing information action sheets now are presented correctly on iPad. [https://github.com/woocommerce/woocommerce-ios/pull/3457]
- [*] fix: the rows in the product search list now don't have double separators. [https://github.com/woocommerce/woocommerce-ios/pull/3456]
- [*] Fix: During login, the spinner when a continue button is in loading state is now visible in dark mode. [https://github.com/woocommerce/woocommerce-ios/pull/3472]
- [*] fix: when adding a note to an order, the text gets no more deleted if you tap on “Email note to customer”. [https://github.com/woocommerce/woocommerce-ios/pull/3473]
- [*] Added Fees to order details. [https://github.com/woocommerce/woocommerce-ios/pull/3475]
- [*] fix: now we don't show any more similar alert notices if an error occurred. [https://github.com/woocommerce/woocommerce-ios/pull/3474]
- [*] fix: in Settings > Switch Store, the spinner in the "Continue" button at the bottom is now visible in dark mode. [https://github.com/woocommerce/woocommerce-ios/pull/3468]
- [*] fix: in order details, the shipping and billing address are displayed in the order of the country (in some eastern Asian countries, the address starts from the largest unit to the smallest). [https://github.com/woocommerce/woocommerce-ios/pull/3469]
- [*] fix: product is now read-only when opened from the order details. [https://github.com/woocommerce/woocommerce-ios/pull/3491]
- [*] fix: pull to refresh on the order status picker screen does not resets anymore the current selection. [https://github.com/woocommerce/woocommerce-ios/pull/3493]
- [*] When adding or editing a link (e.g. in a product description) link settings are now presented as a popover on iPad. [https://github.com/woocommerce/woocommerce-ios/pull/3492]
- [*] fix: the glitch when launching the app in logged out state or after tapping "Try another account" in store picker is now gone. [https://github.com/woocommerce/woocommerce-ios/pull/3498]
- [*] Minor enhancements: in product editing form > product reviews list, the rows don't show highlighted state on tap anymore since they are not actionable. Same for the number of upsell and cross-sell products in product editing form > linked products. [https://github.com/woocommerce/woocommerce-ios/pull/3502]


5.8
-----
- [***] Products M5 features are now available to all. Products M5 features: add and edit linked products, add and edit downloadable files, product deletion. [https://github.com/woocommerce/woocommerce-ios/pull/3420]
- [***] Shipping labels M1 features are now available to all: view shipping label details, request a refund, and reprint a shipping label via AirPrint. [https://github.com/woocommerce/woocommerce-ios/pull/3436]
- [**] Improved login flow, including better error handling. [https://github.com/woocommerce/woocommerce-ios/pull/3332]


5.7
-----
- [***] Dropped iOS 12 support. From now we support iOS 13 and later. [https://github.com/woocommerce/woocommerce-ios/pull/3216]
- [*] Fixed spinner appearance in the footer of orders list. [https://github.com/woocommerce/woocommerce-ios/pull/3249]
- [*] In order details, the image for a line item associated with a variation is shown now after the variation has been synced. [https://github.com/woocommerce/woocommerce-ios/pull/3314]
- [internal] Refactored Core Data stack so more errors will be propagated. [https://github.com/woocommerce/woocommerce-ios/pull/3267]


5.6
-----
- [**] Fixed order list sometimes not showing newly submitted orders.
- [*] now the date pickers on iOS 14 are opened as modal view. [https://github.com/woocommerce/woocommerce-ios/pull/3148]
- [*] now it's possible to remove an image from a Product Variation if the WC version 4.7+. [https://github.com/woocommerce/woocommerce-ios/pull/3159]
- [*] removed the Product Title in product screen navigation bar. [https://github.com/woocommerce/woocommerce-ios/pull/3187]
- [*] the icon of the cells inside the Product Detail are now aligned at 10px from the top margin. [https://github.com/woocommerce/woocommerce-ios/pull/3199]
- [**] Added the ability to issue refunds from the order screen. Refunds can be done towards products or towards shipping. [https://github.com/woocommerce/woocommerce-ios/pull/3204]
- [*] Prevent banner dismiss when tapping "give feedback" on products screen. [https://github.com/woocommerce/woocommerce-ios/pull/3221]
- [*] Add keyboard dismiss in Add Tracking screen [https://github.com/woocommerce/woocommerce-ios/pull/3220]


5.5
-----
- [**] Products M4 features are now available to all. Products M4 features: add a simple/grouped/external product with actions to publish or save as draft. [https://github.com/woocommerce/woocommerce-ios/pull/3133]
- [*] enhancement: Order details screen now shows variation attributes for WC version 4.7+. [https://github.com/woocommerce/woocommerce-ios/pull/3109]
- [*] fix: Product detail screen now includes the number of ratings for that product. [https://github.com/woocommerce/woocommerce-ios/pull/3089]
- [*] fix: Product subtitle now wraps correctly in order details. [https://github.com/woocommerce/woocommerce-ios/pull/3201]


5.4
-----
- [*] fix: text headers on Product price screen are no more clipped with large text sizes. [https://github.com/woocommerce/woocommerce-ios/pull/3090]


5.4
-----
- [*] fix: the footer in app Settings is now correctly centered.
- [*] fix: Products tab: earlier draft products now show up in the same order as in core when sorting by "Newest to Oldest".
- [*] enhancement: in product details > price settings, the sale dates can be edited inline in iOS 14 using the new date picker. Also, the sale end date picker editing does not automatically end on changes anymore. [https://github.com/woocommerce/woocommerce-ios/pull/3044]
- [*] enhancement: in order details > add tracking, the date shipped can be edited inline in iOS 14 using the new date picker. [https://github.com/woocommerce/woocommerce-ios/pull/3044]
- [*] enhancement: in products list, the "(No Title)" placeholder will be showed when a product doesn't have the title set. [https://github.com/woocommerce/woocommerce-ios/pull/3068]
- [*] fix: the placeholder views in the top dashboard chart and orders tab do not have unexpected white background color in Dark mode in iOS 14 anymore. [https://github.com/woocommerce/woocommerce-ios/pull/3063]


5.3
-----
- [**] In Settings > Experimental Features, a Products switch is now available for turning Products M4 features on and off (default off). Products M4 features: add a simple/grouped/external product with actions to publish or save as draft.
- [*] Opening a product from order details now shows readonly product details of the same styles as in editable product details.
- [*] Opening a product variation from order details now shows readonly product variation details and this product variation does not appear in the Products tab anymore.
- [*] Enhancement: when not saving a product as "published", the in-progress modal now shows title and message like "saving your product" instead of "publishing your product".
- [*] In product and variation list, the stock quantity is not shown anymore when stock management is disabled.
- [*] Enhancement: when the user attempts to dismiss the product selector search modal while at least one product is selected for a grouped product's linked products, a discard changes action sheet is shown.
- [internal] Renamed a product database table (Attribute) to GenericAttribute. This adds a new database migration.  [https://github.com/woocommerce/woocommerce-ios/pull/2883]
- [internal] Refactored the text fields in the Manual Shipment Tracking page. [https://github.com/woocommerce/woocommerce-ios/pull/2979]
- [internal] Attempt fix for startup crashes. [https://github.com/woocommerce/woocommerce-ios/pull/3069]


5.2
-----
- [**] Products: now you can editing basic fields for non-core products (whose product type is not simple/external/variable/grouped) - images, name, description, readonly price, readonly inventory, tags, categories, short description, and product settings.
- [*] Enhancement: for variable products, the stock status is now shown in its variation list.
- [*] Sign In With Apple: if the Apple ID has been disconnected from the WordPress app (e.g. in Settings > Apple ID > Password & Security > Apps using Apple ID), the app is logged out on app launch or app switch.
- [*] Now from an Order Detail it's only possible to open a Product in read-only mode.
- [internal] #2881 Upgraded WPAuth from 1.24 to 1.26-beta.12. Regressions may happen in login flows.
- [internal] #2896 Configured the same user agent header for all the network requests made through the app.
- [internal] #2879 After logging out, the persistent store is not reset anymore to fix a crash in SIWA revoked token scenario after app launch (issue #2830). No user-facing changes are intended, the data should be associated with a site after logging out and in like before.

5.1
-----
- [*] bugfix: now reviews are refreshed correctly. If you try to delete or to set as spam a review from the web, the result will match in the product reviews list.
- [*] If the Products switch is on in Settings > Experimental Features:
  - For a variable product, the stock status is not shown in the product details anymore when stock management is disabled since stock status is controlled at variation level.
- [internal] The Order List and Orders Search → Filter has a new backend architecture (#2820). This was changed as an experiment to fix #1543. This affects iOS 13.0 users only. No new behaviors have been added. Github project: https://git.io/JUBco.
- [*] Orders → Search list will now show the full counts instead of “99+”. #2825


5.0
-----
- [*] Order details > product details: tapping outside of the bottom sheet from "Add more details" menu does not dismiss the whole product details anymore.
- [*] If the Products switch is on in Settings > Experimental Features, product editing for basic fields are enabled for non-core products (whose product type is not simple/external/variable/grouped) - images, name, description, readonly price, readonly inventory, tags, categories, short description, and product settings.
- [*] Order Detail: added "Guest" placeholder on Order Details card when there's no customer name.
- [*] If the Products switch is on in Settings > Experimental Features:
  - Product editing for basic fields are enabled for non-core products (whose product type is not simple/external/variable/grouped) - images, name, description, readonly price, readonly inventory, tags, categories, short description, and product settings.
  - Inventory and shipping settings are now editable for a variable product.
  - A product variation's stock status is now editable in inventory settings.
  - Reviews row is now hidden if reviews are disabled.
  - Now it's possible to open the product's reviews screen also if there are no reviews.
  - We improved our VoiceOver support in Product Detail screen.
- [*] In Settings, the "Feature Request" button was replaced with "Send Feedback" (Survey) (https://git.io/JUmUY)


4.9
-----
- [**] Sign in with Apple is now available in the log in process.
- [**] In Settings > Experimental Features, a Products switch is now available for turning Products M3 features on and off for core products (default off for beta testing). Products M3 features: edit grouped, external and variable products, enable/disable reviews, change product type and update categories and tags.
- [*] Edit Products: the update action now shows up on the product details after updating just the sale price.
- [*] Fix a crash that sometimes happen when tapping on a Product Review push notification.
- [*] Variable product > variation list: a warning banner is shown if any variations do not have a price, and warning text is shown on these variation rows.


4.8
-----
- [*] Enabled right/left swipe on product images.


4.7
-----
- [*] Fixed an intermittent crash when sending an SMS from the app.


4.6
-----
- [*] Fix an issue in the y-axis values on the dashboard charts where a negative value could show two minus signs.
- [*] When a simple product doesn't have a price set, the price row on the product details screen now shows "Add Price" placeholder instead of an empty regular price.
- [*] If WooCommerce 4.0 is available the app will show the new stats dashboard, otherwise will show a banner indicating the user to upgrade.
- [*] The total orders row is removed from the readonly product details (products that are not a simple product) to avoid confusion since it's not shown on the editable form for simple products.


4.5
-----
- [**] Products: now you can update product images, product settings, viewing and sharing a product.
- [*] In Order Details, the item subtotal is now shown on the right side instead of the quantity. The quantity can still be viewed underneath the product name.
- [*] In Order Details, SKU was removed from the Products List. It is still shown when fulfilling the order or viewing the product details.
- [*] Polish the loading state on the product variations screen.
- [*] When opening a simple product from outside of the Products tab (e.g. from Top Performers section or an order), the product name and ellipsis menu (if the Products feature switch is enabled) should be visible in the navigation bar.


4.4
-----
- Order Detail: the HTML shipping method is now showed correctly
- [internal] Logging in via 'Log in with Google' has changes that can cause regressions. See https://git.io/Jf2Fs for full testing details.
- [**] Fix bugs related to push notifications: after receiving a new order push notification, the Reviews tab does not show a badge anymore. The application icon badge number is now cleared by navigating to the Orders tab and/or the Reviews tab, depending on the types of notifications received.
- [*] The discard changes prompt now only appears when navigating from product images screen if any images have been deleted.
- [*] Fix the issue where product details screen cannot be scrolled to the bottom in landscape after keyboard is dismissed (e.g. from editing product title).
- [*] The product name is now shown in the product details navigation bar so that the name is always visible.
- [*] The images pending upload should be visible after editing product images from product details.
- [*] The discard changes prompt does not appear when navigating from product settings detail screens with a text field (slug, purchase note, and menu order) anymore.
- [*] Fix the wrong cell appearance in the order status list.
- [*] The "View product in store" action will be shown only if the product is published.
- [internal] Modified the component used for fetching data from the database. Please watch out for crashes in lists.


4.3
-----
- Products: now the Product details can be edited and saved outside Products tab (e.g. from Order details or Top Performers).
- [internal]: the navigation to the password entry screen has changed and can cause regressions. See https://git.io/JflDW for testing details.
- [internal] Refactored some API calls for fetching a Note, Product, and Product Review.
- Products: we improved our VoiceOver support in Product Price settings
- In Settings > Experimental Features, a Products switch is now available for turning Products M2 features on and off for simple products (default off for beta testing). Products M2 features: update product images, product settings, viewing and sharing a product.
- The WIP banner on the Products tab is now collapsed by default for more vertical space.
- Dropped iOS 11 support. From now we support iOS 12 and later.
- In Order Details, the Payment card is now shown right after the Products and Refunded Products cards.


4.2
-----
- Products: now tapping anywhere on a product cell where you need to insert data, like in Product Price and Product Shipping settings, you start to edit the text field.
- Products: now the keyboard pop up automatically in Edit Description
- The Processing orders list will now show upcoming (future) orders.
- Improved stats: fixed the incorrect time range on "This Week" tab when loading improved stats on a day when daily saving time changes.
- [internal]: the "send magic link" screen has navigation changes that can cause regressions. See https://git.io/Jfqio for testing details.
- The Orders list is now automatically refreshed when reopening the app.
- The Orders list is automatically refreshed if a new order (push notification) comes in.
- Orders -> Search: The statuses now shows the total number of orders with that status.


4.1
-----
- Fix an intermittent crash when downloading Orders
- The Photo Library permission alert shouldn't be prompted when opening the readonly product details or edit product for simple products, which is reproducible on iOS 11 or 12 devices. (The permission is only triggered when uploading images in Zendesk support or in debug builds with Products M2 enabled.)
- [internal] Updated the empty search result views for Products and Orders. https://git.io/Jvdap


4.0
-----
- Products is now available with limited editing for simple products!
- Fix pulling to refresh on the Processing tab sometimes will not show the up-to-date orders.
- Edit Product > Price Settings: schedule sale is now available even when either the start or end date is not set, and the sale end date can be removed now.
- Improved stats: fixed a crash when loading improved stats on a day when daily saving time changes.
- [internal] Changed the Shipping and Tax classes list loading so that any cached data is shown right away
- [internal] Edit Products M2: added an image upload source for product images - WordPress Media Library.
- [internal] Slightly changed the dependency graph of the database fetching component. Please watch out for data loading regressions.
- [internal] the signup and login Magic Link flows have code changes. See https://git.io/JvyB3 for testing details.
- [internal] the login via Magic Link flows have code changes. See https://git.io/JvyB3 for testing details.
- [internal] the login via Continue with Google flows have code changes that can cause regressions. See https://git.io/Jvyjg for testing details.
- [internal] the signup and login Magic Link flows have code changes. See https://git.io/JvyB3 for testing details.
- [internal] under Edit Products M2 feature flag, there are 4 ways to sort the products on the products tab.
- [internal] the login flow has changes to the 2-factor authentication navigation. See https://git.io/JvdKP for testing details.

3.9
-----
- bugfix: now in the Order List the order status label is no more clipped
- bugfix: now the launch screen is no more stretched
- The Shipping Provider flow, will be called now Shipping Carrier.
- Edit Products: in price settings, the order of currency and price field follows the store currency options under wp-admin > WooCommerce > Settings > General.
- [internal] The signup and login flows have code changes. See https://git.io/Jv1Me for testing details.

3.8
-----
- Dashboard stats: any negative revenue (from refunds for example) for a time period are shown now.
- Redesigned Orders List: Processing and All Orders are now shown in front. Filtering was moved to the Search view.
- Fix Reviews sometimes failing to load on some WooCommerce configurations
- Experimental: a Products feature switch is visible in Settings > Experimental Features that shows/hides the Products tab, and allow to edit a product.

3.7
-----
- Dashboard: now tapping on a product on "Top Performers" section open the product detail

3.6
-----
- Order Details: see a list of issued refunds inside the order detail screen
- Orders tab: Orders to fulfill badge shows numbers 1-99, and now 99+ for anything over 99. Previously, it was 9+.
- Orders tab: The full total amount is now shown.
- Order Details & Product UI: if a Product name has HTML escape characters, they should be decoded in the app.
- Order Details: if the Order has multiple Products, tapping on any Product should open the same Product now.
- bugfix: the orders badge on tab bar now is correctly refreshed after switching to a store with badge count equal to zero.
- The orders tab now localizes item quantities and the order badge.


3.5
-----
- bugfix: when the app is in the foreground while receiving a push notification, the badge on the Orders tab and Reviews tab should be updated correctly based on the type of the notification.
- bugfix: after logging out and in, the Product list should be loaded to the correct store instead of being empty.
- bugfix: in Contact Support, a message should always be sent successfully now.

3.4
-----
- bugfix: on the Order Details screen, the product quantity title in the 2-column header view aligns to the right now
- bugfix: tapping on a new Order push notification, it used to go to the Reviews tab. Now it should go to the new Order screen
- bugfix: on the Products tab, if tapping on a Product and then switching stores, the old Product details used to remain on the Products tab. Now the Product list is always shown on the Products tab after switching stores.
- Dark mode: colors are updated up to design for the navigation bar, tab bar, Fulfill Order > add tracking icon, Review Details > product link icon.
- bugfix/enhancement: on the Products tab, if there are no Products the "Work In Progress" banner is shown with an image placeholder below now.
- bugfix: the deleted Product Variations should not show up after syncing anymore.
- bugfix: now the shipping address in the Order Detail is hidden if the order contains only virtual products
- bugfix: when logged out, Contact Support should be enabled now after typing a valid email address with an email keyboard type.

3.3
-----
- bugfix: add some padding to an order item image in the Fulfillment view, when no SKU exists
- bugfix: View Billing Information > Contact Details: the email button wouldn't do anything if you don't have an email account configured in the Mail app. Now an option to copy the email address is presented instead of doing nothing.
- bugfix: Fulfill Order screen now displays full customer provided note, instead of cutting it to a single line.
- bugfix: Fixed clipped content on section headings with larger font sizes
- bugfix: Fixed footer overlapping the last row in Settings > About with larger font sizes
- bugfix: the Orders badge on tab bar now is correctly refreshed after switching stores

3.2.1
-----
- bugfix: the order detail status and "Begin fulfillment" button now are correctly updated when the order status changes
- bugfix: after adding a new order note, now it appear correctly inside the order detail

3.2
-----
- Experimental: a Products feature switch is visible in Settings > Experimental Features that shows/hides the Products tab with a Work In Progress banner at the top.
- Experimental: if a Product has variations, the variants info are shown on the Product Details that navigates to a list of variations with each price or visibility shown.
- Enhancement: Support for dark mode
- bugfix: Settings no longer convert to partial dark mode.
- Experimental: Support the latest wc-admin plugin release, v0.23.0 and up

3.1
-----
- The order detail view now includes the shipping method of the order.
- Enhancement: The Reviews tab now presents all the Product Reviews
- Updated appearance of Order Details - temporarily disabling dark mode.
- bugfix: fixed UI appearance on cells of Order List when tapping with dark mode enabled.
- bugfix: Reviews no longer convert to partial dark mode. Dark mode coming soon!
- bugfix: Order Details now has the right space between cells.
- bugfix: update the new stats endpoint for WC Admin plugin version 0.22+, and notify the user about the minimum plugin version when they cannot see the new stats. It'd be great to also mention this in the App Store release notes: the new stats UI now requires WC Admin plugin version 0.22+.

3.0
-----
- bugfix: for sites with empty site time zone in the API (usually with UTC specified in wp-admin settings) and when the site time zone is not GMT+0, the stats v4 data no longer has the wrong boundaries (example in #1357).
- bugfix: fixed a UI appearance problem on mail composer on iOS 13.

2.9
-----
- bugfix: the badge "9+" on the Orders tab doesn't overlap with the tab label on iPhone SE/8 landscape now, and polished based on design spec.
- bugfix: the Top Performers in the new stats page should not have a dark header bar when launching the app in Dark mode.
- Enhancement: preselect current Order status when editing the status with a list of order statuses.
- bugfix: on Orders tab, the order status filter now stays after changing an Order status.

2.8
-----

2.7
-----
- Enhancement: Enhancements to the Order Details screen, adding more customer information.
- bugfix: the App Logs shouldn't be editable, only copy / paste.
- bugfix: Reviews were not localized.
- bugfix: On log in, some users would see the Continue button but be unable to Continue, due to errors with the account. A new "Try another account" button has been added as an option.
- bugfix: Product Details page was displaying the Price in the wrong currency.
- Enhancement: removed the "New Orders" card from the My store tab, now that the Orders tab displays the same information.
- Added brand new stats page for user with the WooCommerce Admin plugin and provided an option for users to opt in or out directly from the Settings page.
- bugfix: Order Details: icon on "Details" cell for fulfilled order can be wrong.

2.6
-----
- bugfix: 9+ orders in the orders badge text is now easier to read
- bugfix: Keep those sign-in bugs coming! We tracked down and fixed a `Log in with Jetpack` issue, where users with a Byte Order Mark in their `wp-config.php` file were returning error responses during API requests. These users would see their store listed in the sign-in screen, but were unable to tap the Continue button.
- bugfix: prevents a potential edge case where the login screen could be dismissed in a future version of iOS.
- bugfix: While tuning up the behind-the-scenes for Order Detail screens, we accidentally lost the ability to automatically download any missing product images. Product image downloads restored!

2.5
-----
- bugfix: on certain devices, pulling down to refresh on Order Details screen used to result in weird UI with misplaced labels. Should be fixed in this release.
- Enhancement: Display a badge in the bottom tab, overlapping the Orders icon, to indicate the number of orders processing.
- Enhancement: The Notifications tab has been replaced by Reviews

2.4
-----
- New feature: in Order Details > Shipment Tracking, a new action is added to the "more" action menu for copying tracking number.
- Enhancement: updated the footer in Settings to inform users that we're hiring.
- bugfix & improvement: when Jetpack site stats module is turned off or when user has no permission to view site stats, the generic error toast is not shown to the user anymore. Additionally, the visitors stats UI is shown/hidden when the Jetpack module is activated/deactivated respectively.

2.3
-----
- Improvement: improved Dynamic Type support in the body of the notification in the Notifications tab.

2.2
-----
- improvement: opting out of Tracks syncs with WordPress.com

2.1
-----
- improvement: improved support for RTL languages in the Dashboard
- enhancement: You can now view product images on orders. Tapping on Products in Orders will present a view-only version of the Product's Details.

2.0
-----
- bugfix: dates in the Order Details screen are now localised.
- improvement: improved support for larger font sizes in the login screen

1.9
-----
- bugfix: fixes "Unable to load content" error message when attempting to get Top Performers content.
- new feature: You can now manually add shipment tracking to an Order. This feature is for users who have the [Shipment Tracking plugin](https://woocommerce.com/products/shipment-tracking) installed.
- bugfix: fixes Store Picker: some users are unable to continue after logging in.
- bugfix: fixes a crash when the network connection is slow

1.8
-----

1.7.1
-----
- Fixed a bug where Order List did not load for some users.
- update: this app supports iOS 12.0 and up.
- improvement: improved support for large text sizes.
- bugfix: fixes Order List not loading for some users.
- bugfix: fixes "Unable to load content" error message when attempting to get Top Performers content.

1.7
-----
- improvement: you can now log in using a site address.

1.6
-----
- improvement: Tracking numbers can now be copied to the pasteboard from the order details screen.

1.5
-----
- bugfix: Sometimes Settings would style all the options like "Log Out". No longer happens now.
- bugfix: order status refreshes upon pull-to-refresh in Order Details
- bugfix: payment status label background color showing up beyond rounded border
- improvement: change top performers text from "Total Product Order" to "Total orders" for clarity
- bugfix: fixed an issue on the order details screen where the shipment tracking dates were incorrect

1.4
-----
- bugfix: fix a crash happening on log out
- new feature: Add shipment tracking to Order Details screen
- improvement: The store switcher now allows you to go back to the previous screen without logging you out
- improvement: Custom order status labels are now supported! Instead of just displaying the order status slug and capitalizing the slug, the custom order status label will now be fetched from the server and properly displayed.
- improvement: Filtering by custom order status now supported!
- new feature: You can now manually change the status of an order on the order details screen
- bugfix: correctly flips chevron on Dashboard > New Orders, to support RTL languages.
- bugfix: fixed an issue on the order details screen where the shipment tracking dates were incorrect

1.3
-----
- bugfix: Allows for decimal quantities which some extensions have
- new feature: quick site select. Navigate to Settings > select row with store website.
- improvement: Updated the colors of the bars in the charts for better readability
- improvement: Present an error message with an option to retry when adding a note to an order fails
- improvement: Present an error message with an option to retry when fulfilling an order fails
- bugfix: Log out of the current account right after selecting "Try another account" in store picker
- improvement: Use the store name for the title of the view in "My store" tab
- improvement: Add an alert to let the user know about our new store switcher
- improvement: Display Address in Order Details screen unless every field is empty<|MERGE_RESOLUTION|>--- conflicted
+++ resolved
@@ -3,11 +3,8 @@
 15.3
 -----
 - [internal] Add `site_url` to Tracks events [https://github.com/woocommerce/woocommerce-ios/pull/10610]
-<<<<<<< HEAD
 - [*] Added protection against accidental double-charging with In-Person Payments in poor network conditions [https://github.com/woocommerce/woocommerce-ios/pull/10647]
-=======
 - [Internal] Some internal changes were made to the image upload feature to support image processing in the app, no app changes are expected. [https://github.com/woocommerce/woocommerce-ios/pull/10631]
->>>>>>> d318fef1
 
 15.2
 -----
