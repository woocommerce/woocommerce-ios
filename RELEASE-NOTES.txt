*** PLEASE FOLLOW THIS FORMAT: [<priority indicator, more stars = higher priority>] <description> [<PR URL>]
*** Use [*****] to indicate smoke tests of all critical flows should be run on the final IPA before release (e.g. major library or OS update).

20.0
-----
- [*] Blaze: Now you can select media attached to the current product while creating Blaze ads. You don't have to scroll through all media in your store. [https://github.com/woocommerce/woocommerce-ios/pull/13540]
<<<<<<< HEAD
- [internal] Fix SSR parsing error for WPORG login. [https://github.com/woocommerce/woocommerce-ios/pull/13579]

20.0
-----

=======
- [*] Settings: Fixed error updating site name when authenticated without WPCom. [https://github.com/woocommerce/woocommerce-ios/pull/13567]
>>>>>>> a504e95c

19.9
-----
- [*] Enabled Blaze for JCP sites with Blaze plugin [https://github.com/woocommerce/woocommerce-ios/pull/13500]
- [**] Fixed Collect Payment from the menu on iPads running iOS 16 [https://github.com/woocommerce/woocommerce-ios/pull/13491]
- [Internal] Added missing events for custom range on the stats dashboard card. [https://github.com/woocommerce/woocommerce-ios/pull/13506]
- [**] Disable focus for order rows on iPadOS 16 and 16.1 to avoid crashes. [https://github.com/woocommerce/woocommerce-ios/pull/13512]
- [*] Added Universal Link to Create Order: /mobile/orders/create. [https://github.com/woocommerce/woocommerce-ios/pull/13541]

19.8
-----
- [*] Add support to background update the order list and the dashboard analytics cards(Performance & Top Performers).
- [*] Dynamic Dashboard: Display unavailable analytics view when logged in without WPCom. [https://github.com/woocommerce/woocommerce-ios/pull/13440]
- [*] Fix large text support in Bar Code Scanner. [https://github.com/woocommerce/woocommerce-ios/pull/13464]
- [internal] Enable Blaze only if the store has Jetpack installed and connected. [https://github.com/woocommerce/woocommerce-ios/pull/13448]

19.7.1
-----
- [***] Prologue: Restored web view for `Starting a new store?` button [https://github.com/woocommerce/woocommerce-ios/pull/13518]

19.7
-----
- [*] Order status is consistent across the order list/dashboard card/filter list/search list. [https://github.com/woocommerce/woocommerce-ios/pull/13408]
- [*] Stats: The Google Campaign analytics card now has a call to action to create a paid campaign if there are no campaign analytics for the selected time period. [https://github.com/woocommerce/woocommerce-ios/pull/13397]
- [*] Blaze: Hide the Promote with Blaze button on the product form after creating a campaign. [https://github.com/woocommerce/woocommerce-ios/pull/13410]
- [**] Google Ads campaign management is now available for stores with plugin version 2.7.7 or later. [https://github.com/woocommerce/woocommerce-ios/pull/13421]
- [*] Product Creation AI: Progress bar and guidance text to encourage users to enter product features. [https://github.com/woocommerce/woocommerce-ios/pull/13412]
- [*] Blaze: Hide the product URL destination in campaign creation if the URL is empty. [https://github.com/woocommerce/woocommerce-ios/pull/13430]

19.6
-----

- [*] Order Creation: Improved tax-inclusive product price presentation [https://github.com/woocommerce/woocommerce-ios/pull/13305]
- [**] Product Creation AI: Milestone 1 which simplifies package photo flow and revamps UI. [https://github.com/woocommerce/woocommerce-ios/pull/13335]
- [**] Stats: The Google Campaigns analytics card now supports selecting any available campaign metric. [https://github.com/woocommerce/woocommerce-ios/pull/13366]
- [internal] Blaze: Check that product URL is not empty before campaign creation. [https://github.com/woocommerce/woocommerce-ios/pull/13351]
- [Internal] Removed feature flag for product description AI [https://github.com/woocommerce/woocommerce-ios/pull/13334]
- [Internal] Removed feature flag for product sharing AI [https://github.com/woocommerce/woocommerce-ios/pull/13337]
- [Internal] Removed feature flag for product description AI tooltip [https://github.com/woocommerce/woocommerce-ios/pull/13341]
- [Internal] Removed feature flag for the native Blaze campaign creation flow. [https://github.com/woocommerce/woocommerce-ios/pull/13356]
- [Internal] Removed feature flag for dynamic dashboard M2. [https://github.com/woocommerce/woocommerce-ios/pull/13359]
- [Internal] Removed store creation related code. [https://github.com/woocommerce/woocommerce-ios/pull/13379]

19.5
-----
- [**] Cash Payment: Set the payment method and payment method title to orders completed with cash payment. [https://github.com/woocommerce/woocommerce-ios/pull/13257]

19.4
-----
- [**] Stats: The Analytics Hub (accessed by tapping "View all store analytics" on the My Store dashboard) now includes analytics for Google Ads campaigns, when the Google Listings & Ads extension is active and connected to Google. [https://github.com/woocommerce/woocommerce-ios/pull/13245]
- [***] Inbox Notes have been enabled in both the Dynamic Dashboard and the Hub Menu, offering users a centralized and non-intrusive method for receiving important updates, feature announcements, and pertinent information. [https://github.com/woocommerce/woocommerce-ios/pull/13214]

19.3
-----
- [*] Blaze Campaigns: Added date range checks to ensure campaign start dates are within 60 days from today to avoid validation errors. [https://github.com/woocommerce/woocommerce-ios/pull/13124]
- [*] Payments: fixed issue when connecting to a card reader after cancelling reader discovery [https://github.com/woocommerce/woocommerce-ios/issues/13125]
- [*] Payments: fixed issue when connecting to a card reader after an error during reader connection [https://github.com/woocommerce/woocommerce-ios/pull/13126]
- [*] Blaze i3: Implemented ux improvements for a more intuitive and streamlined interface. [https://github.com/woocommerce/woocommerce-ios/pull/13172]
- [*] Payments: improved collect payment error handling, by checking whether the payment was actually successful on some errors [https://github.com/woocommerce/woocommerce-ios/pull/13165]

19.2
-----
- [*] Internal: Add additional logs for payment gateway accounts missing requirements. [https://github.com/woocommerce/woocommerce-ios/pull/13078]
- [*] The `Private` tag was not displayed for products set to private on the product list tab. [https://github.com/woocommerce/woocommerce-ios/pull/13083]
- [*] Product Form: Support picking videos from local library for downloadable files. [https://github.com/woocommerce/woocommerce-ios/pull/13051]
- [*] Disable bookable products from the order creation form. [https://github.com/woocommerce/woocommerce-ios/pull/13022]
- [internal] Update: ZendeskSupportSDK from v6.0 to v.8.0.3 [https://github.com/woocommerce/woocommerce-ios/pull/12984]
- [*] Order Creation: Fixes a bug where the customer list would not load when adding a customer to an order, if the store had a customer with no previous activity. [https://github.com/woocommerce/woocommerce-ios/pull/13094]
- [*] Dynamic dashboard: Fix potential issue rendering Stock card when stock quantity is non-integer. [https://github.com/woocommerce/woocommerce-ios/pull/13098]

19.1
-----
- [*] Added "Private" filter option for enhanced product filtering on iOS. [https://github.com/woocommerce/woocommerce-ios/pull/13009]
- [*] Products: The creation sheet is now simplified and categorized better [https://github.com/woocommerce/woocommerce-ios/pull/12273]
- [*] Restore a missing navigation bar on the privacy settings screen. [https://github.com/woocommerce/woocommerce-ios/pull/13018]
- [**] Customers: The customers section (Menu > Customers) now includes registered customers' phone number and billing/shipping addresses, when available, with actions to copy their contact details or contact them via phone. [https://github.com/woocommerce/woocommerce-ios/pull/13034]
- [*] Product form: Hide subscription product type options when site is ineligible for subscription products. [https://github.com/woocommerce/woocommerce-ios/pull/13049]
- [**] Customers: You can now create a new order for registered customers in the Customers section (Menu > Customers). Tap the + button in a customer's details to create a new order with that customer pre-filled in the order form.


19.0
-----
- [***] Now you can add more sections to the My Store screen including contents for the last orders, top products with low stock, top active coupons and more! [https://github.com/woocommerce/woocommerce-ios/pull/12890]
- [internal] Resolved an issue where users were unable to upload product images when the store is set to private on WP.com. [https://github.com/woocommerce/woocommerce-ios/issues/12646]
- [internal] Bump Tracks iOS library to v.3.4.1, that fix a deadlock while getting device info. [https://github.com/woocommerce/woocommerce-ios/pull/12939]

18.9
-----
- [***] Explore our new Watch App to get glance of you store data and latest orders.
- [*] Orders: Fixes an issue where adding shipping to an order without selecting a shipping method prevented the order from being created/updated. [https://github.com/woocommerce/woocommerce-ios/pull/12870]
- [**] Orders: Multiple shipping lines can now be viewed, added, edited, or removed on orders; previously only the first shipping line on an order was supported. [https://github.com/woocommerce/woocommerce-ios/pull/12888]
- [internal] Orders: An empty order list screen after applying filters no longer affects Dashboard cards eligibility. [https://github.com/woocommerce/woocommerce-ios/pull/12873]

18.8
-----
- [*] Menu > Payments > Collect Payment: fix the the "card reader" & "Tap To Pay" payment methods where it was no-op before. [https://github.com/woocommerce/woocommerce-ios/pull/12801]
- [internal] Optimize API calls sent for Dashboard screen. [https://github.com/woocommerce/woocommerce-ios/pull/12775]
- [**] Adds edit support for the Min/Max Quantities extension in product details. [https://github.com/woocommerce/woocommerce-ios/pull/12758]

18.7
-----
- [*] Resolved an issue where the image on the tutorial of application password on the iPad login page was displayed too large, improving the login experience for iPad users. [https://github.com/woocommerce/woocommerce-ios/pull/12759]

18.7
-----

18.6
-----
- [*] Change text color in badge view in order products list to fix the dark mode readability. [https://github.com/woocommerce/woocommerce-ios/pull/12630]
- [*] Speculative fix for a crash when opening order notifications [https://github.com/woocommerce/woocommerce-ios/pull/12643]
- [internal] Show In-App feedback card in dashboard. [https://github.com/woocommerce/woocommerce-ios/pull/12636]
- [*] Shipping: A shipping method can now be selected when adding or editing shipping on an order. [https://github.com/woocommerce/woocommerce-ios/pull/12688]

18.5
-----
- [*] Barcode scanning: Fixed bug where variable parent products could be added to orders directly using the barcode scanner. [https://github.com/woocommerce/woocommerce-ios/pull/12576]

18.4.1
-----
- [***] The application crashes when the `Charts` library attempts to calculate stride values for the y-axis with negative numbers, typically occurring when the data contains negative revenue (refunds). The issue is traced to the `NumberBins.init(size:range:)` method within the library, causing a crash seconds after app launch when viewing stats in the new Dynamic Dashboard. [https://github.com/woocommerce/woocommerce-ios/pull/12672]

18.4
-----
- [*] Bug fix: tapping on the "Collect payment" quick action (long press on the app icon) or deeplink (http://woo.com/mobile/payments/collect-payment) now shows the order form instead of a blank view. [https://github.com/woocommerce/woocommerce-ios/pull/12559]
- [internal] Blaze: Change campaign image minimum expected dimensions. [https://github.com/woocommerce/woocommerce-ios/pull/12544]


18.3
-----
- [*] Fixed an issue where the "Reset Activity log" button did not clear the current day's log files, ensuring all logs are now properly reset when the button is pressed. [https://github.com/woocommerce/woocommerce-ios/pull/12479]

18.2
-----
- [*] Menu > Payments > Collect Payment: the simple payments flow has been migrated to order form with custom amount. [https://github.com/woocommerce/woocommerce-ios/pull/12455]
- [*] Login: Allow login using site credentials for Jetpack connected stores. [https://github.com/woocommerce/woocommerce-ios/pull/12429]
- [internal] Updated all `woo.com` URLs to use `woocommerce.com` domain. [https://github.com/woocommerce/woocommerce-ios/pull/12452]
- [*] Blaze: Validate that campaign image has minimum expected dimensions. [https://github.com/woocommerce/woocommerce-ios/pull/12470]

18.1
-----
- [**] Orders: now it's possible to swiftly delete orders right from the Order Detail page.
- [**] Stats: The Analytics Hub now includes analytics for Product Bundles and Gift Cards, when those extensions are active. [https://github.com/woocommerce/woocommerce-ios/pull/12425]
- [*] Login: Fix issues in Jetpack installation feature. [https://github.com/woocommerce/woocommerce-ios/pull/12426]
- [Internal] WooExpress: Site creation with WooExpress is now disabled. [https://github.com/woocommerce/woocommerce-ios/issues/12323]
- [*] Product Creation AI: Update prompt to fix error during product creation. [https://github.com/woocommerce/woocommerce-ios/pull/12457]
- [internal] Fix product package flow error by specifying json as response format. [https://github.com/woocommerce/woocommerce-ios/pull/12466]

18.0
-----
- [**] Hub Menu: A new Customers section shows a searchable list of customers with their details, including the option to contact a customer via email. [https://github.com/woocommerce/woocommerce-ios/pull/12349]
- [Internal] Update Woo Purple color palette [https://github.com/woocommerce/woocommerce-ios/pull/12330]
- [internal] The dependency setup in `AppDelegate`'s `application(_:willFinishLaunchingWithOptions:)` was updated as an attempted fix for one of the top crashes. [https://github.com/woocommerce/woocommerce-ios/pull/12268]
- [*] Order List: Speculative fix for a crash on the iPad when viewing orders [https://github.com/woocommerce/woocommerce-ios/pull/12369]

17.9
-----
- [***] Blaze: revamped the Blaze advertising flow with a native implementation to enhance user experience. This allows merchants to seamlessly create and manage their campaigns directly within the Woo mobile apps, without opening the flow in a webview. [https://github.com/woocommerce/woocommerce-ios/pull/12361]
- [**] Added 4 home screen quick actions: "New Order", "Orders", "Add a product", "Collect Payment" [https://github.com/woocommerce/woocommerce-ios/pull/12264/]
- [Internal] Payments: Updated StripeTerminal pod to 3.3.1 [https://github.com/woocommerce/woocommerce-ios/pull/12078]

17.8
-----

17.7
-----
- [***] [internal] Alamofire, which is the HTTP client library used in the app, has been updated to v5. [https://github.com/woocommerce/woocommerce-ios/pull/12125]
- [internal] Blaze: Update campaign status values to match v1.1 endpoint. [https://github.com/woocommerce/woocommerce-ios/pull/12207]
- [**] Orders: Merchants can filter orders by selecting a customer [https://github.com/woocommerce/woocommerce-ios/pull/12100]
- [**] Login: Adds a small tutorial before presenting the web view application password authentication screen. [https://github.com/woocommerce/woocommerce-ios/pull/12240]
- [**] Performance: Add a connectivity tool to diagnose possible network failures [https://github.com/woocommerce/woocommerce-ios/pull/12240]
- [internal] Performance: Retries orders timeout errors [https://github.com/woocommerce/woocommerce-ios/pull/12240]
- [**] My Store Analytics: Now a custom date range can be added for analyzing store performance in any arbitrary time ranges. [https://github.com/woocommerce/woocommerce-ios/pull/12243]
- [***] Orders: Side-by-side view for Order Creation or Editing on iPad and larger iPhones [https://github.com/woocommerce/woocommerce-ios/pull/12246]



17.6
-----
- Orders: Merchants can now contact their customers through WhatsApp and Telegram apps. [https://github.com/woocommerce/woocommerce-ios/pull/12099]
- [internal] Blaze: Use v1.1 endpoint to load campaigns list. [https://github.com/woocommerce/woocommerce-ios/pull/12127]
- Orders: Merchants can filter orders by selecting a product. [https://github.com/woocommerce/woocommerce-ios/pull/12129]
- [**] Products tab: split view is now supported in the products tab. [https://github.com/woocommerce/woocommerce-ios/pull/12158]
- [***] Stats: Merchants can now customize their analytics by enabling/disabling and reordering the cards in the Analytics Hub. [https://github.com/woocommerce/woocommerce-ios/pull/12156]


17.5
-----


17.4
-----
- [***] Dropped iOS 15 support. From now we support iOS 16 and later. [https://github.com/woocommerce/woocommerce-ios/pull/11965]

17.3
-----
- [***] Products: Cache product images to reduce network requests. [https://github.com/woocommerce/woocommerce-ios/pull/11902]
- [***] Stats: The Analytics Hub now includes links to the full analytics report for each supported analytics card (Revenue, Orders, Products). [https://github.com/woocommerce/woocommerce-ios/pull/11920]
- [**] Orders: Show the order attribution info in the order detail screen. [https://github.com/woocommerce/woocommerce-ios/pull/11963, https://github.com/woocommerce/woocommerce-ios/pull/11966]
- [**] Orders: Orders have an associated receipt now. Receipts can be printed, or shared via other apps installed on device. The feature will become available for merchants with WooCommerce version of 8.7.0+. [https://github.com/woocommerce/woocommerce-ios/pull/11956]
- [*] Products > product scanning: in wider devices, the product details after scanning a barcode does not show in split view with an empty secondary view anymore. Camera capture is also enabled when the app is in split mode with another app in iOS 16+ for supported devices. [https://github.com/woocommerce/woocommerce-ios/pull/11931]

17.2
-----
- [*] Added configureDefaultBackgroundConfiguration(), updateDefaultBackgroundConfiguration() and listSelectedBackground for default cell selected background color [https://github.com/woocommerce/woocommerce-ios/pull/11777]
- [*] Orders: the placeholder cells shown in the loading state have the animated redacted content again. [https://github.com/woocommerce/woocommerce-ios/pull/11842]
- [*] Fixed arrow directions for RTL locales. [https://github.com/woocommerce/woocommerce-ios/pull/11833]
- [*] Update Product Creation AI prompt to avoid unexpected response from AI. [https://github.com/woocommerce/woocommerce-ios/pull/11853]
- [*] Fixed incorrect site URL when creating Blaze campaigns after switching stores. [https://github.com/woocommerce/woocommerce-ios/pull/11872]
- [*] Orders in split view: when the store has no orders and then an order is created, the order list is now shown instead of the empty view. [https://github.com/woocommerce/woocommerce-ios/pull/11849]
- [*] Fixed a crash in product description. [https://github.com/woocommerce/woocommerce-ios/pull/11865]
- [*] Products: attempted fix of a crash when adding images [https://github.com/woocommerce/woocommerce-ios/pull/11843]

17.1
-----
- [*] Fixed issue loading system status report for sites using faulty themes. [https://github.com/woocommerce/woocommerce-ios/pull/11798]
- [*] Blaze: Hide the Blaze section on the Dashboard screen when logged in without WPCom. [https://github.com/woocommerce/woocommerce-ios/pull/11797]
- [*] Shipping labels: Show the purchase and print flows in modal screens [https://github.com/woocommerce/woocommerce-ios/pull/11815]
- [***] Orders: side-by-side view for Order List and Order Details on iPad (and large iPhones) [https://github.com/woocommerce/woocommerce-ios/pull/11818]

17.0
-----
- [*] Payments: cash payment is now in fullscreen and supports entering a different amount paid by the customer with an option to record it in an order note. The calculated change due amount is also shown. [https://github.com/woocommerce/woocommerce-ios/pull/11365]
- [internal] Analytics Hub: Sessions card (views and conversion rate) is now hidden for non-Jetpack stores, since they don't have those stats. [https://github.com/woocommerce/woocommerce-ios/pull/11694]
- [*] Analytics Hub: Sessions card now shows a prompt for admins to enable Jetpack Stats if the Jetpack module is disabled. [https://github.com/woocommerce/woocommerce-ios/pull/11708]
- [***] [internal] Refactor WP.com sign in API requests. [https://github.com/woocommerce/woocommerce-ios/pull/11734]

16.9
-----
- [*] Order Creation/Editing: removed ability to delete an order line using the `-` button on the stepper, to avoid accidental deletion. [https://github.com/woocommerce/woocommerce-ios/pull/11651]
- [internal] Product Creation AI: Change when and how many times we ask users to participate in survey. [https://github.com/woocommerce/woocommerce-ios/pull/11646]
- [*] Order creation: after selecting a registered customer, the customer is now linked to the order. [https://github.com/woocommerce/woocommerce-ios/pull/11645]

16.8
-----
- [**] Payments: merchants can collect payment directly from the order creation form [https://github.com/woocommerce/woocommerce-ios/pull/11490]
- [*] Payments: order totals are now shown in an expandable drawer, so they're accessible without scrolling [https://github.com/woocommerce/woocommerce-ios/pull/11503]
- [*] Store creation: Inform user once store ready if app killed while waiting for store to be ready. [https://github.com/woocommerce/woocommerce-ios/pull/11478]
- [*] Dashboard: Resolves a decoding error with certain payment gateway plugins that previously caused an error loading data in the dashboard. [https://github.com/woocommerce/woocommerce-ios/pull/11489]
- [*] Payments: Updated UI for Deposit Summary [https://github.com/woocommerce/woocommerce-ios/pull/11533]
- [**] Lightweight Storefront: Added option to select themes for WPCom store in both Settings and Store Creation flows. [https://github.com/woocommerce/woocommerce-ios/issues/11291]
- [*] Orders: order creation/paid/refund dates are now shown in the store time zone instead of the device time zone. [https://github.com/woocommerce/woocommerce-ios/pull/11539, https://github.com/woocommerce/woocommerce-ios/pull/11536]
- [*] Similar to orders above, the latest time range in analytics is now in the store time zone instead of the device time zone. [https://github.com/woocommerce/woocommerce-ios/pull/11479]
- [*] For JCP sites, Jetpack installation flow should now succeed without an error in the beginning. [https://github.com/woocommerce/woocommerce-ios/pull/11558]
- [*] Login: logging in to self-hosted sites without Jetpack connection (with application password) on multiple devices of the same device family (iPhone/iPad) is now supported. Previously, the previously logged in device becomes logged out after logging in to the same account/store on a different device of the same device family.   [https://github.com/woocommerce/woocommerce-ios/pull/11575]
- [*] Product bundles: bundle configuration form is now shown after scanning a bundle product with barcode in the order list or order form. [https://github.com/woocommerce/woocommerce-ios/pull/11610]
- [internal] Dashboard: The "Add products to sell" products onboarding banner is removed from the dashboard (replaced by Add Product task in store onboarding task list) [https://github.com/woocommerce/woocommerce-ios/pull/11596]

16.7
-----
- [*] Order editing: fixed bug preventing retry for errors when editing or creating an order [https://github.com/woocommerce/woocommerce-ios/pull/11391]
- [*] Payments: Tap to Pay trial payments are now automatically refunded [https://github.com/woocommerce/woocommerce-ios/pull/11395]
- [*] Product Creation AI: Show survey to collect user feedback. [https://github.com/woocommerce/woocommerce-ios/pull/11390]
- [*] Edit Products: category list is now searchable. [https://github.com/woocommerce/woocommerce-ios/pull/11380]
- [*] Show one time shipping setting status in product details screen. [https://github.com/woocommerce/woocommerce-ios/pull/11403]
- [*] Remove features and challenges questions from the store creation profiler flow. [https://github.com/woocommerce/woocommerce-ios/pull/11410]
- [*] Edit Products: make downloadable files more discoverable [https://github.com/woocommerce/woocommerce-ios/pull/11388]
- [**] [internal] A minor refactor in authentication flow, including but not limited to social sign-in and two factor authentication. [https://github.com/woocommerce/woocommerce-ios/pull/11402]
- [*] Login: after logging in from the `Create a New Store` CTA in the prologue screen, it should start the store creation flow. [https://github.com/woocommerce/woocommerce-ios/pull/11385]
- [**] Products: Merchants now can scan product barcodes directly from the Product list in order to update inventory [https://github.com/woocommerce/woocommerce-ios/pull/11457]

16.6
-----
- [**] Order form: quantity can now be typed in [https://github.com/woocommerce/woocommerce-ios/pull/11349]
- [*] Payments: Supress displaying an error when the card reader connection is manually cancelled [https://github.com/woocommerce/woocommerce-ios/pull/11230]
- [internal] Fix runtime warning when uploading media when built from Xcode 15 [https://github.com/woocommerce/woocommerce-ios/pull/11355]
- [*] Products: Downloadable products now accept local files of types other than images. [https://github.com/woocommerce/woocommerce-ios/pull/11353]
- [*] Products: Downloadable products now accept file types other than images from WordPress media library. [https://github.com/woocommerce/woocommerce-ios/pull/11356]
- [*] Payments menu: restored the ability to search for Payments in device Spotlight. [https://github.com/woocommerce/woocommerce-ios/pull/11343]
- [*] Payments menu: show the selected payment gateway when there's more than one to choose from [https://github.com/woocommerce/woocommerce-ios/pull/11345]
- [**] Fixed a crash that occurred when reordering product images during the image upload process. Now, users will not be able to reorder images until the upload is complete, providing a smoother and more stable experience. [https://github.com/woocommerce/woocommerce-ios/pull/11350]
- [internal] Process network response in background thread to avoid blocking main thread. [https://github.com/woocommerce/woocommerce-ios/pull/11381]
- [**] Attempted to fix a crash that has been occurring for some users during magic link login. [https://github.com/woocommerce/woocommerce-ios/pull/11373]
- [*] Fixed a crash due to using unavailable system image in devices below iOS 16.0. [https://github.com/woocommerce/woocommerce-ios/pull/11394]

16.5
-----
- [*] Payments: WooPayments merchants can swipe between currencies in the Deposit Summary on the Payments menu [https://github.com/woocommerce/woocommerce-ios/pull/11309]
- [**] Shipping Labels: Fixed issue presenting the printing view for customs forms. [https://github.com/woocommerce/woocommerce-ios/pull/11288]
- [*] Now, merchants can manage "One time shipping" setting for a subscription product. [https://github.com/woocommerce/woocommerce-ios/pull/11310]
- [**] My Store: The Blaze section is now dismissible. [https://github.com/woocommerce/woocommerce-ios/pull/11308]
- [internal] Product Subscriptions: Handle yearly Synchronise renewals case while enabling One time shipping setting. [https://github.com/woocommerce/woocommerce-ios/pull/11312]
- [internal] Order form: Updated design for product bundles and their bundled items in order creation/editing, to more clearly show the hierarchy and bundled item prices. [https://github.com/woocommerce/woocommerce-ios/pull/11321]
- [internal] Update Shimmer dependency to avoid high CPU and memory use crashing the app when built with Xcode 15 [https://github.com/woocommerce/woocommerce-ios/pull/11320]
- [internal] Fix issue with scrolling some views when built from Xcode 15 [https://github.com/woocommerce/woocommerce-ios/pull/11335]
- [*] Animate display of the onboarding notice in the payments menu [https://github.com/woocommerce/woocommerce-ios/pull/11339]

16.4
-----
- [internal] Adds `store_id` to track events. [https://github.com/woocommerce/woocommerce-ios/pull/11227]
- [Internal] Payments: Updated StripeTerminal pod to 3.1.0 [https://github.com/woocommerce/woocommerce-ios/pull/11080]
- [internal] Payments: Restored analytics for Payments Menu after SwiftUI rewrite [https://github.com/woocommerce/woocommerce-ios/pull/11262]
- [***] Merchants can now create or edit subscription products. [https://github.com/woocommerce/woocommerce-ios/issues/11183]
- [*] Order form: when adding/updating a bundle with an optional & non-selected variable item, any other bundled items should be added/updated properly. [https://github.com/woocommerce/woocommerce-ios/pull/11254]
- [internal] Order form: Fix a bug where the wrong product details appeared when adding a discount to a product in an order. [https://github.com/woocommerce/woocommerce-ios/pull/11280]
- [*] Now the Blaze section in the Dashboard (My store tab) is displayed under the Stats. Before, it was on top of the view. [https://github.com/woocommerce/woocommerce-ios/pull/11275]

16.3
-----
- [internal] Payments Menu: rewritten in SwiftUI [https://github.com/woocommerce/woocommerce-ios/pull/11169]
- [*] Orders: users can now calculate a custom amount based on the order total percentage. [https://github.com/woocommerce/woocommerce-ios/pull/11154]
- [*] Orders: users can now decide whether their custom amounts are taxable or not. [https://github.com/woocommerce/woocommerce-ios/pull/11156]
- [*] Order form: the merchant can now configure a bundle product (quantity and variation attributes of the bundled products). Testing plan: pe5pgL-3Ze-p2 [https://github.com/woocommerce/woocommerce-ios/pull/11186]
- [internal] Updated all `woocommerce.com` URLs to use `woo.com` domain [https://github.com/woocommerce/woocommerce-ios/pull/11182]

16.2
-----
- [**] Orders: order details show custom amounts on their own section. Other fields are re-designed towards a cleaner look. [https://github.com/woocommerce/woocommerce-ios/pull/11097]
- [*] Add support for Universal Links in the woo.com domain [https://github.com/woocommerce/woocommerce-ios/pull/11098]
- [*] Order form: when adding a product/variation by scanning a barcode, only the product/variation with the exact SKU should be added to the order. [https://github.com/woocommerce/woocommerce-ios/pull/11089]

16.1
-----
- [**] Orders: order creation sections are optimised for a simpler and more intuitive flow. [https://github.com/woocommerce/woocommerce-ios/pull/11042]
- [*] Payments: Fix Tap to Pay reconnection on foreground, to speed up TTP transactions. [https://github.com/woocommerce/woocommerce-ios/pull/11054]
- [*] Payments: Fix Tap to Pay reconnection on fresh launch, to speed up TTP transactions. [https://github.com/woocommerce/woocommerce-ios/pull/11056]
- [*] Orders: Fix a bug that shows the wrong customer screen during the order creation flow. [https://github.com/woocommerce/woocommerce-ios/pull/11053]
- [*] Orders: All order edit buttons render now with the pencil system image to make them consistent. [https://github.com/woocommerce/woocommerce-ios/pull/11048]

16.0
-----
- [*] Optimized Blaze experience in My store. Improved Blaze campaign creation and list screens. [https://github.com/woocommerce/woocommerce-ios/pull/10969, https://github.com/woocommerce/woocommerce-ios/pull/10959]
- [*] Orders: Fixed UI issue where an incorrect tooltip is displayed during Order Creation [https://github.com/woocommerce/woocommerce-ios/pull/10998]
- [*] Orders: Fixed UI issue showing incorrect discounted total product value in certain cases [https://github.com/woocommerce/woocommerce-ios/pull/11016]
- [*] Fix a crash on launch related to Core Data and Tracks [https://github.com/woocommerce/woocommerce-ios/pull/10994]
- [*] Login: Fixed issue checking site info for some users. [https://github.com/woocommerce/woocommerce-ios/pull/11006]
- [**] Orders: Users can now add custom amounts to orders. [https://github.com/woocommerce/woocommerce-ios/pull/11022]
- [*] Payments: hide the `Set up Tap to Pay` button in About Tap to Pay when set up is complete [https://github.com/woocommerce/woocommerce-ios/pull/11025]

15.9
-----
- [***] User can now use their stored passkeys to log in into WordPress.com [https://github.com/woocommerce/woocommerce-ios/pull/10904]
- [***] Payments: UK-based merchants can take payments using Tap to Pay on iPhone [https://github.com/woocommerce/woocommerce-ios/pull/10957]
- [*] App login links are now handled when the onboarding screen is shown. [https://github.com/woocommerce/woocommerce-ios/pull/10974]

15.8
-----
- [*] Users can now navigate to other orders without leaving the Order Detail screen. [https://github.com/woocommerce/woocommerce-ios/pull/10849]
- [*] The Set up Tap to Pay on iPhone row in the Payments menu now reflects when you've completed set up for the current device and store [https://github.com/woocommerce/woocommerce-ios/pull/10923]
- [*] The Set up Tap to Pay on iPhone Learn More button opens more details about Tap to Pay [https://github.com/woocommerce/woocommerce-ios/pull/10934]
- [internal] Use minimumAllowedChargeAmount, not 0.50, for the Try a Payment flow [https://github.com/woocommerce/woocommerce-ios/pull/10937]
- [*] Changes to the Payments menu to make it clearer [https://github.com/woocommerce/woocommerce-ios/pull/10936]
- [*] Order creation: We updated the UX by allowing direct product discounts to be added, and improved the Product Discount screen [https://github.com/woocommerce/woocommerce-ios/pull/10929]

15.7
-----
- [*] Generate new tags/categories while creating product using AI. [https://github.com/woocommerce/woocommerce-ios/pull/10864]
- [*] Fix: in order details where an order item is a variable product with attributes and has add-ons, the variation attributes are shown now. [https://github.com/woocommerce/woocommerce-ios/pull/10877]

15.6
-----
- [**] Taxes in orders: Users can now store the tax rate's location to add it automatically to a new order customer's address. [https://github.com/woocommerce/woocommerce-ios/pull/10802]
- [**] WPCOM stores and self-hosted stores with Jetpack AI plugin can now create products using AI. [https://github.com/woocommerce/woocommerce-ios/pull/10812]
- [*] Order form: the merchant can apply a gift card to an order. [https://github.com/woocommerce/woocommerce-ios/pull/10759]

15.5
-----
- [*] Store creation: Start store creation flow after a new WPCOM account sign up. [https://github.com/woocommerce/woocommerce-ios/pull/10729]
- [*] Different orders with the same gift card code applied should all show the gift card info in order details now. [https://github.com/woocommerce/woocommerce-ios/pull/10719]
- [*] Enabled product description and product sharing AI features for self-hosted sites with Jetpack AI plugin. [https://github.com/woocommerce/woocommerce-ios/pull/10747]
- [*] Order form: the applied gift cards are shown below the coupon section. [https://github.com/woocommerce/woocommerce-ios/pull/10743]

15.4
-----
- [*] Enable editing product details when tapping on order item on the order detail screen. [https://github.com/woocommerce/woocommerce-ios/pull/10632]
- [*] Taxes in orders: Add empty state design for the Tax Rate selector. [https://github.com/woocommerce/woocommerce-ios/pull/10665]
- [*] Added protection against accidental double-charging with In-Person Payments in poor network conditions [https://github.com/woocommerce/woocommerce-ios/pull/10647]
- [**] Improved retry handling for In-Person Payments that fail [https://github.com/woocommerce/woocommerce-ios/pull/10673]
- [*] See more of your order by long pressing an order push notification. [https://github.com/woocommerce/woocommerce-ios/pull/10658]
- [*] Order details: product add-ons for a line item are shown in separate lines for better readability. [https://github.com/woocommerce/woocommerce-ios/pull/10661]
- [**] Product categories now can be deleted as part of the product editing flow. [https://github.com/woocommerce/woocommerce-ios/pull/10643]
- [**] Product categories can now be updated as part of the product editing flow. [https://github.com/woocommerce/woocommerce-ios/pull/10648]

15.3
-----
- [internal] Add `site_url` to Tracks events [https://github.com/woocommerce/woocommerce-ios/pull/10610]
- [Internal] Some internal changes were made to the image upload feature to support image processing in the app, no app changes are expected. [https://github.com/woocommerce/woocommerce-ios/pull/10631]
- [**] Taxes in orders: Users can now select the tax rate's location to add it to the order customer's address. [https://github.com/woocommerce/woocommerce-ios/pull/10651]
- [*] Automatically show the media selector sheet on the product images screen when there are no pre-existing images. [https://github.com/woocommerce/woocommerce-ios/pull/10644]

15.2
-----
- [*] Fixed minor UI issues in the store creation profiler flow. [https://github.com/woocommerce/woocommerce-ios/pull/10555]
- [*] Updated priority, description and URL for payment onboarding task. [https://github.com/woocommerce/woocommerce-ios/pull/10572]
- [*] New setup instructions screen for WCPay store onboarding task. [https://github.com/woocommerce/woocommerce-ios/pull/10579]
- [*] Show celebration view after successful WCPay setup. [https://github.com/woocommerce/woocommerce-ios/pull/10594]
- [**] Taxes in orders: Users can now see the order tax rates, get more information about them, and navigate to wp-admin to change them. [https://github.com/woocommerce/woocommerce-ios/pull/10569]


15.1
-----
- [*] What's New announcements support dark mode properly [https://github.com/woocommerce/woocommerce-ios/pull/10540]
- [*] Updated UI and copy on prologue and free trial summary screens. [https://github.com/woocommerce/woocommerce-ios/pull/10539]

15.0
-----
- [*] The store name can now be updated from the Settings screen. [https://github.com/woocommerce/woocommerce-ios/pull/10485]
- [**] The store creation flow has been optimized to start store creation immediately and show profiler questions afterward. [https://github.com/woocommerce/woocommerce-ios/pull/10473, https://github.com/woocommerce/woocommerce-ios/pull/10466]
- [*] Settings: Close Account option is moved to a new section Account Settings and is now available for all WPCom users. [https://github.com/woocommerce/woocommerce-ios/pull/10502]

14.9
-----
- [*] Only show Blaze banner on the My Store and Product List screens if the store has no existing orders. [https://github.com/woocommerce/woocommerce-ios/pull/10438]
- [**] Order creation: We improved the way the merchants can request, search and select a customer when creating an order. [https://github.com/woocommerce/woocommerce-ios/pull/10456]


14.8
-----
- [Internal] Native store creation flow with free trial is enabled by default - all code for the old flows have been removed. [https://github.com/woocommerce/woocommerce-ios/pull/10362]
- [*] Store creation: Improvements to the Upgrades screen accessibility [https://github.com/woocommerce/woocommerce-ios/pull/10363]
- [*] Stores with expired WooExpress plans can now be upgraded within the app (if eligible for IAP) via a new banner. [https://github.com/woocommerce/woocommerce-ios/pull/10369]
- [*] The expired site plan should navigate to IAP for sites with expired WooExpress plans (if eligible for IAP). [https://github.com/woocommerce/woocommerce-ios/pull/10384]
- [Internal] New default property `plan` is tracked in every event for logged-in users. [https://github.com/woocommerce/woocommerce-ios/pull/10356]
- [Internal] Google sign in now defaults to bypassing the Google SDK [https://github.com/woocommerce/woocommerce-ios/pull/10341]
- [*] Product list filter (Products tab and order creation > add products > filter): product types from extensions supported in the app are now available for product filtering - subscription, variable subscription, bundle, and composite. [https://github.com/woocommerce/woocommerce-ios/pull/10382]
 
14.7
-----
- [*] Local notifications: Add a reminder to purchase a plan is scheduled 6hr after a free trial subscription. [https://github.com/woocommerce/woocommerce-ios/pull/10268]
- [Internal] Shipment tracking is only enabled and synced when the order has non-virtual products.  [https://github.com/woocommerce/woocommerce-ios/pull/10288]
- [Internal] New default property `was_ecommerce_trial` is tracked in every event for logged-in users. [https://github.com/woocommerce/woocommerce-ios/pull/10343]
- [*] Photo -> Product: Reset details from previous image when new image is selected. [https://github.com/woocommerce/woocommerce-ios/pull/10297]
- [**] You can now see your shipping zone list from Settings. [https://github.com/woocommerce/woocommerce-ios/pull/10258]
- [*] Order list: Suggest testing orders for stores without any orders. [https://github.com/woocommerce/woocommerce-ios/pull/10346]
- [*] Local notifications: Show free trial survey after 24h since subscription. [https://github.com/woocommerce/woocommerce-ios/pull/10324, https://github.com/woocommerce/woocommerce-ios/pull/10328]
- [*] Local notifications: Add a reminder after 3 days if answered "Still Exploring" in Free trial survey. [https://github.com/woocommerce/woocommerce-ios/pull/10331]
- [*] Product description AI: the AI sheet has been improved with the product name field made more prominent. [https://github.com/woocommerce/woocommerce-ios/pull/10333]
- [**] Store creation: US users can upgrade to a choice of plans for their store via In-App Purchase [https://github.com/woocommerce/woocommerce-ios/pull/10340]

14.6
-----
- [Internal] Switched AI endpoint to be able to track and measure costs. [https://github.com/woocommerce/woocommerce-ios/pull/10218]
- [Internal] Media picker flow was refactored to support interactive dismissal for device photo picker and WordPress media picker sources. Affected flows: product form > images, and virtual product form > downloadable files. [https://github.com/woocommerce/woocommerce-ios/pull/10236]
- [Internal] Errors: Improved error message when orders, products, or reviews can't be loaded due to a parsing (decoding) error. [https://github.com/woocommerce/woocommerce-ios/pull/10252, https://github.com/woocommerce/woocommerce-ios/pull/10260]
- [*] Orders with Coupons: Users can now select a coupon from a list when adding it to an order. [https://github.com/woocommerce/woocommerce-ios/pull/10255]
- [Internal] Orders: Improved error message when orders can't be loaded due to a parsing (decoding) error. [https://github.com/woocommerce/woocommerce-ios/pull/10252]
- [**] Product discounts: Users can now add discounts to products when creating an order. [https://github.com/woocommerce/woocommerce-ios/pull/10244]
- [*] We've resolved an issue that was causing the app to crash when trying to dismiss certain screens (bottom sheets). [https://github.com/woocommerce/woocommerce-ios/pull/10254]
- [Internal] Fixed a bug preventing the "We couldn't load your data" error banner from appearing on the My store dashboard. [https://github.com/woocommerce/woocommerce-ios/pull/10262]
- [Internal] Errors: Improved error message and troubleshooting guide when the Jetpack connection is broken. [https://github.com/woocommerce/woocommerce-ios/pull/10275]
- [Internal] A new way to create a product from an image using AI is being A/B tested. [https://github.com/woocommerce/woocommerce-ios/pull/10253]

14.5
-----
- [*] Product details: The share button is displayed with text instead of icon for better discoverability. [https://github.com/woocommerce/woocommerce-ios/pull/10216]
- [*] Resolved an issue where users were unable to add a new note to an order. Previously, upon opening an order detail and selecting the "Add a new note" option, the text field was non-selectable, preventing users from writing down the note. This issue has now been addressed and users should be able to add notes to their orders without any issues. [https://github.com/woocommerce/woocommerce-ios/pull/10222]
- [*] Store creation: Update the timeout view with the option to retry the site check. [https://github.com/woocommerce/woocommerce-ios/pull/10221]
- [*] Fixed issue showing the expired alert for sites that got reverted to simple sites after their plan expired. [https://github.com/woocommerce/woocommerce-ios/pull/10228]

14.4
-----
- [*] Blaze: New banner on the My Store and Products screens for admins of eligible stores. [https://github.com/woocommerce/woocommerce-ios/pull/10135, https://github.com/woocommerce/woocommerce-ios/pull/10160, https://github.com/woocommerce/woocommerce-ios/pull/10172]
- [*] Shipping Labels: Fixed a bug preventing label printing in orders viewed from search [https://github.com/woocommerce/woocommerce-ios/pull/10161]
- [*] Blaze: Disable the entry point in the product creation form. [https://github.com/woocommerce/woocommerce-ios/pull/10173]
- [*] Product description and sharing message AI: Fixed incorrect language issue by using a separate prompt for identifying language. [https://github.com/woocommerce/woocommerce-ios/pull/10169, https://github.com/woocommerce/woocommerce-ios/pull/10177, https://github.com/woocommerce/woocommerce-ios/pull/10179]

14.3
-----
- [*] SKU Scanner: Add the SKU to the error message after a failure. [https://github.com/woocommerce/woocommerce-ios/pull/10085]
- [*] Add URL route handler to open the `My Store` tab when a deeplink to `/mobile` is opened, instead of bouncing back to Safari [https://github.com/woocommerce/woocommerce-ios/pull/10077]
- [Internal] Performance: Replaces the endpoint used to load Top Performers on the My Store tab, for faster loading. [https://github.com/woocommerce/woocommerce-ios/pull/10113]
- [*] A feedback banner is added for product description AI and product sharing AI sheets. [https://github.com/woocommerce/woocommerce-ios/pull/10102]
- [*] Product creation: the product type row is now editable when creating a product. [https://github.com/woocommerce/woocommerce-ios/pull/10087]
- [***] Store creation: US users can upgrade Woo Express free trial stores via In-App Purchase [https://github.com/woocommerce/woocommerce-ios/pull/10123]
- [*] Orders: Users can can now add multiple coupons to orders (not only one) [https://github.com/woocommerce/woocommerce-ios/pull/10126]
- [*] Free trial: Local notification after 24 hours since Free trial subscription time to remind to purchase plan. [https://github.com/woocommerce/woocommerce-ios/pull/10133, https://github.com/woocommerce/woocommerce-ios/pull/10130]
- [**] Product description AI: an announcement modal is shown for WPCOM stores about the feature, and a new CTA "Write with AI" is more discoverable in the product form with a tooltip. [https://github.com/woocommerce/woocommerce-ios/pull/10142]

14.2
-----
- [Internal] Blaze status check was updated to save an API request. The Blaze eligibility for each site should remain the same. [https://github.com/woocommerce/woocommerce-ios/pull/10020]
- [*] Fixed the unusable state of the app when the default store runs on an expired free trial plan. [https://github.com/woocommerce/woocommerce-ios/pull/10059]
- [Internal] Performance: When loading the refunds on an order (e.g. in order details), we now only request them from remote if they are not already in local storage. [https://github.com/woocommerce/woocommerce-ios/pull/10039]
- [*] Orders: Users can can now add coupons to orders [https://github.com/woocommerce/woocommerce-ios/pull/10035]
- [*] Coupons: The Coupons Management feature is fully released and not in Beta anymore [https://github.com/woocommerce/woocommerce-ios/pull/10032]
- [*] Store creation: the progress view copy was updated to inform the merchants that it can take a few minutes for the store to be ready. The progress view is now only shown after necessary requests are made before the app is likely backgrounded. The error handling is also polished.  [https://github.com/woocommerce/woocommerce-ios/pull/10047, https://github.com/woocommerce/woocommerce-ios/pull/10069]
- [Internal] Performance: When loading a single order (e.g. in order details), we now load the order from storage unless it has been modified remotely. [https://github.com/woocommerce/woocommerce-ios/pull/10036]
- [Internal] Performance: When the Orders tab is opened, we now only sync orders that have been created or modified since the last successful sync. [https://github.com/woocommerce/woocommerce-ios/pull/10065]
- [Internal] App size: Replaced 30MB PDFs on Store Creation waiting screen with ~400KB PNGs - to assess impact on app bundle size. [https://github.com/woocommerce/woocommerce-ios/pull/10067]

14.1
-----
- [*] Plans: Expired or cancelled plans are now shown more reliably [https://github.com/woocommerce/woocommerce-ios/pull/9924]
- [*] Product Sharing: AI-generated messages are now available. [https://github.com/woocommerce/woocommerce-ios/pull/9976]
- [***] Orders: Users can add products to orders by scanning their sku barcode or QR-code [https://github.com/woocommerce/woocommerce-ios/pull/9972]
- [Internal] Store creation: a workaround was previously implemented that can result in an inaccurate app experience like when the free trial banner is not shown immediately after store creation due to out-of-sync site properties. Now that the API issue is fixed, the app now waits for the site for a bit longer but ensures all necessary properties are synced. [https://github.com/woocommerce/woocommerce-ios/pull/9957]
- [Internal] Product details AI: Updated prompts to identify the language in provided text to use in responses for product description and sharing. [https://github.com/woocommerce/woocommerce-ios/pull/9961]
- [*] Blaze: products can now be promoted in WordPress.com and Tumblr from the app if the site/product is eligible. Two entry points: 1) Menu tab > General, 2) Product form > more menu. [https://github.com/woocommerce/woocommerce-ios/pull/9906]

14.0
-----
- [*] Payments: Remove the upsell-card-readers banner from the Payment Methods Screen [https://github.com/woocommerce/woocommerce-ios/pull/9869]


13.9
-----
- [*] Orders: Allow alternative types for the `taxID` in `ShippingLineTax` or `sku` in `OrderItem`, as some third-party plugins alter the type in the API. This helps with the order list not loading due to order decoding errors. [https://github.com/woocommerce/woocommerce-ios/pull/9844]
- [*] Payments: Location permissions request is not shown to TTP users who grant "Allow once" permission on first foregrounding the app any more [https://github.com/woocommerce/woocommerce-ios/pull/9821]
- [*] Products: Allow alternative types for `stockQuantity` in `Product` and `ProductVariation`, as some third-party plugins alter the type in the API. This helps with the product list not loading due to product decoding errors. [https://github.com/woocommerce/woocommerce-ios/pull/9850]
- [*] Products: Allow alternative types for the `backordersAllowed` and `onSale` in `Product` and `ProductVariation`, as some third-party plugins alter the types in the API. This helps with the product list not loading due to product decoding errors. [https://github.com/woocommerce/woocommerce-ios/pull/9849]
- [*] Products: Allow alternative types for the `sku` and `weight` in `ProductVariation`, as some third-party plugins alter the types in the API. This helps with the product variation list not loading due to product variation decoding errors. [https://github.com/woocommerce/woocommerce-ios/pull/9847]
- [*] Products: Allow alternative types for the `sku` and `weight` in `Product`, the dimensions in `ProductDimensions`, and the `downloadID` in `ProductDownload`, as some third-party plugins alter the types in the API. This helps with the product list not loading due to product decoding errors. [https://github.com/woocommerce/woocommerce-ios/pull/9846]
- [*] Products: Add support for parsing variation objects for the `variations` field in `Product`, as some third-party plugins alter the type for this field in the API. This allows the variations to be loaded for variable products if those third-party plugins are active. [https://github.com/woocommerce/woocommerce-ios/pull/9857]

13.8
-----
- [Internal] Orders: Bundled products (within a product bundle) are now indented, to show their relationship to the parent bundle. [https://github.com/woocommerce/woocommerce-ios/pull/9778]
- [Internal] Orders: Composite components (within a composite product) are now indented, to show their relationship to the parent composite product. [https://github.com/woocommerce/woocommerce-ios/pull/9780]
- [*] Add Products: A new view is display to celebrate when the first product is created in a store. [https://github.com/woocommerce/woocommerce-ios/pull/9790]
- [*] Product List: Added swipe-to-share gesture on product rows. [https://github.com/woocommerce/woocommerce-ios/pull/9799]
- [*] Product form: a share action is shown in the navigation bar if the product can be shared and no more than one action is displayed, in addition to the more menu > Share. [https://github.com/woocommerce/woocommerce-ios/pull/9789]
- [*] Payments: show badges leading to Set up Tap to Pay on iPhone for eligible stores and devices [https://github.com/woocommerce/woocommerce-ios/pull/9812]
- [*] Orders: Fixes a bug where the Orders list would not load if an order had a non-integer gift card amount applied to the order (with the Gift Cards extension). [https://github.com/woocommerce/woocommerce-ios/pull/9795]

- [*] My Store: A new button to share the current store is added on the top right of the screen. [https://github.com/woocommerce/woocommerce-ios/pull/9796]
- [*] Mobile Payments: The screen brightness is increased when showing the Scan to Pay view so the QR code can be scanned more easily [https://github.com/woocommerce/woocommerce-ios/pull/9807]
- [*] Mobile Payments: The Woo logo is added to the QR code on the Scan to Pay screen [https://github.com/woocommerce/woocommerce-ios/pull/9823]
- [*] Allow EU merchants to have better control of their privacy choices. A privacy choices banner will be shown the next time they open the app. [https://github.com/woocommerce/woocommerce-ios/pull/9825]

13.7
-----
- [Internal] Adds guidance for new Customs rule when shipping to some EU countries. [https://github.com/woocommerce/woocommerce-ios/pull/9715]
- [*] JITMs: Added modal-style Just in Time Message support on the dashboard [https://github.com/woocommerce/woocommerce-ios/pull/9694]
- [**] Order Creation: Products can be searched by SKU when adding products to an order. [https://github.com/woocommerce/woocommerce-ios/pull/9711]
- [*] Orders: Fixes order details so separate order items are not combined just because they are the same product or variation. [https://github.com/woocommerce/woocommerce-ios/pull/9710]
- [Internal] Store creation: starting May 4, store creation used to time out while waiting for the site to be ready (become a Jetpack/Woo site). A workaround was implemented to wait for the site differently. [https://github.com/woocommerce/woocommerce-ios/pull/9767]
- [**] Mobile Payments: Tap to Pay is initialised on launch or foreground, to speed up payments [https://github.com/woocommerce/woocommerce-ios/pull/9750]
- [*] Store Creation: Local notifications are used to support users during the store creation process. [https://github.com/woocommerce/woocommerce-ios/pull/9717, https://github.com/woocommerce/woocommerce-ios/pull/9719, https://github.com/woocommerce/woocommerce-ios/pull/9749]
- [**] Mobile Payments: Merchants can now collect in-person payments by showing a QR code to their customers. [https://github.com/woocommerce/woocommerce-ios/pull/9762]
- [Internal] Orders: Bundled products (within a product bundle) are now indented, to show their relationship to the parent bundle. [https://github.com/woocommerce/woocommerce-ios/pull/9778]

13.6
-----
- [*] Remove login error local notifications that used to be scheduled 24 hours from certain login errors. [https://github.com/woocommerce/woocommerce-ios/pull/9666]
- [*] JITMs: Added customization to Just in Time Message banner background and badges [https://github.com/woocommerce/woocommerce-ios/pull/9633]
- [*] Product form > description editor: fix the extra bottom inset after hiding the keyboard either manually (available on a tablet) or applying an AI-generated product description. [https://github.com/woocommerce/woocommerce-ios/pull/9638]
- [*] Products: Fixes stock statuses for Product Bundles so that backordered bundles and bundle stock quantities are displayed as expected. [https://github.com/woocommerce/woocommerce-ios/pull/9681]

13.5
-----
- [*] Settings > Domains: Premium domains are now supported, the domain suggestions now match the results on web and Android. It's more noticeable for stores with a domain credit, where not all domains are free for the first year anymore. [https://github.com/woocommerce/woocommerce-ios/pull/9607]
- [*] Product form > Inventory: the SKU scanner is enabled for all users, where it used to be behind a feature switch in Settings > Experimental Features. [https://github.com/woocommerce/woocommerce-ios/pull/9631]
[Internal] Products: Simplify Product Editing experiment is removed; there should be no changes to the existing product creation/editing behavior. [https://github.com/woocommerce/woocommerce-ios/pull/9602]
- [*] Payments: Products are removed directly from an order when its count is below one, instead of opening an extra screen to remove it. [https://github.com/woocommerce/woocommerce-ios/pull/9624]
- [*] Orders: Parses HTML-encoded characters and removes extraneous, non-attribute meta data from the list of attributes for an item in an order. [https://github.com/woocommerce/woocommerce-ios/pull/9603]
- [*] Products: Adds the component descriptions to the list of components in a composite product (using the Composite Products extension). [https://github.com/woocommerce/woocommerce-ios/pull/9634]
- [*] Products: Adds the product SKU to the bundled products list in product details, for Bundle products (using the Product Bundles extension). [https://github.com/woocommerce/woocommerce-ios/pull/9626]
- [*] Product form > description editor AI for WPCOM stores: the prompt was updated so that the generated description is shorter. [https://github.com/woocommerce/woocommerce-ios/pull/9637]

13.4
-----
- [*] Payments: Popular and last sold products are displayed on top of the products selection screen when creating or editing an order. [https://github.com/woocommerce/woocommerce-ios/pull/9539]

- [Internal] Payments: Update StripeTerminal pod to 2.19.1 [https://github.com/woocommerce/woocommerce-ios/pull/9537]
- [**] Adds read-only support for the Gift Cards extension in order details. [https://github.com/woocommerce/woocommerce-ios/pull/9558]
- [**] Adds read-only support for the Subscriptions extension in order and product details. [https://github.com/woocommerce/woocommerce-ios/pull/9541]
- [*] Product form > description editor: a magic wand button is added to the keyboard toolbar to auto-generate a product description using Jetpack AI for WPCOM stores. [https://github.com/woocommerce/woocommerce-ios/pull/9577]
- [Internal] Payments: Upate Tap to Pay connection flow strings to avoid mentioning "reader" [https://github.com/woocommerce/woocommerce-ios/pull/9563]
- [*] Store onboarding: Now the onboarding task list can be shown/hidden from settings and also from the dashboard. [https://github.com/woocommerce/woocommerce-ios/pull/9572, https://github.com/woocommerce/woocommerce-ios/pull/9573]
- [**] Adds read-only support for the Min/Max Quantities extension in product details. [https://github.com/woocommerce/woocommerce-ios/pull/9585]

13.3
-----
- [***] Payments: UK-based stores merchants can take In-Person Payments. [https://github.com/woocommerce/woocommerce-ios/pull/9496]
- [*] Store creation free trial flow now includes 3 profiler questions again with updated options: store category, selling status, and store country. [https://github.com/woocommerce/woocommerce-ios/pull/9513]
- [*] Shipping Labels: Origin address's phone number is now saved locally and pre-populated in the creation form. [https://github.com/woocommerce/woocommerce-ios/pull/9520]
- [Internal] Almost all mappers have been updated to only decode without the data envelope if it's not available. Please do a smoke test to ensure that all features still work as before. [https://github.com/woocommerce/woocommerce-ios/pull/9510]
- [Internal] Store onboarding: Mark "Launch your store" task as complete if the store is already public. This is a workaround for a backend issue which marks "Launch your store" task incomplete for already live stores. [https://github.com/woocommerce/woocommerce-ios/pull/9507]
- [*] Payments: Added Universal Link support for Set up Tap to Pay on iPhone, and to open Universal Links from Just in Time Messages, to more easily navigate to app features. [https://github.com/woocommerce/woocommerce-ios/pull/9518]
- [*] Login: Potentially fixed the crash on the onboarding screen. [https://github.com/woocommerce/woocommerce-ios/pull/9523]

13.2
-----
- [Internal] Store creation: New loading screen added for create store flow. [https://github.com/woocommerce/woocommerce-ios/pull/9383]
- [*] Payments: Add account type field to receipts [https://github.com/woocommerce/woocommerce-ios/pull/9416]
- [*] Products can now be filtered within Order creation [https://github.com/woocommerce/woocommerce-ios/pull/9258]
- [*] Products: Adds read-only support for the Composite Products extension in the Products list, including a list of components in product details. [https://github.com/woocommerce/woocommerce-ios/pull/9455]


13.1
-----
- [internal] Users can now create a Free Trial store from the app from the Get Started section of the app prologue. [https://github.com/woocommerce/woocommerce-ios/pull/9396]
- [**] Adds support for Product Multi-selection when creating and/or editing Orders. [https://github.com/woocommerce/woocommerce-ios/issues/8888]
- [**] Users can now install Jetpack for their non-Jetpack sites after logging in with application passwords. [https://github.com/woocommerce/woocommerce-ios/pull/9354]
- [*] Payments: We show a Tap to Pay on iPhone feedback survey button in the Payments menu after the first Tap to Pay on iPhone payment is taken [https://github.com/woocommerce/woocommerce-ios/pull/9366]
- [Internal] Added SiteID to some IPP tracks events [https://github.com/woocommerce/woocommerce-ios/pull/9572,]

13.0
-----
- [*] Adds a banner in "Launch store" task screen to upgrade from free trial plan. [https://github.com/woocommerce/woocommerce-ios/pull/9323]
- [*] Fix: Description, sale price, and image will be copied over to the new product variations when duplicating a variable product. [https://github.com/woocommerce/woocommerce-ios/pull/9322]


12.9
-----
- [**] Dashboard: an onboarding card is shown for sites with the following tasks if any is incomplete: "tell us more about your store" (store location) that opens a webview, "add your first product" that starts the product creation flow, "launch your store" that publishes the store, "customize your domain" that starts the domain purchase flow, and "get paid" that opens a webview. A subset of the tasks may be shown to self-hosted sites and WPCOM sites on a free trial. [https://github.com/woocommerce/woocommerce-ios/pull/9285]
- [*] Jetpack benefit banner and modal is now available on the dashboard screen after logging in with site credentials. [https://github.com/woocommerce/woocommerce-ios/pull/9232]
- [*] Payments: Local search is added to the products selection screen in the order creation flow to speed the process. [https://github.com/woocommerce/woocommerce-ios/pull/9178]
- [*] Fix: Prevent product variations not loading due to an encoding error for `permalink`, which was altered by a plugin. [https://github.com/woocommerce/woocommerce-ios/pull/9233]
- [*] Login: Users can now log in to self-hosted sites without Jetpack by approving application password authorization to their sites. [https://github.com/woocommerce/woocommerce-ios/pull/9260]
- [*] Payments: Tap to Pay on iPhone can now be selected from the Payment Methods screen [https://github.com/woocommerce/woocommerce-ios/pull/9242]
- [**] Payments: Set up Tap to Pay on iPhone flow added to the Payments Menu. Use it to configure the reader, and try a payment, before collecting a card payment with a customer. [https://github.com/woocommerce/woocommerce-ios/pull/9280]

12.8
-----
- [*] Shortcuts: We can now trigger the order creation and payment collection flows from the iOS Shortcuts app. [https://github.com/woocommerce/woocommerce-ios/pull/9103]
- [Internal] Dashboard: the UI layer had a major refactoring to allow scrolling for content more than stats for the onboarding project. The main design change is on the refresh control, where it was moved from each stats tab to below the navigation bar. Other design changes are not expected. [https://github.com/woocommerce/woocommerce-ios/pull/9031]
- [**] Products: Adds read-only support for the Product Bundles extension, including a list of bundled products and stock status for product bundles. [https://github.com/woocommerce/woocommerce-ios/pull/9177]
- [Internal] Mobile Payments: Updated StripeTerminal to 2.18 [https://github.com/woocommerce/woocommerce-ios/pull/9118]

12.7
-----
- [Internal] Shipping Label: add condition checks before showing contact options [https://github.com/woocommerce/woocommerce-ios/pull/8982]
- [*] Main screens are now accessible through the Home Screen Spotlight Search [https://github.com/woocommerce/woocommerce-ios/pull/9082]
- [*] Stats: Fixed a crash when order stats use a date and time matching the start of Daylight Saving Time. [https://github.com/woocommerce/woocommerce-ios/pull/9083]
- [*] Fix: Dismiss Take Payment popup after sharing the payment link to another app. [https://github.com/woocommerce/woocommerce-ios/pull/9042]
- [*] Site credential login: Catch invalid cookie nonce [https://github.com/woocommerce/woocommerce-ios/pull/9102]
- [*] Better error messages for site credential login failures [https://github.com/woocommerce/woocommerce-ios/pull/9125]
- [Internal] New Zendesk tag for site credential login errors [https://github.com/woocommerce/woocommerce-ios/pull/9150]

12.6
-----
- [*] Fix: When a product's details can be edited, they display a disclosure indicator (chevron). [https://github.com/woocommerce/woocommerce-ios/pull/8980]
- [*] Payments: fixed a bug where enabled rows in the Payments Menu were sometimes incorrectly shown as disabled [https://github.com/woocommerce/woocommerce-ios/pull/8983]
- [Internal] Mobile Payments: fixed logic on display of IPP feedback banner on Order List [https://github.com/woocommerce/woocommerce-ios/pull/8994]
- [**] Support: Merchants can now contact support with a new and refined experience. [https://github.com/woocommerce/woocommerce-ios/pull/9006/files]
- [***] Mobile Payments: Tap to Pay on iPhone enabled for all US merchants [https://github.com/woocommerce/woocommerce-ios/pull/9023]

12.5
-----
- [Internal] Dashboard: the stats implementation had a major update to replace a third-party library in order to support the upcoming store onboarding card. Minimal design changes are expected, and horizontal scrolling between different time range tabs is not available anymore. [https://github.com/woocommerce/woocommerce-ios/pull/8942]

12.4
-----
- [**] Menu > Settings: adds a `Domains` row for WPCOM sites to see their site domains, add a new domain, or redeems a domain credit if available. [https://github.com/woocommerce/woocommerce-ios/pull/8870]
- [Internal] Prologue screen now has only the entry point to site address login flow, and application password authentication is used for sites without Jetpack. [https://github.com/woocommerce/woocommerce-ios/pull/8846]
- [Internal] A new tag has been added for Zendesk for users authenticated with application password. [https://github.com/woocommerce/woocommerce-ios/pull/8850]
- [Internal] Failures in the logged-out state are now tracked with anonymous ID. [https://github.com/woocommerce/woocommerce-ios/pull/8861]
- [*] Fix: Fixed a crash when switching away from the Products tab. [https://github.com/woocommerce/woocommerce-ios/pull/8874]

12.3
-----
- [Internal] We have updated the Zendesk SDK to version 6.0 [https://github.com/woocommerce/woocommerce-ios/pull/8828]
- [Internal] Tap to Pay on iPhone made publicly available via an Experimental Feature toggle [https://github.com/woocommerce/woocommerce-ios/pull/8814]

12.2
-----
- [*] Fix: Adding a new attribute will auto-capitalize the first letter for each word in the attribute name. [https://github.com/woocommerce/woocommerce-ios/pull/8772]
- [internal] Logging: Improvements on logging potential errors when loading Order Details [https://github.com/woocommerce/woocommerce-ios/pull/8781]
- [Internal] Now we track the specific error code when a networking-related operation fails [https://github.com/woocommerce/woocommerce-ios/issues/8527]

12.1
-----
- [*] Adds an In-Person Payments survey banner on top of the Orders view [https://github.com/woocommerce/woocommerce-ios/issues/8530]
- [*] Fix: Allow product's `purchasable` to be a number as some third-party plugins could alter the type in the API. This could help with the Products tab not loading due to product decoding errors. [https://github.com/woocommerce/woocommerce-ios/pull/8718]
- [***] [Internal] Start the AB test for allowing login to the app using site credentials [https://github.com/woocommerce/woocommerce-ios/pull/8744]

12.0
-----
- [**] Adds a feature of bulk updating products from the product's list. [https://github.com/woocommerce/woocommerce-ios/pull/8704]
- [internal] Store creation flow now includes 3 profiler questions: store category, selling status, and store country. [https://github.com/woocommerce/woocommerce-ios/pull/8667]

11.9
-----
- [**] Now you can generate all possible variations for a product's attributes [https://github.com/woocommerce/woocommerce-ios/pull/8619]
- [*] Mobile payments: fixed card reader manuals links. [https://github.com/woocommerce/woocommerce-ios/pull/8628]

11.8
-----
- [*] Design refresh: Buttons, links, and other calls to action are now purple instead of pink. [https://github.com/woocommerce/woocommerce-ios/pull/8451]
- [internal] Design: Updated capitalization for various pages, links, and buttons to match new design guidelines. [https://github.com/woocommerce/woocommerce-ios/pull/8455]
- [internal] Remove A/B testing and release native Jetpack installation flow for all users. [https://github.com/woocommerce/woocommerce-ios/pull/8533]

11.7
-----
- [**] Analytics Hub: Now you can select custom date ranges. [https://github.com/woocommerce/woocommerce-ios/pull/8414]
- [**] Analytics Hub: Now you can see Views and Conversion Rate analytics in the new Sessions card. [https://github.com/woocommerce/woocommerce-ios/pull/8428]
- [*] My Store: We fixed an issue with Visitors and Conversion stats where sometimes visitors could be counted more than once in the selected period. [https://github.com/woocommerce/woocommerce-ios/pull/8427]


11.6
-----
- [***] We added a new Analytics Hub inside the My Store area of the app. Simply click on the See More button under the store stats to check more detailed information on Revenue, Orders and Products. [https://github.com/woocommerce/woocommerce-ios/pull/8356]
- [*] In-Person Payments: fixed timing issues in payments flow, which caused "Remove card" to be shown for too long [https://github.com/woocommerce/woocommerce-ios/pull/8351]

11.5
-----
- [*] Account deletion is now supported for all users in settings or in the empty stores screen (in the ellipsis menu). [https://github.com/woocommerce/woocommerce-ios/pull/8179, https://github.com/woocommerce/woocommerce-ios/pull/8272]
- [*] In-Person Payments: We removed any references to Simple Payments from Orders, and the red badge from the Menu tab and Menu Payments icon announcing the new Payments section. [https://github.com/woocommerce/woocommerce-ios/pull/8183]
- [internal] Store creation flow was improved with native implementation. It is available from the login prologue (`Get Started` CTA), login email error screen, and store picker (`Add a store` CTA from the empty stores screen or at the bottom of the store list). [Example testing steps in https://github.com/woocommerce/woocommerce-ios/pull/8251]
- [internal] New stores have two new Products onboarding features: A banner with an `Add a Product` CTA on the My Store screen, and the option to add new products using templates. [https://github.com/woocommerce/woocommerce-ios/pull/8294]

11.4
-----
- [*] Add System Status Report to ZenDesk support requests. [https://github.com/woocommerce/woocommerce-ios/pull/8171]


11.3
-----
- [*] In-Person Payments: Show spinner while preparing reader for payment, instead of saying it's ready before it is. [https://github.com/woocommerce/woocommerce-ios/pull/8115]
- [internal] In-Person Payments: update StripeTerminal from 2.7 to 2.14 [https://github.com/woocommerce/woocommerce-ios/pull/8132]
- [*] In-Person Payments: Fixed payment method prompt for WisePad 3 to show only Tap and Insert options [https://github.com/woocommerce/woocommerce-ios/pull/8136]

11.2
-----
- [***] You can now preview draft products before publishing. [https://github.com/woocommerce/woocommerce-ios/pull/8102]
- [*] The survey at the end of the login onboarding flow is no longer available. [https://github.com/woocommerce/woocommerce-ios/pull/8062]
- [*] Fixed layout issues on the Account Mismatch error screen. [https://github.com/woocommerce/woocommerce-ios/pull/8074]
- [*] The Accept Payments Easily banner has been removed from the order list [https://github.com/woocommerce/woocommerce-ios/pull/8078]

11.1
-----
- [**] You can now search customers when creating or editing an order. [https://github.com/woocommerce/woocommerce-ios/issues/7741]
- [internal] Store creation is available from the login prologue, login email error screen, and store picker. [https://github.com/woocommerce/woocommerce-ios/pull/8023]
- [internal] The login flow is simplified with only the option to log in with WordPress.com. This flow is presented in parallel with the existing flow in an A/B test experiment. [https://github.com/woocommerce/woocommerce-ios/pull/7996]
- [**] Relevant Just In Time Messages will be displayed on the My Store screen [https://github.com/woocommerce/woocommerce-ios/issues/7853]

11.0
-----
- [internal] Add support for controlling performance monitoring via Sentry. **Off by default**. [https://github.com/woocommerce/woocommerce-ios/pull/7831]


10.9
-----
- [***] Dropped iOS 14 support. From now we support iOS 15 and later. [https://github.com/woocommerce/woocommerce-ios/pull/7851]
- [*] Login: Now you can handle Jetpack site connection for your self-hosted sites from the app. [https://github.com/woocommerce/woocommerce-ios/pull/7847]


10.8
-----
- [***] Stats: Now you can add a Today's Stats Widget to your lock screen (iOS 16 only) to monitor your sales. [https://github.com/woocommerce/woocommerce-ios/pull/7839]
- [internal] In-Person Payments: add UTM parameters to card reader purchase URLs to allow attribution [https://github.com/woocommerce/woocommerce-ios/pull/7858]
- [*] In-Person Payments: the Purchase card reader links now all open in authenticated web views, to make it easier to log in to woocommerce.com. [https://github.com/woocommerce/woocommerce-ios/pull/7862]

10.7
-----
- [*] Universal Links: Users can now open universal links in the app. [https://github.com/woocommerce/woocommerce-ios/pull/7632]
- [internal] Store picker: Show error when the role eligibility check fails while selecting a store. [https://github.com/woocommerce/woocommerce-ios/pull/7816]
- [internal] Store picker: Add loading state to `Continue` button. [https://github.com/woocommerce/woocommerce-ios/pull/7821]
- [internal] Store picker: Use Jetpack tunnel API for fetching user info for role checking. [https://github.com/woocommerce/woocommerce-ios/pull/7822]
- [*] Allow in-app notices to be swiped away [https://github.com/woocommerce/woocommerce-ios/pull/7801]

10.6
-----

- [**] Products tab: products search now has an option to search products by SKU. Stores with WC version 6.6+ support partial SKU search, otherwise the product(s) with the exact SKU match is returned. [https://github.com/woocommerce/woocommerce-ios/pull/7781]
- [*] Fixed a rare crash when selecting a store in the store picker. [https://github.com/woocommerce/woocommerce-ios/pull/7765]
- [*] Settings: Display the WooCommerce version and available updates in Settings [https://github.com/woocommerce/woocommerce-ios/pull/7779]
- [*] Show suggestion for logging in to a WP.com site with a mismatched WP.com account. [https://github.com/woocommerce/woocommerce-ios/pull/7773]
- [*] Help center: Added help center web page with FAQs for "Not a WooCommerce site" and "Wrong WordPress.com account" error screens. [https://github.com/woocommerce/woocommerce-ios/pull/7767, https://github.com/woocommerce/woocommerce-ios/pull/7769]
- [*] Now you can bulk edit variation prices. [https://github.com/woocommerce/woocommerce-ios/pull/7803]
- [**] Reviews: Now you can reply to product reviews using the Reply button while viewing a product review. [https://github.com/woocommerce/woocommerce-ios/pull/7799]

10.5
-----
- [**] Products: Now you can duplicate products from the More menu of the product detail screen. [https://github.com/woocommerce/woocommerce-ios/pull/7727]
- [**] Login: Added Jetpack connection support from the Account Mismatch error screen. [https://github.com/woocommerce/woocommerce-ios/pull/7748]
- [*] Orders: We are bringing back the ability to add/edit customer notes and addresses from the main order screen [https://github.com/woocommerce/woocommerce-ios/pull/7750]
- [*] Help center: Added help center web page with FAQs for "Wrong WordPress.com account error" screen. [https://github.com/woocommerce/woocommerce-ios/pull/7747]
- [*] Widgets: The Today's Stat Widget adds support for bigger fonts. [https://github.com/woocommerce/woocommerce-ios/pull/7752]

10.4
-----
- [***] Stats: Now you can add a Today's Stats Widget to your homescreen to monitor your sales. [https://github.com/woocommerce/woocommerce-ios/pull/7732]
- [*] Help center: Added help center web page with FAQs for "Pick a WooCommerce Store", "Enter WordPress.com password" and "Open mail to find magic link" screens. [https://github.com/woocommerce/woocommerce-ios/pull/7641, https://github.com/woocommerce/woocommerce-ios/pull/7730, https://github.com/woocommerce/woocommerce-ios/pull/7737]
- [*] In-Person Payments: Fixed a bug where cancelling a card reader connection would temporarily prevent further connections [https://github.com/woocommerce/woocommerce-ios/pull/7689]
- [*] In-Person Payments: Improvements to the card reader connection flow UI [https://github.com/woocommerce/woocommerce-ios/pull/7687]
- [*] Login: Users can now set up the Jetpack connection between a self-hosted site and their WP.com account. [https://github.com/woocommerce/woocommerce-ios/pull/7608]
- [*] Product list: the "Draft" blue color is fixed to be more readable for a draft product row in the product list. [https://github.com/woocommerce/woocommerce-ios/pull/7724]
- [*] Notifications: App icon badge is now cleared correctly after visiting the orders tab. [https://github.com/woocommerce/woocommerce-ios/pull/7735]

10.3
-----
- [*] Dashboard: the last selected time range tab (Today/This Week/This Month/This Year) is persisted for the site and shown on the next site launch (app launch or switching stores). [https://github.com/woocommerce/woocommerce-ios/pull/7638]
- [*] Dashboard: swiping to another time range tab now triggers syncing for the target tab. Previously, the stats on the target tab aren't synced from the swipe gesture. [https://github.com/woocommerce/woocommerce-ios/pull/7650]
- [*] In-Person Payments: Fixed an issue where the Pay in Person toggle could be out of sync with the setting on the website. [https://github.com/woocommerce/woocommerce-ios/pull/7656]
- [*] In-Person Payments: Removed the need to sign in when purchasing a card reader [https://github.com/woocommerce/woocommerce-ios/pull/7670]
- [*] In-Person Payments: Fixed a bug where canceling a reader connection could result in being unable to connect a reader in future [https://github.com/woocommerce/woocommerce-ios/pull/7678]
- [*] In-Person Payments: Fixed a bug which prevented the Collect Payment button from being shown for Cash on Delivery orders  [https://github.com/woocommerce/woocommerce-ios/pull/7694]

10.2
-----
- [*] Help center: Added help center web page with FAQs for "Enter Store Credentials", "Enter WordPress.com email " and "Jetpack required Error" screens. [https://github.com/woocommerce/woocommerce-ios/pull/7588, https://github.com/woocommerce/woocommerce-ios/pull/7590, https://github.com/woocommerce/woocommerce-ios/pull/7621]
- [*] In-Person Payments: Fixed the Learn More link from the `Enable Pay in Person` onboarding screen for WCPay [https://github.com/woocommerce/woocommerce-ios/pull/7598]
- [**] In-Person Payments: Added a switch for the Pay in Person payment method on the Payments menu. This allows you to accept In-Person Payments for website orders [https://github.com/woocommerce/woocommerce-ios/pull/7613]

10.1
-----
- [*] In-Person Payments: The onboarding notice on the In-Person Payments menu is correctly dismissed after multiple prompts are shown. [https://github.com/woocommerce/woocommerce-ios/pull/7543]
- [*] Help center: Added custom help center web page with FAQs for "Enter Store Address" and "Enter WordPress.com email" screens. [https://github.com/woocommerce/woocommerce-ios/pull/7553, https://github.com/woocommerce/woocommerce-ios/pull/7573]
- [*] In-Person Payments: The plugin selection is saved correctly after multiple onboarding prompts. [https://github.com/woocommerce/woocommerce-ios/pull/7544]
- [**] In-Person Payments: A new prompt to enable `Pay in Person` for your store's checkout, to accept In-Person Payments for website orders [https://github.com/woocommerce/woocommerce-ios/issues/7474]

10.0
-----
- [**] In-Person Payments and Simple Payments have been moved to a new Payments section [https://github.com/woocommerce/woocommerce-ios/pull/7473]
- [*] Login: on the WP.com password screen, the magic link login option is moved from below "Reset your password" to below the primary Continue button for higher visibility. [https://github.com/woocommerce/woocommerce-ios/pull/7469]
- [*] Login: some minor enhancements are made to the error screen after entering an invalid WP.com email - a new "What is WordPress.com?" link, hiding the "Log in with store address" button when it's from the store address login flow, and some copy changes. [https://github.com/woocommerce/woocommerce-ios/pull/7485]
- [**] In-Person Payments: Accounts with pending requirements are no longer blocked from taking payments - we have added a skip button to the relevant screen. [https://github.com/woocommerce/woocommerce-ios/pull/7504]
- [*] Login: New button added to the empty site picker screen to enter a site address for troubleshooting. [https://github.com/woocommerce/woocommerce-ios/pull/7484]

9.9
-----
- [*] [Sign in with store credentials]: New screen added with instructions to verify Jetpack connected email. [https://github.com/woocommerce/woocommerce-ios/pull/7424]
- [*] [Sign in with store credentials]: Stop clearing username/password after an invalid attempt to enable users to fix typos. [https://github.com/woocommerce/woocommerce-ios/pull/7444]
- [*] Login: after entering WP.com email, a magic link is automatically sent when it is enabled (magic links are disabled for A8C emails and WP.com accounts with recently changed password) and a new screen is shown with an option to log in with password. [https://github.com/woocommerce/woocommerce-ios/pull/7449]

9.8
-----
- [***] Login: Introduce a way to sign in using store credentials.  [https://github.com/woocommerce/woocommerce-ios/pull/7320]
- [**] Login: You can now install WooCommerce to your self-hosted sites from the login flow. [https://github.com/woocommerce/woocommerce-ios/pull/7401]
- [**] Orders: Now you can quickly mark an order as completed by swiping it to the left! [https://github.com/woocommerce/woocommerce-ios/pull/7385]
- [*] In-Person Payments: The purchase card reader information card appears also in the Orders list screen. [https://github.com/woocommerce/woocommerce-ios/pull/7326]
- [*] Login: in release 9.7, when the app is in logged out state, an onboarding screen is shown before the prologue screen if the user hasn't finished or skipped it. In release 9.8, a survey is added to the end of the onboarding screen. [https://github.com/woocommerce/woocommerce-ios/pull/7416]
- [*] Login: a local notification is scheduled after the user encounters an error from logging in with an invalid site address or WP.com email/password. Please see testing scenarios in the PR, with regression testing on order/review remote notifications. [https://github.com/woocommerce/woocommerce-ios/pull/7323, https://github.com/woocommerce/woocommerce-ios/pull/7372, https://github.com/woocommerce/woocommerce-ios/pull/7422]

9.7
-----
- [***] Orders: Orders can now be edited within the app. [https://github.com/woocommerce/woocommerce-ios/pull/7300]
- [**] Orders: You can now view the Custom Fields for an order in the Order Details screen. [https://github.com/woocommerce/woocommerce-ios/pull/7310]
- [*] In-Person Payments: Card Reader Manuals now appear based on country availability, consolidated into an unique view [https://github.com/woocommerce/woocommerce-ios/pull/7178]
- [*] Login: Jetpack setup flow is now accessible from the Login with Store Address flow. [https://github.com/woocommerce/woocommerce-ios/pull/7294]
- [*] In-Person Payments: The purchase card reader information card can be dismissed [https://github.com/woocommerce/woocommerce-ios/pull/7260]
- [*] In-Person Payments: When dismissing the purchase card reader information card, the user can choose to be reminded in 14 days. [https://github.com/woocommerce/woocommerce-ios/pull/7271]
- [*] In-Person Payments: The purchase card reader information card appears also in the App Settings screen. [https://github.com/woocommerce/woocommerce-ios/pull/7308]
- [*] Refund lines in the Order details screen now appear ordered from oldest to newest [https://github.com/woocommerce/woocommerce-ios/pull/7287]
- [*] Login: when the app is in logged out state, an onboarding screen is shown before the prologue screen if the user hasn't finished or skipped it.  [https://github.com/woocommerce/woocommerce-ios/pull/7324]
- [*] Orders: When a store has no orders yet, there is an updated message with a link to learn more on the Orders tab. [https://github.com/woocommerce/woocommerce-ios/pull/7328]

9.6
-----
- [***] Coupons: Coupons can now be created from within the app. [https://github.com/woocommerce/woocommerce-ios/pull/7239]
- [**] Order Details: All unpaid orders have a Collect Payment button, which shows a payment method selection screen. Choices are Cash, Card, and Payment Link. [https://github.com/woocommerce/woocommerce-ios/pull/7111]
- [**] In-Person Payments: Support for selecting preferred payment gateway when multiple extensions are installed on the store. [https://github.com/woocommerce/woocommerce-ios/pull/7153]
- [*] Coupons: Removed the redundant animation when reloading the coupon list. [https://github.com/woocommerce/woocommerce-ios/pull/7137]
- [*] Login: Display "What is WordPress.com?" link in "Continue With WordPress.com" flow. [https://github.com/woocommerce/woocommerce-ios/pull/7213]
- [*] Login: Display the Jetpack requirement error after login is successful.
- [*] Login: Display a "New to WooCommerce?" link in the login prologue screen above the login buttons. [https://github.com/woocommerce/woocommerce-ios/pull/7261]
- [*] In-Person Payments: Publicize the Card Present Payments feature on the Payment Method screen [https://github.com/woocommerce/woocommerce-ios/pull/7225]
- [*] In-Person Payments: Add blog_id to IPP transaction description to match WCPay [https://github.com/woocommerce/woocommerce-ios/pull/7221]
- [*] Product form: after uploading an image, the product can now be saved immediately while the image is being uploaded in the background. When no images are pending upload for the saved product, the images are added to the product. Testing instructions: https://github.com/woocommerce/woocommerce-ios/pull/7196. [https://github.com/woocommerce/woocommerce-ios/pull/7254]

9.5
-----
- [*] Coupons: Fixed issue saving "Individual Use" and "Exclude Sale Items" fields. [https://github.com/woocommerce/woocommerce-ios/pull/7117]
- [*] Orders: The customer shipping/billing address form now navigates back automatically after selecting a country or state. [https://github.com/woocommerce/woocommerce-ios/pull/7119]
- [internal] In settings and empty stores screen, the "Close Account" link is shown for users who signed in with Apple (the only way to create an account) to close their WordPress.com account. [https://github.com/woocommerce/woocommerce-ios/pull/7143]

9.4
-----
- [*] Orders: Order details now displays both the date and time for all orders. [https://github.com/woocommerce/woocommerce-ios/pull/6996]
- [*] Simple payments have the `Card` option available for stores with configuration issues to resolve, and show onboarding to help resolve them [https://github.com/woocommerce/woocommerce-ios/pull/7002]
- [*] Order & Product list: Now, we can pull to refresh from an empty view. [https://github.com/woocommerce/woocommerce-ios/pull/7023, https://github.com/woocommerce/woocommerce-ios/pull/7030]
- [*] Order Creation: Fixes a bug where selecting a variable product to add to a new order would sometimes open the wrong list of product variations. [https://github.com/woocommerce/woocommerce-ios/pull/7042]
- [*] Collect payment button on Order Details no longer flickers when the screen loads [https://github.com/woocommerce/woocommerce-ios/pull/7043]
- [*] Issue refund button on Order Details is shown for all paid orders [https://github.com/woocommerce/woocommerce-ios/pull/7046]
- [*] Order Creation: Fixes several bugs with the Products section not showing the correct order items or not correctly updating the item quantity. [https://github.com/woocommerce/woocommerce-ios/pull/7067]

9.3
-----
- [***] In-Person Payments is now available for merchants using WooCommerce Payments in Canada. [https://github.com/woocommerce/woocommerce-ios/pull/6954]
- [*] In-Person Payments: Accessibility improvement [https://github.com/woocommerce/woocommerce-ios/pull/6869, https://github.com/woocommerce/woocommerce-ios/pull/6886, https://github.com/woocommerce/woocommerce-ios/pull/6906]
- [*] Orders: Now it's possible to select and copy text from the notes on an order. [https://github.com/woocommerce/woocommerce-ios/pull/6894]
- [*] Support Arabic numerals on amount fields. [https://github.com/woocommerce/woocommerce-ios/pull/6891]
- [*] Product Selector: Enabled selecting all variations on variable product rows. [https://github.com/woocommerce/woocommerce-ios/pull/6899]
- [internal] Order Creation: Adding new products, shipping, fee, or customer details to an order now blocks the UI immediately while the order is syncing remotely. [https://github.com/woocommerce/woocommerce-ios/pull/6974]

- [*] Coupons: Now it's possible to update discount types for coupons. [https://github.com/woocommerce/woocommerce-ios/pull/6935]
- [*] Orders tab: the view width now adjusts to the app in tablet split view on iOS 15. [https://github.com/woocommerce/woocommerce-ios/pull/6951]

9.2
-----
- [***] Experimental Features: Coupons editing and deletion features are now enabled as part of coupon management. [https://github.com/woocommerce/woocommerce-ios/pull/6853]
- [*] Order Creation: Updated percentage fee flow - added amount preview, disabled percentage option when editing. [https://github.com/woocommerce/woocommerce-ios/pull/6763]
- [*] Product Details: Update status badge layout and show it for more cases. [https://github.com/woocommerce/woocommerce-ios/pull/6768]
- [*] Coupons: now, the percentage amount of coupons will be displayed correctly in the listing and in coupon detail if the amount contains fraction digits. [https://github.com/woocommerce/woocommerce-ios/pull/6804]
- [*] Coupons: Filter initial search results to show only coupons of the currently selected store. [https://github.com/woocommerce/woocommerce-ios/pull/6800]
- [*] Coupons: Fixed crash when there are duplicated items on the coupon list. [https://github.com/woocommerce/woocommerce-ios/pull/6798]
- [*] In-Person Payments: Run onboarding checks when connecting a reader. [https://github.com/woocommerce/woocommerce-ios/pull/6761, https://github.com/woocommerce/woocommerce-ios/pull/6774, https://github.com/woocommerce/woocommerce-ios/pull/6789]
- [*] In-Person Payments: after collecting payment for an order, merchants can now email the receipt in addition to printing it in Order Details > See Receipt if email is available on the device. [https://github.com/woocommerce/woocommerce-ios/pull/6833]

9.1
-----

- [*] Product name field in product form - Remove scroll behaviour and increase field height to fully display long product names. [https://github.com/woocommerce/woocommerce-ios/pull/6681]
- [*] Filter toolbar in Products list tab - Filter toolbar is pinned outside of the products list. [https://github.com/woocommerce/woocommerce-ios/pull/6698]
- [internal] Loading screens are refactored to avoid duplicated code and a potential crash. Please quickly smoke test them to make sure that everything still works as before. [https://github.com/woocommerce/woocommerce-ios/pull/6717]
- [*] Shipping settings - Weight and shipping package dimensions are localized based on device locale. Also, decimal point information is no longer lost upon saving a product, when using comma as a decimal separator. [https://github.com/woocommerce/woocommerce-ios/pull/6721]

9.0
-----

- [*] Share payment links from the order details screen. [https://github.com/woocommerce/woocommerce-ios/pull/6609]
- [internal] Reviews lists on Products and Menu tabs are refactored to avoid duplicated code. Please quickly smoke test them to make sure that everything still works as before. [https://github.com/woocommerce/woocommerce-ios/pull/6553]
- [**] Now it's possible to change the order of the product images. [https://github.com/woocommerce/woocommerce-ios/pull/6620]
- [*] Improved accessibility for the error banner and info banner displayed in Orders and Products. [https://github.com/woocommerce/woocommerce-ios/pull/6633]

8.9
-----
- [*] Coupons: Fixed issue loading the coupon list from the local storage on initial load. [https://github.com/woocommerce/woocommerce-ios/pull/6463]
- [*] Coupons: Update layout of the coupon details screen. [https://github.com/woocommerce/woocommerce-ios/pull/6522]
- [*] In-Person Payments: Removed collecting L2/L3 data. [https://github.com/woocommerce/woocommerce-ios/pull/6519]
- [*] Hub Menu: Multiple menu items can no longer be tapped simultaneously. [https://github.com/woocommerce/woocommerce-ios/pull/6484]
- [*] Jetpack CP: Fixed crash when attempting to access WP-Admin with an invalid URL that has an unsupported scheme. [https://github.com/woocommerce/woocommerce-ios/pull/6502]
- [***] Orders: Order Creation is now available to everyone! You can go to the Orders tab and tap the + button to create a new order. [https://github.com/woocommerce/woocommerce-ios/pull/6537]
- [internal] Loading screens are refactored to avoid duplicated code and a potential crash. Please quickly smoke test them to make sure that everything still works as before. [https://github.com/woocommerce/woocommerce-ios/pull/6535] [https://github.com/woocommerce/woocommerce-ios/pull/6544]

8.8
-----
- [*] Updates the app's About screen to be consistent with Automattic's other mobile apps. [https://github.com/woocommerce/woocommerce-ios/pull/6421]
- [***] Experimental Feature: It's now possible to add custom shipping method and fees in order creation flow. Tax amount and Order total is now synced from backend. [https://github.com/woocommerce/woocommerce-ios/pull/6429]
- [**] Now it's possible to filter orders by custom statuses. [https://github.com/woocommerce/woocommerce-ios/pull/6390]
- [*] Fixed issue presenting Edit Customer Note screen as a modal on large screens. [https://github.com/woocommerce/woocommerce-ios/pull/6406]
- [*] Products displayed in Order Detail now follow the same order of the web. [https://github.com/woocommerce/woocommerce-ios/pull/6401]
- [*] Simple Payments now shows a detailed tax break up before taking the payment. [https://github.com/woocommerce/woocommerce-ios/pull/6412]
- [*] Coupons list now shows an error view if coupons are disabled for the store. Coupons can be enabled again from this view. [https://github.com/woocommerce/woocommerce-ios/pull/6446]
- [*] Coupon details screen now displays more informative error messages when loading the total discount amount fails. [https://github.com/woocommerce/woocommerce-ios/pull/6457]
- [internal] Shipping Labels: the navigation bar in the web view for adding payments is now correctly hidden. [https://github.com/woocommerce/woocommerce-ios/pull/6435]

8.7
-----
- [**] In-Person Payments: Added card details to refund confirmation screen to help with refunding to the payment card [https://github.com/woocommerce/woocommerce-ios/pull/6241]
- [*] Coupons: Replace the toggles on Usage Details screen with text for uneditable contents. [https://github.com/woocommerce/woocommerce-ios/pull/6287]
- [*] Improve image loading for thumbnails especially on the Product list. [https://github.com/woocommerce/woocommerce-ios/pull/6299]
- [*] Coupons: Added feedback banner on the top of the coupon list. [https://github.com/woocommerce/woocommerce-ios/pull/6316]
- [*] Coupons: Handled error when loading total discounted amount fails. [https://github.com/woocommerce/woocommerce-ios/pull/6368]
- [internal] Removed all feature flags for Shipping Labels. Please smoke test all parts of Shipping Labels to make sure that everything still works as before. [https://github.com/woocommerce/woocommerce-ios/pull/6270]
- [*] In-Person Payments: Localized messages and UI [https://github.com/woocommerce/woocommerce-ios/pull/6317]
- [*] My Store: Fixed incorrect currency symbol of revenue text for stores with non-USD currency. [https://github.com/woocommerce/woocommerce-ios/pull/6335]
- [*] Notifications: Dismiss presented view before presenting content from notifications [https://github.com/woocommerce/woocommerce-ios/pull/6354]
- [*] Reviews: Fixed missing product information on first load [https://github.com/woocommerce/woocommerce-ios/pull/6367]
- [internal] Removed the feature flag for My store tab UI updates. Please smoke test the store stats and top performers in the "My store" tab to make sure everything works as before. [https://github.com/woocommerce/woocommerce-ios/pull/6334]
- [*] In-Person Payments: Add support for accepting payments on bookable products [https://github.com/woocommerce/woocommerce-ios/pull/6364]
- [*] In-Person Payments: Fixed issue where payment could be stuck prompting to remove the card if the payment was declined and retried before removing the card.

8.6
-----
- [***] Merchants can now view coupons in their stores by enabling Coupon Management in Experimental Features. [https://github.com/woocommerce/woocommerce-ios/pull/6209]
- [*] Orders: In the experimental Order Creation feature, product variations added to a new order now show a list of their attributes. [https://github.com/woocommerce/woocommerce-ios/pull/6131]
- [*] Enlarged the tap area for the action button on the notice view. [https://github.com/woocommerce/woocommerce-ios/pull/6146]
- [*] Reviews: Fixed crash on iPad when tapping the More button. [https://github.com/woocommerce/woocommerce-ios/pull/6187]
- [*] In-Person Payments: Remove Stripe from Experimental Features as it is always enabled now. [https://github.com/woocommerce/woocommerce-ios/pull/6205]
- [*] Disabled unnecessary selection of the "Refund via" row on the Refund Confirmation screen [https://github.com/woocommerce/woocommerce-ios/pull/6198]
- [*] Increased minimum version of Stripe extension for In-Person Payments to 6.2.0 [https://github.com/woocommerce/woocommerce-ios/pull/xxxx]
- [internal] Removed `pushNotificationsForAllStores` feature flag. Since the changes are non-trivial, it would be great to smoke test push notifications for all stores in beta testing. [https://github.com/woocommerce/woocommerce-ios/pull/6231]

8.5
-----
- [*] In-Person Payments: Inform the user when a card reader battery is so low that it needs to be charged before the reader can be connected. [https://github.com/woocommerce/woocommerce-ios/pull/5998]
- [***] The My store tab is having a new look with new conversion stats and shows up to 5 top performing products now (used to be 3). [https://github.com/woocommerce/woocommerce-ios/pull/5991]
- [**] Fixed a crash at the startup of the app, related to Gridicons. [https://github.com/woocommerce/woocommerce-ios/pull/6005]
- [***] Experimental Feature: It's now possible to create Orders in the app by enabling it in Settings > Experimental Features. For now you can change the order status, add products, and add customer details (billing and shipping addresses). [https://github.com/woocommerce/woocommerce-ios/pull/6060]
- [*] Fixed issue in date range selection for the orders filters where is some cases dates are not available for selection. [https://github.com/woocommerce/woocommerce-ios/pull/6090]
- [*] Enabled "view product in store" and "share product" options for variable products when accessing them through the order details screen. [https://github.com/woocommerce/woocommerce-ios/pull/6091]

8.4
-----
- [***] In-Person Payments: Support for Stripe M2 card reader. [https://github.com/woocommerce/woocommerce-ios/pull/5844]
- [***] We introduced a new tab called "Menu", a tab in the main navigation where you can browser different sub-sections of the app: Switch Store, Settings, WooCommerce Admin, View Store and Reviews. [https://github.com/woocommerce/woocommerce-ios/pull/5926]
- [***] Store admins can now access sites with plugins that have Jetpack Connection Package (e.g. WooCommerce Payments, Jetpack Backup) in the app. These sites do not require Jetpack-the-plugin to connect anymore. Store admins can still install Jetpack-the-plugin from the app through settings or a Jetpack banner. [https://github.com/woocommerce/woocommerce-ios/pull/5924]
- [*] Add/Edit Product screen: Fix transient product name while adding images.[https://github.com/woocommerce/woocommerce-ios/pull/5840]

8.3
-----
- [***] All merchants can create Simple Payments orders. [https://github.com/woocommerce/woocommerce-ios/pull/5684]
- [**] System status report can now be viewed and copied directly from within the app. [https://github.com/woocommerce/woocommerce-ios/pull/5702]
- [**] Product SKU input scanner is now available as a beta feature. To try it, enable it from settings and you can scan a barcode to use as the product SKU in product inventory settings! [https://github.com/woocommerce/woocommerce-ios/pull/5695]
- [**] Now you chan share a payment link when creating a Simple Payments order [https://github.com/woocommerce/woocommerce-ios/pull/5819]
- [*] Reviews: "Mark all as read" checkmark bar button item button replaced with menu button which launches an action sheet. Menu button is displayed only if there are unread reviews available.[https://github.com/woocommerce/woocommerce-ios/pull/5833]
- [internal] Refactored ReviewsViewController to add tests. [https://github.com/woocommerce/woocommerce-ios/pull/5834]

8.2
-----
- [***] In-Person Payments: Now you can collect Simple Payments on the go. [https://github.com/woocommerce/woocommerce-ios/pull/5635]
- [*] Products: After generating a new variation for a variable product, you are now taken directly to edit the new variation. [https://github.com/woocommerce/woocommerce-ios/pull/5649]
- [*] Dashboard: the visitor count in the Today tab is now shown when Jetpack site stats are enabled.
- [*] Add/Edit Product Images: tapping on the last `n` images while `n` images are pending upload does not crash the app anymore. [https://github.com/woocommerce/woocommerce-ios/pull/5672]

8.2
-----
- [*] Shipping Labels: Fixes a crash when saving a new shipping label after opening the order from a push notification. [https://github.com/woocommerce/woocommerce-ios/pull/5549]
- [**] In-Person Payments: Improved support for VoiceOver. [https://github.com/woocommerce/woocommerce-ios/pull/5572]
- [*] In-Person Payments: Fixes a crash when printing more than one receipt. [https://github.com/woocommerce/woocommerce-ios/pull/5575]

8.1
-----
- [***] Now it's possible to filter Order List by multiple statuses and date ranges. Plus, we removed the top tab bar on Orders Tab. [https://github.com/woocommerce/woocommerce-ios/pull/5491]
- [*] Login: Password AutoFill will suggest wordpress.com accounts. [https://github.com/woocommerce/woocommerce-ios/pull/5399]
- [*] Store picker: after logging in with store address, the pre-selected store is now the currently selected store instead of the store from login flow. [https://github.com/woocommerce/woocommerce-ios/pull/5508]
- [*] The application icon number from order push notifications is now cleared after visiting the orders tab. [https://github.com/woocommerce/woocommerce-ios/pull/5715]
- [internal] Migrated Settings screen to MVVM [https://github.com/woocommerce/woocommerce-ios/pull/5393]


8.0
-----
- [*] Product List: Add support for product filtering by category. [https://github.com/woocommerce/woocommerce-ios/pull/5388]
- [***] Push notifications are now supported for all connected stores. [https://github.com/woocommerce/woocommerce-ios/pull/5299]
- [*] Fix: in Settings > Switch Store, tapping "Dismiss" after selecting a different store does not switch stores anymore. [https://github.com/woocommerce/woocommerce-ios/pull/5359]

7.9
-----
- [*] Fix: after disconnecting a site or connecting to a new site, the sites in site picker (Settings > Switch Store) should be updated accordingly. The only exception is when the newly disconnected site is the currently selected site. [https://github.com/woocommerce/woocommerce-ios/pull/5241]
- [*] Order Details: Show a button on the "Product" section of Order Details screen to allow recreating shipping labels. [https://github.com/woocommerce/woocommerce-ios/pull/5255]
- [*] Edit Order Address - Enable `Done` button when `Use as {Shipping/Billing} Address` toggle is turned on. [https://github.com/woocommerce/woocommerce-ios/pull/5254]
- [*] Add/Edit Product: fix an issue where the product name keyboard is English only. [https://github.com/woocommerce/woocommerce-ios/pull/5288]
- [*] Order Details: some sites cannot parse order requests where the fields parameter has spaces, and the products section cannot load as a result. The spaces are now removed. [https://github.com/woocommerce/woocommerce-ios/pull/5298]

7.8
-----
- [***] Shipping Labels: merchants can create multiple packages for the same order, moving the items between different packages. [https://github.com/woocommerce/woocommerce-ios/pull/5190]
- [*] Fix: Navigation bar buttons are now consistently pink on iOS 15. [https://github.com/woocommerce/woocommerce-ios/pull/5139]
- [*] Fix incorrect info banner color and signature option spacing on Carrier and Rates screen. [https://github.com/woocommerce/woocommerce-ios/pull/5144]
- [x] Fix an error where merchants were unable to connect to valid stores when they have other stores with corrupted information https://github.com/woocommerce/woocommerce-ios/pull/5161
- [*] Shipping Labels: Fix issue with decimal values on customs form when setting the device with locales that use comma as decimal point. [https://github.com/woocommerce/woocommerce-ios/pull/5195]
- [*] Shipping Labels: Fix crash when tapping on Learn more rows of customs form. [https://github.com/woocommerce/woocommerce-ios/pull/5207]
- [*] Shipping Labels: The shipping address now prefills the phone number from the billing address if a shipping phone number is not available. [https://github.com/woocommerce/woocommerce-ios/pull/5177]
- [*] Shipping Labels: now in Carrier and Rates we always display the discounted rate instead of the retail rate if available. [https://github.com/woocommerce/woocommerce-ios/pull/5188]
- [*] Shipping Labels: If the shipping address is invalid, there are now options to email, call, or message the customer. [https://github.com/woocommerce/woocommerce-ios/pull/5228]
- [*] Accessibility: notify when offline mode banner appears or disappears. [https://github.com/woocommerce/woocommerce-ios/pull/5225]

7.7
-----
- [***] In-Person Payments: US merchants can now obtain a card reader and then collect payments directly from the app. [https://github.com/woocommerce/woocommerce-ios/pull/5030]
- [***] Shipping Labels: Merchants can now add new payment methods for shipping labels directly from the app. [https://github.com/woocommerce/woocommerce-ios/pull/5023]
- [**] Merchants can now edit shipping & billing addresses from orders. [https://github.com/woocommerce/woocommerce-ios/pull/5097]
- [x] Fix: now a default paper size will be selected in Shipping Label print screen. [https://github.com/woocommerce/woocommerce-ios/pull/5035]
- [*] Show banner on screens that use cached data when device is offline. [https://github.com/woocommerce/woocommerce-ios/pull/5000]
- [*] Fix incorrect subtitle on customs row of Shipping Label purchase flow. [https://github.com/woocommerce/woocommerce-ios/pull/5093]
- [*] Make sure customs form printing option is not available on non-international orders. [https://github.com/woocommerce/woocommerce-ios/pull/5104]
- [*] Fix incorrect logo for DHL in Shipping Labels flow. [https://github.com/woocommerce/woocommerce-ios/pull/5105]

7.6
-----
- [x] Show an improved error modal if there are problems while selecting a store. [https://github.com/woocommerce/woocommerce-ios/pull/5006]
- [***] Shipping Labels: Merchants can now add new custom and service packages for shipping labels directly from the app. [https://github.com/woocommerce/woocommerce-ios/pull/4976]
- [*] Fix: when product image upload fails, the image cell stop loading. [https://github.com/woocommerce/woocommerce-ios/pull/4989]

7.5
-----
- [***] Merchants can now purchase shipping labels and declare customs forms for international orders. [https://github.com/woocommerce/woocommerce-ios/pull/4896]
- [**] Merchants can now edit customer provided notes from orders. [https://github.com/woocommerce/woocommerce-ios/pull/4893]
- [*] Fix empty states sometimes not centered vertically [https://github.com/woocommerce/woocommerce-ios/pull/4890]
- [*] Fix error syncing products due to decoding failure of regular_price in product variations. [https://github.com/woocommerce/woocommerce-ios/pull/4901]
- [*] Hide bottom bar on shipping label purchase form. [https://github.com/woocommerce/woocommerce-ios/pull/4902]

7.4
-----
- [*] Fix an issue where some extension was not shown in order item details. [https://github.com/woocommerce/woocommerce-ios/pull/4753]
- [*] Fix: The refund button within Order Details will be hidden if the refund is zero. [https://github.com/woocommerce/woocommerce-ios/pull/4789]
- [*] Fix: Incorrect arrow direction for right-to-left languages on Shipping Label flow. [https://github.com/woocommerce/woocommerce-ios/pull/4796]
- [*] Fix: Shouldn't be able to schedule a sale without sale price. [https://github.com/woocommerce/woocommerce-ios/pull/4825]
- [*] Fix: Edit address screen is pushed twice in Shipping Label flow when missing name in origin or destination address. [https://github.com/woocommerce/woocommerce-ios/pull/4845]

7.3
-----
- [*] Order Detail: now we do not offer the "email note to customer" option if no email is available. [https://github.com/woocommerce/woocommerce-ios/pull/4680]
- [*] My Store: If there are errors loading the My Store screen, a banner now appears at the top of the screen with links to troubleshoot or contact support. [https://github.com/woocommerce/woocommerce-ios/pull/4704]
- [*] Fix: Added 'Product saved' confirmation message when a product is updated [https://github.com/woocommerce/woocommerce-ios/pull/4709]
- [*] Shipping Labels: Updated address validation to automatically use trivially normalized address for origin and destination. [https://github.com/woocommerce/woocommerce-ios/pull/4719]
- [*] Fix: Order details for products with negative prices now will show correctly [https://github.com/woocommerce/woocommerce-ios/pull/4683]
- [*] Fix: Order list not extend edge-to-edge in dark mode. [https://github.com/woocommerce/woocommerce-ios/pull/4728]
- [*] Plugins: Added list of active and inactive plugins that can be reached by admins in the settings screen. [https://github.com/woocommerce/woocommerce-ios/pull/4735]
- [*] Login: Updated appearance of back buttons in navigation bar to minimal style. [https://github.com/woocommerce/woocommerce-ios/pull/4726]
- [internal] Upgraded Zendesk SDK to version 5.3.0. [https://github.com/woocommerce/woocommerce-ios/pull/4699]
- [internal] Updated GoogleSignIn to version 6.0.1 through WordPressAuthenticator. There should be no functional changes, but may impact Google sign in flow. [https://github.com/woocommerce/woocommerce-ios/pull/4725]

7.2
-----
- [*] Order Fulfillment: Updated success notice message [https://github.com/woocommerce/woocommerce-ios/pull/4589]
- [*] Order Fulfillment: Fixed issue footer view getting clipped of by iPhone notch [https://github.com/woocommerce/woocommerce-ios/pull/4631]
- [*] Shipping Labels: Updated address validation to make sure a name is entered for each address. [https://github.com/woocommerce/woocommerce-ios/pull/4601]
- [*] Shipping Labels: Hide Contact button on Shipping To Address form when customer phone number is not provided. [https://github.com/woocommerce/woocommerce-ios/pull/4663]
- [*] Shipping Labels: Updated edge-to-edge table views for all forms. [https://github.com/woocommerce/woocommerce-ios/pull/4657]
- [*] Orders and Order Details: Updated edge-to-edge table views for consistent look across the app. [https://github.com/woocommerce/woocommerce-ios/pull/4638]
- [*] Reviews and Review Details: Updated edge-to-edge table views for consistent look across the app. [https://github.com/woocommerce/woocommerce-ios/pull/4637]
- [*] New error screen displayed to users without the required roles to access the store. [https://github.com/woocommerce/woocommerce-ios/pull/4493]

7.1
-----
- [***] Merchants from US can create shipping labels for physical orders from the app. The feature supports for now only orders where the shipping address is in the US. [https://github.com/woocommerce/woocommerce-ios/pull/4578]
- [**] Due to popular demand, the Order fulfill is displayed once again when clicking on the Mark order complete button. [https://github.com/woocommerce/woocommerce-ios/pull/4567]
- [*] Fix: Interactive pop gesture on Order Details and Settings screen. [https://github.com/woocommerce/woocommerce-ios/pull/4504]
- [*] Fix: Frozen refresh control and placeholder when switching tabs [https://github.com/woocommerce/woocommerce-ios/pull/4505]
- [internal] Stats tab: added network sync throttling [https://github.com/woocommerce/woocommerce-ios/pull/4494]

7.0
-----
- [**] Order Detail: now we display Order Items and Shipping Label Packages as separate sections. [https://github.com/woocommerce/woocommerce-ios/pull/4445]
- [*] Fix: Orders for a variable product with different configurations of a single variation will now show each order item separately. [https://github.com/woocommerce/woocommerce-ios/pull/4445]
- [*] If the Orders, Products, or Reviews lists can't load, a banner now appears at the top of the screen with links to troubleshoot or contact support. [https://github.com/woocommerce/woocommerce-ios/pull/4400, https://github.com/woocommerce/woocommerce-ios/pull/4407]
- [*] Fix: Stats tabs are now displayed and ordered correctly in RTL languages. [https://github.com/woocommerce/woocommerce-ios/pull/4444]
- [*] Fix: Missing "Add Tracking" button in orders details. [https://github.com/woocommerce/woocommerce-ios/pull/4520]


6.9
-----
- [*] Order Detail: now we display a loader on top, to communicate that the order detail view has not yet been fully loaded. [https://github.com/woocommerce/woocommerce-ios/pull/4396]
- [*] Products: You can edit product attributes for variations right from the main product form. [https://github.com/woocommerce/woocommerce-ios/pull/4350]
- [*] Improved CTA. "Print Shipping Label" instead of "Reprint Shipping Label". [https://github.com/woocommerce/woocommerce-ios/pull/4394]
- [*] Improved application log viewer. [https://github.com/woocommerce/woocommerce-ios/pull/4387]
- [*] Improved the experience when creating the first variation. [https://github.com/woocommerce/woocommerce-ios/pull/4405]

6.8
-----

- [***] Dropped iOS 13 support. From now we support iOS 14 and later. [https://github.com/woocommerce/woocommerce-ios/pull/4209]
- [**] Products: Added the option to create and edit a virtual product directly from the product detail screen. [https://github.com/woocommerce/woocommerce-ios/pull/4214]

6.7
-----
- [**] Add-Ons: Order add-ons are now available as a beta feature. To try it, enable it from settings! [https://github.com/woocommerce/woocommerce-ios/pull/4119]

6.6
-----
- [*] Fix: Product variations only support at most one image, so we won't show an option to add a second one. [https://github.com/woocommerce/woocommerce-ios/pull/3994]
- [*] Fix: The screen to select images from the Media Library would sometimes crash when the library had a specific number of images. [https://github.com/woocommerce/woocommerce-ios/pull/4003]
- [*] Improved error messages for logins. [https://github.com/woocommerce/woocommerce-ios/pull/3957]

6.5
-----
- [*] Fix: Product images with non-latin characters in filenames now will load correctly and won't break Media Library. [https://github.com/woocommerce/woocommerce-ios/pull/3935]
- [*] Fix: The screen to select images from the Media Library would sometimes crash when the library had a specific number of images. [https://github.com/woocommerce/woocommerce-ios/pull/4070]

6.4
-----
- [*] Login: New design and illustrations for the initial login screen, promoting the app's main features. [https://github.com/woocommerce/woocommerce-ios/pull/3867]
- [*] Enhancement/fix: Unify back button style across the app. [https://github.com/woocommerce/woocommerce-ios/pull/3872]

6.3
-----
- [**] Products: Now you can add variable products from the create product action sheet. [https://github.com/woocommerce/woocommerce-ios/pull/3836]
- [**] Products: Now you can easily publish a product draft or pending product using the navigation bar buttons [https://github.com/woocommerce/woocommerce-ios/pull/3846]
- [*] Fix: In landscape orientation, all backgrounds on detail screens and their subsections now extend edge-to-edge. [https://github.com/woocommerce/woocommerce-ios/pull/3808]
- [*] Fix: Creating an attribute or a variation no longer saves your product pending changes. [https://github.com/woocommerce/woocommerce-ios/pull/3832]
- [*] Enhancement/fix: image & text footnote info link rows are now center aligned in order details reprint shipping label info row and reprint screen. [https://github.com/woocommerce/woocommerce-ios/pull/3805]

6.2
-----

- [***] Products: When editing a product, you can now create/delete/update product variations, product attributes and product attribute options. https://github.com/woocommerce/woocommerce-ios/pull/3791
- [**] Large titles are enabled for the four main tabs like in Android. In Dashboard and Orders tab, a workaround is implemented with some UI/UX tradeoffs where the title size animation is not as smooth among other minor differences from Products and Reviews tab. We can encourage beta users to share any UI issues they find with large titles. [https://github.com/woocommerce/woocommerce-ios/pull/3763]
- [*] Fix: Load product inventory settings in read-only mode when the product has a decimal stock quantity. This fixes the products tab not loading due to product decoding errors when third-party plugins enable decimal stock quantities. [https://github.com/woocommerce/woocommerce-ios/pull/3717]
- [*] Fix: Loading state stuck in Reviews List. [https://github.com/woocommerce/woocommerce-ios/pull/3753]

6.1
-----
- [**] Products: When editing variable products, you can now edit the variation attributes to select different attribute options. [https://github.com/woocommerce/woocommerce-ios/pull/3628]
- [*] Fixes a bug where long pressing the back button sometimes displayed an empty list of screens.
- [*] Product Type: Updated product type detail to display "Downloadable" if a product is downloadable. [https://github.com/woocommerce/woocommerce-ios/pull/3647]
- [*] Product Description: Updated the placeholder text in the Aztec Editor screens to provide more context. [https://github.com/woocommerce/woocommerce-ios/pull/3668]
- [*] Fix: Update the downloadable files row to read-only, if the product is accessed from Order Details. [https://github.com/woocommerce/woocommerce-ios/pull/3669]
- [*] Fix: Thumbnail image of a product wasn't being loaded correctly in Order Details. [https://github.com/woocommerce/woocommerce-ios/pull/3678]
- [*] Fix: Allow product's `regular_price` to be a number and `sold_individually` to be `null` as some third-party plugins could alter the type in the API. This could help with the products tab not loading due to product decoding errors. [https://github.com/woocommerce/woocommerce-ios/pull/3679]
- [internal] Attempted fix for a crash in product image upload. [https://github.com/woocommerce/woocommerce-ios/pull/3693]

6.0
-----
- [**] Due to popular demand, the product SKU is displayed once again in Order Details screen. [https://github.com/woocommerce/woocommerce-ios/pull/3564]
- [*] Updated copyright notice to WooCommerce
- [*] Fix: top performers in "This Week" tab should be showing the same data as in WC Admin.
- [*] Fix: visitor stats in Dashboard should be more consistent with web data on days when the end date for more than one tab is the same (e.g. "This Week" and "This Month" both end on January 31). [https://github.com/woocommerce/woocommerce-ios/pull/3532]
- [*] Fix: navbar title on cross-sells products list displayed title for upsells [https://github.com/woocommerce/woocommerce-ios/pull/3565]
- [*] Added drag-and-drop sorting to Linked Products [https://github.com/woocommerce/woocommerce-ios/pull/3548]
- [internal] Refactored Core Data migrator stack to help reduce crashes [https://github.com/woocommerce/woocommerce-ios/pull/3523]


5.9
-----
- [**] Product List: if a user applies custom sort orders and filters in the Product List, now when they reopen the app will be able to see the previous settings applied. [https://github.com/woocommerce/woocommerce-ios/pull/3454]
- [*] Removed fulfillment screen and moved fulfillment to the order details screen. [https://github.com/woocommerce/woocommerce-ios/pull/3453]
- [*] Fix: billing information action sheets now are presented correctly on iPad. [https://github.com/woocommerce/woocommerce-ios/pull/3457]
- [*] fix: the rows in the product search list now don't have double separators. [https://github.com/woocommerce/woocommerce-ios/pull/3456]
- [*] Fix: During login, the spinner when a continue button is in loading state is now visible in dark mode. [https://github.com/woocommerce/woocommerce-ios/pull/3472]
- [*] fix: when adding a note to an order, the text gets no more deleted if you tap on “Email note to customer”. [https://github.com/woocommerce/woocommerce-ios/pull/3473]
- [*] Added Fees to order details. [https://github.com/woocommerce/woocommerce-ios/pull/3475]
- [*] fix: now we don't show any more similar alert notices if an error occurred. [https://github.com/woocommerce/woocommerce-ios/pull/3474]
- [*] fix: in Settings > Switch Store, the spinner in the "Continue" button at the bottom is now visible in dark mode. [https://github.com/woocommerce/woocommerce-ios/pull/3468]
- [*] fix: in order details, the shipping and billing address are displayed in the order of the country (in some eastern Asian countries, the address starts from the largest unit to the smallest). [https://github.com/woocommerce/woocommerce-ios/pull/3469]
- [*] fix: product is now read-only when opened from the order details. [https://github.com/woocommerce/woocommerce-ios/pull/3491]
- [*] fix: pull to refresh on the order status picker screen does not resets anymore the current selection. [https://github.com/woocommerce/woocommerce-ios/pull/3493]
- [*] When adding or editing a link (e.g. in a product description) link settings are now presented as a popover on iPad. [https://github.com/woocommerce/woocommerce-ios/pull/3492]
- [*] fix: the glitch when launching the app in logged out state or after tapping "Try another account" in store picker is now gone. [https://github.com/woocommerce/woocommerce-ios/pull/3498]
- [*] Minor enhancements: in product editing form > product reviews list, the rows don't show highlighted state on tap anymore since they are not actionable. Same for the number of upsell and cross-sell products in product editing form > linked products. [https://github.com/woocommerce/woocommerce-ios/pull/3502]


5.8
-----
- [***] Products M5 features are now available to all. Products M5 features: add and edit linked products, add and edit downloadable files, product deletion. [https://github.com/woocommerce/woocommerce-ios/pull/3420]
- [***] Shipping labels M1 features are now available to all: view shipping label details, request a refund, and reprint a shipping label via AirPrint. [https://github.com/woocommerce/woocommerce-ios/pull/3436]
- [**] Improved login flow, including better error handling. [https://github.com/woocommerce/woocommerce-ios/pull/3332]


5.7
-----
- [***] Dropped iOS 12 support. From now we support iOS 13 and later. [https://github.com/woocommerce/woocommerce-ios/pull/3216]
- [*] Fixed spinner appearance in the footer of orders list. [https://github.com/woocommerce/woocommerce-ios/pull/3249]
- [*] In order details, the image for a line item associated with a variation is shown now after the variation has been synced. [https://github.com/woocommerce/woocommerce-ios/pull/3314]
- [internal] Refactored Core Data stack so more errors will be propagated. [https://github.com/woocommerce/woocommerce-ios/pull/3267]


5.6
-----
- [**] Fixed order list sometimes not showing newly submitted orders.
- [*] now the date pickers on iOS 14 are opened as modal view. [https://github.com/woocommerce/woocommerce-ios/pull/3148]
- [*] now it's possible to remove an image from a Product Variation if the WC version 4.7+. [https://github.com/woocommerce/woocommerce-ios/pull/3159]
- [*] removed the Product Title in product screen navigation bar. [https://github.com/woocommerce/woocommerce-ios/pull/3187]
- [*] the icon of the cells inside the Product Detail are now aligned at 10px from the top margin. [https://github.com/woocommerce/woocommerce-ios/pull/3199]
- [**] Added the ability to issue refunds from the order screen. Refunds can be done towards products or towards shipping. [https://github.com/woocommerce/woocommerce-ios/pull/3204]
- [*] Prevent banner dismiss when tapping "give feedback" on products screen. [https://github.com/woocommerce/woocommerce-ios/pull/3221]
- [*] Add keyboard dismiss in Add Tracking screen [https://github.com/woocommerce/woocommerce-ios/pull/3220]


5.5
-----
- [**] Products M4 features are now available to all. Products M4 features: add a simple/grouped/external product with actions to publish or save as draft. [https://github.com/woocommerce/woocommerce-ios/pull/3133]
- [*] enhancement: Order details screen now shows variation attributes for WC version 4.7+. [https://github.com/woocommerce/woocommerce-ios/pull/3109]
- [*] fix: Product detail screen now includes the number of ratings for that product. [https://github.com/woocommerce/woocommerce-ios/pull/3089]
- [*] fix: Product subtitle now wraps correctly in order details. [https://github.com/woocommerce/woocommerce-ios/pull/3201]


5.4
-----
- [*] fix: text headers on Product price screen are no more clipped with large text sizes. [https://github.com/woocommerce/woocommerce-ios/pull/3090]


5.4
-----
- [*] fix: the footer in app Settings is now correctly centered.
- [*] fix: Products tab: earlier draft products now show up in the same order as in core when sorting by "Newest to Oldest".
- [*] enhancement: in product details > price settings, the sale dates can be edited inline in iOS 14 using the new date picker. Also, the sale end date picker editing does not automatically end on changes anymore. [https://github.com/woocommerce/woocommerce-ios/pull/3044]
- [*] enhancement: in order details > add tracking, the date shipped can be edited inline in iOS 14 using the new date picker. [https://github.com/woocommerce/woocommerce-ios/pull/3044]
- [*] enhancement: in products list, the "(No Title)" placeholder will be showed when a product doesn't have the title set. [https://github.com/woocommerce/woocommerce-ios/pull/3068]
- [*] fix: the placeholder views in the top dashboard chart and orders tab do not have unexpected white background color in Dark mode in iOS 14 anymore. [https://github.com/woocommerce/woocommerce-ios/pull/3063]


5.3
-----
- [**] In Settings > Experimental Features, a Products switch is now available for turning Products M4 features on and off (default off). Products M4 features: add a simple/grouped/external product with actions to publish or save as draft.
- [*] Opening a product from order details now shows readonly product details of the same styles as in editable product details.
- [*] Opening a product variation from order details now shows readonly product variation details and this product variation does not appear in the Products tab anymore.
- [*] Enhancement: when not saving a product as "published", the in-progress modal now shows title and message like "saving your product" instead of "publishing your product".
- [*] In product and variation list, the stock quantity is not shown anymore when stock management is disabled.
- [*] Enhancement: when the user attempts to dismiss the product selector search modal while at least one product is selected for a grouped product's linked products, a discard changes action sheet is shown.
- [internal] Renamed a product database table (Attribute) to GenericAttribute. This adds a new database migration.  [https://github.com/woocommerce/woocommerce-ios/pull/2883]
- [internal] Refactored the text fields in the Manual Shipment Tracking page. [https://github.com/woocommerce/woocommerce-ios/pull/2979]
- [internal] Attempt fix for startup crashes. [https://github.com/woocommerce/woocommerce-ios/pull/3069]


5.2
-----
- [**] Products: now you can editing basic fields for non-core products (whose product type is not simple/external/variable/grouped) - images, name, description, readonly price, readonly inventory, tags, categories, short description, and product settings.
- [*] Enhancement: for variable products, the stock status is now shown in its variation list.
- [*] Sign In With Apple: if the Apple ID has been disconnected from the WordPress app (e.g. in Settings > Apple ID > Password & Security > Apps using Apple ID), the app is logged out on app launch or app switch.
- [*] Now from an Order Detail it's only possible to open a Product in read-only mode.
- [internal] #2881 Upgraded WPAuth from 1.24 to 1.26-beta.12. Regressions may happen in login flows.
- [internal] #2896 Configured the same user agent header for all the network requests made through the app.
- [internal] #2879 After logging out, the persistent store is not reset anymore to fix a crash in SIWA revoked token scenario after app launch (issue #2830). No user-facing changes are intended, the data should be associated with a site after logging out and in like before.

5.1
-----
- [*] bugfix: now reviews are refreshed correctly. If you try to delete or to set as spam a review from the web, the result will match in the product reviews list.
- [*] If the Products switch is on in Settings > Experimental Features:
  - For a variable product, the stock status is not shown in the product details anymore when stock management is disabled since stock status is controlled at variation level.
- [internal] The Order List and Orders Search → Filter has a new backend architecture (#2820). This was changed as an experiment to fix #1543. This affects iOS 13.0 users only. No new behaviors have been added. Github project: https://git.io/JUBco.
- [*] Orders → Search list will now show the full counts instead of “99+”. #2825


5.0
-----
- [*] Order details > product details: tapping outside of the bottom sheet from "Add more details" menu does not dismiss the whole product details anymore.
- [*] If the Products switch is on in Settings > Experimental Features, product editing for basic fields are enabled for non-core products (whose product type is not simple/external/variable/grouped) - images, name, description, readonly price, readonly inventory, tags, categories, short description, and product settings.
- [*] Order Detail: added "Guest" placeholder on Order Details card when there's no customer name.
- [*] If the Products switch is on in Settings > Experimental Features:
  - Product editing for basic fields are enabled for non-core products (whose product type is not simple/external/variable/grouped) - images, name, description, readonly price, readonly inventory, tags, categories, short description, and product settings.
  - Inventory and shipping settings are now editable for a variable product.
  - A product variation's stock status is now editable in inventory settings.
  - Reviews row is now hidden if reviews are disabled.
  - Now it's possible to open the product's reviews screen also if there are no reviews.
  - We improved our VoiceOver support in Product Detail screen.
- [*] In Settings, the "Feature Request" button was replaced with "Send Feedback" (Survey) (https://git.io/JUmUY)


4.9
-----
- [**] Sign in with Apple is now available in the log in process.
- [**] In Settings > Experimental Features, a Products switch is now available for turning Products M3 features on and off for core products (default off for beta testing). Products M3 features: edit grouped, external and variable products, enable/disable reviews, change product type and update categories and tags.
- [*] Edit Products: the update action now shows up on the product details after updating just the sale price.
- [*] Fix a crash that sometimes happen when tapping on a Product Review push notification.
- [*] Variable product > variation list: a warning banner is shown if any variations do not have a price, and warning text is shown on these variation rows.


4.8
-----
- [*] Enabled right/left swipe on product images.


4.7
-----
- [*] Fixed an intermittent crash when sending an SMS from the app.


4.6
-----
- [*] Fix an issue in the y-axis values on the dashboard charts where a negative value could show two minus signs.
- [*] When a simple product doesn't have a price set, the price row on the product details screen now shows "Add Price" placeholder instead of an empty regular price.
- [*] If WooCommerce 4.0 is available the app will show the new stats dashboard, otherwise will show a banner indicating the user to upgrade.
- [*] The total orders row is removed from the readonly product details (products that are not a simple product) to avoid confusion since it's not shown on the editable form for simple products.


4.5
-----
- [**] Products: now you can update product images, product settings, viewing and sharing a product.
- [*] In Order Details, the item subtotal is now shown on the right side instead of the quantity. The quantity can still be viewed underneath the product name.
- [*] In Order Details, SKU was removed from the Products List. It is still shown when fulfilling the order or viewing the product details.
- [*] Polish the loading state on the product variations screen.
- [*] When opening a simple product from outside of the Products tab (e.g. from Top Performers section or an order), the product name and ellipsis menu (if the Products feature switch is enabled) should be visible in the navigation bar.


4.4
-----
- Order Detail: the HTML shipping method is now showed correctly
- [internal] Logging in via 'Log in with Google' has changes that can cause regressions. See https://git.io/Jf2Fs for full testing details.
- [**] Fix bugs related to push notifications: after receiving a new order push notification, the Reviews tab does not show a badge anymore. The application icon badge number is now cleared by navigating to the Orders tab and/or the Reviews tab, depending on the types of notifications received.
- [*] The discard changes prompt now only appears when navigating from product images screen if any images have been deleted.
- [*] Fix the issue where product details screen cannot be scrolled to the bottom in landscape after keyboard is dismissed (e.g. from editing product title).
- [*] The product name is now shown in the product details navigation bar so that the name is always visible.
- [*] The images pending upload should be visible after editing product images from product details.
- [*] The discard changes prompt does not appear when navigating from product settings detail screens with a text field (slug, purchase note, and menu order) anymore.
- [*] Fix the wrong cell appearance in the order status list.
- [*] The "View product in store" action will be shown only if the product is published.
- [internal] Modified the component used for fetching data from the database. Please watch out for crashes in lists.


4.3
-----
- Products: now the Product details can be edited and saved outside Products tab (e.g. from Order details or Top Performers).
- [internal]: the navigation to the password entry screen has changed and can cause regressions. See https://git.io/JflDW for testing details.
- [internal] Refactored some API calls for fetching a Note, Product, and Product Review.
- Products: we improved our VoiceOver support in Product Price settings
- In Settings > Experimental Features, a Products switch is now available for turning Products M2 features on and off for simple products (default off for beta testing). Products M2 features: update product images, product settings, viewing and sharing a product.
- The WIP banner on the Products tab is now collapsed by default for more vertical space.
- Dropped iOS 11 support. From now we support iOS 12 and later.
- In Order Details, the Payment card is now shown right after the Products and Refunded Products cards.


4.2
-----
- Products: now tapping anywhere on a product cell where you need to insert data, like in Product Price and Product Shipping settings, you start to edit the text field.
- Products: now the keyboard pop up automatically in Edit Description
- The Processing orders list will now show upcoming (future) orders.
- Improved stats: fixed the incorrect time range on "This Week" tab when loading improved stats on a day when daily saving time changes.
- [internal]: the "send magic link" screen has navigation changes that can cause regressions. See https://git.io/Jfqio for testing details.
- The Orders list is now automatically refreshed when reopening the app.
- The Orders list is automatically refreshed if a new order (push notification) comes in.
- Orders -> Search: The statuses now shows the total number of orders with that status.


4.1
-----
- Fix an intermittent crash when downloading Orders
- The Photo Library permission alert shouldn't be prompted when opening the readonly product details or edit product for simple products, which is reproducible on iOS 11 or 12 devices. (The permission is only triggered when uploading images in Zendesk support or in debug builds with Products M2 enabled.)
- [internal] Updated the empty search result views for Products and Orders. https://git.io/Jvdap


4.0
-----
- Products is now available with limited editing for simple products!
- Fix pulling to refresh on the Processing tab sometimes will not show the up-to-date orders.
- Edit Product > Price Settings: schedule sale is now available even when either the start or end date is not set, and the sale end date can be removed now.
- Improved stats: fixed a crash when loading improved stats on a day when daily saving time changes.
- [internal] Changed the Shipping and Tax classes list loading so that any cached data is shown right away
- [internal] Edit Products M2: added an image upload source for product images - WordPress Media Library.
- [internal] Slightly changed the dependency graph of the database fetching component. Please watch out for data loading regressions.
- [internal] the signup and login Magic Link flows have code changes. See https://git.io/JvyB3 for testing details.
- [internal] the login via Magic Link flows have code changes. See https://git.io/JvyB3 for testing details.
- [internal] the login via Continue with Google flows have code changes that can cause regressions. See https://git.io/Jvyjg for testing details.
- [internal] the signup and login Magic Link flows have code changes. See https://git.io/JvyB3 for testing details.
- [internal] under Edit Products M2 feature flag, there are 4 ways to sort the products on the products tab.
- [internal] the login flow has changes to the 2-factor authentication navigation. See https://git.io/JvdKP for testing details.

3.9
-----
- bugfix: now in the Order List the order status label is no more clipped
- bugfix: now the launch screen is no more stretched
- The Shipping Provider flow, will be called now Shipping Carrier.
- Edit Products: in price settings, the order of currency and price field follows the store currency options under wp-admin > WooCommerce > Settings > General.
- [internal] The signup and login flows have code changes. See https://git.io/Jv1Me for testing details.

3.8
-----
- Dashboard stats: any negative revenue (from refunds for example) for a time period are shown now.
- Redesigned Orders List: Processing and All Orders are now shown in front. Filtering was moved to the Search view.
- Fix Reviews sometimes failing to load on some WooCommerce configurations
- Experimental: a Products feature switch is visible in Settings > Experimental Features that shows/hides the Products tab, and allow to edit a product.

3.7
-----
- Dashboard: now tapping on a product on "Top Performers" section open the product detail

3.6
-----
- Order Details: see a list of issued refunds inside the order detail screen
- Orders tab: Orders to fulfill badge shows numbers 1-99, and now 99+ for anything over 99. Previously, it was 9+.
- Orders tab: The full total amount is now shown.
- Order Details & Product UI: if a Product name has HTML escape characters, they should be decoded in the app.
- Order Details: if the Order has multiple Products, tapping on any Product should open the same Product now.
- bugfix: the orders badge on tab bar now is correctly refreshed after switching to a store with badge count equal to zero.
- The orders tab now localizes item quantities and the order badge.


3.5
-----
- bugfix: when the app is in the foreground while receiving a push notification, the badge on the Orders tab and Reviews tab should be updated correctly based on the type of the notification.
- bugfix: after logging out and in, the Product list should be loaded to the correct store instead of being empty.
- bugfix: in Contact Support, a message should always be sent successfully now.

3.4
-----
- bugfix: on the Order Details screen, the product quantity title in the 2-column header view aligns to the right now
- bugfix: tapping on a new Order push notification, it used to go to the Reviews tab. Now it should go to the new Order screen
- bugfix: on the Products tab, if tapping on a Product and then switching stores, the old Product details used to remain on the Products tab. Now the Product list is always shown on the Products tab after switching stores.
- Dark mode: colors are updated up to design for the navigation bar, tab bar, Fulfill Order > add tracking icon, Review Details > product link icon.
- bugfix/enhancement: on the Products tab, if there are no Products the "Work In Progress" banner is shown with an image placeholder below now.
- bugfix: the deleted Product Variations should not show up after syncing anymore.
- bugfix: now the shipping address in the Order Detail is hidden if the order contains only virtual products
- bugfix: when logged out, Contact Support should be enabled now after typing a valid email address with an email keyboard type.

3.3
-----
- bugfix: add some padding to an order item image in the Fulfillment view, when no SKU exists
- bugfix: View Billing Information > Contact Details: the email button wouldn't do anything if you don't have an email account configured in the Mail app. Now an option to copy the email address is presented instead of doing nothing.
- bugfix: Fulfill Order screen now displays full customer provided note, instead of cutting it to a single line.
- bugfix: Fixed clipped content on section headings with larger font sizes
- bugfix: Fixed footer overlapping the last row in Settings > About with larger font sizes
- bugfix: the Orders badge on tab bar now is correctly refreshed after switching stores

3.2.1
-----
- bugfix: the order detail status and "Begin fulfillment" button now are correctly updated when the order status changes
- bugfix: after adding a new order note, now it appear correctly inside the order detail

3.2
-----
- Experimental: a Products feature switch is visible in Settings > Experimental Features that shows/hides the Products tab with a Work In Progress banner at the top.
- Experimental: if a Product has variations, the variants info are shown on the Product Details that navigates to a list of variations with each price or visibility shown.
- Enhancement: Support for dark mode
- bugfix: Settings no longer convert to partial dark mode.
- Experimental: Support the latest wc-admin plugin release, v0.23.0 and up

3.1
-----
- The order detail view now includes the shipping method of the order.
- Enhancement: The Reviews tab now presents all the Product Reviews
- Updated appearance of Order Details - temporarily disabling dark mode.
- bugfix: fixed UI appearance on cells of Order List when tapping with dark mode enabled.
- bugfix: Reviews no longer convert to partial dark mode. Dark mode coming soon!
- bugfix: Order Details now has the right space between cells.
- bugfix: update the new stats endpoint for WC Admin plugin version 0.22+, and notify the user about the minimum plugin version when they cannot see the new stats. It'd be great to also mention this in the App Store release notes: the new stats UI now requires WC Admin plugin version 0.22+.

3.0
-----
- bugfix: for sites with empty site time zone in the API (usually with UTC specified in wp-admin settings) and when the site time zone is not GMT+0, the stats v4 data no longer has the wrong boundaries (example in #1357).
- bugfix: fixed a UI appearance problem on mail composer on iOS 13.

2.9
-----
- bugfix: the badge "9+" on the Orders tab doesn't overlap with the tab label on iPhone SE/8 landscape now, and polished based on design spec.
- bugfix: the Top Performers in the new stats page should not have a dark header bar when launching the app in Dark mode.
- Enhancement: preselect current Order status when editing the status with a list of order statuses.
- bugfix: on Orders tab, the order status filter now stays after changing an Order status.

2.8
-----

2.7
-----
- Enhancement: Enhancements to the Order Details screen, adding more customer information.
- bugfix: the App Logs shouldn't be editable, only copy / paste.
- bugfix: Reviews were not localized.
- bugfix: On log in, some users would see the Continue button but be unable to Continue, due to errors with the account. A new "Try another account" button has been added as an option.
- bugfix: Product Details page was displaying the Price in the wrong currency.
- Enhancement: removed the "New Orders" card from the My store tab, now that the Orders tab displays the same information.
- Added brand new stats page for user with the WooCommerce Admin plugin and provided an option for users to opt in or out directly from the Settings page.
- bugfix: Order Details: icon on "Details" cell for fulfilled order can be wrong.

2.6
-----
- bugfix: 9+ orders in the orders badge text is now easier to read
- bugfix: Keep those sign-in bugs coming! We tracked down and fixed a `Log in with Jetpack` issue, where users with a Byte Order Mark in their `wp-config.php` file were returning error responses during API requests. These users would see their store listed in the sign-in screen, but were unable to tap the Continue button.
- bugfix: prevents a potential edge case where the login screen could be dismissed in a future version of iOS.
- bugfix: While tuning up the behind-the-scenes for Order Detail screens, we accidentally lost the ability to automatically download any missing product images. Product image downloads restored!

2.5
-----
- bugfix: on certain devices, pulling down to refresh on Order Details screen used to result in weird UI with misplaced labels. Should be fixed in this release.
- Enhancement: Display a badge in the bottom tab, overlapping the Orders icon, to indicate the number of orders processing.
- Enhancement: The Notifications tab has been replaced by Reviews

2.4
-----
- New feature: in Order Details > Shipment Tracking, a new action is added to the "more" action menu for copying tracking number.
- Enhancement: updated the footer in Settings to inform users that we're hiring.
- bugfix & improvement: when Jetpack site stats module is turned off or when user has no permission to view site stats, the generic error toast is not shown to the user anymore. Additionally, the visitors stats UI is shown/hidden when the Jetpack module is activated/deactivated respectively.

2.3
-----
- Improvement: improved Dynamic Type support in the body of the notification in the Notifications tab.

2.2
-----
- improvement: opting out of Tracks syncs with WordPress.com

2.1
-----
- improvement: improved support for RTL languages in the Dashboard
- enhancement: You can now view product images on orders. Tapping on Products in Orders will present a view-only version of the Product's Details.

2.0
-----
- bugfix: dates in the Order Details screen are now localised.
- improvement: improved support for larger font sizes in the login screen

1.9
-----
- bugfix: fixes "Unable to load content" error message when attempting to get Top Performers content.
- new feature: You can now manually add shipment tracking to an Order. This feature is for users who have the [Shipment Tracking plugin](https://woocommerce.com/products/shipment-tracking) installed.
- bugfix: fixes Store Picker: some users are unable to continue after logging in.
- bugfix: fixes a crash when the network connection is slow

1.8
-----

1.7.1
-----
- Fixed a bug where Order List did not load for some users.
- update: this app supports iOS 12.0 and up.
- improvement: improved support for large text sizes.
- bugfix: fixes Order List not loading for some users.
- bugfix: fixes "Unable to load content" error message when attempting to get Top Performers content.

1.7
-----
- improvement: you can now log in using a site address.

1.6
-----
- improvement: Tracking numbers can now be copied to the pasteboard from the order details screen.

1.5
-----
- bugfix: Sometimes Settings would style all the options like "Log Out". No longer happens now.
- bugfix: order status refreshes upon pull-to-refresh in Order Details
- bugfix: payment status label background color showing up beyond rounded border
- improvement: change top performers text from "Total Product Order" to "Total orders" for clarity
- bugfix: fixed an issue on the order details screen where the shipment tracking dates were incorrect

1.4
-----
- bugfix: fix a crash happening on log out
- new feature: Add shipment tracking to Order Details screen
- improvement: The store switcher now allows you to go back to the previous screen without logging you out
- improvement: Custom order status labels are now supported! Instead of just displaying the order status slug and capitalizing the slug, the custom order status label will now be fetched from the server and properly displayed.
- improvement: Filtering by custom order status now supported!
- new feature: You can now manually change the status of an order on the order details screen
- bugfix: correctly flips chevron on Dashboard > New Orders, to support RTL languages.
- bugfix: fixed an issue on the order details screen where the shipment tracking dates were incorrect

1.3
-----
- bugfix: Allows for decimal quantities which some extensions have
- new feature: quick site select. Navigate to Settings > select row with store website.
- improvement: Updated the colors of the bars in the charts for better readability
- improvement: Present an error message with an option to retry when adding a note to an order fails
- improvement: Present an error message with an option to retry when fulfilling an order fails
- bugfix: Log out of the current account right after selecting "Try another account" in store picker
- improvement: Use the store name for the title of the view in "My store" tab
- improvement: Add an alert to let the user know about our new store switcher
- improvement: Display Address in Order Details screen unless every field is empty<|MERGE_RESOLUTION|>--- conflicted
+++ resolved
@@ -4,15 +4,12 @@
 20.0
 -----
 - [*] Blaze: Now you can select media attached to the current product while creating Blaze ads. You don't have to scroll through all media in your store. [https://github.com/woocommerce/woocommerce-ios/pull/13540]
-<<<<<<< HEAD
 - [internal] Fix SSR parsing error for WPORG login. [https://github.com/woocommerce/woocommerce-ios/pull/13579]
 
 20.0
 -----
 
-=======
 - [*] Settings: Fixed error updating site name when authenticated without WPCom. [https://github.com/woocommerce/woocommerce-ios/pull/13567]
->>>>>>> a504e95c
 
 19.9
 -----
