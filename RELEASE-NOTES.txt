*** PLEASE FOLLOW THIS FORMAT: [<priority indicator, more stars = higher priority>] <description> [<PR URL>]

8.4
-----
<<<<<<< HEAD
- [***] In-Person Payments: Support for Stripe M2 card reader. [https://github.com/woocommerce/woocommerce-ios/pull/5844]
=======

>>>>>>> e972157c

8.3
-----
- [***] All merchants can create Simple Payments orders. [https://github.com/woocommerce/woocommerce-ios/pull/5684]
- [**] System status report can now be viewed and copied directly from within the app. [https://github.com/woocommerce/woocommerce-ios/pull/5702]
- [**] Product SKU input scanner is now available as a beta feature. To try it, enable it from settings and you can scan a barcode to use as the product SKU in product inventory settings! [https://github.com/woocommerce/woocommerce-ios/pull/5695]
- [**] Now you chan share a payment link when creating a Simple Payments order [https://github.com/woocommerce/woocommerce-ios/pull/5819]
- [*] Reviews: "Mark all as read" checkmark bar button item button replaced with menu button which launches an action sheet. Menu button is displayed only if there are unread reviews available.[https://github.com/woocommerce/woocommerce-ios/pull/5833]
- [internal] Refactored ReviewsViewController to add tests. [https://github.com/woocommerce/woocommerce-ios/pull/5834]

8.2
-----
- [***] In-Person Payments: Now you can collect Simple Payments on the go. [https://github.com/woocommerce/woocommerce-ios/pull/5635]
- [*] Products: After generating a new variation for a variable product, you are now taken directly to edit the new variation. [https://github.com/woocommerce/woocommerce-ios/pull/5649]
- [*] Dashboard: the visitor count in the Today tab is now shown when Jetpack site stats are enabled.
- [*] Add/Edit Product Images: tapping on the last `n` images while `n` images are pending upload does not crash the app anymore. [https://github.com/woocommerce/woocommerce-ios/pull/5672]

8.2
-----
- [*] Shipping Labels: Fixes a crash when saving a new shipping label after opening the order from a push notification. [https://github.com/woocommerce/woocommerce-ios/pull/5549]
- [**] In-Person Payments: Improved support for VoiceOver. [https://github.com/woocommerce/woocommerce-ios/pull/5572]
- [*] In-Person Payments: Fixes a crash when printing more than one receipt. [https://github.com/woocommerce/woocommerce-ios/pull/5575]

8.1
-----
- [***] Now it's possible to filter Order List by multiple statuses and date ranges. Plus, we removed the top tab bar on Orders Tab. [https://github.com/woocommerce/woocommerce-ios/pull/5491]
- [*] Login: Password AutoFill will suggest wordpress.com accounts. [https://github.com/woocommerce/woocommerce-ios/pull/5399]
- [*] Store picker: after logging in with store address, the pre-selected store is now the currently selected store instead of the store from login flow. [https://github.com/woocommerce/woocommerce-ios/pull/5508]
- [*] The application icon number from order push notifications is now cleared after visiting the orders tab. [https://github.com/woocommerce/woocommerce-ios/pull/5715]
- [internal] Migrated Settings screen to MVVM [https://github.com/woocommerce/woocommerce-ios/pull/5393]


8.0
-----
- [*] Product List: Add support for product filtering by category. [https://github.com/woocommerce/woocommerce-ios/pull/5388]
- [***] Push notifications are now supported for all connected stores. [https://github.com/woocommerce/woocommerce-ios/pull/5299]
- [*] Fix: in Settings > Switch Store, tapping "Dismiss" after selecting a different store does not switch stores anymore. [https://github.com/woocommerce/woocommerce-ios/pull/5359]

7.9
-----
- [*] Fix: after disconnecting a site or connecting to a new site, the sites in site picker (Settings > Switch Store) should be updated accordingly. The only exception is when the newly disconnected site is the currently selected site. [https://github.com/woocommerce/woocommerce-ios/pull/5241]
- [*] Order Details: Show a button on the "Product" section of Order Details screen to allow recreating shipping labels. [https://github.com/woocommerce/woocommerce-ios/pull/5255]
- [*] Edit Order Address - Enable `Done` button when `Use as {Shipping/Billing} Address` toggle is turned on. [https://github.com/woocommerce/woocommerce-ios/pull/5254]
- [*] Add/Edit Product: fix an issue where the product name keyboard is English only. [https://github.com/woocommerce/woocommerce-ios/pull/5288]
- [*] Order Details: some sites cannot parse order requests where the fields parameter has spaces, and the products section cannot load as a result. The spaces are now removed. [https://github.com/woocommerce/woocommerce-ios/pull/5298]

7.8
-----
- [***] Shipping Labels: merchants can create multiple packages for the same order, moving the items between different packages. [https://github.com/woocommerce/woocommerce-ios/pull/5190]
- [*] Fix: Navigation bar buttons are now consistently pink on iOS 15. [https://github.com/woocommerce/woocommerce-ios/pull/5139]
- [*] Fix incorrect info banner color and signature option spacing on Carrier and Rates screen. [https://github.com/woocommerce/woocommerce-ios/pull/5144]
- [x] Fix an error where merchants were unable to connect to valid stores when they have other stores with corrupted information https://github.com/woocommerce/woocommerce-ios/pull/5161
- [*] Shipping Labels: Fix issue with decimal values on customs form when setting the device with locales that use comma as decimal point. [https://github.com/woocommerce/woocommerce-ios/pull/5195]
- [*] Shipping Labels: Fix crash when tapping on Learn more rows of customs form. [https://github.com/woocommerce/woocommerce-ios/pull/5207]
- [*] Shipping Labels: The shipping address now prefills the phone number from the billing address if a shipping phone number is not available. [https://github.com/woocommerce/woocommerce-ios/pull/5177]
- [*] Shipping Labels: now in Carrier and Rates we always display the discounted rate instead of the retail rate if available. [https://github.com/woocommerce/woocommerce-ios/pull/5188]
- [*] Shipping Labels: If the shipping address is invalid, there are now options to email, call, or message the customer. [https://github.com/woocommerce/woocommerce-ios/pull/5228]
- [*] Accessibility: notify when offline mode banner appears or disappears. [https://github.com/woocommerce/woocommerce-ios/pull/5225]

7.7
-----
- [***] In-Person Payments: US merchants can now obtain a card reader and then collect payments directly from the app. [https://github.com/woocommerce/woocommerce-ios/pull/5030]
- [***] Shipping Labels: Merchants can now add new payment methods for shipping labels directly from the app. [https://github.com/woocommerce/woocommerce-ios/pull/5023]
- [**] Merchants can now edit shipping & billing addresses from orders. [https://github.com/woocommerce/woocommerce-ios/pull/5097]
- [x] Fix: now a default paper size will be selected in Shipping Label print screen. [https://github.com/woocommerce/woocommerce-ios/pull/5035]
- [*] Show banner on screens that use cached data when device is offline. [https://github.com/woocommerce/woocommerce-ios/pull/5000]
- [*] Fix incorrect subtitle on customs row of Shipping Label purchase flow. [https://github.com/woocommerce/woocommerce-ios/pull/5093]
- [*] Make sure customs form printing option is not available on non-international orders. [https://github.com/woocommerce/woocommerce-ios/pull/5104]
- [*] Fix incorrect logo for DHL in Shipping Labels flow. [https://github.com/woocommerce/woocommerce-ios/pull/5105]
 
7.6
-----
- [x] Show an improved error modal if there are problems while selecting a store. [https://github.com/woocommerce/woocommerce-ios/pull/5006]
- [***] Shipping Labels: Merchants can now add new custom and service packages for shipping labels directly from the app. [https://github.com/woocommerce/woocommerce-ios/pull/4976]
- [*] Fix: when product image upload fails, the image cell stop loading. [https://github.com/woocommerce/woocommerce-ios/pull/4989]

7.5
-----
- [***] Merchants can now purchase shipping labels and declare customs forms for international orders. [https://github.com/woocommerce/woocommerce-ios/pull/4896]
- [**] Merchants can now edit customer provided notes from orders. [https://github.com/woocommerce/woocommerce-ios/pull/4893]
- [*] Fix empty states sometimes not centered vertically [https://github.com/woocommerce/woocommerce-ios/pull/4890]
- [*] Fix error syncing products due to decoding failure of regular_price in product variations. [https://github.com/woocommerce/woocommerce-ios/pull/4901]
- [*] Hide bottom bar on shipping label purchase form. [https://github.com/woocommerce/woocommerce-ios/pull/4902]

7.4
-----
- [*] Fix an issue where some extension was not shown in order item details. [https://github.com/woocommerce/woocommerce-ios/pull/4753]
- [*] Fix: The refund button within Order Details will be hidden if the refund is zero. [https://github.com/woocommerce/woocommerce-ios/pull/4789]
- [*] Fix: Incorrect arrow direction for right-to-left languages on Shipping Label flow. [https://github.com/woocommerce/woocommerce-ios/pull/4796]
- [*] Fix: Shouldn't be able to schedule a sale without sale price. [https://github.com/woocommerce/woocommerce-ios/pull/4825]
- [*] Fix: Edit address screen is pushed twice in Shipping Label flow when missing name in origin or destination address. [https://github.com/woocommerce/woocommerce-ios/pull/4845]

7.3
-----
- [*] Order Detail: now we do not offer the "email note to customer" option if no email is available. [https://github.com/woocommerce/woocommerce-ios/pull/4680]
- [*] My Store: If there are errors loading the My Store screen, a banner now appears at the top of the screen with links to troubleshoot or contact support. [https://github.com/woocommerce/woocommerce-ios/pull/4704]
- [*] Fix: Added 'Product saved' confirmation message when a product is updated [https://github.com/woocommerce/woocommerce-ios/pull/4709]
- [*] Shipping Labels: Updated address validation to automatically use trivially normalized address for origin and destination. [https://github.com/woocommerce/woocommerce-ios/pull/4719]
- [*] Fix: Order details for products with negative prices now will show correctly [https://github.com/woocommerce/woocommerce-ios/pull/4683]
- [*] Fix: Order list not extend edge-to-edge in dark mode. [https://github.com/woocommerce/woocommerce-ios/pull/4728]
- [*] Plugins: Added list of active and inactive plugins that can be reached by admins in the settings screen. [https://github.com/woocommerce/woocommerce-ios/pull/4735]
- [*] Login: Updated appearance of back buttons in navigation bar to minimal style. [https://github.com/woocommerce/woocommerce-ios/pull/4726]
- [internal] Upgraded Zendesk SDK to version 5.3.0. [https://github.com/woocommerce/woocommerce-ios/pull/4699]
- [internal] Updated GoogleSignIn to version 6.0.1 through WordPressAuthenticator. There should be no functional changes, but may impact Google sign in flow. [https://github.com/woocommerce/woocommerce-ios/pull/4725]

7.2
-----
- [*] Order Fulfillment: Updated success notice message [https://github.com/woocommerce/woocommerce-ios/pull/4589]
- [*] Order Fulfillment: Fixed issue footer view getting clipped of by iPhone notch [https://github.com/woocommerce/woocommerce-ios/pull/4631]
- [*] Shipping Labels: Updated address validation to make sure a name is entered for each address. [https://github.com/woocommerce/woocommerce-ios/pull/4601]
- [*] Shipping Labels: Hide Contact button on Shipping To Address form when customer phone number is not provided. [https://github.com/woocommerce/woocommerce-ios/pull/4663]
- [*] Shipping Labels: Updated edge-to-edge table views for all forms. [https://github.com/woocommerce/woocommerce-ios/pull/4657]
- [*] Orders and Order Details: Updated edge-to-edge table views for consistent look across the app. [https://github.com/woocommerce/woocommerce-ios/pull/4638]
- [*] Reviews and Review Details: Updated edge-to-edge table views for consistent look across the app. [https://github.com/woocommerce/woocommerce-ios/pull/4637]
- [*] New error screen displayed to users without the required roles to access the store. [https://github.com/woocommerce/woocommerce-ios/pull/4493]

7.1
-----
- [***] Merchants from US can create shipping labels for physical orders from the app. The feature supports for now only orders where the shipping address is in the US. [https://github.com/woocommerce/woocommerce-ios/pull/4578]
- [**] Due to popular demand, the Order fulfill is displayed once again when clicking on the Mark order complete button. [https://github.com/woocommerce/woocommerce-ios/pull/4567]
- [*] Fix: Interactive pop gesture on Order Details and Settings screen. [https://github.com/woocommerce/woocommerce-ios/pull/4504]
- [*] Fix: Frozen refresh control and placeholder when switching tabs [https://github.com/woocommerce/woocommerce-ios/pull/4505]
- [internal] Stats tab: added network sync throttling [https://github.com/woocommerce/woocommerce-ios/pull/4494]

7.0
-----
- [**] Order Detail: now we display Order Items and Shipping Label Packages as separate sections. [https://github.com/woocommerce/woocommerce-ios/pull/4445]
- [*] Fix: Orders for a variable product with different configurations of a single variation will now show each order item separately. [https://github.com/woocommerce/woocommerce-ios/pull/4445]
- [*] If the Orders, Products, or Reviews lists can't load, a banner now appears at the top of the screen with links to troubleshoot or contact support. [https://github.com/woocommerce/woocommerce-ios/pull/4400, https://github.com/woocommerce/woocommerce-ios/pull/4407]
- [*] Fix: Stats tabs are now displayed and ordered correctly in RTL languages. [https://github.com/woocommerce/woocommerce-ios/pull/4444]
- [*] Fix: Missing "Add Tracking" button in orders details. [https://github.com/woocommerce/woocommerce-ios/pull/4520]


6.9
-----
- [*] Order Detail: now we display a loader on top, to communicate that the order detail view has not yet been fully loaded. [https://github.com/woocommerce/woocommerce-ios/pull/4396]
- [*] Products: You can edit product attributes for variations right from the main product form. [https://github.com/woocommerce/woocommerce-ios/pull/4350]
- [*] Improved CTA. "Print Shipping Label" instead of "Reprint Shipping Label". [https://github.com/woocommerce/woocommerce-ios/pull/4394]
- [*] Improved application log viewer. [https://github.com/woocommerce/woocommerce-ios/pull/4387]
- [*] Improved the experience when creating the first variation. [https://github.com/woocommerce/woocommerce-ios/pull/4405]

6.8
-----

- [***] Dropped iOS 13 support. From now we support iOS 14 and later. [https://github.com/woocommerce/woocommerce-ios/pull/4209]
- [**] Products: Added the option to create and edit a virtual product directly from the product detail screen. [https://github.com/woocommerce/woocommerce-ios/pull/4214]

6.7
-----
- [**] Add-Ons: Order add-ons are now available as a beta feature. To try it, enable it from settings! [https://github.com/woocommerce/woocommerce-ios/pull/4119]

6.6
-----
- [*] Fix: Product variations only support at most one image, so we won't show an option to add a second one. [https://github.com/woocommerce/woocommerce-ios/pull/3994]
- [*] Fix: The screen to select images from the Media Library would sometimes crash when the library had a specific number of images. [https://github.com/woocommerce/woocommerce-ios/pull/4003]
- [*] Improved error messages for logins. [https://github.com/woocommerce/woocommerce-ios/pull/3957]

6.5
-----
- [*] Fix: Product images with non-latin characters in filenames now will load correctly and won't break Media Library. [https://github.com/woocommerce/woocommerce-ios/pull/3935]
- [*] Fix: The screen to select images from the Media Library would sometimes crash when the library had a specific number of images. [https://github.com/woocommerce/woocommerce-ios/pull/4070]

6.4
-----
- [*] Login: New design and illustrations for the initial login screen, promoting the app's main features. [https://github.com/woocommerce/woocommerce-ios/pull/3867]
- [*] Enhancement/fix: Unify back button style across the app. [https://github.com/woocommerce/woocommerce-ios/pull/3872]

6.3
-----
- [**] Products: Now you can add variable products from the create product action sheet. [https://github.com/woocommerce/woocommerce-ios/pull/3836]
- [**] Products: Now you can easily publish a product draft or pending product using the navigation bar buttons [https://github.com/woocommerce/woocommerce-ios/pull/3846]
- [*] Fix: In landscape orientation, all backgrounds on detail screens and their subsections now extend edge-to-edge. [https://github.com/woocommerce/woocommerce-ios/pull/3808]
- [*] Fix: Creating an attribute or a variation no longer saves your product pending changes. [https://github.com/woocommerce/woocommerce-ios/pull/3832]
- [*] Enhancement/fix: image & text footnote info link rows are now center aligned in order details reprint shipping label info row and reprint screen. [https://github.com/woocommerce/woocommerce-ios/pull/3805]

6.2
-----

- [***] Products: When editing a product, you can now create/delete/update product variations, product attributes and product attribute options. https://github.com/woocommerce/woocommerce-ios/pull/3791
- [**] Large titles are enabled for the four main tabs like in Android. In Dashboard and Orders tab, a workaround is implemented with some UI/UX tradeoffs where the title size animation is not as smooth among other minor differences from Products and Reviews tab. We can encourage beta users to share any UI issues they find with large titles. [https://github.com/woocommerce/woocommerce-ios/pull/3763]
- [*] Fix: Load product inventory settings in read-only mode when the product has a decimal stock quantity. This fixes the products tab not loading due to product decoding errors when third-party plugins enable decimal stock quantities. [https://github.com/woocommerce/woocommerce-ios/pull/3717]
- [*] Fix: Loading state stuck in Reviews List. [https://github.com/woocommerce/woocommerce-ios/pull/3753]

6.1
-----
- [**] Products: When editing variable products, you can now edit the variation attributes to select different attribute options. [https://github.com/woocommerce/woocommerce-ios/pull/3628]
- [*] Fixes a bug where long pressing the back button sometimes displayed an empty list of screens.
- [*] Product Type: Updated product type detail to display "Downloadable" if a product is downloadable. [https://github.com/woocommerce/woocommerce-ios/pull/3647]
- [*] Product Description: Updated the placeholder text in the Aztec Editor screens to provide more context. [https://github.com/woocommerce/woocommerce-ios/pull/3668]
- [*] Fix: Update the downloadable files row to read-only, if the product is accessed from Order Details. [https://github.com/woocommerce/woocommerce-ios/pull/3669]
- [*] Fix: Thumbnail image of a product wasn't being loaded correctly in Order Details. [https://github.com/woocommerce/woocommerce-ios/pull/3678]
- [*] Fix: Allow product's `regular_price` to be a number and `sold_individually` to be `null` as some third-party plugins could alter the type in the API. This could help with the products tab not loading due to product decoding errors. [https://github.com/woocommerce/woocommerce-ios/pull/3679]
- [internal] Attempted fix for a crash in product image upload. [https://github.com/woocommerce/woocommerce-ios/pull/3693]

6.0
-----
- [**] Due to popular demand, the product SKU is displayed once again in Order Details screen. [https://github.com/woocommerce/woocommerce-ios/pull/3564]
- [*] Updated copyright notice to WooCommerce
- [*] Fix: top performers in "This Week" tab should be showing the same data as in WC Admin.
- [*] Fix: visitor stats in Dashboard should be more consistent with web data on days when the end date for more than one tab is the same (e.g. "This Week" and "This Month" both end on January 31). [https://github.com/woocommerce/woocommerce-ios/pull/3532]
- [*] Fix: navbar title on cross-sells products list displayed title for upsells [https://github.com/woocommerce/woocommerce-ios/pull/3565]
- [*] Added drag-and-drop sorting to Linked Products [https://github.com/woocommerce/woocommerce-ios/pull/3548]
- [internal] Refactored Core Data migrator stack to help reduce crashes [https://github.com/woocommerce/woocommerce-ios/pull/3523]


5.9
-----
- [**] Product List: if a user applies custom sort orders and filters in the Product List, now when they reopen the app will be able to see the previous settings applied. [https://github.com/woocommerce/woocommerce-ios/pull/3454]
- [*] Removed fulfillment screen and moved fulfillment to the order details screen. [https://github.com/woocommerce/woocommerce-ios/pull/3453]
- [*] Fix: billing information action sheets now are presented correctly on iPad. [https://github.com/woocommerce/woocommerce-ios/pull/3457]
- [*] fix: the rows in the product search list now don't have double separators. [https://github.com/woocommerce/woocommerce-ios/pull/3456]
- [*] Fix: During login, the spinner when a continue button is in loading state is now visible in dark mode. [https://github.com/woocommerce/woocommerce-ios/pull/3472]
- [*] fix: when adding a note to an order, the text gets no more deleted if you tap on “Email note to customer”. [https://github.com/woocommerce/woocommerce-ios/pull/3473]
- [*] Added Fees to order details. [https://github.com/woocommerce/woocommerce-ios/pull/3475]
- [*] fix: now we don't show any more similar alert notices if an error occurred. [https://github.com/woocommerce/woocommerce-ios/pull/3474]
- [*] fix: in Settings > Switch Store, the spinner in the "Continue" button at the bottom is now visible in dark mode. [https://github.com/woocommerce/woocommerce-ios/pull/3468]
- [*] fix: in order details, the shipping and billing address are displayed in the order of the country (in some eastern Asian countries, the address starts from the largest unit to the smallest). [https://github.com/woocommerce/woocommerce-ios/pull/3469]
- [*] fix: product is now read-only when opened from the order details. [https://github.com/woocommerce/woocommerce-ios/pull/3491]
- [*] fix: pull to refresh on the order status picker screen does not resets anymore the current selection. [https://github.com/woocommerce/woocommerce-ios/pull/3493]
- [*] When adding or editing a link (e.g. in a product description) link settings are now presented as a popover on iPad. [https://github.com/woocommerce/woocommerce-ios/pull/3492]
- [*] fix: the glitch when launching the app in logged out state or after tapping "Try another account" in store picker is now gone. [https://github.com/woocommerce/woocommerce-ios/pull/3498]
- [*] Minor enhancements: in product editing form > product reviews list, the rows don't show highlighted state on tap anymore since they are not actionable. Same for the number of upsell and cross-sell products in product editing form > linked products. [https://github.com/woocommerce/woocommerce-ios/pull/3502]


5.8
-----
- [***] Products M5 features are now available to all. Products M5 features: add and edit linked products, add and edit downloadable files, product deletion. [https://github.com/woocommerce/woocommerce-ios/pull/3420]
- [***] Shipping labels M1 features are now available to all: view shipping label details, request a refund, and reprint a shipping label via AirPrint. [https://github.com/woocommerce/woocommerce-ios/pull/3436]
- [**] Improved login flow, including better error handling. [https://github.com/woocommerce/woocommerce-ios/pull/3332]


5.7
-----
- [***] Dropped iOS 12 support. From now we support iOS 13 and later. [https://github.com/woocommerce/woocommerce-ios/pull/3216]
- [*] Fixed spinner appearance in the footer of orders list. [https://github.com/woocommerce/woocommerce-ios/pull/3249]
- [*] In order details, the image for a line item associated with a variation is shown now after the variation has been synced. [https://github.com/woocommerce/woocommerce-ios/pull/3314]
- [internal] Refactored Core Data stack so more errors will be propagated. [https://github.com/woocommerce/woocommerce-ios/pull/3267]


5.6
-----
- [**] Fixed order list sometimes not showing newly submitted orders. 
- [*] now the date pickers on iOS 14 are opened as modal view. [https://github.com/woocommerce/woocommerce-ios/pull/3148]
- [*] now it's possible to remove an image from a Product Variation if the WC version 4.7+. [https://github.com/woocommerce/woocommerce-ios/pull/3159]
- [*] removed the Product Title in product screen navigation bar. [https://github.com/woocommerce/woocommerce-ios/pull/3187]
- [*] the icon of the cells inside the Product Detail are now aligned at 10px from the top margin. [https://github.com/woocommerce/woocommerce-ios/pull/3199]
- [**] Added the ability to issue refunds from the order screen. Refunds can be done towards products or towards shipping. [https://github.com/woocommerce/woocommerce-ios/pull/3204]
- [*] Prevent banner dismiss when tapping "give feedback" on products screen. [https://github.com/woocommerce/woocommerce-ios/pull/3221]
- [*] Add keyboard dismiss in Add Tracking screen [https://github.com/woocommerce/woocommerce-ios/pull/3220]


5.5
----- 
- [**] Products M4 features are now available to all. Products M4 features: add a simple/grouped/external product with actions to publish or save as draft. [https://github.com/woocommerce/woocommerce-ios/pull/3133]
- [*] enhancement: Order details screen now shows variation attributes for WC version 4.7+. [https://github.com/woocommerce/woocommerce-ios/pull/3109]
- [*] fix: Product detail screen now includes the number of ratings for that product. [https://github.com/woocommerce/woocommerce-ios/pull/3089]
- [*] fix: Product subtitle now wraps correctly in order details. [https://github.com/woocommerce/woocommerce-ios/pull/3201]


5.4
-----
- [*] fix: text headers on Product price screen are no more clipped with large text sizes. [https://github.com/woocommerce/woocommerce-ios/pull/3090]


5.4
-----
- [*] fix: the footer in app Settings is now correctly centered.
- [*] fix: Products tab: earlier draft products now show up in the same order as in core when sorting by "Newest to Oldest".
- [*] enhancement: in product details > price settings, the sale dates can be edited inline in iOS 14 using the new date picker. Also, the sale end date picker editing does not automatically end on changes anymore. [https://github.com/woocommerce/woocommerce-ios/pull/3044]
- [*] enhancement: in order details > add tracking, the date shipped can be edited inline in iOS 14 using the new date picker. [https://github.com/woocommerce/woocommerce-ios/pull/3044]
- [*] enhancement: in products list, the "(No Title)" placeholder will be showed when a product doesn't have the title set. [https://github.com/woocommerce/woocommerce-ios/pull/3068]
- [*] fix: the placeholder views in the top dashboard chart and orders tab do not have unexpected white background color in Dark mode in iOS 14 anymore. [https://github.com/woocommerce/woocommerce-ios/pull/3063]


5.3
-----
- [**] In Settings > Experimental Features, a Products switch is now available for turning Products M4 features on and off (default off). Products M4 features: add a simple/grouped/external product with actions to publish or save as draft.
- [*] Opening a product from order details now shows readonly product details of the same styles as in editable product details.
- [*] Opening a product variation from order details now shows readonly product variation details and this product variation does not appear in the Products tab anymore.
- [*] Enhancement: when not saving a product as "published", the in-progress modal now shows title and message like "saving your product" instead of "publishing your product".
- [*] In product and variation list, the stock quantity is not shown anymore when stock management is disabled.
- [*] Enhancement: when the user attempts to dismiss the product selector search modal while at least one product is selected for a grouped product's linked products, a discard changes action sheet is shown.
- [internal] Renamed a product database table (Attribute) to GenericAttribute. This adds a new database migration.  [https://github.com/woocommerce/woocommerce-ios/pull/2883]
- [internal] Refactored the text fields in the Manual Shipment Tracking page. [https://github.com/woocommerce/woocommerce-ios/pull/2979]
- [internal] Attempt fix for startup crashes. [https://github.com/woocommerce/woocommerce-ios/pull/3069]


5.2
-----
- [**] Products: now you can editing basic fields for non-core products (whose product type is not simple/external/variable/grouped) - images, name, description, readonly price, readonly inventory, tags, categories, short description, and product settings.
- [*] Enhancement: for variable products, the stock status is now shown in its variation list.
- [*] Sign In With Apple: if the Apple ID has been disconnected from the WordPress app (e.g. in Settings > Apple ID > Password & Security > Apps using Apple ID), the app is logged out on app launch or app switch.
- [*] Now from an Order Detail it's only possible to open a Product in read-only mode.
- [internal] #2881 Upgraded WPAuth from 1.24 to 1.26-beta.12. Regressions may happen in login flows.
- [internal] #2896 Configured the same user agent header for all the network requests made through the app.
- [internal] #2879 After logging out, the persistent store is not reset anymore to fix a crash in SIWA revoked token scenario after app launch (issue #2830). No user-facing changes are intended, the data should be associated with a site after logging out and in like before.

5.1
-----
- [*] bugfix: now reviews are refreshed correctly. If you try to delete or to set as spam a review from the web, the result will match in the product reviews list.
- [*] If the Products switch is on in Settings > Experimental Features:
  - For a variable product, the stock status is not shown in the product details anymore when stock management is disabled since stock status is controlled at variation level.
- [internal] The Order List and Orders Search → Filter has a new backend architecture (#2820). This was changed as an experiment to fix #1543. This affects iOS 13.0 users only. No new behaviors have been added. Github project: https://git.io/JUBco. 
- [*] Orders → Search list will now show the full counts instead of “99+”. #2825


5.0
-----
- [*] Order details > product details: tapping outside of the bottom sheet from "Add more details" menu does not dismiss the whole product details anymore.
- [*] If the Products switch is on in Settings > Experimental Features, product editing for basic fields are enabled for non-core products (whose product type is not simple/external/variable/grouped) - images, name, description, readonly price, readonly inventory, tags, categories, short description, and product settings.
- [*] Order Detail: added "Guest" placeholder on Order Details card when there's no customer name.
- [*] If the Products switch is on in Settings > Experimental Features:
  - Product editing for basic fields are enabled for non-core products (whose product type is not simple/external/variable/grouped) - images, name, description, readonly price, readonly inventory, tags, categories, short description, and product settings.
  - Inventory and shipping settings are now editable for a variable product.
  - A product variation's stock status is now editable in inventory settings.
  - Reviews row is now hidden if reviews are disabled.
  - Now it's possible to open the product's reviews screen also if there are no reviews.
  - We improved our VoiceOver support in Product Detail screen.
- [*] In Settings, the "Feature Request" button was replaced with "Send Feedback" (Survey) (https://git.io/JUmUY)


4.9
-----
- [**] Sign in with Apple is now available in the log in process.
- [**] In Settings > Experimental Features, a Products switch is now available for turning Products M3 features on and off for core products (default off for beta testing). Products M3 features: edit grouped, external and variable products, enable/disable reviews, change product type and update categories and tags.
- [*] Edit Products: the update action now shows up on the product details after updating just the sale price.
- [*] Fix a crash that sometimes happen when tapping on a Product Review push notification.
- [*] Variable product > variation list: a warning banner is shown if any variations do not have a price, and warning text is shown on these variation rows.


4.8
-----
- [*] Enabled right/left swipe on product images.


4.7
-----
- [*] Fixed an intermittent crash when sending an SMS from the app.


4.6
-----
- [*] Fix an issue in the y-axis values on the dashboard charts where a negative value could show two minus signs.
- [*] When a simple product doesn't have a price set, the price row on the product details screen now shows "Add Price" placeholder instead of an empty regular price.
- [*] If WooCommerce 4.0 is available the app will show the new stats dashboard, otherwise will show a banner indicating the user to upgrade.
- [*] The total orders row is removed from the readonly product details (products that are not a simple product) to avoid confusion since it's not shown on the editable form for simple products.


4.5
-----
- [**] Products: now you can update product images, product settings, viewing and sharing a product.
- [*] In Order Details, the item subtotal is now shown on the right side instead of the quantity. The quantity can still be viewed underneath the product name.
- [*] In Order Details, SKU was removed from the Products List. It is still shown when fulfilling the order or viewing the product details.
- [*] Polish the loading state on the product variations screen.
- [*] When opening a simple product from outside of the Products tab (e.g. from Top Performers section or an order), the product name and ellipsis menu (if the Products feature switch is enabled) should be visible in the navigation bar.
 

4.4
-----
- Order Detail: the HTML shipping method is now showed correctly
- [internal] Logging in via 'Log in with Google' has changes that can cause regressions. See https://git.io/Jf2Fs for full testing details.
- [**] Fix bugs related to push notifications: after receiving a new order push notification, the Reviews tab does not show a badge anymore. The application icon badge number is now cleared by navigating to the Orders tab and/or the Reviews tab, depending on the types of notifications received.
- [*] The discard changes prompt now only appears when navigating from product images screen if any images have been deleted.
- [*] Fix the issue where product details screen cannot be scrolled to the bottom in landscape after keyboard is dismissed (e.g. from editing product title).
- [*] The product name is now shown in the product details navigation bar so that the name is always visible.
- [*] The images pending upload should be visible after editing product images from product details.
- [*] The discard changes prompt does not appear when navigating from product settings detail screens with a text field (slug, purchase note, and menu order) anymore.
- [*] Fix the wrong cell appearance in the order status list.
- [*] The "View product in store" action will be shown only if the product is published.
- [internal] Modified the component used for fetching data from the database. Please watch out for crashes in lists.


4.3
-----
- Products: now the Product details can be edited and saved outside Products tab (e.g. from Order details or Top Performers).
- [internal]: the navigation to the password entry screen has changed and can cause regressions. See https://git.io/JflDW for testing details.
- [internal] Refactored some API calls for fetching a Note, Product, and Product Review. 
- Products: we improved our VoiceOver support in Product Price settings
- In Settings > Experimental Features, a Products switch is now available for turning Products M2 features on and off for simple products (default off for beta testing). Products M2 features: update product images, product settings, viewing and sharing a product.
- The WIP banner on the Products tab is now collapsed by default for more vertical space.
- Dropped iOS 11 support. From now we support iOS 12 and later.
- In Order Details, the Payment card is now shown right after the Products and Refunded Products cards.


4.2
-----
- Products: now tapping anywhere on a product cell where you need to insert data, like in Product Price and Product Shipping settings, you start to edit the text field.
- Products: now the keyboard pop up automatically in Edit Description
- The Processing orders list will now show upcoming (future) orders.
- Improved stats: fixed the incorrect time range on "This Week" tab when loading improved stats on a day when daily saving time changes.
- [internal]: the "send magic link" screen has navigation changes that can cause regressions. See https://git.io/Jfqio for testing details.
- The Orders list is now automatically refreshed when reopening the app. 
- The Orders list is automatically refreshed if a new order (push notification) comes in.
- Orders -> Search: The statuses now shows the total number of orders with that status.


4.1
-----
- Fix an intermittent crash when downloading Orders
- The Photo Library permission alert shouldn't be prompted when opening the readonly product details or edit product for simple products, which is reproducible on iOS 11 or 12 devices. (The permission is only triggered when uploading images in Zendesk support or in debug builds with Products M2 enabled.)
- [internal] Updated the empty search result views for Products and Orders. https://git.io/Jvdap

 
4.0
-----
- Products is now available with limited editing for simple products!
- Fix pulling to refresh on the Processing tab sometimes will not show the up-to-date orders.
- Edit Product > Price Settings: schedule sale is now available even when either the start or end date is not set, and the sale end date can be removed now.
- Improved stats: fixed a crash when loading improved stats on a day when daily saving time changes.
- [internal] Changed the Shipping and Tax classes list loading so that any cached data is shown right away
- [internal] Edit Products M2: added an image upload source for product images - WordPress Media Library.
- [internal] Slightly changed the dependency graph of the database fetching component. Please watch out for data loading regressions.
- [internal] the signup and login Magic Link flows have code changes. See https://git.io/JvyB3 for testing details.
- [internal] the login via Magic Link flows have code changes. See https://git.io/JvyB3 for testing details.
- [internal] the login via Continue with Google flows have code changes that can cause regressions. See https://git.io/Jvyjg for testing details.
- [internal] the signup and login Magic Link flows have code changes. See https://git.io/JvyB3 for testing details.
- [internal] under Edit Products M2 feature flag, there are 4 ways to sort the products on the products tab.
- [internal] the login flow has changes to the 2-factor authentication navigation. See https://git.io/JvdKP for testing details.

3.9
-----
- bugfix: now in the Order List the order status label is no more clipped
- bugfix: now the launch screen is no more stretched
- The Shipping Provider flow, will be called now Shipping Carrier.
- Edit Products: in price settings, the order of currency and price field follows the store currency options under wp-admin > WooCommerce > Settings > General.
- [internal] The signup and login flows have code changes. See https://git.io/Jv1Me for testing details.
 
3.8
-----
- Dashboard stats: any negative revenue (from refunds for example) for a time period are shown now.
- Redesigned Orders List: Processing and All Orders are now shown in front. Filtering was moved to the Search view.
- Fix Reviews sometimes failing to load on some WooCommerce configurations
- Experimental: a Products feature switch is visible in Settings > Experimental Features that shows/hides the Products tab, and allow to edit a product.
 
3.7
-----
- Dashboard: now tapping on a product on "Top Performers" section open the product detail

3.6
-----
- Order Details: see a list of issued refunds inside the order detail screen
- Orders tab: Orders to fulfill badge shows numbers 1-99, and now 99+ for anything over 99. Previously, it was 9+.
- Orders tab: The full total amount is now shown.
- Order Details & Product UI: if a Product name has HTML escape characters, they should be decoded in the app.
- Order Details: if the Order has multiple Products, tapping on any Product should open the same Product now.
- bugfix: the orders badge on tab bar now is correctly refreshed after switching to a store with badge count equal to zero.
- The orders tab now localizes item quantities and the order badge.


3.5
-----
- bugfix: when the app is in the foreground while receiving a push notification, the badge on the Orders tab and Reviews tab should be updated correctly based on the type of the notification.
- bugfix: after logging out and in, the Product list should be loaded to the correct store instead of being empty.
- bugfix: in Contact Support, a message should always be sent successfully now.

3.4
-----
- bugfix: on the Order Details screen, the product quantity title in the 2-column header view aligns to the right now
- bugfix: tapping on a new Order push notification, it used to go to the Reviews tab. Now it should go to the new Order screen
- bugfix: on the Products tab, if tapping on a Product and then switching stores, the old Product details used to remain on the Products tab. Now the Product list is always shown on the Products tab after switching stores.
- Dark mode: colors are updated up to design for the navigation bar, tab bar, Fulfill Order > add tracking icon, Review Details > product link icon.
- bugfix/enhancement: on the Products tab, if there are no Products the "Work In Progress" banner is shown with an image placeholder below now.
- bugfix: the deleted Product Variations should not show up after syncing anymore.
- bugfix: now the shipping address in the Order Detail is hidden if the order contains only virtual products
- bugfix: when logged out, Contact Support should be enabled now after typing a valid email address with an email keyboard type.

3.3
-----
- bugfix: add some padding to an order item image in the Fulfillment view, when no SKU exists
- bugfix: View Billing Information > Contact Details: the email button wouldn't do anything if you don't have an email account configured in the Mail app. Now an option to copy the email address is presented instead of doing nothing.
- bugfix: Fulfill Order screen now displays full customer provided note, instead of cutting it to a single line.
- bugfix: Fixed clipped content on section headings with larger font sizes
- bugfix: Fixed footer overlapping the last row in Settings > About with larger font sizes
- bugfix: the Orders badge on tab bar now is correctly refreshed after switching stores
 
3.2.1
-----
- bugfix: the order detail status and "Begin fulfillment" button now are correctly updated when the order status changes
- bugfix: after adding a new order note, now it appear correctly inside the order detail

3.2
-----
- Experimental: a Products feature switch is visible in Settings > Experimental Features that shows/hides the Products tab with a Work In Progress banner at the top.
- Experimental: if a Product has variations, the variants info are shown on the Product Details that navigates to a list of variations with each price or visibility shown.
- Enhancement: Support for dark mode
- bugfix: Settings no longer convert to partial dark mode.
- Experimental: Support the latest wc-admin plugin release, v0.23.0 and up
 
3.1
-----
- The order detail view now includes the shipping method of the order.
- Enhancement: The Reviews tab now presents all the Product Reviews
- Updated appearance of Order Details - temporarily disabling dark mode.
- bugfix: fixed UI appearance on cells of Order List when tapping with dark mode enabled.
- bugfix: Reviews no longer convert to partial dark mode. Dark mode coming soon!
- bugfix: Order Details now has the right space between cells.
- bugfix: update the new stats endpoint for WC Admin plugin version 0.22+, and notify the user about the minimum plugin version when they cannot see the new stats. It'd be great to also mention this in the App Store release notes: the new stats UI now requires WC Admin plugin version 0.22+.

3.0
-----
- bugfix: for sites with empty site time zone in the API (usually with UTC specified in wp-admin settings) and when the site time zone is not GMT+0, the stats v4 data no longer has the wrong boundaries (example in #1357).
- bugfix: fixed a UI appearance problem on mail composer on iOS 13.
 
2.9
-----
- bugfix: the badge "9+" on the Orders tab doesn't overlap with the tab label on iPhone SE/8 landscape now, and polished based on design spec.
- bugfix: the Top Performers in the new stats page should not have a dark header bar when launching the app in Dark mode.
- Enhancement: preselect current Order status when editing the status with a list of order statuses.
- bugfix: on Orders tab, the order status filter now stays after changing an Order status.
 
2.8
-----
 
2.7
-----
- Enhancement: Enhancements to the Order Details screen, adding more customer information.
- bugfix: the App Logs shouldn't be editable, only copy / paste.
- bugfix: Reviews were not localized.
- bugfix: On log in, some users would see the Continue button but be unable to Continue, due to errors with the account. A new "Try another account" button has been added as an option.
- bugfix: Product Details page was displaying the Price in the wrong currency.
- Enhancement: removed the "New Orders" card from the My store tab, now that the Orders tab displays the same information.
- Added brand new stats page for user with the WooCommerce Admin plugin and provided an option for users to opt in or out directly from the Settings page.
- bugfix: Order Details: icon on "Details" cell for fulfilled order can be wrong.
 
2.6
-----
- bugfix: 9+ orders in the orders badge text is now easier to read
- bugfix: Keep those sign-in bugs coming! We tracked down and fixed a `Log in with Jetpack` issue, where users with a Byte Order Mark in their `wp-config.php` file were returning error responses during API requests. These users would see their store listed in the sign-in screen, but were unable to tap the Continue button.
- bugfix: prevents a potential edge case where the login screen could be dismissed in a future version of iOS.
- bugfix: While tuning up the behind-the-scenes for Order Detail screens, we accidentally lost the ability to automatically download any missing product images. Product image downloads restored!

2.5
-----
- bugfix: on certain devices, pulling down to refresh on Order Details screen used to result in weird UI with misplaced labels. Should be fixed in this release.
- Enhancement: Display a badge in the bottom tab, overlapping the Orders icon, to indicate the number of orders processing.
- Enhancement: The Notifications tab has been replaced by Reviews 

2.4
-----
- New feature: in Order Details > Shipment Tracking, a new action is added to the "more" action menu for copying tracking number.
- Enhancement: updated the footer in Settings to inform users that we're hiring.
- bugfix & improvement: when Jetpack site stats module is turned off or when user has no permission to view site stats, the generic error toast is not shown to the user anymore. Additionally, the visitors stats UI is shown/hidden when the Jetpack module is activated/deactivated respectively.

2.3
-----
- Improvement: improved Dynamic Type support in the body of the notification in the Notifications tab.

2.2
-----
- improvement: opting out of Tracks syncs with WordPress.com
 
2.1
-----
- improvement: improved support for RTL languages in the Dashboard
- enhancement: You can now view product images on orders. Tapping on Products in Orders will present a view-only version of the Product's Details.
 
2.0
-----
- bugfix: dates in the Order Details screen are now localised.
- improvement: improved support for larger font sizes in the login screen
 
1.9
-----
- bugfix: fixes "Unable to load content" error message when attempting to get Top Performers content.
- new feature: You can now manually add shipment tracking to an Order. This feature is for users who have the [Shipment Tracking plugin](https://woocommerce.com/products/shipment-tracking) installed.
- bugfix: fixes Store Picker: some users are unable to continue after logging in.
- bugfix: fixes a crash when the network connection is slow
 
1.8
-----

1.7.1
-----
- Fixed a bug where Order List did not load for some users.
- update: this app supports iOS 12.0 and up.
- improvement: improved support for large text sizes.
- bugfix: fixes Order List not loading for some users.
- bugfix: fixes "Unable to load content" error message when attempting to get Top Performers content.
 
1.7
-----
- improvement: you can now log in using a site address.

1.6
-----
- improvement: Tracking numbers can now be copied to the pasteboard from the order details screen.

1.5
-----
- bugfix: Sometimes Settings would style all the options like "Log Out". No longer happens now.
- bugfix: order status refreshes upon pull-to-refresh in Order Details
- bugfix: payment status label background color showing up beyond rounded border
- improvement: change top performers text from "Total Product Order" to "Total orders" for clarity
- bugfix: fixed an issue on the order details screen where the shipment tracking dates were incorrect

1.4
-----
- bugfix: fix a crash happening on log out
- new feature: Add shipment tracking to Order Details screen
- improvement: The store switcher now allows you to go back to the previous screen without logging you out
- improvement: Custom order status labels are now supported! Instead of just displaying the order status slug and capitalizing the slug, the custom order status label will now be fetched from the server and properly displayed.
- improvement: Filtering by custom order status now supported!
- new feature: You can now manually change the status of an order on the order details screen
- bugfix: correctly flips chevron on Dashboard > New Orders, to support RTL languages.
- bugfix: fixed an issue on the order details screen where the shipment tracking dates were incorrect

1.3
-----
- bugfix: Allows for decimal quantities which some extensions have
- new feature: quick site select. Navigate to Settings > select row with store website.
- improvement: Updated the colors of the bars in the charts for better readability
- improvement: Present an error message with an option to retry when adding a note to an order fails
- improvement: Present an error message with an option to retry when fulfilling an order fails
- bugfix: Log out of the current account right after selecting "Try another account" in store picker
- improvement: Use the store name for the title of the view in "My store" tab
- improvement: Add an alert to let the user know about our new store switcher
- improvement: Display Address in Order Details screen unless every field is empty<|MERGE_RESOLUTION|>--- conflicted
+++ resolved
@@ -2,11 +2,8 @@
 
 8.4
 -----
-<<<<<<< HEAD
 - [***] In-Person Payments: Support for Stripe M2 card reader. [https://github.com/woocommerce/woocommerce-ios/pull/5844]
-=======
-
->>>>>>> e972157c
+
 
 8.3
 -----
