*** PLEASE FOLLOW THIS FORMAT: [<priority indicator, more stars = higher priority>] <description> [<PR URL>]

9.3
-----
<<<<<<< HEAD
- [*] In-Person Payments: Accessibility improvement [https://github.com/woocommerce/woocommerce-ios/pull/6869]
=======

>>>>>>> c384062e

9.2
-----
- [***] Experimental Features: Coupons editing and deletion features are now enabled as part of coupon management. [https://github.com/woocommerce/woocommerce-ios/pull/6853]
- [*] Order Creation: Updated percentage fee flow - added amount preview, disabled percentage option when editing. [https://github.com/woocommerce/woocommerce-ios/pull/6763]
- [*] Product Details: Update status badge layout and show it for more cases. [https://github.com/woocommerce/woocommerce-ios/pull/6768]
- [*] Coupons: now, the percentage amount of coupons will be displayed correctly in the listing and in coupon detail if the amount contains fraction digits. [https://github.com/woocommerce/woocommerce-ios/pull/6804]
- [*] Coupons: Filter initial search results to show only coupons of the currently selected store. [https://github.com/woocommerce/woocommerce-ios/pull/6800]
- [*] Coupons: Fixed crash when there are duplicated items on the coupon list. [https://github.com/woocommerce/woocommerce-ios/pull/6798]
- [*] In-Person Payments: Run onboarding checks when connecting a reader. [https://github.com/woocommerce/woocommerce-ios/pull/6761, https://github.com/woocommerce/woocommerce-ios/pull/6774, https://github.com/woocommerce/woocommerce-ios/pull/6789]
- [*] In-Person Payments: after collecting payment for an order, merchants can now email the receipt in addition to printing it in Order Details > See Receipt if email is available on the device. [https://github.com/woocommerce/woocommerce-ios/pull/6833]

9.1
-----

- [*] Product name field in product form - Remove scroll behaviour and increase field height to fully display long product names. [https://github.com/woocommerce/woocommerce-ios/pull/6681]
- [*] Filter toolbar in Products list tab - Filter toolbar is pinned outside of the products list. [https://github.com/woocommerce/woocommerce-ios/pull/6698]
- [internal] Loading screens are refactored to avoid duplicated code and a potential crash. Please quickly smoke test them to make sure that everything still works as before. [https://github.com/woocommerce/woocommerce-ios/pull/6717]
- [*] Shipping settings - Weight and shipping package dimensions are localized based on device locale. Also, decimal point information is no longer lost upon saving a product, when using comma as a decimal separator. [https://github.com/woocommerce/woocommerce-ios/pull/6721]

9.0
-----

- [*] Share payment links from the order details screen. [https://github.com/woocommerce/woocommerce-ios/pull/6609]
- [internal] Reviews lists on Products and Menu tabs are refactored to avoid duplicated code. Please quickly smoke test them to make sure that everything still works as before. [https://github.com/woocommerce/woocommerce-ios/pull/6553]
- [**] Now it's possible to change the order of the product images. [https://github.com/woocommerce/woocommerce-ios/pull/6620]
- [*] Improved accessibility for the error banner and info banner displayed in Orders and Products. [https://github.com/woocommerce/woocommerce-ios/pull/6633]

8.9
-----
- [*] Coupons: Fixed issue loading the coupon list from the local storage on initial load. [https://github.com/woocommerce/woocommerce-ios/pull/6463]
- [*] Coupons: Update layout of the coupon details screen. [https://github.com/woocommerce/woocommerce-ios/pull/6522]
- [*] In-Person Payments: Removed collecting L2/L3 data. [https://github.com/woocommerce/woocommerce-ios/pull/6519]
- [*] Hub Menu: Multiple menu items can no longer be tapped simultaneously. [https://github.com/woocommerce/woocommerce-ios/pull/6484]
- [*] Jetpack CP: Fixed crash when attempting to access WP-Admin with an invalid URL that has an unsupported scheme. [https://github.com/woocommerce/woocommerce-ios/pull/6502]
- [***] Orders: Order Creation is now available to everyone! You can go to the Orders tab and tap the + button to create a new order. [https://github.com/woocommerce/woocommerce-ios/pull/6537]
- [internal] Loading screens are refactored to avoid duplicated code and a potential crash. Please quickly smoke test them to make sure that everything still works as before. [https://github.com/woocommerce/woocommerce-ios/pull/6535] [https://github.com/woocommerce/woocommerce-ios/pull/6544]

8.8
-----
- [*] Updates the app's About screen to be consistent with Automattic's other mobile apps. [https://github.com/woocommerce/woocommerce-ios/pull/6421]
- [***] Experimental Feature: It's now possible to add custom shipping method and fees in order creation flow. Tax amount and Order total is now synced from backend. [https://github.com/woocommerce/woocommerce-ios/pull/6429]
- [**] Now it's possible to filter orders by custom statuses. [https://github.com/woocommerce/woocommerce-ios/pull/6390]
- [*] Fixed issue presenting Edit Customer Note screen as a modal on large screens. [https://github.com/woocommerce/woocommerce-ios/pull/6406]
- [*] Products displayed in Order Detail now follow the same order of the web. [https://github.com/woocommerce/woocommerce-ios/pull/6401]
- [*] Simple Payments now shows a detailed tax break up before taking the payment. [https://github.com/woocommerce/woocommerce-ios/pull/6412]
- [*] Coupons list now shows an error view if coupons are disabled for the store. Coupons can be enabled again from this view. [https://github.com/woocommerce/woocommerce-ios/pull/6446]
- [*] Coupon details screen now displays more informative error messages when loading the total discount amount fails. [https://github.com/woocommerce/woocommerce-ios/pull/6457]
- [internal] Shipping Labels: the navigation bar in the web view for adding payments is now correctly hidden. [https://github.com/woocommerce/woocommerce-ios/pull/6435]

8.7
-----
- [**] In-Person Payments: Added card details to refund confirmation screen to help with refunding to the payment card [https://github.com/woocommerce/woocommerce-ios/pull/6241]
- [*] Coupons: Replace the toggles on Usage Details screen with text for uneditable contents. [https://github.com/woocommerce/woocommerce-ios/pull/6287]
- [*] Improve image loading for thumbnails especially on the Product list. [https://github.com/woocommerce/woocommerce-ios/pull/6299]
- [*] Coupons: Added feedback banner on the top of the coupon list. [https://github.com/woocommerce/woocommerce-ios/pull/6316]
- [*] Coupons: Handled error when loading total discounted amount fails. [https://github.com/woocommerce/woocommerce-ios/pull/6368]
- [internal] Removed all feature flags for Shipping Labels. Please smoke test all parts of Shipping Labels to make sure that everything still works as before. [https://github.com/woocommerce/woocommerce-ios/pull/6270]
- [*] In-Person Payments: Localized messages and UI [https://github.com/woocommerce/woocommerce-ios/pull/6317]
- [*] My Store: Fixed incorrect currency symbol of revenue text for stores with non-USD currency. [https://github.com/woocommerce/woocommerce-ios/pull/6335]
- [*] Notifications: Dismiss presented view before presenting content from notifications [https://github.com/woocommerce/woocommerce-ios/pull/6354]
- [*] Reviews: Fixed missing product information on first load [https://github.com/woocommerce/woocommerce-ios/pull/6367]
- [internal] Removed the feature flag for My store tab UI updates. Please smoke test the store stats and top performers in the "My store" tab to make sure everything works as before. [https://github.com/woocommerce/woocommerce-ios/pull/6334]
- [*] In-Person Payments: Add support for accepting payments on bookable products [https://github.com/woocommerce/woocommerce-ios/pull/6364]
- [*] In-Person Payments: Fixed issue where payment could be stuck prompting to remove the card if the payment was declined and retried before removing the card.

8.6
-----
- [***] Merchants can now view coupons in their stores by enabling Coupon Management in Experimental Features. [https://github.com/woocommerce/woocommerce-ios/pull/6209]
- [*] Orders: In the experimental Order Creation feature, product variations added to a new order now show a list of their attributes. [https://github.com/woocommerce/woocommerce-ios/pull/6131]
- [*] Enlarged the tap area for the action button on the notice view. [https://github.com/woocommerce/woocommerce-ios/pull/6146]
- [*] Reviews: Fixed crash on iPad when tapping the More button. [https://github.com/woocommerce/woocommerce-ios/pull/6187]
- [*] In-Person Payments: Remove Stripe from Experimental Features as it is always enabled now. [https://github.com/woocommerce/woocommerce-ios/pull/6205]
- [*] Disabled unnecessary selection of the "Refund via" row on the Refund Confirmation screen [https://github.com/woocommerce/woocommerce-ios/pull/6198]
- [*] Increased minimum version of Stripe extension for In-Person Payments to 6.2.0 [https://github.com/woocommerce/woocommerce-ios/pull/xxxx]
- [internal] Removed `pushNotificationsForAllStores` feature flag. Since the changes are non-trivial, it would be great to smoke test push notifications for all stores in beta testing. [https://github.com/woocommerce/woocommerce-ios/pull/6231]

8.5
-----
- [*] In-Person Payments: Inform the user when a card reader battery is so low that it needs to be charged before the reader can be connected. [https://github.com/woocommerce/woocommerce-ios/pull/5998]
- [***] The My store tab is having a new look with new conversion stats and shows up to 5 top performing products now (used to be 3). [https://github.com/woocommerce/woocommerce-ios/pull/5991]
- [**] Fixed a crash at the startup of the app, related to Gridicons. [https://github.com/woocommerce/woocommerce-ios/pull/6005]
- [***] Experimental Feature: It's now possible to create Orders in the app by enabling it in Settings > Experimental Features. For now you can change the order status, add products, and add customer details (billing and shipping addresses). [https://github.com/woocommerce/woocommerce-ios/pull/6060]
- [*] Fixed issue in date range selection for the orders filters where is some cases dates are not available for selection. [https://github.com/woocommerce/woocommerce-ios/pull/6090]
- [*] Enabled "view product in store" and "share product" options for variable products when accessing them through the order details screen. [https://github.com/woocommerce/woocommerce-ios/pull/6091]

8.4
-----
- [***] In-Person Payments: Support for Stripe M2 card reader. [https://github.com/woocommerce/woocommerce-ios/pull/5844]
- [***] We introduced a new tab called "Menu", a tab in the main navigation where you can browser different sub-sections of the app: Switch Store, Settings, WooCommerce Admin, View Store and Reviews. [https://github.com/woocommerce/woocommerce-ios/pull/5926]
- [***] Store admins can now access sites with plugins that have Jetpack Connection Package (e.g. WooCommerce Payments, Jetpack Backup) in the app. These sites do not require Jetpack-the-plugin to connect anymore. Store admins can still install Jetpack-the-plugin from the app through settings or a Jetpack banner. [https://github.com/woocommerce/woocommerce-ios/pull/5924]
- [*] Add/Edit Product screen: Fix transient product name while adding images.[https://github.com/woocommerce/woocommerce-ios/pull/5840]

8.3
-----
- [***] All merchants can create Simple Payments orders. [https://github.com/woocommerce/woocommerce-ios/pull/5684]
- [**] System status report can now be viewed and copied directly from within the app. [https://github.com/woocommerce/woocommerce-ios/pull/5702]
- [**] Product SKU input scanner is now available as a beta feature. To try it, enable it from settings and you can scan a barcode to use as the product SKU in product inventory settings! [https://github.com/woocommerce/woocommerce-ios/pull/5695]
- [**] Now you chan share a payment link when creating a Simple Payments order [https://github.com/woocommerce/woocommerce-ios/pull/5819]
- [*] Reviews: "Mark all as read" checkmark bar button item button replaced with menu button which launches an action sheet. Menu button is displayed only if there are unread reviews available.[https://github.com/woocommerce/woocommerce-ios/pull/5833]
- [internal] Refactored ReviewsViewController to add tests. [https://github.com/woocommerce/woocommerce-ios/pull/5834]

8.2
-----
- [***] In-Person Payments: Now you can collect Simple Payments on the go. [https://github.com/woocommerce/woocommerce-ios/pull/5635]
- [*] Products: After generating a new variation for a variable product, you are now taken directly to edit the new variation. [https://github.com/woocommerce/woocommerce-ios/pull/5649]
- [*] Dashboard: the visitor count in the Today tab is now shown when Jetpack site stats are enabled.
- [*] Add/Edit Product Images: tapping on the last `n` images while `n` images are pending upload does not crash the app anymore. [https://github.com/woocommerce/woocommerce-ios/pull/5672]

8.2
-----
- [*] Shipping Labels: Fixes a crash when saving a new shipping label after opening the order from a push notification. [https://github.com/woocommerce/woocommerce-ios/pull/5549]
- [**] In-Person Payments: Improved support for VoiceOver. [https://github.com/woocommerce/woocommerce-ios/pull/5572]
- [*] In-Person Payments: Fixes a crash when printing more than one receipt. [https://github.com/woocommerce/woocommerce-ios/pull/5575]

8.1
-----
- [***] Now it's possible to filter Order List by multiple statuses and date ranges. Plus, we removed the top tab bar on Orders Tab. [https://github.com/woocommerce/woocommerce-ios/pull/5491]
- [*] Login: Password AutoFill will suggest wordpress.com accounts. [https://github.com/woocommerce/woocommerce-ios/pull/5399]
- [*] Store picker: after logging in with store address, the pre-selected store is now the currently selected store instead of the store from login flow. [https://github.com/woocommerce/woocommerce-ios/pull/5508]
- [*] The application icon number from order push notifications is now cleared after visiting the orders tab. [https://github.com/woocommerce/woocommerce-ios/pull/5715]
- [internal] Migrated Settings screen to MVVM [https://github.com/woocommerce/woocommerce-ios/pull/5393]


8.0
-----
- [*] Product List: Add support for product filtering by category. [https://github.com/woocommerce/woocommerce-ios/pull/5388]
- [***] Push notifications are now supported for all connected stores. [https://github.com/woocommerce/woocommerce-ios/pull/5299]
- [*] Fix: in Settings > Switch Store, tapping "Dismiss" after selecting a different store does not switch stores anymore. [https://github.com/woocommerce/woocommerce-ios/pull/5359]

7.9
-----
- [*] Fix: after disconnecting a site or connecting to a new site, the sites in site picker (Settings > Switch Store) should be updated accordingly. The only exception is when the newly disconnected site is the currently selected site. [https://github.com/woocommerce/woocommerce-ios/pull/5241]
- [*] Order Details: Show a button on the "Product" section of Order Details screen to allow recreating shipping labels. [https://github.com/woocommerce/woocommerce-ios/pull/5255]
- [*] Edit Order Address - Enable `Done` button when `Use as {Shipping/Billing} Address` toggle is turned on. [https://github.com/woocommerce/woocommerce-ios/pull/5254]
- [*] Add/Edit Product: fix an issue where the product name keyboard is English only. [https://github.com/woocommerce/woocommerce-ios/pull/5288]
- [*] Order Details: some sites cannot parse order requests where the fields parameter has spaces, and the products section cannot load as a result. The spaces are now removed. [https://github.com/woocommerce/woocommerce-ios/pull/5298]

7.8
-----
- [***] Shipping Labels: merchants can create multiple packages for the same order, moving the items between different packages. [https://github.com/woocommerce/woocommerce-ios/pull/5190]
- [*] Fix: Navigation bar buttons are now consistently pink on iOS 15. [https://github.com/woocommerce/woocommerce-ios/pull/5139]
- [*] Fix incorrect info banner color and signature option spacing on Carrier and Rates screen. [https://github.com/woocommerce/woocommerce-ios/pull/5144]
- [x] Fix an error where merchants were unable to connect to valid stores when they have other stores with corrupted information https://github.com/woocommerce/woocommerce-ios/pull/5161
- [*] Shipping Labels: Fix issue with decimal values on customs form when setting the device with locales that use comma as decimal point. [https://github.com/woocommerce/woocommerce-ios/pull/5195]
- [*] Shipping Labels: Fix crash when tapping on Learn more rows of customs form. [https://github.com/woocommerce/woocommerce-ios/pull/5207]
- [*] Shipping Labels: The shipping address now prefills the phone number from the billing address if a shipping phone number is not available. [https://github.com/woocommerce/woocommerce-ios/pull/5177]
- [*] Shipping Labels: now in Carrier and Rates we always display the discounted rate instead of the retail rate if available. [https://github.com/woocommerce/woocommerce-ios/pull/5188]
- [*] Shipping Labels: If the shipping address is invalid, there are now options to email, call, or message the customer. [https://github.com/woocommerce/woocommerce-ios/pull/5228]
- [*] Accessibility: notify when offline mode banner appears or disappears. [https://github.com/woocommerce/woocommerce-ios/pull/5225]

7.7
-----
- [***] In-Person Payments: US merchants can now obtain a card reader and then collect payments directly from the app. [https://github.com/woocommerce/woocommerce-ios/pull/5030]
- [***] Shipping Labels: Merchants can now add new payment methods for shipping labels directly from the app. [https://github.com/woocommerce/woocommerce-ios/pull/5023]
- [**] Merchants can now edit shipping & billing addresses from orders. [https://github.com/woocommerce/woocommerce-ios/pull/5097]
- [x] Fix: now a default paper size will be selected in Shipping Label print screen. [https://github.com/woocommerce/woocommerce-ios/pull/5035]
- [*] Show banner on screens that use cached data when device is offline. [https://github.com/woocommerce/woocommerce-ios/pull/5000]
- [*] Fix incorrect subtitle on customs row of Shipping Label purchase flow. [https://github.com/woocommerce/woocommerce-ios/pull/5093]
- [*] Make sure customs form printing option is not available on non-international orders. [https://github.com/woocommerce/woocommerce-ios/pull/5104]
- [*] Fix incorrect logo for DHL in Shipping Labels flow. [https://github.com/woocommerce/woocommerce-ios/pull/5105]
 
7.6
-----
- [x] Show an improved error modal if there are problems while selecting a store. [https://github.com/woocommerce/woocommerce-ios/pull/5006]
- [***] Shipping Labels: Merchants can now add new custom and service packages for shipping labels directly from the app. [https://github.com/woocommerce/woocommerce-ios/pull/4976]
- [*] Fix: when product image upload fails, the image cell stop loading. [https://github.com/woocommerce/woocommerce-ios/pull/4989]

7.5
-----
- [***] Merchants can now purchase shipping labels and declare customs forms for international orders. [https://github.com/woocommerce/woocommerce-ios/pull/4896]
- [**] Merchants can now edit customer provided notes from orders. [https://github.com/woocommerce/woocommerce-ios/pull/4893]
- [*] Fix empty states sometimes not centered vertically [https://github.com/woocommerce/woocommerce-ios/pull/4890]
- [*] Fix error syncing products due to decoding failure of regular_price in product variations. [https://github.com/woocommerce/woocommerce-ios/pull/4901]
- [*] Hide bottom bar on shipping label purchase form. [https://github.com/woocommerce/woocommerce-ios/pull/4902]

7.4
-----
- [*] Fix an issue where some extension was not shown in order item details. [https://github.com/woocommerce/woocommerce-ios/pull/4753]
- [*] Fix: The refund button within Order Details will be hidden if the refund is zero. [https://github.com/woocommerce/woocommerce-ios/pull/4789]
- [*] Fix: Incorrect arrow direction for right-to-left languages on Shipping Label flow. [https://github.com/woocommerce/woocommerce-ios/pull/4796]
- [*] Fix: Shouldn't be able to schedule a sale without sale price. [https://github.com/woocommerce/woocommerce-ios/pull/4825]
- [*] Fix: Edit address screen is pushed twice in Shipping Label flow when missing name in origin or destination address. [https://github.com/woocommerce/woocommerce-ios/pull/4845]

7.3
-----
- [*] Order Detail: now we do not offer the "email note to customer" option if no email is available. [https://github.com/woocommerce/woocommerce-ios/pull/4680]
- [*] My Store: If there are errors loading the My Store screen, a banner now appears at the top of the screen with links to troubleshoot or contact support. [https://github.com/woocommerce/woocommerce-ios/pull/4704]
- [*] Fix: Added 'Product saved' confirmation message when a product is updated [https://github.com/woocommerce/woocommerce-ios/pull/4709]
- [*] Shipping Labels: Updated address validation to automatically use trivially normalized address for origin and destination. [https://github.com/woocommerce/woocommerce-ios/pull/4719]
- [*] Fix: Order details for products with negative prices now will show correctly [https://github.com/woocommerce/woocommerce-ios/pull/4683]
- [*] Fix: Order list not extend edge-to-edge in dark mode. [https://github.com/woocommerce/woocommerce-ios/pull/4728]
- [*] Plugins: Added list of active and inactive plugins that can be reached by admins in the settings screen. [https://github.com/woocommerce/woocommerce-ios/pull/4735]
- [*] Login: Updated appearance of back buttons in navigation bar to minimal style. [https://github.com/woocommerce/woocommerce-ios/pull/4726]
- [internal] Upgraded Zendesk SDK to version 5.3.0. [https://github.com/woocommerce/woocommerce-ios/pull/4699]
- [internal] Updated GoogleSignIn to version 6.0.1 through WordPressAuthenticator. There should be no functional changes, but may impact Google sign in flow. [https://github.com/woocommerce/woocommerce-ios/pull/4725]

7.2
-----
- [*] Order Fulfillment: Updated success notice message [https://github.com/woocommerce/woocommerce-ios/pull/4589]
- [*] Order Fulfillment: Fixed issue footer view getting clipped of by iPhone notch [https://github.com/woocommerce/woocommerce-ios/pull/4631]
- [*] Shipping Labels: Updated address validation to make sure a name is entered for each address. [https://github.com/woocommerce/woocommerce-ios/pull/4601]
- [*] Shipping Labels: Hide Contact button on Shipping To Address form when customer phone number is not provided. [https://github.com/woocommerce/woocommerce-ios/pull/4663]
- [*] Shipping Labels: Updated edge-to-edge table views for all forms. [https://github.com/woocommerce/woocommerce-ios/pull/4657]
- [*] Orders and Order Details: Updated edge-to-edge table views for consistent look across the app. [https://github.com/woocommerce/woocommerce-ios/pull/4638]
- [*] Reviews and Review Details: Updated edge-to-edge table views for consistent look across the app. [https://github.com/woocommerce/woocommerce-ios/pull/4637]
- [*] New error screen displayed to users without the required roles to access the store. [https://github.com/woocommerce/woocommerce-ios/pull/4493]

7.1
-----
- [***] Merchants from US can create shipping labels for physical orders from the app. The feature supports for now only orders where the shipping address is in the US. [https://github.com/woocommerce/woocommerce-ios/pull/4578]
- [**] Due to popular demand, the Order fulfill is displayed once again when clicking on the Mark order complete button. [https://github.com/woocommerce/woocommerce-ios/pull/4567]
- [*] Fix: Interactive pop gesture on Order Details and Settings screen. [https://github.com/woocommerce/woocommerce-ios/pull/4504]
- [*] Fix: Frozen refresh control and placeholder when switching tabs [https://github.com/woocommerce/woocommerce-ios/pull/4505]
- [internal] Stats tab: added network sync throttling [https://github.com/woocommerce/woocommerce-ios/pull/4494]

7.0
-----
- [**] Order Detail: now we display Order Items and Shipping Label Packages as separate sections. [https://github.com/woocommerce/woocommerce-ios/pull/4445]
- [*] Fix: Orders for a variable product with different configurations of a single variation will now show each order item separately. [https://github.com/woocommerce/woocommerce-ios/pull/4445]
- [*] If the Orders, Products, or Reviews lists can't load, a banner now appears at the top of the screen with links to troubleshoot or contact support. [https://github.com/woocommerce/woocommerce-ios/pull/4400, https://github.com/woocommerce/woocommerce-ios/pull/4407]
- [*] Fix: Stats tabs are now displayed and ordered correctly in RTL languages. [https://github.com/woocommerce/woocommerce-ios/pull/4444]
- [*] Fix: Missing "Add Tracking" button in orders details. [https://github.com/woocommerce/woocommerce-ios/pull/4520]


6.9
-----
- [*] Order Detail: now we display a loader on top, to communicate that the order detail view has not yet been fully loaded. [https://github.com/woocommerce/woocommerce-ios/pull/4396]
- [*] Products: You can edit product attributes for variations right from the main product form. [https://github.com/woocommerce/woocommerce-ios/pull/4350]
- [*] Improved CTA. "Print Shipping Label" instead of "Reprint Shipping Label". [https://github.com/woocommerce/woocommerce-ios/pull/4394]
- [*] Improved application log viewer. [https://github.com/woocommerce/woocommerce-ios/pull/4387]
- [*] Improved the experience when creating the first variation. [https://github.com/woocommerce/woocommerce-ios/pull/4405]

6.8
-----

- [***] Dropped iOS 13 support. From now we support iOS 14 and later. [https://github.com/woocommerce/woocommerce-ios/pull/4209]
- [**] Products: Added the option to create and edit a virtual product directly from the product detail screen. [https://github.com/woocommerce/woocommerce-ios/pull/4214]

6.7
-----
- [**] Add-Ons: Order add-ons are now available as a beta feature. To try it, enable it from settings! [https://github.com/woocommerce/woocommerce-ios/pull/4119]

6.6
-----
- [*] Fix: Product variations only support at most one image, so we won't show an option to add a second one. [https://github.com/woocommerce/woocommerce-ios/pull/3994]
- [*] Fix: The screen to select images from the Media Library would sometimes crash when the library had a specific number of images. [https://github.com/woocommerce/woocommerce-ios/pull/4003]
- [*] Improved error messages for logins. [https://github.com/woocommerce/woocommerce-ios/pull/3957]

6.5
-----
- [*] Fix: Product images with non-latin characters in filenames now will load correctly and won't break Media Library. [https://github.com/woocommerce/woocommerce-ios/pull/3935]
- [*] Fix: The screen to select images from the Media Library would sometimes crash when the library had a specific number of images. [https://github.com/woocommerce/woocommerce-ios/pull/4070]

6.4
-----
- [*] Login: New design and illustrations for the initial login screen, promoting the app's main features. [https://github.com/woocommerce/woocommerce-ios/pull/3867]
- [*] Enhancement/fix: Unify back button style across the app. [https://github.com/woocommerce/woocommerce-ios/pull/3872]

6.3
-----
- [**] Products: Now you can add variable products from the create product action sheet. [https://github.com/woocommerce/woocommerce-ios/pull/3836]
- [**] Products: Now you can easily publish a product draft or pending product using the navigation bar buttons [https://github.com/woocommerce/woocommerce-ios/pull/3846]
- [*] Fix: In landscape orientation, all backgrounds on detail screens and their subsections now extend edge-to-edge. [https://github.com/woocommerce/woocommerce-ios/pull/3808]
- [*] Fix: Creating an attribute or a variation no longer saves your product pending changes. [https://github.com/woocommerce/woocommerce-ios/pull/3832]
- [*] Enhancement/fix: image & text footnote info link rows are now center aligned in order details reprint shipping label info row and reprint screen. [https://github.com/woocommerce/woocommerce-ios/pull/3805]

6.2
-----

- [***] Products: When editing a product, you can now create/delete/update product variations, product attributes and product attribute options. https://github.com/woocommerce/woocommerce-ios/pull/3791
- [**] Large titles are enabled for the four main tabs like in Android. In Dashboard and Orders tab, a workaround is implemented with some UI/UX tradeoffs where the title size animation is not as smooth among other minor differences from Products and Reviews tab. We can encourage beta users to share any UI issues they find with large titles. [https://github.com/woocommerce/woocommerce-ios/pull/3763]
- [*] Fix: Load product inventory settings in read-only mode when the product has a decimal stock quantity. This fixes the products tab not loading due to product decoding errors when third-party plugins enable decimal stock quantities. [https://github.com/woocommerce/woocommerce-ios/pull/3717]
- [*] Fix: Loading state stuck in Reviews List. [https://github.com/woocommerce/woocommerce-ios/pull/3753]

6.1
-----
- [**] Products: When editing variable products, you can now edit the variation attributes to select different attribute options. [https://github.com/woocommerce/woocommerce-ios/pull/3628]
- [*] Fixes a bug where long pressing the back button sometimes displayed an empty list of screens.
- [*] Product Type: Updated product type detail to display "Downloadable" if a product is downloadable. [https://github.com/woocommerce/woocommerce-ios/pull/3647]
- [*] Product Description: Updated the placeholder text in the Aztec Editor screens to provide more context. [https://github.com/woocommerce/woocommerce-ios/pull/3668]
- [*] Fix: Update the downloadable files row to read-only, if the product is accessed from Order Details. [https://github.com/woocommerce/woocommerce-ios/pull/3669]
- [*] Fix: Thumbnail image of a product wasn't being loaded correctly in Order Details. [https://github.com/woocommerce/woocommerce-ios/pull/3678]
- [*] Fix: Allow product's `regular_price` to be a number and `sold_individually` to be `null` as some third-party plugins could alter the type in the API. This could help with the products tab not loading due to product decoding errors. [https://github.com/woocommerce/woocommerce-ios/pull/3679]
- [internal] Attempted fix for a crash in product image upload. [https://github.com/woocommerce/woocommerce-ios/pull/3693]

6.0
-----
- [**] Due to popular demand, the product SKU is displayed once again in Order Details screen. [https://github.com/woocommerce/woocommerce-ios/pull/3564]
- [*] Updated copyright notice to WooCommerce
- [*] Fix: top performers in "This Week" tab should be showing the same data as in WC Admin.
- [*] Fix: visitor stats in Dashboard should be more consistent with web data on days when the end date for more than one tab is the same (e.g. "This Week" and "This Month" both end on January 31). [https://github.com/woocommerce/woocommerce-ios/pull/3532]
- [*] Fix: navbar title on cross-sells products list displayed title for upsells [https://github.com/woocommerce/woocommerce-ios/pull/3565]
- [*] Added drag-and-drop sorting to Linked Products [https://github.com/woocommerce/woocommerce-ios/pull/3548]
- [internal] Refactored Core Data migrator stack to help reduce crashes [https://github.com/woocommerce/woocommerce-ios/pull/3523]


5.9
-----
- [**] Product List: if a user applies custom sort orders and filters in the Product List, now when they reopen the app will be able to see the previous settings applied. [https://github.com/woocommerce/woocommerce-ios/pull/3454]
- [*] Removed fulfillment screen and moved fulfillment to the order details screen. [https://github.com/woocommerce/woocommerce-ios/pull/3453]
- [*] Fix: billing information action sheets now are presented correctly on iPad. [https://github.com/woocommerce/woocommerce-ios/pull/3457]
- [*] fix: the rows in the product search list now don't have double separators. [https://github.com/woocommerce/woocommerce-ios/pull/3456]
- [*] Fix: During login, the spinner when a continue button is in loading state is now visible in dark mode. [https://github.com/woocommerce/woocommerce-ios/pull/3472]
- [*] fix: when adding a note to an order, the text gets no more deleted if you tap on “Email note to customer”. [https://github.com/woocommerce/woocommerce-ios/pull/3473]
- [*] Added Fees to order details. [https://github.com/woocommerce/woocommerce-ios/pull/3475]
- [*] fix: now we don't show any more similar alert notices if an error occurred. [https://github.com/woocommerce/woocommerce-ios/pull/3474]
- [*] fix: in Settings > Switch Store, the spinner in the "Continue" button at the bottom is now visible in dark mode. [https://github.com/woocommerce/woocommerce-ios/pull/3468]
- [*] fix: in order details, the shipping and billing address are displayed in the order of the country (in some eastern Asian countries, the address starts from the largest unit to the smallest). [https://github.com/woocommerce/woocommerce-ios/pull/3469]
- [*] fix: product is now read-only when opened from the order details. [https://github.com/woocommerce/woocommerce-ios/pull/3491]
- [*] fix: pull to refresh on the order status picker screen does not resets anymore the current selection. [https://github.com/woocommerce/woocommerce-ios/pull/3493]
- [*] When adding or editing a link (e.g. in a product description) link settings are now presented as a popover on iPad. [https://github.com/woocommerce/woocommerce-ios/pull/3492]
- [*] fix: the glitch when launching the app in logged out state or after tapping "Try another account" in store picker is now gone. [https://github.com/woocommerce/woocommerce-ios/pull/3498]
- [*] Minor enhancements: in product editing form > product reviews list, the rows don't show highlighted state on tap anymore since they are not actionable. Same for the number of upsell and cross-sell products in product editing form > linked products. [https://github.com/woocommerce/woocommerce-ios/pull/3502]


5.8
-----
- [***] Products M5 features are now available to all. Products M5 features: add and edit linked products, add and edit downloadable files, product deletion. [https://github.com/woocommerce/woocommerce-ios/pull/3420]
- [***] Shipping labels M1 features are now available to all: view shipping label details, request a refund, and reprint a shipping label via AirPrint. [https://github.com/woocommerce/woocommerce-ios/pull/3436]
- [**] Improved login flow, including better error handling. [https://github.com/woocommerce/woocommerce-ios/pull/3332]


5.7
-----
- [***] Dropped iOS 12 support. From now we support iOS 13 and later. [https://github.com/woocommerce/woocommerce-ios/pull/3216]
- [*] Fixed spinner appearance in the footer of orders list. [https://github.com/woocommerce/woocommerce-ios/pull/3249]
- [*] In order details, the image for a line item associated with a variation is shown now after the variation has been synced. [https://github.com/woocommerce/woocommerce-ios/pull/3314]
- [internal] Refactored Core Data stack so more errors will be propagated. [https://github.com/woocommerce/woocommerce-ios/pull/3267]


5.6
-----
- [**] Fixed order list sometimes not showing newly submitted orders. 
- [*] now the date pickers on iOS 14 are opened as modal view. [https://github.com/woocommerce/woocommerce-ios/pull/3148]
- [*] now it's possible to remove an image from a Product Variation if the WC version 4.7+. [https://github.com/woocommerce/woocommerce-ios/pull/3159]
- [*] removed the Product Title in product screen navigation bar. [https://github.com/woocommerce/woocommerce-ios/pull/3187]
- [*] the icon of the cells inside the Product Detail are now aligned at 10px from the top margin. [https://github.com/woocommerce/woocommerce-ios/pull/3199]
- [**] Added the ability to issue refunds from the order screen. Refunds can be done towards products or towards shipping. [https://github.com/woocommerce/woocommerce-ios/pull/3204]
- [*] Prevent banner dismiss when tapping "give feedback" on products screen. [https://github.com/woocommerce/woocommerce-ios/pull/3221]
- [*] Add keyboard dismiss in Add Tracking screen [https://github.com/woocommerce/woocommerce-ios/pull/3220]


5.5
----- 
- [**] Products M4 features are now available to all. Products M4 features: add a simple/grouped/external product with actions to publish or save as draft. [https://github.com/woocommerce/woocommerce-ios/pull/3133]
- [*] enhancement: Order details screen now shows variation attributes for WC version 4.7+. [https://github.com/woocommerce/woocommerce-ios/pull/3109]
- [*] fix: Product detail screen now includes the number of ratings for that product. [https://github.com/woocommerce/woocommerce-ios/pull/3089]
- [*] fix: Product subtitle now wraps correctly in order details. [https://github.com/woocommerce/woocommerce-ios/pull/3201]


5.4
-----
- [*] fix: text headers on Product price screen are no more clipped with large text sizes. [https://github.com/woocommerce/woocommerce-ios/pull/3090]


5.4
-----
- [*] fix: the footer in app Settings is now correctly centered.
- [*] fix: Products tab: earlier draft products now show up in the same order as in core when sorting by "Newest to Oldest".
- [*] enhancement: in product details > price settings, the sale dates can be edited inline in iOS 14 using the new date picker. Also, the sale end date picker editing does not automatically end on changes anymore. [https://github.com/woocommerce/woocommerce-ios/pull/3044]
- [*] enhancement: in order details > add tracking, the date shipped can be edited inline in iOS 14 using the new date picker. [https://github.com/woocommerce/woocommerce-ios/pull/3044]
- [*] enhancement: in products list, the "(No Title)" placeholder will be showed when a product doesn't have the title set. [https://github.com/woocommerce/woocommerce-ios/pull/3068]
- [*] fix: the placeholder views in the top dashboard chart and orders tab do not have unexpected white background color in Dark mode in iOS 14 anymore. [https://github.com/woocommerce/woocommerce-ios/pull/3063]


5.3
-----
- [**] In Settings > Experimental Features, a Products switch is now available for turning Products M4 features on and off (default off). Products M4 features: add a simple/grouped/external product with actions to publish or save as draft.
- [*] Opening a product from order details now shows readonly product details of the same styles as in editable product details.
- [*] Opening a product variation from order details now shows readonly product variation details and this product variation does not appear in the Products tab anymore.
- [*] Enhancement: when not saving a product as "published", the in-progress modal now shows title and message like "saving your product" instead of "publishing your product".
- [*] In product and variation list, the stock quantity is not shown anymore when stock management is disabled.
- [*] Enhancement: when the user attempts to dismiss the product selector search modal while at least one product is selected for a grouped product's linked products, a discard changes action sheet is shown.
- [internal] Renamed a product database table (Attribute) to GenericAttribute. This adds a new database migration.  [https://github.com/woocommerce/woocommerce-ios/pull/2883]
- [internal] Refactored the text fields in the Manual Shipment Tracking page. [https://github.com/woocommerce/woocommerce-ios/pull/2979]
- [internal] Attempt fix for startup crashes. [https://github.com/woocommerce/woocommerce-ios/pull/3069]


5.2
-----
- [**] Products: now you can editing basic fields for non-core products (whose product type is not simple/external/variable/grouped) - images, name, description, readonly price, readonly inventory, tags, categories, short description, and product settings.
- [*] Enhancement: for variable products, the stock status is now shown in its variation list.
- [*] Sign In With Apple: if the Apple ID has been disconnected from the WordPress app (e.g. in Settings > Apple ID > Password & Security > Apps using Apple ID), the app is logged out on app launch or app switch.
- [*] Now from an Order Detail it's only possible to open a Product in read-only mode.
- [internal] #2881 Upgraded WPAuth from 1.24 to 1.26-beta.12. Regressions may happen in login flows.
- [internal] #2896 Configured the same user agent header for all the network requests made through the app.
- [internal] #2879 After logging out, the persistent store is not reset anymore to fix a crash in SIWA revoked token scenario after app launch (issue #2830). No user-facing changes are intended, the data should be associated with a site after logging out and in like before.

5.1
-----
- [*] bugfix: now reviews are refreshed correctly. If you try to delete or to set as spam a review from the web, the result will match in the product reviews list.
- [*] If the Products switch is on in Settings > Experimental Features:
  - For a variable product, the stock status is not shown in the product details anymore when stock management is disabled since stock status is controlled at variation level.
- [internal] The Order List and Orders Search → Filter has a new backend architecture (#2820). This was changed as an experiment to fix #1543. This affects iOS 13.0 users only. No new behaviors have been added. Github project: https://git.io/JUBco. 
- [*] Orders → Search list will now show the full counts instead of “99+”. #2825


5.0
-----
- [*] Order details > product details: tapping outside of the bottom sheet from "Add more details" menu does not dismiss the whole product details anymore.
- [*] If the Products switch is on in Settings > Experimental Features, product editing for basic fields are enabled for non-core products (whose product type is not simple/external/variable/grouped) - images, name, description, readonly price, readonly inventory, tags, categories, short description, and product settings.
- [*] Order Detail: added "Guest" placeholder on Order Details card when there's no customer name.
- [*] If the Products switch is on in Settings > Experimental Features:
  - Product editing for basic fields are enabled for non-core products (whose product type is not simple/external/variable/grouped) - images, name, description, readonly price, readonly inventory, tags, categories, short description, and product settings.
  - Inventory and shipping settings are now editable for a variable product.
  - A product variation's stock status is now editable in inventory settings.
  - Reviews row is now hidden if reviews are disabled.
  - Now it's possible to open the product's reviews screen also if there are no reviews.
  - We improved our VoiceOver support in Product Detail screen.
- [*] In Settings, the "Feature Request" button was replaced with "Send Feedback" (Survey) (https://git.io/JUmUY)


4.9
-----
- [**] Sign in with Apple is now available in the log in process.
- [**] In Settings > Experimental Features, a Products switch is now available for turning Products M3 features on and off for core products (default off for beta testing). Products M3 features: edit grouped, external and variable products, enable/disable reviews, change product type and update categories and tags.
- [*] Edit Products: the update action now shows up on the product details after updating just the sale price.
- [*] Fix a crash that sometimes happen when tapping on a Product Review push notification.
- [*] Variable product > variation list: a warning banner is shown if any variations do not have a price, and warning text is shown on these variation rows.


4.8
-----
- [*] Enabled right/left swipe on product images.


4.7
-----
- [*] Fixed an intermittent crash when sending an SMS from the app.


4.6
-----
- [*] Fix an issue in the y-axis values on the dashboard charts where a negative value could show two minus signs.
- [*] When a simple product doesn't have a price set, the price row on the product details screen now shows "Add Price" placeholder instead of an empty regular price.
- [*] If WooCommerce 4.0 is available the app will show the new stats dashboard, otherwise will show a banner indicating the user to upgrade.
- [*] The total orders row is removed from the readonly product details (products that are not a simple product) to avoid confusion since it's not shown on the editable form for simple products.


4.5
-----
- [**] Products: now you can update product images, product settings, viewing and sharing a product.
- [*] In Order Details, the item subtotal is now shown on the right side instead of the quantity. The quantity can still be viewed underneath the product name.
- [*] In Order Details, SKU was removed from the Products List. It is still shown when fulfilling the order or viewing the product details.
- [*] Polish the loading state on the product variations screen.
- [*] When opening a simple product from outside of the Products tab (e.g. from Top Performers section or an order), the product name and ellipsis menu (if the Products feature switch is enabled) should be visible in the navigation bar.
 

4.4
-----
- Order Detail: the HTML shipping method is now showed correctly
- [internal] Logging in via 'Log in with Google' has changes that can cause regressions. See https://git.io/Jf2Fs for full testing details.
- [**] Fix bugs related to push notifications: after receiving a new order push notification, the Reviews tab does not show a badge anymore. The application icon badge number is now cleared by navigating to the Orders tab and/or the Reviews tab, depending on the types of notifications received.
- [*] The discard changes prompt now only appears when navigating from product images screen if any images have been deleted.
- [*] Fix the issue where product details screen cannot be scrolled to the bottom in landscape after keyboard is dismissed (e.g. from editing product title).
- [*] The product name is now shown in the product details navigation bar so that the name is always visible.
- [*] The images pending upload should be visible after editing product images from product details.
- [*] The discard changes prompt does not appear when navigating from product settings detail screens with a text field (slug, purchase note, and menu order) anymore.
- [*] Fix the wrong cell appearance in the order status list.
- [*] The "View product in store" action will be shown only if the product is published.
- [internal] Modified the component used for fetching data from the database. Please watch out for crashes in lists.


4.3
-----
- Products: now the Product details can be edited and saved outside Products tab (e.g. from Order details or Top Performers).
- [internal]: the navigation to the password entry screen has changed and can cause regressions. See https://git.io/JflDW for testing details.
- [internal] Refactored some API calls for fetching a Note, Product, and Product Review. 
- Products: we improved our VoiceOver support in Product Price settings
- In Settings > Experimental Features, a Products switch is now available for turning Products M2 features on and off for simple products (default off for beta testing). Products M2 features: update product images, product settings, viewing and sharing a product.
- The WIP banner on the Products tab is now collapsed by default for more vertical space.
- Dropped iOS 11 support. From now we support iOS 12 and later.
- In Order Details, the Payment card is now shown right after the Products and Refunded Products cards.


4.2
-----
- Products: now tapping anywhere on a product cell where you need to insert data, like in Product Price and Product Shipping settings, you start to edit the text field.
- Products: now the keyboard pop up automatically in Edit Description
- The Processing orders list will now show upcoming (future) orders.
- Improved stats: fixed the incorrect time range on "This Week" tab when loading improved stats on a day when daily saving time changes.
- [internal]: the "send magic link" screen has navigation changes that can cause regressions. See https://git.io/Jfqio for testing details.
- The Orders list is now automatically refreshed when reopening the app. 
- The Orders list is automatically refreshed if a new order (push notification) comes in.
- Orders -> Search: The statuses now shows the total number of orders with that status.


4.1
-----
- Fix an intermittent crash when downloading Orders
- The Photo Library permission alert shouldn't be prompted when opening the readonly product details or edit product for simple products, which is reproducible on iOS 11 or 12 devices. (The permission is only triggered when uploading images in Zendesk support or in debug builds with Products M2 enabled.)
- [internal] Updated the empty search result views for Products and Orders. https://git.io/Jvdap

 
4.0
-----
- Products is now available with limited editing for simple products!
- Fix pulling to refresh on the Processing tab sometimes will not show the up-to-date orders.
- Edit Product > Price Settings: schedule sale is now available even when either the start or end date is not set, and the sale end date can be removed now.
- Improved stats: fixed a crash when loading improved stats on a day when daily saving time changes.
- [internal] Changed the Shipping and Tax classes list loading so that any cached data is shown right away
- [internal] Edit Products M2: added an image upload source for product images - WordPress Media Library.
- [internal] Slightly changed the dependency graph of the database fetching component. Please watch out for data loading regressions.
- [internal] the signup and login Magic Link flows have code changes. See https://git.io/JvyB3 for testing details.
- [internal] the login via Magic Link flows have code changes. See https://git.io/JvyB3 for testing details.
- [internal] the login via Continue with Google flows have code changes that can cause regressions. See https://git.io/Jvyjg for testing details.
- [internal] the signup and login Magic Link flows have code changes. See https://git.io/JvyB3 for testing details.
- [internal] under Edit Products M2 feature flag, there are 4 ways to sort the products on the products tab.
- [internal] the login flow has changes to the 2-factor authentication navigation. See https://git.io/JvdKP for testing details.

3.9
-----
- bugfix: now in the Order List the order status label is no more clipped
- bugfix: now the launch screen is no more stretched
- The Shipping Provider flow, will be called now Shipping Carrier.
- Edit Products: in price settings, the order of currency and price field follows the store currency options under wp-admin > WooCommerce > Settings > General.
- [internal] The signup and login flows have code changes. See https://git.io/Jv1Me for testing details.
 
3.8
-----
- Dashboard stats: any negative revenue (from refunds for example) for a time period are shown now.
- Redesigned Orders List: Processing and All Orders are now shown in front. Filtering was moved to the Search view.
- Fix Reviews sometimes failing to load on some WooCommerce configurations
- Experimental: a Products feature switch is visible in Settings > Experimental Features that shows/hides the Products tab, and allow to edit a product.
 
3.7
-----
- Dashboard: now tapping on a product on "Top Performers" section open the product detail

3.6
-----
- Order Details: see a list of issued refunds inside the order detail screen
- Orders tab: Orders to fulfill badge shows numbers 1-99, and now 99+ for anything over 99. Previously, it was 9+.
- Orders tab: The full total amount is now shown.
- Order Details & Product UI: if a Product name has HTML escape characters, they should be decoded in the app.
- Order Details: if the Order has multiple Products, tapping on any Product should open the same Product now.
- bugfix: the orders badge on tab bar now is correctly refreshed after switching to a store with badge count equal to zero.
- The orders tab now localizes item quantities and the order badge.


3.5
-----
- bugfix: when the app is in the foreground while receiving a push notification, the badge on the Orders tab and Reviews tab should be updated correctly based on the type of the notification.
- bugfix: after logging out and in, the Product list should be loaded to the correct store instead of being empty.
- bugfix: in Contact Support, a message should always be sent successfully now.

3.4
-----
- bugfix: on the Order Details screen, the product quantity title in the 2-column header view aligns to the right now
- bugfix: tapping on a new Order push notification, it used to go to the Reviews tab. Now it should go to the new Order screen
- bugfix: on the Products tab, if tapping on a Product and then switching stores, the old Product details used to remain on the Products tab. Now the Product list is always shown on the Products tab after switching stores.
- Dark mode: colors are updated up to design for the navigation bar, tab bar, Fulfill Order > add tracking icon, Review Details > product link icon.
- bugfix/enhancement: on the Products tab, if there are no Products the "Work In Progress" banner is shown with an image placeholder below now.
- bugfix: the deleted Product Variations should not show up after syncing anymore.
- bugfix: now the shipping address in the Order Detail is hidden if the order contains only virtual products
- bugfix: when logged out, Contact Support should be enabled now after typing a valid email address with an email keyboard type.

3.3
-----
- bugfix: add some padding to an order item image in the Fulfillment view, when no SKU exists
- bugfix: View Billing Information > Contact Details: the email button wouldn't do anything if you don't have an email account configured in the Mail app. Now an option to copy the email address is presented instead of doing nothing.
- bugfix: Fulfill Order screen now displays full customer provided note, instead of cutting it to a single line.
- bugfix: Fixed clipped content on section headings with larger font sizes
- bugfix: Fixed footer overlapping the last row in Settings > About with larger font sizes
- bugfix: the Orders badge on tab bar now is correctly refreshed after switching stores
 
3.2.1
-----
- bugfix: the order detail status and "Begin fulfillment" button now are correctly updated when the order status changes
- bugfix: after adding a new order note, now it appear correctly inside the order detail

3.2
-----
- Experimental: a Products feature switch is visible in Settings > Experimental Features that shows/hides the Products tab with a Work In Progress banner at the top.
- Experimental: if a Product has variations, the variants info are shown on the Product Details that navigates to a list of variations with each price or visibility shown.
- Enhancement: Support for dark mode
- bugfix: Settings no longer convert to partial dark mode.
- Experimental: Support the latest wc-admin plugin release, v0.23.0 and up
 
3.1
-----
- The order detail view now includes the shipping method of the order.
- Enhancement: The Reviews tab now presents all the Product Reviews
- Updated appearance of Order Details - temporarily disabling dark mode.
- bugfix: fixed UI appearance on cells of Order List when tapping with dark mode enabled.
- bugfix: Reviews no longer convert to partial dark mode. Dark mode coming soon!
- bugfix: Order Details now has the right space between cells.
- bugfix: update the new stats endpoint for WC Admin plugin version 0.22+, and notify the user about the minimum plugin version when they cannot see the new stats. It'd be great to also mention this in the App Store release notes: the new stats UI now requires WC Admin plugin version 0.22+.

3.0
-----
- bugfix: for sites with empty site time zone in the API (usually with UTC specified in wp-admin settings) and when the site time zone is not GMT+0, the stats v4 data no longer has the wrong boundaries (example in #1357).
- bugfix: fixed a UI appearance problem on mail composer on iOS 13.
 
2.9
-----
- bugfix: the badge "9+" on the Orders tab doesn't overlap with the tab label on iPhone SE/8 landscape now, and polished based on design spec.
- bugfix: the Top Performers in the new stats page should not have a dark header bar when launching the app in Dark mode.
- Enhancement: preselect current Order status when editing the status with a list of order statuses.
- bugfix: on Orders tab, the order status filter now stays after changing an Order status.
 
2.8
-----
 
2.7
-----
- Enhancement: Enhancements to the Order Details screen, adding more customer information.
- bugfix: the App Logs shouldn't be editable, only copy / paste.
- bugfix: Reviews were not localized.
- bugfix: On log in, some users would see the Continue button but be unable to Continue, due to errors with the account. A new "Try another account" button has been added as an option.
- bugfix: Product Details page was displaying the Price in the wrong currency.
- Enhancement: removed the "New Orders" card from the My store tab, now that the Orders tab displays the same information.
- Added brand new stats page for user with the WooCommerce Admin plugin and provided an option for users to opt in or out directly from the Settings page.
- bugfix: Order Details: icon on "Details" cell for fulfilled order can be wrong.
 
2.6
-----
- bugfix: 9+ orders in the orders badge text is now easier to read
- bugfix: Keep those sign-in bugs coming! We tracked down and fixed a `Log in with Jetpack` issue, where users with a Byte Order Mark in their `wp-config.php` file were returning error responses during API requests. These users would see their store listed in the sign-in screen, but were unable to tap the Continue button.
- bugfix: prevents a potential edge case where the login screen could be dismissed in a future version of iOS.
- bugfix: While tuning up the behind-the-scenes for Order Detail screens, we accidentally lost the ability to automatically download any missing product images. Product image downloads restored!

2.5
-----
- bugfix: on certain devices, pulling down to refresh on Order Details screen used to result in weird UI with misplaced labels. Should be fixed in this release.
- Enhancement: Display a badge in the bottom tab, overlapping the Orders icon, to indicate the number of orders processing.
- Enhancement: The Notifications tab has been replaced by Reviews 

2.4
-----
- New feature: in Order Details > Shipment Tracking, a new action is added to the "more" action menu for copying tracking number.
- Enhancement: updated the footer in Settings to inform users that we're hiring.
- bugfix & improvement: when Jetpack site stats module is turned off or when user has no permission to view site stats, the generic error toast is not shown to the user anymore. Additionally, the visitors stats UI is shown/hidden when the Jetpack module is activated/deactivated respectively.

2.3
-----
- Improvement: improved Dynamic Type support in the body of the notification in the Notifications tab.

2.2
-----
- improvement: opting out of Tracks syncs with WordPress.com
 
2.1
-----
- improvement: improved support for RTL languages in the Dashboard
- enhancement: You can now view product images on orders. Tapping on Products in Orders will present a view-only version of the Product's Details.
 
2.0
-----
- bugfix: dates in the Order Details screen are now localised.
- improvement: improved support for larger font sizes in the login screen
 
1.9
-----
- bugfix: fixes "Unable to load content" error message when attempting to get Top Performers content.
- new feature: You can now manually add shipment tracking to an Order. This feature is for users who have the [Shipment Tracking plugin](https://woocommerce.com/products/shipment-tracking) installed.
- bugfix: fixes Store Picker: some users are unable to continue after logging in.
- bugfix: fixes a crash when the network connection is slow
 
1.8
-----

1.7.1
-----
- Fixed a bug where Order List did not load for some users.
- update: this app supports iOS 12.0 and up.
- improvement: improved support for large text sizes.
- bugfix: fixes Order List not loading for some users.
- bugfix: fixes "Unable to load content" error message when attempting to get Top Performers content.
 
1.7
-----
- improvement: you can now log in using a site address.

1.6
-----
- improvement: Tracking numbers can now be copied to the pasteboard from the order details screen.

1.5
-----
- bugfix: Sometimes Settings would style all the options like "Log Out". No longer happens now.
- bugfix: order status refreshes upon pull-to-refresh in Order Details
- bugfix: payment status label background color showing up beyond rounded border
- improvement: change top performers text from "Total Product Order" to "Total orders" for clarity
- bugfix: fixed an issue on the order details screen where the shipment tracking dates were incorrect

1.4
-----
- bugfix: fix a crash happening on log out
- new feature: Add shipment tracking to Order Details screen
- improvement: The store switcher now allows you to go back to the previous screen without logging you out
- improvement: Custom order status labels are now supported! Instead of just displaying the order status slug and capitalizing the slug, the custom order status label will now be fetched from the server and properly displayed.
- improvement: Filtering by custom order status now supported!
- new feature: You can now manually change the status of an order on the order details screen
- bugfix: correctly flips chevron on Dashboard > New Orders, to support RTL languages.
- bugfix: fixed an issue on the order details screen where the shipment tracking dates were incorrect

1.3
-----
- bugfix: Allows for decimal quantities which some extensions have
- new feature: quick site select. Navigate to Settings > select row with store website.
- improvement: Updated the colors of the bars in the charts for better readability
- improvement: Present an error message with an option to retry when adding a note to an order fails
- improvement: Present an error message with an option to retry when fulfilling an order fails
- bugfix: Log out of the current account right after selecting "Try another account" in store picker
- improvement: Use the store name for the title of the view in "My store" tab
- improvement: Add an alert to let the user know about our new store switcher
- improvement: Display Address in Order Details screen unless every field is empty<|MERGE_RESOLUTION|>--- conflicted
+++ resolved
@@ -2,11 +2,8 @@
 
 9.3
 -----
-<<<<<<< HEAD
 - [*] In-Person Payments: Accessibility improvement [https://github.com/woocommerce/woocommerce-ios/pull/6869]
-=======
-
->>>>>>> c384062e
+
 
 9.2
 -----
