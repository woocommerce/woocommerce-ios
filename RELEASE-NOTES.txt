--- conflicted
+++ resolved
@@ -2,13 +2,9 @@
 
 16.2
 -----
-<<<<<<< HEAD
 - [**] Orders: order details show custom amounts on their own section. Other fields are re-designed towards a cleaner look. [https://github.com/woocommerce/woocommerce-ios/pull/11097]
-
-=======
 - [*] Add support for Universal Links in the woo.com domain [https://github.com/woocommerce/woocommerce-ios/pull/11098]
 - [*] Order form: when adding a product/variation by scanning a barcode, only the product/variation with the exact SKU should be added to the order. [https://github.com/woocommerce/woocommerce-ios/pull/11089]
->>>>>>> a50124e2
 
 16.1
 -----
