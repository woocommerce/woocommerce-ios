--- conflicted
+++ resolved
@@ -12,12 +12,9 @@
 - [*] Store picker: fixed the irresponsive Continue button in the site discovery flow. [https://github.com/woocommerce/woocommerce-ios/pull/13766]
 - [*] Products: Fixed a bug where editing the product price did not work as expected, depending on the store's currency settings. [https://github.com/woocommerce/woocommerce-ios/pull/13768]
 - [*] Products: Products can now be created and edited with negative prices. [https://github.com/woocommerce/woocommerce-ios/pull/13776]
-<<<<<<< HEAD
 - [Internal] New order notification: Added parsing of "note_full_data" parameter so we can properly open specific order https://github.com/woocommerce/woocommerce-ios/pull/13734
-=======
 - [**] Blaze: Support evergreen campaign creation. [https://github.com/woocommerce/woocommerce-ios/pull/13684]
 - [Internal] Custom fields: Renamed the OrderMetaData entity to MetaData [https://github.com/woocommerce/woocommerce-ios/pull/13736]
->>>>>>> d086dc6f
 
 20.1
 -----
