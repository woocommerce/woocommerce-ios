--- conflicted
+++ resolved
@@ -2,11 +2,8 @@
 
 16.2
 -----
-<<<<<<< HEAD
 - [*] Add support for Universal Links in the woo.com domain [https://github.com/woocommerce/woocommerce-ios/pull/11098]
-=======
 - [*] Order form: when adding a product/variation by scanning a barcode, only the product/variation with the exact SKU should be added to the order. [https://github.com/woocommerce/woocommerce-ios/pull/11089]
->>>>>>> 61c1eeaa
 
 16.1
 -----
