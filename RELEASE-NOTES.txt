--- conflicted
+++ resolved
@@ -6,11 +6,8 @@
 - [*] Updated copyright notice to WooCommerce
 - [*] Fix: top performers in "This Week" tab should be showing the same data as in WC Admin.
 - [*] Fix: visitor stats in Dashboard should be more consistent with web data on days when the end date for more than one tab is the same (e.g. "This Week" and "This Month" both end on January 31). [https://github.com/woocommerce/woocommerce-ios/pull/3532]
-<<<<<<< HEAD
+- [*] Fix: navbar title on cross-sells products list displayed title for upsells [https://github.com/woocommerce/woocommerce-ios/pull/3565]
 - [*] Added drag-and-drop sorting to Linked Products [https://github.com/woocommerce/woocommerce-ios/pull/3548]
-=======
-- [*] Fix: navbar title on cross-sells products list displayed title for upsells [https://github.com/woocommerce/woocommerce-ios/pull/3565]
->>>>>>> eff56e74
 - [internal] Refactored Core Data migrator stack to help reduce crashes [https://github.com/woocommerce/woocommerce-ios/pull/3523]
 
 
