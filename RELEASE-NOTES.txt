*** PLEASE FOLLOW THIS FORMAT: [<priority indicator, more stars = higher priority>] <description> [<PR URL>]

15.6
-----
<<<<<<< HEAD
- [*] Order form: the merchant can apply a gift card to an order. [https://github.com/woocommerce/woocommerce-ios/pull/10759]
=======
- [**] Taxes in orders: Users can now store the tax rate's location to add it automatically to a new order customer's address. [https://github.com/woocommerce/woocommerce-ios/pull/10802]
>>>>>>> 549c5ca7

15.5
-----
- [*] Store creation: Start store creation flow after a new WPCOM account sign up. [https://github.com/woocommerce/woocommerce-ios/pull/10729]
- [*] Different orders with the same gift card code applied should all show the gift card info in order details now. [https://github.com/woocommerce/woocommerce-ios/pull/10719]
- [*] Enabled product description and product sharing AI features for self-hosted sites with Jetpack AI plugin. [https://github.com/woocommerce/woocommerce-ios/pull/10747]
- [*] Order form: the applied gift cards are shown below the coupon section. [https://github.com/woocommerce/woocommerce-ios/pull/10743]

15.4
-----
- [*] Enable editing product details when tapping on order item on the order detail screen. [https://github.com/woocommerce/woocommerce-ios/pull/10632]
- [*] Taxes in orders: Add empty state design for the Tax Rate selector. [https://github.com/woocommerce/woocommerce-ios/pull/10665]
- [*] Added protection against accidental double-charging with In-Person Payments in poor network conditions [https://github.com/woocommerce/woocommerce-ios/pull/10647]
- [**] Improved retry handling for In-Person Payments that fail [https://github.com/woocommerce/woocommerce-ios/pull/10673]
- [*] See more of your order by long pressing an order push notification. [https://github.com/woocommerce/woocommerce-ios/pull/10658]
- [*] Order details: product add-ons for a line item are shown in separate lines for better readability. [https://github.com/woocommerce/woocommerce-ios/pull/10661]
- [**] Product categories now can be deleted as part of the product editing flow. [https://github.com/woocommerce/woocommerce-ios/pull/10643]
- [**] Product categories can now be updated as part of the product editing flow. [https://github.com/woocommerce/woocommerce-ios/pull/10648]

15.3
-----
- [internal] Add `site_url` to Tracks events [https://github.com/woocommerce/woocommerce-ios/pull/10610]
- [Internal] Some internal changes were made to the image upload feature to support image processing in the app, no app changes are expected. [https://github.com/woocommerce/woocommerce-ios/pull/10631]
- [**] Taxes in orders: Users can now select the tax rate's location to add it to the order customer's address. [https://github.com/woocommerce/woocommerce-ios/pull/10651]
- [*] Automatically show the media selector sheet on the product images screen when there are no pre-existing images. [https://github.com/woocommerce/woocommerce-ios/pull/10644]

15.2
-----
- [*] Fixed minor UI issues in the store creation profiler flow. [https://github.com/woocommerce/woocommerce-ios/pull/10555]
- [*] Updated priority, description and URL for payment onboarding task. [https://github.com/woocommerce/woocommerce-ios/pull/10572]
- [*] New setup instructions screen for WCPay store onboarding task. [https://github.com/woocommerce/woocommerce-ios/pull/10579]
- [*] Show celebration view after successful WCPay setup. [https://github.com/woocommerce/woocommerce-ios/pull/10594]
- [**] Taxes in orders: Users can now see the order tax rates, get more information about them, and navigate to wp-admin to change them. [https://github.com/woocommerce/woocommerce-ios/pull/10569]


15.1
-----
- [*] What's New announcements support dark mode properly [https://github.com/woocommerce/woocommerce-ios/pull/10540]
- [*] Updated UI and copy on prologue and free trial summary screens. [https://github.com/woocommerce/woocommerce-ios/pull/10539]

15.0
-----
- [*] The store name can now be updated from the Settings screen. [https://github.com/woocommerce/woocommerce-ios/pull/10485]
- [**] The store creation flow has been optimized to start store creation immediately and show profiler questions afterward. [https://github.com/woocommerce/woocommerce-ios/pull/10473, https://github.com/woocommerce/woocommerce-ios/pull/10466]
- [*] Settings: Close Account option is moved to a new section Account Settings and is now available for all WPCom users. [https://github.com/woocommerce/woocommerce-ios/pull/10502]

14.9
-----
- [*] Only show Blaze banner on the My Store and Product List screens if the store has no existing orders. [https://github.com/woocommerce/woocommerce-ios/pull/10438]
- [**] Order creation: We improved the way the merchants can request, search and select a customer when creating an order. [https://github.com/woocommerce/woocommerce-ios/pull/10456]


14.8
-----
- [Internal] Native store creation flow with free trial is enabled by default - all code for the old flows have been removed. [https://github.com/woocommerce/woocommerce-ios/pull/10362]
- [*] Store creation: Improvements to the Upgrades screen accessibility [https://github.com/woocommerce/woocommerce-ios/pull/10363]
- [*] Stores with expired WooExpress plans can now be upgraded within the app (if eligible for IAP) via a new banner. [https://github.com/woocommerce/woocommerce-ios/pull/10369]
- [*] The expired site plan should navigate to IAP for sites with expired WooExpress plans (if eligible for IAP). [https://github.com/woocommerce/woocommerce-ios/pull/10384]
- [Internal] New default property `plan` is tracked in every event for logged-in users. [https://github.com/woocommerce/woocommerce-ios/pull/10356]
- [Internal] Google sign in now defaults to bypassing the Google SDK [https://github.com/woocommerce/woocommerce-ios/pull/10341]
- [*] Product list filter (Products tab and order creation > add products > filter): product types from extensions supported in the app are now available for product filtering - subscription, variable subscription, bundle, and composite. [https://github.com/woocommerce/woocommerce-ios/pull/10382]
 
14.7
-----
- [*] Local notifications: Add a reminder to purchase a plan is scheduled 6hr after a free trial subscription. [https://github.com/woocommerce/woocommerce-ios/pull/10268]
- [Internal] Shipment tracking is only enabled and synced when the order has non-virtual products.  [https://github.com/woocommerce/woocommerce-ios/pull/10288]
- [Internal] New default property `was_ecommerce_trial` is tracked in every event for logged-in users. [https://github.com/woocommerce/woocommerce-ios/pull/10343]
- [*] Photo -> Product: Reset details from previous image when new image is selected. [https://github.com/woocommerce/woocommerce-ios/pull/10297]
- [**] You can now see your shipping zone list from Settings. [https://github.com/woocommerce/woocommerce-ios/pull/10258]
- [*] Order list: Suggest testing orders for stores without any orders. [https://github.com/woocommerce/woocommerce-ios/pull/10346]
- [*] Local notifications: Show free trial survey after 24h since subscription. [https://github.com/woocommerce/woocommerce-ios/pull/10324, https://github.com/woocommerce/woocommerce-ios/pull/10328]
- [*] Local notifications: Add a reminder after 3 days if answered "Still Exploring" in Free trial survey. [https://github.com/woocommerce/woocommerce-ios/pull/10331]
- [*] Product description AI: the AI sheet has been improved with the product name field made more prominent. [https://github.com/woocommerce/woocommerce-ios/pull/10333]
- [**] Store creation: US users can upgrade to a choice of plans for their store via In-App Purchase [https://github.com/woocommerce/woocommerce-ios/pull/10340]

14.6
-----
- [Internal] Switched AI endpoint to be able to track and measure costs. [https://github.com/woocommerce/woocommerce-ios/pull/10218]
- [Internal] Media picker flow was refactored to support interactive dismissal for device photo picker and WordPress media picker sources. Affected flows: product form > images, and virtual product form > downloadable files. [https://github.com/woocommerce/woocommerce-ios/pull/10236]
- [Internal] Errors: Improved error message when orders, products, or reviews can't be loaded due to a parsing (decoding) error. [https://github.com/woocommerce/woocommerce-ios/pull/10252, https://github.com/woocommerce/woocommerce-ios/pull/10260]
- [*] Orders with Coupons: Users can now select a coupon from a list when adding it to an order. [https://github.com/woocommerce/woocommerce-ios/pull/10255]
- [Internal] Orders: Improved error message when orders can't be loaded due to a parsing (decoding) error. [https://github.com/woocommerce/woocommerce-ios/pull/10252]
- [**] Product discounts: Users can now add discounts to products when creating an order. [https://github.com/woocommerce/woocommerce-ios/pull/10244]
- [*] We've resolved an issue that was causing the app to crash when trying to dismiss certain screens (bottom sheets). [https://github.com/woocommerce/woocommerce-ios/pull/10254]
- [Internal] Fixed a bug preventing the "We couldn't load your data" error banner from appearing on the My store dashboard. [https://github.com/woocommerce/woocommerce-ios/pull/10262]
- [Internal] Errors: Improved error message and troubleshooting guide when the Jetpack connection is broken. [https://github.com/woocommerce/woocommerce-ios/pull/10275]
- [Internal] A new way to create a product from an image using AI is being A/B tested. [https://github.com/woocommerce/woocommerce-ios/pull/10253]

14.5
-----
- [*] Product details: The share button is displayed with text instead of icon for better discoverability. [https://github.com/woocommerce/woocommerce-ios/pull/10216]
- [*] Resolved an issue where users were unable to add a new note to an order. Previously, upon opening an order detail and selecting the "Add a new note" option, the text field was non-selectable, preventing users from writing down the note. This issue has now been addressed and users should be able to add notes to their orders without any issues. [https://github.com/woocommerce/woocommerce-ios/pull/10222]
- [*] Store creation: Update the timeout view with the option to retry the site check. [https://github.com/woocommerce/woocommerce-ios/pull/10221]
- [*] Fixed issue showing the expired alert for sites that got reverted to simple sites after their plan expired. [https://github.com/woocommerce/woocommerce-ios/pull/10228]

14.4
-----
- [*] Blaze: New banner on the My Store and Products screens for admins of eligible stores. [https://github.com/woocommerce/woocommerce-ios/pull/10135, https://github.com/woocommerce/woocommerce-ios/pull/10160, https://github.com/woocommerce/woocommerce-ios/pull/10172]
- [*] Shipping Labels: Fixed a bug preventing label printing in orders viewed from search [https://github.com/woocommerce/woocommerce-ios/pull/10161]
- [*] Blaze: Disable the entry point in the product creation form. [https://github.com/woocommerce/woocommerce-ios/pull/10173]
- [*] Product description and sharing message AI: Fixed incorrect language issue by using a separate prompt for identifying language. [https://github.com/woocommerce/woocommerce-ios/pull/10169, https://github.com/woocommerce/woocommerce-ios/pull/10177, https://github.com/woocommerce/woocommerce-ios/pull/10179]

14.3
-----
- [*] SKU Scanner: Add the SKU to the error message after a failure. [https://github.com/woocommerce/woocommerce-ios/pull/10085]
- [*] Add URL route handler to open the `My Store` tab when a deeplink to `/mobile` is opened, instead of bouncing back to Safari [https://github.com/woocommerce/woocommerce-ios/pull/10077]
- [Internal] Performance: Replaces the endpoint used to load Top Performers on the My Store tab, for faster loading. [https://github.com/woocommerce/woocommerce-ios/pull/10113]
- [*] A feedback banner is added for product description AI and product sharing AI sheets. [https://github.com/woocommerce/woocommerce-ios/pull/10102]
- [*] Product creation: the product type row is now editable when creating a product. [https://github.com/woocommerce/woocommerce-ios/pull/10087]
- [***] Store creation: US users can upgrade Woo Express free trial stores via In-App Purchase [https://github.com/woocommerce/woocommerce-ios/pull/10123]
- [*] Orders: Users can can now add multiple coupons to orders (not only one) [https://github.com/woocommerce/woocommerce-ios/pull/10126]
- [*] Free trial: Local notification after 24 hours since Free trial subscription time to remind to purchase plan. [https://github.com/woocommerce/woocommerce-ios/pull/10133, https://github.com/woocommerce/woocommerce-ios/pull/10130]
- [**] Product description AI: an announcement modal is shown for WPCOM stores about the feature, and a new CTA "Write with AI" is more discoverable in the product form with a tooltip. [https://github.com/woocommerce/woocommerce-ios/pull/10142]

14.2
-----
- [Internal] Blaze status check was updated to save an API request. The Blaze eligibility for each site should remain the same. [https://github.com/woocommerce/woocommerce-ios/pull/10020]
- [*] Fixed the unusable state of the app when the default store runs on an expired free trial plan. [https://github.com/woocommerce/woocommerce-ios/pull/10059]
- [Internal] Performance: When loading the refunds on an order (e.g. in order details), we now only request them from remote if they are not already in local storage. [https://github.com/woocommerce/woocommerce-ios/pull/10039]
- [*] Orders: Users can can now add coupons to orders [https://github.com/woocommerce/woocommerce-ios/pull/10035]
- [*] Coupons: The Coupons Management feature is fully released and not in Beta anymore [https://github.com/woocommerce/woocommerce-ios/pull/10032]
- [*] Store creation: the progress view copy was updated to inform the merchants that it can take a few minutes for the store to be ready. The progress view is now only shown after necessary requests are made before the app is likely backgrounded. The error handling is also polished.  [https://github.com/woocommerce/woocommerce-ios/pull/10047, https://github.com/woocommerce/woocommerce-ios/pull/10069]
- [Internal] Performance: When loading a single order (e.g. in order details), we now load the order from storage unless it has been modified remotely. [https://github.com/woocommerce/woocommerce-ios/pull/10036]
- [Internal] Performance: When the Orders tab is opened, we now only sync orders that have been created or modified since the last successful sync. [https://github.com/woocommerce/woocommerce-ios/pull/10065]
- [Internal] App size: Replaced 30MB PDFs on Store Creation waiting screen with ~400KB PNGs - to assess impact on app bundle size. [https://github.com/woocommerce/woocommerce-ios/pull/10067]

14.1
-----
- [*] Plans: Expired or cancelled plans are now shown more reliably [https://github.com/woocommerce/woocommerce-ios/pull/9924]
- [*] Product Sharing: AI-generated messages are now available. [https://github.com/woocommerce/woocommerce-ios/pull/9976]
- [***] Orders: Users can add products to orders by scanning their sku barcode or QR-code [https://github.com/woocommerce/woocommerce-ios/pull/9972]
- [Internal] Store creation: a workaround was previously implemented that can result in an inaccurate app experience like when the free trial banner is not shown immediately after store creation due to out-of-sync site properties. Now that the API issue is fixed, the app now waits for the site for a bit longer but ensures all necessary properties are synced. [https://github.com/woocommerce/woocommerce-ios/pull/9957]
- [Internal] Product details AI: Updated prompts to identify the language in provided text to use in responses for product description and sharing. [https://github.com/woocommerce/woocommerce-ios/pull/9961]
- [*] Blaze: products can now be promoted in WordPress.com and Tumblr from the app if the site/product is eligible. Two entry points: 1) Menu tab > General, 2) Product form > more menu. [https://github.com/woocommerce/woocommerce-ios/pull/9906]

14.0
-----
- [*] Payments: Remove the upsell-card-readers banner from the Payment Methods Screen [https://github.com/woocommerce/woocommerce-ios/pull/9869]


13.9
-----
- [*] Orders: Allow alternative types for the `taxID` in `ShippingLineTax` or `sku` in `OrderItem`, as some third-party plugins alter the type in the API. This helps with the order list not loading due to order decoding errors. [https://github.com/woocommerce/woocommerce-ios/pull/9844]
- [*] Payments: Location permissions request is not shown to TTP users who grant "Allow once" permission on first foregrounding the app any more [https://github.com/woocommerce/woocommerce-ios/pull/9821]
- [*] Products: Allow alternative types for `stockQuantity` in `Product` and `ProductVariation`, as some third-party plugins alter the type in the API. This helps with the product list not loading due to product decoding errors. [https://github.com/woocommerce/woocommerce-ios/pull/9850]
- [*] Products: Allow alternative types for the `backordersAllowed` and `onSale` in `Product` and `ProductVariation`, as some third-party plugins alter the types in the API. This helps with the product list not loading due to product decoding errors. [https://github.com/woocommerce/woocommerce-ios/pull/9849]
- [*] Products: Allow alternative types for the `sku` and `weight` in `ProductVariation`, as some third-party plugins alter the types in the API. This helps with the product variation list not loading due to product variation decoding errors. [https://github.com/woocommerce/woocommerce-ios/pull/9847]
- [*] Products: Allow alternative types for the `sku` and `weight` in `Product`, the dimensions in `ProductDimensions`, and the `downloadID` in `ProductDownload`, as some third-party plugins alter the types in the API. This helps with the product list not loading due to product decoding errors. [https://github.com/woocommerce/woocommerce-ios/pull/9846]
- [*] Products: Add support for parsing variation objects for the `variations` field in `Product`, as some third-party plugins alter the type for this field in the API. This allows the variations to be loaded for variable products if those third-party plugins are active. [https://github.com/woocommerce/woocommerce-ios/pull/9857]

13.8
-----
- [Internal] Orders: Bundled products (within a product bundle) are now indented, to show their relationship to the parent bundle. [https://github.com/woocommerce/woocommerce-ios/pull/9778]
- [Internal] Orders: Composite components (within a composite product) are now indented, to show their relationship to the parent composite product. [https://github.com/woocommerce/woocommerce-ios/pull/9780]
- [*] Add Products: A new view is display to celebrate when the first product is created in a store. [https://github.com/woocommerce/woocommerce-ios/pull/9790]
- [*] Product List: Added swipe-to-share gesture on product rows. [https://github.com/woocommerce/woocommerce-ios/pull/9799]
- [*] Product form: a share action is shown in the navigation bar if the product can be shared and no more than one action is displayed, in addition to the more menu > Share. [https://github.com/woocommerce/woocommerce-ios/pull/9789]
- [*] Payments: show badges leading to Set up Tap to Pay on iPhone for eligible stores and devices [https://github.com/woocommerce/woocommerce-ios/pull/9812]
- [*] Orders: Fixes a bug where the Orders list would not load if an order had a non-integer gift card amount applied to the order (with the Gift Cards extension). [https://github.com/woocommerce/woocommerce-ios/pull/9795]

- [*] My Store: A new button to share the current store is added on the top right of the screen. [https://github.com/woocommerce/woocommerce-ios/pull/9796]
- [*] Mobile Payments: The screen brightness is increased when showing the Scan to Pay view so the QR code can be scanned more easily [https://github.com/woocommerce/woocommerce-ios/pull/9807]
- [*] Mobile Payments: The Woo logo is added to the QR code on the Scan to Pay screen [https://github.com/woocommerce/woocommerce-ios/pull/9823]
- [*] Allow EU merchants to have better control of their privacy choices. A privacy choices banner will be shown the next time they open the app. [https://github.com/woocommerce/woocommerce-ios/pull/9825]

13.7
-----
- [Internal] Adds guidance for new Customs rule when shipping to some EU countries. [https://github.com/woocommerce/woocommerce-ios/pull/9715]
- [*] JITMs: Added modal-style Just in Time Message support on the dashboard [https://github.com/woocommerce/woocommerce-ios/pull/9694]
- [**] Order Creation: Products can be searched by SKU when adding products to an order. [https://github.com/woocommerce/woocommerce-ios/pull/9711]
- [*] Orders: Fixes order details so separate order items are not combined just because they are the same product or variation. [https://github.com/woocommerce/woocommerce-ios/pull/9710]
- [Internal] Store creation: starting May 4, store creation used to time out while waiting for the site to be ready (become a Jetpack/Woo site). A workaround was implemented to wait for the site differently. [https://github.com/woocommerce/woocommerce-ios/pull/9767]
- [**] Mobile Payments: Tap to Pay is initialised on launch or foreground, to speed up payments [https://github.com/woocommerce/woocommerce-ios/pull/9750]
- [*] Store Creation: Local notifications are used to support users during the store creation process. [https://github.com/woocommerce/woocommerce-ios/pull/9717, https://github.com/woocommerce/woocommerce-ios/pull/9719, https://github.com/woocommerce/woocommerce-ios/pull/9749]
- [**] Mobile Payments: Merchants can now collect in-person payments by showing a QR code to their customers. [https://github.com/woocommerce/woocommerce-ios/pull/9762]
- [Internal] Orders: Bundled products (within a product bundle) are now indented, to show their relationship to the parent bundle. [https://github.com/woocommerce/woocommerce-ios/pull/9778]

13.6
-----
- [*] Remove login error local notifications that used to be scheduled 24 hours from certain login errors. [https://github.com/woocommerce/woocommerce-ios/pull/9666]
- [*] JITMs: Added customization to Just in Time Message banner background and badges [https://github.com/woocommerce/woocommerce-ios/pull/9633]
- [*] Product form > description editor: fix the extra bottom inset after hiding the keyboard either manually (available on a tablet) or applying an AI-generated product description. [https://github.com/woocommerce/woocommerce-ios/pull/9638]
- [*] Products: Fixes stock statuses for Product Bundles so that backordered bundles and bundle stock quantities are displayed as expected. [https://github.com/woocommerce/woocommerce-ios/pull/9681]

13.5
-----
- [*] Settings > Domains: Premium domains are now supported, the domain suggestions now match the results on web and Android. It's more noticeable for stores with a domain credit, where not all domains are free for the first year anymore. [https://github.com/woocommerce/woocommerce-ios/pull/9607]
- [*] Product form > Inventory: the SKU scanner is enabled for all users, where it used to be behind a feature switch in Settings > Experimental Features. [https://github.com/woocommerce/woocommerce-ios/pull/9631]
[Internal] Products: Simplify Product Editing experiment is removed; there should be no changes to the existing product creation/editing behavior. [https://github.com/woocommerce/woocommerce-ios/pull/9602]
- [*] Payments: Products are removed directly from an order when its count is below one, instead of opening an extra screen to remove it. [https://github.com/woocommerce/woocommerce-ios/pull/9624]
- [*] Orders: Parses HTML-encoded characters and removes extraneous, non-attribute meta data from the list of attributes for an item in an order. [https://github.com/woocommerce/woocommerce-ios/pull/9603]
- [*] Products: Adds the component descriptions to the list of components in a composite product (using the Composite Products extension). [https://github.com/woocommerce/woocommerce-ios/pull/9634]
- [*] Products: Adds the product SKU to the bundled products list in product details, for Bundle products (using the Product Bundles extension). [https://github.com/woocommerce/woocommerce-ios/pull/9626]
- [*] Product form > description editor AI for WPCOM stores: the prompt was updated so that the generated description is shorter. [https://github.com/woocommerce/woocommerce-ios/pull/9637]

13.4
-----
- [*] Payments: Popular and last sold products are displayed on top of the products selection screen when creating or editing an order. [https://github.com/woocommerce/woocommerce-ios/pull/9539]

- [Internal] Payments: Update StripeTerminal pod to 2.19.1 [https://github.com/woocommerce/woocommerce-ios/pull/9537]
- [**] Adds read-only support for the Gift Cards extension in order details. [https://github.com/woocommerce/woocommerce-ios/pull/9558]
- [**] Adds read-only support for the Subscriptions extension in order and product details. [https://github.com/woocommerce/woocommerce-ios/pull/9541]
- [*] Product form > description editor: a magic wand button is added to the keyboard toolbar to auto-generate a product description using Jetpack AI for WPCOM stores. [https://github.com/woocommerce/woocommerce-ios/pull/9577]
- [Internal] Payments: Upate Tap to Pay connection flow strings to avoid mentioning "reader" [https://github.com/woocommerce/woocommerce-ios/pull/9563]
- [*] Store onboarding: Now the onboarding task list can be shown/hidden from settings and also from the dashboard. [https://github.com/woocommerce/woocommerce-ios/pull/9572, https://github.com/woocommerce/woocommerce-ios/pull/9573]
- [**] Adds read-only support for the Min/Max Quantities extension in product details. [https://github.com/woocommerce/woocommerce-ios/pull/9585]

13.3
-----
- [***] Payments: UK-based stores merchants can take In-Person Payments. [https://github.com/woocommerce/woocommerce-ios/pull/9496]
- [*] Store creation free trial flow now includes 3 profiler questions again with updated options: store category, selling status, and store country. [https://github.com/woocommerce/woocommerce-ios/pull/9513]
- [*] Shipping Labels: Origin address's phone number is now saved locally and pre-populated in the creation form. [https://github.com/woocommerce/woocommerce-ios/pull/9520]
- [Internal] Almost all mappers have been updated to only decode without the data envelope if it's not available. Please do a smoke test to ensure that all features still work as before. [https://github.com/woocommerce/woocommerce-ios/pull/9510]
- [Internal] Store onboarding: Mark "Launch your store" task as complete if the store is already public. This is a workaround for a backend issue which marks "Launch your store" task incomplete for already live stores. [https://github.com/woocommerce/woocommerce-ios/pull/9507]
- [*] Payments: Added Universal Link support for Set up Tap to Pay on iPhone, and to open Universal Links from Just in Time Messages, to more easily navigate to app features. [https://github.com/woocommerce/woocommerce-ios/pull/9518]
- [*] Login: Potentially fixed the crash on the onboarding screen. [https://github.com/woocommerce/woocommerce-ios/pull/9523]

13.2
-----
- [Internal] Store creation: New loading screen added for create store flow. [https://github.com/woocommerce/woocommerce-ios/pull/9383]
- [*] Payments: Add account type field to receipts [https://github.com/woocommerce/woocommerce-ios/pull/9416]
- [*] Products can now be filtered within Order creation [https://github.com/woocommerce/woocommerce-ios/pull/9258]
- [*] Products: Adds read-only support for the Composite Products extension in the Products list, including a list of components in product details. [https://github.com/woocommerce/woocommerce-ios/pull/9455]


13.1
-----
- [internal] Users can now create a Free Trial store from the app from the Get Started section of the app prologue. [https://github.com/woocommerce/woocommerce-ios/pull/9396]
- [**] Adds support for Product Multi-selection when creating and/or editing Orders. [https://github.com/woocommerce/woocommerce-ios/issues/8888]
- [**] Users can now install Jetpack for their non-Jetpack sites after logging in with application passwords. [https://github.com/woocommerce/woocommerce-ios/pull/9354]
- [*] Payments: We show a Tap to Pay on iPhone feedback survey button in the Payments menu after the first Tap to Pay on iPhone payment is taken [https://github.com/woocommerce/woocommerce-ios/pull/9366]
- [Internal] Added SiteID to some IPP tracks events [https://github.com/woocommerce/woocommerce-ios/pull/9572,]

13.0
-----
- [*] Adds a banner in "Launch store" task screen to upgrade from free trial plan. [https://github.com/woocommerce/woocommerce-ios/pull/9323]
- [*] Fix: Description, sale price, and image will be copied over to the new product variations when duplicating a variable product. [https://github.com/woocommerce/woocommerce-ios/pull/9322]


12.9
-----
- [**] Dashboard: an onboarding card is shown for sites with the following tasks if any is incomplete: "tell us more about your store" (store location) that opens a webview, "add your first product" that starts the product creation flow, "launch your store" that publishes the store, "customize your domain" that starts the domain purchase flow, and "get paid" that opens a webview. A subset of the tasks may be shown to self-hosted sites and WPCOM sites on a free trial. [https://github.com/woocommerce/woocommerce-ios/pull/9285]
- [*] Jetpack benefit banner and modal is now available on the dashboard screen after logging in with site credentials. [https://github.com/woocommerce/woocommerce-ios/pull/9232]
- [*] Payments: Local search is added to the products selection screen in the order creation flow to speed the process. [https://github.com/woocommerce/woocommerce-ios/pull/9178]
- [*] Fix: Prevent product variations not loading due to an encoding error for `permalink`, which was altered by a plugin. [https://github.com/woocommerce/woocommerce-ios/pull/9233]
- [*] Login: Users can now log in to self-hosted sites without Jetpack by approving application password authorization to their sites. [https://github.com/woocommerce/woocommerce-ios/pull/9260]
- [*] Payments: Tap to Pay on iPhone can now be selected from the Payment Methods screen [https://github.com/woocommerce/woocommerce-ios/pull/9242]
- [**] Payments: Set up Tap to Pay on iPhone flow added to the Payments Menu. Use it to configure the reader, and try a payment, before collecting a card payment with a customer. [https://github.com/woocommerce/woocommerce-ios/pull/9280]

12.8
-----
- [*] Shortcuts: We can now trigger the order creation and payment collection flows from the iOS Shortcuts app. [https://github.com/woocommerce/woocommerce-ios/pull/9103]
- [Internal] Dashboard: the UI layer had a major refactoring to allow scrolling for content more than stats for the onboarding project. The main design change is on the refresh control, where it was moved from each stats tab to below the navigation bar. Other design changes are not expected. [https://github.com/woocommerce/woocommerce-ios/pull/9031]
- [**] Products: Adds read-only support for the Product Bundles extension, including a list of bundled products and stock status for product bundles. [https://github.com/woocommerce/woocommerce-ios/pull/9177]
- [Internal] Mobile Payments: Updated StripeTerminal to 2.18 [https://github.com/woocommerce/woocommerce-ios/pull/9118]

12.7
-----
- [Internal] Shipping Label: add condition checks before showing contact options [https://github.com/woocommerce/woocommerce-ios/pull/8982]
- [*] Main screens are now accessible through the Home Screen Spotlight Search [https://github.com/woocommerce/woocommerce-ios/pull/9082]
- [*] Stats: Fixed a crash when order stats use a date and time matching the start of Daylight Saving Time. [https://github.com/woocommerce/woocommerce-ios/pull/9083]
- [*] Fix: Dismiss Take Payment popup after sharing the payment link to another app. [https://github.com/woocommerce/woocommerce-ios/pull/9042]
- [*] Site credential login: Catch invalid cookie nonce [https://github.com/woocommerce/woocommerce-ios/pull/9102]
- [*] Better error messages for site credential login failures [https://github.com/woocommerce/woocommerce-ios/pull/9125]
- [Internal] New Zendesk tag for site credential login errors [https://github.com/woocommerce/woocommerce-ios/pull/9150]

12.6
-----
- [*] Fix: When a product's details can be edited, they display a disclosure indicator (chevron). [https://github.com/woocommerce/woocommerce-ios/pull/8980]
- [*] Payments: fixed a bug where enabled rows in the Payments Menu were sometimes incorrectly shown as disabled [https://github.com/woocommerce/woocommerce-ios/pull/8983]
- [Internal] Mobile Payments: fixed logic on display of IPP feedback banner on Order List [https://github.com/woocommerce/woocommerce-ios/pull/8994]
- [**] Support: Merchants can now contact support with a new and refined experience. [https://github.com/woocommerce/woocommerce-ios/pull/9006/files]
- [***] Mobile Payments: Tap to Pay on iPhone enabled for all US merchants [https://github.com/woocommerce/woocommerce-ios/pull/9023]

12.5
-----
- [Internal] Dashboard: the stats implementation had a major update to replace a third-party library in order to support the upcoming store onboarding card. Minimal design changes are expected, and horizontal scrolling between different time range tabs is not available anymore. [https://github.com/woocommerce/woocommerce-ios/pull/8942]

12.4
-----
- [**] Menu > Settings: adds a `Domains` row for WPCOM sites to see their site domains, add a new domain, or redeems a domain credit if available. [https://github.com/woocommerce/woocommerce-ios/pull/8870]
- [Internal] Prologue screen now has only the entry point to site address login flow, and application password authentication is used for sites without Jetpack. [https://github.com/woocommerce/woocommerce-ios/pull/8846]
- [Internal] A new tag has been added for Zendesk for users authenticated with application password. [https://github.com/woocommerce/woocommerce-ios/pull/8850]
- [Internal] Failures in the logged-out state are now tracked with anonymous ID. [https://github.com/woocommerce/woocommerce-ios/pull/8861]
- [*] Fix: Fixed a crash when switching away from the Products tab. [https://github.com/woocommerce/woocommerce-ios/pull/8874]

12.3
-----
- [Internal] We have updated the Zendesk SDK to version 6.0 [https://github.com/woocommerce/woocommerce-ios/pull/8828]
- [Internal] Tap to Pay on iPhone made publicly available via an Experimental Feature toggle [https://github.com/woocommerce/woocommerce-ios/pull/8814]

12.2
-----
- [*] Fix: Adding a new attribute will auto-capitalize the first letter for each word in the attribute name. [https://github.com/woocommerce/woocommerce-ios/pull/8772]
- [internal] Logging: Improvements on logging potential errors when loading Order Details [https://github.com/woocommerce/woocommerce-ios/pull/8781]
- [Internal] Now we track the specific error code when a networking-related operation fails [https://github.com/woocommerce/woocommerce-ios/issues/8527]

12.1
-----
- [*] Adds an In-Person Payments survey banner on top of the Orders view [https://github.com/woocommerce/woocommerce-ios/issues/8530]
- [*] Fix: Allow product's `purchasable` to be a number as some third-party plugins could alter the type in the API. This could help with the Products tab not loading due to product decoding errors. [https://github.com/woocommerce/woocommerce-ios/pull/8718]
- [***] [Internal] Start the AB test for allowing login to the app using site credentials [https://github.com/woocommerce/woocommerce-ios/pull/8744]

12.0
-----
- [**] Adds a feature of bulk updating products from the product's list. [https://github.com/woocommerce/woocommerce-ios/pull/8704]
- [internal] Store creation flow now includes 3 profiler questions: store category, selling status, and store country. [https://github.com/woocommerce/woocommerce-ios/pull/8667]

11.9
-----
- [**] Now you can generate all possible variations for a product's attributes [https://github.com/woocommerce/woocommerce-ios/pull/8619]
- [*] Mobile payments: fixed card reader manuals links. [https://github.com/woocommerce/woocommerce-ios/pull/8628]

11.8
-----
- [*] Design refresh: Buttons, links, and other calls to action are now purple instead of pink. [https://github.com/woocommerce/woocommerce-ios/pull/8451]
- [internal] Design: Updated capitalization for various pages, links, and buttons to match new design guidelines. [https://github.com/woocommerce/woocommerce-ios/pull/8455]
- [internal] Remove A/B testing and release native Jetpack installation flow for all users. [https://github.com/woocommerce/woocommerce-ios/pull/8533]

11.7
-----
- [**] Analytics Hub: Now you can select custom date ranges. [https://github.com/woocommerce/woocommerce-ios/pull/8414]
- [**] Analytics Hub: Now you can see Views and Conversion Rate analytics in the new Sessions card. [https://github.com/woocommerce/woocommerce-ios/pull/8428]
- [*] My Store: We fixed an issue with Visitors and Conversion stats where sometimes visitors could be counted more than once in the selected period. [https://github.com/woocommerce/woocommerce-ios/pull/8427]


11.6
-----
- [***] We added a new Analytics Hub inside the My Store area of the app. Simply click on the See More button under the store stats to check more detailed information on Revenue, Orders and Products. [https://github.com/woocommerce/woocommerce-ios/pull/8356]
- [*] In-Person Payments: fixed timing issues in payments flow, which caused "Remove card" to be shown for too long [https://github.com/woocommerce/woocommerce-ios/pull/8351]

11.5
-----
- [*] Account deletion is now supported for all users in settings or in the empty stores screen (in the ellipsis menu). [https://github.com/woocommerce/woocommerce-ios/pull/8179, https://github.com/woocommerce/woocommerce-ios/pull/8272]
- [*] In-Person Payments: We removed any references to Simple Payments from Orders, and the red badge from the Menu tab and Menu Payments icon announcing the new Payments section. [https://github.com/woocommerce/woocommerce-ios/pull/8183]
- [internal] Store creation flow was improved with native implementation. It is available from the login prologue (`Get Started` CTA), login email error screen, and store picker (`Add a store` CTA from the empty stores screen or at the bottom of the store list). [Example testing steps in https://github.com/woocommerce/woocommerce-ios/pull/8251]
- [internal] New stores have two new Products onboarding features: A banner with an `Add a Product` CTA on the My Store screen, and the option to add new products using templates. [https://github.com/woocommerce/woocommerce-ios/pull/8294]

11.4
-----
- [*] Add System Status Report to ZenDesk support requests. [https://github.com/woocommerce/woocommerce-ios/pull/8171]


11.3
-----
- [*] In-Person Payments: Show spinner while preparing reader for payment, instead of saying it's ready before it is. [https://github.com/woocommerce/woocommerce-ios/pull/8115]
- [internal] In-Person Payments: update StripeTerminal from 2.7 to 2.14 [https://github.com/woocommerce/woocommerce-ios/pull/8132]
- [*] In-Person Payments: Fixed payment method prompt for WisePad 3 to show only Tap and Insert options [https://github.com/woocommerce/woocommerce-ios/pull/8136]

11.2
-----
- [***] You can now preview draft products before publishing. [https://github.com/woocommerce/woocommerce-ios/pull/8102]
- [*] The survey at the end of the login onboarding flow is no longer available. [https://github.com/woocommerce/woocommerce-ios/pull/8062]
- [*] Fixed layout issues on the Account Mismatch error screen. [https://github.com/woocommerce/woocommerce-ios/pull/8074]
- [*] The Accept Payments Easily banner has been removed from the order list [https://github.com/woocommerce/woocommerce-ios/pull/8078]

11.1
-----
- [**] You can now search customers when creating or editing an order. [https://github.com/woocommerce/woocommerce-ios/issues/7741]
- [internal] Store creation is available from the login prologue, login email error screen, and store picker. [https://github.com/woocommerce/woocommerce-ios/pull/8023]
- [internal] The login flow is simplified with only the option to log in with WordPress.com. This flow is presented in parallel with the existing flow in an A/B test experiment. [https://github.com/woocommerce/woocommerce-ios/pull/7996]
- [**] Relevant Just In Time Messages will be displayed on the My Store screen [https://github.com/woocommerce/woocommerce-ios/issues/7853]

11.0
-----
- [internal] Add support for controlling performance monitoring via Sentry. **Off by default**. [https://github.com/woocommerce/woocommerce-ios/pull/7831]


10.9
-----
- [***] Dropped iOS 14 support. From now we support iOS 15 and later. [https://github.com/woocommerce/woocommerce-ios/pull/7851]
- [*] Login: Now you can handle Jetpack site connection for your self-hosted sites from the app. [https://github.com/woocommerce/woocommerce-ios/pull/7847]


10.8
-----
- [***] Stats: Now you can add a Today's Stats Widget to your lock screen (iOS 16 only) to monitor your sales. [https://github.com/woocommerce/woocommerce-ios/pull/7839]
- [internal] In-Person Payments: add UTM parameters to card reader purchase URLs to allow attribution [https://github.com/woocommerce/woocommerce-ios/pull/7858]
- [*] In-Person Payments: the Purchase card reader links now all open in authenticated web views, to make it easier to log in to woocommerce.com. [https://github.com/woocommerce/woocommerce-ios/pull/7862]

10.7
-----
- [*] Universal Links: Users can now open universal links in the app. [https://github.com/woocommerce/woocommerce-ios/pull/7632]
- [internal] Store picker: Show error when the role eligibility check fails while selecting a store. [https://github.com/woocommerce/woocommerce-ios/pull/7816]
- [internal] Store picker: Add loading state to `Continue` button. [https://github.com/woocommerce/woocommerce-ios/pull/7821]
- [internal] Store picker: Use Jetpack tunnel API for fetching user info for role checking. [https://github.com/woocommerce/woocommerce-ios/pull/7822]
- [*] Allow in-app notices to be swiped away [https://github.com/woocommerce/woocommerce-ios/pull/7801]

10.6
-----

- [**] Products tab: products search now has an option to search products by SKU. Stores with WC version 6.6+ support partial SKU search, otherwise the product(s) with the exact SKU match is returned. [https://github.com/woocommerce/woocommerce-ios/pull/7781]
- [*] Fixed a rare crash when selecting a store in the store picker. [https://github.com/woocommerce/woocommerce-ios/pull/7765]
- [*] Settings: Display the WooCommerce version and available updates in Settings [https://github.com/woocommerce/woocommerce-ios/pull/7779]
- [*] Show suggestion for logging in to a WP.com site with a mismatched WP.com account. [https://github.com/woocommerce/woocommerce-ios/pull/7773]
- [*] Help center: Added help center web page with FAQs for "Not a WooCommerce site" and "Wrong WordPress.com account" error screens. [https://github.com/woocommerce/woocommerce-ios/pull/7767, https://github.com/woocommerce/woocommerce-ios/pull/7769]
- [*] Now you can bulk edit variation prices. [https://github.com/woocommerce/woocommerce-ios/pull/7803]
- [**] Reviews: Now you can reply to product reviews using the Reply button while viewing a product review. [https://github.com/woocommerce/woocommerce-ios/pull/7799]

10.5
-----
- [**] Products: Now you can duplicate products from the More menu of the product detail screen. [https://github.com/woocommerce/woocommerce-ios/pull/7727]
- [**] Login: Added Jetpack connection support from the Account Mismatch error screen. [https://github.com/woocommerce/woocommerce-ios/pull/7748]
- [*] Orders: We are bringing back the ability to add/edit customer notes and addresses from the main order screen [https://github.com/woocommerce/woocommerce-ios/pull/7750]
- [*] Help center: Added help center web page with FAQs for "Wrong WordPress.com account error" screen. [https://github.com/woocommerce/woocommerce-ios/pull/7747]
- [*] Widgets: The Today's Stat Widget adds support for bigger fonts. [https://github.com/woocommerce/woocommerce-ios/pull/7752]

10.4
-----
- [***] Stats: Now you can add a Today's Stats Widget to your homescreen to monitor your sales. [https://github.com/woocommerce/woocommerce-ios/pull/7732]
- [*] Help center: Added help center web page with FAQs for "Pick a WooCommerce Store", "Enter WordPress.com password" and "Open mail to find magic link" screens. [https://github.com/woocommerce/woocommerce-ios/pull/7641, https://github.com/woocommerce/woocommerce-ios/pull/7730, https://github.com/woocommerce/woocommerce-ios/pull/7737]
- [*] In-Person Payments: Fixed a bug where cancelling a card reader connection would temporarily prevent further connections [https://github.com/woocommerce/woocommerce-ios/pull/7689]
- [*] In-Person Payments: Improvements to the card reader connection flow UI [https://github.com/woocommerce/woocommerce-ios/pull/7687]
- [*] Login: Users can now set up the Jetpack connection between a self-hosted site and their WP.com account. [https://github.com/woocommerce/woocommerce-ios/pull/7608]
- [*] Product list: the "Draft" blue color is fixed to be more readable for a draft product row in the product list. [https://github.com/woocommerce/woocommerce-ios/pull/7724]
- [*] Notifications: App icon badge is now cleared correctly after visiting the orders tab. [https://github.com/woocommerce/woocommerce-ios/pull/7735]

10.3
-----
- [*] Dashboard: the last selected time range tab (Today/This Week/This Month/This Year) is persisted for the site and shown on the next site launch (app launch or switching stores). [https://github.com/woocommerce/woocommerce-ios/pull/7638]
- [*] Dashboard: swiping to another time range tab now triggers syncing for the target tab. Previously, the stats on the target tab aren't synced from the swipe gesture. [https://github.com/woocommerce/woocommerce-ios/pull/7650]
- [*] In-Person Payments: Fixed an issue where the Pay in Person toggle could be out of sync with the setting on the website. [https://github.com/woocommerce/woocommerce-ios/pull/7656]
- [*] In-Person Payments: Removed the need to sign in when purchasing a card reader [https://github.com/woocommerce/woocommerce-ios/pull/7670]
- [*] In-Person Payments: Fixed a bug where canceling a reader connection could result in being unable to connect a reader in future [https://github.com/woocommerce/woocommerce-ios/pull/7678]
- [*] In-Person Payments: Fixed a bug which prevented the Collect Payment button from being shown for Cash on Delivery orders  [https://github.com/woocommerce/woocommerce-ios/pull/7694]

10.2
-----
- [*] Help center: Added help center web page with FAQs for "Enter Store Credentials", "Enter WordPress.com email " and "Jetpack required Error" screens. [https://github.com/woocommerce/woocommerce-ios/pull/7588, https://github.com/woocommerce/woocommerce-ios/pull/7590, https://github.com/woocommerce/woocommerce-ios/pull/7621]
- [*] In-Person Payments: Fixed the Learn More link from the `Enable Pay in Person` onboarding screen for WCPay [https://github.com/woocommerce/woocommerce-ios/pull/7598]
- [**] In-Person Payments: Added a switch for the Pay in Person payment method on the Payments menu. This allows you to accept In-Person Payments for website orders [https://github.com/woocommerce/woocommerce-ios/pull/7613]

10.1
-----
- [*] In-Person Payments: The onboarding notice on the In-Person Payments menu is correctly dismissed after multiple prompts are shown. [https://github.com/woocommerce/woocommerce-ios/pull/7543]
- [*] Help center: Added custom help center web page with FAQs for "Enter Store Address" and "Enter WordPress.com email" screens. [https://github.com/woocommerce/woocommerce-ios/pull/7553, https://github.com/woocommerce/woocommerce-ios/pull/7573]
- [*] In-Person Payments: The plugin selection is saved correctly after multiple onboarding prompts. [https://github.com/woocommerce/woocommerce-ios/pull/7544]
- [**] In-Person Payments: A new prompt to enable `Pay in Person` for your store's checkout, to accept In-Person Payments for website orders [https://github.com/woocommerce/woocommerce-ios/issues/7474]

10.0
-----
- [**] In-Person Payments and Simple Payments have been moved to a new Payments section [https://github.com/woocommerce/woocommerce-ios/pull/7473]
- [*] Login: on the WP.com password screen, the magic link login option is moved from below "Reset your password" to below the primary Continue button for higher visibility. [https://github.com/woocommerce/woocommerce-ios/pull/7469]
- [*] Login: some minor enhancements are made to the error screen after entering an invalid WP.com email - a new "What is WordPress.com?" link, hiding the "Log in with store address" button when it's from the store address login flow, and some copy changes. [https://github.com/woocommerce/woocommerce-ios/pull/7485]
- [**] In-Person Payments: Accounts with pending requirements are no longer blocked from taking payments - we have added a skip button to the relevant screen. [https://github.com/woocommerce/woocommerce-ios/pull/7504]
- [*] Login: New button added to the empty site picker screen to enter a site address for troubleshooting. [https://github.com/woocommerce/woocommerce-ios/pull/7484]

9.9
-----
- [*] [Sign in with store credentials]: New screen added with instructions to verify Jetpack connected email. [https://github.com/woocommerce/woocommerce-ios/pull/7424]
- [*] [Sign in with store credentials]: Stop clearing username/password after an invalid attempt to enable users to fix typos. [https://github.com/woocommerce/woocommerce-ios/pull/7444]
- [*] Login: after entering WP.com email, a magic link is automatically sent when it is enabled (magic links are disabled for A8C emails and WP.com accounts with recently changed password) and a new screen is shown with an option to log in with password. [https://github.com/woocommerce/woocommerce-ios/pull/7449]

9.8
-----
- [***] Login: Introduce a way to sign in using store credentials.  [https://github.com/woocommerce/woocommerce-ios/pull/7320]
- [**] Login: You can now install WooCommerce to your self-hosted sites from the login flow. [https://github.com/woocommerce/woocommerce-ios/pull/7401]
- [**] Orders: Now you can quickly mark an order as completed by swiping it to the left! [https://github.com/woocommerce/woocommerce-ios/pull/7385]
- [*] In-Person Payments: The purchase card reader information card appears also in the Orders list screen. [https://github.com/woocommerce/woocommerce-ios/pull/7326]
- [*] Login: in release 9.7, when the app is in logged out state, an onboarding screen is shown before the prologue screen if the user hasn't finished or skipped it. In release 9.8, a survey is added to the end of the onboarding screen. [https://github.com/woocommerce/woocommerce-ios/pull/7416]
- [*] Login: a local notification is scheduled after the user encounters an error from logging in with an invalid site address or WP.com email/password. Please see testing scenarios in the PR, with regression testing on order/review remote notifications. [https://github.com/woocommerce/woocommerce-ios/pull/7323, https://github.com/woocommerce/woocommerce-ios/pull/7372, https://github.com/woocommerce/woocommerce-ios/pull/7422]

9.7
-----
- [***] Orders: Orders can now be edited within the app. [https://github.com/woocommerce/woocommerce-ios/pull/7300]
- [**] Orders: You can now view the Custom Fields for an order in the Order Details screen. [https://github.com/woocommerce/woocommerce-ios/pull/7310]
- [*] In-Person Payments: Card Reader Manuals now appear based on country availability, consolidated into an unique view [https://github.com/woocommerce/woocommerce-ios/pull/7178]
- [*] Login: Jetpack setup flow is now accessible from the Login with Store Address flow. [https://github.com/woocommerce/woocommerce-ios/pull/7294]
- [*] In-Person Payments: The purchase card reader information card can be dismissed [https://github.com/woocommerce/woocommerce-ios/pull/7260]
- [*] In-Person Payments: When dismissing the purchase card reader information card, the user can choose to be reminded in 14 days. [https://github.com/woocommerce/woocommerce-ios/pull/7271]
- [*] In-Person Payments: The purchase card reader information card appears also in the App Settings screen. [https://github.com/woocommerce/woocommerce-ios/pull/7308]
- [*] Refund lines in the Order details screen now appear ordered from oldest to newest [https://github.com/woocommerce/woocommerce-ios/pull/7287]
- [*] Login: when the app is in logged out state, an onboarding screen is shown before the prologue screen if the user hasn't finished or skipped it.  [https://github.com/woocommerce/woocommerce-ios/pull/7324]
- [*] Orders: When a store has no orders yet, there is an updated message with a link to learn more on the Orders tab. [https://github.com/woocommerce/woocommerce-ios/pull/7328]

9.6
-----
- [***] Coupons: Coupons can now be created from within the app. [https://github.com/woocommerce/woocommerce-ios/pull/7239]
- [**] Order Details: All unpaid orders have a Collect Payment button, which shows a payment method selection screen. Choices are Cash, Card, and Payment Link. [https://github.com/woocommerce/woocommerce-ios/pull/7111]
- [**] In-Person Payments: Support for selecting preferred payment gateway when multiple extensions are installed on the store. [https://github.com/woocommerce/woocommerce-ios/pull/7153]
- [*] Coupons: Removed the redundant animation when reloading the coupon list. [https://github.com/woocommerce/woocommerce-ios/pull/7137]
- [*] Login: Display "What is WordPress.com?" link in "Continue With WordPress.com" flow. [https://github.com/woocommerce/woocommerce-ios/pull/7213]
- [*] Login: Display the Jetpack requirement error after login is successful.
- [*] Login: Display a "New to WooCommerce?" link in the login prologue screen above the login buttons. [https://github.com/woocommerce/woocommerce-ios/pull/7261]
- [*] In-Person Payments: Publicize the Card Present Payments feature on the Payment Method screen [https://github.com/woocommerce/woocommerce-ios/pull/7225]
- [*] In-Person Payments: Add blog_id to IPP transaction description to match WCPay [https://github.com/woocommerce/woocommerce-ios/pull/7221]
- [*] Product form: after uploading an image, the product can now be saved immediately while the image is being uploaded in the background. When no images are pending upload for the saved product, the images are added to the product. Testing instructions: https://github.com/woocommerce/woocommerce-ios/pull/7196. [https://github.com/woocommerce/woocommerce-ios/pull/7254]

9.5
-----
- [*] Coupons: Fixed issue saving "Individual Use" and "Exclude Sale Items" fields. [https://github.com/woocommerce/woocommerce-ios/pull/7117]
- [*] Orders: The customer shipping/billing address form now navigates back automatically after selecting a country or state. [https://github.com/woocommerce/woocommerce-ios/pull/7119]
- [internal] In settings and empty stores screen, the "Close Account" link is shown for users who signed in with Apple (the only way to create an account) to close their WordPress.com account. [https://github.com/woocommerce/woocommerce-ios/pull/7143]

9.4
-----
- [*] Orders: Order details now displays both the date and time for all orders. [https://github.com/woocommerce/woocommerce-ios/pull/6996]
- [*] Simple payments have the `Card` option available for stores with configuration issues to resolve, and show onboarding to help resolve them [https://github.com/woocommerce/woocommerce-ios/pull/7002]
- [*] Order & Product list: Now, we can pull to refresh from an empty view. [https://github.com/woocommerce/woocommerce-ios/pull/7023, https://github.com/woocommerce/woocommerce-ios/pull/7030]
- [*] Order Creation: Fixes a bug where selecting a variable product to add to a new order would sometimes open the wrong list of product variations. [https://github.com/woocommerce/woocommerce-ios/pull/7042]
- [*] Collect payment button on Order Details no longer flickers when the screen loads [https://github.com/woocommerce/woocommerce-ios/pull/7043]
- [*] Issue refund button on Order Details is shown for all paid orders [https://github.com/woocommerce/woocommerce-ios/pull/7046]
- [*] Order Creation: Fixes several bugs with the Products section not showing the correct order items or not correctly updating the item quantity. [https://github.com/woocommerce/woocommerce-ios/pull/7067]

9.3
-----
- [***] In-Person Payments is now available for merchants using WooCommerce Payments in Canada. [https://github.com/woocommerce/woocommerce-ios/pull/6954]
- [*] In-Person Payments: Accessibility improvement [https://github.com/woocommerce/woocommerce-ios/pull/6869, https://github.com/woocommerce/woocommerce-ios/pull/6886, https://github.com/woocommerce/woocommerce-ios/pull/6906]
- [*] Orders: Now it's possible to select and copy text from the notes on an order. [https://github.com/woocommerce/woocommerce-ios/pull/6894]
- [*] Support Arabic numerals on amount fields. [https://github.com/woocommerce/woocommerce-ios/pull/6891]
- [*] Product Selector: Enabled selecting all variations on variable product rows. [https://github.com/woocommerce/woocommerce-ios/pull/6899]
- [internal] Order Creation: Adding new products, shipping, fee, or customer details to an order now blocks the UI immediately while the order is syncing remotely. [https://github.com/woocommerce/woocommerce-ios/pull/6974]

- [*] Coupons: Now it's possible to update discount types for coupons. [https://github.com/woocommerce/woocommerce-ios/pull/6935]
- [*] Orders tab: the view width now adjusts to the app in tablet split view on iOS 15. [https://github.com/woocommerce/woocommerce-ios/pull/6951]

9.2
-----
- [***] Experimental Features: Coupons editing and deletion features are now enabled as part of coupon management. [https://github.com/woocommerce/woocommerce-ios/pull/6853]
- [*] Order Creation: Updated percentage fee flow - added amount preview, disabled percentage option when editing. [https://github.com/woocommerce/woocommerce-ios/pull/6763]
- [*] Product Details: Update status badge layout and show it for more cases. [https://github.com/woocommerce/woocommerce-ios/pull/6768]
- [*] Coupons: now, the percentage amount of coupons will be displayed correctly in the listing and in coupon detail if the amount contains fraction digits. [https://github.com/woocommerce/woocommerce-ios/pull/6804]
- [*] Coupons: Filter initial search results to show only coupons of the currently selected store. [https://github.com/woocommerce/woocommerce-ios/pull/6800]
- [*] Coupons: Fixed crash when there are duplicated items on the coupon list. [https://github.com/woocommerce/woocommerce-ios/pull/6798]
- [*] In-Person Payments: Run onboarding checks when connecting a reader. [https://github.com/woocommerce/woocommerce-ios/pull/6761, https://github.com/woocommerce/woocommerce-ios/pull/6774, https://github.com/woocommerce/woocommerce-ios/pull/6789]
- [*] In-Person Payments: after collecting payment for an order, merchants can now email the receipt in addition to printing it in Order Details > See Receipt if email is available on the device. [https://github.com/woocommerce/woocommerce-ios/pull/6833]

9.1
-----

- [*] Product name field in product form - Remove scroll behaviour and increase field height to fully display long product names. [https://github.com/woocommerce/woocommerce-ios/pull/6681]
- [*] Filter toolbar in Products list tab - Filter toolbar is pinned outside of the products list. [https://github.com/woocommerce/woocommerce-ios/pull/6698]
- [internal] Loading screens are refactored to avoid duplicated code and a potential crash. Please quickly smoke test them to make sure that everything still works as before. [https://github.com/woocommerce/woocommerce-ios/pull/6717]
- [*] Shipping settings - Weight and shipping package dimensions are localized based on device locale. Also, decimal point information is no longer lost upon saving a product, when using comma as a decimal separator. [https://github.com/woocommerce/woocommerce-ios/pull/6721]

9.0
-----

- [*] Share payment links from the order details screen. [https://github.com/woocommerce/woocommerce-ios/pull/6609]
- [internal] Reviews lists on Products and Menu tabs are refactored to avoid duplicated code. Please quickly smoke test them to make sure that everything still works as before. [https://github.com/woocommerce/woocommerce-ios/pull/6553]
- [**] Now it's possible to change the order of the product images. [https://github.com/woocommerce/woocommerce-ios/pull/6620]
- [*] Improved accessibility for the error banner and info banner displayed in Orders and Products. [https://github.com/woocommerce/woocommerce-ios/pull/6633]

8.9
-----
- [*] Coupons: Fixed issue loading the coupon list from the local storage on initial load. [https://github.com/woocommerce/woocommerce-ios/pull/6463]
- [*] Coupons: Update layout of the coupon details screen. [https://github.com/woocommerce/woocommerce-ios/pull/6522]
- [*] In-Person Payments: Removed collecting L2/L3 data. [https://github.com/woocommerce/woocommerce-ios/pull/6519]
- [*] Hub Menu: Multiple menu items can no longer be tapped simultaneously. [https://github.com/woocommerce/woocommerce-ios/pull/6484]
- [*] Jetpack CP: Fixed crash when attempting to access WP-Admin with an invalid URL that has an unsupported scheme. [https://github.com/woocommerce/woocommerce-ios/pull/6502]
- [***] Orders: Order Creation is now available to everyone! You can go to the Orders tab and tap the + button to create a new order. [https://github.com/woocommerce/woocommerce-ios/pull/6537]
- [internal] Loading screens are refactored to avoid duplicated code and a potential crash. Please quickly smoke test them to make sure that everything still works as before. [https://github.com/woocommerce/woocommerce-ios/pull/6535] [https://github.com/woocommerce/woocommerce-ios/pull/6544]

8.8
-----
- [*] Updates the app's About screen to be consistent with Automattic's other mobile apps. [https://github.com/woocommerce/woocommerce-ios/pull/6421]
- [***] Experimental Feature: It's now possible to add custom shipping method and fees in order creation flow. Tax amount and Order total is now synced from backend. [https://github.com/woocommerce/woocommerce-ios/pull/6429]
- [**] Now it's possible to filter orders by custom statuses. [https://github.com/woocommerce/woocommerce-ios/pull/6390]
- [*] Fixed issue presenting Edit Customer Note screen as a modal on large screens. [https://github.com/woocommerce/woocommerce-ios/pull/6406]
- [*] Products displayed in Order Detail now follow the same order of the web. [https://github.com/woocommerce/woocommerce-ios/pull/6401]
- [*] Simple Payments now shows a detailed tax break up before taking the payment. [https://github.com/woocommerce/woocommerce-ios/pull/6412]
- [*] Coupons list now shows an error view if coupons are disabled for the store. Coupons can be enabled again from this view. [https://github.com/woocommerce/woocommerce-ios/pull/6446]
- [*] Coupon details screen now displays more informative error messages when loading the total discount amount fails. [https://github.com/woocommerce/woocommerce-ios/pull/6457]
- [internal] Shipping Labels: the navigation bar in the web view for adding payments is now correctly hidden. [https://github.com/woocommerce/woocommerce-ios/pull/6435]

8.7
-----
- [**] In-Person Payments: Added card details to refund confirmation screen to help with refunding to the payment card [https://github.com/woocommerce/woocommerce-ios/pull/6241]
- [*] Coupons: Replace the toggles on Usage Details screen with text for uneditable contents. [https://github.com/woocommerce/woocommerce-ios/pull/6287]
- [*] Improve image loading for thumbnails especially on the Product list. [https://github.com/woocommerce/woocommerce-ios/pull/6299]
- [*] Coupons: Added feedback banner on the top of the coupon list. [https://github.com/woocommerce/woocommerce-ios/pull/6316]
- [*] Coupons: Handled error when loading total discounted amount fails. [https://github.com/woocommerce/woocommerce-ios/pull/6368]
- [internal] Removed all feature flags for Shipping Labels. Please smoke test all parts of Shipping Labels to make sure that everything still works as before. [https://github.com/woocommerce/woocommerce-ios/pull/6270]
- [*] In-Person Payments: Localized messages and UI [https://github.com/woocommerce/woocommerce-ios/pull/6317]
- [*] My Store: Fixed incorrect currency symbol of revenue text for stores with non-USD currency. [https://github.com/woocommerce/woocommerce-ios/pull/6335]
- [*] Notifications: Dismiss presented view before presenting content from notifications [https://github.com/woocommerce/woocommerce-ios/pull/6354]
- [*] Reviews: Fixed missing product information on first load [https://github.com/woocommerce/woocommerce-ios/pull/6367]
- [internal] Removed the feature flag for My store tab UI updates. Please smoke test the store stats and top performers in the "My store" tab to make sure everything works as before. [https://github.com/woocommerce/woocommerce-ios/pull/6334]
- [*] In-Person Payments: Add support for accepting payments on bookable products [https://github.com/woocommerce/woocommerce-ios/pull/6364]
- [*] In-Person Payments: Fixed issue where payment could be stuck prompting to remove the card if the payment was declined and retried before removing the card.

8.6
-----
- [***] Merchants can now view coupons in their stores by enabling Coupon Management in Experimental Features. [https://github.com/woocommerce/woocommerce-ios/pull/6209]
- [*] Orders: In the experimental Order Creation feature, product variations added to a new order now show a list of their attributes. [https://github.com/woocommerce/woocommerce-ios/pull/6131]
- [*] Enlarged the tap area for the action button on the notice view. [https://github.com/woocommerce/woocommerce-ios/pull/6146]
- [*] Reviews: Fixed crash on iPad when tapping the More button. [https://github.com/woocommerce/woocommerce-ios/pull/6187]
- [*] In-Person Payments: Remove Stripe from Experimental Features as it is always enabled now. [https://github.com/woocommerce/woocommerce-ios/pull/6205]
- [*] Disabled unnecessary selection of the "Refund via" row on the Refund Confirmation screen [https://github.com/woocommerce/woocommerce-ios/pull/6198]
- [*] Increased minimum version of Stripe extension for In-Person Payments to 6.2.0 [https://github.com/woocommerce/woocommerce-ios/pull/xxxx]
- [internal] Removed `pushNotificationsForAllStores` feature flag. Since the changes are non-trivial, it would be great to smoke test push notifications for all stores in beta testing. [https://github.com/woocommerce/woocommerce-ios/pull/6231]

8.5
-----
- [*] In-Person Payments: Inform the user when a card reader battery is so low that it needs to be charged before the reader can be connected. [https://github.com/woocommerce/woocommerce-ios/pull/5998]
- [***] The My store tab is having a new look with new conversion stats and shows up to 5 top performing products now (used to be 3). [https://github.com/woocommerce/woocommerce-ios/pull/5991]
- [**] Fixed a crash at the startup of the app, related to Gridicons. [https://github.com/woocommerce/woocommerce-ios/pull/6005]
- [***] Experimental Feature: It's now possible to create Orders in the app by enabling it in Settings > Experimental Features. For now you can change the order status, add products, and add customer details (billing and shipping addresses). [https://github.com/woocommerce/woocommerce-ios/pull/6060]
- [*] Fixed issue in date range selection for the orders filters where is some cases dates are not available for selection. [https://github.com/woocommerce/woocommerce-ios/pull/6090]
- [*] Enabled "view product in store" and "share product" options for variable products when accessing them through the order details screen. [https://github.com/woocommerce/woocommerce-ios/pull/6091]

8.4
-----
- [***] In-Person Payments: Support for Stripe M2 card reader. [https://github.com/woocommerce/woocommerce-ios/pull/5844]
- [***] We introduced a new tab called "Menu", a tab in the main navigation where you can browser different sub-sections of the app: Switch Store, Settings, WooCommerce Admin, View Store and Reviews. [https://github.com/woocommerce/woocommerce-ios/pull/5926]
- [***] Store admins can now access sites with plugins that have Jetpack Connection Package (e.g. WooCommerce Payments, Jetpack Backup) in the app. These sites do not require Jetpack-the-plugin to connect anymore. Store admins can still install Jetpack-the-plugin from the app through settings or a Jetpack banner. [https://github.com/woocommerce/woocommerce-ios/pull/5924]
- [*] Add/Edit Product screen: Fix transient product name while adding images.[https://github.com/woocommerce/woocommerce-ios/pull/5840]

8.3
-----
- [***] All merchants can create Simple Payments orders. [https://github.com/woocommerce/woocommerce-ios/pull/5684]
- [**] System status report can now be viewed and copied directly from within the app. [https://github.com/woocommerce/woocommerce-ios/pull/5702]
- [**] Product SKU input scanner is now available as a beta feature. To try it, enable it from settings and you can scan a barcode to use as the product SKU in product inventory settings! [https://github.com/woocommerce/woocommerce-ios/pull/5695]
- [**] Now you chan share a payment link when creating a Simple Payments order [https://github.com/woocommerce/woocommerce-ios/pull/5819]
- [*] Reviews: "Mark all as read" checkmark bar button item button replaced with menu button which launches an action sheet. Menu button is displayed only if there are unread reviews available.[https://github.com/woocommerce/woocommerce-ios/pull/5833]
- [internal] Refactored ReviewsViewController to add tests. [https://github.com/woocommerce/woocommerce-ios/pull/5834]

8.2
-----
- [***] In-Person Payments: Now you can collect Simple Payments on the go. [https://github.com/woocommerce/woocommerce-ios/pull/5635]
- [*] Products: After generating a new variation for a variable product, you are now taken directly to edit the new variation. [https://github.com/woocommerce/woocommerce-ios/pull/5649]
- [*] Dashboard: the visitor count in the Today tab is now shown when Jetpack site stats are enabled.
- [*] Add/Edit Product Images: tapping on the last `n` images while `n` images are pending upload does not crash the app anymore. [https://github.com/woocommerce/woocommerce-ios/pull/5672]

8.2
-----
- [*] Shipping Labels: Fixes a crash when saving a new shipping label after opening the order from a push notification. [https://github.com/woocommerce/woocommerce-ios/pull/5549]
- [**] In-Person Payments: Improved support for VoiceOver. [https://github.com/woocommerce/woocommerce-ios/pull/5572]
- [*] In-Person Payments: Fixes a crash when printing more than one receipt. [https://github.com/woocommerce/woocommerce-ios/pull/5575]

8.1
-----
- [***] Now it's possible to filter Order List by multiple statuses and date ranges. Plus, we removed the top tab bar on Orders Tab. [https://github.com/woocommerce/woocommerce-ios/pull/5491]
- [*] Login: Password AutoFill will suggest wordpress.com accounts. [https://github.com/woocommerce/woocommerce-ios/pull/5399]
- [*] Store picker: after logging in with store address, the pre-selected store is now the currently selected store instead of the store from login flow. [https://github.com/woocommerce/woocommerce-ios/pull/5508]
- [*] The application icon number from order push notifications is now cleared after visiting the orders tab. [https://github.com/woocommerce/woocommerce-ios/pull/5715]
- [internal] Migrated Settings screen to MVVM [https://github.com/woocommerce/woocommerce-ios/pull/5393]


8.0
-----
- [*] Product List: Add support for product filtering by category. [https://github.com/woocommerce/woocommerce-ios/pull/5388]
- [***] Push notifications are now supported for all connected stores. [https://github.com/woocommerce/woocommerce-ios/pull/5299]
- [*] Fix: in Settings > Switch Store, tapping "Dismiss" after selecting a different store does not switch stores anymore. [https://github.com/woocommerce/woocommerce-ios/pull/5359]

7.9
-----
- [*] Fix: after disconnecting a site or connecting to a new site, the sites in site picker (Settings > Switch Store) should be updated accordingly. The only exception is when the newly disconnected site is the currently selected site. [https://github.com/woocommerce/woocommerce-ios/pull/5241]
- [*] Order Details: Show a button on the "Product" section of Order Details screen to allow recreating shipping labels. [https://github.com/woocommerce/woocommerce-ios/pull/5255]
- [*] Edit Order Address - Enable `Done` button when `Use as {Shipping/Billing} Address` toggle is turned on. [https://github.com/woocommerce/woocommerce-ios/pull/5254]
- [*] Add/Edit Product: fix an issue where the product name keyboard is English only. [https://github.com/woocommerce/woocommerce-ios/pull/5288]
- [*] Order Details: some sites cannot parse order requests where the fields parameter has spaces, and the products section cannot load as a result. The spaces are now removed. [https://github.com/woocommerce/woocommerce-ios/pull/5298]

7.8
-----
- [***] Shipping Labels: merchants can create multiple packages for the same order, moving the items between different packages. [https://github.com/woocommerce/woocommerce-ios/pull/5190]
- [*] Fix: Navigation bar buttons are now consistently pink on iOS 15. [https://github.com/woocommerce/woocommerce-ios/pull/5139]
- [*] Fix incorrect info banner color and signature option spacing on Carrier and Rates screen. [https://github.com/woocommerce/woocommerce-ios/pull/5144]
- [x] Fix an error where merchants were unable to connect to valid stores when they have other stores with corrupted information https://github.com/woocommerce/woocommerce-ios/pull/5161
- [*] Shipping Labels: Fix issue with decimal values on customs form when setting the device with locales that use comma as decimal point. [https://github.com/woocommerce/woocommerce-ios/pull/5195]
- [*] Shipping Labels: Fix crash when tapping on Learn more rows of customs form. [https://github.com/woocommerce/woocommerce-ios/pull/5207]
- [*] Shipping Labels: The shipping address now prefills the phone number from the billing address if a shipping phone number is not available. [https://github.com/woocommerce/woocommerce-ios/pull/5177]
- [*] Shipping Labels: now in Carrier and Rates we always display the discounted rate instead of the retail rate if available. [https://github.com/woocommerce/woocommerce-ios/pull/5188]
- [*] Shipping Labels: If the shipping address is invalid, there are now options to email, call, or message the customer. [https://github.com/woocommerce/woocommerce-ios/pull/5228]
- [*] Accessibility: notify when offline mode banner appears or disappears. [https://github.com/woocommerce/woocommerce-ios/pull/5225]

7.7
-----
- [***] In-Person Payments: US merchants can now obtain a card reader and then collect payments directly from the app. [https://github.com/woocommerce/woocommerce-ios/pull/5030]
- [***] Shipping Labels: Merchants can now add new payment methods for shipping labels directly from the app. [https://github.com/woocommerce/woocommerce-ios/pull/5023]
- [**] Merchants can now edit shipping & billing addresses from orders. [https://github.com/woocommerce/woocommerce-ios/pull/5097]
- [x] Fix: now a default paper size will be selected in Shipping Label print screen. [https://github.com/woocommerce/woocommerce-ios/pull/5035]
- [*] Show banner on screens that use cached data when device is offline. [https://github.com/woocommerce/woocommerce-ios/pull/5000]
- [*] Fix incorrect subtitle on customs row of Shipping Label purchase flow. [https://github.com/woocommerce/woocommerce-ios/pull/5093]
- [*] Make sure customs form printing option is not available on non-international orders. [https://github.com/woocommerce/woocommerce-ios/pull/5104]
- [*] Fix incorrect logo for DHL in Shipping Labels flow. [https://github.com/woocommerce/woocommerce-ios/pull/5105]

7.6
-----
- [x] Show an improved error modal if there are problems while selecting a store. [https://github.com/woocommerce/woocommerce-ios/pull/5006]
- [***] Shipping Labels: Merchants can now add new custom and service packages for shipping labels directly from the app. [https://github.com/woocommerce/woocommerce-ios/pull/4976]
- [*] Fix: when product image upload fails, the image cell stop loading. [https://github.com/woocommerce/woocommerce-ios/pull/4989]

7.5
-----
- [***] Merchants can now purchase shipping labels and declare customs forms for international orders. [https://github.com/woocommerce/woocommerce-ios/pull/4896]
- [**] Merchants can now edit customer provided notes from orders. [https://github.com/woocommerce/woocommerce-ios/pull/4893]
- [*] Fix empty states sometimes not centered vertically [https://github.com/woocommerce/woocommerce-ios/pull/4890]
- [*] Fix error syncing products due to decoding failure of regular_price in product variations. [https://github.com/woocommerce/woocommerce-ios/pull/4901]
- [*] Hide bottom bar on shipping label purchase form. [https://github.com/woocommerce/woocommerce-ios/pull/4902]

7.4
-----
- [*] Fix an issue where some extension was not shown in order item details. [https://github.com/woocommerce/woocommerce-ios/pull/4753]
- [*] Fix: The refund button within Order Details will be hidden if the refund is zero. [https://github.com/woocommerce/woocommerce-ios/pull/4789]
- [*] Fix: Incorrect arrow direction for right-to-left languages on Shipping Label flow. [https://github.com/woocommerce/woocommerce-ios/pull/4796]
- [*] Fix: Shouldn't be able to schedule a sale without sale price. [https://github.com/woocommerce/woocommerce-ios/pull/4825]
- [*] Fix: Edit address screen is pushed twice in Shipping Label flow when missing name in origin or destination address. [https://github.com/woocommerce/woocommerce-ios/pull/4845]

7.3
-----
- [*] Order Detail: now we do not offer the "email note to customer" option if no email is available. [https://github.com/woocommerce/woocommerce-ios/pull/4680]
- [*] My Store: If there are errors loading the My Store screen, a banner now appears at the top of the screen with links to troubleshoot or contact support. [https://github.com/woocommerce/woocommerce-ios/pull/4704]
- [*] Fix: Added 'Product saved' confirmation message when a product is updated [https://github.com/woocommerce/woocommerce-ios/pull/4709]
- [*] Shipping Labels: Updated address validation to automatically use trivially normalized address for origin and destination. [https://github.com/woocommerce/woocommerce-ios/pull/4719]
- [*] Fix: Order details for products with negative prices now will show correctly [https://github.com/woocommerce/woocommerce-ios/pull/4683]
- [*] Fix: Order list not extend edge-to-edge in dark mode. [https://github.com/woocommerce/woocommerce-ios/pull/4728]
- [*] Plugins: Added list of active and inactive plugins that can be reached by admins in the settings screen. [https://github.com/woocommerce/woocommerce-ios/pull/4735]
- [*] Login: Updated appearance of back buttons in navigation bar to minimal style. [https://github.com/woocommerce/woocommerce-ios/pull/4726]
- [internal] Upgraded Zendesk SDK to version 5.3.0. [https://github.com/woocommerce/woocommerce-ios/pull/4699]
- [internal] Updated GoogleSignIn to version 6.0.1 through WordPressAuthenticator. There should be no functional changes, but may impact Google sign in flow. [https://github.com/woocommerce/woocommerce-ios/pull/4725]

7.2
-----
- [*] Order Fulfillment: Updated success notice message [https://github.com/woocommerce/woocommerce-ios/pull/4589]
- [*] Order Fulfillment: Fixed issue footer view getting clipped of by iPhone notch [https://github.com/woocommerce/woocommerce-ios/pull/4631]
- [*] Shipping Labels: Updated address validation to make sure a name is entered for each address. [https://github.com/woocommerce/woocommerce-ios/pull/4601]
- [*] Shipping Labels: Hide Contact button on Shipping To Address form when customer phone number is not provided. [https://github.com/woocommerce/woocommerce-ios/pull/4663]
- [*] Shipping Labels: Updated edge-to-edge table views for all forms. [https://github.com/woocommerce/woocommerce-ios/pull/4657]
- [*] Orders and Order Details: Updated edge-to-edge table views for consistent look across the app. [https://github.com/woocommerce/woocommerce-ios/pull/4638]
- [*] Reviews and Review Details: Updated edge-to-edge table views for consistent look across the app. [https://github.com/woocommerce/woocommerce-ios/pull/4637]
- [*] New error screen displayed to users without the required roles to access the store. [https://github.com/woocommerce/woocommerce-ios/pull/4493]

7.1
-----
- [***] Merchants from US can create shipping labels for physical orders from the app. The feature supports for now only orders where the shipping address is in the US. [https://github.com/woocommerce/woocommerce-ios/pull/4578]
- [**] Due to popular demand, the Order fulfill is displayed once again when clicking on the Mark order complete button. [https://github.com/woocommerce/woocommerce-ios/pull/4567]
- [*] Fix: Interactive pop gesture on Order Details and Settings screen. [https://github.com/woocommerce/woocommerce-ios/pull/4504]
- [*] Fix: Frozen refresh control and placeholder when switching tabs [https://github.com/woocommerce/woocommerce-ios/pull/4505]
- [internal] Stats tab: added network sync throttling [https://github.com/woocommerce/woocommerce-ios/pull/4494]

7.0
-----
- [**] Order Detail: now we display Order Items and Shipping Label Packages as separate sections. [https://github.com/woocommerce/woocommerce-ios/pull/4445]
- [*] Fix: Orders for a variable product with different configurations of a single variation will now show each order item separately. [https://github.com/woocommerce/woocommerce-ios/pull/4445]
- [*] If the Orders, Products, or Reviews lists can't load, a banner now appears at the top of the screen with links to troubleshoot or contact support. [https://github.com/woocommerce/woocommerce-ios/pull/4400, https://github.com/woocommerce/woocommerce-ios/pull/4407]
- [*] Fix: Stats tabs are now displayed and ordered correctly in RTL languages. [https://github.com/woocommerce/woocommerce-ios/pull/4444]
- [*] Fix: Missing "Add Tracking" button in orders details. [https://github.com/woocommerce/woocommerce-ios/pull/4520]


6.9
-----
- [*] Order Detail: now we display a loader on top, to communicate that the order detail view has not yet been fully loaded. [https://github.com/woocommerce/woocommerce-ios/pull/4396]
- [*] Products: You can edit product attributes for variations right from the main product form. [https://github.com/woocommerce/woocommerce-ios/pull/4350]
- [*] Improved CTA. "Print Shipping Label" instead of "Reprint Shipping Label". [https://github.com/woocommerce/woocommerce-ios/pull/4394]
- [*] Improved application log viewer. [https://github.com/woocommerce/woocommerce-ios/pull/4387]
- [*] Improved the experience when creating the first variation. [https://github.com/woocommerce/woocommerce-ios/pull/4405]

6.8
-----

- [***] Dropped iOS 13 support. From now we support iOS 14 and later. [https://github.com/woocommerce/woocommerce-ios/pull/4209]
- [**] Products: Added the option to create and edit a virtual product directly from the product detail screen. [https://github.com/woocommerce/woocommerce-ios/pull/4214]

6.7
-----
- [**] Add-Ons: Order add-ons are now available as a beta feature. To try it, enable it from settings! [https://github.com/woocommerce/woocommerce-ios/pull/4119]

6.6
-----
- [*] Fix: Product variations only support at most one image, so we won't show an option to add a second one. [https://github.com/woocommerce/woocommerce-ios/pull/3994]
- [*] Fix: The screen to select images from the Media Library would sometimes crash when the library had a specific number of images. [https://github.com/woocommerce/woocommerce-ios/pull/4003]
- [*] Improved error messages for logins. [https://github.com/woocommerce/woocommerce-ios/pull/3957]

6.5
-----
- [*] Fix: Product images with non-latin characters in filenames now will load correctly and won't break Media Library. [https://github.com/woocommerce/woocommerce-ios/pull/3935]
- [*] Fix: The screen to select images from the Media Library would sometimes crash when the library had a specific number of images. [https://github.com/woocommerce/woocommerce-ios/pull/4070]

6.4
-----
- [*] Login: New design and illustrations for the initial login screen, promoting the app's main features. [https://github.com/woocommerce/woocommerce-ios/pull/3867]
- [*] Enhancement/fix: Unify back button style across the app. [https://github.com/woocommerce/woocommerce-ios/pull/3872]

6.3
-----
- [**] Products: Now you can add variable products from the create product action sheet. [https://github.com/woocommerce/woocommerce-ios/pull/3836]
- [**] Products: Now you can easily publish a product draft or pending product using the navigation bar buttons [https://github.com/woocommerce/woocommerce-ios/pull/3846]
- [*] Fix: In landscape orientation, all backgrounds on detail screens and their subsections now extend edge-to-edge. [https://github.com/woocommerce/woocommerce-ios/pull/3808]
- [*] Fix: Creating an attribute or a variation no longer saves your product pending changes. [https://github.com/woocommerce/woocommerce-ios/pull/3832]
- [*] Enhancement/fix: image & text footnote info link rows are now center aligned in order details reprint shipping label info row and reprint screen. [https://github.com/woocommerce/woocommerce-ios/pull/3805]

6.2
-----

- [***] Products: When editing a product, you can now create/delete/update product variations, product attributes and product attribute options. https://github.com/woocommerce/woocommerce-ios/pull/3791
- [**] Large titles are enabled for the four main tabs like in Android. In Dashboard and Orders tab, a workaround is implemented with some UI/UX tradeoffs where the title size animation is not as smooth among other minor differences from Products and Reviews tab. We can encourage beta users to share any UI issues they find with large titles. [https://github.com/woocommerce/woocommerce-ios/pull/3763]
- [*] Fix: Load product inventory settings in read-only mode when the product has a decimal stock quantity. This fixes the products tab not loading due to product decoding errors when third-party plugins enable decimal stock quantities. [https://github.com/woocommerce/woocommerce-ios/pull/3717]
- [*] Fix: Loading state stuck in Reviews List. [https://github.com/woocommerce/woocommerce-ios/pull/3753]

6.1
-----
- [**] Products: When editing variable products, you can now edit the variation attributes to select different attribute options. [https://github.com/woocommerce/woocommerce-ios/pull/3628]
- [*] Fixes a bug where long pressing the back button sometimes displayed an empty list of screens.
- [*] Product Type: Updated product type detail to display "Downloadable" if a product is downloadable. [https://github.com/woocommerce/woocommerce-ios/pull/3647]
- [*] Product Description: Updated the placeholder text in the Aztec Editor screens to provide more context. [https://github.com/woocommerce/woocommerce-ios/pull/3668]
- [*] Fix: Update the downloadable files row to read-only, if the product is accessed from Order Details. [https://github.com/woocommerce/woocommerce-ios/pull/3669]
- [*] Fix: Thumbnail image of a product wasn't being loaded correctly in Order Details. [https://github.com/woocommerce/woocommerce-ios/pull/3678]
- [*] Fix: Allow product's `regular_price` to be a number and `sold_individually` to be `null` as some third-party plugins could alter the type in the API. This could help with the products tab not loading due to product decoding errors. [https://github.com/woocommerce/woocommerce-ios/pull/3679]
- [internal] Attempted fix for a crash in product image upload. [https://github.com/woocommerce/woocommerce-ios/pull/3693]

6.0
-----
- [**] Due to popular demand, the product SKU is displayed once again in Order Details screen. [https://github.com/woocommerce/woocommerce-ios/pull/3564]
- [*] Updated copyright notice to WooCommerce
- [*] Fix: top performers in "This Week" tab should be showing the same data as in WC Admin.
- [*] Fix: visitor stats in Dashboard should be more consistent with web data on days when the end date for more than one tab is the same (e.g. "This Week" and "This Month" both end on January 31). [https://github.com/woocommerce/woocommerce-ios/pull/3532]
- [*] Fix: navbar title on cross-sells products list displayed title for upsells [https://github.com/woocommerce/woocommerce-ios/pull/3565]
- [*] Added drag-and-drop sorting to Linked Products [https://github.com/woocommerce/woocommerce-ios/pull/3548]
- [internal] Refactored Core Data migrator stack to help reduce crashes [https://github.com/woocommerce/woocommerce-ios/pull/3523]


5.9
-----
- [**] Product List: if a user applies custom sort orders and filters in the Product List, now when they reopen the app will be able to see the previous settings applied. [https://github.com/woocommerce/woocommerce-ios/pull/3454]
- [*] Removed fulfillment screen and moved fulfillment to the order details screen. [https://github.com/woocommerce/woocommerce-ios/pull/3453]
- [*] Fix: billing information action sheets now are presented correctly on iPad. [https://github.com/woocommerce/woocommerce-ios/pull/3457]
- [*] fix: the rows in the product search list now don't have double separators. [https://github.com/woocommerce/woocommerce-ios/pull/3456]
- [*] Fix: During login, the spinner when a continue button is in loading state is now visible in dark mode. [https://github.com/woocommerce/woocommerce-ios/pull/3472]
- [*] fix: when adding a note to an order, the text gets no more deleted if you tap on “Email note to customer”. [https://github.com/woocommerce/woocommerce-ios/pull/3473]
- [*] Added Fees to order details. [https://github.com/woocommerce/woocommerce-ios/pull/3475]
- [*] fix: now we don't show any more similar alert notices if an error occurred. [https://github.com/woocommerce/woocommerce-ios/pull/3474]
- [*] fix: in Settings > Switch Store, the spinner in the "Continue" button at the bottom is now visible in dark mode. [https://github.com/woocommerce/woocommerce-ios/pull/3468]
- [*] fix: in order details, the shipping and billing address are displayed in the order of the country (in some eastern Asian countries, the address starts from the largest unit to the smallest). [https://github.com/woocommerce/woocommerce-ios/pull/3469]
- [*] fix: product is now read-only when opened from the order details. [https://github.com/woocommerce/woocommerce-ios/pull/3491]
- [*] fix: pull to refresh on the order status picker screen does not resets anymore the current selection. [https://github.com/woocommerce/woocommerce-ios/pull/3493]
- [*] When adding or editing a link (e.g. in a product description) link settings are now presented as a popover on iPad. [https://github.com/woocommerce/woocommerce-ios/pull/3492]
- [*] fix: the glitch when launching the app in logged out state or after tapping "Try another account" in store picker is now gone. [https://github.com/woocommerce/woocommerce-ios/pull/3498]
- [*] Minor enhancements: in product editing form > product reviews list, the rows don't show highlighted state on tap anymore since they are not actionable. Same for the number of upsell and cross-sell products in product editing form > linked products. [https://github.com/woocommerce/woocommerce-ios/pull/3502]


5.8
-----
- [***] Products M5 features are now available to all. Products M5 features: add and edit linked products, add and edit downloadable files, product deletion. [https://github.com/woocommerce/woocommerce-ios/pull/3420]
- [***] Shipping labels M1 features are now available to all: view shipping label details, request a refund, and reprint a shipping label via AirPrint. [https://github.com/woocommerce/woocommerce-ios/pull/3436]
- [**] Improved login flow, including better error handling. [https://github.com/woocommerce/woocommerce-ios/pull/3332]


5.7
-----
- [***] Dropped iOS 12 support. From now we support iOS 13 and later. [https://github.com/woocommerce/woocommerce-ios/pull/3216]
- [*] Fixed spinner appearance in the footer of orders list. [https://github.com/woocommerce/woocommerce-ios/pull/3249]
- [*] In order details, the image for a line item associated with a variation is shown now after the variation has been synced. [https://github.com/woocommerce/woocommerce-ios/pull/3314]
- [internal] Refactored Core Data stack so more errors will be propagated. [https://github.com/woocommerce/woocommerce-ios/pull/3267]


5.6
-----
- [**] Fixed order list sometimes not showing newly submitted orders.
- [*] now the date pickers on iOS 14 are opened as modal view. [https://github.com/woocommerce/woocommerce-ios/pull/3148]
- [*] now it's possible to remove an image from a Product Variation if the WC version 4.7+. [https://github.com/woocommerce/woocommerce-ios/pull/3159]
- [*] removed the Product Title in product screen navigation bar. [https://github.com/woocommerce/woocommerce-ios/pull/3187]
- [*] the icon of the cells inside the Product Detail are now aligned at 10px from the top margin. [https://github.com/woocommerce/woocommerce-ios/pull/3199]
- [**] Added the ability to issue refunds from the order screen. Refunds can be done towards products or towards shipping. [https://github.com/woocommerce/woocommerce-ios/pull/3204]
- [*] Prevent banner dismiss when tapping "give feedback" on products screen. [https://github.com/woocommerce/woocommerce-ios/pull/3221]
- [*] Add keyboard dismiss in Add Tracking screen [https://github.com/woocommerce/woocommerce-ios/pull/3220]


5.5
-----
- [**] Products M4 features are now available to all. Products M4 features: add a simple/grouped/external product with actions to publish or save as draft. [https://github.com/woocommerce/woocommerce-ios/pull/3133]
- [*] enhancement: Order details screen now shows variation attributes for WC version 4.7+. [https://github.com/woocommerce/woocommerce-ios/pull/3109]
- [*] fix: Product detail screen now includes the number of ratings for that product. [https://github.com/woocommerce/woocommerce-ios/pull/3089]
- [*] fix: Product subtitle now wraps correctly in order details. [https://github.com/woocommerce/woocommerce-ios/pull/3201]


5.4
-----
- [*] fix: text headers on Product price screen are no more clipped with large text sizes. [https://github.com/woocommerce/woocommerce-ios/pull/3090]


5.4
-----
- [*] fix: the footer in app Settings is now correctly centered.
- [*] fix: Products tab: earlier draft products now show up in the same order as in core when sorting by "Newest to Oldest".
- [*] enhancement: in product details > price settings, the sale dates can be edited inline in iOS 14 using the new date picker. Also, the sale end date picker editing does not automatically end on changes anymore. [https://github.com/woocommerce/woocommerce-ios/pull/3044]
- [*] enhancement: in order details > add tracking, the date shipped can be edited inline in iOS 14 using the new date picker. [https://github.com/woocommerce/woocommerce-ios/pull/3044]
- [*] enhancement: in products list, the "(No Title)" placeholder will be showed when a product doesn't have the title set. [https://github.com/woocommerce/woocommerce-ios/pull/3068]
- [*] fix: the placeholder views in the top dashboard chart and orders tab do not have unexpected white background color in Dark mode in iOS 14 anymore. [https://github.com/woocommerce/woocommerce-ios/pull/3063]


5.3
-----
- [**] In Settings > Experimental Features, a Products switch is now available for turning Products M4 features on and off (default off). Products M4 features: add a simple/grouped/external product with actions to publish or save as draft.
- [*] Opening a product from order details now shows readonly product details of the same styles as in editable product details.
- [*] Opening a product variation from order details now shows readonly product variation details and this product variation does not appear in the Products tab anymore.
- [*] Enhancement: when not saving a product as "published", the in-progress modal now shows title and message like "saving your product" instead of "publishing your product".
- [*] In product and variation list, the stock quantity is not shown anymore when stock management is disabled.
- [*] Enhancement: when the user attempts to dismiss the product selector search modal while at least one product is selected for a grouped product's linked products, a discard changes action sheet is shown.
- [internal] Renamed a product database table (Attribute) to GenericAttribute. This adds a new database migration.  [https://github.com/woocommerce/woocommerce-ios/pull/2883]
- [internal] Refactored the text fields in the Manual Shipment Tracking page. [https://github.com/woocommerce/woocommerce-ios/pull/2979]
- [internal] Attempt fix for startup crashes. [https://github.com/woocommerce/woocommerce-ios/pull/3069]


5.2
-----
- [**] Products: now you can editing basic fields for non-core products (whose product type is not simple/external/variable/grouped) - images, name, description, readonly price, readonly inventory, tags, categories, short description, and product settings.
- [*] Enhancement: for variable products, the stock status is now shown in its variation list.
- [*] Sign In With Apple: if the Apple ID has been disconnected from the WordPress app (e.g. in Settings > Apple ID > Password & Security > Apps using Apple ID), the app is logged out on app launch or app switch.
- [*] Now from an Order Detail it's only possible to open a Product in read-only mode.
- [internal] #2881 Upgraded WPAuth from 1.24 to 1.26-beta.12. Regressions may happen in login flows.
- [internal] #2896 Configured the same user agent header for all the network requests made through the app.
- [internal] #2879 After logging out, the persistent store is not reset anymore to fix a crash in SIWA revoked token scenario after app launch (issue #2830). No user-facing changes are intended, the data should be associated with a site after logging out and in like before.

5.1
-----
- [*] bugfix: now reviews are refreshed correctly. If you try to delete or to set as spam a review from the web, the result will match in the product reviews list.
- [*] If the Products switch is on in Settings > Experimental Features:
  - For a variable product, the stock status is not shown in the product details anymore when stock management is disabled since stock status is controlled at variation level.
- [internal] The Order List and Orders Search → Filter has a new backend architecture (#2820). This was changed as an experiment to fix #1543. This affects iOS 13.0 users only. No new behaviors have been added. Github project: https://git.io/JUBco.
- [*] Orders → Search list will now show the full counts instead of “99+”. #2825


5.0
-----
- [*] Order details > product details: tapping outside of the bottom sheet from "Add more details" menu does not dismiss the whole product details anymore.
- [*] If the Products switch is on in Settings > Experimental Features, product editing for basic fields are enabled for non-core products (whose product type is not simple/external/variable/grouped) - images, name, description, readonly price, readonly inventory, tags, categories, short description, and product settings.
- [*] Order Detail: added "Guest" placeholder on Order Details card when there's no customer name.
- [*] If the Products switch is on in Settings > Experimental Features:
  - Product editing for basic fields are enabled for non-core products (whose product type is not simple/external/variable/grouped) - images, name, description, readonly price, readonly inventory, tags, categories, short description, and product settings.
  - Inventory and shipping settings are now editable for a variable product.
  - A product variation's stock status is now editable in inventory settings.
  - Reviews row is now hidden if reviews are disabled.
  - Now it's possible to open the product's reviews screen also if there are no reviews.
  - We improved our VoiceOver support in Product Detail screen.
- [*] In Settings, the "Feature Request" button was replaced with "Send Feedback" (Survey) (https://git.io/JUmUY)


4.9
-----
- [**] Sign in with Apple is now available in the log in process.
- [**] In Settings > Experimental Features, a Products switch is now available for turning Products M3 features on and off for core products (default off for beta testing). Products M3 features: edit grouped, external and variable products, enable/disable reviews, change product type and update categories and tags.
- [*] Edit Products: the update action now shows up on the product details after updating just the sale price.
- [*] Fix a crash that sometimes happen when tapping on a Product Review push notification.
- [*] Variable product > variation list: a warning banner is shown if any variations do not have a price, and warning text is shown on these variation rows.


4.8
-----
- [*] Enabled right/left swipe on product images.


4.7
-----
- [*] Fixed an intermittent crash when sending an SMS from the app.


4.6
-----
- [*] Fix an issue in the y-axis values on the dashboard charts where a negative value could show two minus signs.
- [*] When a simple product doesn't have a price set, the price row on the product details screen now shows "Add Price" placeholder instead of an empty regular price.
- [*] If WooCommerce 4.0 is available the app will show the new stats dashboard, otherwise will show a banner indicating the user to upgrade.
- [*] The total orders row is removed from the readonly product details (products that are not a simple product) to avoid confusion since it's not shown on the editable form for simple products.


4.5
-----
- [**] Products: now you can update product images, product settings, viewing and sharing a product.
- [*] In Order Details, the item subtotal is now shown on the right side instead of the quantity. The quantity can still be viewed underneath the product name.
- [*] In Order Details, SKU was removed from the Products List. It is still shown when fulfilling the order or viewing the product details.
- [*] Polish the loading state on the product variations screen.
- [*] When opening a simple product from outside of the Products tab (e.g. from Top Performers section or an order), the product name and ellipsis menu (if the Products feature switch is enabled) should be visible in the navigation bar.


4.4
-----
- Order Detail: the HTML shipping method is now showed correctly
- [internal] Logging in via 'Log in with Google' has changes that can cause regressions. See https://git.io/Jf2Fs for full testing details.
- [**] Fix bugs related to push notifications: after receiving a new order push notification, the Reviews tab does not show a badge anymore. The application icon badge number is now cleared by navigating to the Orders tab and/or the Reviews tab, depending on the types of notifications received.
- [*] The discard changes prompt now only appears when navigating from product images screen if any images have been deleted.
- [*] Fix the issue where product details screen cannot be scrolled to the bottom in landscape after keyboard is dismissed (e.g. from editing product title).
- [*] The product name is now shown in the product details navigation bar so that the name is always visible.
- [*] The images pending upload should be visible after editing product images from product details.
- [*] The discard changes prompt does not appear when navigating from product settings detail screens with a text field (slug, purchase note, and menu order) anymore.
- [*] Fix the wrong cell appearance in the order status list.
- [*] The "View product in store" action will be shown only if the product is published.
- [internal] Modified the component used for fetching data from the database. Please watch out for crashes in lists.


4.3
-----
- Products: now the Product details can be edited and saved outside Products tab (e.g. from Order details or Top Performers).
- [internal]: the navigation to the password entry screen has changed and can cause regressions. See https://git.io/JflDW for testing details.
- [internal] Refactored some API calls for fetching a Note, Product, and Product Review.
- Products: we improved our VoiceOver support in Product Price settings
- In Settings > Experimental Features, a Products switch is now available for turning Products M2 features on and off for simple products (default off for beta testing). Products M2 features: update product images, product settings, viewing and sharing a product.
- The WIP banner on the Products tab is now collapsed by default for more vertical space.
- Dropped iOS 11 support. From now we support iOS 12 and later.
- In Order Details, the Payment card is now shown right after the Products and Refunded Products cards.


4.2
-----
- Products: now tapping anywhere on a product cell where you need to insert data, like in Product Price and Product Shipping settings, you start to edit the text field.
- Products: now the keyboard pop up automatically in Edit Description
- The Processing orders list will now show upcoming (future) orders.
- Improved stats: fixed the incorrect time range on "This Week" tab when loading improved stats on a day when daily saving time changes.
- [internal]: the "send magic link" screen has navigation changes that can cause regressions. See https://git.io/Jfqio for testing details.
- The Orders list is now automatically refreshed when reopening the app.
- The Orders list is automatically refreshed if a new order (push notification) comes in.
- Orders -> Search: The statuses now shows the total number of orders with that status.


4.1
-----
- Fix an intermittent crash when downloading Orders
- The Photo Library permission alert shouldn't be prompted when opening the readonly product details or edit product for simple products, which is reproducible on iOS 11 or 12 devices. (The permission is only triggered when uploading images in Zendesk support or in debug builds with Products M2 enabled.)
- [internal] Updated the empty search result views for Products and Orders. https://git.io/Jvdap


4.0
-----
- Products is now available with limited editing for simple products!
- Fix pulling to refresh on the Processing tab sometimes will not show the up-to-date orders.
- Edit Product > Price Settings: schedule sale is now available even when either the start or end date is not set, and the sale end date can be removed now.
- Improved stats: fixed a crash when loading improved stats on a day when daily saving time changes.
- [internal] Changed the Shipping and Tax classes list loading so that any cached data is shown right away
- [internal] Edit Products M2: added an image upload source for product images - WordPress Media Library.
- [internal] Slightly changed the dependency graph of the database fetching component. Please watch out for data loading regressions.
- [internal] the signup and login Magic Link flows have code changes. See https://git.io/JvyB3 for testing details.
- [internal] the login via Magic Link flows have code changes. See https://git.io/JvyB3 for testing details.
- [internal] the login via Continue with Google flows have code changes that can cause regressions. See https://git.io/Jvyjg for testing details.
- [internal] the signup and login Magic Link flows have code changes. See https://git.io/JvyB3 for testing details.
- [internal] under Edit Products M2 feature flag, there are 4 ways to sort the products on the products tab.
- [internal] the login flow has changes to the 2-factor authentication navigation. See https://git.io/JvdKP for testing details.

3.9
-----
- bugfix: now in the Order List the order status label is no more clipped
- bugfix: now the launch screen is no more stretched
- The Shipping Provider flow, will be called now Shipping Carrier.
- Edit Products: in price settings, the order of currency and price field follows the store currency options under wp-admin > WooCommerce > Settings > General.
- [internal] The signup and login flows have code changes. See https://git.io/Jv1Me for testing details.

3.8
-----
- Dashboard stats: any negative revenue (from refunds for example) for a time period are shown now.
- Redesigned Orders List: Processing and All Orders are now shown in front. Filtering was moved to the Search view.
- Fix Reviews sometimes failing to load on some WooCommerce configurations
- Experimental: a Products feature switch is visible in Settings > Experimental Features that shows/hides the Products tab, and allow to edit a product.

3.7
-----
- Dashboard: now tapping on a product on "Top Performers" section open the product detail

3.6
-----
- Order Details: see a list of issued refunds inside the order detail screen
- Orders tab: Orders to fulfill badge shows numbers 1-99, and now 99+ for anything over 99. Previously, it was 9+.
- Orders tab: The full total amount is now shown.
- Order Details & Product UI: if a Product name has HTML escape characters, they should be decoded in the app.
- Order Details: if the Order has multiple Products, tapping on any Product should open the same Product now.
- bugfix: the orders badge on tab bar now is correctly refreshed after switching to a store with badge count equal to zero.
- The orders tab now localizes item quantities and the order badge.


3.5
-----
- bugfix: when the app is in the foreground while receiving a push notification, the badge on the Orders tab and Reviews tab should be updated correctly based on the type of the notification.
- bugfix: after logging out and in, the Product list should be loaded to the correct store instead of being empty.
- bugfix: in Contact Support, a message should always be sent successfully now.

3.4
-----
- bugfix: on the Order Details screen, the product quantity title in the 2-column header view aligns to the right now
- bugfix: tapping on a new Order push notification, it used to go to the Reviews tab. Now it should go to the new Order screen
- bugfix: on the Products tab, if tapping on a Product and then switching stores, the old Product details used to remain on the Products tab. Now the Product list is always shown on the Products tab after switching stores.
- Dark mode: colors are updated up to design for the navigation bar, tab bar, Fulfill Order > add tracking icon, Review Details > product link icon.
- bugfix/enhancement: on the Products tab, if there are no Products the "Work In Progress" banner is shown with an image placeholder below now.
- bugfix: the deleted Product Variations should not show up after syncing anymore.
- bugfix: now the shipping address in the Order Detail is hidden if the order contains only virtual products
- bugfix: when logged out, Contact Support should be enabled now after typing a valid email address with an email keyboard type.

3.3
-----
- bugfix: add some padding to an order item image in the Fulfillment view, when no SKU exists
- bugfix: View Billing Information > Contact Details: the email button wouldn't do anything if you don't have an email account configured in the Mail app. Now an option to copy the email address is presented instead of doing nothing.
- bugfix: Fulfill Order screen now displays full customer provided note, instead of cutting it to a single line.
- bugfix: Fixed clipped content on section headings with larger font sizes
- bugfix: Fixed footer overlapping the last row in Settings > About with larger font sizes
- bugfix: the Orders badge on tab bar now is correctly refreshed after switching stores

3.2.1
-----
- bugfix: the order detail status and "Begin fulfillment" button now are correctly updated when the order status changes
- bugfix: after adding a new order note, now it appear correctly inside the order detail

3.2
-----
- Experimental: a Products feature switch is visible in Settings > Experimental Features that shows/hides the Products tab with a Work In Progress banner at the top.
- Experimental: if a Product has variations, the variants info are shown on the Product Details that navigates to a list of variations with each price or visibility shown.
- Enhancement: Support for dark mode
- bugfix: Settings no longer convert to partial dark mode.
- Experimental: Support the latest wc-admin plugin release, v0.23.0 and up

3.1
-----
- The order detail view now includes the shipping method of the order.
- Enhancement: The Reviews tab now presents all the Product Reviews
- Updated appearance of Order Details - temporarily disabling dark mode.
- bugfix: fixed UI appearance on cells of Order List when tapping with dark mode enabled.
- bugfix: Reviews no longer convert to partial dark mode. Dark mode coming soon!
- bugfix: Order Details now has the right space between cells.
- bugfix: update the new stats endpoint for WC Admin plugin version 0.22+, and notify the user about the minimum plugin version when they cannot see the new stats. It'd be great to also mention this in the App Store release notes: the new stats UI now requires WC Admin plugin version 0.22+.

3.0
-----
- bugfix: for sites with empty site time zone in the API (usually with UTC specified in wp-admin settings) and when the site time zone is not GMT+0, the stats v4 data no longer has the wrong boundaries (example in #1357).
- bugfix: fixed a UI appearance problem on mail composer on iOS 13.

2.9
-----
- bugfix: the badge "9+" on the Orders tab doesn't overlap with the tab label on iPhone SE/8 landscape now, and polished based on design spec.
- bugfix: the Top Performers in the new stats page should not have a dark header bar when launching the app in Dark mode.
- Enhancement: preselect current Order status when editing the status with a list of order statuses.
- bugfix: on Orders tab, the order status filter now stays after changing an Order status.

2.8
-----

2.7
-----
- Enhancement: Enhancements to the Order Details screen, adding more customer information.
- bugfix: the App Logs shouldn't be editable, only copy / paste.
- bugfix: Reviews were not localized.
- bugfix: On log in, some users would see the Continue button but be unable to Continue, due to errors with the account. A new "Try another account" button has been added as an option.
- bugfix: Product Details page was displaying the Price in the wrong currency.
- Enhancement: removed the "New Orders" card from the My store tab, now that the Orders tab displays the same information.
- Added brand new stats page for user with the WooCommerce Admin plugin and provided an option for users to opt in or out directly from the Settings page.
- bugfix: Order Details: icon on "Details" cell for fulfilled order can be wrong.

2.6
-----
- bugfix: 9+ orders in the orders badge text is now easier to read
- bugfix: Keep those sign-in bugs coming! We tracked down and fixed a `Log in with Jetpack` issue, where users with a Byte Order Mark in their `wp-config.php` file were returning error responses during API requests. These users would see their store listed in the sign-in screen, but were unable to tap the Continue button.
- bugfix: prevents a potential edge case where the login screen could be dismissed in a future version of iOS.
- bugfix: While tuning up the behind-the-scenes for Order Detail screens, we accidentally lost the ability to automatically download any missing product images. Product image downloads restored!

2.5
-----
- bugfix: on certain devices, pulling down to refresh on Order Details screen used to result in weird UI with misplaced labels. Should be fixed in this release.
- Enhancement: Display a badge in the bottom tab, overlapping the Orders icon, to indicate the number of orders processing.
- Enhancement: The Notifications tab has been replaced by Reviews

2.4
-----
- New feature: in Order Details > Shipment Tracking, a new action is added to the "more" action menu for copying tracking number.
- Enhancement: updated the footer in Settings to inform users that we're hiring.
- bugfix & improvement: when Jetpack site stats module is turned off or when user has no permission to view site stats, the generic error toast is not shown to the user anymore. Additionally, the visitors stats UI is shown/hidden when the Jetpack module is activated/deactivated respectively.

2.3
-----
- Improvement: improved Dynamic Type support in the body of the notification in the Notifications tab.

2.2
-----
- improvement: opting out of Tracks syncs with WordPress.com

2.1
-----
- improvement: improved support for RTL languages in the Dashboard
- enhancement: You can now view product images on orders. Tapping on Products in Orders will present a view-only version of the Product's Details.

2.0
-----
- bugfix: dates in the Order Details screen are now localised.
- improvement: improved support for larger font sizes in the login screen

1.9
-----
- bugfix: fixes "Unable to load content" error message when attempting to get Top Performers content.
- new feature: You can now manually add shipment tracking to an Order. This feature is for users who have the [Shipment Tracking plugin](https://woocommerce.com/products/shipment-tracking) installed.
- bugfix: fixes Store Picker: some users are unable to continue after logging in.
- bugfix: fixes a crash when the network connection is slow

1.8
-----

1.7.1
-----
- Fixed a bug where Order List did not load for some users.
- update: this app supports iOS 12.0 and up.
- improvement: improved support for large text sizes.
- bugfix: fixes Order List not loading for some users.
- bugfix: fixes "Unable to load content" error message when attempting to get Top Performers content.

1.7
-----
- improvement: you can now log in using a site address.

1.6
-----
- improvement: Tracking numbers can now be copied to the pasteboard from the order details screen.

1.5
-----
- bugfix: Sometimes Settings would style all the options like "Log Out". No longer happens now.
- bugfix: order status refreshes upon pull-to-refresh in Order Details
- bugfix: payment status label background color showing up beyond rounded border
- improvement: change top performers text from "Total Product Order" to "Total orders" for clarity
- bugfix: fixed an issue on the order details screen where the shipment tracking dates were incorrect

1.4
-----
- bugfix: fix a crash happening on log out
- new feature: Add shipment tracking to Order Details screen
- improvement: The store switcher now allows you to go back to the previous screen without logging you out
- improvement: Custom order status labels are now supported! Instead of just displaying the order status slug and capitalizing the slug, the custom order status label will now be fetched from the server and properly displayed.
- improvement: Filtering by custom order status now supported!
- new feature: You can now manually change the status of an order on the order details screen
- bugfix: correctly flips chevron on Dashboard > New Orders, to support RTL languages.
- bugfix: fixed an issue on the order details screen where the shipment tracking dates were incorrect

1.3
-----
- bugfix: Allows for decimal quantities which some extensions have
- new feature: quick site select. Navigate to Settings > select row with store website.
- improvement: Updated the colors of the bars in the charts for better readability
- improvement: Present an error message with an option to retry when adding a note to an order fails
- improvement: Present an error message with an option to retry when fulfilling an order fails
- bugfix: Log out of the current account right after selecting "Try another account" in store picker
- improvement: Use the store name for the title of the view in "My store" tab
- improvement: Add an alert to let the user know about our new store switcher
- improvement: Display Address in Order Details screen unless every field is empty<|MERGE_RESOLUTION|>--- conflicted
+++ resolved
@@ -2,11 +2,8 @@
 
 15.6
 -----
-<<<<<<< HEAD
+- [**] Taxes in orders: Users can now store the tax rate's location to add it automatically to a new order customer's address. [https://github.com/woocommerce/woocommerce-ios/pull/10802]
 - [*] Order form: the merchant can apply a gift card to an order. [https://github.com/woocommerce/woocommerce-ios/pull/10759]
-=======
-- [**] Taxes in orders: Users can now store the tax rate's location to add it automatically to a new order customer's address. [https://github.com/woocommerce/woocommerce-ios/pull/10802]
->>>>>>> 549c5ca7
 
 15.5
 -----
