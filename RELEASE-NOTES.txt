*** PLEASE FOLLOW THIS FORMAT: [<priority indicator, more stars = higher priority>] <description> [<PR URL>]

8.9
-----
- [*] Coupons: Fixed issue loading the coupon list from the local storage on initial load. [https://github.com/woocommerce/woocommerce-ios/pull/6463]
<<<<<<< HEAD
- [*] Coupons: Update layout of the coupon details screen. [https://github.com/woocommerce/woocommerce-ios/pull/6522]
=======
- [*] In-Person Payments: Removed collecting L2/L3 data. [https://github.com/woocommerce/woocommerce-ios/pull/6519]
>>>>>>> ed18c805
- [*] Hub Menu: Multiple menu items can no longer be tapped simultaneously. [https://github.com/woocommerce/woocommerce-ios/pull/6484]
- [*] Jetpack CP: Fixed crash when attempting to access WP-Admin with an invalid URL that has an unsupported scheme. [https://github.com/woocommerce/woocommerce-ios/pull/6502]
- [***] Orders: Order Creation is now available to everyone! You can go to the Orders tab and tap the + button to create a new order. [https://github.com/woocommerce/woocommerce-ios/pull/6537]
- [internal] Loading screens are refactored to avoid duplicated code and a potential crash. Please quickly smoke test them to make sure that everything still works as before. [https://github.com/woocommerce/woocommerce-ios/pull/6535] [https://github.com/woocommerce/woocommerce-ios/pull/6544]

8.8
-----
- [*] Updates the app's About screen to be consistent with Automattic's other mobile apps. [https://github.com/woocommerce/woocommerce-ios/pull/6421]
- [***] Experimental Feature: It's now possible to add custom shipping method and fees in order creation flow. Tax amount and Order total is now synced from backend. [https://github.com/woocommerce/woocommerce-ios/pull/6429]
- [**] Now it's possible to filter orders by custom statuses. [https://github.com/woocommerce/woocommerce-ios/pull/6390]
- [*] Fixed issue presenting Edit Customer Note screen as a modal on large screens. [https://github.com/woocommerce/woocommerce-ios/pull/6406]
- [*] Products displayed in Order Detail now follow the same order of the web. [https://github.com/woocommerce/woocommerce-ios/pull/6401]
- [*] Simple Payments now shows a detailed tax break up before taking the payment. [https://github.com/woocommerce/woocommerce-ios/pull/6412]
- [*] Coupons list now shows an error view if coupons are disabled for the store. Coupons can be enabled again from this view. [https://github.com/woocommerce/woocommerce-ios/pull/6446]
- [*] Coupon details screen now displays more informative error messages when loading the total discount amount fails. [https://github.com/woocommerce/woocommerce-ios/pull/6457]
- [internal] Shipping Labels: the navigation bar in the web view for adding payments is now correctly hidden. [https://github.com/woocommerce/woocommerce-ios/pull/6435]

8.7
-----
- [**] In-Person Payments: Added card details to refund confirmation screen to help with refunding to the payment card [https://github.com/woocommerce/woocommerce-ios/pull/6241]
- [*] Coupons: Replace the toggles on Usage Details screen with text for uneditable contents. [https://github.com/woocommerce/woocommerce-ios/pull/6287]
- [*] Improve image loading for thumbnails especially on the Product list. [https://github.com/woocommerce/woocommerce-ios/pull/6299]
- [*] Coupons: Added feedback banner on the top of the coupon list. [https://github.com/woocommerce/woocommerce-ios/pull/6316]
- [*] Coupons: Handled error when loading total discounted amount fails. [https://github.com/woocommerce/woocommerce-ios/pull/6368]
- [internal] Removed all feature flags for Shipping Labels. Please smoke test all parts of Shipping Labels to make sure that everything still works as before. [https://github.com/woocommerce/woocommerce-ios/pull/6270]
- [*] In-Person Payments: Localized messages and UI [https://github.com/woocommerce/woocommerce-ios/pull/6317]
- [*] My Store: Fixed incorrect currency symbol of revenue text for stores with non-USD currency. [https://github.com/woocommerce/woocommerce-ios/pull/6335]
- [*] Notifications: Dismiss presented view before presenting content from notifications [https://github.com/woocommerce/woocommerce-ios/pull/6354]
- [*] Reviews: Fixed missing product information on first load [https://github.com/woocommerce/woocommerce-ios/pull/6367]
- [internal] Removed the feature flag for My store tab UI updates. Please smoke test the store stats and top performers in the "My store" tab to make sure everything works as before. [https://github.com/woocommerce/woocommerce-ios/pull/6334]
- [*] In-Person Payments: Add support for accepting payments on bookable products [https://github.com/woocommerce/woocommerce-ios/pull/6364]
- [*] In-Person Payments: Fixed issue where payment could be stuck prompting to remove the card if the payment was declined and retried before removing the card.

8.6
-----
- [***] Merchants can now view coupons in their stores by enabling Coupon Management in Experimental Features. [https://github.com/woocommerce/woocommerce-ios/pull/6209]
- [*] Orders: In the experimental Order Creation feature, product variations added to a new order now show a list of their attributes. [https://github.com/woocommerce/woocommerce-ios/pull/6131]
- [*] Enlarged the tap area for the action button on the notice view. [https://github.com/woocommerce/woocommerce-ios/pull/6146]
- [*] Reviews: Fixed crash on iPad when tapping the More button. [https://github.com/woocommerce/woocommerce-ios/pull/6187]
- [*] In-Person Payments: Remove Stripe from Experimental Features as it is always enabled now. [https://github.com/woocommerce/woocommerce-ios/pull/6205]
- [*] Disabled unnecessary selection of the "Refund via" row on the Refund Confirmation screen [https://github.com/woocommerce/woocommerce-ios/pull/6198]
- [*] Increased minimum version of Stripe extension for In-Person Payments to 6.2.0 [https://github.com/woocommerce/woocommerce-ios/pull/xxxx]
- [internal] Removed `pushNotificationsForAllStores` feature flag. Since the changes are non-trivial, it would be great to smoke test push notifications for all stores in beta testing. [https://github.com/woocommerce/woocommerce-ios/pull/6231]

8.5
-----
- [*] In-Person Payments: Inform the user when a card reader battery is so low that it needs to be charged before the reader can be connected. [https://github.com/woocommerce/woocommerce-ios/pull/5998]
- [***] The My store tab is having a new look with new conversion stats and shows up to 5 top performing products now (used to be 3). [https://github.com/woocommerce/woocommerce-ios/pull/5991]
- [**] Fixed a crash at the startup of the app, related to Gridicons. [https://github.com/woocommerce/woocommerce-ios/pull/6005]
- [***] Experimental Feature: It's now possible to create Orders in the app by enabling it in Settings > Experimental Features. For now you can change the order status, add products, and add customer details (billing and shipping addresses). [https://github.com/woocommerce/woocommerce-ios/pull/6060]
- [*] Fixed issue in date range selection for the orders filters where is some cases dates are not available for selection. [https://github.com/woocommerce/woocommerce-ios/pull/6090]
- [*] Enabled "view product in store" and "share product" options for variable products when accessing them through the order details screen. [https://github.com/woocommerce/woocommerce-ios/pull/6091]

8.4
-----
- [***] In-Person Payments: Support for Stripe M2 card reader. [https://github.com/woocommerce/woocommerce-ios/pull/5844]
- [***] We introduced a new tab called "Menu", a tab in the main navigation where you can browser different sub-sections of the app: Switch Store, Settings, WooCommerce Admin, View Store and Reviews. [https://github.com/woocommerce/woocommerce-ios/pull/5926]
- [***] Store admins can now access sites with plugins that have Jetpack Connection Package (e.g. WooCommerce Payments, Jetpack Backup) in the app. These sites do not require Jetpack-the-plugin to connect anymore. Store admins can still install Jetpack-the-plugin from the app through settings or a Jetpack banner. [https://github.com/woocommerce/woocommerce-ios/pull/5924]
- [*] Add/Edit Product screen: Fix transient product name while adding images.[https://github.com/woocommerce/woocommerce-ios/pull/5840]

8.3
-----
- [***] All merchants can create Simple Payments orders. [https://github.com/woocommerce/woocommerce-ios/pull/5684]
- [**] System status report can now be viewed and copied directly from within the app. [https://github.com/woocommerce/woocommerce-ios/pull/5702]
- [**] Product SKU input scanner is now available as a beta feature. To try it, enable it from settings and you can scan a barcode to use as the product SKU in product inventory settings! [https://github.com/woocommerce/woocommerce-ios/pull/5695]
- [**] Now you chan share a payment link when creating a Simple Payments order [https://github.com/woocommerce/woocommerce-ios/pull/5819]
- [*] Reviews: "Mark all as read" checkmark bar button item button replaced with menu button which launches an action sheet. Menu button is displayed only if there are unread reviews available.[https://github.com/woocommerce/woocommerce-ios/pull/5833]
- [internal] Refactored ReviewsViewController to add tests. [https://github.com/woocommerce/woocommerce-ios/pull/5834]

8.2
-----
- [***] In-Person Payments: Now you can collect Simple Payments on the go. [https://github.com/woocommerce/woocommerce-ios/pull/5635]
- [*] Products: After generating a new variation for a variable product, you are now taken directly to edit the new variation. [https://github.com/woocommerce/woocommerce-ios/pull/5649]
- [*] Dashboard: the visitor count in the Today tab is now shown when Jetpack site stats are enabled.
- [*] Add/Edit Product Images: tapping on the last `n` images while `n` images are pending upload does not crash the app anymore. [https://github.com/woocommerce/woocommerce-ios/pull/5672]

8.2
-----
- [*] Shipping Labels: Fixes a crash when saving a new shipping label after opening the order from a push notification. [https://github.com/woocommerce/woocommerce-ios/pull/5549]
- [**] In-Person Payments: Improved support for VoiceOver. [https://github.com/woocommerce/woocommerce-ios/pull/5572]
- [*] In-Person Payments: Fixes a crash when printing more than one receipt. [https://github.com/woocommerce/woocommerce-ios/pull/5575]

8.1
-----
- [***] Now it's possible to filter Order List by multiple statuses and date ranges. Plus, we removed the top tab bar on Orders Tab. [https://github.com/woocommerce/woocommerce-ios/pull/5491]
- [*] Login: Password AutoFill will suggest wordpress.com accounts. [https://github.com/woocommerce/woocommerce-ios/pull/5399]
- [*] Store picker: after logging in with store address, the pre-selected store is now the currently selected store instead of the store from login flow. [https://github.com/woocommerce/woocommerce-ios/pull/5508]
- [*] The application icon number from order push notifications is now cleared after visiting the orders tab. [https://github.com/woocommerce/woocommerce-ios/pull/5715]
- [internal] Migrated Settings screen to MVVM [https://github.com/woocommerce/woocommerce-ios/pull/5393]


8.0
-----
- [*] Product List: Add support for product filtering by category. [https://github.com/woocommerce/woocommerce-ios/pull/5388]
- [***] Push notifications are now supported for all connected stores. [https://github.com/woocommerce/woocommerce-ios/pull/5299]
- [*] Fix: in Settings > Switch Store, tapping "Dismiss" after selecting a different store does not switch stores anymore. [https://github.com/woocommerce/woocommerce-ios/pull/5359]

7.9
-----
- [*] Fix: after disconnecting a site or connecting to a new site, the sites in site picker (Settings > Switch Store) should be updated accordingly. The only exception is when the newly disconnected site is the currently selected site. [https://github.com/woocommerce/woocommerce-ios/pull/5241]
- [*] Order Details: Show a button on the "Product" section of Order Details screen to allow recreating shipping labels. [https://github.com/woocommerce/woocommerce-ios/pull/5255]
- [*] Edit Order Address - Enable `Done` button when `Use as {Shipping/Billing} Address` toggle is turned on. [https://github.com/woocommerce/woocommerce-ios/pull/5254]
- [*] Add/Edit Product: fix an issue where the product name keyboard is English only. [https://github.com/woocommerce/woocommerce-ios/pull/5288]
- [*] Order Details: some sites cannot parse order requests where the fields parameter has spaces, and the products section cannot load as a result. The spaces are now removed. [https://github.com/woocommerce/woocommerce-ios/pull/5298]

7.8
-----
- [***] Shipping Labels: merchants can create multiple packages for the same order, moving the items between different packages. [https://github.com/woocommerce/woocommerce-ios/pull/5190]
- [*] Fix: Navigation bar buttons are now consistently pink on iOS 15. [https://github.com/woocommerce/woocommerce-ios/pull/5139]
- [*] Fix incorrect info banner color and signature option spacing on Carrier and Rates screen. [https://github.com/woocommerce/woocommerce-ios/pull/5144]
- [x] Fix an error where merchants were unable to connect to valid stores when they have other stores with corrupted information https://github.com/woocommerce/woocommerce-ios/pull/5161
- [*] Shipping Labels: Fix issue with decimal values on customs form when setting the device with locales that use comma as decimal point. [https://github.com/woocommerce/woocommerce-ios/pull/5195]
- [*] Shipping Labels: Fix crash when tapping on Learn more rows of customs form. [https://github.com/woocommerce/woocommerce-ios/pull/5207]
- [*] Shipping Labels: The shipping address now prefills the phone number from the billing address if a shipping phone number is not available. [https://github.com/woocommerce/woocommerce-ios/pull/5177]
- [*] Shipping Labels: now in Carrier and Rates we always display the discounted rate instead of the retail rate if available. [https://github.com/woocommerce/woocommerce-ios/pull/5188]
- [*] Shipping Labels: If the shipping address is invalid, there are now options to email, call, or message the customer. [https://github.com/woocommerce/woocommerce-ios/pull/5228]
- [*] Accessibility: notify when offline mode banner appears or disappears. [https://github.com/woocommerce/woocommerce-ios/pull/5225]

7.7
-----
- [***] In-Person Payments: US merchants can now obtain a card reader and then collect payments directly from the app. [https://github.com/woocommerce/woocommerce-ios/pull/5030]
- [***] Shipping Labels: Merchants can now add new payment methods for shipping labels directly from the app. [https://github.com/woocommerce/woocommerce-ios/pull/5023]
- [**] Merchants can now edit shipping & billing addresses from orders. [https://github.com/woocommerce/woocommerce-ios/pull/5097]
- [x] Fix: now a default paper size will be selected in Shipping Label print screen. [https://github.com/woocommerce/woocommerce-ios/pull/5035]
- [*] Show banner on screens that use cached data when device is offline. [https://github.com/woocommerce/woocommerce-ios/pull/5000]
- [*] Fix incorrect subtitle on customs row of Shipping Label purchase flow. [https://github.com/woocommerce/woocommerce-ios/pull/5093]
- [*] Make sure customs form printing option is not available on non-international orders. [https://github.com/woocommerce/woocommerce-ios/pull/5104]
- [*] Fix incorrect logo for DHL in Shipping Labels flow. [https://github.com/woocommerce/woocommerce-ios/pull/5105]
 
7.6
-----
- [x] Show an improved error modal if there are problems while selecting a store. [https://github.com/woocommerce/woocommerce-ios/pull/5006]
- [***] Shipping Labels: Merchants can now add new custom and service packages for shipping labels directly from the app. [https://github.com/woocommerce/woocommerce-ios/pull/4976]
- [*] Fix: when product image upload fails, the image cell stop loading. [https://github.com/woocommerce/woocommerce-ios/pull/4989]

7.5
-----
- [***] Merchants can now purchase shipping labels and declare customs forms for international orders. [https://github.com/woocommerce/woocommerce-ios/pull/4896]
- [**] Merchants can now edit customer provided notes from orders. [https://github.com/woocommerce/woocommerce-ios/pull/4893]
- [*] Fix empty states sometimes not centered vertically [https://github.com/woocommerce/woocommerce-ios/pull/4890]
- [*] Fix error syncing products due to decoding failure of regular_price in product variations. [https://github.com/woocommerce/woocommerce-ios/pull/4901]
- [*] Hide bottom bar on shipping label purchase form. [https://github.com/woocommerce/woocommerce-ios/pull/4902]

7.4
-----
- [*] Fix an issue where some extension was not shown in order item details. [https://github.com/woocommerce/woocommerce-ios/pull/4753]
- [*] Fix: The refund button within Order Details will be hidden if the refund is zero. [https://github.com/woocommerce/woocommerce-ios/pull/4789]
- [*] Fix: Incorrect arrow direction for right-to-left languages on Shipping Label flow. [https://github.com/woocommerce/woocommerce-ios/pull/4796]
- [*] Fix: Shouldn't be able to schedule a sale without sale price. [https://github.com/woocommerce/woocommerce-ios/pull/4825]
- [*] Fix: Edit address screen is pushed twice in Shipping Label flow when missing name in origin or destination address. [https://github.com/woocommerce/woocommerce-ios/pull/4845]

7.3
-----
- [*] Order Detail: now we do not offer the "email note to customer" option if no email is available. [https://github.com/woocommerce/woocommerce-ios/pull/4680]
- [*] My Store: If there are errors loading the My Store screen, a banner now appears at the top of the screen with links to troubleshoot or contact support. [https://github.com/woocommerce/woocommerce-ios/pull/4704]
- [*] Fix: Added 'Product saved' confirmation message when a product is updated [https://github.com/woocommerce/woocommerce-ios/pull/4709]
- [*] Shipping Labels: Updated address validation to automatically use trivially normalized address for origin and destination. [https://github.com/woocommerce/woocommerce-ios/pull/4719]
- [*] Fix: Order details for products with negative prices now will show correctly [https://github.com/woocommerce/woocommerce-ios/pull/4683]
- [*] Fix: Order list not extend edge-to-edge in dark mode. [https://github.com/woocommerce/woocommerce-ios/pull/4728]
- [*] Plugins: Added list of active and inactive plugins that can be reached by admins in the settings screen. [https://github.com/woocommerce/woocommerce-ios/pull/4735]
- [*] Login: Updated appearance of back buttons in navigation bar to minimal style. [https://github.com/woocommerce/woocommerce-ios/pull/4726]
- [internal] Upgraded Zendesk SDK to version 5.3.0. [https://github.com/woocommerce/woocommerce-ios/pull/4699]
- [internal] Updated GoogleSignIn to version 6.0.1 through WordPressAuthenticator. There should be no functional changes, but may impact Google sign in flow. [https://github.com/woocommerce/woocommerce-ios/pull/4725]

7.2
-----
- [*] Order Fulfillment: Updated success notice message [https://github.com/woocommerce/woocommerce-ios/pull/4589]
- [*] Order Fulfillment: Fixed issue footer view getting clipped of by iPhone notch [https://github.com/woocommerce/woocommerce-ios/pull/4631]
- [*] Shipping Labels: Updated address validation to make sure a name is entered for each address. [https://github.com/woocommerce/woocommerce-ios/pull/4601]
- [*] Shipping Labels: Hide Contact button on Shipping To Address form when customer phone number is not provided. [https://github.com/woocommerce/woocommerce-ios/pull/4663]
- [*] Shipping Labels: Updated edge-to-edge table views for all forms. [https://github.com/woocommerce/woocommerce-ios/pull/4657]
- [*] Orders and Order Details: Updated edge-to-edge table views for consistent look across the app. [https://github.com/woocommerce/woocommerce-ios/pull/4638]
- [*] Reviews and Review Details: Updated edge-to-edge table views for consistent look across the app. [https://github.com/woocommerce/woocommerce-ios/pull/4637]
- [*] New error screen displayed to users without the required roles to access the store. [https://github.com/woocommerce/woocommerce-ios/pull/4493]

7.1
-----
- [***] Merchants from US can create shipping labels for physical orders from the app. The feature supports for now only orders where the shipping address is in the US. [https://github.com/woocommerce/woocommerce-ios/pull/4578]
- [**] Due to popular demand, the Order fulfill is displayed once again when clicking on the Mark order complete button. [https://github.com/woocommerce/woocommerce-ios/pull/4567]
- [*] Fix: Interactive pop gesture on Order Details and Settings screen. [https://github.com/woocommerce/woocommerce-ios/pull/4504]
- [*] Fix: Frozen refresh control and placeholder when switching tabs [https://github.com/woocommerce/woocommerce-ios/pull/4505]
- [internal] Stats tab: added network sync throttling [https://github.com/woocommerce/woocommerce-ios/pull/4494]

7.0
-----
- [**] Order Detail: now we display Order Items and Shipping Label Packages as separate sections. [https://github.com/woocommerce/woocommerce-ios/pull/4445]
- [*] Fix: Orders for a variable product with different configurations of a single variation will now show each order item separately. [https://github.com/woocommerce/woocommerce-ios/pull/4445]
- [*] If the Orders, Products, or Reviews lists can't load, a banner now appears at the top of the screen with links to troubleshoot or contact support. [https://github.com/woocommerce/woocommerce-ios/pull/4400, https://github.com/woocommerce/woocommerce-ios/pull/4407]
- [*] Fix: Stats tabs are now displayed and ordered correctly in RTL languages. [https://github.com/woocommerce/woocommerce-ios/pull/4444]
- [*] Fix: Missing "Add Tracking" button in orders details. [https://github.com/woocommerce/woocommerce-ios/pull/4520]


6.9
-----
- [*] Order Detail: now we display a loader on top, to communicate that the order detail view has not yet been fully loaded. [https://github.com/woocommerce/woocommerce-ios/pull/4396]
- [*] Products: You can edit product attributes for variations right from the main product form. [https://github.com/woocommerce/woocommerce-ios/pull/4350]
- [*] Improved CTA. "Print Shipping Label" instead of "Reprint Shipping Label". [https://github.com/woocommerce/woocommerce-ios/pull/4394]
- [*] Improved application log viewer. [https://github.com/woocommerce/woocommerce-ios/pull/4387]
- [*] Improved the experience when creating the first variation. [https://github.com/woocommerce/woocommerce-ios/pull/4405]

6.8
-----

- [***] Dropped iOS 13 support. From now we support iOS 14 and later. [https://github.com/woocommerce/woocommerce-ios/pull/4209]
- [**] Products: Added the option to create and edit a virtual product directly from the product detail screen. [https://github.com/woocommerce/woocommerce-ios/pull/4214]

6.7
-----
- [**] Add-Ons: Order add-ons are now available as a beta feature. To try it, enable it from settings! [https://github.com/woocommerce/woocommerce-ios/pull/4119]

6.6
-----
- [*] Fix: Product variations only support at most one image, so we won't show an option to add a second one. [https://github.com/woocommerce/woocommerce-ios/pull/3994]
- [*] Fix: The screen to select images from the Media Library would sometimes crash when the library had a specific number of images. [https://github.com/woocommerce/woocommerce-ios/pull/4003]
- [*] Improved error messages for logins. [https://github.com/woocommerce/woocommerce-ios/pull/3957]

6.5
-----
- [*] Fix: Product images with non-latin characters in filenames now will load correctly and won't break Media Library. [https://github.com/woocommerce/woocommerce-ios/pull/3935]
- [*] Fix: The screen to select images from the Media Library would sometimes crash when the library had a specific number of images. [https://github.com/woocommerce/woocommerce-ios/pull/4070]

6.4
-----
- [*] Login: New design and illustrations for the initial login screen, promoting the app's main features. [https://github.com/woocommerce/woocommerce-ios/pull/3867]
- [*] Enhancement/fix: Unify back button style across the app. [https://github.com/woocommerce/woocommerce-ios/pull/3872]

6.3
-----
- [**] Products: Now you can add variable products from the create product action sheet. [https://github.com/woocommerce/woocommerce-ios/pull/3836]
- [**] Products: Now you can easily publish a product draft or pending product using the navigation bar buttons [https://github.com/woocommerce/woocommerce-ios/pull/3846]
- [*] Fix: In landscape orientation, all backgrounds on detail screens and their subsections now extend edge-to-edge. [https://github.com/woocommerce/woocommerce-ios/pull/3808]
- [*] Fix: Creating an attribute or a variation no longer saves your product pending changes. [https://github.com/woocommerce/woocommerce-ios/pull/3832]
- [*] Enhancement/fix: image & text footnote info link rows are now center aligned in order details reprint shipping label info row and reprint screen. [https://github.com/woocommerce/woocommerce-ios/pull/3805]

6.2
-----

- [***] Products: When editing a product, you can now create/delete/update product variations, product attributes and product attribute options. https://github.com/woocommerce/woocommerce-ios/pull/3791
- [**] Large titles are enabled for the four main tabs like in Android. In Dashboard and Orders tab, a workaround is implemented with some UI/UX tradeoffs where the title size animation is not as smooth among other minor differences from Products and Reviews tab. We can encourage beta users to share any UI issues they find with large titles. [https://github.com/woocommerce/woocommerce-ios/pull/3763]
- [*] Fix: Load product inventory settings in read-only mode when the product has a decimal stock quantity. This fixes the products tab not loading due to product decoding errors when third-party plugins enable decimal stock quantities. [https://github.com/woocommerce/woocommerce-ios/pull/3717]
- [*] Fix: Loading state stuck in Reviews List. [https://github.com/woocommerce/woocommerce-ios/pull/3753]

6.1
-----
- [**] Products: When editing variable products, you can now edit the variation attributes to select different attribute options. [https://github.com/woocommerce/woocommerce-ios/pull/3628]
- [*] Fixes a bug where long pressing the back button sometimes displayed an empty list of screens.
- [*] Product Type: Updated product type detail to display "Downloadable" if a product is downloadable. [https://github.com/woocommerce/woocommerce-ios/pull/3647]
- [*] Product Description: Updated the placeholder text in the Aztec Editor screens to provide more context. [https://github.com/woocommerce/woocommerce-ios/pull/3668]
- [*] Fix: Update the downloadable files row to read-only, if the product is accessed from Order Details. [https://github.com/woocommerce/woocommerce-ios/pull/3669]
- [*] Fix: Thumbnail image of a product wasn't being loaded correctly in Order Details. [https://github.com/woocommerce/woocommerce-ios/pull/3678]
- [*] Fix: Allow product's `regular_price` to be a number and `sold_individually` to be `null` as some third-party plugins could alter the type in the API. This could help with the products tab not loading due to product decoding errors. [https://github.com/woocommerce/woocommerce-ios/pull/3679]
- [internal] Attempted fix for a crash in product image upload. [https://github.com/woocommerce/woocommerce-ios/pull/3693]

6.0
-----
- [**] Due to popular demand, the product SKU is displayed once again in Order Details screen. [https://github.com/woocommerce/woocommerce-ios/pull/3564]
- [*] Updated copyright notice to WooCommerce
- [*] Fix: top performers in "This Week" tab should be showing the same data as in WC Admin.
- [*] Fix: visitor stats in Dashboard should be more consistent with web data on days when the end date for more than one tab is the same (e.g. "This Week" and "This Month" both end on January 31). [https://github.com/woocommerce/woocommerce-ios/pull/3532]
- [*] Fix: navbar title on cross-sells products list displayed title for upsells [https://github.com/woocommerce/woocommerce-ios/pull/3565]
- [*] Added drag-and-drop sorting to Linked Products [https://github.com/woocommerce/woocommerce-ios/pull/3548]
- [internal] Refactored Core Data migrator stack to help reduce crashes [https://github.com/woocommerce/woocommerce-ios/pull/3523]


5.9
-----
- [**] Product List: if a user applies custom sort orders and filters in the Product List, now when they reopen the app will be able to see the previous settings applied. [https://github.com/woocommerce/woocommerce-ios/pull/3454]
- [*] Removed fulfillment screen and moved fulfillment to the order details screen. [https://github.com/woocommerce/woocommerce-ios/pull/3453]
- [*] Fix: billing information action sheets now are presented correctly on iPad. [https://github.com/woocommerce/woocommerce-ios/pull/3457]
- [*] fix: the rows in the product search list now don't have double separators. [https://github.com/woocommerce/woocommerce-ios/pull/3456]
- [*] Fix: During login, the spinner when a continue button is in loading state is now visible in dark mode. [https://github.com/woocommerce/woocommerce-ios/pull/3472]
- [*] fix: when adding a note to an order, the text gets no more deleted if you tap on “Email note to customer”. [https://github.com/woocommerce/woocommerce-ios/pull/3473]
- [*] Added Fees to order details. [https://github.com/woocommerce/woocommerce-ios/pull/3475]
- [*] fix: now we don't show any more similar alert notices if an error occurred. [https://github.com/woocommerce/woocommerce-ios/pull/3474]
- [*] fix: in Settings > Switch Store, the spinner in the "Continue" button at the bottom is now visible in dark mode. [https://github.com/woocommerce/woocommerce-ios/pull/3468]
- [*] fix: in order details, the shipping and billing address are displayed in the order of the country (in some eastern Asian countries, the address starts from the largest unit to the smallest). [https://github.com/woocommerce/woocommerce-ios/pull/3469]
- [*] fix: product is now read-only when opened from the order details. [https://github.com/woocommerce/woocommerce-ios/pull/3491]
- [*] fix: pull to refresh on the order status picker screen does not resets anymore the current selection. [https://github.com/woocommerce/woocommerce-ios/pull/3493]
- [*] When adding or editing a link (e.g. in a product description) link settings are now presented as a popover on iPad. [https://github.com/woocommerce/woocommerce-ios/pull/3492]
- [*] fix: the glitch when launching the app in logged out state or after tapping "Try another account" in store picker is now gone. [https://github.com/woocommerce/woocommerce-ios/pull/3498]
- [*] Minor enhancements: in product editing form > product reviews list, the rows don't show highlighted state on tap anymore since they are not actionable. Same for the number of upsell and cross-sell products in product editing form > linked products. [https://github.com/woocommerce/woocommerce-ios/pull/3502]


5.8
-----
- [***] Products M5 features are now available to all. Products M5 features: add and edit linked products, add and edit downloadable files, product deletion. [https://github.com/woocommerce/woocommerce-ios/pull/3420]
- [***] Shipping labels M1 features are now available to all: view shipping label details, request a refund, and reprint a shipping label via AirPrint. [https://github.com/woocommerce/woocommerce-ios/pull/3436]
- [**] Improved login flow, including better error handling. [https://github.com/woocommerce/woocommerce-ios/pull/3332]


5.7
-----
- [***] Dropped iOS 12 support. From now we support iOS 13 and later. [https://github.com/woocommerce/woocommerce-ios/pull/3216]
- [*] Fixed spinner appearance in the footer of orders list. [https://github.com/woocommerce/woocommerce-ios/pull/3249]
- [*] In order details, the image for a line item associated with a variation is shown now after the variation has been synced. [https://github.com/woocommerce/woocommerce-ios/pull/3314]
- [internal] Refactored Core Data stack so more errors will be propagated. [https://github.com/woocommerce/woocommerce-ios/pull/3267]


5.6
-----
- [**] Fixed order list sometimes not showing newly submitted orders. 
- [*] now the date pickers on iOS 14 are opened as modal view. [https://github.com/woocommerce/woocommerce-ios/pull/3148]
- [*] now it's possible to remove an image from a Product Variation if the WC version 4.7+. [https://github.com/woocommerce/woocommerce-ios/pull/3159]
- [*] removed the Product Title in product screen navigation bar. [https://github.com/woocommerce/woocommerce-ios/pull/3187]
- [*] the icon of the cells inside the Product Detail are now aligned at 10px from the top margin. [https://github.com/woocommerce/woocommerce-ios/pull/3199]
- [**] Added the ability to issue refunds from the order screen. Refunds can be done towards products or towards shipping. [https://github.com/woocommerce/woocommerce-ios/pull/3204]
- [*] Prevent banner dismiss when tapping "give feedback" on products screen. [https://github.com/woocommerce/woocommerce-ios/pull/3221]
- [*] Add keyboard dismiss in Add Tracking screen [https://github.com/woocommerce/woocommerce-ios/pull/3220]


5.5
----- 
- [**] Products M4 features are now available to all. Products M4 features: add a simple/grouped/external product with actions to publish or save as draft. [https://github.com/woocommerce/woocommerce-ios/pull/3133]
- [*] enhancement: Order details screen now shows variation attributes for WC version 4.7+. [https://github.com/woocommerce/woocommerce-ios/pull/3109]
- [*] fix: Product detail screen now includes the number of ratings for that product. [https://github.com/woocommerce/woocommerce-ios/pull/3089]
- [*] fix: Product subtitle now wraps correctly in order details. [https://github.com/woocommerce/woocommerce-ios/pull/3201]


5.4
-----
- [*] fix: text headers on Product price screen are no more clipped with large text sizes. [https://github.com/woocommerce/woocommerce-ios/pull/3090]


5.4
-----
- [*] fix: the footer in app Settings is now correctly centered.
- [*] fix: Products tab: earlier draft products now show up in the same order as in core when sorting by "Newest to Oldest".
- [*] enhancement: in product details > price settings, the sale dates can be edited inline in iOS 14 using the new date picker. Also, the sale end date picker editing does not automatically end on changes anymore. [https://github.com/woocommerce/woocommerce-ios/pull/3044]
- [*] enhancement: in order details > add tracking, the date shipped can be edited inline in iOS 14 using the new date picker. [https://github.com/woocommerce/woocommerce-ios/pull/3044]
- [*] enhancement: in products list, the "(No Title)" placeholder will be showed when a product doesn't have the title set. [https://github.com/woocommerce/woocommerce-ios/pull/3068]
- [*] fix: the placeholder views in the top dashboard chart and orders tab do not have unexpected white background color in Dark mode in iOS 14 anymore. [https://github.com/woocommerce/woocommerce-ios/pull/3063]


5.3
-----
- [**] In Settings > Experimental Features, a Products switch is now available for turning Products M4 features on and off (default off). Products M4 features: add a simple/grouped/external product with actions to publish or save as draft.
- [*] Opening a product from order details now shows readonly product details of the same styles as in editable product details.
- [*] Opening a product variation from order details now shows readonly product variation details and this product variation does not appear in the Products tab anymore.
- [*] Enhancement: when not saving a product as "published", the in-progress modal now shows title and message like "saving your product" instead of "publishing your product".
- [*] In product and variation list, the stock quantity is not shown anymore when stock management is disabled.
- [*] Enhancement: when the user attempts to dismiss the product selector search modal while at least one product is selected for a grouped product's linked products, a discard changes action sheet is shown.
- [internal] Renamed a product database table (Attribute) to GenericAttribute. This adds a new database migration.  [https://github.com/woocommerce/woocommerce-ios/pull/2883]
- [internal] Refactored the text fields in the Manual Shipment Tracking page. [https://github.com/woocommerce/woocommerce-ios/pull/2979]
- [internal] Attempt fix for startup crashes. [https://github.com/woocommerce/woocommerce-ios/pull/3069]


5.2
-----
- [**] Products: now you can editing basic fields for non-core products (whose product type is not simple/external/variable/grouped) - images, name, description, readonly price, readonly inventory, tags, categories, short description, and product settings.
- [*] Enhancement: for variable products, the stock status is now shown in its variation list.
- [*] Sign In With Apple: if the Apple ID has been disconnected from the WordPress app (e.g. in Settings > Apple ID > Password & Security > Apps using Apple ID), the app is logged out on app launch or app switch.
- [*] Now from an Order Detail it's only possible to open a Product in read-only mode.
- [internal] #2881 Upgraded WPAuth from 1.24 to 1.26-beta.12. Regressions may happen in login flows.
- [internal] #2896 Configured the same user agent header for all the network requests made through the app.
- [internal] #2879 After logging out, the persistent store is not reset anymore to fix a crash in SIWA revoked token scenario after app launch (issue #2830). No user-facing changes are intended, the data should be associated with a site after logging out and in like before.

5.1
-----
- [*] bugfix: now reviews are refreshed correctly. If you try to delete or to set as spam a review from the web, the result will match in the product reviews list.
- [*] If the Products switch is on in Settings > Experimental Features:
  - For a variable product, the stock status is not shown in the product details anymore when stock management is disabled since stock status is controlled at variation level.
- [internal] The Order List and Orders Search → Filter has a new backend architecture (#2820). This was changed as an experiment to fix #1543. This affects iOS 13.0 users only. No new behaviors have been added. Github project: https://git.io/JUBco. 
- [*] Orders → Search list will now show the full counts instead of “99+”. #2825


5.0
-----
- [*] Order details > product details: tapping outside of the bottom sheet from "Add more details" menu does not dismiss the whole product details anymore.
- [*] If the Products switch is on in Settings > Experimental Features, product editing for basic fields are enabled for non-core products (whose product type is not simple/external/variable/grouped) - images, name, description, readonly price, readonly inventory, tags, categories, short description, and product settings.
- [*] Order Detail: added "Guest" placeholder on Order Details card when there's no customer name.
- [*] If the Products switch is on in Settings > Experimental Features:
  - Product editing for basic fields are enabled for non-core products (whose product type is not simple/external/variable/grouped) - images, name, description, readonly price, readonly inventory, tags, categories, short description, and product settings.
  - Inventory and shipping settings are now editable for a variable product.
  - A product variation's stock status is now editable in inventory settings.
  - Reviews row is now hidden if reviews are disabled.
  - Now it's possible to open the product's reviews screen also if there are no reviews.
  - We improved our VoiceOver support in Product Detail screen.
- [*] In Settings, the "Feature Request" button was replaced with "Send Feedback" (Survey) (https://git.io/JUmUY)


4.9
-----
- [**] Sign in with Apple is now available in the log in process.
- [**] In Settings > Experimental Features, a Products switch is now available for turning Products M3 features on and off for core products (default off for beta testing). Products M3 features: edit grouped, external and variable products, enable/disable reviews, change product type and update categories and tags.
- [*] Edit Products: the update action now shows up on the product details after updating just the sale price.
- [*] Fix a crash that sometimes happen when tapping on a Product Review push notification.
- [*] Variable product > variation list: a warning banner is shown if any variations do not have a price, and warning text is shown on these variation rows.


4.8
-----
- [*] Enabled right/left swipe on product images.


4.7
-----
- [*] Fixed an intermittent crash when sending an SMS from the app.


4.6
-----
- [*] Fix an issue in the y-axis values on the dashboard charts where a negative value could show two minus signs.
- [*] When a simple product doesn't have a price set, the price row on the product details screen now shows "Add Price" placeholder instead of an empty regular price.
- [*] If WooCommerce 4.0 is available the app will show the new stats dashboard, otherwise will show a banner indicating the user to upgrade.
- [*] The total orders row is removed from the readonly product details (products that are not a simple product) to avoid confusion since it's not shown on the editable form for simple products.


4.5
-----
- [**] Products: now you can update product images, product settings, viewing and sharing a product.
- [*] In Order Details, the item subtotal is now shown on the right side instead of the quantity. The quantity can still be viewed underneath the product name.
- [*] In Order Details, SKU was removed from the Products List. It is still shown when fulfilling the order or viewing the product details.
- [*] Polish the loading state on the product variations screen.
- [*] When opening a simple product from outside of the Products tab (e.g. from Top Performers section or an order), the product name and ellipsis menu (if the Products feature switch is enabled) should be visible in the navigation bar.
 

4.4
-----
- Order Detail: the HTML shipping method is now showed correctly
- [internal] Logging in via 'Log in with Google' has changes that can cause regressions. See https://git.io/Jf2Fs for full testing details.
- [**] Fix bugs related to push notifications: after receiving a new order push notification, the Reviews tab does not show a badge anymore. The application icon badge number is now cleared by navigating to the Orders tab and/or the Reviews tab, depending on the types of notifications received.
- [*] The discard changes prompt now only appears when navigating from product images screen if any images have been deleted.
- [*] Fix the issue where product details screen cannot be scrolled to the bottom in landscape after keyboard is dismissed (e.g. from editing product title).
- [*] The product name is now shown in the product details navigation bar so that the name is always visible.
- [*] The images pending upload should be visible after editing product images from product details.
- [*] The discard changes prompt does not appear when navigating from product settings detail screens with a text field (slug, purchase note, and menu order) anymore.
- [*] Fix the wrong cell appearance in the order status list.
- [*] The "View product in store" action will be shown only if the product is published.
- [internal] Modified the component used for fetching data from the database. Please watch out for crashes in lists.


4.3
-----
- Products: now the Product details can be edited and saved outside Products tab (e.g. from Order details or Top Performers).
- [internal]: the navigation to the password entry screen has changed and can cause regressions. See https://git.io/JflDW for testing details.
- [internal] Refactored some API calls for fetching a Note, Product, and Product Review. 
- Products: we improved our VoiceOver support in Product Price settings
- In Settings > Experimental Features, a Products switch is now available for turning Products M2 features on and off for simple products (default off for beta testing). Products M2 features: update product images, product settings, viewing and sharing a product.
- The WIP banner on the Products tab is now collapsed by default for more vertical space.
- Dropped iOS 11 support. From now we support iOS 12 and later.
- In Order Details, the Payment card is now shown right after the Products and Refunded Products cards.


4.2
-----
- Products: now tapping anywhere on a product cell where you need to insert data, like in Product Price and Product Shipping settings, you start to edit the text field.
- Products: now the keyboard pop up automatically in Edit Description
- The Processing orders list will now show upcoming (future) orders.
- Improved stats: fixed the incorrect time range on "This Week" tab when loading improved stats on a day when daily saving time changes.
- [internal]: the "send magic link" screen has navigation changes that can cause regressions. See https://git.io/Jfqio for testing details.
- The Orders list is now automatically refreshed when reopening the app. 
- The Orders list is automatically refreshed if a new order (push notification) comes in.
- Orders -> Search: The statuses now shows the total number of orders with that status.


4.1
-----
- Fix an intermittent crash when downloading Orders
- The Photo Library permission alert shouldn't be prompted when opening the readonly product details or edit product for simple products, which is reproducible on iOS 11 or 12 devices. (The permission is only triggered when uploading images in Zendesk support or in debug builds with Products M2 enabled.)
- [internal] Updated the empty search result views for Products and Orders. https://git.io/Jvdap

 
4.0
-----
- Products is now available with limited editing for simple products!
- Fix pulling to refresh on the Processing tab sometimes will not show the up-to-date orders.
- Edit Product > Price Settings: schedule sale is now available even when either the start or end date is not set, and the sale end date can be removed now.
- Improved stats: fixed a crash when loading improved stats on a day when daily saving time changes.
- [internal] Changed the Shipping and Tax classes list loading so that any cached data is shown right away
- [internal] Edit Products M2: added an image upload source for product images - WordPress Media Library.
- [internal] Slightly changed the dependency graph of the database fetching component. Please watch out for data loading regressions.
- [internal] the signup and login Magic Link flows have code changes. See https://git.io/JvyB3 for testing details.
- [internal] the login via Magic Link flows have code changes. See https://git.io/JvyB3 for testing details.
- [internal] the login via Continue with Google flows have code changes that can cause regressions. See https://git.io/Jvyjg for testing details.
- [internal] the signup and login Magic Link flows have code changes. See https://git.io/JvyB3 for testing details.
- [internal] under Edit Products M2 feature flag, there are 4 ways to sort the products on the products tab.
- [internal] the login flow has changes to the 2-factor authentication navigation. See https://git.io/JvdKP for testing details.

3.9
-----
- bugfix: now in the Order List the order status label is no more clipped
- bugfix: now the launch screen is no more stretched
- The Shipping Provider flow, will be called now Shipping Carrier.
- Edit Products: in price settings, the order of currency and price field follows the store currency options under wp-admin > WooCommerce > Settings > General.
- [internal] The signup and login flows have code changes. See https://git.io/Jv1Me for testing details.
 
3.8
-----
- Dashboard stats: any negative revenue (from refunds for example) for a time period are shown now.
- Redesigned Orders List: Processing and All Orders are now shown in front. Filtering was moved to the Search view.
- Fix Reviews sometimes failing to load on some WooCommerce configurations
- Experimental: a Products feature switch is visible in Settings > Experimental Features that shows/hides the Products tab, and allow to edit a product.
 
3.7
-----
- Dashboard: now tapping on a product on "Top Performers" section open the product detail

3.6
-----
- Order Details: see a list of issued refunds inside the order detail screen
- Orders tab: Orders to fulfill badge shows numbers 1-99, and now 99+ for anything over 99. Previously, it was 9+.
- Orders tab: The full total amount is now shown.
- Order Details & Product UI: if a Product name has HTML escape characters, they should be decoded in the app.
- Order Details: if the Order has multiple Products, tapping on any Product should open the same Product now.
- bugfix: the orders badge on tab bar now is correctly refreshed after switching to a store with badge count equal to zero.
- The orders tab now localizes item quantities and the order badge.


3.5
-----
- bugfix: when the app is in the foreground while receiving a push notification, the badge on the Orders tab and Reviews tab should be updated correctly based on the type of the notification.
- bugfix: after logging out and in, the Product list should be loaded to the correct store instead of being empty.
- bugfix: in Contact Support, a message should always be sent successfully now.

3.4
-----
- bugfix: on the Order Details screen, the product quantity title in the 2-column header view aligns to the right now
- bugfix: tapping on a new Order push notification, it used to go to the Reviews tab. Now it should go to the new Order screen
- bugfix: on the Products tab, if tapping on a Product and then switching stores, the old Product details used to remain on the Products tab. Now the Product list is always shown on the Products tab after switching stores.
- Dark mode: colors are updated up to design for the navigation bar, tab bar, Fulfill Order > add tracking icon, Review Details > product link icon.
- bugfix/enhancement: on the Products tab, if there are no Products the "Work In Progress" banner is shown with an image placeholder below now.
- bugfix: the deleted Product Variations should not show up after syncing anymore.
- bugfix: now the shipping address in the Order Detail is hidden if the order contains only virtual products
- bugfix: when logged out, Contact Support should be enabled now after typing a valid email address with an email keyboard type.

3.3
-----
- bugfix: add some padding to an order item image in the Fulfillment view, when no SKU exists
- bugfix: View Billing Information > Contact Details: the email button wouldn't do anything if you don't have an email account configured in the Mail app. Now an option to copy the email address is presented instead of doing nothing.
- bugfix: Fulfill Order screen now displays full customer provided note, instead of cutting it to a single line.
- bugfix: Fixed clipped content on section headings with larger font sizes
- bugfix: Fixed footer overlapping the last row in Settings > About with larger font sizes
- bugfix: the Orders badge on tab bar now is correctly refreshed after switching stores
 
3.2.1
-----
- bugfix: the order detail status and "Begin fulfillment" button now are correctly updated when the order status changes
- bugfix: after adding a new order note, now it appear correctly inside the order detail

3.2
-----
- Experimental: a Products feature switch is visible in Settings > Experimental Features that shows/hides the Products tab with a Work In Progress banner at the top.
- Experimental: if a Product has variations, the variants info are shown on the Product Details that navigates to a list of variations with each price or visibility shown.
- Enhancement: Support for dark mode
- bugfix: Settings no longer convert to partial dark mode.
- Experimental: Support the latest wc-admin plugin release, v0.23.0 and up
 
3.1
-----
- The order detail view now includes the shipping method of the order.
- Enhancement: The Reviews tab now presents all the Product Reviews
- Updated appearance of Order Details - temporarily disabling dark mode.
- bugfix: fixed UI appearance on cells of Order List when tapping with dark mode enabled.
- bugfix: Reviews no longer convert to partial dark mode. Dark mode coming soon!
- bugfix: Order Details now has the right space between cells.
- bugfix: update the new stats endpoint for WC Admin plugin version 0.22+, and notify the user about the minimum plugin version when they cannot see the new stats. It'd be great to also mention this in the App Store release notes: the new stats UI now requires WC Admin plugin version 0.22+.

3.0
-----
- bugfix: for sites with empty site time zone in the API (usually with UTC specified in wp-admin settings) and when the site time zone is not GMT+0, the stats v4 data no longer has the wrong boundaries (example in #1357).
- bugfix: fixed a UI appearance problem on mail composer on iOS 13.
 
2.9
-----
- bugfix: the badge "9+" on the Orders tab doesn't overlap with the tab label on iPhone SE/8 landscape now, and polished based on design spec.
- bugfix: the Top Performers in the new stats page should not have a dark header bar when launching the app in Dark mode.
- Enhancement: preselect current Order status when editing the status with a list of order statuses.
- bugfix: on Orders tab, the order status filter now stays after changing an Order status.
 
2.8
-----
 
2.7
-----
- Enhancement: Enhancements to the Order Details screen, adding more customer information.
- bugfix: the App Logs shouldn't be editable, only copy / paste.
- bugfix: Reviews were not localized.
- bugfix: On log in, some users would see the Continue button but be unable to Continue, due to errors with the account. A new "Try another account" button has been added as an option.
- bugfix: Product Details page was displaying the Price in the wrong currency.
- Enhancement: removed the "New Orders" card from the My store tab, now that the Orders tab displays the same information.
- Added brand new stats page for user with the WooCommerce Admin plugin and provided an option for users to opt in or out directly from the Settings page.
- bugfix: Order Details: icon on "Details" cell for fulfilled order can be wrong.
 
2.6
-----
- bugfix: 9+ orders in the orders badge text is now easier to read
- bugfix: Keep those sign-in bugs coming! We tracked down and fixed a `Log in with Jetpack` issue, where users with a Byte Order Mark in their `wp-config.php` file were returning error responses during API requests. These users would see their store listed in the sign-in screen, but were unable to tap the Continue button.
- bugfix: prevents a potential edge case where the login screen could be dismissed in a future version of iOS.
- bugfix: While tuning up the behind-the-scenes for Order Detail screens, we accidentally lost the ability to automatically download any missing product images. Product image downloads restored!

2.5
-----
- bugfix: on certain devices, pulling down to refresh on Order Details screen used to result in weird UI with misplaced labels. Should be fixed in this release.
- Enhancement: Display a badge in the bottom tab, overlapping the Orders icon, to indicate the number of orders processing.
- Enhancement: The Notifications tab has been replaced by Reviews 

2.4
-----
- New feature: in Order Details > Shipment Tracking, a new action is added to the "more" action menu for copying tracking number.
- Enhancement: updated the footer in Settings to inform users that we're hiring.
- bugfix & improvement: when Jetpack site stats module is turned off or when user has no permission to view site stats, the generic error toast is not shown to the user anymore. Additionally, the visitors stats UI is shown/hidden when the Jetpack module is activated/deactivated respectively.

2.3
-----
- Improvement: improved Dynamic Type support in the body of the notification in the Notifications tab.

2.2
-----
- improvement: opting out of Tracks syncs with WordPress.com
 
2.1
-----
- improvement: improved support for RTL languages in the Dashboard
- enhancement: You can now view product images on orders. Tapping on Products in Orders will present a view-only version of the Product's Details.
 
2.0
-----
- bugfix: dates in the Order Details screen are now localised.
- improvement: improved support for larger font sizes in the login screen
 
1.9
-----
- bugfix: fixes "Unable to load content" error message when attempting to get Top Performers content.
- new feature: You can now manually add shipment tracking to an Order. This feature is for users who have the [Shipment Tracking plugin](https://woocommerce.com/products/shipment-tracking) installed.
- bugfix: fixes Store Picker: some users are unable to continue after logging in.
- bugfix: fixes a crash when the network connection is slow
 
1.8
-----

1.7.1
-----
- Fixed a bug where Order List did not load for some users.
- update: this app supports iOS 12.0 and up.
- improvement: improved support for large text sizes.
- bugfix: fixes Order List not loading for some users.
- bugfix: fixes "Unable to load content" error message when attempting to get Top Performers content.
 
1.7
-----
- improvement: you can now log in using a site address.

1.6
-----
- improvement: Tracking numbers can now be copied to the pasteboard from the order details screen.

1.5
-----
- bugfix: Sometimes Settings would style all the options like "Log Out". No longer happens now.
- bugfix: order status refreshes upon pull-to-refresh in Order Details
- bugfix: payment status label background color showing up beyond rounded border
- improvement: change top performers text from "Total Product Order" to "Total orders" for clarity
- bugfix: fixed an issue on the order details screen where the shipment tracking dates were incorrect

1.4
-----
- bugfix: fix a crash happening on log out
- new feature: Add shipment tracking to Order Details screen
- improvement: The store switcher now allows you to go back to the previous screen without logging you out
- improvement: Custom order status labels are now supported! Instead of just displaying the order status slug and capitalizing the slug, the custom order status label will now be fetched from the server and properly displayed.
- improvement: Filtering by custom order status now supported!
- new feature: You can now manually change the status of an order on the order details screen
- bugfix: correctly flips chevron on Dashboard > New Orders, to support RTL languages.
- bugfix: fixed an issue on the order details screen where the shipment tracking dates were incorrect

1.3
-----
- bugfix: Allows for decimal quantities which some extensions have
- new feature: quick site select. Navigate to Settings > select row with store website.
- improvement: Updated the colors of the bars in the charts for better readability
- improvement: Present an error message with an option to retry when adding a note to an order fails
- improvement: Present an error message with an option to retry when fulfilling an order fails
- bugfix: Log out of the current account right after selecting "Try another account" in store picker
- improvement: Use the store name for the title of the view in "My store" tab
- improvement: Add an alert to let the user know about our new store switcher
- improvement: Display Address in Order Details screen unless every field is empty<|MERGE_RESOLUTION|>--- conflicted
+++ resolved
@@ -3,11 +3,8 @@
 8.9
 -----
 - [*] Coupons: Fixed issue loading the coupon list from the local storage on initial load. [https://github.com/woocommerce/woocommerce-ios/pull/6463]
-<<<<<<< HEAD
 - [*] Coupons: Update layout of the coupon details screen. [https://github.com/woocommerce/woocommerce-ios/pull/6522]
-=======
 - [*] In-Person Payments: Removed collecting L2/L3 data. [https://github.com/woocommerce/woocommerce-ios/pull/6519]
->>>>>>> ed18c805
 - [*] Hub Menu: Multiple menu items can no longer be tapped simultaneously. [https://github.com/woocommerce/woocommerce-ios/pull/6484]
 - [*] Jetpack CP: Fixed crash when attempting to access WP-Admin with an invalid URL that has an unsupported scheme. [https://github.com/woocommerce/woocommerce-ios/pull/6502]
 - [***] Orders: Order Creation is now available to everyone! You can go to the Orders tab and tap the + button to create a new order. [https://github.com/woocommerce/woocommerce-ios/pull/6537]
