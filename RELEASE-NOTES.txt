*** PLEASE FOLLOW THIS FORMAT: [<priority indicator, more stars = higher priority>] <description> [<PR URL>]

15.7
-----
<<<<<<< HEAD
- [*] Users can now navigate to other orders without leaving the Order Detail screen. [https://github.com/woocommerce/woocommerce-ios/pull/10849]
=======
- [*] Generate new tags/categories while creating product using AI. [https://github.com/woocommerce/woocommerce-ios/pull/10864]
>>>>>>> a99f50d7

15.6
-----
- [**] Taxes in orders: Users can now store the tax rate's location to add it automatically to a new order customer's address. [https://github.com/woocommerce/woocommerce-ios/pull/10802]
- [**] WPCOM stores and self-hosted stores with Jetpack AI plugin can now create products using AI. [https://github.com/woocommerce/woocommerce-ios/pull/10812]
- [*] Order form: the merchant can apply a gift card to an order. [https://github.com/woocommerce/woocommerce-ios/pull/10759]

15.5
-----
- [*] Store creation: Start store creation flow after a new WPCOM account sign up. [https://github.com/woocommerce/woocommerce-ios/pull/10729]
- [*] Different orders with the same gift card code applied should all show the gift card info in order details now. [https://github.com/woocommerce/woocommerce-ios/pull/10719]
- [*] Enabled product description and product sharing AI features for self-hosted sites with Jetpack AI plugin. [https://github.com/woocommerce/woocommerce-ios/pull/10747]
- [*] Order form: the applied gift cards are shown below the coupon section. [https://github.com/woocommerce/woocommerce-ios/pull/10743]

15.4
-----
- [*] Enable editing product details when tapping on order item on the order detail screen. [https://github.com/woocommerce/woocommerce-ios/pull/10632]
- [*] Taxes in orders: Add empty state design for the Tax Rate selector. [https://github.com/woocommerce/woocommerce-ios/pull/10665]
- [*] Added protection against accidental double-charging with In-Person Payments in poor network conditions [https://github.com/woocommerce/woocommerce-ios/pull/10647]
- [**] Improved retry handling for In-Person Payments that fail [https://github.com/woocommerce/woocommerce-ios/pull/10673]
- [*] See more of your order by long pressing an order push notification. [https://github.com/woocommerce/woocommerce-ios/pull/10658]
- [*] Order details: product add-ons for a line item are shown in separate lines for better readability. [https://github.com/woocommerce/woocommerce-ios/pull/10661]
- [**] Product categories now can be deleted as part of the product editing flow. [https://github.com/woocommerce/woocommerce-ios/pull/10643]
- [**] Product categories can now be updated as part of the product editing flow. [https://github.com/woocommerce/woocommerce-ios/pull/10648]

15.3
-----
- [internal] Add `site_url` to Tracks events [https://github.com/woocommerce/woocommerce-ios/pull/10610]
- [Internal] Some internal changes were made to the image upload feature to support image processing in the app, no app changes are expected. [https://github.com/woocommerce/woocommerce-ios/pull/10631]
- [**] Taxes in orders: Users can now select the tax rate's location to add it to the order customer's address. [https://github.com/woocommerce/woocommerce-ios/pull/10651]
- [*] Automatically show the media selector sheet on the product images screen when there are no pre-existing images. [https://github.com/woocommerce/woocommerce-ios/pull/10644]

15.2
-----
- [*] Fixed minor UI issues in the store creation profiler flow. [https://github.com/woocommerce/woocommerce-ios/pull/10555]
- [*] Updated priority, description and URL for payment onboarding task. [https://github.com/woocommerce/woocommerce-ios/pull/10572]
- [*] New setup instructions screen for WCPay store onboarding task. [https://github.com/woocommerce/woocommerce-ios/pull/10579]
- [*] Show celebration view after successful WCPay setup. [https://github.com/woocommerce/woocommerce-ios/pull/10594]
- [**] Taxes in orders: Users can now see the order tax rates, get more information about them, and navigate to wp-admin to change them. [https://github.com/woocommerce/woocommerce-ios/pull/10569]


15.1
-----
- [*] What's New announcements support dark mode properly [https://github.com/woocommerce/woocommerce-ios/pull/10540]
- [*] Updated UI and copy on prologue and free trial summary screens. [https://github.com/woocommerce/woocommerce-ios/pull/10539]

15.0
-----
- [*] The store name can now be updated from the Settings screen. [https://github.com/woocommerce/woocommerce-ios/pull/10485]
- [**] The store creation flow has been optimized to start store creation immediately and show profiler questions afterward. [https://github.com/woocommerce/woocommerce-ios/pull/10473, https://github.com/woocommerce/woocommerce-ios/pull/10466]
- [*] Settings: Close Account option is moved to a new section Account Settings and is now available for all WPCom users. [https://github.com/woocommerce/woocommerce-ios/pull/10502]

14.9
-----
- [*] Only show Blaze banner on the My Store and Product List screens if the store has no existing orders. [https://github.com/woocommerce/woocommerce-ios/pull/10438]
- [**] Order creation: We improved the way the merchants can request, search and select a customer when creating an order. [https://github.com/woocommerce/woocommerce-ios/pull/10456]


14.8
-----
- [Internal] Native store creation flow with free trial is enabled by default - all code for the old flows have been removed. [https://github.com/woocommerce/woocommerce-ios/pull/10362]
- [*] Store creation: Improvements to the Upgrades screen accessibility [https://github.com/woocommerce/woocommerce-ios/pull/10363]
- [*] Stores with expired WooExpress plans can now be upgraded within the app (if eligible for IAP) via a new banner. [https://github.com/woocommerce/woocommerce-ios/pull/10369]
- [*] The expired site plan should navigate to IAP for sites with expired WooExpress plans (if eligible for IAP). [https://github.com/woocommerce/woocommerce-ios/pull/10384]
- [Internal] New default property `plan` is tracked in every event for logged-in users. [https://github.com/woocommerce/woocommerce-ios/pull/10356]
- [Internal] Google sign in now defaults to bypassing the Google SDK [https://github.com/woocommerce/woocommerce-ios/pull/10341]
- [*] Product list filter (Products tab and order creation > add products > filter): product types from extensions supported in the app are now available for product filtering - subscription, variable subscription, bundle, and composite. [https://github.com/woocommerce/woocommerce-ios/pull/10382]
 
14.7
-----
- [*] Local notifications: Add a reminder to purchase a plan is scheduled 6hr after a free trial subscription. [https://github.com/woocommerce/woocommerce-ios/pull/10268]
- [Internal] Shipment tracking is only enabled and synced when the order has non-virtual products.  [https://github.com/woocommerce/woocommerce-ios/pull/10288]
- [Internal] New default property `was_ecommerce_trial` is tracked in every event for logged-in users. [https://github.com/woocommerce/woocommerce-ios/pull/10343]
- [*] Photo -> Product: Reset details from previous image when new image is selected. [https://github.com/woocommerce/woocommerce-ios/pull/10297]
- [**] You can now see your shipping zone list from Settings. [https://github.com/woocommerce/woocommerce-ios/pull/10258]
- [*] Order list: Suggest testing orders for stores without any orders. [https://github.com/woocommerce/woocommerce-ios/pull/10346]
- [*] Local notifications: Show free trial survey after 24h since subscription. [https://github.com/woocommerce/woocommerce-ios/pull/10324, https://github.com/woocommerce/woocommerce-ios/pull/10328]
- [*] Local notifications: Add a reminder after 3 days if answered "Still Exploring" in Free trial survey. [https://github.com/woocommerce/woocommerce-ios/pull/10331]
- [*] Product description AI: the AI sheet has been improved with the product name field made more prominent. [https://github.com/woocommerce/woocommerce-ios/pull/10333]
- [**] Store creation: US users can upgrade to a choice of plans for their store via In-App Purchase [https://github.com/woocommerce/woocommerce-ios/pull/10340]

14.6
-----
- [Internal] Switched AI endpoint to be able to track and measure costs. [https://github.com/woocommerce/woocommerce-ios/pull/10218]
- [Internal] Media picker flow was refactored to support interactive dismissal for device photo picker and WordPress media picker sources. Affected flows: product form > images, and virtual product form > downloadable files. [https://github.com/woocommerce/woocommerce-ios/pull/10236]
- [Internal] Errors: Improved error message when orders, products, or reviews can't be loaded due to a parsing (decoding) error. [https://github.com/woocommerce/woocommerce-ios/pull/10252, https://github.com/woocommerce/woocommerce-ios/pull/10260]
- [*] Orders with Coupons: Users can now select a coupon from a list when adding it to an order. [https://github.com/woocommerce/woocommerce-ios/pull/10255]
- [Internal] Orders: Improved error message when orders can't be loaded due to a parsing (decoding) error. [https://github.com/woocommerce/woocommerce-ios/pull/10252]
- [**] Product discounts: Users can now add discounts to products when creating an order. [https://github.com/woocommerce/woocommerce-ios/pull/10244]
- [*] We've resolved an issue that was causing the app to crash when trying to dismiss certain screens (bottom sheets). [https://github.com/woocommerce/woocommerce-ios/pull/10254]
- [Internal] Fixed a bug preventing the "We couldn't load your data" error banner from appearing on the My store dashboard. [https://github.com/woocommerce/woocommerce-ios/pull/10262]
- [Internal] Errors: Improved error message and troubleshooting guide when the Jetpack connection is broken. [https://github.com/woocommerce/woocommerce-ios/pull/10275]
- [Internal] A new way to create a product from an image using AI is being A/B tested. [https://github.com/woocommerce/woocommerce-ios/pull/10253]

14.5
-----
- [*] Product details: The share button is displayed with text instead of icon for better discoverability. [https://github.com/woocommerce/woocommerce-ios/pull/10216]
- [*] Resolved an issue where users were unable to add a new note to an order. Previously, upon opening an order detail and selecting the "Add a new note" option, the text field was non-selectable, preventing users from writing down the note. This issue has now been addressed and users should be able to add notes to their orders without any issues. [https://github.com/woocommerce/woocommerce-ios/pull/10222]
- [*] Store creation: Update the timeout view with the option to retry the site check. [https://github.com/woocommerce/woocommerce-ios/pull/10221]
- [*] Fixed issue showing the expired alert for sites that got reverted to simple sites after their plan expired. [https://github.com/woocommerce/woocommerce-ios/pull/10228]

14.4
-----
- [*] Blaze: New banner on the My Store and Products screens for admins of eligible stores. [https://github.com/woocommerce/woocommerce-ios/pull/10135, https://github.com/woocommerce/woocommerce-ios/pull/10160, https://github.com/woocommerce/woocommerce-ios/pull/10172]
- [*] Shipping Labels: Fixed a bug preventing label printing in orders viewed from search [https://github.com/woocommerce/woocommerce-ios/pull/10161]
- [*] Blaze: Disable the entry point in the product creation form. [https://github.com/woocommerce/woocommerce-ios/pull/10173]
- [*] Product description and sharing message AI: Fixed incorrect language issue by using a separate prompt for identifying language. [https://github.com/woocommerce/woocommerce-ios/pull/10169, https://github.com/woocommerce/woocommerce-ios/pull/10177, https://github.com/woocommerce/woocommerce-ios/pull/10179]

14.3
-----
- [*] SKU Scanner: Add the SKU to the error message after a failure. [https://github.com/woocommerce/woocommerce-ios/pull/10085]
- [*] Add URL route handler to open the `My Store` tab when a deeplink to `/mobile` is opened, instead of bouncing back to Safari [https://github.com/woocommerce/woocommerce-ios/pull/10077]
- [Internal] Performance: Replaces the endpoint used to load Top Performers on the My Store tab, for faster loading. [https://github.com/woocommerce/woocommerce-ios/pull/10113]
- [*] A feedback banner is added for product description AI and product sharing AI sheets. [https://github.com/woocommerce/woocommerce-ios/pull/10102]
- [*] Product creation: the product type row is now editable when creating a product. [https://github.com/woocommerce/woocommerce-ios/pull/10087]
- [***] Store creation: US users can upgrade Woo Express free trial stores via In-App Purchase [https://github.com/woocommerce/woocommerce-ios/pull/10123]
- [*] Orders: Users can can now add multiple coupons to orders (not only one) [https://github.com/woocommerce/woocommerce-ios/pull/10126]
- [*] Free trial: Local notification after 24 hours since Free trial subscription time to remind to purchase plan. [https://github.com/woocommerce/woocommerce-ios/pull/10133, https://github.com/woocommerce/woocommerce-ios/pull/10130]
- [**] Product description AI: an announcement modal is shown for WPCOM stores about the feature, and a new CTA "Write with AI" is more discoverable in the product form with a tooltip. [https://github.com/woocommerce/woocommerce-ios/pull/10142]

14.2
-----
- [Internal] Blaze status check was updated to save an API request. The Blaze eligibility for each site should remain the same. [https://github.com/woocommerce/woocommerce-ios/pull/10020]
- [*] Fixed the unusable state of the app when the default store runs on an expired free trial plan. [https://github.com/woocommerce/woocommerce-ios/pull/10059]
- [Internal] Performance: When loading the refunds on an order (e.g. in order details), we now only request them from remote if they are not already in local storage. [https://github.com/woocommerce/woocommerce-ios/pull/10039]
- [*] Orders: Users can can now add coupons to orders [https://github.com/woocommerce/woocommerce-ios/pull/10035]
- [*] Coupons: The Coupons Management feature is fully released and not in Beta anymore [https://github.com/woocommerce/woocommerce-ios/pull/10032]
- [*] Store creation: the progress view copy was updated to inform the merchants that it can take a few minutes for the store to be ready. The progress view is now only shown after necessary requests are made before the app is likely backgrounded. The error handling is also polished.  [https://github.com/woocommerce/woocommerce-ios/pull/10047, https://github.com/woocommerce/woocommerce-ios/pull/10069]
- [Internal] Performance: When loading a single order (e.g. in order details), we now load the order from storage unless it has been modified remotely. [https://github.com/woocommerce/woocommerce-ios/pull/10036]
- [Internal] Performance: When the Orders tab is opened, we now only sync orders that have been created or modified since the last successful sync. [https://github.com/woocommerce/woocommerce-ios/pull/10065]
- [Internal] App size: Replaced 30MB PDFs on Store Creation waiting screen with ~400KB PNGs - to assess impact on app bundle size. [https://github.com/woocommerce/woocommerce-ios/pull/10067]

14.1
-----
- [*] Plans: Expired or cancelled plans are now shown more reliably [https://github.com/woocommerce/woocommerce-ios/pull/9924]
- [*] Product Sharing: AI-generated messages are now available. [https://github.com/woocommerce/woocommerce-ios/pull/9976]
- [***] Orders: Users can add products to orders by scanning their sku barcode or QR-code [https://github.com/woocommerce/woocommerce-ios/pull/9972]
- [Internal] Store creation: a workaround was previously implemented that can result in an inaccurate app experience like when the free trial banner is not shown immediately after store creation due to out-of-sync site properties. Now that the API issue is fixed, the app now waits for the site for a bit longer but ensures all necessary properties are synced. [https://github.com/woocommerce/woocommerce-ios/pull/9957]
- [Internal] Product details AI: Updated prompts to identify the language in provided text to use in responses for product description and sharing. [https://github.com/woocommerce/woocommerce-ios/pull/9961]
- [*] Blaze: products can now be promoted in WordPress.com and Tumblr from the app if the site/product is eligible. Two entry points: 1) Menu tab > General, 2) Product form > more menu. [https://github.com/woocommerce/woocommerce-ios/pull/9906]

14.0
-----
- [*] Payments: Remove the upsell-card-readers banner from the Payment Methods Screen [https://github.com/woocommerce/woocommerce-ios/pull/9869]


13.9
-----
- [*] Orders: Allow alternative types for the `taxID` in `ShippingLineTax` or `sku` in `OrderItem`, as some third-party plugins alter the type in the API. This helps with the order list not loading due to order decoding errors. [https://github.com/woocommerce/woocommerce-ios/pull/9844]
- [*] Payments: Location permissions request is not shown to TTP users who grant "Allow once" permission on first foregrounding the app any more [https://github.com/woocommerce/woocommerce-ios/pull/9821]
- [*] Products: Allow alternative types for `stockQuantity` in `Product` and `ProductVariation`, as some third-party plugins alter the type in the API. This helps with the product list not loading due to product decoding errors. [https://github.com/woocommerce/woocommerce-ios/pull/9850]
- [*] Products: Allow alternative types for the `backordersAllowed` and `onSale` in `Product` and `ProductVariation`, as some third-party plugins alter the types in the API. This helps with the product list not loading due to product decoding errors. [https://github.com/woocommerce/woocommerce-ios/pull/9849]
- [*] Products: Allow alternative types for the `sku` and `weight` in `ProductVariation`, as some third-party plugins alter the types in the API. This helps with the product variation list not loading due to product variation decoding errors. [https://github.com/woocommerce/woocommerce-ios/pull/9847]
- [*] Products: Allow alternative types for the `sku` and `weight` in `Product`, the dimensions in `ProductDimensions`, and the `downloadID` in `ProductDownload`, as some third-party plugins alter the types in the API. This helps with the product list not loading due to product decoding errors. [https://github.com/woocommerce/woocommerce-ios/pull/9846]
- [*] Products: Add support for parsing variation objects for the `variations` field in `Product`, as some third-party plugins alter the type for this field in the API. This allows the variations to be loaded for variable products if those third-party plugins are active. [https://github.com/woocommerce/woocommerce-ios/pull/9857]

13.8
-----
- [Internal] Orders: Bundled products (within a product bundle) are now indented, to show their relationship to the parent bundle. [https://github.com/woocommerce/woocommerce-ios/pull/9778]
- [Internal] Orders: Composite components (within a composite product) are now indented, to show their relationship to the parent composite product. [https://github.com/woocommerce/woocommerce-ios/pull/9780]
- [*] Add Products: A new view is display to celebrate when the first product is created in a store. [https://github.com/woocommerce/woocommerce-ios/pull/9790]
- [*] Product List: Added swipe-to-share gesture on product rows. [https://github.com/woocommerce/woocommerce-ios/pull/9799]
- [*] Product form: a share action is shown in the navigation bar if the product can be shared and no more than one action is displayed, in addition to the more menu > Share. [https://github.com/woocommerce/woocommerce-ios/pull/9789]
- [*] Payments: show badges leading to Set up Tap to Pay on iPhone for eligible stores and devices [https://github.com/woocommerce/woocommerce-ios/pull/9812]
- [*] Orders: Fixes a bug where the Orders list would not load if an order had a non-integer gift card amount applied to the order (with the Gift Cards extension). [https://github.com/woocommerce/woocommerce-ios/pull/9795]

- [*] My Store: A new button to share the current store is added on the top right of the screen. [https://github.com/woocommerce/woocommerce-ios/pull/9796]
- [*] Mobile Payments: The screen brightness is increased when showing the Scan to Pay view so the QR code can be scanned more easily [https://github.com/woocommerce/woocommerce-ios/pull/9807]
- [*] Mobile Payments: The Woo logo is added to the QR code on the Scan to Pay screen [https://github.com/woocommerce/woocommerce-ios/pull/9823]
- [*] Allow EU merchants to have better control of their privacy choices. A privacy choices banner will be shown the next time they open the app. [https://github.com/woocommerce/woocommerce-ios/pull/9825]

13.7
-----
- [Internal] Adds guidance for new Customs rule when shipping to some EU countries. [https://github.com/woocommerce/woocommerce-ios/pull/9715]
- [*] JITMs: Added modal-style Just in Time Message support on the dashboard [https://github.com/woocommerce/woocommerce-ios/pull/9694]
- [**] Order Creation: Products can be searched by SKU when adding products to an order. [https://github.com/woocommerce/woocommerce-ios/pull/9711]
- [*] Orders: Fixes order details so separate order items are not combined just because they are the same product or variation. [https://github.com/woocommerce/woocommerce-ios/pull/9710]
- [Internal] Store creation: starting May 4, store creation used to time out while waiting for the site to be ready (become a Jetpack/Woo site). A workaround was implemented to wait for the site differently. [https://github.com/woocommerce/woocommerce-ios/pull/9767]
- [**] Mobile Payments: Tap to Pay is initialised on launch or foreground, to speed up payments [https://github.com/woocommerce/woocommerce-ios/pull/9750]
- [*] Store Creation: Local notifications are used to support users during the store creation process. [https://github.com/woocommerce/woocommerce-ios/pull/9717, https://github.com/woocommerce/woocommerce-ios/pull/9719, https://github.com/woocommerce/woocommerce-ios/pull/9749]
- [**] Mobile Payments: Merchants can now collect in-person payments by showing a QR code to their customers. [https://github.com/woocommerce/woocommerce-ios/pull/9762]
- [Internal] Orders: Bundled products (within a product bundle) are now indented, to show their relationship to the parent bundle. [https://github.com/woocommerce/woocommerce-ios/pull/9778]

13.6
-----
- [*] Remove login error local notifications that used to be scheduled 24 hours from certain login errors. [https://github.com/woocommerce/woocommerce-ios/pull/9666]
- [*] JITMs: Added customization to Just in Time Message banner background and badges [https://github.com/woocommerce/woocommerce-ios/pull/9633]
- [*] Product form > description editor: fix the extra bottom inset after hiding the keyboard either manually (available on a tablet) or applying an AI-generated product description. [https://github.com/woocommerce/woocommerce-ios/pull/9638]
- [*] Products: Fixes stock statuses for Product Bundles so that backordered bundles and bundle stock quantities are displayed as expected. [https://github.com/woocommerce/woocommerce-ios/pull/9681]

13.5
-----
- [*] Settings > Domains: Premium domains are now supported, the domain suggestions now match the results on web and Android. It's more noticeable for stores with a domain credit, where not all domains are free for the first year anymore. [https://github.com/woocommerce/woocommerce-ios/pull/9607]
- [*] Product form > Inventory: the SKU scanner is enabled for all users, where it used to be behind a feature switch in Settings > Experimental Features. [https://github.com/woocommerce/woocommerce-ios/pull/9631]
[Internal] Products: Simplify Product Editing experiment is removed; there should be no changes to the existing product creation/editing behavior. [https://github.com/woocommerce/woocommerce-ios/pull/9602]
- [*] Payments: Products are removed directly from an order when its count is below one, instead of opening an extra screen to remove it. [https://github.com/woocommerce/woocommerce-ios/pull/9624]
- [*] Orders: Parses HTML-encoded characters and removes extraneous, non-attribute meta data from the list of attributes for an item in an order. [https://github.com/woocommerce/woocommerce-ios/pull/9603]
- [*] Products: Adds the component descriptions to the list of components in a composite product (using the Composite Products extension). [https://github.com/woocommerce/woocommerce-ios/pull/9634]
- [*] Products: Adds the product SKU to the bundled products list in product details, for Bundle products (using the Product Bundles extension). [https://github.com/woocommerce/woocommerce-ios/pull/9626]
- [*] Product form > description editor AI for WPCOM stores: the prompt was updated so that the generated description is shorter. [https://github.com/woocommerce/woocommerce-ios/pull/9637]

13.4
-----
- [*] Payments: Popular and last sold products are displayed on top of the products selection screen when creating or editing an order. [https://github.com/woocommerce/woocommerce-ios/pull/9539]

- [Internal] Payments: Update StripeTerminal pod to 2.19.1 [https://github.com/woocommerce/woocommerce-ios/pull/9537]
- [**] Adds read-only support for the Gift Cards extension in order details. [https://github.com/woocommerce/woocommerce-ios/pull/9558]
- [**] Adds read-only support for the Subscriptions extension in order and product details. [https://github.com/woocommerce/woocommerce-ios/pull/9541]
- [*] Product form > description editor: a magic wand button is added to the keyboard toolbar to auto-generate a product description using Jetpack AI for WPCOM stores. [https://github.com/woocommerce/woocommerce-ios/pull/9577]
- [Internal] Payments: Upate Tap to Pay connection flow strings to avoid mentioning "reader" [https://github.com/woocommerce/woocommerce-ios/pull/9563]
- [*] Store onboarding: Now the onboarding task list can be shown/hidden from settings and also from the dashboard. [https://github.com/woocommerce/woocommerce-ios/pull/9572, https://github.com/woocommerce/woocommerce-ios/pull/9573]
- [**] Adds read-only support for the Min/Max Quantities extension in product details. [https://github.com/woocommerce/woocommerce-ios/pull/9585]

13.3
-----
- [***] Payments: UK-based stores merchants can take In-Person Payments. [https://github.com/woocommerce/woocommerce-ios/pull/9496]
- [*] Store creation free trial flow now includes 3 profiler questions again with updated options: store category, selling status, and store country. [https://github.com/woocommerce/woocommerce-ios/pull/9513]
- [*] Shipping Labels: Origin address's phone number is now saved locally and pre-populated in the creation form. [https://github.com/woocommerce/woocommerce-ios/pull/9520]
- [Internal] Almost all mappers have been updated to only decode without the data envelope if it's not available. Please do a smoke test to ensure that all features still work as before. [https://github.com/woocommerce/woocommerce-ios/pull/9510]
- [Internal] Store onboarding: Mark "Launch your store" task as complete if the store is already public. This is a workaround for a backend issue which marks "Launch your store" task incomplete for already live stores. [https://github.com/woocommerce/woocommerce-ios/pull/9507]
- [*] Payments: Added Universal Link support for Set up Tap to Pay on iPhone, and to open Universal Links from Just in Time Messages, to more easily navigate to app features. [https://github.com/woocommerce/woocommerce-ios/pull/9518]
- [*] Login: Potentially fixed the crash on the onboarding screen. [https://github.com/woocommerce/woocommerce-ios/pull/9523]

13.2
-----
- [Internal] Store creation: New loading screen added for create store flow. [https://github.com/woocommerce/woocommerce-ios/pull/9383]
- [*] Payments: Add account type field to receipts [https://github.com/woocommerce/woocommerce-ios/pull/9416]
- [*] Products can now be filtered within Order creation [https://github.com/woocommerce/woocommerce-ios/pull/9258]
- [*] Products: Adds read-only support for the Composite Products extension in the Products list, including a list of components in product details. [https://github.com/woocommerce/woocommerce-ios/pull/9455]


13.1
-----
- [internal] Users can now create a Free Trial store from the app from the Get Started section of the app prologue. [https://github.com/woocommerce/woocommerce-ios/pull/9396]
- [**] Adds support for Product Multi-selection when creating and/or editing Orders. [https://github.com/woocommerce/woocommerce-ios/issues/8888]
- [**] Users can now install Jetpack for their non-Jetpack sites after logging in with application passwords. [https://github.com/woocommerce/woocommerce-ios/pull/9354]
- [*] Payments: We show a Tap to Pay on iPhone feedback survey button in the Payments menu after the first Tap to Pay on iPhone payment is taken [https://github.com/woocommerce/woocommerce-ios/pull/9366]
- [Internal] Added SiteID to some IPP tracks events [https://github.com/woocommerce/woocommerce-ios/pull/9572,]

13.0
-----
- [*] Adds a banner in "Launch store" task screen to upgrade from free trial plan. [https://github.com/woocommerce/woocommerce-ios/pull/9323]
- [*] Fix: Description, sale price, and image will be copied over to the new product variations when duplicating a variable product. [https://github.com/woocommerce/woocommerce-ios/pull/9322]


12.9
-----
- [**] Dashboard: an onboarding card is shown for sites with the following tasks if any is incomplete: "tell us more about your store" (store location) that opens a webview, "add your first product" that starts the product creation flow, "launch your store" that publishes the store, "customize your domain" that starts the domain purchase flow, and "get paid" that opens a webview. A subset of the tasks may be shown to self-hosted sites and WPCOM sites on a free trial. [https://github.com/woocommerce/woocommerce-ios/pull/9285]
- [*] Jetpack benefit banner and modal is now available on the dashboard screen after logging in with site credentials. [https://github.com/woocommerce/woocommerce-ios/pull/9232]
- [*] Payments: Local search is added to the products selection screen in the order creation flow to speed the process. [https://github.com/woocommerce/woocommerce-ios/pull/9178]
- [*] Fix: Prevent product variations not loading due to an encoding error for `permalink`, which was altered by a plugin. [https://github.com/woocommerce/woocommerce-ios/pull/9233]
- [*] Login: Users can now log in to self-hosted sites without Jetpack by approving application password authorization to their sites. [https://github.com/woocommerce/woocommerce-ios/pull/9260]
- [*] Payments: Tap to Pay on iPhone can now be selected from the Payment Methods screen [https://github.com/woocommerce/woocommerce-ios/pull/9242]
- [**] Payments: Set up Tap to Pay on iPhone flow added to the Payments Menu. Use it to configure the reader, and try a payment, before collecting a card payment with a customer. [https://github.com/woocommerce/woocommerce-ios/pull/9280]

12.8
-----
- [*] Shortcuts: We can now trigger the order creation and payment collection flows from the iOS Shortcuts app. [https://github.com/woocommerce/woocommerce-ios/pull/9103]
- [Internal] Dashboard: the UI layer had a major refactoring to allow scrolling for content more than stats for the onboarding project. The main design change is on the refresh control, where it was moved from each stats tab to below the navigation bar. Other design changes are not expected. [https://github.com/woocommerce/woocommerce-ios/pull/9031]
- [**] Products: Adds read-only support for the Product Bundles extension, including a list of bundled products and stock status for product bundles. [https://github.com/woocommerce/woocommerce-ios/pull/9177]
- [Internal] Mobile Payments: Updated StripeTerminal to 2.18 [https://github.com/woocommerce/woocommerce-ios/pull/9118]

12.7
-----
- [Internal] Shipping Label: add condition checks before showing contact options [https://github.com/woocommerce/woocommerce-ios/pull/8982]
- [*] Main screens are now accessible through the Home Screen Spotlight Search [https://github.com/woocommerce/woocommerce-ios/pull/9082]
- [*] Stats: Fixed a crash when order stats use a date and time matching the start of Daylight Saving Time. [https://github.com/woocommerce/woocommerce-ios/pull/9083]
- [*] Fix: Dismiss Take Payment popup after sharing the payment link to another app. [https://github.com/woocommerce/woocommerce-ios/pull/9042]
- [*] Site credential login: Catch invalid cookie nonce [https://github.com/woocommerce/woocommerce-ios/pull/9102]
- [*] Better error messages for site credential login failures [https://github.com/woocommerce/woocommerce-ios/pull/9125]
- [Internal] New Zendesk tag for site credential login errors [https://github.com/woocommerce/woocommerce-ios/pull/9150]

12.6
-----
- [*] Fix: When a product's details can be edited, they display a disclosure indicator (chevron). [https://github.com/woocommerce/woocommerce-ios/pull/8980]
- [*] Payments: fixed a bug where enabled rows in the Payments Menu were sometimes incorrectly shown as disabled [https://github.com/woocommerce/woocommerce-ios/pull/8983]
- [Internal] Mobile Payments: fixed logic on display of IPP feedback banner on Order List [https://github.com/woocommerce/woocommerce-ios/pull/8994]
- [**] Support: Merchants can now contact support with a new and refined experience. [https://github.com/woocommerce/woocommerce-ios/pull/9006/files]
- [***] Mobile Payments: Tap to Pay on iPhone enabled for all US merchants [https://github.com/woocommerce/woocommerce-ios/pull/9023]

12.5
-----
- [Internal] Dashboard: the stats implementation had a major update to replace a third-party library in order to support the upcoming store onboarding card. Minimal design changes are expected, and horizontal scrolling between different time range tabs is not available anymore. [https://github.com/woocommerce/woocommerce-ios/pull/8942]

12.4
-----
- [**] Menu > Settings: adds a `Domains` row for WPCOM sites to see their site domains, add a new domain, or redeems a domain credit if available. [https://github.com/woocommerce/woocommerce-ios/pull/8870]
- [Internal] Prologue screen now has only the entry point to site address login flow, and application password authentication is used for sites without Jetpack. [https://github.com/woocommerce/woocommerce-ios/pull/8846]
- [Internal] A new tag has been added for Zendesk for users authenticated with application password. [https://github.com/woocommerce/woocommerce-ios/pull/8850]
- [Internal] Failures in the logged-out state are now tracked with anonymous ID. [https://github.com/woocommerce/woocommerce-ios/pull/8861]
- [*] Fix: Fixed a crash when switching away from the Products tab. [https://github.com/woocommerce/woocommerce-ios/pull/8874]

12.3
-----
- [Internal] We have updated the Zendesk SDK to version 6.0 [https://github.com/woocommerce/woocommerce-ios/pull/8828]
- [Internal] Tap to Pay on iPhone made publicly available via an Experimental Feature toggle [https://github.com/woocommerce/woocommerce-ios/pull/8814]

12.2
-----
- [*] Fix: Adding a new attribute will auto-capitalize the first letter for each word in the attribute name. [https://github.com/woocommerce/woocommerce-ios/pull/8772]
- [internal] Logging: Improvements on logging potential errors when loading Order Details [https://github.com/woocommerce/woocommerce-ios/pull/8781]
- [Internal] Now we track the specific error code when a networking-related operation fails [https://github.com/woocommerce/woocommerce-ios/issues/8527]

12.1
-----
- [*] Adds an In-Person Payments survey banner on top of the Orders view [https://github.com/woocommerce/woocommerce-ios/issues/8530]
- [*] Fix: Allow product's `purchasable` to be a number as some third-party plugins could alter the type in the API. This could help with the Products tab not loading due to product decoding errors. [https://github.com/woocommerce/woocommerce-ios/pull/8718]
- [***] [Internal] Start the AB test for allowing login to the app using site credentials [https://github.com/woocommerce/woocommerce-ios/pull/8744]

12.0
-----
- [**] Adds a feature of bulk updating products from the product's list. [https://github.com/woocommerce/woocommerce-ios/pull/8704]
- [internal] Store creation flow now includes 3 profiler questions: store category, selling status, and store country. [https://github.com/woocommerce/woocommerce-ios/pull/8667]

11.9
-----
- [**] Now you can generate all possible variations for a product's attributes [https://github.com/woocommerce/woocommerce-ios/pull/8619]
- [*] Mobile payments: fixed card reader manuals links. [https://github.com/woocommerce/woocommerce-ios/pull/8628]

11.8
-----
- [*] Design refresh: Buttons, links, and other calls to action are now purple instead of pink. [https://github.com/woocommerce/woocommerce-ios/pull/8451]
- [internal] Design: Updated capitalization for various pages, links, and buttons to match new design guidelines. [https://github.com/woocommerce/woocommerce-ios/pull/8455]
- [internal] Remove A/B testing and release native Jetpack installation flow for all users. [https://github.com/woocommerce/woocommerce-ios/pull/8533]

11.7
-----
- [**] Analytics Hub: Now you can select custom date ranges. [https://github.com/woocommerce/woocommerce-ios/pull/8414]
- [**] Analytics Hub: Now you can see Views and Conversion Rate analytics in the new Sessions card. [https://github.com/woocommerce/woocommerce-ios/pull/8428]
- [*] My Store: We fixed an issue with Visitors and Conversion stats where sometimes visitors could be counted more than once in the selected period. [https://github.com/woocommerce/woocommerce-ios/pull/8427]


11.6
-----
- [***] We added a new Analytics Hub inside the My Store area of the app. Simply click on the See More button under the store stats to check more detailed information on Revenue, Orders and Products. [https://github.com/woocommerce/woocommerce-ios/pull/8356]
- [*] In-Person Payments: fixed timing issues in payments flow, which caused "Remove card" to be shown for too long [https://github.com/woocommerce/woocommerce-ios/pull/8351]

11.5
-----
- [*] Account deletion is now supported for all users in settings or in the empty stores screen (in the ellipsis menu). [https://github.com/woocommerce/woocommerce-ios/pull/8179, https://github.com/woocommerce/woocommerce-ios/pull/8272]
- [*] In-Person Payments: We removed any references to Simple Payments from Orders, and the red badge from the Menu tab and Menu Payments icon announcing the new Payments section. [https://github.com/woocommerce/woocommerce-ios/pull/8183]
- [internal] Store creation flow was improved with native implementation. It is available from the login prologue (`Get Started` CTA), login email error screen, and store picker (`Add a store` CTA from the empty stores screen or at the bottom of the store list). [Example testing steps in https://github.com/woocommerce/woocommerce-ios/pull/8251]
- [internal] New stores have two new Products onboarding features: A banner with an `Add a Product` CTA on the My Store screen, and the option to add new products using templates. [https://github.com/woocommerce/woocommerce-ios/pull/8294]

11.4
-----
- [*] Add System Status Report to ZenDesk support requests. [https://github.com/woocommerce/woocommerce-ios/pull/8171]


11.3
-----
- [*] In-Person Payments: Show spinner while preparing reader for payment, instead of saying it's ready before it is. [https://github.com/woocommerce/woocommerce-ios/pull/8115]
- [internal] In-Person Payments: update StripeTerminal from 2.7 to 2.14 [https://github.com/woocommerce/woocommerce-ios/pull/8132]
- [*] In-Person Payments: Fixed payment method prompt for WisePad 3 to show only Tap and Insert options [https://github.com/woocommerce/woocommerce-ios/pull/8136]

11.2
-----
- [***] You can now preview draft products before publishing. [https://github.com/woocommerce/woocommerce-ios/pull/8102]
- [*] The survey at the end of the login onboarding flow is no longer available. [https://github.com/woocommerce/woocommerce-ios/pull/8062]
- [*] Fixed layout issues on the Account Mismatch error screen. [https://github.com/woocommerce/woocommerce-ios/pull/8074]
- [*] The Accept Payments Easily banner has been removed from the order list [https://github.com/woocommerce/woocommerce-ios/pull/8078]

11.1
-----
- [**] You can now search customers when creating or editing an order. [https://github.com/woocommerce/woocommerce-ios/issues/7741]
- [internal] Store creation is available from the login prologue, login email error screen, and store picker. [https://github.com/woocommerce/woocommerce-ios/pull/8023]
- [internal] The login flow is simplified with only the option to log in with WordPress.com. This flow is presented in parallel with the existing flow in an A/B test experiment. [https://github.com/woocommerce/woocommerce-ios/pull/7996]
- [**] Relevant Just In Time Messages will be displayed on the My Store screen [https://github.com/woocommerce/woocommerce-ios/issues/7853]

11.0
-----
- [internal] Add support for controlling performance monitoring via Sentry. **Off by default**. [https://github.com/woocommerce/woocommerce-ios/pull/7831]


10.9
-----
- [***] Dropped iOS 14 support. From now we support iOS 15 and later. [https://github.com/woocommerce/woocommerce-ios/pull/7851]
- [*] Login: Now you can handle Jetpack site connection for your self-hosted sites from the app. [https://github.com/woocommerce/woocommerce-ios/pull/7847]


10.8
-----
- [***] Stats: Now you can add a Today's Stats Widget to your lock screen (iOS 16 only) to monitor your sales. [https://github.com/woocommerce/woocommerce-ios/pull/7839]
- [internal] In-Person Payments: add UTM parameters to card reader purchase URLs to allow attribution [https://github.com/woocommerce/woocommerce-ios/pull/7858]
- [*] In-Person Payments: the Purchase card reader links now all open in authenticated web views, to make it easier to log in to woocommerce.com. [https://github.com/woocommerce/woocommerce-ios/pull/7862]

10.7
-----
- [*] Universal Links: Users can now open universal links in the app. [https://github.com/woocommerce/woocommerce-ios/pull/7632]
- [internal] Store picker: Show error when the role eligibility check fails while selecting a store. [https://github.com/woocommerce/woocommerce-ios/pull/7816]
- [internal] Store picker: Add loading state to `Continue` button. [https://github.com/woocommerce/woocommerce-ios/pull/7821]
- [internal] Store picker: Use Jetpack tunnel API for fetching user info for role checking. [https://github.com/woocommerce/woocommerce-ios/pull/7822]
- [*] Allow in-app notices to be swiped away [https://github.com/woocommerce/woocommerce-ios/pull/7801]

10.6
-----

- [**] Products tab: products search now has an option to search products by SKU. Stores with WC version 6.6+ support partial SKU search, otherwise the product(s) with the exact SKU match is returned. [https://github.com/woocommerce/woocommerce-ios/pull/7781]
- [*] Fixed a rare crash when selecting a store in the store picker. [https://github.com/woocommerce/woocommerce-ios/pull/7765]
- [*] Settings: Display the WooCommerce version and available updates in Settings [https://github.com/woocommerce/woocommerce-ios/pull/7779]
- [*] Show suggestion for logging in to a WP.com site with a mismatched WP.com account. [https://github.com/woocommerce/woocommerce-ios/pull/7773]
- [*] Help center: Added help center web page with FAQs for "Not a WooCommerce site" and "Wrong WordPress.com account" error screens. [https://github.com/woocommerce/woocommerce-ios/pull/7767, https://github.com/woocommerce/woocommerce-ios/pull/7769]
- [*] Now you can bulk edit variation prices. [https://github.com/woocommerce/woocommerce-ios/pull/7803]
- [**] Reviews: Now you can reply to product reviews using the Reply button while viewing a product review. [https://github.com/woocommerce/woocommerce-ios/pull/7799]

10.5
-----
- [**] Products: Now you can duplicate products from the More menu of the product detail screen. [https://github.com/woocommerce/woocommerce-ios/pull/7727]
- [**] Login: Added Jetpack connection support from the Account Mismatch error screen. [https://github.com/woocommerce/woocommerce-ios/pull/7748]
- [*] Orders: We are bringing back the ability to add/edit customer notes and addresses from the main order screen [https://github.com/woocommerce/woocommerce-ios/pull/7750]
- [*] Help center: Added help center web page with FAQs for "Wrong WordPress.com account error" screen. [https://github.com/woocommerce/woocommerce-ios/pull/7747]
- [*] Widgets: The Today's Stat Widget adds support for bigger fonts. [https://github.com/woocommerce/woocommerce-ios/pull/7752]

10.4
-----
- [***] Stats: Now you can add a Today's Stats Widget to your homescreen to monitor your sales. [https://github.com/woocommerce/woocommerce-ios/pull/7732]
- [*] Help center: Added help center web page with FAQs for "Pick a WooCommerce Store", "Enter WordPress.com password" and "Open mail to find magic link" screens. [https://github.com/woocommerce/woocommerce-ios/pull/7641, https://github.com/woocommerce/woocommerce-ios/pull/7730, https://github.com/woocommerce/woocommerce-ios/pull/7737]
- [*] In-Person Payments: Fixed a bug where cancelling a card reader connection would temporarily prevent further connections [https://github.com/woocommerce/woocommerce-ios/pull/7689]
- [*] In-Person Payments: Improvements to the card reader connection flow UI [https://github.com/woocommerce/woocommerce-ios/pull/7687]
- [*] Login: Users can now set up the Jetpack connection between a self-hosted site and their WP.com account. [https://github.com/woocommerce/woocommerce-ios/pull/7608]
- [*] Product list: the "Draft" blue color is fixed to be more readable for a draft product row in the product list. [https://github.com/woocommerce/woocommerce-ios/pull/7724]
- [*] Notifications: App icon badge is now cleared correctly after visiting the orders tab. [https://github.com/woocommerce/woocommerce-ios/pull/7735]

10.3
-----
- [*] Dashboard: the last selected time range tab (Today/This Week/This Month/This Year) is persisted for the site and shown on the next site launch (app launch or switching stores). [https://github.com/woocommerce/woocommerce-ios/pull/7638]
- [*] Dashboard: swiping to another time range tab now triggers syncing for the target tab. Previously, the stats on the target tab aren't synced from the swipe gesture. [https://github.com/woocommerce/woocommerce-ios/pull/7650]
- [*] In-Person Payments: Fixed an issue where the Pay in Person toggle could be out of sync with the setting on the website. [https://github.com/woocommerce/woocommerce-ios/pull/7656]
- [*] In-Person Payments: Removed the need to sign in when purchasing a card reader [https://github.com/woocommerce/woocommerce-ios/pull/7670]
- [*] In-Person Payments: Fixed a bug where canceling a reader connection could result in being unable to connect a reader in future [https://github.com/woocommerce/woocommerce-ios/pull/7678]
- [*] In-Person Payments: Fixed a bug which prevented the Collect Payment button from being shown for Cash on Delivery orders  [https://github.com/woocommerce/woocommerce-ios/pull/7694]

10.2
-----
- [*] Help center: Added help center web page with FAQs for "Enter Store Credentials", "Enter WordPress.com email " and "Jetpack required Error" screens. [https://github.com/woocommerce/woocommerce-ios/pull/7588, https://github.com/woocommerce/woocommerce-ios/pull/7590, https://github.com/woocommerce/woocommerce-ios/pull/7621]
- [*] In-Person Payments: Fixed the Learn More link from the `Enable Pay in Person` onboarding screen for WCPay [https://github.com/woocommerce/woocommerce-ios/pull/7598]
- [**] In-Person Payments: Added a switch for the Pay in Person payment method on the Payments menu. This allows you to accept In-Person Payments for website orders [https://github.com/woocommerce/woocommerce-ios/pull/7613]

10.1
-----
- [*] In-Person Payments: The onboarding notice on the In-Person Payments menu is correctly dismissed after multiple prompts are shown. [https://github.com/woocommerce/woocommerce-ios/pull/7543]
- [*] Help center: Added custom help center web page with FAQs for "Enter Store Address" and "Enter WordPress.com email" screens. [https://github.com/woocommerce/woocommerce-ios/pull/7553, https://github.com/woocommerce/woocommerce-ios/pull/7573]
- [*] In-Person Payments: The plugin selection is saved correctly after multiple onboarding prompts. [https://github.com/woocommerce/woocommerce-ios/pull/7544]
- [**] In-Person Payments: A new prompt to enable `Pay in Person` for your store's checkout, to accept In-Person Payments for website orders [https://github.com/woocommerce/woocommerce-ios/issues/7474]

10.0
-----
- [**] In-Person Payments and Simple Payments have been moved to a new Payments section [https://github.com/woocommerce/woocommerce-ios/pull/7473]
- [*] Login: on the WP.com password screen, the magic link login option is moved from below "Reset your password" to below the primary Continue button for higher visibility. [https://github.com/woocommerce/woocommerce-ios/pull/7469]
- [*] Login: some minor enhancements are made to the error screen after entering an invalid WP.com email - a new "What is WordPress.com?" link, hiding the "Log in with store address" button when it's from the store address login flow, and some copy changes. [https://github.com/woocommerce/woocommerce-ios/pull/7485]
- [**] In-Person Payments: Accounts with pending requirements are no longer blocked from taking payments - we have added a skip button to the relevant screen. [https://github.com/woocommerce/woocommerce-ios/pull/7504]
- [*] Login: New button added to the empty site picker screen to enter a site address for troubleshooting. [https://github.com/woocommerce/woocommerce-ios/pull/7484]

9.9
-----
- [*] [Sign in with store credentials]: New screen added with instructions to verify Jetpack connected email. [https://github.com/woocommerce/woocommerce-ios/pull/7424]
- [*] [Sign in with store credentials]: Stop clearing username/password after an invalid attempt to enable users to fix typos. [https://github.com/woocommerce/woocommerce-ios/pull/7444]
- [*] Login: after entering WP.com email, a magic link is automatically sent when it is enabled (magic links are disabled for A8C emails and WP.com accounts with recently changed password) and a new screen is shown with an option to log in with password. [https://github.com/woocommerce/woocommerce-ios/pull/7449]

9.8
-----
- [***] Login: Introduce a way to sign in using store credentials.  [https://github.com/woocommerce/woocommerce-ios/pull/7320]
- [**] Login: You can now install WooCommerce to your self-hosted sites from the login flow. [https://github.com/woocommerce/woocommerce-ios/pull/7401]
- [**] Orders: Now you can quickly mark an order as completed by swiping it to the left! [https://github.com/woocommerce/woocommerce-ios/pull/7385]
- [*] In-Person Payments: The purchase card reader information card appears also in the Orders list screen. [https://github.com/woocommerce/woocommerce-ios/pull/7326]
- [*] Login: in release 9.7, when the app is in logged out state, an onboarding screen is shown before the prologue screen if the user hasn't finished or skipped it. In release 9.8, a survey is added to the end of the onboarding screen. [https://github.com/woocommerce/woocommerce-ios/pull/7416]
- [*] Login: a local notification is scheduled after the user encounters an error from logging in with an invalid site address or WP.com email/password. Please see testing scenarios in the PR, with regression testing on order/review remote notifications. [https://github.com/woocommerce/woocommerce-ios/pull/7323, https://github.com/woocommerce/woocommerce-ios/pull/7372, https://github.com/woocommerce/woocommerce-ios/pull/7422]

9.7
-----
- [***] Orders: Orders can now be edited within the app. [https://github.com/woocommerce/woocommerce-ios/pull/7300]
- [**] Orders: You can now view the Custom Fields for an order in the Order Details screen. [https://github.com/woocommerce/woocommerce-ios/pull/7310]
- [*] In-Person Payments: Card Reader Manuals now appear based on country availability, consolidated into an unique view [https://github.com/woocommerce/woocommerce-ios/pull/7178]
- [*] Login: Jetpack setup flow is now accessible from the Login with Store Address flow. [https://github.com/woocommerce/woocommerce-ios/pull/7294]
- [*] In-Person Payments: The purchase card reader information card can be dismissed [https://github.com/woocommerce/woocommerce-ios/pull/7260]
- [*] In-Person Payments: When dismissing the purchase card reader information card, the user can choose to be reminded in 14 days. [https://github.com/woocommerce/woocommerce-ios/pull/7271]
- [*] In-Person Payments: The purchase card reader information card appears also in the App Settings screen. [https://github.com/woocommerce/woocommerce-ios/pull/7308]
- [*] Refund lines in the Order details screen now appear ordered from oldest to newest [https://github.com/woocommerce/woocommerce-ios/pull/7287]
- [*] Login: when the app is in logged out state, an onboarding screen is shown before the prologue screen if the user hasn't finished or skipped it.  [https://github.com/woocommerce/woocommerce-ios/pull/7324]
- [*] Orders: When a store has no orders yet, there is an updated message with a link to learn more on the Orders tab. [https://github.com/woocommerce/woocommerce-ios/pull/7328]

9.6
-----
- [***] Coupons: Coupons can now be created from within the app. [https://github.com/woocommerce/woocommerce-ios/pull/7239]
- [**] Order Details: All unpaid orders have a Collect Payment button, which shows a payment method selection screen. Choices are Cash, Card, and Payment Link. [https://github.com/woocommerce/woocommerce-ios/pull/7111]
- [**] In-Person Payments: Support for selecting preferred payment gateway when multiple extensions are installed on the store. [https://github.com/woocommerce/woocommerce-ios/pull/7153]
- [*] Coupons: Removed the redundant animation when reloading the coupon list. [https://github.com/woocommerce/woocommerce-ios/pull/7137]
- [*] Login: Display "What is WordPress.com?" link in "Continue With WordPress.com" flow. [https://github.com/woocommerce/woocommerce-ios/pull/7213]
- [*] Login: Display the Jetpack requirement error after login is successful.
- [*] Login: Display a "New to WooCommerce?" link in the login prologue screen above the login buttons. [https://github.com/woocommerce/woocommerce-ios/pull/7261]
- [*] In-Person Payments: Publicize the Card Present Payments feature on the Payment Method screen [https://github.com/woocommerce/woocommerce-ios/pull/7225]
- [*] In-Person Payments: Add blog_id to IPP transaction description to match WCPay [https://github.com/woocommerce/woocommerce-ios/pull/7221]
- [*] Product form: after uploading an image, the product can now be saved immediately while the image is being uploaded in the background. When no images are pending upload for the saved product, the images are added to the product. Testing instructions: https://github.com/woocommerce/woocommerce-ios/pull/7196. [https://github.com/woocommerce/woocommerce-ios/pull/7254]

9.5
-----
- [*] Coupons: Fixed issue saving "Individual Use" and "Exclude Sale Items" fields. [https://github.com/woocommerce/woocommerce-ios/pull/7117]
- [*] Orders: The customer shipping/billing address form now navigates back automatically after selecting a country or state. [https://github.com/woocommerce/woocommerce-ios/pull/7119]
- [internal] In settings and empty stores screen, the "Close Account" link is shown for users who signed in with Apple (the only way to create an account) to close their WordPress.com account. [https://github.com/woocommerce/woocommerce-ios/pull/7143]

9.4
-----
- [*] Orders: Order details now displays both the date and time for all orders. [https://github.com/woocommerce/woocommerce-ios/pull/6996]
- [*] Simple payments have the `Card` option available for stores with configuration issues to resolve, and show onboarding to help resolve them [https://github.com/woocommerce/woocommerce-ios/pull/7002]
- [*] Order & Product list: Now, we can pull to refresh from an empty view. [https://github.com/woocommerce/woocommerce-ios/pull/7023, https://github.com/woocommerce/woocommerce-ios/pull/7030]
- [*] Order Creation: Fixes a bug where selecting a variable product to add to a new order would sometimes open the wrong list of product variations. [https://github.com/woocommerce/woocommerce-ios/pull/7042]
- [*] Collect payment button on Order Details no longer flickers when the screen loads [https://github.com/woocommerce/woocommerce-ios/pull/7043]
- [*] Issue refund button on Order Details is shown for all paid orders [https://github.com/woocommerce/woocommerce-ios/pull/7046]
- [*] Order Creation: Fixes several bugs with the Products section not showing the correct order items or not correctly updating the item quantity. [https://github.com/woocommerce/woocommerce-ios/pull/7067]

9.3
-----
- [***] In-Person Payments is now available for merchants using WooCommerce Payments in Canada. [https://github.com/woocommerce/woocommerce-ios/pull/6954]
- [*] In-Person Payments: Accessibility improvement [https://github.com/woocommerce/woocommerce-ios/pull/6869, https://github.com/woocommerce/woocommerce-ios/pull/6886, https://github.com/woocommerce/woocommerce-ios/pull/6906]
- [*] Orders: Now it's possible to select and copy text from the notes on an order. [https://github.com/woocommerce/woocommerce-ios/pull/6894]
- [*] Support Arabic numerals on amount fields. [https://github.com/woocommerce/woocommerce-ios/pull/6891]
- [*] Product Selector: Enabled selecting all variations on variable product rows. [https://github.com/woocommerce/woocommerce-ios/pull/6899]
- [internal] Order Creation: Adding new products, shipping, fee, or customer details to an order now blocks the UI immediately while the order is syncing remotely. [https://github.com/woocommerce/woocommerce-ios/pull/6974]

- [*] Coupons: Now it's possible to update discount types for coupons. [https://github.com/woocommerce/woocommerce-ios/pull/6935]
- [*] Orders tab: the view width now adjusts to the app in tablet split view on iOS 15. [https://github.com/woocommerce/woocommerce-ios/pull/6951]

9.2
-----
- [***] Experimental Features: Coupons editing and deletion features are now enabled as part of coupon management. [https://github.com/woocommerce/woocommerce-ios/pull/6853]
- [*] Order Creation: Updated percentage fee flow - added amount preview, disabled percentage option when editing. [https://github.com/woocommerce/woocommerce-ios/pull/6763]
- [*] Product Details: Update status badge layout and show it for more cases. [https://github.com/woocommerce/woocommerce-ios/pull/6768]
- [*] Coupons: now, the percentage amount of coupons will be displayed correctly in the listing and in coupon detail if the amount contains fraction digits. [https://github.com/woocommerce/woocommerce-ios/pull/6804]
- [*] Coupons: Filter initial search results to show only coupons of the currently selected store. [https://github.com/woocommerce/woocommerce-ios/pull/6800]
- [*] Coupons: Fixed crash when there are duplicated items on the coupon list. [https://github.com/woocommerce/woocommerce-ios/pull/6798]
- [*] In-Person Payments: Run onboarding checks when connecting a reader. [https://github.com/woocommerce/woocommerce-ios/pull/6761, https://github.com/woocommerce/woocommerce-ios/pull/6774, https://github.com/woocommerce/woocommerce-ios/pull/6789]
- [*] In-Person Payments: after collecting payment for an order, merchants can now email the receipt in addition to printing it in Order Details > See Receipt if email is available on the device. [https://github.com/woocommerce/woocommerce-ios/pull/6833]

9.1
-----

- [*] Product name field in product form - Remove scroll behaviour and increase field height to fully display long product names. [https://github.com/woocommerce/woocommerce-ios/pull/6681]
- [*] Filter toolbar in Products list tab - Filter toolbar is pinned outside of the products list. [https://github.com/woocommerce/woocommerce-ios/pull/6698]
- [internal] Loading screens are refactored to avoid duplicated code and a potential crash. Please quickly smoke test them to make sure that everything still works as before. [https://github.com/woocommerce/woocommerce-ios/pull/6717]
- [*] Shipping settings - Weight and shipping package dimensions are localized based on device locale. Also, decimal point information is no longer lost upon saving a product, when using comma as a decimal separator. [https://github.com/woocommerce/woocommerce-ios/pull/6721]

9.0
-----

- [*] Share payment links from the order details screen. [https://github.com/woocommerce/woocommerce-ios/pull/6609]
- [internal] Reviews lists on Products and Menu tabs are refactored to avoid duplicated code. Please quickly smoke test them to make sure that everything still works as before. [https://github.com/woocommerce/woocommerce-ios/pull/6553]
- [**] Now it's possible to change the order of the product images. [https://github.com/woocommerce/woocommerce-ios/pull/6620]
- [*] Improved accessibility for the error banner and info banner displayed in Orders and Products. [https://github.com/woocommerce/woocommerce-ios/pull/6633]

8.9
-----
- [*] Coupons: Fixed issue loading the coupon list from the local storage on initial load. [https://github.com/woocommerce/woocommerce-ios/pull/6463]
- [*] Coupons: Update layout of the coupon details screen. [https://github.com/woocommerce/woocommerce-ios/pull/6522]
- [*] In-Person Payments: Removed collecting L2/L3 data. [https://github.com/woocommerce/woocommerce-ios/pull/6519]
- [*] Hub Menu: Multiple menu items can no longer be tapped simultaneously. [https://github.com/woocommerce/woocommerce-ios/pull/6484]
- [*] Jetpack CP: Fixed crash when attempting to access WP-Admin with an invalid URL that has an unsupported scheme. [https://github.com/woocommerce/woocommerce-ios/pull/6502]
- [***] Orders: Order Creation is now available to everyone! You can go to the Orders tab and tap the + button to create a new order. [https://github.com/woocommerce/woocommerce-ios/pull/6537]
- [internal] Loading screens are refactored to avoid duplicated code and a potential crash. Please quickly smoke test them to make sure that everything still works as before. [https://github.com/woocommerce/woocommerce-ios/pull/6535] [https://github.com/woocommerce/woocommerce-ios/pull/6544]

8.8
-----
- [*] Updates the app's About screen to be consistent with Automattic's other mobile apps. [https://github.com/woocommerce/woocommerce-ios/pull/6421]
- [***] Experimental Feature: It's now possible to add custom shipping method and fees in order creation flow. Tax amount and Order total is now synced from backend. [https://github.com/woocommerce/woocommerce-ios/pull/6429]
- [**] Now it's possible to filter orders by custom statuses. [https://github.com/woocommerce/woocommerce-ios/pull/6390]
- [*] Fixed issue presenting Edit Customer Note screen as a modal on large screens. [https://github.com/woocommerce/woocommerce-ios/pull/6406]
- [*] Products displayed in Order Detail now follow the same order of the web. [https://github.com/woocommerce/woocommerce-ios/pull/6401]
- [*] Simple Payments now shows a detailed tax break up before taking the payment. [https://github.com/woocommerce/woocommerce-ios/pull/6412]
- [*] Coupons list now shows an error view if coupons are disabled for the store. Coupons can be enabled again from this view. [https://github.com/woocommerce/woocommerce-ios/pull/6446]
- [*] Coupon details screen now displays more informative error messages when loading the total discount amount fails. [https://github.com/woocommerce/woocommerce-ios/pull/6457]
- [internal] Shipping Labels: the navigation bar in the web view for adding payments is now correctly hidden. [https://github.com/woocommerce/woocommerce-ios/pull/6435]

8.7
-----
- [**] In-Person Payments: Added card details to refund confirmation screen to help with refunding to the payment card [https://github.com/woocommerce/woocommerce-ios/pull/6241]
- [*] Coupons: Replace the toggles on Usage Details screen with text for uneditable contents. [https://github.com/woocommerce/woocommerce-ios/pull/6287]
- [*] Improve image loading for thumbnails especially on the Product list. [https://github.com/woocommerce/woocommerce-ios/pull/6299]
- [*] Coupons: Added feedback banner on the top of the coupon list. [https://github.com/woocommerce/woocommerce-ios/pull/6316]
- [*] Coupons: Handled error when loading total discounted amount fails. [https://github.com/woocommerce/woocommerce-ios/pull/6368]
- [internal] Removed all feature flags for Shipping Labels. Please smoke test all parts of Shipping Labels to make sure that everything still works as before. [https://github.com/woocommerce/woocommerce-ios/pull/6270]
- [*] In-Person Payments: Localized messages and UI [https://github.com/woocommerce/woocommerce-ios/pull/6317]
- [*] My Store: Fixed incorrect currency symbol of revenue text for stores with non-USD currency. [https://github.com/woocommerce/woocommerce-ios/pull/6335]
- [*] Notifications: Dismiss presented view before presenting content from notifications [https://github.com/woocommerce/woocommerce-ios/pull/6354]
- [*] Reviews: Fixed missing product information on first load [https://github.com/woocommerce/woocommerce-ios/pull/6367]
- [internal] Removed the feature flag for My store tab UI updates. Please smoke test the store stats and top performers in the "My store" tab to make sure everything works as before. [https://github.com/woocommerce/woocommerce-ios/pull/6334]
- [*] In-Person Payments: Add support for accepting payments on bookable products [https://github.com/woocommerce/woocommerce-ios/pull/6364]
- [*] In-Person Payments: Fixed issue where payment could be stuck prompting to remove the card if the payment was declined and retried before removing the card.

8.6
-----
- [***] Merchants can now view coupons in their stores by enabling Coupon Management in Experimental Features. [https://github.com/woocommerce/woocommerce-ios/pull/6209]
- [*] Orders: In the experimental Order Creation feature, product variations added to a new order now show a list of their attributes. [https://github.com/woocommerce/woocommerce-ios/pull/6131]
- [*] Enlarged the tap area for the action button on the notice view. [https://github.com/woocommerce/woocommerce-ios/pull/6146]
- [*] Reviews: Fixed crash on iPad when tapping the More button. [https://github.com/woocommerce/woocommerce-ios/pull/6187]
- [*] In-Person Payments: Remove Stripe from Experimental Features as it is always enabled now. [https://github.com/woocommerce/woocommerce-ios/pull/6205]
- [*] Disabled unnecessary selection of the "Refund via" row on the Refund Confirmation screen [https://github.com/woocommerce/woocommerce-ios/pull/6198]
- [*] Increased minimum version of Stripe extension for In-Person Payments to 6.2.0 [https://github.com/woocommerce/woocommerce-ios/pull/xxxx]
- [internal] Removed `pushNotificationsForAllStores` feature flag. Since the changes are non-trivial, it would be great to smoke test push notifications for all stores in beta testing. [https://github.com/woocommerce/woocommerce-ios/pull/6231]

8.5
-----
- [*] In-Person Payments: Inform the user when a card reader battery is so low that it needs to be charged before the reader can be connected. [https://github.com/woocommerce/woocommerce-ios/pull/5998]
- [***] The My store tab is having a new look with new conversion stats and shows up to 5 top performing products now (used to be 3). [https://github.com/woocommerce/woocommerce-ios/pull/5991]
- [**] Fixed a crash at the startup of the app, related to Gridicons. [https://github.com/woocommerce/woocommerce-ios/pull/6005]
- [***] Experimental Feature: It's now possible to create Orders in the app by enabling it in Settings > Experimental Features. For now you can change the order status, add products, and add customer details (billing and shipping addresses). [https://github.com/woocommerce/woocommerce-ios/pull/6060]
- [*] Fixed issue in date range selection for the orders filters where is some cases dates are not available for selection. [https://github.com/woocommerce/woocommerce-ios/pull/6090]
- [*] Enabled "view product in store" and "share product" options for variable products when accessing them through the order details screen. [https://github.com/woocommerce/woocommerce-ios/pull/6091]

8.4
-----
- [***] In-Person Payments: Support for Stripe M2 card reader. [https://github.com/woocommerce/woocommerce-ios/pull/5844]
- [***] We introduced a new tab called "Menu", a tab in the main navigation where you can browser different sub-sections of the app: Switch Store, Settings, WooCommerce Admin, View Store and Reviews. [https://github.com/woocommerce/woocommerce-ios/pull/5926]
- [***] Store admins can now access sites with plugins that have Jetpack Connection Package (e.g. WooCommerce Payments, Jetpack Backup) in the app. These sites do not require Jetpack-the-plugin to connect anymore. Store admins can still install Jetpack-the-plugin from the app through settings or a Jetpack banner. [https://github.com/woocommerce/woocommerce-ios/pull/5924]
- [*] Add/Edit Product screen: Fix transient product name while adding images.[https://github.com/woocommerce/woocommerce-ios/pull/5840]

8.3
-----
- [***] All merchants can create Simple Payments orders. [https://github.com/woocommerce/woocommerce-ios/pull/5684]
- [**] System status report can now be viewed and copied directly from within the app. [https://github.com/woocommerce/woocommerce-ios/pull/5702]
- [**] Product SKU input scanner is now available as a beta feature. To try it, enable it from settings and you can scan a barcode to use as the product SKU in product inventory settings! [https://github.com/woocommerce/woocommerce-ios/pull/5695]
- [**] Now you chan share a payment link when creating a Simple Payments order [https://github.com/woocommerce/woocommerce-ios/pull/5819]
- [*] Reviews: "Mark all as read" checkmark bar button item button replaced with menu button which launches an action sheet. Menu button is displayed only if there are unread reviews available.[https://github.com/woocommerce/woocommerce-ios/pull/5833]
- [internal] Refactored ReviewsViewController to add tests. [https://github.com/woocommerce/woocommerce-ios/pull/5834]

8.2
-----
- [***] In-Person Payments: Now you can collect Simple Payments on the go. [https://github.com/woocommerce/woocommerce-ios/pull/5635]
- [*] Products: After generating a new variation for a variable product, you are now taken directly to edit the new variation. [https://github.com/woocommerce/woocommerce-ios/pull/5649]
- [*] Dashboard: the visitor count in the Today tab is now shown when Jetpack site stats are enabled.
- [*] Add/Edit Product Images: tapping on the last `n` images while `n` images are pending upload does not crash the app anymore. [https://github.com/woocommerce/woocommerce-ios/pull/5672]

8.2
-----
- [*] Shipping Labels: Fixes a crash when saving a new shipping label after opening the order from a push notification. [https://github.com/woocommerce/woocommerce-ios/pull/5549]
- [**] In-Person Payments: Improved support for VoiceOver. [https://github.com/woocommerce/woocommerce-ios/pull/5572]
- [*] In-Person Payments: Fixes a crash when printing more than one receipt. [https://github.com/woocommerce/woocommerce-ios/pull/5575]

8.1
-----
- [***] Now it's possible to filter Order List by multiple statuses and date ranges. Plus, we removed the top tab bar on Orders Tab. [https://github.com/woocommerce/woocommerce-ios/pull/5491]
- [*] Login: Password AutoFill will suggest wordpress.com accounts. [https://github.com/woocommerce/woocommerce-ios/pull/5399]
- [*] Store picker: after logging in with store address, the pre-selected store is now the currently selected store instead of the store from login flow. [https://github.com/woocommerce/woocommerce-ios/pull/5508]
- [*] The application icon number from order push notifications is now cleared after visiting the orders tab. [https://github.com/woocommerce/woocommerce-ios/pull/5715]
- [internal] Migrated Settings screen to MVVM [https://github.com/woocommerce/woocommerce-ios/pull/5393]


8.0
-----
- [*] Product List: Add support for product filtering by category. [https://github.com/woocommerce/woocommerce-ios/pull/5388]
- [***] Push notifications are now supported for all connected stores. [https://github.com/woocommerce/woocommerce-ios/pull/5299]
- [*] Fix: in Settings > Switch Store, tapping "Dismiss" after selecting a different store does not switch stores anymore. [https://github.com/woocommerce/woocommerce-ios/pull/5359]

7.9
-----
- [*] Fix: after disconnecting a site or connecting to a new site, the sites in site picker (Settings > Switch Store) should be updated accordingly. The only exception is when the newly disconnected site is the currently selected site. [https://github.com/woocommerce/woocommerce-ios/pull/5241]
- [*] Order Details: Show a button on the "Product" section of Order Details screen to allow recreating shipping labels. [https://github.com/woocommerce/woocommerce-ios/pull/5255]
- [*] Edit Order Address - Enable `Done` button when `Use as {Shipping/Billing} Address` toggle is turned on. [https://github.com/woocommerce/woocommerce-ios/pull/5254]
- [*] Add/Edit Product: fix an issue where the product name keyboard is English only. [https://github.com/woocommerce/woocommerce-ios/pull/5288]
- [*] Order Details: some sites cannot parse order requests where the fields parameter has spaces, and the products section cannot load as a result. The spaces are now removed. [https://github.com/woocommerce/woocommerce-ios/pull/5298]

7.8
-----
- [***] Shipping Labels: merchants can create multiple packages for the same order, moving the items between different packages. [https://github.com/woocommerce/woocommerce-ios/pull/5190]
- [*] Fix: Navigation bar buttons are now consistently pink on iOS 15. [https://github.com/woocommerce/woocommerce-ios/pull/5139]
- [*] Fix incorrect info banner color and signature option spacing on Carrier and Rates screen. [https://github.com/woocommerce/woocommerce-ios/pull/5144]
- [x] Fix an error where merchants were unable to connect to valid stores when they have other stores with corrupted information https://github.com/woocommerce/woocommerce-ios/pull/5161
- [*] Shipping Labels: Fix issue with decimal values on customs form when setting the device with locales that use comma as decimal point. [https://github.com/woocommerce/woocommerce-ios/pull/5195]
- [*] Shipping Labels: Fix crash when tapping on Learn more rows of customs form. [https://github.com/woocommerce/woocommerce-ios/pull/5207]
- [*] Shipping Labels: The shipping address now prefills the phone number from the billing address if a shipping phone number is not available. [https://github.com/woocommerce/woocommerce-ios/pull/5177]
- [*] Shipping Labels: now in Carrier and Rates we always display the discounted rate instead of the retail rate if available. [https://github.com/woocommerce/woocommerce-ios/pull/5188]
- [*] Shipping Labels: If the shipping address is invalid, there are now options to email, call, or message the customer. [https://github.com/woocommerce/woocommerce-ios/pull/5228]
- [*] Accessibility: notify when offline mode banner appears or disappears. [https://github.com/woocommerce/woocommerce-ios/pull/5225]

7.7
-----
- [***] In-Person Payments: US merchants can now obtain a card reader and then collect payments directly from the app. [https://github.com/woocommerce/woocommerce-ios/pull/5030]
- [***] Shipping Labels: Merchants can now add new payment methods for shipping labels directly from the app. [https://github.com/woocommerce/woocommerce-ios/pull/5023]
- [**] Merchants can now edit shipping & billing addresses from orders. [https://github.com/woocommerce/woocommerce-ios/pull/5097]
- [x] Fix: now a default paper size will be selected in Shipping Label print screen. [https://github.com/woocommerce/woocommerce-ios/pull/5035]
- [*] Show banner on screens that use cached data when device is offline. [https://github.com/woocommerce/woocommerce-ios/pull/5000]
- [*] Fix incorrect subtitle on customs row of Shipping Label purchase flow. [https://github.com/woocommerce/woocommerce-ios/pull/5093]
- [*] Make sure customs form printing option is not available on non-international orders. [https://github.com/woocommerce/woocommerce-ios/pull/5104]
- [*] Fix incorrect logo for DHL in Shipping Labels flow. [https://github.com/woocommerce/woocommerce-ios/pull/5105]

7.6
-----
- [x] Show an improved error modal if there are problems while selecting a store. [https://github.com/woocommerce/woocommerce-ios/pull/5006]
- [***] Shipping Labels: Merchants can now add new custom and service packages for shipping labels directly from the app. [https://github.com/woocommerce/woocommerce-ios/pull/4976]
- [*] Fix: when product image upload fails, the image cell stop loading. [https://github.com/woocommerce/woocommerce-ios/pull/4989]

7.5
-----
- [***] Merchants can now purchase shipping labels and declare customs forms for international orders. [https://github.com/woocommerce/woocommerce-ios/pull/4896]
- [**] Merchants can now edit customer provided notes from orders. [https://github.com/woocommerce/woocommerce-ios/pull/4893]
- [*] Fix empty states sometimes not centered vertically [https://github.com/woocommerce/woocommerce-ios/pull/4890]
- [*] Fix error syncing products due to decoding failure of regular_price in product variations. [https://github.com/woocommerce/woocommerce-ios/pull/4901]
- [*] Hide bottom bar on shipping label purchase form. [https://github.com/woocommerce/woocommerce-ios/pull/4902]

7.4
-----
- [*] Fix an issue where some extension was not shown in order item details. [https://github.com/woocommerce/woocommerce-ios/pull/4753]
- [*] Fix: The refund button within Order Details will be hidden if the refund is zero. [https://github.com/woocommerce/woocommerce-ios/pull/4789]
- [*] Fix: Incorrect arrow direction for right-to-left languages on Shipping Label flow. [https://github.com/woocommerce/woocommerce-ios/pull/4796]
- [*] Fix: Shouldn't be able to schedule a sale without sale price. [https://github.com/woocommerce/woocommerce-ios/pull/4825]
- [*] Fix: Edit address screen is pushed twice in Shipping Label flow when missing name in origin or destination address. [https://github.com/woocommerce/woocommerce-ios/pull/4845]

7.3
-----
- [*] Order Detail: now we do not offer the "email note to customer" option if no email is available. [https://github.com/woocommerce/woocommerce-ios/pull/4680]
- [*] My Store: If there are errors loading the My Store screen, a banner now appears at the top of the screen with links to troubleshoot or contact support. [https://github.com/woocommerce/woocommerce-ios/pull/4704]
- [*] Fix: Added 'Product saved' confirmation message when a product is updated [https://github.com/woocommerce/woocommerce-ios/pull/4709]
- [*] Shipping Labels: Updated address validation to automatically use trivially normalized address for origin and destination. [https://github.com/woocommerce/woocommerce-ios/pull/4719]
- [*] Fix: Order details for products with negative prices now will show correctly [https://github.com/woocommerce/woocommerce-ios/pull/4683]
- [*] Fix: Order list not extend edge-to-edge in dark mode. [https://github.com/woocommerce/woocommerce-ios/pull/4728]
- [*] Plugins: Added list of active and inactive plugins that can be reached by admins in the settings screen. [https://github.com/woocommerce/woocommerce-ios/pull/4735]
- [*] Login: Updated appearance of back buttons in navigation bar to minimal style. [https://github.com/woocommerce/woocommerce-ios/pull/4726]
- [internal] Upgraded Zendesk SDK to version 5.3.0. [https://github.com/woocommerce/woocommerce-ios/pull/4699]
- [internal] Updated GoogleSignIn to version 6.0.1 through WordPressAuthenticator. There should be no functional changes, but may impact Google sign in flow. [https://github.com/woocommerce/woocommerce-ios/pull/4725]

7.2
-----
- [*] Order Fulfillment: Updated success notice message [https://github.com/woocommerce/woocommerce-ios/pull/4589]
- [*] Order Fulfillment: Fixed issue footer view getting clipped of by iPhone notch [https://github.com/woocommerce/woocommerce-ios/pull/4631]
- [*] Shipping Labels: Updated address validation to make sure a name is entered for each address. [https://github.com/woocommerce/woocommerce-ios/pull/4601]
- [*] Shipping Labels: Hide Contact button on Shipping To Address form when customer phone number is not provided. [https://github.com/woocommerce/woocommerce-ios/pull/4663]
- [*] Shipping Labels: Updated edge-to-edge table views for all forms. [https://github.com/woocommerce/woocommerce-ios/pull/4657]
- [*] Orders and Order Details: Updated edge-to-edge table views for consistent look across the app. [https://github.com/woocommerce/woocommerce-ios/pull/4638]
- [*] Reviews and Review Details: Updated edge-to-edge table views for consistent look across the app. [https://github.com/woocommerce/woocommerce-ios/pull/4637]
- [*] New error screen displayed to users without the required roles to access the store. [https://github.com/woocommerce/woocommerce-ios/pull/4493]

7.1
-----
- [***] Merchants from US can create shipping labels for physical orders from the app. The feature supports for now only orders where the shipping address is in the US. [https://github.com/woocommerce/woocommerce-ios/pull/4578]
- [**] Due to popular demand, the Order fulfill is displayed once again when clicking on the Mark order complete button. [https://github.com/woocommerce/woocommerce-ios/pull/4567]
- [*] Fix: Interactive pop gesture on Order Details and Settings screen. [https://github.com/woocommerce/woocommerce-ios/pull/4504]
- [*] Fix: Frozen refresh control and placeholder when switching tabs [https://github.com/woocommerce/woocommerce-ios/pull/4505]
- [internal] Stats tab: added network sync throttling [https://github.com/woocommerce/woocommerce-ios/pull/4494]

7.0
-----
- [**] Order Detail: now we display Order Items and Shipping Label Packages as separate sections. [https://github.com/woocommerce/woocommerce-ios/pull/4445]
- [*] Fix: Orders for a variable product with different configurations of a single variation will now show each order item separately. [https://github.com/woocommerce/woocommerce-ios/pull/4445]
- [*] If the Orders, Products, or Reviews lists can't load, a banner now appears at the top of the screen with links to troubleshoot or contact support. [https://github.com/woocommerce/woocommerce-ios/pull/4400, https://github.com/woocommerce/woocommerce-ios/pull/4407]
- [*] Fix: Stats tabs are now displayed and ordered correctly in RTL languages. [https://github.com/woocommerce/woocommerce-ios/pull/4444]
- [*] Fix: Missing "Add Tracking" button in orders details. [https://github.com/woocommerce/woocommerce-ios/pull/4520]


6.9
-----
- [*] Order Detail: now we display a loader on top, to communicate that the order detail view has not yet been fully loaded. [https://github.com/woocommerce/woocommerce-ios/pull/4396]
- [*] Products: You can edit product attributes for variations right from the main product form. [https://github.com/woocommerce/woocommerce-ios/pull/4350]
- [*] Improved CTA. "Print Shipping Label" instead of "Reprint Shipping Label". [https://github.com/woocommerce/woocommerce-ios/pull/4394]
- [*] Improved application log viewer. [https://github.com/woocommerce/woocommerce-ios/pull/4387]
- [*] Improved the experience when creating the first variation. [https://github.com/woocommerce/woocommerce-ios/pull/4405]

6.8
-----

- [***] Dropped iOS 13 support. From now we support iOS 14 and later. [https://github.com/woocommerce/woocommerce-ios/pull/4209]
- [**] Products: Added the option to create and edit a virtual product directly from the product detail screen. [https://github.com/woocommerce/woocommerce-ios/pull/4214]

6.7
-----
- [**] Add-Ons: Order add-ons are now available as a beta feature. To try it, enable it from settings! [https://github.com/woocommerce/woocommerce-ios/pull/4119]

6.6
-----
- [*] Fix: Product variations only support at most one image, so we won't show an option to add a second one. [https://github.com/woocommerce/woocommerce-ios/pull/3994]
- [*] Fix: The screen to select images from the Media Library would sometimes crash when the library had a specific number of images. [https://github.com/woocommerce/woocommerce-ios/pull/4003]
- [*] Improved error messages for logins. [https://github.com/woocommerce/woocommerce-ios/pull/3957]

6.5
-----
- [*] Fix: Product images with non-latin characters in filenames now will load correctly and won't break Media Library. [https://github.com/woocommerce/woocommerce-ios/pull/3935]
- [*] Fix: The screen to select images from the Media Library would sometimes crash when the library had a specific number of images. [https://github.com/woocommerce/woocommerce-ios/pull/4070]

6.4
-----
- [*] Login: New design and illustrations for the initial login screen, promoting the app's main features. [https://github.com/woocommerce/woocommerce-ios/pull/3867]
- [*] Enhancement/fix: Unify back button style across the app. [https://github.com/woocommerce/woocommerce-ios/pull/3872]

6.3
-----
- [**] Products: Now you can add variable products from the create product action sheet. [https://github.com/woocommerce/woocommerce-ios/pull/3836]
- [**] Products: Now you can easily publish a product draft or pending product using the navigation bar buttons [https://github.com/woocommerce/woocommerce-ios/pull/3846]
- [*] Fix: In landscape orientation, all backgrounds on detail screens and their subsections now extend edge-to-edge. [https://github.com/woocommerce/woocommerce-ios/pull/3808]
- [*] Fix: Creating an attribute or a variation no longer saves your product pending changes. [https://github.com/woocommerce/woocommerce-ios/pull/3832]
- [*] Enhancement/fix: image & text footnote info link rows are now center aligned in order details reprint shipping label info row and reprint screen. [https://github.com/woocommerce/woocommerce-ios/pull/3805]

6.2
-----

- [***] Products: When editing a product, you can now create/delete/update product variations, product attributes and product attribute options. https://github.com/woocommerce/woocommerce-ios/pull/3791
- [**] Large titles are enabled for the four main tabs like in Android. In Dashboard and Orders tab, a workaround is implemented with some UI/UX tradeoffs where the title size animation is not as smooth among other minor differences from Products and Reviews tab. We can encourage beta users to share any UI issues they find with large titles. [https://github.com/woocommerce/woocommerce-ios/pull/3763]
- [*] Fix: Load product inventory settings in read-only mode when the product has a decimal stock quantity. This fixes the products tab not loading due to product decoding errors when third-party plugins enable decimal stock quantities. [https://github.com/woocommerce/woocommerce-ios/pull/3717]
- [*] Fix: Loading state stuck in Reviews List. [https://github.com/woocommerce/woocommerce-ios/pull/3753]

6.1
-----
- [**] Products: When editing variable products, you can now edit the variation attributes to select different attribute options. [https://github.com/woocommerce/woocommerce-ios/pull/3628]
- [*] Fixes a bug where long pressing the back button sometimes displayed an empty list of screens.
- [*] Product Type: Updated product type detail to display "Downloadable" if a product is downloadable. [https://github.com/woocommerce/woocommerce-ios/pull/3647]
- [*] Product Description: Updated the placeholder text in the Aztec Editor screens to provide more context. [https://github.com/woocommerce/woocommerce-ios/pull/3668]
- [*] Fix: Update the downloadable files row to read-only, if the product is accessed from Order Details. [https://github.com/woocommerce/woocommerce-ios/pull/3669]
- [*] Fix: Thumbnail image of a product wasn't being loaded correctly in Order Details. [https://github.com/woocommerce/woocommerce-ios/pull/3678]
- [*] Fix: Allow product's `regular_price` to be a number and `sold_individually` to be `null` as some third-party plugins could alter the type in the API. This could help with the products tab not loading due to product decoding errors. [https://github.com/woocommerce/woocommerce-ios/pull/3679]
- [internal] Attempted fix for a crash in product image upload. [https://github.com/woocommerce/woocommerce-ios/pull/3693]

6.0
-----
- [**] Due to popular demand, the product SKU is displayed once again in Order Details screen. [https://github.com/woocommerce/woocommerce-ios/pull/3564]
- [*] Updated copyright notice to WooCommerce
- [*] Fix: top performers in "This Week" tab should be showing the same data as in WC Admin.
- [*] Fix: visitor stats in Dashboard should be more consistent with web data on days when the end date for more than one tab is the same (e.g. "This Week" and "This Month" both end on January 31). [https://github.com/woocommerce/woocommerce-ios/pull/3532]
- [*] Fix: navbar title on cross-sells products list displayed title for upsells [https://github.com/woocommerce/woocommerce-ios/pull/3565]
- [*] Added drag-and-drop sorting to Linked Products [https://github.com/woocommerce/woocommerce-ios/pull/3548]
- [internal] Refactored Core Data migrator stack to help reduce crashes [https://github.com/woocommerce/woocommerce-ios/pull/3523]


5.9
-----
- [**] Product List: if a user applies custom sort orders and filters in the Product List, now when they reopen the app will be able to see the previous settings applied. [https://github.com/woocommerce/woocommerce-ios/pull/3454]
- [*] Removed fulfillment screen and moved fulfillment to the order details screen. [https://github.com/woocommerce/woocommerce-ios/pull/3453]
- [*] Fix: billing information action sheets now are presented correctly on iPad. [https://github.com/woocommerce/woocommerce-ios/pull/3457]
- [*] fix: the rows in the product search list now don't have double separators. [https://github.com/woocommerce/woocommerce-ios/pull/3456]
- [*] Fix: During login, the spinner when a continue button is in loading state is now visible in dark mode. [https://github.com/woocommerce/woocommerce-ios/pull/3472]
- [*] fix: when adding a note to an order, the text gets no more deleted if you tap on “Email note to customer”. [https://github.com/woocommerce/woocommerce-ios/pull/3473]
- [*] Added Fees to order details. [https://github.com/woocommerce/woocommerce-ios/pull/3475]
- [*] fix: now we don't show any more similar alert notices if an error occurred. [https://github.com/woocommerce/woocommerce-ios/pull/3474]
- [*] fix: in Settings > Switch Store, the spinner in the "Continue" button at the bottom is now visible in dark mode. [https://github.com/woocommerce/woocommerce-ios/pull/3468]
- [*] fix: in order details, the shipping and billing address are displayed in the order of the country (in some eastern Asian countries, the address starts from the largest unit to the smallest). [https://github.com/woocommerce/woocommerce-ios/pull/3469]
- [*] fix: product is now read-only when opened from the order details. [https://github.com/woocommerce/woocommerce-ios/pull/3491]
- [*] fix: pull to refresh on the order status picker screen does not resets anymore the current selection. [https://github.com/woocommerce/woocommerce-ios/pull/3493]
- [*] When adding or editing a link (e.g. in a product description) link settings are now presented as a popover on iPad. [https://github.com/woocommerce/woocommerce-ios/pull/3492]
- [*] fix: the glitch when launching the app in logged out state or after tapping "Try another account" in store picker is now gone. [https://github.com/woocommerce/woocommerce-ios/pull/3498]
- [*] Minor enhancements: in product editing form > product reviews list, the rows don't show highlighted state on tap anymore since they are not actionable. Same for the number of upsell and cross-sell products in product editing form > linked products. [https://github.com/woocommerce/woocommerce-ios/pull/3502]


5.8
-----
- [***] Products M5 features are now available to all. Products M5 features: add and edit linked products, add and edit downloadable files, product deletion. [https://github.com/woocommerce/woocommerce-ios/pull/3420]
- [***] Shipping labels M1 features are now available to all: view shipping label details, request a refund, and reprint a shipping label via AirPrint. [https://github.com/woocommerce/woocommerce-ios/pull/3436]
- [**] Improved login flow, including better error handling. [https://github.com/woocommerce/woocommerce-ios/pull/3332]


5.7
-----
- [***] Dropped iOS 12 support. From now we support iOS 13 and later. [https://github.com/woocommerce/woocommerce-ios/pull/3216]
- [*] Fixed spinner appearance in the footer of orders list. [https://github.com/woocommerce/woocommerce-ios/pull/3249]
- [*] In order details, the image for a line item associated with a variation is shown now after the variation has been synced. [https://github.com/woocommerce/woocommerce-ios/pull/3314]
- [internal] Refactored Core Data stack so more errors will be propagated. [https://github.com/woocommerce/woocommerce-ios/pull/3267]


5.6
-----
- [**] Fixed order list sometimes not showing newly submitted orders.
- [*] now the date pickers on iOS 14 are opened as modal view. [https://github.com/woocommerce/woocommerce-ios/pull/3148]
- [*] now it's possible to remove an image from a Product Variation if the WC version 4.7+. [https://github.com/woocommerce/woocommerce-ios/pull/3159]
- [*] removed the Product Title in product screen navigation bar. [https://github.com/woocommerce/woocommerce-ios/pull/3187]
- [*] the icon of the cells inside the Product Detail are now aligned at 10px from the top margin. [https://github.com/woocommerce/woocommerce-ios/pull/3199]
- [**] Added the ability to issue refunds from the order screen. Refunds can be done towards products or towards shipping. [https://github.com/woocommerce/woocommerce-ios/pull/3204]
- [*] Prevent banner dismiss when tapping "give feedback" on products screen. [https://github.com/woocommerce/woocommerce-ios/pull/3221]
- [*] Add keyboard dismiss in Add Tracking screen [https://github.com/woocommerce/woocommerce-ios/pull/3220]


5.5
-----
- [**] Products M4 features are now available to all. Products M4 features: add a simple/grouped/external product with actions to publish or save as draft. [https://github.com/woocommerce/woocommerce-ios/pull/3133]
- [*] enhancement: Order details screen now shows variation attributes for WC version 4.7+. [https://github.com/woocommerce/woocommerce-ios/pull/3109]
- [*] fix: Product detail screen now includes the number of ratings for that product. [https://github.com/woocommerce/woocommerce-ios/pull/3089]
- [*] fix: Product subtitle now wraps correctly in order details. [https://github.com/woocommerce/woocommerce-ios/pull/3201]


5.4
-----
- [*] fix: text headers on Product price screen are no more clipped with large text sizes. [https://github.com/woocommerce/woocommerce-ios/pull/3090]


5.4
-----
- [*] fix: the footer in app Settings is now correctly centered.
- [*] fix: Products tab: earlier draft products now show up in the same order as in core when sorting by "Newest to Oldest".
- [*] enhancement: in product details > price settings, the sale dates can be edited inline in iOS 14 using the new date picker. Also, the sale end date picker editing does not automatically end on changes anymore. [https://github.com/woocommerce/woocommerce-ios/pull/3044]
- [*] enhancement: in order details > add tracking, the date shipped can be edited inline in iOS 14 using the new date picker. [https://github.com/woocommerce/woocommerce-ios/pull/3044]
- [*] enhancement: in products list, the "(No Title)" placeholder will be showed when a product doesn't have the title set. [https://github.com/woocommerce/woocommerce-ios/pull/3068]
- [*] fix: the placeholder views in the top dashboard chart and orders tab do not have unexpected white background color in Dark mode in iOS 14 anymore. [https://github.com/woocommerce/woocommerce-ios/pull/3063]


5.3
-----
- [**] In Settings > Experimental Features, a Products switch is now available for turning Products M4 features on and off (default off). Products M4 features: add a simple/grouped/external product with actions to publish or save as draft.
- [*] Opening a product from order details now shows readonly product details of the same styles as in editable product details.
- [*] Opening a product variation from order details now shows readonly product variation details and this product variation does not appear in the Products tab anymore.
- [*] Enhancement: when not saving a product as "published", the in-progress modal now shows title and message like "saving your product" instead of "publishing your product".
- [*] In product and variation list, the stock quantity is not shown anymore when stock management is disabled.
- [*] Enhancement: when the user attempts to dismiss the product selector search modal while at least one product is selected for a grouped product's linked products, a discard changes action sheet is shown.
- [internal] Renamed a product database table (Attribute) to GenericAttribute. This adds a new database migration.  [https://github.com/woocommerce/woocommerce-ios/pull/2883]
- [internal] Refactored the text fields in the Manual Shipment Tracking page. [https://github.com/woocommerce/woocommerce-ios/pull/2979]
- [internal] Attempt fix for startup crashes. [https://github.com/woocommerce/woocommerce-ios/pull/3069]


5.2
-----
- [**] Products: now you can editing basic fields for non-core products (whose product type is not simple/external/variable/grouped) - images, name, description, readonly price, readonly inventory, tags, categories, short description, and product settings.
- [*] Enhancement: for variable products, the stock status is now shown in its variation list.
- [*] Sign In With Apple: if the Apple ID has been disconnected from the WordPress app (e.g. in Settings > Apple ID > Password & Security > Apps using Apple ID), the app is logged out on app launch or app switch.
- [*] Now from an Order Detail it's only possible to open a Product in read-only mode.
- [internal] #2881 Upgraded WPAuth from 1.24 to 1.26-beta.12. Regressions may happen in login flows.
- [internal] #2896 Configured the same user agent header for all the network requests made through the app.
- [internal] #2879 After logging out, the persistent store is not reset anymore to fix a crash in SIWA revoked token scenario after app launch (issue #2830). No user-facing changes are intended, the data should be associated with a site after logging out and in like before.

5.1
-----
- [*] bugfix: now reviews are refreshed correctly. If you try to delete or to set as spam a review from the web, the result will match in the product reviews list.
- [*] If the Products switch is on in Settings > Experimental Features:
  - For a variable product, the stock status is not shown in the product details anymore when stock management is disabled since stock status is controlled at variation level.
- [internal] The Order List and Orders Search → Filter has a new backend architecture (#2820). This was changed as an experiment to fix #1543. This affects iOS 13.0 users only. No new behaviors have been added. Github project: https://git.io/JUBco.
- [*] Orders → Search list will now show the full counts instead of “99+”. #2825


5.0
-----
- [*] Order details > product details: tapping outside of the bottom sheet from "Add more details" menu does not dismiss the whole product details anymore.
- [*] If the Products switch is on in Settings > Experimental Features, product editing for basic fields are enabled for non-core products (whose product type is not simple/external/variable/grouped) - images, name, description, readonly price, readonly inventory, tags, categories, short description, and product settings.
- [*] Order Detail: added "Guest" placeholder on Order Details card when there's no customer name.
- [*] If the Products switch is on in Settings > Experimental Features:
  - Product editing for basic fields are enabled for non-core products (whose product type is not simple/external/variable/grouped) - images, name, description, readonly price, readonly inventory, tags, categories, short description, and product settings.
  - Inventory and shipping settings are now editable for a variable product.
  - A product variation's stock status is now editable in inventory settings.
  - Reviews row is now hidden if reviews are disabled.
  - Now it's possible to open the product's reviews screen also if there are no reviews.
  - We improved our VoiceOver support in Product Detail screen.
- [*] In Settings, the "Feature Request" button was replaced with "Send Feedback" (Survey) (https://git.io/JUmUY)


4.9
-----
- [**] Sign in with Apple is now available in the log in process.
- [**] In Settings > Experimental Features, a Products switch is now available for turning Products M3 features on and off for core products (default off for beta testing). Products M3 features: edit grouped, external and variable products, enable/disable reviews, change product type and update categories and tags.
- [*] Edit Products: the update action now shows up on the product details after updating just the sale price.
- [*] Fix a crash that sometimes happen when tapping on a Product Review push notification.
- [*] Variable product > variation list: a warning banner is shown if any variations do not have a price, and warning text is shown on these variation rows.


4.8
-----
- [*] Enabled right/left swipe on product images.


4.7
-----
- [*] Fixed an intermittent crash when sending an SMS from the app.


4.6
-----
- [*] Fix an issue in the y-axis values on the dashboard charts where a negative value could show two minus signs.
- [*] When a simple product doesn't have a price set, the price row on the product details screen now shows "Add Price" placeholder instead of an empty regular price.
- [*] If WooCommerce 4.0 is available the app will show the new stats dashboard, otherwise will show a banner indicating the user to upgrade.
- [*] The total orders row is removed from the readonly product details (products that are not a simple product) to avoid confusion since it's not shown on the editable form for simple products.


4.5
-----
- [**] Products: now you can update product images, product settings, viewing and sharing a product.
- [*] In Order Details, the item subtotal is now shown on the right side instead of the quantity. The quantity can still be viewed underneath the product name.
- [*] In Order Details, SKU was removed from the Products List. It is still shown when fulfilling the order or viewing the product details.
- [*] Polish the loading state on the product variations screen.
- [*] When opening a simple product from outside of the Products tab (e.g. from Top Performers section or an order), the product name and ellipsis menu (if the Products feature switch is enabled) should be visible in the navigation bar.


4.4
-----
- Order Detail: the HTML shipping method is now showed correctly
- [internal] Logging in via 'Log in with Google' has changes that can cause regressions. See https://git.io/Jf2Fs for full testing details.
- [**] Fix bugs related to push notifications: after receiving a new order push notification, the Reviews tab does not show a badge anymore. The application icon badge number is now cleared by navigating to the Orders tab and/or the Reviews tab, depending on the types of notifications received.
- [*] The discard changes prompt now only appears when navigating from product images screen if any images have been deleted.
- [*] Fix the issue where product details screen cannot be scrolled to the bottom in landscape after keyboard is dismissed (e.g. from editing product title).
- [*] The product name is now shown in the product details navigation bar so that the name is always visible.
- [*] The images pending upload should be visible after editing product images from product details.
- [*] The discard changes prompt does not appear when navigating from product settings detail screens with a text field (slug, purchase note, and menu order) anymore.
- [*] Fix the wrong cell appearance in the order status list.
- [*] The "View product in store" action will be shown only if the product is published.
- [internal] Modified the component used for fetching data from the database. Please watch out for crashes in lists.


4.3
-----
- Products: now the Product details can be edited and saved outside Products tab (e.g. from Order details or Top Performers).
- [internal]: the navigation to the password entry screen has changed and can cause regressions. See https://git.io/JflDW for testing details.
- [internal] Refactored some API calls for fetching a Note, Product, and Product Review.
- Products: we improved our VoiceOver support in Product Price settings
- In Settings > Experimental Features, a Products switch is now available for turning Products M2 features on and off for simple products (default off for beta testing). Products M2 features: update product images, product settings, viewing and sharing a product.
- The WIP banner on the Products tab is now collapsed by default for more vertical space.
- Dropped iOS 11 support. From now we support iOS 12 and later.
- In Order Details, the Payment card is now shown right after the Products and Refunded Products cards.


4.2
-----
- Products: now tapping anywhere on a product cell where you need to insert data, like in Product Price and Product Shipping settings, you start to edit the text field.
- Products: now the keyboard pop up automatically in Edit Description
- The Processing orders list will now show upcoming (future) orders.
- Improved stats: fixed the incorrect time range on "This Week" tab when loading improved stats on a day when daily saving time changes.
- [internal]: the "send magic link" screen has navigation changes that can cause regressions. See https://git.io/Jfqio for testing details.
- The Orders list is now automatically refreshed when reopening the app.
- The Orders list is automatically refreshed if a new order (push notification) comes in.
- Orders -> Search: The statuses now shows the total number of orders with that status.


4.1
-----
- Fix an intermittent crash when downloading Orders
- The Photo Library permission alert shouldn't be prompted when opening the readonly product details or edit product for simple products, which is reproducible on iOS 11 or 12 devices. (The permission is only triggered when uploading images in Zendesk support or in debug builds with Products M2 enabled.)
- [internal] Updated the empty search result views for Products and Orders. https://git.io/Jvdap


4.0
-----
- Products is now available with limited editing for simple products!
- Fix pulling to refresh on the Processing tab sometimes will not show the up-to-date orders.
- Edit Product > Price Settings: schedule sale is now available even when either the start or end date is not set, and the sale end date can be removed now.
- Improved stats: fixed a crash when loading improved stats on a day when daily saving time changes.
- [internal] Changed the Shipping and Tax classes list loading so that any cached data is shown right away
- [internal] Edit Products M2: added an image upload source for product images - WordPress Media Library.
- [internal] Slightly changed the dependency graph of the database fetching component. Please watch out for data loading regressions.
- [internal] the signup and login Magic Link flows have code changes. See https://git.io/JvyB3 for testing details.
- [internal] the login via Magic Link flows have code changes. See https://git.io/JvyB3 for testing details.
- [internal] the login via Continue with Google flows have code changes that can cause regressions. See https://git.io/Jvyjg for testing details.
- [internal] the signup and login Magic Link flows have code changes. See https://git.io/JvyB3 for testing details.
- [internal] under Edit Products M2 feature flag, there are 4 ways to sort the products on the products tab.
- [internal] the login flow has changes to the 2-factor authentication navigation. See https://git.io/JvdKP for testing details.

3.9
-----
- bugfix: now in the Order List the order status label is no more clipped
- bugfix: now the launch screen is no more stretched
- The Shipping Provider flow, will be called now Shipping Carrier.
- Edit Products: in price settings, the order of currency and price field follows the store currency options under wp-admin > WooCommerce > Settings > General.
- [internal] The signup and login flows have code changes. See https://git.io/Jv1Me for testing details.

3.8
-----
- Dashboard stats: any negative revenue (from refunds for example) for a time period are shown now.
- Redesigned Orders List: Processing and All Orders are now shown in front. Filtering was moved to the Search view.
- Fix Reviews sometimes failing to load on some WooCommerce configurations
- Experimental: a Products feature switch is visible in Settings > Experimental Features that shows/hides the Products tab, and allow to edit a product.

3.7
-----
- Dashboard: now tapping on a product on "Top Performers" section open the product detail

3.6
-----
- Order Details: see a list of issued refunds inside the order detail screen
- Orders tab: Orders to fulfill badge shows numbers 1-99, and now 99+ for anything over 99. Previously, it was 9+.
- Orders tab: The full total amount is now shown.
- Order Details & Product UI: if a Product name has HTML escape characters, they should be decoded in the app.
- Order Details: if the Order has multiple Products, tapping on any Product should open the same Product now.
- bugfix: the orders badge on tab bar now is correctly refreshed after switching to a store with badge count equal to zero.
- The orders tab now localizes item quantities and the order badge.


3.5
-----
- bugfix: when the app is in the foreground while receiving a push notification, the badge on the Orders tab and Reviews tab should be updated correctly based on the type of the notification.
- bugfix: after logging out and in, the Product list should be loaded to the correct store instead of being empty.
- bugfix: in Contact Support, a message should always be sent successfully now.

3.4
-----
- bugfix: on the Order Details screen, the product quantity title in the 2-column header view aligns to the right now
- bugfix: tapping on a new Order push notification, it used to go to the Reviews tab. Now it should go to the new Order screen
- bugfix: on the Products tab, if tapping on a Product and then switching stores, the old Product details used to remain on the Products tab. Now the Product list is always shown on the Products tab after switching stores.
- Dark mode: colors are updated up to design for the navigation bar, tab bar, Fulfill Order > add tracking icon, Review Details > product link icon.
- bugfix/enhancement: on the Products tab, if there are no Products the "Work In Progress" banner is shown with an image placeholder below now.
- bugfix: the deleted Product Variations should not show up after syncing anymore.
- bugfix: now the shipping address in the Order Detail is hidden if the order contains only virtual products
- bugfix: when logged out, Contact Support should be enabled now after typing a valid email address with an email keyboard type.

3.3
-----
- bugfix: add some padding to an order item image in the Fulfillment view, when no SKU exists
- bugfix: View Billing Information > Contact Details: the email button wouldn't do anything if you don't have an email account configured in the Mail app. Now an option to copy the email address is presented instead of doing nothing.
- bugfix: Fulfill Order screen now displays full customer provided note, instead of cutting it to a single line.
- bugfix: Fixed clipped content on section headings with larger font sizes
- bugfix: Fixed footer overlapping the last row in Settings > About with larger font sizes
- bugfix: the Orders badge on tab bar now is correctly refreshed after switching stores

3.2.1
-----
- bugfix: the order detail status and "Begin fulfillment" button now are correctly updated when the order status changes
- bugfix: after adding a new order note, now it appear correctly inside the order detail

3.2
-----
- Experimental: a Products feature switch is visible in Settings > Experimental Features that shows/hides the Products tab with a Work In Progress banner at the top.
- Experimental: if a Product has variations, the variants info are shown on the Product Details that navigates to a list of variations with each price or visibility shown.
- Enhancement: Support for dark mode
- bugfix: Settings no longer convert to partial dark mode.
- Experimental: Support the latest wc-admin plugin release, v0.23.0 and up

3.1
-----
- The order detail view now includes the shipping method of the order.
- Enhancement: The Reviews tab now presents all the Product Reviews
- Updated appearance of Order Details - temporarily disabling dark mode.
- bugfix: fixed UI appearance on cells of Order List when tapping with dark mode enabled.
- bugfix: Reviews no longer convert to partial dark mode. Dark mode coming soon!
- bugfix: Order Details now has the right space between cells.
- bugfix: update the new stats endpoint for WC Admin plugin version 0.22+, and notify the user about the minimum plugin version when they cannot see the new stats. It'd be great to also mention this in the App Store release notes: the new stats UI now requires WC Admin plugin version 0.22+.

3.0
-----
- bugfix: for sites with empty site time zone in the API (usually with UTC specified in wp-admin settings) and when the site time zone is not GMT+0, the stats v4 data no longer has the wrong boundaries (example in #1357).
- bugfix: fixed a UI appearance problem on mail composer on iOS 13.

2.9
-----
- bugfix: the badge "9+" on the Orders tab doesn't overlap with the tab label on iPhone SE/8 landscape now, and polished based on design spec.
- bugfix: the Top Performers in the new stats page should not have a dark header bar when launching the app in Dark mode.
- Enhancement: preselect current Order status when editing the status with a list of order statuses.
- bugfix: on Orders tab, the order status filter now stays after changing an Order status.

2.8
-----

2.7
-----
- Enhancement: Enhancements to the Order Details screen, adding more customer information.
- bugfix: the App Logs shouldn't be editable, only copy / paste.
- bugfix: Reviews were not localized.
- bugfix: On log in, some users would see the Continue button but be unable to Continue, due to errors with the account. A new "Try another account" button has been added as an option.
- bugfix: Product Details page was displaying the Price in the wrong currency.
- Enhancement: removed the "New Orders" card from the My store tab, now that the Orders tab displays the same information.
- Added brand new stats page for user with the WooCommerce Admin plugin and provided an option for users to opt in or out directly from the Settings page.
- bugfix: Order Details: icon on "Details" cell for fulfilled order can be wrong.

2.6
-----
- bugfix: 9+ orders in the orders badge text is now easier to read
- bugfix: Keep those sign-in bugs coming! We tracked down and fixed a `Log in with Jetpack` issue, where users with a Byte Order Mark in their `wp-config.php` file were returning error responses during API requests. These users would see their store listed in the sign-in screen, but were unable to tap the Continue button.
- bugfix: prevents a potential edge case where the login screen could be dismissed in a future version of iOS.
- bugfix: While tuning up the behind-the-scenes for Order Detail screens, we accidentally lost the ability to automatically download any missing product images. Product image downloads restored!

2.5
-----
- bugfix: on certain devices, pulling down to refresh on Order Details screen used to result in weird UI with misplaced labels. Should be fixed in this release.
- Enhancement: Display a badge in the bottom tab, overlapping the Orders icon, to indicate the number of orders processing.
- Enhancement: The Notifications tab has been replaced by Reviews

2.4
-----
- New feature: in Order Details > Shipment Tracking, a new action is added to the "more" action menu for copying tracking number.
- Enhancement: updated the footer in Settings to inform users that we're hiring.
- bugfix & improvement: when Jetpack site stats module is turned off or when user has no permission to view site stats, the generic error toast is not shown to the user anymore. Additionally, the visitors stats UI is shown/hidden when the Jetpack module is activated/deactivated respectively.

2.3
-----
- Improvement: improved Dynamic Type support in the body of the notification in the Notifications tab.

2.2
-----
- improvement: opting out of Tracks syncs with WordPress.com

2.1
-----
- improvement: improved support for RTL languages in the Dashboard
- enhancement: You can now view product images on orders. Tapping on Products in Orders will present a view-only version of the Product's Details.

2.0
-----
- bugfix: dates in the Order Details screen are now localised.
- improvement: improved support for larger font sizes in the login screen

1.9
-----
- bugfix: fixes "Unable to load content" error message when attempting to get Top Performers content.
- new feature: You can now manually add shipment tracking to an Order. This feature is for users who have the [Shipment Tracking plugin](https://woocommerce.com/products/shipment-tracking) installed.
- bugfix: fixes Store Picker: some users are unable to continue after logging in.
- bugfix: fixes a crash when the network connection is slow

1.8
-----

1.7.1
-----
- Fixed a bug where Order List did not load for some users.
- update: this app supports iOS 12.0 and up.
- improvement: improved support for large text sizes.
- bugfix: fixes Order List not loading for some users.
- bugfix: fixes "Unable to load content" error message when attempting to get Top Performers content.

1.7
-----
- improvement: you can now log in using a site address.

1.6
-----
- improvement: Tracking numbers can now be copied to the pasteboard from the order details screen.

1.5
-----
- bugfix: Sometimes Settings would style all the options like "Log Out". No longer happens now.
- bugfix: order status refreshes upon pull-to-refresh in Order Details
- bugfix: payment status label background color showing up beyond rounded border
- improvement: change top performers text from "Total Product Order" to "Total orders" for clarity
- bugfix: fixed an issue on the order details screen where the shipment tracking dates were incorrect

1.4
-----
- bugfix: fix a crash happening on log out
- new feature: Add shipment tracking to Order Details screen
- improvement: The store switcher now allows you to go back to the previous screen without logging you out
- improvement: Custom order status labels are now supported! Instead of just displaying the order status slug and capitalizing the slug, the custom order status label will now be fetched from the server and properly displayed.
- improvement: Filtering by custom order status now supported!
- new feature: You can now manually change the status of an order on the order details screen
- bugfix: correctly flips chevron on Dashboard > New Orders, to support RTL languages.
- bugfix: fixed an issue on the order details screen where the shipment tracking dates were incorrect

1.3
-----
- bugfix: Allows for decimal quantities which some extensions have
- new feature: quick site select. Navigate to Settings > select row with store website.
- improvement: Updated the colors of the bars in the charts for better readability
- improvement: Present an error message with an option to retry when adding a note to an order fails
- improvement: Present an error message with an option to retry when fulfilling an order fails
- bugfix: Log out of the current account right after selecting "Try another account" in store picker
- improvement: Use the store name for the title of the view in "My store" tab
- improvement: Add an alert to let the user know about our new store switcher
- improvement: Display Address in Order Details screen unless every field is empty<|MERGE_RESOLUTION|>--- conflicted
+++ resolved
@@ -2,11 +2,8 @@
 
 15.7
 -----
-<<<<<<< HEAD
 - [*] Users can now navigate to other orders without leaving the Order Detail screen. [https://github.com/woocommerce/woocommerce-ios/pull/10849]
-=======
 - [*] Generate new tags/categories while creating product using AI. [https://github.com/woocommerce/woocommerce-ios/pull/10864]
->>>>>>> a99f50d7
 
 15.6
 -----
