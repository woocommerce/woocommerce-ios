*** PLEASE FOLLOW THIS FORMAT: [<priority indicator, more stars = higher priority>] <description> [<PR URL>]

13.8
-----
<<<<<<< HEAD
- [*] Add Products: A new view is display to celebrate when the first product is created in a store. [https://github.com/woocommerce/woocommerce-ios/pull/9790]

=======
- [*] Product form: a share action is shown in the navigation bar if the product can be shared and no more than one action is displayed, in addition to the more menu > Share. [https://github.com/woocommerce/woocommerce-ios/pull/9789]
>>>>>>> eaaf30f3

13.7
-----
- [Internal] Adds guidance for new Customs rule when shipping to some EU countries. [https://github.com/woocommerce/woocommerce-ios/pull/9715]
- [*] JITMs: Added modal-style Just in Time Message support on the dashboard [https://github.com/woocommerce/woocommerce-ios/pull/9694]
- [**] Order Creation: Products can be searched by SKU when adding products to an order. [https://github.com/woocommerce/woocommerce-ios/pull/9711]
- [*] Orders: Fixes order details so separate order items are not combined just because they are the same product or variation. [https://github.com/woocommerce/woocommerce-ios/pull/9710]
- [Internal] Store creation: starting May 4, store creation used to time out while waiting for the site to be ready (become a Jetpack/Woo site). A workaround was implemented to wait for the site differently. [https://github.com/woocommerce/woocommerce-ios/pull/9767]
- [**] Mobile Payments: Tap to Pay is initialised on launch or foreground, to speed up payments [https://github.com/woocommerce/woocommerce-ios/pull/9750]
- [*] Store Creation: Local notifications are used to support users during the store creation process. [https://github.com/woocommerce/woocommerce-ios/pull/9717, https://github.com/woocommerce/woocommerce-ios/pull/9719, https://github.com/woocommerce/woocommerce-ios/pull/9749]
- [**] Mobile Payments: Merchants can now collect in-person payments by showing a QR code to their customers. [https://github.com/woocommerce/woocommerce-ios/pull/9762]

13.6
-----
- [*] Remove login error local notifications that used to be scheduled 24 hours from certain login errors. [https://github.com/woocommerce/woocommerce-ios/pull/9666]
- [*] JITMs: Added customization to Just in Time Message banner background and badges [https://github.com/woocommerce/woocommerce-ios/pull/9633]
- [*] Product form > description editor: fix the extra bottom inset after hiding the keyboard either manually (available on a tablet) or applying an AI-generated product description. [https://github.com/woocommerce/woocommerce-ios/pull/9638]
- [*] Products: Fixes stock statuses for Product Bundles so that backordered bundles and bundle stock quantities are displayed as expected. [https://github.com/woocommerce/woocommerce-ios/pull/9681]

13.5
-----
- [*] Settings > Domains: Premium domains are now supported, the domain suggestions now match the results on web and Android. It's more noticeable for stores with a domain credit, where not all domains are free for the first year anymore. [https://github.com/woocommerce/woocommerce-ios/pull/9607]
- [*] Product form > Inventory: the SKU scanner is enabled for all users, where it used to be behind a feature switch in Settings > Experimental Features. [https://github.com/woocommerce/woocommerce-ios/pull/9631]
[Internal] Products: Simplify Product Editing experiment is removed; there should be no changes to the existing product creation/editing behavior. [https://github.com/woocommerce/woocommerce-ios/pull/9602]
- [*] Payments: Products are removed directly from an order when its count is below one, instead of opening an extra screen to remove it. [https://github.com/woocommerce/woocommerce-ios/pull/9624]
- [*] Orders: Parses HTML-encoded characters and removes extraneous, non-attribute meta data from the list of attributes for an item in an order. [https://github.com/woocommerce/woocommerce-ios/pull/9603]
- [*] Products: Adds the component descriptions to the list of components in a composite product (using the Composite Products extension). [https://github.com/woocommerce/woocommerce-ios/pull/9634]
- [*] Products: Adds the product SKU to the bundled products list in product details, for Bundle products (using the Product Bundles extension). [https://github.com/woocommerce/woocommerce-ios/pull/9626]
- [*] Product form > description editor AI for WPCOM stores: the prompt was updated so that the generated description is shorter. [https://github.com/woocommerce/woocommerce-ios/pull/9637]

13.4
-----
- [*] Payments: Popular and last sold products are displayed on top of the products selection screen when creating or editing an order. [https://github.com/woocommerce/woocommerce-ios/pull/9539]

- [Internal] Payments: Update StripeTerminal pod to 2.19.1 [https://github.com/woocommerce/woocommerce-ios/pull/9537]
- [**] Adds read-only support for the Gift Cards extension in order details. [https://github.com/woocommerce/woocommerce-ios/pull/9558]
- [**] Adds read-only support for the Subscriptions extension in order and product details. [https://github.com/woocommerce/woocommerce-ios/pull/9541]
- [*] Product form > description editor: a magic wand button is added to the keyboard toolbar to auto-generate a product description using Jetpack AI for WPCOM stores. [https://github.com/woocommerce/woocommerce-ios/pull/9577]
- [Internal] Payments: Upate Tap to Pay connection flow strings to avoid mentioning "reader" [https://github.com/woocommerce/woocommerce-ios/pull/9563]
- [*] Store onboarding: Now the onboarding task list can be shown/hidden from settings and also from the dashboard. [https://github.com/woocommerce/woocommerce-ios/pull/9572, https://github.com/woocommerce/woocommerce-ios/pull/9573]
- [**] Adds read-only support for the Min/Max Quantities extension in product details. [https://github.com/woocommerce/woocommerce-ios/pull/9585]

13.3
-----
- [***] Payments: UK-based stores merchants can take In-Person Payments. [https://github.com/woocommerce/woocommerce-ios/pull/9496]
- [*] Store creation free trial flow now includes 3 profiler questions again with updated options: store category, selling status, and store country. [https://github.com/woocommerce/woocommerce-ios/pull/9513]
- [*] Shipping Labels: Origin address's phone number is now saved locally and pre-populated in the creation form. [https://github.com/woocommerce/woocommerce-ios/pull/9520]
- [Internal] Almost all mappers have been updated to only decode without the data envelope if it's not available. Please do a smoke test to ensure that all features still work as before. [https://github.com/woocommerce/woocommerce-ios/pull/9510]
- [Internal] Store onboarding: Mark "Launch your store" task as complete if the store is already public. This is a workaround for a backend issue which marks "Launch your store" task incomplete for already live stores. [https://github.com/woocommerce/woocommerce-ios/pull/9507]
- [*] Payments: Added Universal Link support for Set up Tap to Pay on iPhone, and to open Universal Links from Just in Time Messages, to more easily navigate to app features. [https://github.com/woocommerce/woocommerce-ios/pull/9518]
- [*] Login: Potentially fixed the crash on the onboarding screen. [https://github.com/woocommerce/woocommerce-ios/pull/9523]

13.2
-----
- [Internal] Store creation: New loading screen added for create store flow. [https://github.com/woocommerce/woocommerce-ios/pull/9383]
- [*] Payments: Add account type field to receipts [https://github.com/woocommerce/woocommerce-ios/pull/9416]
- [*] Products can now be filtered within Order creation [https://github.com/woocommerce/woocommerce-ios/pull/9258]
- [*] Products: Adds read-only support for the Composite Products extension in the Products list, including a list of components in product details. [https://github.com/woocommerce/woocommerce-ios/pull/9455]


13.1
-----
- [internal] Users can now create a Free Trial store from the app from the Get Started section of the app prologue. [https://github.com/woocommerce/woocommerce-ios/pull/9396]
- [**] Adds support for Product Multi-selection when creating and/or editing Orders. [https://github.com/woocommerce/woocommerce-ios/issues/8888]
- [**] Users can now install Jetpack for their non-Jetpack sites after logging in with application passwords. [https://github.com/woocommerce/woocommerce-ios/pull/9354]
- [*] Payments: We show a Tap to Pay on iPhone feedback survey button in the Payments menu after the first Tap to Pay on iPhone payment is taken [https://github.com/woocommerce/woocommerce-ios/pull/9366]
- [Internal] Added SiteID to some IPP tracks events [https://github.com/woocommerce/woocommerce-ios/pull/9572,]

13.0
-----
- [*] Adds a banner in "Launch store" task screen to upgrade from free trial plan. [https://github.com/woocommerce/woocommerce-ios/pull/9323]
- [*] Fix: Description, sale price, and image will be copied over to the new product variations when duplicating a variable product. [https://github.com/woocommerce/woocommerce-ios/pull/9322]


12.9
-----
- [**] Dashboard: an onboarding card is shown for sites with the following tasks if any is incomplete: "tell us more about your store" (store location) that opens a webview, "add your first product" that starts the product creation flow, "launch your store" that publishes the store, "customize your domain" that starts the domain purchase flow, and "get paid" that opens a webview. A subset of the tasks may be shown to self-hosted sites and WPCOM sites on a free trial. [https://github.com/woocommerce/woocommerce-ios/pull/9285]
- [*] Jetpack benefit banner and modal is now available on the dashboard screen after logging in with site credentials. [https://github.com/woocommerce/woocommerce-ios/pull/9232]
- [*] Payments: Local search is added to the products selection screen in the order creation flow to speed the process. [https://github.com/woocommerce/woocommerce-ios/pull/9178]
- [*] Fix: Prevent product variations not loading due to an encoding error for `permalink`, which was altered by a plugin. [https://github.com/woocommerce/woocommerce-ios/pull/9233]
- [*] Login: Users can now log in to self-hosted sites without Jetpack by approving application password authorization to their sites. [https://github.com/woocommerce/woocommerce-ios/pull/9260]
- [*] Payments: Tap to Pay on iPhone can now be selected from the Payment Methods screen [https://github.com/woocommerce/woocommerce-ios/pull/9242]
- [**] Payments: Set up Tap to Pay on iPhone flow added to the Payments Menu. Use it to configure the reader, and try a payment, before collecting a card payment with a customer. [https://github.com/woocommerce/woocommerce-ios/pull/9280]

12.8
-----
- [*] Shortcuts: We can now trigger the order creation and payment collection flows from the iOS Shortcuts app. [https://github.com/woocommerce/woocommerce-ios/pull/9103]
- [Internal] Dashboard: the UI layer had a major refactoring to allow scrolling for content more than stats for the onboarding project. The main design change is on the refresh control, where it was moved from each stats tab to below the navigation bar. Other design changes are not expected. [https://github.com/woocommerce/woocommerce-ios/pull/9031]
- [**] Products: Adds read-only support for the Product Bundles extension, including a list of bundled products and stock status for product bundles. [https://github.com/woocommerce/woocommerce-ios/pull/9177]
- [Internal] Mobile Payments: Updated StripeTerminal to 2.18 [https://github.com/woocommerce/woocommerce-ios/pull/9118]

12.7
-----
- [Internal] Shipping Label: add condition checks before showing contact options [https://github.com/woocommerce/woocommerce-ios/pull/8982]
- [*] Main screens are now accessible through the Home Screen Spotlight Search [https://github.com/woocommerce/woocommerce-ios/pull/9082]
- [*] Stats: Fixed a crash when order stats use a date and time matching the start of Daylight Saving Time. [https://github.com/woocommerce/woocommerce-ios/pull/9083]
- [*] Fix: Dismiss Take Payment popup after sharing the payment link to another app. [https://github.com/woocommerce/woocommerce-ios/pull/9042]
- [*] Site credential login: Catch invalid cookie nonce [https://github.com/woocommerce/woocommerce-ios/pull/9102]
- [*] Better error messages for site credential login failures [https://github.com/woocommerce/woocommerce-ios/pull/9125]
- [Internal] New Zendesk tag for site credential login errors [https://github.com/woocommerce/woocommerce-ios/pull/9150]

12.6
-----
- [*] Fix: When a product's details can be edited, they display a disclosure indicator (chevron). [https://github.com/woocommerce/woocommerce-ios/pull/8980]
- [*] Payments: fixed a bug where enabled rows in the Payments Menu were sometimes incorrectly shown as disabled [https://github.com/woocommerce/woocommerce-ios/pull/8983]
- [Internal] Mobile Payments: fixed logic on display of IPP feedback banner on Order List [https://github.com/woocommerce/woocommerce-ios/pull/8994]
- [**] Support: Merchants can now contact support with a new and refined experience. [https://github.com/woocommerce/woocommerce-ios/pull/9006/files]
- [***] Mobile Payments: Tap to Pay on iPhone enabled for all US merchants [https://github.com/woocommerce/woocommerce-ios/pull/9023]

12.5
-----
- [Internal] Dashboard: the stats implementation had a major update to replace a third-party library in order to support the upcoming store onboarding card. Minimal design changes are expected, and horizontal scrolling between different time range tabs is not available anymore. [https://github.com/woocommerce/woocommerce-ios/pull/8942]

12.4
-----
- [**] Menu > Settings: adds a `Domains` row for WPCOM sites to see their site domains, add a new domain, or redeems a domain credit if available. [https://github.com/woocommerce/woocommerce-ios/pull/8870]
- [Internal] Prologue screen now has only the entry point to site address login flow, and application password authentication is used for sites without Jetpack. [https://github.com/woocommerce/woocommerce-ios/pull/8846]
- [Internal] A new tag has been added for Zendesk for users authenticated with application password. [https://github.com/woocommerce/woocommerce-ios/pull/8850]
- [Internal] Failures in the logged-out state are now tracked with anonymous ID. [https://github.com/woocommerce/woocommerce-ios/pull/8861]
- [*] Fix: Fixed a crash when switching away from the Products tab. [https://github.com/woocommerce/woocommerce-ios/pull/8874]

12.3
-----
- [Internal] We have updated the Zendesk SDK to version 6.0 [https://github.com/woocommerce/woocommerce-ios/pull/8828]
- [Internal] Tap to Pay on iPhone made publicly available via an Experimental Feature toggle [https://github.com/woocommerce/woocommerce-ios/pull/8814]

12.2
-----
- [*] Fix: Adding a new attribute will auto-capitalize the first letter for each word in the attribute name. [https://github.com/woocommerce/woocommerce-ios/pull/8772]
- [internal] Logging: Improvements on logging potential errors when loading Order Details [https://github.com/woocommerce/woocommerce-ios/pull/8781]
- [Internal] Now we track the specific error code when a networking-related operation fails [https://github.com/woocommerce/woocommerce-ios/issues/8527]

12.1
-----
- [*] Adds an In-Person Payments survey banner on top of the Orders view [https://github.com/woocommerce/woocommerce-ios/issues/8530]
- [*] Fix: Allow product's `purchasable` to be a number as some third-party plugins could alter the type in the API. This could help with the Products tab not loading due to product decoding errors. [https://github.com/woocommerce/woocommerce-ios/pull/8718]
- [***] [Internal] Start the AB test for allowing login to the app using site credentials [https://github.com/woocommerce/woocommerce-ios/pull/8744]

12.0
-----
- [**] Adds a feature of bulk updating products from the product's list. [https://github.com/woocommerce/woocommerce-ios/pull/8704]
- [internal] Store creation flow now includes 3 profiler questions: store category, selling status, and store country. [https://github.com/woocommerce/woocommerce-ios/pull/8667]

11.9
-----
- [**] Now you can generate all possible variations for a product's attributes [https://github.com/woocommerce/woocommerce-ios/pull/8619]
- [*] Mobile payments: fixed card reader manuals links. [https://github.com/woocommerce/woocommerce-ios/pull/8628]

11.8
-----
- [*] Design refresh: Buttons, links, and other calls to action are now purple instead of pink. [https://github.com/woocommerce/woocommerce-ios/pull/8451]
- [internal] Design: Updated capitalization for various pages, links, and buttons to match new design guidelines. [https://github.com/woocommerce/woocommerce-ios/pull/8455]
- [internal] Remove A/B testing and release native Jetpack installation flow for all users. [https://github.com/woocommerce/woocommerce-ios/pull/8533]

11.7
-----
- [**] Analytics Hub: Now you can select custom date ranges. [https://github.com/woocommerce/woocommerce-ios/pull/8414]
- [**] Analytics Hub: Now you can see Views and Conversion Rate analytics in the new Sessions card. [https://github.com/woocommerce/woocommerce-ios/pull/8428]
- [*] My Store: We fixed an issue with Visitors and Conversion stats where sometimes visitors could be counted more than once in the selected period. [https://github.com/woocommerce/woocommerce-ios/pull/8427]


11.6
-----
- [***] We added a new Analytics Hub inside the My Store area of the app. Simply click on the See More button under the store stats to check more detailed information on Revenue, Orders and Products. [https://github.com/woocommerce/woocommerce-ios/pull/8356]
- [*] In-Person Payments: fixed timing issues in payments flow, which caused "Remove card" to be shown for too long [https://github.com/woocommerce/woocommerce-ios/pull/8351]

11.5
-----
- [*] Account deletion is now supported for all users in settings or in the empty stores screen (in the ellipsis menu). [https://github.com/woocommerce/woocommerce-ios/pull/8179, https://github.com/woocommerce/woocommerce-ios/pull/8272]
- [*] In-Person Payments: We removed any references to Simple Payments from Orders, and the red badge from the Menu tab and Menu Payments icon announcing the new Payments section. [https://github.com/woocommerce/woocommerce-ios/pull/8183]
- [internal] Store creation flow was improved with native implementation. It is available from the login prologue (`Get Started` CTA), login email error screen, and store picker (`Add a store` CTA from the empty stores screen or at the bottom of the store list). [Example testing steps in https://github.com/woocommerce/woocommerce-ios/pull/8251]
- [internal] New stores have two new Products onboarding features: A banner with an `Add a Product` CTA on the My Store screen, and the option to add new products using templates. [https://github.com/woocommerce/woocommerce-ios/pull/8294]

11.4
-----
- [*] Add System Status Report to ZenDesk support requests. [https://github.com/woocommerce/woocommerce-ios/pull/8171]


11.3
-----
- [*] In-Person Payments: Show spinner while preparing reader for payment, instead of saying it's ready before it is. [https://github.com/woocommerce/woocommerce-ios/pull/8115]
- [internal] In-Person Payments: update StripeTerminal from 2.7 to 2.14 [https://github.com/woocommerce/woocommerce-ios/pull/8132]
- [*] In-Person Payments: Fixed payment method prompt for WisePad 3 to show only Tap and Insert options [https://github.com/woocommerce/woocommerce-ios/pull/8136]

11.2
-----
- [***] You can now preview draft products before publishing. [https://github.com/woocommerce/woocommerce-ios/pull/8102]
- [*] The survey at the end of the login onboarding flow is no longer available. [https://github.com/woocommerce/woocommerce-ios/pull/8062]
- [*] Fixed layout issues on the Account Mismatch error screen. [https://github.com/woocommerce/woocommerce-ios/pull/8074]
- [*] The Accept Payments Easily banner has been removed from the order list [https://github.com/woocommerce/woocommerce-ios/pull/8078]

11.1
-----
- [**] You can now search customers when creating or editing an order. [https://github.com/woocommerce/woocommerce-ios/issues/7741]
- [internal] Store creation is available from the login prologue, login email error screen, and store picker. [https://github.com/woocommerce/woocommerce-ios/pull/8023]
- [internal] The login flow is simplified with only the option to log in with WordPress.com. This flow is presented in parallel with the existing flow in an A/B test experiment. [https://github.com/woocommerce/woocommerce-ios/pull/7996]
- [**] Relevant Just In Time Messages will be displayed on the My Store screen [https://github.com/woocommerce/woocommerce-ios/issues/7853]

11.0
-----
- [internal] Add support for controlling performance monitoring via Sentry. **Off by default**. [https://github.com/woocommerce/woocommerce-ios/pull/7831]


10.9
-----
- [***] Dropped iOS 14 support. From now we support iOS 15 and later. [https://github.com/woocommerce/woocommerce-ios/pull/7851]
- [*] Login: Now you can handle Jetpack site connection for your self-hosted sites from the app. [https://github.com/woocommerce/woocommerce-ios/pull/7847]


10.8
-----
- [***] Stats: Now you can add a Today's Stats Widget to your lock screen (iOS 16 only) to monitor your sales. [https://github.com/woocommerce/woocommerce-ios/pull/7839]
- [internal] In-Person Payments: add UTM parameters to card reader purchase URLs to allow attribution [https://github.com/woocommerce/woocommerce-ios/pull/7858]
- [*] In-Person Payments: the Purchase card reader links now all open in authenticated web views, to make it easier to log in to woocommerce.com. [https://github.com/woocommerce/woocommerce-ios/pull/7862]

10.7
-----
- [*] Universal Links: Users can now open universal links in the app. [https://github.com/woocommerce/woocommerce-ios/pull/7632]
- [internal] Store picker: Show error when the role eligibility check fails while selecting a store. [https://github.com/woocommerce/woocommerce-ios/pull/7816]
- [internal] Store picker: Add loading state to `Continue` button. [https://github.com/woocommerce/woocommerce-ios/pull/7821]
- [internal] Store picker: Use Jetpack tunnel API for fetching user info for role checking. [https://github.com/woocommerce/woocommerce-ios/pull/7822]
- [*] Allow in-app notices to be swiped away [https://github.com/woocommerce/woocommerce-ios/pull/7801]

10.6
-----

- [**] Products tab: products search now has an option to search products by SKU. Stores with WC version 6.6+ support partial SKU search, otherwise the product(s) with the exact SKU match is returned. [https://github.com/woocommerce/woocommerce-ios/pull/7781]
- [*] Fixed a rare crash when selecting a store in the store picker. [https://github.com/woocommerce/woocommerce-ios/pull/7765]
- [*] Settings: Display the WooCommerce version and available updates in Settings [https://github.com/woocommerce/woocommerce-ios/pull/7779]
- [*] Show suggestion for logging in to a WP.com site with a mismatched WP.com account. [https://github.com/woocommerce/woocommerce-ios/pull/7773]
- [*] Help center: Added help center web page with FAQs for "Not a WooCommerce site" and "Wrong WordPress.com account" error screens. [https://github.com/woocommerce/woocommerce-ios/pull/7767, https://github.com/woocommerce/woocommerce-ios/pull/7769]
- [*] Now you can bulk edit variation prices. [https://github.com/woocommerce/woocommerce-ios/pull/7803]
- [**] Reviews: Now you can reply to product reviews using the Reply button while viewing a product review. [https://github.com/woocommerce/woocommerce-ios/pull/7799]

10.5
-----
- [**] Products: Now you can duplicate products from the More menu of the product detail screen. [https://github.com/woocommerce/woocommerce-ios/pull/7727]
- [**] Login: Added Jetpack connection support from the Account Mismatch error screen. [https://github.com/woocommerce/woocommerce-ios/pull/7748]
- [*] Orders: We are bringing back the ability to add/edit customer notes and addresses from the main order screen [https://github.com/woocommerce/woocommerce-ios/pull/7750]
- [*] Help center: Added help center web page with FAQs for "Wrong WordPress.com account error" screen. [https://github.com/woocommerce/woocommerce-ios/pull/7747]
- [*] Widgets: The Today's Stat Widget adds support for bigger fonts. [https://github.com/woocommerce/woocommerce-ios/pull/7752]

10.4
-----
- [***] Stats: Now you can add a Today's Stats Widget to your homescreen to monitor your sales. [https://github.com/woocommerce/woocommerce-ios/pull/7732]
- [*] Help center: Added help center web page with FAQs for "Pick a WooCommerce Store", "Enter WordPress.com password" and "Open mail to find magic link" screens. [https://github.com/woocommerce/woocommerce-ios/pull/7641, https://github.com/woocommerce/woocommerce-ios/pull/7730, https://github.com/woocommerce/woocommerce-ios/pull/7737]
- [*] In-Person Payments: Fixed a bug where cancelling a card reader connection would temporarily prevent further connections [https://github.com/woocommerce/woocommerce-ios/pull/7689]
- [*] In-Person Payments: Improvements to the card reader connection flow UI [https://github.com/woocommerce/woocommerce-ios/pull/7687]
- [*] Login: Users can now set up the Jetpack connection between a self-hosted site and their WP.com account. [https://github.com/woocommerce/woocommerce-ios/pull/7608]
- [*] Product list: the "Draft" blue color is fixed to be more readable for a draft product row in the product list. [https://github.com/woocommerce/woocommerce-ios/pull/7724]
- [*] Notifications: App icon badge is now cleared correctly after visiting the orders tab. [https://github.com/woocommerce/woocommerce-ios/pull/7735]

10.3
-----
- [*] Dashboard: the last selected time range tab (Today/This Week/This Month/This Year) is persisted for the site and shown on the next site launch (app launch or switching stores). [https://github.com/woocommerce/woocommerce-ios/pull/7638]
- [*] Dashboard: swiping to another time range tab now triggers syncing for the target tab. Previously, the stats on the target tab aren't synced from the swipe gesture. [https://github.com/woocommerce/woocommerce-ios/pull/7650]
- [*] In-Person Payments: Fixed an issue where the Pay in Person toggle could be out of sync with the setting on the website. [https://github.com/woocommerce/woocommerce-ios/pull/7656]
- [*] In-Person Payments: Removed the need to sign in when purchasing a card reader [https://github.com/woocommerce/woocommerce-ios/pull/7670]
- [*] In-Person Payments: Fixed a bug where canceling a reader connection could result in being unable to connect a reader in future [https://github.com/woocommerce/woocommerce-ios/pull/7678]
- [*] In-Person Payments: Fixed a bug which prevented the Collect Payment button from being shown for Cash on Delivery orders  [https://github.com/woocommerce/woocommerce-ios/pull/7694]

10.2
-----
- [*] Help center: Added help center web page with FAQs for "Enter Store Credentials", "Enter WordPress.com email " and "Jetpack required Error" screens. [https://github.com/woocommerce/woocommerce-ios/pull/7588, https://github.com/woocommerce/woocommerce-ios/pull/7590, https://github.com/woocommerce/woocommerce-ios/pull/7621]
- [*] In-Person Payments: Fixed the Learn More link from the `Enable Pay in Person` onboarding screen for WCPay [https://github.com/woocommerce/woocommerce-ios/pull/7598]
- [**] In-Person Payments: Added a switch for the Pay in Person payment method on the Payments menu. This allows you to accept In-Person Payments for website orders [https://github.com/woocommerce/woocommerce-ios/pull/7613]

10.1
-----
- [*] In-Person Payments: The onboarding notice on the In-Person Payments menu is correctly dismissed after multiple prompts are shown. [https://github.com/woocommerce/woocommerce-ios/pull/7543]
- [*] Help center: Added custom help center web page with FAQs for "Enter Store Address" and "Enter WordPress.com email" screens. [https://github.com/woocommerce/woocommerce-ios/pull/7553, https://github.com/woocommerce/woocommerce-ios/pull/7573]
- [*] In-Person Payments: The plugin selection is saved correctly after multiple onboarding prompts. [https://github.com/woocommerce/woocommerce-ios/pull/7544]
- [**] In-Person Payments: A new prompt to enable `Pay in Person` for your store's checkout, to accept In-Person Payments for website orders [https://github.com/woocommerce/woocommerce-ios/issues/7474]

10.0
-----
- [**] In-Person Payments and Simple Payments have been moved to a new Payments section [https://github.com/woocommerce/woocommerce-ios/pull/7473]
- [*] Login: on the WP.com password screen, the magic link login option is moved from below "Reset your password" to below the primary Continue button for higher visibility. [https://github.com/woocommerce/woocommerce-ios/pull/7469]
- [*] Login: some minor enhancements are made to the error screen after entering an invalid WP.com email - a new "What is WordPress.com?" link, hiding the "Log in with store address" button when it's from the store address login flow, and some copy changes. [https://github.com/woocommerce/woocommerce-ios/pull/7485]
- [**] In-Person Payments: Accounts with pending requirements are no longer blocked from taking payments - we have added a skip button to the relevant screen. [https://github.com/woocommerce/woocommerce-ios/pull/7504]
- [*] Login: New button added to the empty site picker screen to enter a site address for troubleshooting. [https://github.com/woocommerce/woocommerce-ios/pull/7484]

9.9
-----
- [*] [Sign in with store credentials]: New screen added with instructions to verify Jetpack connected email. [https://github.com/woocommerce/woocommerce-ios/pull/7424]
- [*] [Sign in with store credentials]: Stop clearing username/password after an invalid attempt to enable users to fix typos. [https://github.com/woocommerce/woocommerce-ios/pull/7444]
- [*] Login: after entering WP.com email, a magic link is automatically sent when it is enabled (magic links are disabled for A8C emails and WP.com accounts with recently changed password) and a new screen is shown with an option to log in with password. [https://github.com/woocommerce/woocommerce-ios/pull/7449]

9.8
-----
- [***] Login: Introduce a way to sign in using store credentials.  [https://github.com/woocommerce/woocommerce-ios/pull/7320]
- [**] Login: You can now install WooCommerce to your self-hosted sites from the login flow. [https://github.com/woocommerce/woocommerce-ios/pull/7401]
- [**] Orders: Now you can quickly mark an order as completed by swiping it to the left! [https://github.com/woocommerce/woocommerce-ios/pull/7385]
- [*] In-Person Payments: The purchase card reader information card appears also in the Orders list screen. [https://github.com/woocommerce/woocommerce-ios/pull/7326]
- [*] Login: in release 9.7, when the app is in logged out state, an onboarding screen is shown before the prologue screen if the user hasn't finished or skipped it. In release 9.8, a survey is added to the end of the onboarding screen. [https://github.com/woocommerce/woocommerce-ios/pull/7416]
- [*] Login: a local notification is scheduled after the user encounters an error from logging in with an invalid site address or WP.com email/password. Please see testing scenarios in the PR, with regression testing on order/review remote notifications. [https://github.com/woocommerce/woocommerce-ios/pull/7323, https://github.com/woocommerce/woocommerce-ios/pull/7372, https://github.com/woocommerce/woocommerce-ios/pull/7422]

9.7
-----
- [***] Orders: Orders can now be edited within the app. [https://github.com/woocommerce/woocommerce-ios/pull/7300]
- [**] Orders: You can now view the Custom Fields for an order in the Order Details screen. [https://github.com/woocommerce/woocommerce-ios/pull/7310]
- [*] In-Person Payments: Card Reader Manuals now appear based on country availability, consolidated into an unique view [https://github.com/woocommerce/woocommerce-ios/pull/7178]
- [*] Login: Jetpack setup flow is now accessible from the Login with Store Address flow. [https://github.com/woocommerce/woocommerce-ios/pull/7294]
- [*] In-Person Payments: The purchase card reader information card can be dismissed [https://github.com/woocommerce/woocommerce-ios/pull/7260]
- [*] In-Person Payments: When dismissing the purchase card reader information card, the user can choose to be reminded in 14 days. [https://github.com/woocommerce/woocommerce-ios/pull/7271]
- [*] In-Person Payments: The purchase card reader information card appears also in the App Settings screen. [https://github.com/woocommerce/woocommerce-ios/pull/7308]
- [*] Refund lines in the Order details screen now appear ordered from oldest to newest [https://github.com/woocommerce/woocommerce-ios/pull/7287]
- [*] Login: when the app is in logged out state, an onboarding screen is shown before the prologue screen if the user hasn't finished or skipped it.  [https://github.com/woocommerce/woocommerce-ios/pull/7324]
- [*] Orders: When a store has no orders yet, there is an updated message with a link to learn more on the Orders tab. [https://github.com/woocommerce/woocommerce-ios/pull/7328]

9.6
-----
- [***] Coupons: Coupons can now be created from within the app. [https://github.com/woocommerce/woocommerce-ios/pull/7239]
- [**] Order Details: All unpaid orders have a Collect Payment button, which shows a payment method selection screen. Choices are Cash, Card, and Payment Link. [https://github.com/woocommerce/woocommerce-ios/pull/7111]
- [**] In-Person Payments: Support for selecting preferred payment gateway when multiple extensions are installed on the store. [https://github.com/woocommerce/woocommerce-ios/pull/7153]
- [*] Coupons: Removed the redundant animation when reloading the coupon list. [https://github.com/woocommerce/woocommerce-ios/pull/7137]
- [*] Login: Display "What is WordPress.com?" link in "Continue With WordPress.com" flow. [https://github.com/woocommerce/woocommerce-ios/pull/7213]
- [*] Login: Display the Jetpack requirement error after login is successful.
- [*] Login: Display a "New to WooCommerce?" link in the login prologue screen above the login buttons. [https://github.com/woocommerce/woocommerce-ios/pull/7261]
- [*] In-Person Payments: Publicize the Card Present Payments feature on the Payment Method screen [https://github.com/woocommerce/woocommerce-ios/pull/7225]
- [*] In-Person Payments: Add blog_id to IPP transaction description to match WCPay [https://github.com/woocommerce/woocommerce-ios/pull/7221]
- [*] Product form: after uploading an image, the product can now be saved immediately while the image is being uploaded in the background. When no images are pending upload for the saved product, the images are added to the product. Testing instructions: https://github.com/woocommerce/woocommerce-ios/pull/7196. [https://github.com/woocommerce/woocommerce-ios/pull/7254]

9.5
-----
- [*] Coupons: Fixed issue saving "Individual Use" and "Exclude Sale Items" fields. [https://github.com/woocommerce/woocommerce-ios/pull/7117]
- [*] Orders: The customer shipping/billing address form now navigates back automatically after selecting a country or state. [https://github.com/woocommerce/woocommerce-ios/pull/7119]
- [internal] In settings and empty stores screen, the "Close Account" link is shown for users who signed in with Apple (the only way to create an account) to close their WordPress.com account. [https://github.com/woocommerce/woocommerce-ios/pull/7143]

9.4
-----
- [*] Orders: Order details now displays both the date and time for all orders. [https://github.com/woocommerce/woocommerce-ios/pull/6996]
- [*] Simple payments have the `Card` option available for stores with configuration issues to resolve, and show onboarding to help resolve them [https://github.com/woocommerce/woocommerce-ios/pull/7002]
- [*] Order & Product list: Now, we can pull to refresh from an empty view. [https://github.com/woocommerce/woocommerce-ios/pull/7023, https://github.com/woocommerce/woocommerce-ios/pull/7030]
- [*] Order Creation: Fixes a bug where selecting a variable product to add to a new order would sometimes open the wrong list of product variations. [https://github.com/woocommerce/woocommerce-ios/pull/7042]
- [*] Collect payment button on Order Details no longer flickers when the screen loads [https://github.com/woocommerce/woocommerce-ios/pull/7043]
- [*] Issue refund button on Order Details is shown for all paid orders [https://github.com/woocommerce/woocommerce-ios/pull/7046]
- [*] Order Creation: Fixes several bugs with the Products section not showing the correct order items or not correctly updating the item quantity. [https://github.com/woocommerce/woocommerce-ios/pull/7067]

9.3
-----
- [***] In-Person Payments is now available for merchants using WooCommerce Payments in Canada. [https://github.com/woocommerce/woocommerce-ios/pull/6954]
- [*] In-Person Payments: Accessibility improvement [https://github.com/woocommerce/woocommerce-ios/pull/6869, https://github.com/woocommerce/woocommerce-ios/pull/6886, https://github.com/woocommerce/woocommerce-ios/pull/6906]
- [*] Orders: Now it's possible to select and copy text from the notes on an order. [https://github.com/woocommerce/woocommerce-ios/pull/6894]
- [*] Support Arabic numerals on amount fields. [https://github.com/woocommerce/woocommerce-ios/pull/6891]
- [*] Product Selector: Enabled selecting all variations on variable product rows. [https://github.com/woocommerce/woocommerce-ios/pull/6899]
- [internal] Order Creation: Adding new products, shipping, fee, or customer details to an order now blocks the UI immediately while the order is syncing remotely. [https://github.com/woocommerce/woocommerce-ios/pull/6974]

- [*] Coupons: Now it's possible to update discount types for coupons. [https://github.com/woocommerce/woocommerce-ios/pull/6935]
- [*] Orders tab: the view width now adjusts to the app in tablet split view on iOS 15. [https://github.com/woocommerce/woocommerce-ios/pull/6951]

9.2
-----
- [***] Experimental Features: Coupons editing and deletion features are now enabled as part of coupon management. [https://github.com/woocommerce/woocommerce-ios/pull/6853]
- [*] Order Creation: Updated percentage fee flow - added amount preview, disabled percentage option when editing. [https://github.com/woocommerce/woocommerce-ios/pull/6763]
- [*] Product Details: Update status badge layout and show it for more cases. [https://github.com/woocommerce/woocommerce-ios/pull/6768]
- [*] Coupons: now, the percentage amount of coupons will be displayed correctly in the listing and in coupon detail if the amount contains fraction digits. [https://github.com/woocommerce/woocommerce-ios/pull/6804]
- [*] Coupons: Filter initial search results to show only coupons of the currently selected store. [https://github.com/woocommerce/woocommerce-ios/pull/6800]
- [*] Coupons: Fixed crash when there are duplicated items on the coupon list. [https://github.com/woocommerce/woocommerce-ios/pull/6798]
- [*] In-Person Payments: Run onboarding checks when connecting a reader. [https://github.com/woocommerce/woocommerce-ios/pull/6761, https://github.com/woocommerce/woocommerce-ios/pull/6774, https://github.com/woocommerce/woocommerce-ios/pull/6789]
- [*] In-Person Payments: after collecting payment for an order, merchants can now email the receipt in addition to printing it in Order Details > See Receipt if email is available on the device. [https://github.com/woocommerce/woocommerce-ios/pull/6833]

9.1
-----

- [*] Product name field in product form - Remove scroll behaviour and increase field height to fully display long product names. [https://github.com/woocommerce/woocommerce-ios/pull/6681]
- [*] Filter toolbar in Products list tab - Filter toolbar is pinned outside of the products list. [https://github.com/woocommerce/woocommerce-ios/pull/6698]
- [internal] Loading screens are refactored to avoid duplicated code and a potential crash. Please quickly smoke test them to make sure that everything still works as before. [https://github.com/woocommerce/woocommerce-ios/pull/6717]
- [*] Shipping settings - Weight and shipping package dimensions are localized based on device locale. Also, decimal point information is no longer lost upon saving a product, when using comma as a decimal separator. [https://github.com/woocommerce/woocommerce-ios/pull/6721]

9.0
-----

- [*] Share payment links from the order details screen. [https://github.com/woocommerce/woocommerce-ios/pull/6609]
- [internal] Reviews lists on Products and Menu tabs are refactored to avoid duplicated code. Please quickly smoke test them to make sure that everything still works as before. [https://github.com/woocommerce/woocommerce-ios/pull/6553]
- [**] Now it's possible to change the order of the product images. [https://github.com/woocommerce/woocommerce-ios/pull/6620]
- [*] Improved accessibility for the error banner and info banner displayed in Orders and Products. [https://github.com/woocommerce/woocommerce-ios/pull/6633]

8.9
-----
- [*] Coupons: Fixed issue loading the coupon list from the local storage on initial load. [https://github.com/woocommerce/woocommerce-ios/pull/6463]
- [*] Coupons: Update layout of the coupon details screen. [https://github.com/woocommerce/woocommerce-ios/pull/6522]
- [*] In-Person Payments: Removed collecting L2/L3 data. [https://github.com/woocommerce/woocommerce-ios/pull/6519]
- [*] Hub Menu: Multiple menu items can no longer be tapped simultaneously. [https://github.com/woocommerce/woocommerce-ios/pull/6484]
- [*] Jetpack CP: Fixed crash when attempting to access WP-Admin with an invalid URL that has an unsupported scheme. [https://github.com/woocommerce/woocommerce-ios/pull/6502]
- [***] Orders: Order Creation is now available to everyone! You can go to the Orders tab and tap the + button to create a new order. [https://github.com/woocommerce/woocommerce-ios/pull/6537]
- [internal] Loading screens are refactored to avoid duplicated code and a potential crash. Please quickly smoke test them to make sure that everything still works as before. [https://github.com/woocommerce/woocommerce-ios/pull/6535] [https://github.com/woocommerce/woocommerce-ios/pull/6544]

8.8
-----
- [*] Updates the app's About screen to be consistent with Automattic's other mobile apps. [https://github.com/woocommerce/woocommerce-ios/pull/6421]
- [***] Experimental Feature: It's now possible to add custom shipping method and fees in order creation flow. Tax amount and Order total is now synced from backend. [https://github.com/woocommerce/woocommerce-ios/pull/6429]
- [**] Now it's possible to filter orders by custom statuses. [https://github.com/woocommerce/woocommerce-ios/pull/6390]
- [*] Fixed issue presenting Edit Customer Note screen as a modal on large screens. [https://github.com/woocommerce/woocommerce-ios/pull/6406]
- [*] Products displayed in Order Detail now follow the same order of the web. [https://github.com/woocommerce/woocommerce-ios/pull/6401]
- [*] Simple Payments now shows a detailed tax break up before taking the payment. [https://github.com/woocommerce/woocommerce-ios/pull/6412]
- [*] Coupons list now shows an error view if coupons are disabled for the store. Coupons can be enabled again from this view. [https://github.com/woocommerce/woocommerce-ios/pull/6446]
- [*] Coupon details screen now displays more informative error messages when loading the total discount amount fails. [https://github.com/woocommerce/woocommerce-ios/pull/6457]
- [internal] Shipping Labels: the navigation bar in the web view for adding payments is now correctly hidden. [https://github.com/woocommerce/woocommerce-ios/pull/6435]

8.7
-----
- [**] In-Person Payments: Added card details to refund confirmation screen to help with refunding to the payment card [https://github.com/woocommerce/woocommerce-ios/pull/6241]
- [*] Coupons: Replace the toggles on Usage Details screen with text for uneditable contents. [https://github.com/woocommerce/woocommerce-ios/pull/6287]
- [*] Improve image loading for thumbnails especially on the Product list. [https://github.com/woocommerce/woocommerce-ios/pull/6299]
- [*] Coupons: Added feedback banner on the top of the coupon list. [https://github.com/woocommerce/woocommerce-ios/pull/6316]
- [*] Coupons: Handled error when loading total discounted amount fails. [https://github.com/woocommerce/woocommerce-ios/pull/6368]
- [internal] Removed all feature flags for Shipping Labels. Please smoke test all parts of Shipping Labels to make sure that everything still works as before. [https://github.com/woocommerce/woocommerce-ios/pull/6270]
- [*] In-Person Payments: Localized messages and UI [https://github.com/woocommerce/woocommerce-ios/pull/6317]
- [*] My Store: Fixed incorrect currency symbol of revenue text for stores with non-USD currency. [https://github.com/woocommerce/woocommerce-ios/pull/6335]
- [*] Notifications: Dismiss presented view before presenting content from notifications [https://github.com/woocommerce/woocommerce-ios/pull/6354]
- [*] Reviews: Fixed missing product information on first load [https://github.com/woocommerce/woocommerce-ios/pull/6367]
- [internal] Removed the feature flag for My store tab UI updates. Please smoke test the store stats and top performers in the "My store" tab to make sure everything works as before. [https://github.com/woocommerce/woocommerce-ios/pull/6334]
- [*] In-Person Payments: Add support for accepting payments on bookable products [https://github.com/woocommerce/woocommerce-ios/pull/6364]
- [*] In-Person Payments: Fixed issue where payment could be stuck prompting to remove the card if the payment was declined and retried before removing the card.

8.6
-----
- [***] Merchants can now view coupons in their stores by enabling Coupon Management in Experimental Features. [https://github.com/woocommerce/woocommerce-ios/pull/6209]
- [*] Orders: In the experimental Order Creation feature, product variations added to a new order now show a list of their attributes. [https://github.com/woocommerce/woocommerce-ios/pull/6131]
- [*] Enlarged the tap area for the action button on the notice view. [https://github.com/woocommerce/woocommerce-ios/pull/6146]
- [*] Reviews: Fixed crash on iPad when tapping the More button. [https://github.com/woocommerce/woocommerce-ios/pull/6187]
- [*] In-Person Payments: Remove Stripe from Experimental Features as it is always enabled now. [https://github.com/woocommerce/woocommerce-ios/pull/6205]
- [*] Disabled unnecessary selection of the "Refund via" row on the Refund Confirmation screen [https://github.com/woocommerce/woocommerce-ios/pull/6198]
- [*] Increased minimum version of Stripe extension for In-Person Payments to 6.2.0 [https://github.com/woocommerce/woocommerce-ios/pull/xxxx]
- [internal] Removed `pushNotificationsForAllStores` feature flag. Since the changes are non-trivial, it would be great to smoke test push notifications for all stores in beta testing. [https://github.com/woocommerce/woocommerce-ios/pull/6231]

8.5
-----
- [*] In-Person Payments: Inform the user when a card reader battery is so low that it needs to be charged before the reader can be connected. [https://github.com/woocommerce/woocommerce-ios/pull/5998]
- [***] The My store tab is having a new look with new conversion stats and shows up to 5 top performing products now (used to be 3). [https://github.com/woocommerce/woocommerce-ios/pull/5991]
- [**] Fixed a crash at the startup of the app, related to Gridicons. [https://github.com/woocommerce/woocommerce-ios/pull/6005]
- [***] Experimental Feature: It's now possible to create Orders in the app by enabling it in Settings > Experimental Features. For now you can change the order status, add products, and add customer details (billing and shipping addresses). [https://github.com/woocommerce/woocommerce-ios/pull/6060]
- [*] Fixed issue in date range selection for the orders filters where is some cases dates are not available for selection. [https://github.com/woocommerce/woocommerce-ios/pull/6090]
- [*] Enabled "view product in store" and "share product" options for variable products when accessing them through the order details screen. [https://github.com/woocommerce/woocommerce-ios/pull/6091]

8.4
-----
- [***] In-Person Payments: Support for Stripe M2 card reader. [https://github.com/woocommerce/woocommerce-ios/pull/5844]
- [***] We introduced a new tab called "Menu", a tab in the main navigation where you can browser different sub-sections of the app: Switch Store, Settings, WooCommerce Admin, View Store and Reviews. [https://github.com/woocommerce/woocommerce-ios/pull/5926]
- [***] Store admins can now access sites with plugins that have Jetpack Connection Package (e.g. WooCommerce Payments, Jetpack Backup) in the app. These sites do not require Jetpack-the-plugin to connect anymore. Store admins can still install Jetpack-the-plugin from the app through settings or a Jetpack banner. [https://github.com/woocommerce/woocommerce-ios/pull/5924]
- [*] Add/Edit Product screen: Fix transient product name while adding images.[https://github.com/woocommerce/woocommerce-ios/pull/5840]

8.3
-----
- [***] All merchants can create Simple Payments orders. [https://github.com/woocommerce/woocommerce-ios/pull/5684]
- [**] System status report can now be viewed and copied directly from within the app. [https://github.com/woocommerce/woocommerce-ios/pull/5702]
- [**] Product SKU input scanner is now available as a beta feature. To try it, enable it from settings and you can scan a barcode to use as the product SKU in product inventory settings! [https://github.com/woocommerce/woocommerce-ios/pull/5695]
- [**] Now you chan share a payment link when creating a Simple Payments order [https://github.com/woocommerce/woocommerce-ios/pull/5819]
- [*] Reviews: "Mark all as read" checkmark bar button item button replaced with menu button which launches an action sheet. Menu button is displayed only if there are unread reviews available.[https://github.com/woocommerce/woocommerce-ios/pull/5833]
- [internal] Refactored ReviewsViewController to add tests. [https://github.com/woocommerce/woocommerce-ios/pull/5834]

8.2
-----
- [***] In-Person Payments: Now you can collect Simple Payments on the go. [https://github.com/woocommerce/woocommerce-ios/pull/5635]
- [*] Products: After generating a new variation for a variable product, you are now taken directly to edit the new variation. [https://github.com/woocommerce/woocommerce-ios/pull/5649]
- [*] Dashboard: the visitor count in the Today tab is now shown when Jetpack site stats are enabled.
- [*] Add/Edit Product Images: tapping on the last `n` images while `n` images are pending upload does not crash the app anymore. [https://github.com/woocommerce/woocommerce-ios/pull/5672]

8.2
-----
- [*] Shipping Labels: Fixes a crash when saving a new shipping label after opening the order from a push notification. [https://github.com/woocommerce/woocommerce-ios/pull/5549]
- [**] In-Person Payments: Improved support for VoiceOver. [https://github.com/woocommerce/woocommerce-ios/pull/5572]
- [*] In-Person Payments: Fixes a crash when printing more than one receipt. [https://github.com/woocommerce/woocommerce-ios/pull/5575]

8.1
-----
- [***] Now it's possible to filter Order List by multiple statuses and date ranges. Plus, we removed the top tab bar on Orders Tab. [https://github.com/woocommerce/woocommerce-ios/pull/5491]
- [*] Login: Password AutoFill will suggest wordpress.com accounts. [https://github.com/woocommerce/woocommerce-ios/pull/5399]
- [*] Store picker: after logging in with store address, the pre-selected store is now the currently selected store instead of the store from login flow. [https://github.com/woocommerce/woocommerce-ios/pull/5508]
- [*] The application icon number from order push notifications is now cleared after visiting the orders tab. [https://github.com/woocommerce/woocommerce-ios/pull/5715]
- [internal] Migrated Settings screen to MVVM [https://github.com/woocommerce/woocommerce-ios/pull/5393]


8.0
-----
- [*] Product List: Add support for product filtering by category. [https://github.com/woocommerce/woocommerce-ios/pull/5388]
- [***] Push notifications are now supported for all connected stores. [https://github.com/woocommerce/woocommerce-ios/pull/5299]
- [*] Fix: in Settings > Switch Store, tapping "Dismiss" after selecting a different store does not switch stores anymore. [https://github.com/woocommerce/woocommerce-ios/pull/5359]

7.9
-----
- [*] Fix: after disconnecting a site or connecting to a new site, the sites in site picker (Settings > Switch Store) should be updated accordingly. The only exception is when the newly disconnected site is the currently selected site. [https://github.com/woocommerce/woocommerce-ios/pull/5241]
- [*] Order Details: Show a button on the "Product" section of Order Details screen to allow recreating shipping labels. [https://github.com/woocommerce/woocommerce-ios/pull/5255]
- [*] Edit Order Address - Enable `Done` button when `Use as {Shipping/Billing} Address` toggle is turned on. [https://github.com/woocommerce/woocommerce-ios/pull/5254]
- [*] Add/Edit Product: fix an issue where the product name keyboard is English only. [https://github.com/woocommerce/woocommerce-ios/pull/5288]
- [*] Order Details: some sites cannot parse order requests where the fields parameter has spaces, and the products section cannot load as a result. The spaces are now removed. [https://github.com/woocommerce/woocommerce-ios/pull/5298]

7.8
-----
- [***] Shipping Labels: merchants can create multiple packages for the same order, moving the items between different packages. [https://github.com/woocommerce/woocommerce-ios/pull/5190]
- [*] Fix: Navigation bar buttons are now consistently pink on iOS 15. [https://github.com/woocommerce/woocommerce-ios/pull/5139]
- [*] Fix incorrect info banner color and signature option spacing on Carrier and Rates screen. [https://github.com/woocommerce/woocommerce-ios/pull/5144]
- [x] Fix an error where merchants were unable to connect to valid stores when they have other stores with corrupted information https://github.com/woocommerce/woocommerce-ios/pull/5161
- [*] Shipping Labels: Fix issue with decimal values on customs form when setting the device with locales that use comma as decimal point. [https://github.com/woocommerce/woocommerce-ios/pull/5195]
- [*] Shipping Labels: Fix crash when tapping on Learn more rows of customs form. [https://github.com/woocommerce/woocommerce-ios/pull/5207]
- [*] Shipping Labels: The shipping address now prefills the phone number from the billing address if a shipping phone number is not available. [https://github.com/woocommerce/woocommerce-ios/pull/5177]
- [*] Shipping Labels: now in Carrier and Rates we always display the discounted rate instead of the retail rate if available. [https://github.com/woocommerce/woocommerce-ios/pull/5188]
- [*] Shipping Labels: If the shipping address is invalid, there are now options to email, call, or message the customer. [https://github.com/woocommerce/woocommerce-ios/pull/5228]
- [*] Accessibility: notify when offline mode banner appears or disappears. [https://github.com/woocommerce/woocommerce-ios/pull/5225]

7.7
-----
- [***] In-Person Payments: US merchants can now obtain a card reader and then collect payments directly from the app. [https://github.com/woocommerce/woocommerce-ios/pull/5030]
- [***] Shipping Labels: Merchants can now add new payment methods for shipping labels directly from the app. [https://github.com/woocommerce/woocommerce-ios/pull/5023]
- [**] Merchants can now edit shipping & billing addresses from orders. [https://github.com/woocommerce/woocommerce-ios/pull/5097]
- [x] Fix: now a default paper size will be selected in Shipping Label print screen. [https://github.com/woocommerce/woocommerce-ios/pull/5035]
- [*] Show banner on screens that use cached data when device is offline. [https://github.com/woocommerce/woocommerce-ios/pull/5000]
- [*] Fix incorrect subtitle on customs row of Shipping Label purchase flow. [https://github.com/woocommerce/woocommerce-ios/pull/5093]
- [*] Make sure customs form printing option is not available on non-international orders. [https://github.com/woocommerce/woocommerce-ios/pull/5104]
- [*] Fix incorrect logo for DHL in Shipping Labels flow. [https://github.com/woocommerce/woocommerce-ios/pull/5105]

7.6
-----
- [x] Show an improved error modal if there are problems while selecting a store. [https://github.com/woocommerce/woocommerce-ios/pull/5006]
- [***] Shipping Labels: Merchants can now add new custom and service packages for shipping labels directly from the app. [https://github.com/woocommerce/woocommerce-ios/pull/4976]
- [*] Fix: when product image upload fails, the image cell stop loading. [https://github.com/woocommerce/woocommerce-ios/pull/4989]

7.5
-----
- [***] Merchants can now purchase shipping labels and declare customs forms for international orders. [https://github.com/woocommerce/woocommerce-ios/pull/4896]
- [**] Merchants can now edit customer provided notes from orders. [https://github.com/woocommerce/woocommerce-ios/pull/4893]
- [*] Fix empty states sometimes not centered vertically [https://github.com/woocommerce/woocommerce-ios/pull/4890]
- [*] Fix error syncing products due to decoding failure of regular_price in product variations. [https://github.com/woocommerce/woocommerce-ios/pull/4901]
- [*] Hide bottom bar on shipping label purchase form. [https://github.com/woocommerce/woocommerce-ios/pull/4902]

7.4
-----
- [*] Fix an issue where some extension was not shown in order item details. [https://github.com/woocommerce/woocommerce-ios/pull/4753]
- [*] Fix: The refund button within Order Details will be hidden if the refund is zero. [https://github.com/woocommerce/woocommerce-ios/pull/4789]
- [*] Fix: Incorrect arrow direction for right-to-left languages on Shipping Label flow. [https://github.com/woocommerce/woocommerce-ios/pull/4796]
- [*] Fix: Shouldn't be able to schedule a sale without sale price. [https://github.com/woocommerce/woocommerce-ios/pull/4825]
- [*] Fix: Edit address screen is pushed twice in Shipping Label flow when missing name in origin or destination address. [https://github.com/woocommerce/woocommerce-ios/pull/4845]

7.3
-----
- [*] Order Detail: now we do not offer the "email note to customer" option if no email is available. [https://github.com/woocommerce/woocommerce-ios/pull/4680]
- [*] My Store: If there are errors loading the My Store screen, a banner now appears at the top of the screen with links to troubleshoot or contact support. [https://github.com/woocommerce/woocommerce-ios/pull/4704]
- [*] Fix: Added 'Product saved' confirmation message when a product is updated [https://github.com/woocommerce/woocommerce-ios/pull/4709]
- [*] Shipping Labels: Updated address validation to automatically use trivially normalized address for origin and destination. [https://github.com/woocommerce/woocommerce-ios/pull/4719]
- [*] Fix: Order details for products with negative prices now will show correctly [https://github.com/woocommerce/woocommerce-ios/pull/4683]
- [*] Fix: Order list not extend edge-to-edge in dark mode. [https://github.com/woocommerce/woocommerce-ios/pull/4728]
- [*] Plugins: Added list of active and inactive plugins that can be reached by admins in the settings screen. [https://github.com/woocommerce/woocommerce-ios/pull/4735]
- [*] Login: Updated appearance of back buttons in navigation bar to minimal style. [https://github.com/woocommerce/woocommerce-ios/pull/4726]
- [internal] Upgraded Zendesk SDK to version 5.3.0. [https://github.com/woocommerce/woocommerce-ios/pull/4699]
- [internal] Updated GoogleSignIn to version 6.0.1 through WordPressAuthenticator. There should be no functional changes, but may impact Google sign in flow. [https://github.com/woocommerce/woocommerce-ios/pull/4725]

7.2
-----
- [*] Order Fulfillment: Updated success notice message [https://github.com/woocommerce/woocommerce-ios/pull/4589]
- [*] Order Fulfillment: Fixed issue footer view getting clipped of by iPhone notch [https://github.com/woocommerce/woocommerce-ios/pull/4631]
- [*] Shipping Labels: Updated address validation to make sure a name is entered for each address. [https://github.com/woocommerce/woocommerce-ios/pull/4601]
- [*] Shipping Labels: Hide Contact button on Shipping To Address form when customer phone number is not provided. [https://github.com/woocommerce/woocommerce-ios/pull/4663]
- [*] Shipping Labels: Updated edge-to-edge table views for all forms. [https://github.com/woocommerce/woocommerce-ios/pull/4657]
- [*] Orders and Order Details: Updated edge-to-edge table views for consistent look across the app. [https://github.com/woocommerce/woocommerce-ios/pull/4638]
- [*] Reviews and Review Details: Updated edge-to-edge table views for consistent look across the app. [https://github.com/woocommerce/woocommerce-ios/pull/4637]
- [*] New error screen displayed to users without the required roles to access the store. [https://github.com/woocommerce/woocommerce-ios/pull/4493]

7.1
-----
- [***] Merchants from US can create shipping labels for physical orders from the app. The feature supports for now only orders where the shipping address is in the US. [https://github.com/woocommerce/woocommerce-ios/pull/4578]
- [**] Due to popular demand, the Order fulfill is displayed once again when clicking on the Mark order complete button. [https://github.com/woocommerce/woocommerce-ios/pull/4567]
- [*] Fix: Interactive pop gesture on Order Details and Settings screen. [https://github.com/woocommerce/woocommerce-ios/pull/4504]
- [*] Fix: Frozen refresh control and placeholder when switching tabs [https://github.com/woocommerce/woocommerce-ios/pull/4505]
- [internal] Stats tab: added network sync throttling [https://github.com/woocommerce/woocommerce-ios/pull/4494]

7.0
-----
- [**] Order Detail: now we display Order Items and Shipping Label Packages as separate sections. [https://github.com/woocommerce/woocommerce-ios/pull/4445]
- [*] Fix: Orders for a variable product with different configurations of a single variation will now show each order item separately. [https://github.com/woocommerce/woocommerce-ios/pull/4445]
- [*] If the Orders, Products, or Reviews lists can't load, a banner now appears at the top of the screen with links to troubleshoot or contact support. [https://github.com/woocommerce/woocommerce-ios/pull/4400, https://github.com/woocommerce/woocommerce-ios/pull/4407]
- [*] Fix: Stats tabs are now displayed and ordered correctly in RTL languages. [https://github.com/woocommerce/woocommerce-ios/pull/4444]
- [*] Fix: Missing "Add Tracking" button in orders details. [https://github.com/woocommerce/woocommerce-ios/pull/4520]


6.9
-----
- [*] Order Detail: now we display a loader on top, to communicate that the order detail view has not yet been fully loaded. [https://github.com/woocommerce/woocommerce-ios/pull/4396]
- [*] Products: You can edit product attributes for variations right from the main product form. [https://github.com/woocommerce/woocommerce-ios/pull/4350]
- [*] Improved CTA. "Print Shipping Label" instead of "Reprint Shipping Label". [https://github.com/woocommerce/woocommerce-ios/pull/4394]
- [*] Improved application log viewer. [https://github.com/woocommerce/woocommerce-ios/pull/4387]
- [*] Improved the experience when creating the first variation. [https://github.com/woocommerce/woocommerce-ios/pull/4405]

6.8
-----

- [***] Dropped iOS 13 support. From now we support iOS 14 and later. [https://github.com/woocommerce/woocommerce-ios/pull/4209]
- [**] Products: Added the option to create and edit a virtual product directly from the product detail screen. [https://github.com/woocommerce/woocommerce-ios/pull/4214]

6.7
-----
- [**] Add-Ons: Order add-ons are now available as a beta feature. To try it, enable it from settings! [https://github.com/woocommerce/woocommerce-ios/pull/4119]

6.6
-----
- [*] Fix: Product variations only support at most one image, so we won't show an option to add a second one. [https://github.com/woocommerce/woocommerce-ios/pull/3994]
- [*] Fix: The screen to select images from the Media Library would sometimes crash when the library had a specific number of images. [https://github.com/woocommerce/woocommerce-ios/pull/4003]
- [*] Improved error messages for logins. [https://github.com/woocommerce/woocommerce-ios/pull/3957]

6.5
-----
- [*] Fix: Product images with non-latin characters in filenames now will load correctly and won't break Media Library. [https://github.com/woocommerce/woocommerce-ios/pull/3935]
- [*] Fix: The screen to select images from the Media Library would sometimes crash when the library had a specific number of images. [https://github.com/woocommerce/woocommerce-ios/pull/4070]

6.4
-----
- [*] Login: New design and illustrations for the initial login screen, promoting the app's main features. [https://github.com/woocommerce/woocommerce-ios/pull/3867]
- [*] Enhancement/fix: Unify back button style across the app. [https://github.com/woocommerce/woocommerce-ios/pull/3872]

6.3
-----
- [**] Products: Now you can add variable products from the create product action sheet. [https://github.com/woocommerce/woocommerce-ios/pull/3836]
- [**] Products: Now you can easily publish a product draft or pending product using the navigation bar buttons [https://github.com/woocommerce/woocommerce-ios/pull/3846]
- [*] Fix: In landscape orientation, all backgrounds on detail screens and their subsections now extend edge-to-edge. [https://github.com/woocommerce/woocommerce-ios/pull/3808]
- [*] Fix: Creating an attribute or a variation no longer saves your product pending changes. [https://github.com/woocommerce/woocommerce-ios/pull/3832]
- [*] Enhancement/fix: image & text footnote info link rows are now center aligned in order details reprint shipping label info row and reprint screen. [https://github.com/woocommerce/woocommerce-ios/pull/3805]

6.2
-----

- [***] Products: When editing a product, you can now create/delete/update product variations, product attributes and product attribute options. https://github.com/woocommerce/woocommerce-ios/pull/3791
- [**] Large titles are enabled for the four main tabs like in Android. In Dashboard and Orders tab, a workaround is implemented with some UI/UX tradeoffs where the title size animation is not as smooth among other minor differences from Products and Reviews tab. We can encourage beta users to share any UI issues they find with large titles. [https://github.com/woocommerce/woocommerce-ios/pull/3763]
- [*] Fix: Load product inventory settings in read-only mode when the product has a decimal stock quantity. This fixes the products tab not loading due to product decoding errors when third-party plugins enable decimal stock quantities. [https://github.com/woocommerce/woocommerce-ios/pull/3717]
- [*] Fix: Loading state stuck in Reviews List. [https://github.com/woocommerce/woocommerce-ios/pull/3753]

6.1
-----
- [**] Products: When editing variable products, you can now edit the variation attributes to select different attribute options. [https://github.com/woocommerce/woocommerce-ios/pull/3628]
- [*] Fixes a bug where long pressing the back button sometimes displayed an empty list of screens.
- [*] Product Type: Updated product type detail to display "Downloadable" if a product is downloadable. [https://github.com/woocommerce/woocommerce-ios/pull/3647]
- [*] Product Description: Updated the placeholder text in the Aztec Editor screens to provide more context. [https://github.com/woocommerce/woocommerce-ios/pull/3668]
- [*] Fix: Update the downloadable files row to read-only, if the product is accessed from Order Details. [https://github.com/woocommerce/woocommerce-ios/pull/3669]
- [*] Fix: Thumbnail image of a product wasn't being loaded correctly in Order Details. [https://github.com/woocommerce/woocommerce-ios/pull/3678]
- [*] Fix: Allow product's `regular_price` to be a number and `sold_individually` to be `null` as some third-party plugins could alter the type in the API. This could help with the products tab not loading due to product decoding errors. [https://github.com/woocommerce/woocommerce-ios/pull/3679]
- [internal] Attempted fix for a crash in product image upload. [https://github.com/woocommerce/woocommerce-ios/pull/3693]

6.0
-----
- [**] Due to popular demand, the product SKU is displayed once again in Order Details screen. [https://github.com/woocommerce/woocommerce-ios/pull/3564]
- [*] Updated copyright notice to WooCommerce
- [*] Fix: top performers in "This Week" tab should be showing the same data as in WC Admin.
- [*] Fix: visitor stats in Dashboard should be more consistent with web data on days when the end date for more than one tab is the same (e.g. "This Week" and "This Month" both end on January 31). [https://github.com/woocommerce/woocommerce-ios/pull/3532]
- [*] Fix: navbar title on cross-sells products list displayed title for upsells [https://github.com/woocommerce/woocommerce-ios/pull/3565]
- [*] Added drag-and-drop sorting to Linked Products [https://github.com/woocommerce/woocommerce-ios/pull/3548]
- [internal] Refactored Core Data migrator stack to help reduce crashes [https://github.com/woocommerce/woocommerce-ios/pull/3523]


5.9
-----
- [**] Product List: if a user applies custom sort orders and filters in the Product List, now when they reopen the app will be able to see the previous settings applied. [https://github.com/woocommerce/woocommerce-ios/pull/3454]
- [*] Removed fulfillment screen and moved fulfillment to the order details screen. [https://github.com/woocommerce/woocommerce-ios/pull/3453]
- [*] Fix: billing information action sheets now are presented correctly on iPad. [https://github.com/woocommerce/woocommerce-ios/pull/3457]
- [*] fix: the rows in the product search list now don't have double separators. [https://github.com/woocommerce/woocommerce-ios/pull/3456]
- [*] Fix: During login, the spinner when a continue button is in loading state is now visible in dark mode. [https://github.com/woocommerce/woocommerce-ios/pull/3472]
- [*] fix: when adding a note to an order, the text gets no more deleted if you tap on “Email note to customer”. [https://github.com/woocommerce/woocommerce-ios/pull/3473]
- [*] Added Fees to order details. [https://github.com/woocommerce/woocommerce-ios/pull/3475]
- [*] fix: now we don't show any more similar alert notices if an error occurred. [https://github.com/woocommerce/woocommerce-ios/pull/3474]
- [*] fix: in Settings > Switch Store, the spinner in the "Continue" button at the bottom is now visible in dark mode. [https://github.com/woocommerce/woocommerce-ios/pull/3468]
- [*] fix: in order details, the shipping and billing address are displayed in the order of the country (in some eastern Asian countries, the address starts from the largest unit to the smallest). [https://github.com/woocommerce/woocommerce-ios/pull/3469]
- [*] fix: product is now read-only when opened from the order details. [https://github.com/woocommerce/woocommerce-ios/pull/3491]
- [*] fix: pull to refresh on the order status picker screen does not resets anymore the current selection. [https://github.com/woocommerce/woocommerce-ios/pull/3493]
- [*] When adding or editing a link (e.g. in a product description) link settings are now presented as a popover on iPad. [https://github.com/woocommerce/woocommerce-ios/pull/3492]
- [*] fix: the glitch when launching the app in logged out state or after tapping "Try another account" in store picker is now gone. [https://github.com/woocommerce/woocommerce-ios/pull/3498]
- [*] Minor enhancements: in product editing form > product reviews list, the rows don't show highlighted state on tap anymore since they are not actionable. Same for the number of upsell and cross-sell products in product editing form > linked products. [https://github.com/woocommerce/woocommerce-ios/pull/3502]


5.8
-----
- [***] Products M5 features are now available to all. Products M5 features: add and edit linked products, add and edit downloadable files, product deletion. [https://github.com/woocommerce/woocommerce-ios/pull/3420]
- [***] Shipping labels M1 features are now available to all: view shipping label details, request a refund, and reprint a shipping label via AirPrint. [https://github.com/woocommerce/woocommerce-ios/pull/3436]
- [**] Improved login flow, including better error handling. [https://github.com/woocommerce/woocommerce-ios/pull/3332]


5.7
-----
- [***] Dropped iOS 12 support. From now we support iOS 13 and later. [https://github.com/woocommerce/woocommerce-ios/pull/3216]
- [*] Fixed spinner appearance in the footer of orders list. [https://github.com/woocommerce/woocommerce-ios/pull/3249]
- [*] In order details, the image for a line item associated with a variation is shown now after the variation has been synced. [https://github.com/woocommerce/woocommerce-ios/pull/3314]
- [internal] Refactored Core Data stack so more errors will be propagated. [https://github.com/woocommerce/woocommerce-ios/pull/3267]


5.6
-----
- [**] Fixed order list sometimes not showing newly submitted orders.
- [*] now the date pickers on iOS 14 are opened as modal view. [https://github.com/woocommerce/woocommerce-ios/pull/3148]
- [*] now it's possible to remove an image from a Product Variation if the WC version 4.7+. [https://github.com/woocommerce/woocommerce-ios/pull/3159]
- [*] removed the Product Title in product screen navigation bar. [https://github.com/woocommerce/woocommerce-ios/pull/3187]
- [*] the icon of the cells inside the Product Detail are now aligned at 10px from the top margin. [https://github.com/woocommerce/woocommerce-ios/pull/3199]
- [**] Added the ability to issue refunds from the order screen. Refunds can be done towards products or towards shipping. [https://github.com/woocommerce/woocommerce-ios/pull/3204]
- [*] Prevent banner dismiss when tapping "give feedback" on products screen. [https://github.com/woocommerce/woocommerce-ios/pull/3221]
- [*] Add keyboard dismiss in Add Tracking screen [https://github.com/woocommerce/woocommerce-ios/pull/3220]


5.5
-----
- [**] Products M4 features are now available to all. Products M4 features: add a simple/grouped/external product with actions to publish or save as draft. [https://github.com/woocommerce/woocommerce-ios/pull/3133]
- [*] enhancement: Order details screen now shows variation attributes for WC version 4.7+. [https://github.com/woocommerce/woocommerce-ios/pull/3109]
- [*] fix: Product detail screen now includes the number of ratings for that product. [https://github.com/woocommerce/woocommerce-ios/pull/3089]
- [*] fix: Product subtitle now wraps correctly in order details. [https://github.com/woocommerce/woocommerce-ios/pull/3201]


5.4
-----
- [*] fix: text headers on Product price screen are no more clipped with large text sizes. [https://github.com/woocommerce/woocommerce-ios/pull/3090]


5.4
-----
- [*] fix: the footer in app Settings is now correctly centered.
- [*] fix: Products tab: earlier draft products now show up in the same order as in core when sorting by "Newest to Oldest".
- [*] enhancement: in product details > price settings, the sale dates can be edited inline in iOS 14 using the new date picker. Also, the sale end date picker editing does not automatically end on changes anymore. [https://github.com/woocommerce/woocommerce-ios/pull/3044]
- [*] enhancement: in order details > add tracking, the date shipped can be edited inline in iOS 14 using the new date picker. [https://github.com/woocommerce/woocommerce-ios/pull/3044]
- [*] enhancement: in products list, the "(No Title)" placeholder will be showed when a product doesn't have the title set. [https://github.com/woocommerce/woocommerce-ios/pull/3068]
- [*] fix: the placeholder views in the top dashboard chart and orders tab do not have unexpected white background color in Dark mode in iOS 14 anymore. [https://github.com/woocommerce/woocommerce-ios/pull/3063]


5.3
-----
- [**] In Settings > Experimental Features, a Products switch is now available for turning Products M4 features on and off (default off). Products M4 features: add a simple/grouped/external product with actions to publish or save as draft.
- [*] Opening a product from order details now shows readonly product details of the same styles as in editable product details.
- [*] Opening a product variation from order details now shows readonly product variation details and this product variation does not appear in the Products tab anymore.
- [*] Enhancement: when not saving a product as "published", the in-progress modal now shows title and message like "saving your product" instead of "publishing your product".
- [*] In product and variation list, the stock quantity is not shown anymore when stock management is disabled.
- [*] Enhancement: when the user attempts to dismiss the product selector search modal while at least one product is selected for a grouped product's linked products, a discard changes action sheet is shown.
- [internal] Renamed a product database table (Attribute) to GenericAttribute. This adds a new database migration.  [https://github.com/woocommerce/woocommerce-ios/pull/2883]
- [internal] Refactored the text fields in the Manual Shipment Tracking page. [https://github.com/woocommerce/woocommerce-ios/pull/2979]
- [internal] Attempt fix for startup crashes. [https://github.com/woocommerce/woocommerce-ios/pull/3069]


5.2
-----
- [**] Products: now you can editing basic fields for non-core products (whose product type is not simple/external/variable/grouped) - images, name, description, readonly price, readonly inventory, tags, categories, short description, and product settings.
- [*] Enhancement: for variable products, the stock status is now shown in its variation list.
- [*] Sign In With Apple: if the Apple ID has been disconnected from the WordPress app (e.g. in Settings > Apple ID > Password & Security > Apps using Apple ID), the app is logged out on app launch or app switch.
- [*] Now from an Order Detail it's only possible to open a Product in read-only mode.
- [internal] #2881 Upgraded WPAuth from 1.24 to 1.26-beta.12. Regressions may happen in login flows.
- [internal] #2896 Configured the same user agent header for all the network requests made through the app.
- [internal] #2879 After logging out, the persistent store is not reset anymore to fix a crash in SIWA revoked token scenario after app launch (issue #2830). No user-facing changes are intended, the data should be associated with a site after logging out and in like before.

5.1
-----
- [*] bugfix: now reviews are refreshed correctly. If you try to delete or to set as spam a review from the web, the result will match in the product reviews list.
- [*] If the Products switch is on in Settings > Experimental Features:
  - For a variable product, the stock status is not shown in the product details anymore when stock management is disabled since stock status is controlled at variation level.
- [internal] The Order List and Orders Search → Filter has a new backend architecture (#2820). This was changed as an experiment to fix #1543. This affects iOS 13.0 users only. No new behaviors have been added. Github project: https://git.io/JUBco.
- [*] Orders → Search list will now show the full counts instead of “99+”. #2825


5.0
-----
- [*] Order details > product details: tapping outside of the bottom sheet from "Add more details" menu does not dismiss the whole product details anymore.
- [*] If the Products switch is on in Settings > Experimental Features, product editing for basic fields are enabled for non-core products (whose product type is not simple/external/variable/grouped) - images, name, description, readonly price, readonly inventory, tags, categories, short description, and product settings.
- [*] Order Detail: added "Guest" placeholder on Order Details card when there's no customer name.
- [*] If the Products switch is on in Settings > Experimental Features:
  - Product editing for basic fields are enabled for non-core products (whose product type is not simple/external/variable/grouped) - images, name, description, readonly price, readonly inventory, tags, categories, short description, and product settings.
  - Inventory and shipping settings are now editable for a variable product.
  - A product variation's stock status is now editable in inventory settings.
  - Reviews row is now hidden if reviews are disabled.
  - Now it's possible to open the product's reviews screen also if there are no reviews.
  - We improved our VoiceOver support in Product Detail screen.
- [*] In Settings, the "Feature Request" button was replaced with "Send Feedback" (Survey) (https://git.io/JUmUY)


4.9
-----
- [**] Sign in with Apple is now available in the log in process.
- [**] In Settings > Experimental Features, a Products switch is now available for turning Products M3 features on and off for core products (default off for beta testing). Products M3 features: edit grouped, external and variable products, enable/disable reviews, change product type and update categories and tags.
- [*] Edit Products: the update action now shows up on the product details after updating just the sale price.
- [*] Fix a crash that sometimes happen when tapping on a Product Review push notification.
- [*] Variable product > variation list: a warning banner is shown if any variations do not have a price, and warning text is shown on these variation rows.


4.8
-----
- [*] Enabled right/left swipe on product images.


4.7
-----
- [*] Fixed an intermittent crash when sending an SMS from the app.


4.6
-----
- [*] Fix an issue in the y-axis values on the dashboard charts where a negative value could show two minus signs.
- [*] When a simple product doesn't have a price set, the price row on the product details screen now shows "Add Price" placeholder instead of an empty regular price.
- [*] If WooCommerce 4.0 is available the app will show the new stats dashboard, otherwise will show a banner indicating the user to upgrade.
- [*] The total orders row is removed from the readonly product details (products that are not a simple product) to avoid confusion since it's not shown on the editable form for simple products.


4.5
-----
- [**] Products: now you can update product images, product settings, viewing and sharing a product.
- [*] In Order Details, the item subtotal is now shown on the right side instead of the quantity. The quantity can still be viewed underneath the product name.
- [*] In Order Details, SKU was removed from the Products List. It is still shown when fulfilling the order or viewing the product details.
- [*] Polish the loading state on the product variations screen.
- [*] When opening a simple product from outside of the Products tab (e.g. from Top Performers section or an order), the product name and ellipsis menu (if the Products feature switch is enabled) should be visible in the navigation bar.


4.4
-----
- Order Detail: the HTML shipping method is now showed correctly
- [internal] Logging in via 'Log in with Google' has changes that can cause regressions. See https://git.io/Jf2Fs for full testing details.
- [**] Fix bugs related to push notifications: after receiving a new order push notification, the Reviews tab does not show a badge anymore. The application icon badge number is now cleared by navigating to the Orders tab and/or the Reviews tab, depending on the types of notifications received.
- [*] The discard changes prompt now only appears when navigating from product images screen if any images have been deleted.
- [*] Fix the issue where product details screen cannot be scrolled to the bottom in landscape after keyboard is dismissed (e.g. from editing product title).
- [*] The product name is now shown in the product details navigation bar so that the name is always visible.
- [*] The images pending upload should be visible after editing product images from product details.
- [*] The discard changes prompt does not appear when navigating from product settings detail screens with a text field (slug, purchase note, and menu order) anymore.
- [*] Fix the wrong cell appearance in the order status list.
- [*] The "View product in store" action will be shown only if the product is published.
- [internal] Modified the component used for fetching data from the database. Please watch out for crashes in lists.


4.3
-----
- Products: now the Product details can be edited and saved outside Products tab (e.g. from Order details or Top Performers).
- [internal]: the navigation to the password entry screen has changed and can cause regressions. See https://git.io/JflDW for testing details.
- [internal] Refactored some API calls for fetching a Note, Product, and Product Review.
- Products: we improved our VoiceOver support in Product Price settings
- In Settings > Experimental Features, a Products switch is now available for turning Products M2 features on and off for simple products (default off for beta testing). Products M2 features: update product images, product settings, viewing and sharing a product.
- The WIP banner on the Products tab is now collapsed by default for more vertical space.
- Dropped iOS 11 support. From now we support iOS 12 and later.
- In Order Details, the Payment card is now shown right after the Products and Refunded Products cards.


4.2
-----
- Products: now tapping anywhere on a product cell where you need to insert data, like in Product Price and Product Shipping settings, you start to edit the text field.
- Products: now the keyboard pop up automatically in Edit Description
- The Processing orders list will now show upcoming (future) orders.
- Improved stats: fixed the incorrect time range on "This Week" tab when loading improved stats on a day when daily saving time changes.
- [internal]: the "send magic link" screen has navigation changes that can cause regressions. See https://git.io/Jfqio for testing details.
- The Orders list is now automatically refreshed when reopening the app.
- The Orders list is automatically refreshed if a new order (push notification) comes in.
- Orders -> Search: The statuses now shows the total number of orders with that status.


4.1
-----
- Fix an intermittent crash when downloading Orders
- The Photo Library permission alert shouldn't be prompted when opening the readonly product details or edit product for simple products, which is reproducible on iOS 11 or 12 devices. (The permission is only triggered when uploading images in Zendesk support or in debug builds with Products M2 enabled.)
- [internal] Updated the empty search result views for Products and Orders. https://git.io/Jvdap


4.0
-----
- Products is now available with limited editing for simple products!
- Fix pulling to refresh on the Processing tab sometimes will not show the up-to-date orders.
- Edit Product > Price Settings: schedule sale is now available even when either the start or end date is not set, and the sale end date can be removed now.
- Improved stats: fixed a crash when loading improved stats on a day when daily saving time changes.
- [internal] Changed the Shipping and Tax classes list loading so that any cached data is shown right away
- [internal] Edit Products M2: added an image upload source for product images - WordPress Media Library.
- [internal] Slightly changed the dependency graph of the database fetching component. Please watch out for data loading regressions.
- [internal] the signup and login Magic Link flows have code changes. See https://git.io/JvyB3 for testing details.
- [internal] the login via Magic Link flows have code changes. See https://git.io/JvyB3 for testing details.
- [internal] the login via Continue with Google flows have code changes that can cause regressions. See https://git.io/Jvyjg for testing details.
- [internal] the signup and login Magic Link flows have code changes. See https://git.io/JvyB3 for testing details.
- [internal] under Edit Products M2 feature flag, there are 4 ways to sort the products on the products tab.
- [internal] the login flow has changes to the 2-factor authentication navigation. See https://git.io/JvdKP for testing details.

3.9
-----
- bugfix: now in the Order List the order status label is no more clipped
- bugfix: now the launch screen is no more stretched
- The Shipping Provider flow, will be called now Shipping Carrier.
- Edit Products: in price settings, the order of currency and price field follows the store currency options under wp-admin > WooCommerce > Settings > General.
- [internal] The signup and login flows have code changes. See https://git.io/Jv1Me for testing details.

3.8
-----
- Dashboard stats: any negative revenue (from refunds for example) for a time period are shown now.
- Redesigned Orders List: Processing and All Orders are now shown in front. Filtering was moved to the Search view.
- Fix Reviews sometimes failing to load on some WooCommerce configurations
- Experimental: a Products feature switch is visible in Settings > Experimental Features that shows/hides the Products tab, and allow to edit a product.

3.7
-----
- Dashboard: now tapping on a product on "Top Performers" section open the product detail

3.6
-----
- Order Details: see a list of issued refunds inside the order detail screen
- Orders tab: Orders to fulfill badge shows numbers 1-99, and now 99+ for anything over 99. Previously, it was 9+.
- Orders tab: The full total amount is now shown.
- Order Details & Product UI: if a Product name has HTML escape characters, they should be decoded in the app.
- Order Details: if the Order has multiple Products, tapping on any Product should open the same Product now.
- bugfix: the orders badge on tab bar now is correctly refreshed after switching to a store with badge count equal to zero.
- The orders tab now localizes item quantities and the order badge.


3.5
-----
- bugfix: when the app is in the foreground while receiving a push notification, the badge on the Orders tab and Reviews tab should be updated correctly based on the type of the notification.
- bugfix: after logging out and in, the Product list should be loaded to the correct store instead of being empty.
- bugfix: in Contact Support, a message should always be sent successfully now.

3.4
-----
- bugfix: on the Order Details screen, the product quantity title in the 2-column header view aligns to the right now
- bugfix: tapping on a new Order push notification, it used to go to the Reviews tab. Now it should go to the new Order screen
- bugfix: on the Products tab, if tapping on a Product and then switching stores, the old Product details used to remain on the Products tab. Now the Product list is always shown on the Products tab after switching stores.
- Dark mode: colors are updated up to design for the navigation bar, tab bar, Fulfill Order > add tracking icon, Review Details > product link icon.
- bugfix/enhancement: on the Products tab, if there are no Products the "Work In Progress" banner is shown with an image placeholder below now.
- bugfix: the deleted Product Variations should not show up after syncing anymore.
- bugfix: now the shipping address in the Order Detail is hidden if the order contains only virtual products
- bugfix: when logged out, Contact Support should be enabled now after typing a valid email address with an email keyboard type.

3.3
-----
- bugfix: add some padding to an order item image in the Fulfillment view, when no SKU exists
- bugfix: View Billing Information > Contact Details: the email button wouldn't do anything if you don't have an email account configured in the Mail app. Now an option to copy the email address is presented instead of doing nothing.
- bugfix: Fulfill Order screen now displays full customer provided note, instead of cutting it to a single line.
- bugfix: Fixed clipped content on section headings with larger font sizes
- bugfix: Fixed footer overlapping the last row in Settings > About with larger font sizes
- bugfix: the Orders badge on tab bar now is correctly refreshed after switching stores

3.2.1
-----
- bugfix: the order detail status and "Begin fulfillment" button now are correctly updated when the order status changes
- bugfix: after adding a new order note, now it appear correctly inside the order detail

3.2
-----
- Experimental: a Products feature switch is visible in Settings > Experimental Features that shows/hides the Products tab with a Work In Progress banner at the top.
- Experimental: if a Product has variations, the variants info are shown on the Product Details that navigates to a list of variations with each price or visibility shown.
- Enhancement: Support for dark mode
- bugfix: Settings no longer convert to partial dark mode.
- Experimental: Support the latest wc-admin plugin release, v0.23.0 and up

3.1
-----
- The order detail view now includes the shipping method of the order.
- Enhancement: The Reviews tab now presents all the Product Reviews
- Updated appearance of Order Details - temporarily disabling dark mode.
- bugfix: fixed UI appearance on cells of Order List when tapping with dark mode enabled.
- bugfix: Reviews no longer convert to partial dark mode. Dark mode coming soon!
- bugfix: Order Details now has the right space between cells.
- bugfix: update the new stats endpoint for WC Admin plugin version 0.22+, and notify the user about the minimum plugin version when they cannot see the new stats. It'd be great to also mention this in the App Store release notes: the new stats UI now requires WC Admin plugin version 0.22+.

3.0
-----
- bugfix: for sites with empty site time zone in the API (usually with UTC specified in wp-admin settings) and when the site time zone is not GMT+0, the stats v4 data no longer has the wrong boundaries (example in #1357).
- bugfix: fixed a UI appearance problem on mail composer on iOS 13.

2.9
-----
- bugfix: the badge "9+" on the Orders tab doesn't overlap with the tab label on iPhone SE/8 landscape now, and polished based on design spec.
- bugfix: the Top Performers in the new stats page should not have a dark header bar when launching the app in Dark mode.
- Enhancement: preselect current Order status when editing the status with a list of order statuses.
- bugfix: on Orders tab, the order status filter now stays after changing an Order status.

2.8
-----

2.7
-----
- Enhancement: Enhancements to the Order Details screen, adding more customer information.
- bugfix: the App Logs shouldn't be editable, only copy / paste.
- bugfix: Reviews were not localized.
- bugfix: On log in, some users would see the Continue button but be unable to Continue, due to errors with the account. A new "Try another account" button has been added as an option.
- bugfix: Product Details page was displaying the Price in the wrong currency.
- Enhancement: removed the "New Orders" card from the My store tab, now that the Orders tab displays the same information.
- Added brand new stats page for user with the WooCommerce Admin plugin and provided an option for users to opt in or out directly from the Settings page.
- bugfix: Order Details: icon on "Details" cell for fulfilled order can be wrong.

2.6
-----
- bugfix: 9+ orders in the orders badge text is now easier to read
- bugfix: Keep those sign-in bugs coming! We tracked down and fixed a `Log in with Jetpack` issue, where users with a Byte Order Mark in their `wp-config.php` file were returning error responses during API requests. These users would see their store listed in the sign-in screen, but were unable to tap the Continue button.
- bugfix: prevents a potential edge case where the login screen could be dismissed in a future version of iOS.
- bugfix: While tuning up the behind-the-scenes for Order Detail screens, we accidentally lost the ability to automatically download any missing product images. Product image downloads restored!

2.5
-----
- bugfix: on certain devices, pulling down to refresh on Order Details screen used to result in weird UI with misplaced labels. Should be fixed in this release.
- Enhancement: Display a badge in the bottom tab, overlapping the Orders icon, to indicate the number of orders processing.
- Enhancement: The Notifications tab has been replaced by Reviews

2.4
-----
- New feature: in Order Details > Shipment Tracking, a new action is added to the "more" action menu for copying tracking number.
- Enhancement: updated the footer in Settings to inform users that we're hiring.
- bugfix & improvement: when Jetpack site stats module is turned off or when user has no permission to view site stats, the generic error toast is not shown to the user anymore. Additionally, the visitors stats UI is shown/hidden when the Jetpack module is activated/deactivated respectively.

2.3
-----
- Improvement: improved Dynamic Type support in the body of the notification in the Notifications tab.

2.2
-----
- improvement: opting out of Tracks syncs with WordPress.com

2.1
-----
- improvement: improved support for RTL languages in the Dashboard
- enhancement: You can now view product images on orders. Tapping on Products in Orders will present a view-only version of the Product's Details.

2.0
-----
- bugfix: dates in the Order Details screen are now localised.
- improvement: improved support for larger font sizes in the login screen

1.9
-----
- bugfix: fixes "Unable to load content" error message when attempting to get Top Performers content.
- new feature: You can now manually add shipment tracking to an Order. This feature is for users who have the [Shipment Tracking plugin](https://woocommerce.com/products/shipment-tracking) installed.
- bugfix: fixes Store Picker: some users are unable to continue after logging in.
- bugfix: fixes a crash when the network connection is slow

1.8
-----

1.7.1
-----
- Fixed a bug where Order List did not load for some users.
- update: this app supports iOS 12.0 and up.
- improvement: improved support for large text sizes.
- bugfix: fixes Order List not loading for some users.
- bugfix: fixes "Unable to load content" error message when attempting to get Top Performers content.

1.7
-----
- improvement: you can now log in using a site address.

1.6
-----
- improvement: Tracking numbers can now be copied to the pasteboard from the order details screen.

1.5
-----
- bugfix: Sometimes Settings would style all the options like "Log Out". No longer happens now.
- bugfix: order status refreshes upon pull-to-refresh in Order Details
- bugfix: payment status label background color showing up beyond rounded border
- improvement: change top performers text from "Total Product Order" to "Total orders" for clarity
- bugfix: fixed an issue on the order details screen where the shipment tracking dates were incorrect

1.4
-----
- bugfix: fix a crash happening on log out
- new feature: Add shipment tracking to Order Details screen
- improvement: The store switcher now allows you to go back to the previous screen without logging you out
- improvement: Custom order status labels are now supported! Instead of just displaying the order status slug and capitalizing the slug, the custom order status label will now be fetched from the server and properly displayed.
- improvement: Filtering by custom order status now supported!
- new feature: You can now manually change the status of an order on the order details screen
- bugfix: correctly flips chevron on Dashboard > New Orders, to support RTL languages.
- bugfix: fixed an issue on the order details screen where the shipment tracking dates were incorrect

1.3
-----
- bugfix: Allows for decimal quantities which some extensions have
- new feature: quick site select. Navigate to Settings > select row with store website.
- improvement: Updated the colors of the bars in the charts for better readability
- improvement: Present an error message with an option to retry when adding a note to an order fails
- improvement: Present an error message with an option to retry when fulfilling an order fails
- bugfix: Log out of the current account right after selecting "Try another account" in store picker
- improvement: Use the store name for the title of the view in "My store" tab
- improvement: Add an alert to let the user know about our new store switcher
- improvement: Display Address in Order Details screen unless every field is empty<|MERGE_RESOLUTION|>--- conflicted
+++ resolved
@@ -2,12 +2,8 @@
 
 13.8
 -----
-<<<<<<< HEAD
 - [*] Add Products: A new view is display to celebrate when the first product is created in a store. [https://github.com/woocommerce/woocommerce-ios/pull/9790]
-
-=======
 - [*] Product form: a share action is shown in the navigation bar if the product can be shared and no more than one action is displayed, in addition to the more menu > Share. [https://github.com/woocommerce/woocommerce-ios/pull/9789]
->>>>>>> eaaf30f3
 
 13.7
 -----
