--- conflicted
+++ resolved
@@ -13,11 +13,8 @@
 - [*] Product creation: the product type row is now editable when creating a product. [https://github.com/woocommerce/woocommerce-ios/pull/10087]
 - [***] Store creation: US users can upgrade Woo Express free trial stores via In-App Purchase [https://github.com/woocommerce/woocommerce-ios/pull/10123]
 - [*] Orders: Users can can now add multiple coupons to orders (not only one) [https://github.com/woocommerce/woocommerce-ios/pull/10126]
-<<<<<<< HEAD
 - [*] Free trial: Local notification after 24 hours since Free trial subscription time to remind to purchase plan. [https://github.com/woocommerce/woocommerce-ios/pull/10133, https://github.com/woocommerce/woocommerce-ios/pull/10130]
-=======
 - [**] Product description AI: an announcement modal is shown for WPCOM stores about the feature, and a new CTA "Write with AI" is more discoverable in the product form with a tooltip. [https://github.com/woocommerce/woocommerce-ios/pull/10142]
->>>>>>> 88a966f5
 
 14.2
 -----
