--- conflicted
+++ resolved
@@ -2,13 +2,10 @@
 
 13.3
 -----
-<<<<<<< HEAD
-- [*] Payments: Added Universal Link support for Set up Tap to Pay on iPhone, and to open Universal Links from Just in Time Messages, to more easily navigate to app features. [https://github.com/woocommerce/woocommerce-ios/pull/9518]
-=======
 - [***] Payments: UK-based stores merchants can take In-Person Payments. [https://github.com/woocommerce/woocommerce-ios/pull/9496]
 - [*] Store creation free trial flow now includes 3 profiler questions again with updated options: store category, selling status, and store country. [https://github.com/woocommerce/woocommerce-ios/pull/9513]
 - [Internal] Store onboarding: Mark "Launch your store" task as complete if the store is already public. This is a workaround for a backend issue which marks "Launch your store" task incomplete for already live stores. [https://github.com/woocommerce/woocommerce-ios/pull/9507]
->>>>>>> 964036f0
+- [*] Payments: Added Universal Link support for Set up Tap to Pay on iPhone, and to open Universal Links from Just in Time Messages, to more easily navigate to app features. [https://github.com/woocommerce/woocommerce-ios/pull/9518]
 
 13.2
 -----
