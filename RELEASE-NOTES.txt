*** PLEASE FOLLOW THIS FORMAT: [<priority indicator, more stars = higher priority>] <description> [<PR URL>]

13.5
-----
<<<<<<< HEAD
- [*] Product form > Inventory: the SKU scanner is enabled for all users, where it used to be behind a feature switch in Settings > Experimental Features. [https://github.com/woocommerce/woocommerce-ios/pull/9631]
=======
- [*] Settings > Domains: Premium domains are now supported, the domain suggestions now match the results on web and Android. It's more noticeable for stores with a domain credit, where not all domains are free for the first year anymore. [https://github.com/woocommerce/woocommerce-ios/pull/9607]
>>>>>>> 0aceecbf
[Internal] Products: Simplify Product Editing experiment is removed; there should be no changes to the existing product creation/editing behavior. [https://github.com/woocommerce/woocommerce-ios/pull/9602]
- [*] Orders: Parses HTML-encoded characters and removes extraneous, non-attribute meta data from the list of attributes for an item in an order. [https://github.com/woocommerce/woocommerce-ios/pull/9603]

13.4
-----
- [*] Payments: Popular and last sold products are displayed on top of the products selection screen when creating or editing an order. [https://github.com/woocommerce/woocommerce-ios/pull/9539]

- [Internal] Payments: Update StripeTerminal pod to 2.19.1 [https://github.com/woocommerce/woocommerce-ios/pull/9537]
- [**] Adds read-only support for the Gift Cards extension in order details. [https://github.com/woocommerce/woocommerce-ios/pull/9558]
- [**] Adds read-only support for the Subscriptions extension in order and product details. [https://github.com/woocommerce/woocommerce-ios/pull/9541]
- [*] Product form > description editor: a magic wand button is added to the keyboard toolbar to auto-generate a product description using Jetpack AI for WPCOM stores. [https://github.com/woocommerce/woocommerce-ios/pull/9577]
- [Internal] Payments: Upate Tap to Pay connection flow strings to avoid mentioning "reader" [https://github.com/woocommerce/woocommerce-ios/pull/9563]
- [*] Store onboarding: Now the onboarding task list can be shown/hidden from settings and also from the dashboard. [https://github.com/woocommerce/woocommerce-ios/pull/9572, https://github.com/woocommerce/woocommerce-ios/pull/9573]
- [**] Adds read-only support for the Min/Max Quantities extension in product details. [https://github.com/woocommerce/woocommerce-ios/pull/9585]

13.3
-----
- [***] Payments: UK-based stores merchants can take In-Person Payments. [https://github.com/woocommerce/woocommerce-ios/pull/9496]
- [*] Store creation free trial flow now includes 3 profiler questions again with updated options: store category, selling status, and store country. [https://github.com/woocommerce/woocommerce-ios/pull/9513]
- [*] Shipping Labels: Origin address's phone number is now saved locally and pre-populated in the creation form. [https://github.com/woocommerce/woocommerce-ios/pull/9520]
- [Internal] Almost all mappers have been updated to only decode without the data envelope if it's not available. Please do a smoke test to ensure that all features still work as before. [https://github.com/woocommerce/woocommerce-ios/pull/9510]
- [Internal] Store onboarding: Mark "Launch your store" task as complete if the store is already public. This is a workaround for a backend issue which marks "Launch your store" task incomplete for already live stores. [https://github.com/woocommerce/woocommerce-ios/pull/9507]
- [*] Payments: Added Universal Link support for Set up Tap to Pay on iPhone, and to open Universal Links from Just in Time Messages, to more easily navigate to app features. [https://github.com/woocommerce/woocommerce-ios/pull/9518]
- [*] Login: Potentially fixed the crash on the onboarding screen. [https://github.com/woocommerce/woocommerce-ios/pull/9523]

13.2
-----
- [Internal] Store creation: New loading screen added for create store flow. [https://github.com/woocommerce/woocommerce-ios/pull/9383]
- [*] Payments: Add account type field to receipts [https://github.com/woocommerce/woocommerce-ios/pull/9416]
- [*] Products can now be filtered within Order creation [https://github.com/woocommerce/woocommerce-ios/pull/9258]
- [*] Products: Adds read-only support for the Composite Products extension in the Products list, including a list of components in product details. [https://github.com/woocommerce/woocommerce-ios/pull/9455]


13.1
-----
- [internal] Users can now create a Free Trial store from the app from the Get Started section of the app prologue. [https://github.com/woocommerce/woocommerce-ios/pull/9396]
- [**] Adds support for Product Multi-selection when creating and/or editing Orders. [https://github.com/woocommerce/woocommerce-ios/issues/8888]
- [**] Users can now install Jetpack for their non-Jetpack sites after logging in with application passwords. [https://github.com/woocommerce/woocommerce-ios/pull/9354]
- [*] Payments: We show a Tap to Pay on iPhone feedback survey button in the Payments menu after the first Tap to Pay on iPhone payment is taken [https://github.com/woocommerce/woocommerce-ios/pull/9366]
- [Internal] Added SiteID to some IPP tracks events [https://github.com/woocommerce/woocommerce-ios/pull/9572,]

13.0
-----
- [*] Adds a banner in "Launch store" task screen to upgrade from free trial plan. [https://github.com/woocommerce/woocommerce-ios/pull/9323]
- [*] Fix: Description, sale price, and image will be copied over to the new product variations when duplicating a variable product. [https://github.com/woocommerce/woocommerce-ios/pull/9322]


12.9
-----
- [**] Dashboard: an onboarding card is shown for sites with the following tasks if any is incomplete: "tell us more about your store" (store location) that opens a webview, "add your first product" that starts the product creation flow, "launch your store" that publishes the store, "customize your domain" that starts the domain purchase flow, and "get paid" that opens a webview. A subset of the tasks may be shown to self-hosted sites and WPCOM sites on a free trial. [https://github.com/woocommerce/woocommerce-ios/pull/9285]
- [*] Jetpack benefit banner and modal is now available on the dashboard screen after logging in with site credentials. [https://github.com/woocommerce/woocommerce-ios/pull/9232]
- [*] Payments: Local search is added to the products selection screen in the order creation flow to speed the process. [https://github.com/woocommerce/woocommerce-ios/pull/9178]
- [*] Fix: Prevent product variations not loading due to an encoding error for `permalink`, which was altered by a plugin. [https://github.com/woocommerce/woocommerce-ios/pull/9233]
- [*] Login: Users can now log in to self-hosted sites without Jetpack by approving application password authorization to their sites. [https://github.com/woocommerce/woocommerce-ios/pull/9260]
- [*] Payments: Tap to Pay on iPhone can now be selected from the Payment Methods screen [https://github.com/woocommerce/woocommerce-ios/pull/9242]
- [**] Payments: Set up Tap to Pay on iPhone flow added to the Payments Menu. Use it to configure the reader, and try a payment, before collecting a card payment with a customer. [https://github.com/woocommerce/woocommerce-ios/pull/9280]

12.8
-----
- [*] Shortcuts: We can now trigger the order creation and payment collection flows from the iOS Shortcuts app. [https://github.com/woocommerce/woocommerce-ios/pull/9103]
- [Internal] Dashboard: the UI layer had a major refactoring to allow scrolling for content more than stats for the onboarding project. The main design change is on the refresh control, where it was moved from each stats tab to below the navigation bar. Other design changes are not expected. [https://github.com/woocommerce/woocommerce-ios/pull/9031]
- [**] Products: Adds read-only support for the Product Bundles extension, including a list of bundled products and stock status for product bundles. [https://github.com/woocommerce/woocommerce-ios/pull/9177]
- [Internal] Mobile Payments: Updated StripeTerminal to 2.18 [https://github.com/woocommerce/woocommerce-ios/pull/9118]

12.7
-----
- [Internal] Shipping Label: add condition checks before showing contact options [https://github.com/woocommerce/woocommerce-ios/pull/8982]
- [*] Main screens are now accessible through the Home Screen Spotlight Search [https://github.com/woocommerce/woocommerce-ios/pull/9082]
- [*] Stats: Fixed a crash when order stats use a date and time matching the start of Daylight Saving Time. [https://github.com/woocommerce/woocommerce-ios/pull/9083]
- [*] Fix: Dismiss Take Payment popup after sharing the payment link to another app. [https://github.com/woocommerce/woocommerce-ios/pull/9042]
- [*] Site credential login: Catch invalid cookie nonce [https://github.com/woocommerce/woocommerce-ios/pull/9102]
- [*] Better error messages for site credential login failures [https://github.com/woocommerce/woocommerce-ios/pull/9125]
- [Internal] New Zendesk tag for site credential login errors [https://github.com/woocommerce/woocommerce-ios/pull/9150]

12.6
-----
- [*] Fix: When a product's details can be edited, they display a disclosure indicator (chevron). [https://github.com/woocommerce/woocommerce-ios/pull/8980]
- [*] Payments: fixed a bug where enabled rows in the Payments Menu were sometimes incorrectly shown as disabled [https://github.com/woocommerce/woocommerce-ios/pull/8983]
- [Internal] Mobile Payments: fixed logic on display of IPP feedback banner on Order List [https://github.com/woocommerce/woocommerce-ios/pull/8994]
- [**] Support: Merchants can now contact support with a new and refined experience. [https://github.com/woocommerce/woocommerce-ios/pull/9006/files]
- [***] Mobile Payments: Tap to Pay on iPhone enabled for all US merchants [https://github.com/woocommerce/woocommerce-ios/pull/9023]

12.5
-----
- [Internal] Dashboard: the stats implementation had a major update to replace a third-party library in order to support the upcoming store onboarding card. Minimal design changes are expected, and horizontal scrolling between different time range tabs is not available anymore. [https://github.com/woocommerce/woocommerce-ios/pull/8942]

12.4
-----
- [**] Menu > Settings: adds a `Domains` row for WPCOM sites to see their site domains, add a new domain, or redeems a domain credit if available. [https://github.com/woocommerce/woocommerce-ios/pull/8870]
- [Internal] Prologue screen now has only the entry point to site address login flow, and application password authentication is used for sites without Jetpack. [https://github.com/woocommerce/woocommerce-ios/pull/8846]
- [Internal] A new tag has been added for Zendesk for users authenticated with application password. [https://github.com/woocommerce/woocommerce-ios/pull/8850]
- [Internal] Failures in the logged-out state are now tracked with anonymous ID. [https://github.com/woocommerce/woocommerce-ios/pull/8861]
- [*] Fix: Fixed a crash when switching away from the Products tab. [https://github.com/woocommerce/woocommerce-ios/pull/8874]

12.3
-----
- [Internal] We have updated the Zendesk SDK to version 6.0 [https://github.com/woocommerce/woocommerce-ios/pull/8828]
- [Internal] Tap to Pay on iPhone made publicly available via an Experimental Feature toggle [https://github.com/woocommerce/woocommerce-ios/pull/8814]

12.2
-----
- [*] Fix: Adding a new attribute will auto-capitalize the first letter for each word in the attribute name. [https://github.com/woocommerce/woocommerce-ios/pull/8772]
- [internal] Logging: Improvements on logging potential errors when loading Order Details [https://github.com/woocommerce/woocommerce-ios/pull/8781]
- [Internal] Now we track the specific error code when a networking-related operation fails [https://github.com/woocommerce/woocommerce-ios/issues/8527]

12.1
-----
- [*] Adds an In-Person Payments survey banner on top of the Orders view [https://github.com/woocommerce/woocommerce-ios/issues/8530]
- [*] Fix: Allow product's `purchasable` to be a number as some third-party plugins could alter the type in the API. This could help with the Products tab not loading due to product decoding errors. [https://github.com/woocommerce/woocommerce-ios/pull/8718]
- [***] [Internal] Start the AB test for allowing login to the app using site credentials [https://github.com/woocommerce/woocommerce-ios/pull/8744]

12.0
-----
- [**] Adds a feature of bulk updating products from the product's list. [https://github.com/woocommerce/woocommerce-ios/pull/8704]
- [internal] Store creation flow now includes 3 profiler questions: store category, selling status, and store country. [https://github.com/woocommerce/woocommerce-ios/pull/8667]

11.9
-----
- [**] Now you can generate all possible variations for a product's attributes [https://github.com/woocommerce/woocommerce-ios/pull/8619]
- [*] Mobile payments: fixed card reader manuals links. [https://github.com/woocommerce/woocommerce-ios/pull/8628]

11.8
-----
- [*] Design refresh: Buttons, links, and other calls to action are now purple instead of pink. [https://github.com/woocommerce/woocommerce-ios/pull/8451]
- [internal] Design: Updated capitalization for various pages, links, and buttons to match new design guidelines. [https://github.com/woocommerce/woocommerce-ios/pull/8455]
- [internal] Remove A/B testing and release native Jetpack installation flow for all users. [https://github.com/woocommerce/woocommerce-ios/pull/8533]

11.7
-----
- [**] Analytics Hub: Now you can select custom date ranges. [https://github.com/woocommerce/woocommerce-ios/pull/8414]
- [**] Analytics Hub: Now you can see Views and Conversion Rate analytics in the new Sessions card. [https://github.com/woocommerce/woocommerce-ios/pull/8428]
- [*] My Store: We fixed an issue with Visitors and Conversion stats where sometimes visitors could be counted more than once in the selected period. [https://github.com/woocommerce/woocommerce-ios/pull/8427]


11.6
-----
- [***] We added a new Analytics Hub inside the My Store area of the app. Simply click on the See More button under the store stats to check more detailed information on Revenue, Orders and Products. [https://github.com/woocommerce/woocommerce-ios/pull/8356]
- [*] In-Person Payments: fixed timing issues in payments flow, which caused "Remove card" to be shown for too long [https://github.com/woocommerce/woocommerce-ios/pull/8351]

11.5
-----
- [*] Account deletion is now supported for all users in settings or in the empty stores screen (in the ellipsis menu). [https://github.com/woocommerce/woocommerce-ios/pull/8179, https://github.com/woocommerce/woocommerce-ios/pull/8272]
- [*] In-Person Payments: We removed any references to Simple Payments from Orders, and the red badge from the Menu tab and Menu Payments icon announcing the new Payments section. [https://github.com/woocommerce/woocommerce-ios/pull/8183]
- [internal] Store creation flow was improved with native implementation. It is available from the login prologue (`Get Started` CTA), login email error screen, and store picker (`Add a store` CTA from the empty stores screen or at the bottom of the store list). [Example testing steps in https://github.com/woocommerce/woocommerce-ios/pull/8251]
- [internal] New stores have two new Products onboarding features: A banner with an `Add a Product` CTA on the My Store screen, and the option to add new products using templates. [https://github.com/woocommerce/woocommerce-ios/pull/8294]

11.4
-----
- [*] Add System Status Report to ZenDesk support requests. [https://github.com/woocommerce/woocommerce-ios/pull/8171]


11.3
-----
- [*] In-Person Payments: Show spinner while preparing reader for payment, instead of saying it's ready before it is. [https://github.com/woocommerce/woocommerce-ios/pull/8115]
- [internal] In-Person Payments: update StripeTerminal from 2.7 to 2.14 [https://github.com/woocommerce/woocommerce-ios/pull/8132]
- [*] In-Person Payments: Fixed payment method prompt for WisePad 3 to show only Tap and Insert options [https://github.com/woocommerce/woocommerce-ios/pull/8136]

11.2
-----
- [***] You can now preview draft products before publishing. [https://github.com/woocommerce/woocommerce-ios/pull/8102]
- [*] The survey at the end of the login onboarding flow is no longer available. [https://github.com/woocommerce/woocommerce-ios/pull/8062]
- [*] Fixed layout issues on the Account Mismatch error screen. [https://github.com/woocommerce/woocommerce-ios/pull/8074]
- [*] The Accept Payments Easily banner has been removed from the order list [https://github.com/woocommerce/woocommerce-ios/pull/8078]

11.1
-----
- [**] You can now search customers when creating or editing an order. [https://github.com/woocommerce/woocommerce-ios/issues/7741]
- [internal] Store creation is available from the login prologue, login email error screen, and store picker. [https://github.com/woocommerce/woocommerce-ios/pull/8023]
- [internal] The login flow is simplified with only the option to log in with WordPress.com. This flow is presented in parallel with the existing flow in an A/B test experiment. [https://github.com/woocommerce/woocommerce-ios/pull/7996]
- [**] Relevant Just In Time Messages will be displayed on the My Store screen [https://github.com/woocommerce/woocommerce-ios/issues/7853]

11.0
-----
- [internal] Add support for controlling performance monitoring via Sentry. **Off by default**. [https://github.com/woocommerce/woocommerce-ios/pull/7831]


10.9
-----
- [***] Dropped iOS 14 support. From now we support iOS 15 and later. [https://github.com/woocommerce/woocommerce-ios/pull/7851]
- [*] Login: Now you can handle Jetpack site connection for your self-hosted sites from the app. [https://github.com/woocommerce/woocommerce-ios/pull/7847]


10.8
-----
- [***] Stats: Now you can add a Today's Stats Widget to your lock screen (iOS 16 only) to monitor your sales. [https://github.com/woocommerce/woocommerce-ios/pull/7839]
- [internal] In-Person Payments: add UTM parameters to card reader purchase URLs to allow attribution [https://github.com/woocommerce/woocommerce-ios/pull/7858]
- [*] In-Person Payments: the Purchase card reader links now all open in authenticated web views, to make it easier to log in to woocommerce.com. [https://github.com/woocommerce/woocommerce-ios/pull/7862]

10.7
-----
- [*] Universal Links: Users can now open universal links in the app. [https://github.com/woocommerce/woocommerce-ios/pull/7632]
- [internal] Store picker: Show error when the role eligibility check fails while selecting a store. [https://github.com/woocommerce/woocommerce-ios/pull/7816]
- [internal] Store picker: Add loading state to `Continue` button. [https://github.com/woocommerce/woocommerce-ios/pull/7821]
- [internal] Store picker: Use Jetpack tunnel API for fetching user info for role checking. [https://github.com/woocommerce/woocommerce-ios/pull/7822]
- [*] Allow in-app notices to be swiped away [https://github.com/woocommerce/woocommerce-ios/pull/7801]

10.6
-----

- [**] Products tab: products search now has an option to search products by SKU. Stores with WC version 6.6+ support partial SKU search, otherwise the product(s) with the exact SKU match is returned. [https://github.com/woocommerce/woocommerce-ios/pull/7781]
- [*] Fixed a rare crash when selecting a store in the store picker. [https://github.com/woocommerce/woocommerce-ios/pull/7765]
- [*] Settings: Display the WooCommerce version and available updates in Settings [https://github.com/woocommerce/woocommerce-ios/pull/7779]
- [*] Show suggestion for logging in to a WP.com site with a mismatched WP.com account. [https://github.com/woocommerce/woocommerce-ios/pull/7773]
- [*] Help center: Added help center web page with FAQs for "Not a WooCommerce site" and "Wrong WordPress.com account" error screens. [https://github.com/woocommerce/woocommerce-ios/pull/7767, https://github.com/woocommerce/woocommerce-ios/pull/7769]
- [*] Now you can bulk edit variation prices. [https://github.com/woocommerce/woocommerce-ios/pull/7803]
- [**] Reviews: Now you can reply to product reviews using the Reply button while viewing a product review. [https://github.com/woocommerce/woocommerce-ios/pull/7799]

10.5
-----
- [**] Products: Now you can duplicate products from the More menu of the product detail screen. [https://github.com/woocommerce/woocommerce-ios/pull/7727]
- [**] Login: Added Jetpack connection support from the Account Mismatch error screen. [https://github.com/woocommerce/woocommerce-ios/pull/7748]
- [*] Orders: We are bringing back the ability to add/edit customer notes and addresses from the main order screen [https://github.com/woocommerce/woocommerce-ios/pull/7750]
- [*] Help center: Added help center web page with FAQs for "Wrong WordPress.com account error" screen. [https://github.com/woocommerce/woocommerce-ios/pull/7747]
- [*] Widgets: The Today's Stat Widget adds support for bigger fonts. [https://github.com/woocommerce/woocommerce-ios/pull/7752]

10.4
-----
- [***] Stats: Now you can add a Today's Stats Widget to your homescreen to monitor your sales. [https://github.com/woocommerce/woocommerce-ios/pull/7732]
- [*] Help center: Added help center web page with FAQs for "Pick a WooCommerce Store", "Enter WordPress.com password" and "Open mail to find magic link" screens. [https://github.com/woocommerce/woocommerce-ios/pull/7641, https://github.com/woocommerce/woocommerce-ios/pull/7730, https://github.com/woocommerce/woocommerce-ios/pull/7737]
- [*] In-Person Payments: Fixed a bug where cancelling a card reader connection would temporarily prevent further connections [https://github.com/woocommerce/woocommerce-ios/pull/7689]
- [*] In-Person Payments: Improvements to the card reader connection flow UI [https://github.com/woocommerce/woocommerce-ios/pull/7687]
- [*] Login: Users can now set up the Jetpack connection between a self-hosted site and their WP.com account. [https://github.com/woocommerce/woocommerce-ios/pull/7608]
- [*] Product list: the "Draft" blue color is fixed to be more readable for a draft product row in the product list. [https://github.com/woocommerce/woocommerce-ios/pull/7724]
- [*] Notifications: App icon badge is now cleared correctly after visiting the orders tab. [https://github.com/woocommerce/woocommerce-ios/pull/7735]

10.3
-----
- [*] Dashboard: the last selected time range tab (Today/This Week/This Month/This Year) is persisted for the site and shown on the next site launch (app launch or switching stores). [https://github.com/woocommerce/woocommerce-ios/pull/7638]
- [*] Dashboard: swiping to another time range tab now triggers syncing for the target tab. Previously, the stats on the target tab aren't synced from the swipe gesture. [https://github.com/woocommerce/woocommerce-ios/pull/7650]
- [*] In-Person Payments: Fixed an issue where the Pay in Person toggle could be out of sync with the setting on the website. [https://github.com/woocommerce/woocommerce-ios/pull/7656]
- [*] In-Person Payments: Removed the need to sign in when purchasing a card reader [https://github.com/woocommerce/woocommerce-ios/pull/7670]
- [*] In-Person Payments: Fixed a bug where canceling a reader connection could result in being unable to connect a reader in future [https://github.com/woocommerce/woocommerce-ios/pull/7678]
- [*] In-Person Payments: Fixed a bug which prevented the Collect Payment button from being shown for Cash on Delivery orders  [https://github.com/woocommerce/woocommerce-ios/pull/7694]

10.2
-----
- [*] Help center: Added help center web page with FAQs for "Enter Store Credentials", "Enter WordPress.com email " and "Jetpack required Error" screens. [https://github.com/woocommerce/woocommerce-ios/pull/7588, https://github.com/woocommerce/woocommerce-ios/pull/7590, https://github.com/woocommerce/woocommerce-ios/pull/7621]
- [*] In-Person Payments: Fixed the Learn More link from the `Enable Pay in Person` onboarding screen for WCPay [https://github.com/woocommerce/woocommerce-ios/pull/7598]
- [**] In-Person Payments: Added a switch for the Pay in Person payment method on the Payments menu. This allows you to accept In-Person Payments for website orders [https://github.com/woocommerce/woocommerce-ios/pull/7613]

10.1
-----
- [*] In-Person Payments: The onboarding notice on the In-Person Payments menu is correctly dismissed after multiple prompts are shown. [https://github.com/woocommerce/woocommerce-ios/pull/7543]
- [*] Help center: Added custom help center web page with FAQs for "Enter Store Address" and "Enter WordPress.com email" screens. [https://github.com/woocommerce/woocommerce-ios/pull/7553, https://github.com/woocommerce/woocommerce-ios/pull/7573]
- [*] In-Person Payments: The plugin selection is saved correctly after multiple onboarding prompts. [https://github.com/woocommerce/woocommerce-ios/pull/7544]
- [**] In-Person Payments: A new prompt to enable `Pay in Person` for your store's checkout, to accept In-Person Payments for website orders [https://github.com/woocommerce/woocommerce-ios/issues/7474]

10.0
-----
- [**] In-Person Payments and Simple Payments have been moved to a new Payments section [https://github.com/woocommerce/woocommerce-ios/pull/7473]
- [*] Login: on the WP.com password screen, the magic link login option is moved from below "Reset your password" to below the primary Continue button for higher visibility. [https://github.com/woocommerce/woocommerce-ios/pull/7469]
- [*] Login: some minor enhancements are made to the error screen after entering an invalid WP.com email - a new "What is WordPress.com?" link, hiding the "Log in with store address" button when it's from the store address login flow, and some copy changes. [https://github.com/woocommerce/woocommerce-ios/pull/7485]
- [**] In-Person Payments: Accounts with pending requirements are no longer blocked from taking payments - we have added a skip button to the relevant screen. [https://github.com/woocommerce/woocommerce-ios/pull/7504]
- [*] Login: New button added to the empty site picker screen to enter a site address for troubleshooting. [https://github.com/woocommerce/woocommerce-ios/pull/7484]

9.9
-----
- [*] [Sign in with store credentials]: New screen added with instructions to verify Jetpack connected email. [https://github.com/woocommerce/woocommerce-ios/pull/7424]
- [*] [Sign in with store credentials]: Stop clearing username/password after an invalid attempt to enable users to fix typos. [https://github.com/woocommerce/woocommerce-ios/pull/7444]
- [*] Login: after entering WP.com email, a magic link is automatically sent when it is enabled (magic links are disabled for A8C emails and WP.com accounts with recently changed password) and a new screen is shown with an option to log in with password. [https://github.com/woocommerce/woocommerce-ios/pull/7449]

9.8
-----
- [***] Login: Introduce a way to sign in using store credentials.  [https://github.com/woocommerce/woocommerce-ios/pull/7320]
- [**] Login: You can now install WooCommerce to your self-hosted sites from the login flow. [https://github.com/woocommerce/woocommerce-ios/pull/7401]
- [**] Orders: Now you can quickly mark an order as completed by swiping it to the left! [https://github.com/woocommerce/woocommerce-ios/pull/7385]
- [*] In-Person Payments: The purchase card reader information card appears also in the Orders list screen. [https://github.com/woocommerce/woocommerce-ios/pull/7326]
- [*] Login: in release 9.7, when the app is in logged out state, an onboarding screen is shown before the prologue screen if the user hasn't finished or skipped it. In release 9.8, a survey is added to the end of the onboarding screen. [https://github.com/woocommerce/woocommerce-ios/pull/7416]
- [*] Login: a local notification is scheduled after the user encounters an error from logging in with an invalid site address or WP.com email/password. Please see testing scenarios in the PR, with regression testing on order/review remote notifications. [https://github.com/woocommerce/woocommerce-ios/pull/7323, https://github.com/woocommerce/woocommerce-ios/pull/7372, https://github.com/woocommerce/woocommerce-ios/pull/7422]

9.7
-----
- [***] Orders: Orders can now be edited within the app. [https://github.com/woocommerce/woocommerce-ios/pull/7300]
- [**] Orders: You can now view the Custom Fields for an order in the Order Details screen. [https://github.com/woocommerce/woocommerce-ios/pull/7310]
- [*] In-Person Payments: Card Reader Manuals now appear based on country availability, consolidated into an unique view [https://github.com/woocommerce/woocommerce-ios/pull/7178]
- [*] Login: Jetpack setup flow is now accessible from the Login with Store Address flow. [https://github.com/woocommerce/woocommerce-ios/pull/7294]
- [*] In-Person Payments: The purchase card reader information card can be dismissed [https://github.com/woocommerce/woocommerce-ios/pull/7260]
- [*] In-Person Payments: When dismissing the purchase card reader information card, the user can choose to be reminded in 14 days. [https://github.com/woocommerce/woocommerce-ios/pull/7271]
- [*] In-Person Payments: The purchase card reader information card appears also in the App Settings screen. [https://github.com/woocommerce/woocommerce-ios/pull/7308]
- [*] Refund lines in the Order details screen now appear ordered from oldest to newest [https://github.com/woocommerce/woocommerce-ios/pull/7287]
- [*] Login: when the app is in logged out state, an onboarding screen is shown before the prologue screen if the user hasn't finished or skipped it.  [https://github.com/woocommerce/woocommerce-ios/pull/7324]
- [*] Orders: When a store has no orders yet, there is an updated message with a link to learn more on the Orders tab. [https://github.com/woocommerce/woocommerce-ios/pull/7328]

9.6
-----
- [***] Coupons: Coupons can now be created from within the app. [https://github.com/woocommerce/woocommerce-ios/pull/7239]
- [**] Order Details: All unpaid orders have a Collect Payment button, which shows a payment method selection screen. Choices are Cash, Card, and Payment Link. [https://github.com/woocommerce/woocommerce-ios/pull/7111]
- [**] In-Person Payments: Support for selecting preferred payment gateway when multiple extensions are installed on the store. [https://github.com/woocommerce/woocommerce-ios/pull/7153]
- [*] Coupons: Removed the redundant animation when reloading the coupon list. [https://github.com/woocommerce/woocommerce-ios/pull/7137]
- [*] Login: Display "What is WordPress.com?" link in "Continue With WordPress.com" flow. [https://github.com/woocommerce/woocommerce-ios/pull/7213]
- [*] Login: Display the Jetpack requirement error after login is successful.
- [*] Login: Display a "New to WooCommerce?" link in the login prologue screen above the login buttons. [https://github.com/woocommerce/woocommerce-ios/pull/7261]
- [*] In-Person Payments: Publicize the Card Present Payments feature on the Payment Method screen [https://github.com/woocommerce/woocommerce-ios/pull/7225]
- [*] In-Person Payments: Add blog_id to IPP transaction description to match WCPay [https://github.com/woocommerce/woocommerce-ios/pull/7221]
- [*] Product form: after uploading an image, the product can now be saved immediately while the image is being uploaded in the background. When no images are pending upload for the saved product, the images are added to the product. Testing instructions: https://github.com/woocommerce/woocommerce-ios/pull/7196. [https://github.com/woocommerce/woocommerce-ios/pull/7254]

9.5
-----
- [*] Coupons: Fixed issue saving "Individual Use" and "Exclude Sale Items" fields. [https://github.com/woocommerce/woocommerce-ios/pull/7117]
- [*] Orders: The customer shipping/billing address form now navigates back automatically after selecting a country or state. [https://github.com/woocommerce/woocommerce-ios/pull/7119]
- [internal] In settings and empty stores screen, the "Close Account" link is shown for users who signed in with Apple (the only way to create an account) to close their WordPress.com account. [https://github.com/woocommerce/woocommerce-ios/pull/7143]

9.4
-----
- [*] Orders: Order details now displays both the date and time for all orders. [https://github.com/woocommerce/woocommerce-ios/pull/6996]
- [*] Simple payments have the `Card` option available for stores with configuration issues to resolve, and show onboarding to help resolve them [https://github.com/woocommerce/woocommerce-ios/pull/7002]
- [*] Order & Product list: Now, we can pull to refresh from an empty view. [https://github.com/woocommerce/woocommerce-ios/pull/7023, https://github.com/woocommerce/woocommerce-ios/pull/7030]
- [*] Order Creation: Fixes a bug where selecting a variable product to add to a new order would sometimes open the wrong list of product variations. [https://github.com/woocommerce/woocommerce-ios/pull/7042]
- [*] Collect payment button on Order Details no longer flickers when the screen loads [https://github.com/woocommerce/woocommerce-ios/pull/7043]
- [*] Issue refund button on Order Details is shown for all paid orders [https://github.com/woocommerce/woocommerce-ios/pull/7046]
- [*] Order Creation: Fixes several bugs with the Products section not showing the correct order items or not correctly updating the item quantity. [https://github.com/woocommerce/woocommerce-ios/pull/7067]

9.3
-----
- [***] In-Person Payments is now available for merchants using WooCommerce Payments in Canada. [https://github.com/woocommerce/woocommerce-ios/pull/6954]
- [*] In-Person Payments: Accessibility improvement [https://github.com/woocommerce/woocommerce-ios/pull/6869, https://github.com/woocommerce/woocommerce-ios/pull/6886, https://github.com/woocommerce/woocommerce-ios/pull/6906]
- [*] Orders: Now it's possible to select and copy text from the notes on an order. [https://github.com/woocommerce/woocommerce-ios/pull/6894]
- [*] Support Arabic numerals on amount fields. [https://github.com/woocommerce/woocommerce-ios/pull/6891]
- [*] Product Selector: Enabled selecting all variations on variable product rows. [https://github.com/woocommerce/woocommerce-ios/pull/6899]
- [internal] Order Creation: Adding new products, shipping, fee, or customer details to an order now blocks the UI immediately while the order is syncing remotely. [https://github.com/woocommerce/woocommerce-ios/pull/6974]

- [*] Coupons: Now it's possible to update discount types for coupons. [https://github.com/woocommerce/woocommerce-ios/pull/6935]
- [*] Orders tab: the view width now adjusts to the app in tablet split view on iOS 15. [https://github.com/woocommerce/woocommerce-ios/pull/6951]

9.2
-----
- [***] Experimental Features: Coupons editing and deletion features are now enabled as part of coupon management. [https://github.com/woocommerce/woocommerce-ios/pull/6853]
- [*] Order Creation: Updated percentage fee flow - added amount preview, disabled percentage option when editing. [https://github.com/woocommerce/woocommerce-ios/pull/6763]
- [*] Product Details: Update status badge layout and show it for more cases. [https://github.com/woocommerce/woocommerce-ios/pull/6768]
- [*] Coupons: now, the percentage amount of coupons will be displayed correctly in the listing and in coupon detail if the amount contains fraction digits. [https://github.com/woocommerce/woocommerce-ios/pull/6804]
- [*] Coupons: Filter initial search results to show only coupons of the currently selected store. [https://github.com/woocommerce/woocommerce-ios/pull/6800]
- [*] Coupons: Fixed crash when there are duplicated items on the coupon list. [https://github.com/woocommerce/woocommerce-ios/pull/6798]
- [*] In-Person Payments: Run onboarding checks when connecting a reader. [https://github.com/woocommerce/woocommerce-ios/pull/6761, https://github.com/woocommerce/woocommerce-ios/pull/6774, https://github.com/woocommerce/woocommerce-ios/pull/6789]
- [*] In-Person Payments: after collecting payment for an order, merchants can now email the receipt in addition to printing it in Order Details > See Receipt if email is available on the device. [https://github.com/woocommerce/woocommerce-ios/pull/6833]

9.1
-----

- [*] Product name field in product form - Remove scroll behaviour and increase field height to fully display long product names. [https://github.com/woocommerce/woocommerce-ios/pull/6681]
- [*] Filter toolbar in Products list tab - Filter toolbar is pinned outside of the products list. [https://github.com/woocommerce/woocommerce-ios/pull/6698]
- [internal] Loading screens are refactored to avoid duplicated code and a potential crash. Please quickly smoke test them to make sure that everything still works as before. [https://github.com/woocommerce/woocommerce-ios/pull/6717]
- [*] Shipping settings - Weight and shipping package dimensions are localized based on device locale. Also, decimal point information is no longer lost upon saving a product, when using comma as a decimal separator. [https://github.com/woocommerce/woocommerce-ios/pull/6721]

9.0
-----

- [*] Share payment links from the order details screen. [https://github.com/woocommerce/woocommerce-ios/pull/6609]
- [internal] Reviews lists on Products and Menu tabs are refactored to avoid duplicated code. Please quickly smoke test them to make sure that everything still works as before. [https://github.com/woocommerce/woocommerce-ios/pull/6553]
- [**] Now it's possible to change the order of the product images. [https://github.com/woocommerce/woocommerce-ios/pull/6620]
- [*] Improved accessibility for the error banner and info banner displayed in Orders and Products. [https://github.com/woocommerce/woocommerce-ios/pull/6633]

8.9
-----
- [*] Coupons: Fixed issue loading the coupon list from the local storage on initial load. [https://github.com/woocommerce/woocommerce-ios/pull/6463]
- [*] Coupons: Update layout of the coupon details screen. [https://github.com/woocommerce/woocommerce-ios/pull/6522]
- [*] In-Person Payments: Removed collecting L2/L3 data. [https://github.com/woocommerce/woocommerce-ios/pull/6519]
- [*] Hub Menu: Multiple menu items can no longer be tapped simultaneously. [https://github.com/woocommerce/woocommerce-ios/pull/6484]
- [*] Jetpack CP: Fixed crash when attempting to access WP-Admin with an invalid URL that has an unsupported scheme. [https://github.com/woocommerce/woocommerce-ios/pull/6502]
- [***] Orders: Order Creation is now available to everyone! You can go to the Orders tab and tap the + button to create a new order. [https://github.com/woocommerce/woocommerce-ios/pull/6537]
- [internal] Loading screens are refactored to avoid duplicated code and a potential crash. Please quickly smoke test them to make sure that everything still works as before. [https://github.com/woocommerce/woocommerce-ios/pull/6535] [https://github.com/woocommerce/woocommerce-ios/pull/6544]

8.8
-----
- [*] Updates the app's About screen to be consistent with Automattic's other mobile apps. [https://github.com/woocommerce/woocommerce-ios/pull/6421]
- [***] Experimental Feature: It's now possible to add custom shipping method and fees in order creation flow. Tax amount and Order total is now synced from backend. [https://github.com/woocommerce/woocommerce-ios/pull/6429]
- [**] Now it's possible to filter orders by custom statuses. [https://github.com/woocommerce/woocommerce-ios/pull/6390]
- [*] Fixed issue presenting Edit Customer Note screen as a modal on large screens. [https://github.com/woocommerce/woocommerce-ios/pull/6406]
- [*] Products displayed in Order Detail now follow the same order of the web. [https://github.com/woocommerce/woocommerce-ios/pull/6401]
- [*] Simple Payments now shows a detailed tax break up before taking the payment. [https://github.com/woocommerce/woocommerce-ios/pull/6412]
- [*] Coupons list now shows an error view if coupons are disabled for the store. Coupons can be enabled again from this view. [https://github.com/woocommerce/woocommerce-ios/pull/6446]
- [*] Coupon details screen now displays more informative error messages when loading the total discount amount fails. [https://github.com/woocommerce/woocommerce-ios/pull/6457]
- [internal] Shipping Labels: the navigation bar in the web view for adding payments is now correctly hidden. [https://github.com/woocommerce/woocommerce-ios/pull/6435]

8.7
-----
- [**] In-Person Payments: Added card details to refund confirmation screen to help with refunding to the payment card [https://github.com/woocommerce/woocommerce-ios/pull/6241]
- [*] Coupons: Replace the toggles on Usage Details screen with text for uneditable contents. [https://github.com/woocommerce/woocommerce-ios/pull/6287]
- [*] Improve image loading for thumbnails especially on the Product list. [https://github.com/woocommerce/woocommerce-ios/pull/6299]
- [*] Coupons: Added feedback banner on the top of the coupon list. [https://github.com/woocommerce/woocommerce-ios/pull/6316]
- [*] Coupons: Handled error when loading total discounted amount fails. [https://github.com/woocommerce/woocommerce-ios/pull/6368]
- [internal] Removed all feature flags for Shipping Labels. Please smoke test all parts of Shipping Labels to make sure that everything still works as before. [https://github.com/woocommerce/woocommerce-ios/pull/6270]
- [*] In-Person Payments: Localized messages and UI [https://github.com/woocommerce/woocommerce-ios/pull/6317]
- [*] My Store: Fixed incorrect currency symbol of revenue text for stores with non-USD currency. [https://github.com/woocommerce/woocommerce-ios/pull/6335]
- [*] Notifications: Dismiss presented view before presenting content from notifications [https://github.com/woocommerce/woocommerce-ios/pull/6354]
- [*] Reviews: Fixed missing product information on first load [https://github.com/woocommerce/woocommerce-ios/pull/6367]
- [internal] Removed the feature flag for My store tab UI updates. Please smoke test the store stats and top performers in the "My store" tab to make sure everything works as before. [https://github.com/woocommerce/woocommerce-ios/pull/6334]
- [*] In-Person Payments: Add support for accepting payments on bookable products [https://github.com/woocommerce/woocommerce-ios/pull/6364]
- [*] In-Person Payments: Fixed issue where payment could be stuck prompting to remove the card if the payment was declined and retried before removing the card.

8.6
-----
- [***] Merchants can now view coupons in their stores by enabling Coupon Management in Experimental Features. [https://github.com/woocommerce/woocommerce-ios/pull/6209]
- [*] Orders: In the experimental Order Creation feature, product variations added to a new order now show a list of their attributes. [https://github.com/woocommerce/woocommerce-ios/pull/6131]
- [*] Enlarged the tap area for the action button on the notice view. [https://github.com/woocommerce/woocommerce-ios/pull/6146]
- [*] Reviews: Fixed crash on iPad when tapping the More button. [https://github.com/woocommerce/woocommerce-ios/pull/6187]
- [*] In-Person Payments: Remove Stripe from Experimental Features as it is always enabled now. [https://github.com/woocommerce/woocommerce-ios/pull/6205]
- [*] Disabled unnecessary selection of the "Refund via" row on the Refund Confirmation screen [https://github.com/woocommerce/woocommerce-ios/pull/6198]
- [*] Increased minimum version of Stripe extension for In-Person Payments to 6.2.0 [https://github.com/woocommerce/woocommerce-ios/pull/xxxx]
- [internal] Removed `pushNotificationsForAllStores` feature flag. Since the changes are non-trivial, it would be great to smoke test push notifications for all stores in beta testing. [https://github.com/woocommerce/woocommerce-ios/pull/6231]

8.5
-----
- [*] In-Person Payments: Inform the user when a card reader battery is so low that it needs to be charged before the reader can be connected. [https://github.com/woocommerce/woocommerce-ios/pull/5998]
- [***] The My store tab is having a new look with new conversion stats and shows up to 5 top performing products now (used to be 3). [https://github.com/woocommerce/woocommerce-ios/pull/5991]
- [**] Fixed a crash at the startup of the app, related to Gridicons. [https://github.com/woocommerce/woocommerce-ios/pull/6005]
- [***] Experimental Feature: It's now possible to create Orders in the app by enabling it in Settings > Experimental Features. For now you can change the order status, add products, and add customer details (billing and shipping addresses). [https://github.com/woocommerce/woocommerce-ios/pull/6060]
- [*] Fixed issue in date range selection for the orders filters where is some cases dates are not available for selection. [https://github.com/woocommerce/woocommerce-ios/pull/6090]
- [*] Enabled "view product in store" and "share product" options for variable products when accessing them through the order details screen. [https://github.com/woocommerce/woocommerce-ios/pull/6091]

8.4
-----
- [***] In-Person Payments: Support for Stripe M2 card reader. [https://github.com/woocommerce/woocommerce-ios/pull/5844]
- [***] We introduced a new tab called "Menu", a tab in the main navigation where you can browser different sub-sections of the app: Switch Store, Settings, WooCommerce Admin, View Store and Reviews. [https://github.com/woocommerce/woocommerce-ios/pull/5926]
- [***] Store admins can now access sites with plugins that have Jetpack Connection Package (e.g. WooCommerce Payments, Jetpack Backup) in the app. These sites do not require Jetpack-the-plugin to connect anymore. Store admins can still install Jetpack-the-plugin from the app through settings or a Jetpack banner. [https://github.com/woocommerce/woocommerce-ios/pull/5924]
- [*] Add/Edit Product screen: Fix transient product name while adding images.[https://github.com/woocommerce/woocommerce-ios/pull/5840]

8.3
-----
- [***] All merchants can create Simple Payments orders. [https://github.com/woocommerce/woocommerce-ios/pull/5684]
- [**] System status report can now be viewed and copied directly from within the app. [https://github.com/woocommerce/woocommerce-ios/pull/5702]
- [**] Product SKU input scanner is now available as a beta feature. To try it, enable it from settings and you can scan a barcode to use as the product SKU in product inventory settings! [https://github.com/woocommerce/woocommerce-ios/pull/5695]
- [**] Now you chan share a payment link when creating a Simple Payments order [https://github.com/woocommerce/woocommerce-ios/pull/5819]
- [*] Reviews: "Mark all as read" checkmark bar button item button replaced with menu button which launches an action sheet. Menu button is displayed only if there are unread reviews available.[https://github.com/woocommerce/woocommerce-ios/pull/5833]
- [internal] Refactored ReviewsViewController to add tests. [https://github.com/woocommerce/woocommerce-ios/pull/5834]

8.2
-----
- [***] In-Person Payments: Now you can collect Simple Payments on the go. [https://github.com/woocommerce/woocommerce-ios/pull/5635]
- [*] Products: After generating a new variation for a variable product, you are now taken directly to edit the new variation. [https://github.com/woocommerce/woocommerce-ios/pull/5649]
- [*] Dashboard: the visitor count in the Today tab is now shown when Jetpack site stats are enabled.
- [*] Add/Edit Product Images: tapping on the last `n` images while `n` images are pending upload does not crash the app anymore. [https://github.com/woocommerce/woocommerce-ios/pull/5672]

8.2
-----
- [*] Shipping Labels: Fixes a crash when saving a new shipping label after opening the order from a push notification. [https://github.com/woocommerce/woocommerce-ios/pull/5549]
- [**] In-Person Payments: Improved support for VoiceOver. [https://github.com/woocommerce/woocommerce-ios/pull/5572]
- [*] In-Person Payments: Fixes a crash when printing more than one receipt. [https://github.com/woocommerce/woocommerce-ios/pull/5575]

8.1
-----
- [***] Now it's possible to filter Order List by multiple statuses and date ranges. Plus, we removed the top tab bar on Orders Tab. [https://github.com/woocommerce/woocommerce-ios/pull/5491]
- [*] Login: Password AutoFill will suggest wordpress.com accounts. [https://github.com/woocommerce/woocommerce-ios/pull/5399]
- [*] Store picker: after logging in with store address, the pre-selected store is now the currently selected store instead of the store from login flow. [https://github.com/woocommerce/woocommerce-ios/pull/5508]
- [*] The application icon number from order push notifications is now cleared after visiting the orders tab. [https://github.com/woocommerce/woocommerce-ios/pull/5715]
- [internal] Migrated Settings screen to MVVM [https://github.com/woocommerce/woocommerce-ios/pull/5393]


8.0
-----
- [*] Product List: Add support for product filtering by category. [https://github.com/woocommerce/woocommerce-ios/pull/5388]
- [***] Push notifications are now supported for all connected stores. [https://github.com/woocommerce/woocommerce-ios/pull/5299]
- [*] Fix: in Settings > Switch Store, tapping "Dismiss" after selecting a different store does not switch stores anymore. [https://github.com/woocommerce/woocommerce-ios/pull/5359]

7.9
-----
- [*] Fix: after disconnecting a site or connecting to a new site, the sites in site picker (Settings > Switch Store) should be updated accordingly. The only exception is when the newly disconnected site is the currently selected site. [https://github.com/woocommerce/woocommerce-ios/pull/5241]
- [*] Order Details: Show a button on the "Product" section of Order Details screen to allow recreating shipping labels. [https://github.com/woocommerce/woocommerce-ios/pull/5255]
- [*] Edit Order Address - Enable `Done` button when `Use as {Shipping/Billing} Address` toggle is turned on. [https://github.com/woocommerce/woocommerce-ios/pull/5254]
- [*] Add/Edit Product: fix an issue where the product name keyboard is English only. [https://github.com/woocommerce/woocommerce-ios/pull/5288]
- [*] Order Details: some sites cannot parse order requests where the fields parameter has spaces, and the products section cannot load as a result. The spaces are now removed. [https://github.com/woocommerce/woocommerce-ios/pull/5298]

7.8
-----
- [***] Shipping Labels: merchants can create multiple packages for the same order, moving the items between different packages. [https://github.com/woocommerce/woocommerce-ios/pull/5190]
- [*] Fix: Navigation bar buttons are now consistently pink on iOS 15. [https://github.com/woocommerce/woocommerce-ios/pull/5139]
- [*] Fix incorrect info banner color and signature option spacing on Carrier and Rates screen. [https://github.com/woocommerce/woocommerce-ios/pull/5144]
- [x] Fix an error where merchants were unable to connect to valid stores when they have other stores with corrupted information https://github.com/woocommerce/woocommerce-ios/pull/5161
- [*] Shipping Labels: Fix issue with decimal values on customs form when setting the device with locales that use comma as decimal point. [https://github.com/woocommerce/woocommerce-ios/pull/5195]
- [*] Shipping Labels: Fix crash when tapping on Learn more rows of customs form. [https://github.com/woocommerce/woocommerce-ios/pull/5207]
- [*] Shipping Labels: The shipping address now prefills the phone number from the billing address if a shipping phone number is not available. [https://github.com/woocommerce/woocommerce-ios/pull/5177]
- [*] Shipping Labels: now in Carrier and Rates we always display the discounted rate instead of the retail rate if available. [https://github.com/woocommerce/woocommerce-ios/pull/5188]
- [*] Shipping Labels: If the shipping address is invalid, there are now options to email, call, or message the customer. [https://github.com/woocommerce/woocommerce-ios/pull/5228]
- [*] Accessibility: notify when offline mode banner appears or disappears. [https://github.com/woocommerce/woocommerce-ios/pull/5225]

7.7
-----
- [***] In-Person Payments: US merchants can now obtain a card reader and then collect payments directly from the app. [https://github.com/woocommerce/woocommerce-ios/pull/5030]
- [***] Shipping Labels: Merchants can now add new payment methods for shipping labels directly from the app. [https://github.com/woocommerce/woocommerce-ios/pull/5023]
- [**] Merchants can now edit shipping & billing addresses from orders. [https://github.com/woocommerce/woocommerce-ios/pull/5097]
- [x] Fix: now a default paper size will be selected in Shipping Label print screen. [https://github.com/woocommerce/woocommerce-ios/pull/5035]
- [*] Show banner on screens that use cached data when device is offline. [https://github.com/woocommerce/woocommerce-ios/pull/5000]
- [*] Fix incorrect subtitle on customs row of Shipping Label purchase flow. [https://github.com/woocommerce/woocommerce-ios/pull/5093]
- [*] Make sure customs form printing option is not available on non-international orders. [https://github.com/woocommerce/woocommerce-ios/pull/5104]
- [*] Fix incorrect logo for DHL in Shipping Labels flow. [https://github.com/woocommerce/woocommerce-ios/pull/5105]

7.6
-----
- [x] Show an improved error modal if there are problems while selecting a store. [https://github.com/woocommerce/woocommerce-ios/pull/5006]
- [***] Shipping Labels: Merchants can now add new custom and service packages for shipping labels directly from the app. [https://github.com/woocommerce/woocommerce-ios/pull/4976]
- [*] Fix: when product image upload fails, the image cell stop loading. [https://github.com/woocommerce/woocommerce-ios/pull/4989]

7.5
-----
- [***] Merchants can now purchase shipping labels and declare customs forms for international orders. [https://github.com/woocommerce/woocommerce-ios/pull/4896]
- [**] Merchants can now edit customer provided notes from orders. [https://github.com/woocommerce/woocommerce-ios/pull/4893]
- [*] Fix empty states sometimes not centered vertically [https://github.com/woocommerce/woocommerce-ios/pull/4890]
- [*] Fix error syncing products due to decoding failure of regular_price in product variations. [https://github.com/woocommerce/woocommerce-ios/pull/4901]
- [*] Hide bottom bar on shipping label purchase form. [https://github.com/woocommerce/woocommerce-ios/pull/4902]

7.4
-----
- [*] Fix an issue where some extension was not shown in order item details. [https://github.com/woocommerce/woocommerce-ios/pull/4753]
- [*] Fix: The refund button within Order Details will be hidden if the refund is zero. [https://github.com/woocommerce/woocommerce-ios/pull/4789]
- [*] Fix: Incorrect arrow direction for right-to-left languages on Shipping Label flow. [https://github.com/woocommerce/woocommerce-ios/pull/4796]
- [*] Fix: Shouldn't be able to schedule a sale without sale price. [https://github.com/woocommerce/woocommerce-ios/pull/4825]
- [*] Fix: Edit address screen is pushed twice in Shipping Label flow when missing name in origin or destination address. [https://github.com/woocommerce/woocommerce-ios/pull/4845]

7.3
-----
- [*] Order Detail: now we do not offer the "email note to customer" option if no email is available. [https://github.com/woocommerce/woocommerce-ios/pull/4680]
- [*] My Store: If there are errors loading the My Store screen, a banner now appears at the top of the screen with links to troubleshoot or contact support. [https://github.com/woocommerce/woocommerce-ios/pull/4704]
- [*] Fix: Added 'Product saved' confirmation message when a product is updated [https://github.com/woocommerce/woocommerce-ios/pull/4709]
- [*] Shipping Labels: Updated address validation to automatically use trivially normalized address for origin and destination. [https://github.com/woocommerce/woocommerce-ios/pull/4719]
- [*] Fix: Order details for products with negative prices now will show correctly [https://github.com/woocommerce/woocommerce-ios/pull/4683]
- [*] Fix: Order list not extend edge-to-edge in dark mode. [https://github.com/woocommerce/woocommerce-ios/pull/4728]
- [*] Plugins: Added list of active and inactive plugins that can be reached by admins in the settings screen. [https://github.com/woocommerce/woocommerce-ios/pull/4735]
- [*] Login: Updated appearance of back buttons in navigation bar to minimal style. [https://github.com/woocommerce/woocommerce-ios/pull/4726]
- [internal] Upgraded Zendesk SDK to version 5.3.0. [https://github.com/woocommerce/woocommerce-ios/pull/4699]
- [internal] Updated GoogleSignIn to version 6.0.1 through WordPressAuthenticator. There should be no functional changes, but may impact Google sign in flow. [https://github.com/woocommerce/woocommerce-ios/pull/4725]

7.2
-----
- [*] Order Fulfillment: Updated success notice message [https://github.com/woocommerce/woocommerce-ios/pull/4589]
- [*] Order Fulfillment: Fixed issue footer view getting clipped of by iPhone notch [https://github.com/woocommerce/woocommerce-ios/pull/4631]
- [*] Shipping Labels: Updated address validation to make sure a name is entered for each address. [https://github.com/woocommerce/woocommerce-ios/pull/4601]
- [*] Shipping Labels: Hide Contact button on Shipping To Address form when customer phone number is not provided. [https://github.com/woocommerce/woocommerce-ios/pull/4663]
- [*] Shipping Labels: Updated edge-to-edge table views for all forms. [https://github.com/woocommerce/woocommerce-ios/pull/4657]
- [*] Orders and Order Details: Updated edge-to-edge table views for consistent look across the app. [https://github.com/woocommerce/woocommerce-ios/pull/4638]
- [*] Reviews and Review Details: Updated edge-to-edge table views for consistent look across the app. [https://github.com/woocommerce/woocommerce-ios/pull/4637]
- [*] New error screen displayed to users without the required roles to access the store. [https://github.com/woocommerce/woocommerce-ios/pull/4493]

7.1
-----
- [***] Merchants from US can create shipping labels for physical orders from the app. The feature supports for now only orders where the shipping address is in the US. [https://github.com/woocommerce/woocommerce-ios/pull/4578]
- [**] Due to popular demand, the Order fulfill is displayed once again when clicking on the Mark order complete button. [https://github.com/woocommerce/woocommerce-ios/pull/4567]
- [*] Fix: Interactive pop gesture on Order Details and Settings screen. [https://github.com/woocommerce/woocommerce-ios/pull/4504]
- [*] Fix: Frozen refresh control and placeholder when switching tabs [https://github.com/woocommerce/woocommerce-ios/pull/4505]
- [internal] Stats tab: added network sync throttling [https://github.com/woocommerce/woocommerce-ios/pull/4494]

7.0
-----
- [**] Order Detail: now we display Order Items and Shipping Label Packages as separate sections. [https://github.com/woocommerce/woocommerce-ios/pull/4445]
- [*] Fix: Orders for a variable product with different configurations of a single variation will now show each order item separately. [https://github.com/woocommerce/woocommerce-ios/pull/4445]
- [*] If the Orders, Products, or Reviews lists can't load, a banner now appears at the top of the screen with links to troubleshoot or contact support. [https://github.com/woocommerce/woocommerce-ios/pull/4400, https://github.com/woocommerce/woocommerce-ios/pull/4407]
- [*] Fix: Stats tabs are now displayed and ordered correctly in RTL languages. [https://github.com/woocommerce/woocommerce-ios/pull/4444]
- [*] Fix: Missing "Add Tracking" button in orders details. [https://github.com/woocommerce/woocommerce-ios/pull/4520]


6.9
-----
- [*] Order Detail: now we display a loader on top, to communicate that the order detail view has not yet been fully loaded. [https://github.com/woocommerce/woocommerce-ios/pull/4396]
- [*] Products: You can edit product attributes for variations right from the main product form. [https://github.com/woocommerce/woocommerce-ios/pull/4350]
- [*] Improved CTA. "Print Shipping Label" instead of "Reprint Shipping Label". [https://github.com/woocommerce/woocommerce-ios/pull/4394]
- [*] Improved application log viewer. [https://github.com/woocommerce/woocommerce-ios/pull/4387]
- [*] Improved the experience when creating the first variation. [https://github.com/woocommerce/woocommerce-ios/pull/4405]

6.8
-----

- [***] Dropped iOS 13 support. From now we support iOS 14 and later. [https://github.com/woocommerce/woocommerce-ios/pull/4209]
- [**] Products: Added the option to create and edit a virtual product directly from the product detail screen. [https://github.com/woocommerce/woocommerce-ios/pull/4214]

6.7
-----
- [**] Add-Ons: Order add-ons are now available as a beta feature. To try it, enable it from settings! [https://github.com/woocommerce/woocommerce-ios/pull/4119]

6.6
-----
- [*] Fix: Product variations only support at most one image, so we won't show an option to add a second one. [https://github.com/woocommerce/woocommerce-ios/pull/3994]
- [*] Fix: The screen to select images from the Media Library would sometimes crash when the library had a specific number of images. [https://github.com/woocommerce/woocommerce-ios/pull/4003]
- [*] Improved error messages for logins. [https://github.com/woocommerce/woocommerce-ios/pull/3957]

6.5
-----
- [*] Fix: Product images with non-latin characters in filenames now will load correctly and won't break Media Library. [https://github.com/woocommerce/woocommerce-ios/pull/3935]
- [*] Fix: The screen to select images from the Media Library would sometimes crash when the library had a specific number of images. [https://github.com/woocommerce/woocommerce-ios/pull/4070]

6.4
-----
- [*] Login: New design and illustrations for the initial login screen, promoting the app's main features. [https://github.com/woocommerce/woocommerce-ios/pull/3867]
- [*] Enhancement/fix: Unify back button style across the app. [https://github.com/woocommerce/woocommerce-ios/pull/3872]

6.3
-----
- [**] Products: Now you can add variable products from the create product action sheet. [https://github.com/woocommerce/woocommerce-ios/pull/3836]
- [**] Products: Now you can easily publish a product draft or pending product using the navigation bar buttons [https://github.com/woocommerce/woocommerce-ios/pull/3846]
- [*] Fix: In landscape orientation, all backgrounds on detail screens and their subsections now extend edge-to-edge. [https://github.com/woocommerce/woocommerce-ios/pull/3808]
- [*] Fix: Creating an attribute or a variation no longer saves your product pending changes. [https://github.com/woocommerce/woocommerce-ios/pull/3832]
- [*] Enhancement/fix: image & text footnote info link rows are now center aligned in order details reprint shipping label info row and reprint screen. [https://github.com/woocommerce/woocommerce-ios/pull/3805]

6.2
-----

- [***] Products: When editing a product, you can now create/delete/update product variations, product attributes and product attribute options. https://github.com/woocommerce/woocommerce-ios/pull/3791
- [**] Large titles are enabled for the four main tabs like in Android. In Dashboard and Orders tab, a workaround is implemented with some UI/UX tradeoffs where the title size animation is not as smooth among other minor differences from Products and Reviews tab. We can encourage beta users to share any UI issues they find with large titles. [https://github.com/woocommerce/woocommerce-ios/pull/3763]
- [*] Fix: Load product inventory settings in read-only mode when the product has a decimal stock quantity. This fixes the products tab not loading due to product decoding errors when third-party plugins enable decimal stock quantities. [https://github.com/woocommerce/woocommerce-ios/pull/3717]
- [*] Fix: Loading state stuck in Reviews List. [https://github.com/woocommerce/woocommerce-ios/pull/3753]

6.1
-----
- [**] Products: When editing variable products, you can now edit the variation attributes to select different attribute options. [https://github.com/woocommerce/woocommerce-ios/pull/3628]
- [*] Fixes a bug where long pressing the back button sometimes displayed an empty list of screens.
- [*] Product Type: Updated product type detail to display "Downloadable" if a product is downloadable. [https://github.com/woocommerce/woocommerce-ios/pull/3647]
- [*] Product Description: Updated the placeholder text in the Aztec Editor screens to provide more context. [https://github.com/woocommerce/woocommerce-ios/pull/3668]
- [*] Fix: Update the downloadable files row to read-only, if the product is accessed from Order Details. [https://github.com/woocommerce/woocommerce-ios/pull/3669]
- [*] Fix: Thumbnail image of a product wasn't being loaded correctly in Order Details. [https://github.com/woocommerce/woocommerce-ios/pull/3678]
- [*] Fix: Allow product's `regular_price` to be a number and `sold_individually` to be `null` as some third-party plugins could alter the type in the API. This could help with the products tab not loading due to product decoding errors. [https://github.com/woocommerce/woocommerce-ios/pull/3679]
- [internal] Attempted fix for a crash in product image upload. [https://github.com/woocommerce/woocommerce-ios/pull/3693]

6.0
-----
- [**] Due to popular demand, the product SKU is displayed once again in Order Details screen. [https://github.com/woocommerce/woocommerce-ios/pull/3564]
- [*] Updated copyright notice to WooCommerce
- [*] Fix: top performers in "This Week" tab should be showing the same data as in WC Admin.
- [*] Fix: visitor stats in Dashboard should be more consistent with web data on days when the end date for more than one tab is the same (e.g. "This Week" and "This Month" both end on January 31). [https://github.com/woocommerce/woocommerce-ios/pull/3532]
- [*] Fix: navbar title on cross-sells products list displayed title for upsells [https://github.com/woocommerce/woocommerce-ios/pull/3565]
- [*] Added drag-and-drop sorting to Linked Products [https://github.com/woocommerce/woocommerce-ios/pull/3548]
- [internal] Refactored Core Data migrator stack to help reduce crashes [https://github.com/woocommerce/woocommerce-ios/pull/3523]


5.9
-----
- [**] Product List: if a user applies custom sort orders and filters in the Product List, now when they reopen the app will be able to see the previous settings applied. [https://github.com/woocommerce/woocommerce-ios/pull/3454]
- [*] Removed fulfillment screen and moved fulfillment to the order details screen. [https://github.com/woocommerce/woocommerce-ios/pull/3453]
- [*] Fix: billing information action sheets now are presented correctly on iPad. [https://github.com/woocommerce/woocommerce-ios/pull/3457]
- [*] fix: the rows in the product search list now don't have double separators. [https://github.com/woocommerce/woocommerce-ios/pull/3456]
- [*] Fix: During login, the spinner when a continue button is in loading state is now visible in dark mode. [https://github.com/woocommerce/woocommerce-ios/pull/3472]
- [*] fix: when adding a note to an order, the text gets no more deleted if you tap on “Email note to customer”. [https://github.com/woocommerce/woocommerce-ios/pull/3473]
- [*] Added Fees to order details. [https://github.com/woocommerce/woocommerce-ios/pull/3475]
- [*] fix: now we don't show any more similar alert notices if an error occurred. [https://github.com/woocommerce/woocommerce-ios/pull/3474]
- [*] fix: in Settings > Switch Store, the spinner in the "Continue" button at the bottom is now visible in dark mode. [https://github.com/woocommerce/woocommerce-ios/pull/3468]
- [*] fix: in order details, the shipping and billing address are displayed in the order of the country (in some eastern Asian countries, the address starts from the largest unit to the smallest). [https://github.com/woocommerce/woocommerce-ios/pull/3469]
- [*] fix: product is now read-only when opened from the order details. [https://github.com/woocommerce/woocommerce-ios/pull/3491]
- [*] fix: pull to refresh on the order status picker screen does not resets anymore the current selection. [https://github.com/woocommerce/woocommerce-ios/pull/3493]
- [*] When adding or editing a link (e.g. in a product description) link settings are now presented as a popover on iPad. [https://github.com/woocommerce/woocommerce-ios/pull/3492]
- [*] fix: the glitch when launching the app in logged out state or after tapping "Try another account" in store picker is now gone. [https://github.com/woocommerce/woocommerce-ios/pull/3498]
- [*] Minor enhancements: in product editing form > product reviews list, the rows don't show highlighted state on tap anymore since they are not actionable. Same for the number of upsell and cross-sell products in product editing form > linked products. [https://github.com/woocommerce/woocommerce-ios/pull/3502]


5.8
-----
- [***] Products M5 features are now available to all. Products M5 features: add and edit linked products, add and edit downloadable files, product deletion. [https://github.com/woocommerce/woocommerce-ios/pull/3420]
- [***] Shipping labels M1 features are now available to all: view shipping label details, request a refund, and reprint a shipping label via AirPrint. [https://github.com/woocommerce/woocommerce-ios/pull/3436]
- [**] Improved login flow, including better error handling. [https://github.com/woocommerce/woocommerce-ios/pull/3332]


5.7
-----
- [***] Dropped iOS 12 support. From now we support iOS 13 and later. [https://github.com/woocommerce/woocommerce-ios/pull/3216]
- [*] Fixed spinner appearance in the footer of orders list. [https://github.com/woocommerce/woocommerce-ios/pull/3249]
- [*] In order details, the image for a line item associated with a variation is shown now after the variation has been synced. [https://github.com/woocommerce/woocommerce-ios/pull/3314]
- [internal] Refactored Core Data stack so more errors will be propagated. [https://github.com/woocommerce/woocommerce-ios/pull/3267]


5.6
-----
- [**] Fixed order list sometimes not showing newly submitted orders.
- [*] now the date pickers on iOS 14 are opened as modal view. [https://github.com/woocommerce/woocommerce-ios/pull/3148]
- [*] now it's possible to remove an image from a Product Variation if the WC version 4.7+. [https://github.com/woocommerce/woocommerce-ios/pull/3159]
- [*] removed the Product Title in product screen navigation bar. [https://github.com/woocommerce/woocommerce-ios/pull/3187]
- [*] the icon of the cells inside the Product Detail are now aligned at 10px from the top margin. [https://github.com/woocommerce/woocommerce-ios/pull/3199]
- [**] Added the ability to issue refunds from the order screen. Refunds can be done towards products or towards shipping. [https://github.com/woocommerce/woocommerce-ios/pull/3204]
- [*] Prevent banner dismiss when tapping "give feedback" on products screen. [https://github.com/woocommerce/woocommerce-ios/pull/3221]
- [*] Add keyboard dismiss in Add Tracking screen [https://github.com/woocommerce/woocommerce-ios/pull/3220]


5.5
-----
- [**] Products M4 features are now available to all. Products M4 features: add a simple/grouped/external product with actions to publish or save as draft. [https://github.com/woocommerce/woocommerce-ios/pull/3133]
- [*] enhancement: Order details screen now shows variation attributes for WC version 4.7+. [https://github.com/woocommerce/woocommerce-ios/pull/3109]
- [*] fix: Product detail screen now includes the number of ratings for that product. [https://github.com/woocommerce/woocommerce-ios/pull/3089]
- [*] fix: Product subtitle now wraps correctly in order details. [https://github.com/woocommerce/woocommerce-ios/pull/3201]


5.4
-----
- [*] fix: text headers on Product price screen are no more clipped with large text sizes. [https://github.com/woocommerce/woocommerce-ios/pull/3090]


5.4
-----
- [*] fix: the footer in app Settings is now correctly centered.
- [*] fix: Products tab: earlier draft products now show up in the same order as in core when sorting by "Newest to Oldest".
- [*] enhancement: in product details > price settings, the sale dates can be edited inline in iOS 14 using the new date picker. Also, the sale end date picker editing does not automatically end on changes anymore. [https://github.com/woocommerce/woocommerce-ios/pull/3044]
- [*] enhancement: in order details > add tracking, the date shipped can be edited inline in iOS 14 using the new date picker. [https://github.com/woocommerce/woocommerce-ios/pull/3044]
- [*] enhancement: in products list, the "(No Title)" placeholder will be showed when a product doesn't have the title set. [https://github.com/woocommerce/woocommerce-ios/pull/3068]
- [*] fix: the placeholder views in the top dashboard chart and orders tab do not have unexpected white background color in Dark mode in iOS 14 anymore. [https://github.com/woocommerce/woocommerce-ios/pull/3063]


5.3
-----
- [**] In Settings > Experimental Features, a Products switch is now available for turning Products M4 features on and off (default off). Products M4 features: add a simple/grouped/external product with actions to publish or save as draft.
- [*] Opening a product from order details now shows readonly product details of the same styles as in editable product details.
- [*] Opening a product variation from order details now shows readonly product variation details and this product variation does not appear in the Products tab anymore.
- [*] Enhancement: when not saving a product as "published", the in-progress modal now shows title and message like "saving your product" instead of "publishing your product".
- [*] In product and variation list, the stock quantity is not shown anymore when stock management is disabled.
- [*] Enhancement: when the user attempts to dismiss the product selector search modal while at least one product is selected for a grouped product's linked products, a discard changes action sheet is shown.
- [internal] Renamed a product database table (Attribute) to GenericAttribute. This adds a new database migration.  [https://github.com/woocommerce/woocommerce-ios/pull/2883]
- [internal] Refactored the text fields in the Manual Shipment Tracking page. [https://github.com/woocommerce/woocommerce-ios/pull/2979]
- [internal] Attempt fix for startup crashes. [https://github.com/woocommerce/woocommerce-ios/pull/3069]


5.2
-----
- [**] Products: now you can editing basic fields for non-core products (whose product type is not simple/external/variable/grouped) - images, name, description, readonly price, readonly inventory, tags, categories, short description, and product settings.
- [*] Enhancement: for variable products, the stock status is now shown in its variation list.
- [*] Sign In With Apple: if the Apple ID has been disconnected from the WordPress app (e.g. in Settings > Apple ID > Password & Security > Apps using Apple ID), the app is logged out on app launch or app switch.
- [*] Now from an Order Detail it's only possible to open a Product in read-only mode.
- [internal] #2881 Upgraded WPAuth from 1.24 to 1.26-beta.12. Regressions may happen in login flows.
- [internal] #2896 Configured the same user agent header for all the network requests made through the app.
- [internal] #2879 After logging out, the persistent store is not reset anymore to fix a crash in SIWA revoked token scenario after app launch (issue #2830). No user-facing changes are intended, the data should be associated with a site after logging out and in like before.

5.1
-----
- [*] bugfix: now reviews are refreshed correctly. If you try to delete or to set as spam a review from the web, the result will match in the product reviews list.
- [*] If the Products switch is on in Settings > Experimental Features:
  - For a variable product, the stock status is not shown in the product details anymore when stock management is disabled since stock status is controlled at variation level.
- [internal] The Order List and Orders Search → Filter has a new backend architecture (#2820). This was changed as an experiment to fix #1543. This affects iOS 13.0 users only. No new behaviors have been added. Github project: https://git.io/JUBco.
- [*] Orders → Search list will now show the full counts instead of “99+”. #2825


5.0
-----
- [*] Order details > product details: tapping outside of the bottom sheet from "Add more details" menu does not dismiss the whole product details anymore.
- [*] If the Products switch is on in Settings > Experimental Features, product editing for basic fields are enabled for non-core products (whose product type is not simple/external/variable/grouped) - images, name, description, readonly price, readonly inventory, tags, categories, short description, and product settings.
- [*] Order Detail: added "Guest" placeholder on Order Details card when there's no customer name.
- [*] If the Products switch is on in Settings > Experimental Features:
  - Product editing for basic fields are enabled for non-core products (whose product type is not simple/external/variable/grouped) - images, name, description, readonly price, readonly inventory, tags, categories, short description, and product settings.
  - Inventory and shipping settings are now editable for a variable product.
  - A product variation's stock status is now editable in inventory settings.
  - Reviews row is now hidden if reviews are disabled.
  - Now it's possible to open the product's reviews screen also if there are no reviews.
  - We improved our VoiceOver support in Product Detail screen.
- [*] In Settings, the "Feature Request" button was replaced with "Send Feedback" (Survey) (https://git.io/JUmUY)


4.9
-----
- [**] Sign in with Apple is now available in the log in process.
- [**] In Settings > Experimental Features, a Products switch is now available for turning Products M3 features on and off for core products (default off for beta testing). Products M3 features: edit grouped, external and variable products, enable/disable reviews, change product type and update categories and tags.
- [*] Edit Products: the update action now shows up on the product details after updating just the sale price.
- [*] Fix a crash that sometimes happen when tapping on a Product Review push notification.
- [*] Variable product > variation list: a warning banner is shown if any variations do not have a price, and warning text is shown on these variation rows.


4.8
-----
- [*] Enabled right/left swipe on product images.


4.7
-----
- [*] Fixed an intermittent crash when sending an SMS from the app.


4.6
-----
- [*] Fix an issue in the y-axis values on the dashboard charts where a negative value could show two minus signs.
- [*] When a simple product doesn't have a price set, the price row on the product details screen now shows "Add Price" placeholder instead of an empty regular price.
- [*] If WooCommerce 4.0 is available the app will show the new stats dashboard, otherwise will show a banner indicating the user to upgrade.
- [*] The total orders row is removed from the readonly product details (products that are not a simple product) to avoid confusion since it's not shown on the editable form for simple products.


4.5
-----
- [**] Products: now you can update product images, product settings, viewing and sharing a product.
- [*] In Order Details, the item subtotal is now shown on the right side instead of the quantity. The quantity can still be viewed underneath the product name.
- [*] In Order Details, SKU was removed from the Products List. It is still shown when fulfilling the order or viewing the product details.
- [*] Polish the loading state on the product variations screen.
- [*] When opening a simple product from outside of the Products tab (e.g. from Top Performers section or an order), the product name and ellipsis menu (if the Products feature switch is enabled) should be visible in the navigation bar.


4.4
-----
- Order Detail: the HTML shipping method is now showed correctly
- [internal] Logging in via 'Log in with Google' has changes that can cause regressions. See https://git.io/Jf2Fs for full testing details.
- [**] Fix bugs related to push notifications: after receiving a new order push notification, the Reviews tab does not show a badge anymore. The application icon badge number is now cleared by navigating to the Orders tab and/or the Reviews tab, depending on the types of notifications received.
- [*] The discard changes prompt now only appears when navigating from product images screen if any images have been deleted.
- [*] Fix the issue where product details screen cannot be scrolled to the bottom in landscape after keyboard is dismissed (e.g. from editing product title).
- [*] The product name is now shown in the product details navigation bar so that the name is always visible.
- [*] The images pending upload should be visible after editing product images from product details.
- [*] The discard changes prompt does not appear when navigating from product settings detail screens with a text field (slug, purchase note, and menu order) anymore.
- [*] Fix the wrong cell appearance in the order status list.
- [*] The "View product in store" action will be shown only if the product is published.
- [internal] Modified the component used for fetching data from the database. Please watch out for crashes in lists.


4.3
-----
- Products: now the Product details can be edited and saved outside Products tab (e.g. from Order details or Top Performers).
- [internal]: the navigation to the password entry screen has changed and can cause regressions. See https://git.io/JflDW for testing details.
- [internal] Refactored some API calls for fetching a Note, Product, and Product Review.
- Products: we improved our VoiceOver support in Product Price settings
- In Settings > Experimental Features, a Products switch is now available for turning Products M2 features on and off for simple products (default off for beta testing). Products M2 features: update product images, product settings, viewing and sharing a product.
- The WIP banner on the Products tab is now collapsed by default for more vertical space.
- Dropped iOS 11 support. From now we support iOS 12 and later.
- In Order Details, the Payment card is now shown right after the Products and Refunded Products cards.


4.2
-----
- Products: now tapping anywhere on a product cell where you need to insert data, like in Product Price and Product Shipping settings, you start to edit the text field.
- Products: now the keyboard pop up automatically in Edit Description
- The Processing orders list will now show upcoming (future) orders.
- Improved stats: fixed the incorrect time range on "This Week" tab when loading improved stats on a day when daily saving time changes.
- [internal]: the "send magic link" screen has navigation changes that can cause regressions. See https://git.io/Jfqio for testing details.
- The Orders list is now automatically refreshed when reopening the app.
- The Orders list is automatically refreshed if a new order (push notification) comes in.
- Orders -> Search: The statuses now shows the total number of orders with that status.


4.1
-----
- Fix an intermittent crash when downloading Orders
- The Photo Library permission alert shouldn't be prompted when opening the readonly product details or edit product for simple products, which is reproducible on iOS 11 or 12 devices. (The permission is only triggered when uploading images in Zendesk support or in debug builds with Products M2 enabled.)
- [internal] Updated the empty search result views for Products and Orders. https://git.io/Jvdap


4.0
-----
- Products is now available with limited editing for simple products!
- Fix pulling to refresh on the Processing tab sometimes will not show the up-to-date orders.
- Edit Product > Price Settings: schedule sale is now available even when either the start or end date is not set, and the sale end date can be removed now.
- Improved stats: fixed a crash when loading improved stats on a day when daily saving time changes.
- [internal] Changed the Shipping and Tax classes list loading so that any cached data is shown right away
- [internal] Edit Products M2: added an image upload source for product images - WordPress Media Library.
- [internal] Slightly changed the dependency graph of the database fetching component. Please watch out for data loading regressions.
- [internal] the signup and login Magic Link flows have code changes. See https://git.io/JvyB3 for testing details.
- [internal] the login via Magic Link flows have code changes. See https://git.io/JvyB3 for testing details.
- [internal] the login via Continue with Google flows have code changes that can cause regressions. See https://git.io/Jvyjg for testing details.
- [internal] the signup and login Magic Link flows have code changes. See https://git.io/JvyB3 for testing details.
- [internal] under Edit Products M2 feature flag, there are 4 ways to sort the products on the products tab.
- [internal] the login flow has changes to the 2-factor authentication navigation. See https://git.io/JvdKP for testing details.

3.9
-----
- bugfix: now in the Order List the order status label is no more clipped
- bugfix: now the launch screen is no more stretched
- The Shipping Provider flow, will be called now Shipping Carrier.
- Edit Products: in price settings, the order of currency and price field follows the store currency options under wp-admin > WooCommerce > Settings > General.
- [internal] The signup and login flows have code changes. See https://git.io/Jv1Me for testing details.

3.8
-----
- Dashboard stats: any negative revenue (from refunds for example) for a time period are shown now.
- Redesigned Orders List: Processing and All Orders are now shown in front. Filtering was moved to the Search view.
- Fix Reviews sometimes failing to load on some WooCommerce configurations
- Experimental: a Products feature switch is visible in Settings > Experimental Features that shows/hides the Products tab, and allow to edit a product.

3.7
-----
- Dashboard: now tapping on a product on "Top Performers" section open the product detail

3.6
-----
- Order Details: see a list of issued refunds inside the order detail screen
- Orders tab: Orders to fulfill badge shows numbers 1-99, and now 99+ for anything over 99. Previously, it was 9+.
- Orders tab: The full total amount is now shown.
- Order Details & Product UI: if a Product name has HTML escape characters, they should be decoded in the app.
- Order Details: if the Order has multiple Products, tapping on any Product should open the same Product now.
- bugfix: the orders badge on tab bar now is correctly refreshed after switching to a store with badge count equal to zero.
- The orders tab now localizes item quantities and the order badge.


3.5
-----
- bugfix: when the app is in the foreground while receiving a push notification, the badge on the Orders tab and Reviews tab should be updated correctly based on the type of the notification.
- bugfix: after logging out and in, the Product list should be loaded to the correct store instead of being empty.
- bugfix: in Contact Support, a message should always be sent successfully now.

3.4
-----
- bugfix: on the Order Details screen, the product quantity title in the 2-column header view aligns to the right now
- bugfix: tapping on a new Order push notification, it used to go to the Reviews tab. Now it should go to the new Order screen
- bugfix: on the Products tab, if tapping on a Product and then switching stores, the old Product details used to remain on the Products tab. Now the Product list is always shown on the Products tab after switching stores.
- Dark mode: colors are updated up to design for the navigation bar, tab bar, Fulfill Order > add tracking icon, Review Details > product link icon.
- bugfix/enhancement: on the Products tab, if there are no Products the "Work In Progress" banner is shown with an image placeholder below now.
- bugfix: the deleted Product Variations should not show up after syncing anymore.
- bugfix: now the shipping address in the Order Detail is hidden if the order contains only virtual products
- bugfix: when logged out, Contact Support should be enabled now after typing a valid email address with an email keyboard type.

3.3
-----
- bugfix: add some padding to an order item image in the Fulfillment view, when no SKU exists
- bugfix: View Billing Information > Contact Details: the email button wouldn't do anything if you don't have an email account configured in the Mail app. Now an option to copy the email address is presented instead of doing nothing.
- bugfix: Fulfill Order screen now displays full customer provided note, instead of cutting it to a single line.
- bugfix: Fixed clipped content on section headings with larger font sizes
- bugfix: Fixed footer overlapping the last row in Settings > About with larger font sizes
- bugfix: the Orders badge on tab bar now is correctly refreshed after switching stores

3.2.1
-----
- bugfix: the order detail status and "Begin fulfillment" button now are correctly updated when the order status changes
- bugfix: after adding a new order note, now it appear correctly inside the order detail

3.2
-----
- Experimental: a Products feature switch is visible in Settings > Experimental Features that shows/hides the Products tab with a Work In Progress banner at the top.
- Experimental: if a Product has variations, the variants info are shown on the Product Details that navigates to a list of variations with each price or visibility shown.
- Enhancement: Support for dark mode
- bugfix: Settings no longer convert to partial dark mode.
- Experimental: Support the latest wc-admin plugin release, v0.23.0 and up

3.1
-----
- The order detail view now includes the shipping method of the order.
- Enhancement: The Reviews tab now presents all the Product Reviews
- Updated appearance of Order Details - temporarily disabling dark mode.
- bugfix: fixed UI appearance on cells of Order List when tapping with dark mode enabled.
- bugfix: Reviews no longer convert to partial dark mode. Dark mode coming soon!
- bugfix: Order Details now has the right space between cells.
- bugfix: update the new stats endpoint for WC Admin plugin version 0.22+, and notify the user about the minimum plugin version when they cannot see the new stats. It'd be great to also mention this in the App Store release notes: the new stats UI now requires WC Admin plugin version 0.22+.

3.0
-----
- bugfix: for sites with empty site time zone in the API (usually with UTC specified in wp-admin settings) and when the site time zone is not GMT+0, the stats v4 data no longer has the wrong boundaries (example in #1357).
- bugfix: fixed a UI appearance problem on mail composer on iOS 13.

2.9
-----
- bugfix: the badge "9+" on the Orders tab doesn't overlap with the tab label on iPhone SE/8 landscape now, and polished based on design spec.
- bugfix: the Top Performers in the new stats page should not have a dark header bar when launching the app in Dark mode.
- Enhancement: preselect current Order status when editing the status with a list of order statuses.
- bugfix: on Orders tab, the order status filter now stays after changing an Order status.

2.8
-----

2.7
-----
- Enhancement: Enhancements to the Order Details screen, adding more customer information.
- bugfix: the App Logs shouldn't be editable, only copy / paste.
- bugfix: Reviews were not localized.
- bugfix: On log in, some users would see the Continue button but be unable to Continue, due to errors with the account. A new "Try another account" button has been added as an option.
- bugfix: Product Details page was displaying the Price in the wrong currency.
- Enhancement: removed the "New Orders" card from the My store tab, now that the Orders tab displays the same information.
- Added brand new stats page for user with the WooCommerce Admin plugin and provided an option for users to opt in or out directly from the Settings page.
- bugfix: Order Details: icon on "Details" cell for fulfilled order can be wrong.

2.6
-----
- bugfix: 9+ orders in the orders badge text is now easier to read
- bugfix: Keep those sign-in bugs coming! We tracked down and fixed a `Log in with Jetpack` issue, where users with a Byte Order Mark in their `wp-config.php` file were returning error responses during API requests. These users would see their store listed in the sign-in screen, but were unable to tap the Continue button.
- bugfix: prevents a potential edge case where the login screen could be dismissed in a future version of iOS.
- bugfix: While tuning up the behind-the-scenes for Order Detail screens, we accidentally lost the ability to automatically download any missing product images. Product image downloads restored!

2.5
-----
- bugfix: on certain devices, pulling down to refresh on Order Details screen used to result in weird UI with misplaced labels. Should be fixed in this release.
- Enhancement: Display a badge in the bottom tab, overlapping the Orders icon, to indicate the number of orders processing.
- Enhancement: The Notifications tab has been replaced by Reviews

2.4
-----
- New feature: in Order Details > Shipment Tracking, a new action is added to the "more" action menu for copying tracking number.
- Enhancement: updated the footer in Settings to inform users that we're hiring.
- bugfix & improvement: when Jetpack site stats module is turned off or when user has no permission to view site stats, the generic error toast is not shown to the user anymore. Additionally, the visitors stats UI is shown/hidden when the Jetpack module is activated/deactivated respectively.

2.3
-----
- Improvement: improved Dynamic Type support in the body of the notification in the Notifications tab.

2.2
-----
- improvement: opting out of Tracks syncs with WordPress.com

2.1
-----
- improvement: improved support for RTL languages in the Dashboard
- enhancement: You can now view product images on orders. Tapping on Products in Orders will present a view-only version of the Product's Details.

2.0
-----
- bugfix: dates in the Order Details screen are now localised.
- improvement: improved support for larger font sizes in the login screen

1.9
-----
- bugfix: fixes "Unable to load content" error message when attempting to get Top Performers content.
- new feature: You can now manually add shipment tracking to an Order. This feature is for users who have the [Shipment Tracking plugin](https://woocommerce.com/products/shipment-tracking) installed.
- bugfix: fixes Store Picker: some users are unable to continue after logging in.
- bugfix: fixes a crash when the network connection is slow

1.8
-----

1.7.1
-----
- Fixed a bug where Order List did not load for some users.
- update: this app supports iOS 12.0 and up.
- improvement: improved support for large text sizes.
- bugfix: fixes Order List not loading for some users.
- bugfix: fixes "Unable to load content" error message when attempting to get Top Performers content.

1.7
-----
- improvement: you can now log in using a site address.

1.6
-----
- improvement: Tracking numbers can now be copied to the pasteboard from the order details screen.

1.5
-----
- bugfix: Sometimes Settings would style all the options like "Log Out". No longer happens now.
- bugfix: order status refreshes upon pull-to-refresh in Order Details
- bugfix: payment status label background color showing up beyond rounded border
- improvement: change top performers text from "Total Product Order" to "Total orders" for clarity
- bugfix: fixed an issue on the order details screen where the shipment tracking dates were incorrect

1.4
-----
- bugfix: fix a crash happening on log out
- new feature: Add shipment tracking to Order Details screen
- improvement: The store switcher now allows you to go back to the previous screen without logging you out
- improvement: Custom order status labels are now supported! Instead of just displaying the order status slug and capitalizing the slug, the custom order status label will now be fetched from the server and properly displayed.
- improvement: Filtering by custom order status now supported!
- new feature: You can now manually change the status of an order on the order details screen
- bugfix: correctly flips chevron on Dashboard > New Orders, to support RTL languages.
- bugfix: fixed an issue on the order details screen where the shipment tracking dates were incorrect

1.3
-----
- bugfix: Allows for decimal quantities which some extensions have
- new feature: quick site select. Navigate to Settings > select row with store website.
- improvement: Updated the colors of the bars in the charts for better readability
- improvement: Present an error message with an option to retry when adding a note to an order fails
- improvement: Present an error message with an option to retry when fulfilling an order fails
- bugfix: Log out of the current account right after selecting "Try another account" in store picker
- improvement: Use the store name for the title of the view in "My store" tab
- improvement: Add an alert to let the user know about our new store switcher
- improvement: Display Address in Order Details screen unless every field is empty<|MERGE_RESOLUTION|>--- conflicted
+++ resolved
@@ -2,11 +2,8 @@
 
 13.5
 -----
-<<<<<<< HEAD
 - [*] Product form > Inventory: the SKU scanner is enabled for all users, where it used to be behind a feature switch in Settings > Experimental Features. [https://github.com/woocommerce/woocommerce-ios/pull/9631]
-=======
 - [*] Settings > Domains: Premium domains are now supported, the domain suggestions now match the results on web and Android. It's more noticeable for stores with a domain credit, where not all domains are free for the first year anymore. [https://github.com/woocommerce/woocommerce-ios/pull/9607]
->>>>>>> 0aceecbf
 [Internal] Products: Simplify Product Editing experiment is removed; there should be no changes to the existing product creation/editing behavior. [https://github.com/woocommerce/woocommerce-ios/pull/9602]
 - [*] Orders: Parses HTML-encoded characters and removes extraneous, non-attribute meta data from the list of attributes for an item in an order. [https://github.com/woocommerce/woocommerce-ios/pull/9603]
 
