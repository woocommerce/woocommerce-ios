*** PLEASE FOLLOW THIS FORMAT: [<priority indicator, more stars = higher priority>] <description> [<PR URL>]

14.8
-----
<<<<<<< HEAD
- [Internal] Google sign in now defaults to bypassing the Google SDK [https://github.com/woocommerce/woocommerce-ios/pull/10341]
=======
- [*] Store creation: Improvements to the Upgrades screen accessibility [https://github.com/woocommerce/woocommerce-ios/pull/10363]
- [Internal] New default property `plan` is tracked in every event for logged-in users. [https://github.com/woocommerce/woocommerce-ios/pull/10356]
>>>>>>> 6d2042af

14.7
-----
- [*] Local notifications: Add a reminder to purchase a plan is scheduled 6hr after a free trial subscription. [https://github.com/woocommerce/woocommerce-ios/pull/10268]
- [Internal] Shipment tracking is only enabled and synced when the order has non-virtual products.  [https://github.com/woocommerce/woocommerce-ios/pull/10288]
- [Internal] New default property `was_ecommerce_trial` is tracked in every event for logged-in users. [https://github.com/woocommerce/woocommerce-ios/pull/10343]
- [*] Photo -> Product: Reset details from previous image when new image is selected. [https://github.com/woocommerce/woocommerce-ios/pull/10297]
- [**] You can now see your shipping zone list from Settings. [https://github.com/woocommerce/woocommerce-ios/pull/10258]
- [*] Order list: Suggest testing orders for stores without any orders. [https://github.com/woocommerce/woocommerce-ios/pull/10346]
- [*] Local notifications: Show free trial survey after 24h since subscription. [https://github.com/woocommerce/woocommerce-ios/pull/10324, https://github.com/woocommerce/woocommerce-ios/pull/10328]
- [*] Local notifications: Add a reminder after 3 days if answered "Still Exploring" in Free trial survey. [https://github.com/woocommerce/woocommerce-ios/pull/10331]
- [*] Product description AI: the AI sheet has been improved with the product name field made more prominent. [https://github.com/woocommerce/woocommerce-ios/pull/10333]
- [**] Store creation: US users can upgrade to a choice of plans for their store via In-App Purchase [https://github.com/woocommerce/woocommerce-ios/pull/10340]

14.6
-----
- [Internal] Switched AI endpoint to be able to track and measure costs. [https://github.com/woocommerce/woocommerce-ios/pull/10218]
- [Internal] Media picker flow was refactored to support interactive dismissal for device photo picker and WordPress media picker sources. Affected flows: product form > images, and virtual product form > downloadable files. [https://github.com/woocommerce/woocommerce-ios/pull/10236]
- [Internal] Errors: Improved error message when orders, products, or reviews can't be loaded due to a parsing (decoding) error. [https://github.com/woocommerce/woocommerce-ios/pull/10252, https://github.com/woocommerce/woocommerce-ios/pull/10260]
- [*] Orders with Coupons: Users can now select a coupon from a list when adding it to an order. [https://github.com/woocommerce/woocommerce-ios/pull/10255]
- [Internal] Orders: Improved error message when orders can't be loaded due to a parsing (decoding) error. [https://github.com/woocommerce/woocommerce-ios/pull/10252]
- [**] Product discounts: Users can now add discounts to products when creating an order. [https://github.com/woocommerce/woocommerce-ios/pull/10244]
- [*] We've resolved an issue that was causing the app to crash when trying to dismiss certain screens (bottom sheets). [https://github.com/woocommerce/woocommerce-ios/pull/10254]
- [Internal] Fixed a bug preventing the "We couldn't load your data" error banner from appearing on the My store dashboard. [https://github.com/woocommerce/woocommerce-ios/pull/10262]
- [Internal] Errors: Improved error message and troubleshooting guide when the Jetpack connection is broken. [https://github.com/woocommerce/woocommerce-ios/pull/10275]
- [Internal] A new way to create a product from an image using AI is being A/B tested. [https://github.com/woocommerce/woocommerce-ios/pull/10253]

14.5
-----
- [*] Product details: The share button is displayed with text instead of icon for better discoverability. [https://github.com/woocommerce/woocommerce-ios/pull/10216]
- [*] Resolved an issue where users were unable to add a new note to an order. Previously, upon opening an order detail and selecting the "Add a new note" option, the text field was non-selectable, preventing users from writing down the note. This issue has now been addressed and users should be able to add notes to their orders without any issues. [https://github.com/woocommerce/woocommerce-ios/pull/10222]
- [*] Store creation: Update the timeout view with the option to retry the site check. [https://github.com/woocommerce/woocommerce-ios/pull/10221]
- [*] Fixed issue showing the expired alert for sites that got reverted to simple sites after their plan expired. [https://github.com/woocommerce/woocommerce-ios/pull/10228]

14.4
-----
- [*] Blaze: New banner on the My Store and Products screens for admins of eligible stores. [https://github.com/woocommerce/woocommerce-ios/pull/10135, https://github.com/woocommerce/woocommerce-ios/pull/10160, https://github.com/woocommerce/woocommerce-ios/pull/10172]
- [*] Shipping Labels: Fixed a bug preventing label printing in orders viewed from search [https://github.com/woocommerce/woocommerce-ios/pull/10161]
- [*] Blaze: Disable the entry point in the product creation form. [https://github.com/woocommerce/woocommerce-ios/pull/10173]
- [*] Product description and sharing message AI: Fixed incorrect language issue by using a separate prompt for identifying language. [https://github.com/woocommerce/woocommerce-ios/pull/10169, https://github.com/woocommerce/woocommerce-ios/pull/10177, https://github.com/woocommerce/woocommerce-ios/pull/10179]

14.3
-----
- [*] SKU Scanner: Add the SKU to the error message after a failure. [https://github.com/woocommerce/woocommerce-ios/pull/10085]
- [*] Add URL route handler to open the `My Store` tab when a deeplink to `/mobile` is opened, instead of bouncing back to Safari [https://github.com/woocommerce/woocommerce-ios/pull/10077]
- [Internal] Performance: Replaces the endpoint used to load Top Performers on the My Store tab, for faster loading. [https://github.com/woocommerce/woocommerce-ios/pull/10113]
- [*] A feedback banner is added for product description AI and product sharing AI sheets. [https://github.com/woocommerce/woocommerce-ios/pull/10102]
- [*] Product creation: the product type row is now editable when creating a product. [https://github.com/woocommerce/woocommerce-ios/pull/10087]
- [***] Store creation: US users can upgrade Woo Express free trial stores via In-App Purchase [https://github.com/woocommerce/woocommerce-ios/pull/10123]
- [*] Orders: Users can can now add multiple coupons to orders (not only one) [https://github.com/woocommerce/woocommerce-ios/pull/10126]
- [*] Free trial: Local notification after 24 hours since Free trial subscription time to remind to purchase plan. [https://github.com/woocommerce/woocommerce-ios/pull/10133, https://github.com/woocommerce/woocommerce-ios/pull/10130]
- [**] Product description AI: an announcement modal is shown for WPCOM stores about the feature, and a new CTA "Write with AI" is more discoverable in the product form with a tooltip. [https://github.com/woocommerce/woocommerce-ios/pull/10142]

14.2
-----
- [Internal] Blaze status check was updated to save an API request. The Blaze eligibility for each site should remain the same. [https://github.com/woocommerce/woocommerce-ios/pull/10020]
- [*] Fixed the unusable state of the app when the default store runs on an expired free trial plan. [https://github.com/woocommerce/woocommerce-ios/pull/10059]
- [Internal] Performance: When loading the refunds on an order (e.g. in order details), we now only request them from remote if they are not already in local storage. [https://github.com/woocommerce/woocommerce-ios/pull/10039]
- [*] Orders: Users can can now add coupons to orders [https://github.com/woocommerce/woocommerce-ios/pull/10035]
- [*] Coupons: The Coupons Management feature is fully released and not in Beta anymore [https://github.com/woocommerce/woocommerce-ios/pull/10032]
- [*] Store creation: the progress view copy was updated to inform the merchants that it can take a few minutes for the store to be ready. The progress view is now only shown after necessary requests are made before the app is likely backgrounded. The error handling is also polished.  [https://github.com/woocommerce/woocommerce-ios/pull/10047, https://github.com/woocommerce/woocommerce-ios/pull/10069]
- [Internal] Performance: When loading a single order (e.g. in order details), we now load the order from storage unless it has been modified remotely. [https://github.com/woocommerce/woocommerce-ios/pull/10036]
- [Internal] Performance: When the Orders tab is opened, we now only sync orders that have been created or modified since the last successful sync. [https://github.com/woocommerce/woocommerce-ios/pull/10065]
- [Internal] App size: Replaced 30MB PDFs on Store Creation waiting screen with ~400KB PNGs - to assess impact on app bundle size. [https://github.com/woocommerce/woocommerce-ios/pull/10067]

14.1
-----
- [*] Plans: Expired or cancelled plans are now shown more reliably [https://github.com/woocommerce/woocommerce-ios/pull/9924]
- [*] Product Sharing: AI-generated messages are now available. [https://github.com/woocommerce/woocommerce-ios/pull/9976]
- [***] Orders: Users can add products to orders by scanning their sku barcode or QR-code [https://github.com/woocommerce/woocommerce-ios/pull/9972]
- [Internal] Store creation: a workaround was previously implemented that can result in an inaccurate app experience like when the free trial banner is not shown immediately after store creation due to out-of-sync site properties. Now that the API issue is fixed, the app now waits for the site for a bit longer but ensures all necessary properties are synced. [https://github.com/woocommerce/woocommerce-ios/pull/9957]
- [Internal] Product details AI: Updated prompts to identify the language in provided text to use in responses for product description and sharing. [https://github.com/woocommerce/woocommerce-ios/pull/9961]
- [*] Blaze: products can now be promoted in WordPress.com and Tumblr from the app if the site/product is eligible. Two entry points: 1) Menu tab > General, 2) Product form > more menu. [https://github.com/woocommerce/woocommerce-ios/pull/9906]

14.0
-----
- [*] Payments: Remove the upsell-card-readers banner from the Payment Methods Screen [https://github.com/woocommerce/woocommerce-ios/pull/9869]


13.9
-----
- [*] Orders: Allow alternative types for the `taxID` in `ShippingLineTax` or `sku` in `OrderItem`, as some third-party plugins alter the type in the API. This helps with the order list not loading due to order decoding errors. [https://github.com/woocommerce/woocommerce-ios/pull/9844]
- [*] Payments: Location permissions request is not shown to TTP users who grant "Allow once" permission on first foregrounding the app any more [https://github.com/woocommerce/woocommerce-ios/pull/9821]
- [*] Products: Allow alternative types for `stockQuantity` in `Product` and `ProductVariation`, as some third-party plugins alter the type in the API. This helps with the product list not loading due to product decoding errors. [https://github.com/woocommerce/woocommerce-ios/pull/9850]
- [*] Products: Allow alternative types for the `backordersAllowed` and `onSale` in `Product` and `ProductVariation`, as some third-party plugins alter the types in the API. This helps with the product list not loading due to product decoding errors. [https://github.com/woocommerce/woocommerce-ios/pull/9849]
- [*] Products: Allow alternative types for the `sku` and `weight` in `ProductVariation`, as some third-party plugins alter the types in the API. This helps with the product variation list not loading due to product variation decoding errors. [https://github.com/woocommerce/woocommerce-ios/pull/9847]
- [*] Products: Allow alternative types for the `sku` and `weight` in `Product`, the dimensions in `ProductDimensions`, and the `downloadID` in `ProductDownload`, as some third-party plugins alter the types in the API. This helps with the product list not loading due to product decoding errors. [https://github.com/woocommerce/woocommerce-ios/pull/9846]
- [*] Products: Add support for parsing variation objects for the `variations` field in `Product`, as some third-party plugins alter the type for this field in the API. This allows the variations to be loaded for variable products if those third-party plugins are active. [https://github.com/woocommerce/woocommerce-ios/pull/9857]

13.8
-----
- [Internal] Orders: Bundled products (within a product bundle) are now indented, to show their relationship to the parent bundle. [https://github.com/woocommerce/woocommerce-ios/pull/9778]
- [Internal] Orders: Composite components (within a composite product) are now indented, to show their relationship to the parent composite product. [https://github.com/woocommerce/woocommerce-ios/pull/9780]
- [*] Add Products: A new view is display to celebrate when the first product is created in a store. [https://github.com/woocommerce/woocommerce-ios/pull/9790]
- [*] Product List: Added swipe-to-share gesture on product rows. [https://github.com/woocommerce/woocommerce-ios/pull/9799]
- [*] Product form: a share action is shown in the navigation bar if the product can be shared and no more than one action is displayed, in addition to the more menu > Share. [https://github.com/woocommerce/woocommerce-ios/pull/9789]
- [*] Payments: show badges leading to Set up Tap to Pay on iPhone for eligible stores and devices [https://github.com/woocommerce/woocommerce-ios/pull/9812]
- [*] Orders: Fixes a bug where the Orders list would not load if an order had a non-integer gift card amount applied to the order (with the Gift Cards extension). [https://github.com/woocommerce/woocommerce-ios/pull/9795]

- [*] My Store: A new button to share the current store is added on the top right of the screen. [https://github.com/woocommerce/woocommerce-ios/pull/9796]
- [*] Mobile Payments: The screen brightness is increased when showing the Scan to Pay view so the QR code can be scanned more easily [https://github.com/woocommerce/woocommerce-ios/pull/9807]
- [*] Mobile Payments: The Woo logo is added to the QR code on the Scan to Pay screen [https://github.com/woocommerce/woocommerce-ios/pull/9823]
- [*] Allow EU merchants to have better control of their privacy choices. A privacy choices banner will be shown the next time they open the app. [https://github.com/woocommerce/woocommerce-ios/pull/9825]

13.7
-----
- [Internal] Adds guidance for new Customs rule when shipping to some EU countries. [https://github.com/woocommerce/woocommerce-ios/pull/9715]
- [*] JITMs: Added modal-style Just in Time Message support on the dashboard [https://github.com/woocommerce/woocommerce-ios/pull/9694]
- [**] Order Creation: Products can be searched by SKU when adding products to an order. [https://github.com/woocommerce/woocommerce-ios/pull/9711]
- [*] Orders: Fixes order details so separate order items are not combined just because they are the same product or variation. [https://github.com/woocommerce/woocommerce-ios/pull/9710]
- [Internal] Store creation: starting May 4, store creation used to time out while waiting for the site to be ready (become a Jetpack/Woo site). A workaround was implemented to wait for the site differently. [https://github.com/woocommerce/woocommerce-ios/pull/9767]
- [**] Mobile Payments: Tap to Pay is initialised on launch or foreground, to speed up payments [https://github.com/woocommerce/woocommerce-ios/pull/9750]
- [*] Store Creation: Local notifications are used to support users during the store creation process. [https://github.com/woocommerce/woocommerce-ios/pull/9717, https://github.com/woocommerce/woocommerce-ios/pull/9719, https://github.com/woocommerce/woocommerce-ios/pull/9749]
- [**] Mobile Payments: Merchants can now collect in-person payments by showing a QR code to their customers. [https://github.com/woocommerce/woocommerce-ios/pull/9762]
- [Internal] Orders: Bundled products (within a product bundle) are now indented, to show their relationship to the parent bundle. [https://github.com/woocommerce/woocommerce-ios/pull/9778]

13.6
-----
- [*] Remove login error local notifications that used to be scheduled 24 hours from certain login errors. [https://github.com/woocommerce/woocommerce-ios/pull/9666]
- [*] JITMs: Added customization to Just in Time Message banner background and badges [https://github.com/woocommerce/woocommerce-ios/pull/9633]
- [*] Product form > description editor: fix the extra bottom inset after hiding the keyboard either manually (available on a tablet) or applying an AI-generated product description. [https://github.com/woocommerce/woocommerce-ios/pull/9638]
- [*] Products: Fixes stock statuses for Product Bundles so that backordered bundles and bundle stock quantities are displayed as expected. [https://github.com/woocommerce/woocommerce-ios/pull/9681]

13.5
-----
- [*] Settings > Domains: Premium domains are now supported, the domain suggestions now match the results on web and Android. It's more noticeable for stores with a domain credit, where not all domains are free for the first year anymore. [https://github.com/woocommerce/woocommerce-ios/pull/9607]
- [*] Product form > Inventory: the SKU scanner is enabled for all users, where it used to be behind a feature switch in Settings > Experimental Features. [https://github.com/woocommerce/woocommerce-ios/pull/9631]
[Internal] Products: Simplify Product Editing experiment is removed; there should be no changes to the existing product creation/editing behavior. [https://github.com/woocommerce/woocommerce-ios/pull/9602]
- [*] Payments: Products are removed directly from an order when its count is below one, instead of opening an extra screen to remove it. [https://github.com/woocommerce/woocommerce-ios/pull/9624]
- [*] Orders: Parses HTML-encoded characters and removes extraneous, non-attribute meta data from the list of attributes for an item in an order. [https://github.com/woocommerce/woocommerce-ios/pull/9603]
- [*] Products: Adds the component descriptions to the list of components in a composite product (using the Composite Products extension). [https://github.com/woocommerce/woocommerce-ios/pull/9634]
- [*] Products: Adds the product SKU to the bundled products list in product details, for Bundle products (using the Product Bundles extension). [https://github.com/woocommerce/woocommerce-ios/pull/9626]
- [*] Product form > description editor AI for WPCOM stores: the prompt was updated so that the generated description is shorter. [https://github.com/woocommerce/woocommerce-ios/pull/9637]

13.4
-----
- [*] Payments: Popular and last sold products are displayed on top of the products selection screen when creating or editing an order. [https://github.com/woocommerce/woocommerce-ios/pull/9539]

- [Internal] Payments: Update StripeTerminal pod to 2.19.1 [https://github.com/woocommerce/woocommerce-ios/pull/9537]
- [**] Adds read-only support for the Gift Cards extension in order details. [https://github.com/woocommerce/woocommerce-ios/pull/9558]
- [**] Adds read-only support for the Subscriptions extension in order and product details. [https://github.com/woocommerce/woocommerce-ios/pull/9541]
- [*] Product form > description editor: a magic wand button is added to the keyboard toolbar to auto-generate a product description using Jetpack AI for WPCOM stores. [https://github.com/woocommerce/woocommerce-ios/pull/9577]
- [Internal] Payments: Upate Tap to Pay connection flow strings to avoid mentioning "reader" [https://github.com/woocommerce/woocommerce-ios/pull/9563]
- [*] Store onboarding: Now the onboarding task list can be shown/hidden from settings and also from the dashboard. [https://github.com/woocommerce/woocommerce-ios/pull/9572, https://github.com/woocommerce/woocommerce-ios/pull/9573]
- [**] Adds read-only support for the Min/Max Quantities extension in product details. [https://github.com/woocommerce/woocommerce-ios/pull/9585]

13.3
-----
- [***] Payments: UK-based stores merchants can take In-Person Payments. [https://github.com/woocommerce/woocommerce-ios/pull/9496]
- [*] Store creation free trial flow now includes 3 profiler questions again with updated options: store category, selling status, and store country. [https://github.com/woocommerce/woocommerce-ios/pull/9513]
- [*] Shipping Labels: Origin address's phone number is now saved locally and pre-populated in the creation form. [https://github.com/woocommerce/woocommerce-ios/pull/9520]
- [Internal] Almost all mappers have been updated to only decode without the data envelope if it's not available. Please do a smoke test to ensure that all features still work as before. [https://github.com/woocommerce/woocommerce-ios/pull/9510]
- [Internal] Store onboarding: Mark "Launch your store" task as complete if the store is already public. This is a workaround for a backend issue which marks "Launch your store" task incomplete for already live stores. [https://github.com/woocommerce/woocommerce-ios/pull/9507]
- [*] Payments: Added Universal Link support for Set up Tap to Pay on iPhone, and to open Universal Links from Just in Time Messages, to more easily navigate to app features. [https://github.com/woocommerce/woocommerce-ios/pull/9518]
- [*] Login: Potentially fixed the crash on the onboarding screen. [https://github.com/woocommerce/woocommerce-ios/pull/9523]

13.2
-----
- [Internal] Store creation: New loading screen added for create store flow. [https://github.com/woocommerce/woocommerce-ios/pull/9383]
- [*] Payments: Add account type field to receipts [https://github.com/woocommerce/woocommerce-ios/pull/9416]
- [*] Products can now be filtered within Order creation [https://github.com/woocommerce/woocommerce-ios/pull/9258]
- [*] Products: Adds read-only support for the Composite Products extension in the Products list, including a list of components in product details. [https://github.com/woocommerce/woocommerce-ios/pull/9455]


13.1
-----
- [internal] Users can now create a Free Trial store from the app from the Get Started section of the app prologue. [https://github.com/woocommerce/woocommerce-ios/pull/9396]
- [**] Adds support for Product Multi-selection when creating and/or editing Orders. [https://github.com/woocommerce/woocommerce-ios/issues/8888]
- [**] Users can now install Jetpack for their non-Jetpack sites after logging in with application passwords. [https://github.com/woocommerce/woocommerce-ios/pull/9354]
- [*] Payments: We show a Tap to Pay on iPhone feedback survey button in the Payments menu after the first Tap to Pay on iPhone payment is taken [https://github.com/woocommerce/woocommerce-ios/pull/9366]
- [Internal] Added SiteID to some IPP tracks events [https://github.com/woocommerce/woocommerce-ios/pull/9572,]

13.0
-----
- [*] Adds a banner in "Launch store" task screen to upgrade from free trial plan. [https://github.com/woocommerce/woocommerce-ios/pull/9323]
- [*] Fix: Description, sale price, and image will be copied over to the new product variations when duplicating a variable product. [https://github.com/woocommerce/woocommerce-ios/pull/9322]


12.9
-----
- [**] Dashboard: an onboarding card is shown for sites with the following tasks if any is incomplete: "tell us more about your store" (store location) that opens a webview, "add your first product" that starts the product creation flow, "launch your store" that publishes the store, "customize your domain" that starts the domain purchase flow, and "get paid" that opens a webview. A subset of the tasks may be shown to self-hosted sites and WPCOM sites on a free trial. [https://github.com/woocommerce/woocommerce-ios/pull/9285]
- [*] Jetpack benefit banner and modal is now available on the dashboard screen after logging in with site credentials. [https://github.com/woocommerce/woocommerce-ios/pull/9232]
- [*] Payments: Local search is added to the products selection screen in the order creation flow to speed the process. [https://github.com/woocommerce/woocommerce-ios/pull/9178]
- [*] Fix: Prevent product variations not loading due to an encoding error for `permalink`, which was altered by a plugin. [https://github.com/woocommerce/woocommerce-ios/pull/9233]
- [*] Login: Users can now log in to self-hosted sites without Jetpack by approving application password authorization to their sites. [https://github.com/woocommerce/woocommerce-ios/pull/9260]
- [*] Payments: Tap to Pay on iPhone can now be selected from the Payment Methods screen [https://github.com/woocommerce/woocommerce-ios/pull/9242]
- [**] Payments: Set up Tap to Pay on iPhone flow added to the Payments Menu. Use it to configure the reader, and try a payment, before collecting a card payment with a customer. [https://github.com/woocommerce/woocommerce-ios/pull/9280]

12.8
-----
- [*] Shortcuts: We can now trigger the order creation and payment collection flows from the iOS Shortcuts app. [https://github.com/woocommerce/woocommerce-ios/pull/9103]
- [Internal] Dashboard: the UI layer had a major refactoring to allow scrolling for content more than stats for the onboarding project. The main design change is on the refresh control, where it was moved from each stats tab to below the navigation bar. Other design changes are not expected. [https://github.com/woocommerce/woocommerce-ios/pull/9031]
- [**] Products: Adds read-only support for the Product Bundles extension, including a list of bundled products and stock status for product bundles. [https://github.com/woocommerce/woocommerce-ios/pull/9177]
- [Internal] Mobile Payments: Updated StripeTerminal to 2.18 [https://github.com/woocommerce/woocommerce-ios/pull/9118]

12.7
-----
- [Internal] Shipping Label: add condition checks before showing contact options [https://github.com/woocommerce/woocommerce-ios/pull/8982]
- [*] Main screens are now accessible through the Home Screen Spotlight Search [https://github.com/woocommerce/woocommerce-ios/pull/9082]
- [*] Stats: Fixed a crash when order stats use a date and time matching the start of Daylight Saving Time. [https://github.com/woocommerce/woocommerce-ios/pull/9083]
- [*] Fix: Dismiss Take Payment popup after sharing the payment link to another app. [https://github.com/woocommerce/woocommerce-ios/pull/9042]
- [*] Site credential login: Catch invalid cookie nonce [https://github.com/woocommerce/woocommerce-ios/pull/9102]
- [*] Better error messages for site credential login failures [https://github.com/woocommerce/woocommerce-ios/pull/9125]
- [Internal] New Zendesk tag for site credential login errors [https://github.com/woocommerce/woocommerce-ios/pull/9150]

12.6
-----
- [*] Fix: When a product's details can be edited, they display a disclosure indicator (chevron). [https://github.com/woocommerce/woocommerce-ios/pull/8980]
- [*] Payments: fixed a bug where enabled rows in the Payments Menu were sometimes incorrectly shown as disabled [https://github.com/woocommerce/woocommerce-ios/pull/8983]
- [Internal] Mobile Payments: fixed logic on display of IPP feedback banner on Order List [https://github.com/woocommerce/woocommerce-ios/pull/8994]
- [**] Support: Merchants can now contact support with a new and refined experience. [https://github.com/woocommerce/woocommerce-ios/pull/9006/files]
- [***] Mobile Payments: Tap to Pay on iPhone enabled for all US merchants [https://github.com/woocommerce/woocommerce-ios/pull/9023]

12.5
-----
- [Internal] Dashboard: the stats implementation had a major update to replace a third-party library in order to support the upcoming store onboarding card. Minimal design changes are expected, and horizontal scrolling between different time range tabs is not available anymore. [https://github.com/woocommerce/woocommerce-ios/pull/8942]

12.4
-----
- [**] Menu > Settings: adds a `Domains` row for WPCOM sites to see their site domains, add a new domain, or redeems a domain credit if available. [https://github.com/woocommerce/woocommerce-ios/pull/8870]
- [Internal] Prologue screen now has only the entry point to site address login flow, and application password authentication is used for sites without Jetpack. [https://github.com/woocommerce/woocommerce-ios/pull/8846]
- [Internal] A new tag has been added for Zendesk for users authenticated with application password. [https://github.com/woocommerce/woocommerce-ios/pull/8850]
- [Internal] Failures in the logged-out state are now tracked with anonymous ID. [https://github.com/woocommerce/woocommerce-ios/pull/8861]
- [*] Fix: Fixed a crash when switching away from the Products tab. [https://github.com/woocommerce/woocommerce-ios/pull/8874]

12.3
-----
- [Internal] We have updated the Zendesk SDK to version 6.0 [https://github.com/woocommerce/woocommerce-ios/pull/8828]
- [Internal] Tap to Pay on iPhone made publicly available via an Experimental Feature toggle [https://github.com/woocommerce/woocommerce-ios/pull/8814]

12.2
-----
- [*] Fix: Adding a new attribute will auto-capitalize the first letter for each word in the attribute name. [https://github.com/woocommerce/woocommerce-ios/pull/8772]
- [internal] Logging: Improvements on logging potential errors when loading Order Details [https://github.com/woocommerce/woocommerce-ios/pull/8781]
- [Internal] Now we track the specific error code when a networking-related operation fails [https://github.com/woocommerce/woocommerce-ios/issues/8527]

12.1
-----
- [*] Adds an In-Person Payments survey banner on top of the Orders view [https://github.com/woocommerce/woocommerce-ios/issues/8530]
- [*] Fix: Allow product's `purchasable` to be a number as some third-party plugins could alter the type in the API. This could help with the Products tab not loading due to product decoding errors. [https://github.com/woocommerce/woocommerce-ios/pull/8718]
- [***] [Internal] Start the AB test for allowing login to the app using site credentials [https://github.com/woocommerce/woocommerce-ios/pull/8744]

12.0
-----
- [**] Adds a feature of bulk updating products from the product's list. [https://github.com/woocommerce/woocommerce-ios/pull/8704]
- [internal] Store creation flow now includes 3 profiler questions: store category, selling status, and store country. [https://github.com/woocommerce/woocommerce-ios/pull/8667]

11.9
-----
- [**] Now you can generate all possible variations for a product's attributes [https://github.com/woocommerce/woocommerce-ios/pull/8619]
- [*] Mobile payments: fixed card reader manuals links. [https://github.com/woocommerce/woocommerce-ios/pull/8628]

11.8
-----
- [*] Design refresh: Buttons, links, and other calls to action are now purple instead of pink. [https://github.com/woocommerce/woocommerce-ios/pull/8451]
- [internal] Design: Updated capitalization for various pages, links, and buttons to match new design guidelines. [https://github.com/woocommerce/woocommerce-ios/pull/8455]
- [internal] Remove A/B testing and release native Jetpack installation flow for all users. [https://github.com/woocommerce/woocommerce-ios/pull/8533]

11.7
-----
- [**] Analytics Hub: Now you can select custom date ranges. [https://github.com/woocommerce/woocommerce-ios/pull/8414]
- [**] Analytics Hub: Now you can see Views and Conversion Rate analytics in the new Sessions card. [https://github.com/woocommerce/woocommerce-ios/pull/8428]
- [*] My Store: We fixed an issue with Visitors and Conversion stats where sometimes visitors could be counted more than once in the selected period. [https://github.com/woocommerce/woocommerce-ios/pull/8427]


11.6
-----
- [***] We added a new Analytics Hub inside the My Store area of the app. Simply click on the See More button under the store stats to check more detailed information on Revenue, Orders and Products. [https://github.com/woocommerce/woocommerce-ios/pull/8356]
- [*] In-Person Payments: fixed timing issues in payments flow, which caused "Remove card" to be shown for too long [https://github.com/woocommerce/woocommerce-ios/pull/8351]

11.5
-----
- [*] Account deletion is now supported for all users in settings or in the empty stores screen (in the ellipsis menu). [https://github.com/woocommerce/woocommerce-ios/pull/8179, https://github.com/woocommerce/woocommerce-ios/pull/8272]
- [*] In-Person Payments: We removed any references to Simple Payments from Orders, and the red badge from the Menu tab and Menu Payments icon announcing the new Payments section. [https://github.com/woocommerce/woocommerce-ios/pull/8183]
- [internal] Store creation flow was improved with native implementation. It is available from the login prologue (`Get Started` CTA), login email error screen, and store picker (`Add a store` CTA from the empty stores screen or at the bottom of the store list). [Example testing steps in https://github.com/woocommerce/woocommerce-ios/pull/8251]
- [internal] New stores have two new Products onboarding features: A banner with an `Add a Product` CTA on the My Store screen, and the option to add new products using templates. [https://github.com/woocommerce/woocommerce-ios/pull/8294]

11.4
-----
- [*] Add System Status Report to ZenDesk support requests. [https://github.com/woocommerce/woocommerce-ios/pull/8171]


11.3
-----
- [*] In-Person Payments: Show spinner while preparing reader for payment, instead of saying it's ready before it is. [https://github.com/woocommerce/woocommerce-ios/pull/8115]
- [internal] In-Person Payments: update StripeTerminal from 2.7 to 2.14 [https://github.com/woocommerce/woocommerce-ios/pull/8132]
- [*] In-Person Payments: Fixed payment method prompt for WisePad 3 to show only Tap and Insert options [https://github.com/woocommerce/woocommerce-ios/pull/8136]

11.2
-----
- [***] You can now preview draft products before publishing. [https://github.com/woocommerce/woocommerce-ios/pull/8102]
- [*] The survey at the end of the login onboarding flow is no longer available. [https://github.com/woocommerce/woocommerce-ios/pull/8062]
- [*] Fixed layout issues on the Account Mismatch error screen. [https://github.com/woocommerce/woocommerce-ios/pull/8074]
- [*] The Accept Payments Easily banner has been removed from the order list [https://github.com/woocommerce/woocommerce-ios/pull/8078]

11.1
-----
- [**] You can now search customers when creating or editing an order. [https://github.com/woocommerce/woocommerce-ios/issues/7741]
- [internal] Store creation is available from the login prologue, login email error screen, and store picker. [https://github.com/woocommerce/woocommerce-ios/pull/8023]
- [internal] The login flow is simplified with only the option to log in with WordPress.com. This flow is presented in parallel with the existing flow in an A/B test experiment. [https://github.com/woocommerce/woocommerce-ios/pull/7996]
- [**] Relevant Just In Time Messages will be displayed on the My Store screen [https://github.com/woocommerce/woocommerce-ios/issues/7853]

11.0
-----
- [internal] Add support for controlling performance monitoring via Sentry. **Off by default**. [https://github.com/woocommerce/woocommerce-ios/pull/7831]


10.9
-----
- [***] Dropped iOS 14 support. From now we support iOS 15 and later. [https://github.com/woocommerce/woocommerce-ios/pull/7851]
- [*] Login: Now you can handle Jetpack site connection for your self-hosted sites from the app. [https://github.com/woocommerce/woocommerce-ios/pull/7847]


10.8
-----
- [***] Stats: Now you can add a Today's Stats Widget to your lock screen (iOS 16 only) to monitor your sales. [https://github.com/woocommerce/woocommerce-ios/pull/7839]
- [internal] In-Person Payments: add UTM parameters to card reader purchase URLs to allow attribution [https://github.com/woocommerce/woocommerce-ios/pull/7858]
- [*] In-Person Payments: the Purchase card reader links now all open in authenticated web views, to make it easier to log in to woocommerce.com. [https://github.com/woocommerce/woocommerce-ios/pull/7862]

10.7
-----
- [*] Universal Links: Users can now open universal links in the app. [https://github.com/woocommerce/woocommerce-ios/pull/7632]
- [internal] Store picker: Show error when the role eligibility check fails while selecting a store. [https://github.com/woocommerce/woocommerce-ios/pull/7816]
- [internal] Store picker: Add loading state to `Continue` button. [https://github.com/woocommerce/woocommerce-ios/pull/7821]
- [internal] Store picker: Use Jetpack tunnel API for fetching user info for role checking. [https://github.com/woocommerce/woocommerce-ios/pull/7822]
- [*] Allow in-app notices to be swiped away [https://github.com/woocommerce/woocommerce-ios/pull/7801]

10.6
-----

- [**] Products tab: products search now has an option to search products by SKU. Stores with WC version 6.6+ support partial SKU search, otherwise the product(s) with the exact SKU match is returned. [https://github.com/woocommerce/woocommerce-ios/pull/7781]
- [*] Fixed a rare crash when selecting a store in the store picker. [https://github.com/woocommerce/woocommerce-ios/pull/7765]
- [*] Settings: Display the WooCommerce version and available updates in Settings [https://github.com/woocommerce/woocommerce-ios/pull/7779]
- [*] Show suggestion for logging in to a WP.com site with a mismatched WP.com account. [https://github.com/woocommerce/woocommerce-ios/pull/7773]
- [*] Help center: Added help center web page with FAQs for "Not a WooCommerce site" and "Wrong WordPress.com account" error screens. [https://github.com/woocommerce/woocommerce-ios/pull/7767, https://github.com/woocommerce/woocommerce-ios/pull/7769]
- [*] Now you can bulk edit variation prices. [https://github.com/woocommerce/woocommerce-ios/pull/7803]
- [**] Reviews: Now you can reply to product reviews using the Reply button while viewing a product review. [https://github.com/woocommerce/woocommerce-ios/pull/7799]

10.5
-----
- [**] Products: Now you can duplicate products from the More menu of the product detail screen. [https://github.com/woocommerce/woocommerce-ios/pull/7727]
- [**] Login: Added Jetpack connection support from the Account Mismatch error screen. [https://github.com/woocommerce/woocommerce-ios/pull/7748]
- [*] Orders: We are bringing back the ability to add/edit customer notes and addresses from the main order screen [https://github.com/woocommerce/woocommerce-ios/pull/7750]
- [*] Help center: Added help center web page with FAQs for "Wrong WordPress.com account error" screen. [https://github.com/woocommerce/woocommerce-ios/pull/7747]
- [*] Widgets: The Today's Stat Widget adds support for bigger fonts. [https://github.com/woocommerce/woocommerce-ios/pull/7752]

10.4
-----
- [***] Stats: Now you can add a Today's Stats Widget to your homescreen to monitor your sales. [https://github.com/woocommerce/woocommerce-ios/pull/7732]
- [*] Help center: Added help center web page with FAQs for "Pick a WooCommerce Store", "Enter WordPress.com password" and "Open mail to find magic link" screens. [https://github.com/woocommerce/woocommerce-ios/pull/7641, https://github.com/woocommerce/woocommerce-ios/pull/7730, https://github.com/woocommerce/woocommerce-ios/pull/7737]
- [*] In-Person Payments: Fixed a bug where cancelling a card reader connection would temporarily prevent further connections [https://github.com/woocommerce/woocommerce-ios/pull/7689]
- [*] In-Person Payments: Improvements to the card reader connection flow UI [https://github.com/woocommerce/woocommerce-ios/pull/7687]
- [*] Login: Users can now set up the Jetpack connection between a self-hosted site and their WP.com account. [https://github.com/woocommerce/woocommerce-ios/pull/7608]
- [*] Product list: the "Draft" blue color is fixed to be more readable for a draft product row in the product list. [https://github.com/woocommerce/woocommerce-ios/pull/7724]
- [*] Notifications: App icon badge is now cleared correctly after visiting the orders tab. [https://github.com/woocommerce/woocommerce-ios/pull/7735]

10.3
-----
- [*] Dashboard: the last selected time range tab (Today/This Week/This Month/This Year) is persisted for the site and shown on the next site launch (app launch or switching stores). [https://github.com/woocommerce/woocommerce-ios/pull/7638]
- [*] Dashboard: swiping to another time range tab now triggers syncing for the target tab. Previously, the stats on the target tab aren't synced from the swipe gesture. [https://github.com/woocommerce/woocommerce-ios/pull/7650]
- [*] In-Person Payments: Fixed an issue where the Pay in Person toggle could be out of sync with the setting on the website. [https://github.com/woocommerce/woocommerce-ios/pull/7656]
- [*] In-Person Payments: Removed the need to sign in when purchasing a card reader [https://github.com/woocommerce/woocommerce-ios/pull/7670]
- [*] In-Person Payments: Fixed a bug where canceling a reader connection could result in being unable to connect a reader in future [https://github.com/woocommerce/woocommerce-ios/pull/7678]
- [*] In-Person Payments: Fixed a bug which prevented the Collect Payment button from being shown for Cash on Delivery orders  [https://github.com/woocommerce/woocommerce-ios/pull/7694]

10.2
-----
- [*] Help center: Added help center web page with FAQs for "Enter Store Credentials", "Enter WordPress.com email " and "Jetpack required Error" screens. [https://github.com/woocommerce/woocommerce-ios/pull/7588, https://github.com/woocommerce/woocommerce-ios/pull/7590, https://github.com/woocommerce/woocommerce-ios/pull/7621]
- [*] In-Person Payments: Fixed the Learn More link from the `Enable Pay in Person` onboarding screen for WCPay [https://github.com/woocommerce/woocommerce-ios/pull/7598]
- [**] In-Person Payments: Added a switch for the Pay in Person payment method on the Payments menu. This allows you to accept In-Person Payments for website orders [https://github.com/woocommerce/woocommerce-ios/pull/7613]

10.1
-----
- [*] In-Person Payments: The onboarding notice on the In-Person Payments menu is correctly dismissed after multiple prompts are shown. [https://github.com/woocommerce/woocommerce-ios/pull/7543]
- [*] Help center: Added custom help center web page with FAQs for "Enter Store Address" and "Enter WordPress.com email" screens. [https://github.com/woocommerce/woocommerce-ios/pull/7553, https://github.com/woocommerce/woocommerce-ios/pull/7573]
- [*] In-Person Payments: The plugin selection is saved correctly after multiple onboarding prompts. [https://github.com/woocommerce/woocommerce-ios/pull/7544]
- [**] In-Person Payments: A new prompt to enable `Pay in Person` for your store's checkout, to accept In-Person Payments for website orders [https://github.com/woocommerce/woocommerce-ios/issues/7474]

10.0
-----
- [**] In-Person Payments and Simple Payments have been moved to a new Payments section [https://github.com/woocommerce/woocommerce-ios/pull/7473]
- [*] Login: on the WP.com password screen, the magic link login option is moved from below "Reset your password" to below the primary Continue button for higher visibility. [https://github.com/woocommerce/woocommerce-ios/pull/7469]
- [*] Login: some minor enhancements are made to the error screen after entering an invalid WP.com email - a new "What is WordPress.com?" link, hiding the "Log in with store address" button when it's from the store address login flow, and some copy changes. [https://github.com/woocommerce/woocommerce-ios/pull/7485]
- [**] In-Person Payments: Accounts with pending requirements are no longer blocked from taking payments - we have added a skip button to the relevant screen. [https://github.com/woocommerce/woocommerce-ios/pull/7504]
- [*] Login: New button added to the empty site picker screen to enter a site address for troubleshooting. [https://github.com/woocommerce/woocommerce-ios/pull/7484]

9.9
-----
- [*] [Sign in with store credentials]: New screen added with instructions to verify Jetpack connected email. [https://github.com/woocommerce/woocommerce-ios/pull/7424]
- [*] [Sign in with store credentials]: Stop clearing username/password after an invalid attempt to enable users to fix typos. [https://github.com/woocommerce/woocommerce-ios/pull/7444]
- [*] Login: after entering WP.com email, a magic link is automatically sent when it is enabled (magic links are disabled for A8C emails and WP.com accounts with recently changed password) and a new screen is shown with an option to log in with password. [https://github.com/woocommerce/woocommerce-ios/pull/7449]

9.8
-----
- [***] Login: Introduce a way to sign in using store credentials.  [https://github.com/woocommerce/woocommerce-ios/pull/7320]
- [**] Login: You can now install WooCommerce to your self-hosted sites from the login flow. [https://github.com/woocommerce/woocommerce-ios/pull/7401]
- [**] Orders: Now you can quickly mark an order as completed by swiping it to the left! [https://github.com/woocommerce/woocommerce-ios/pull/7385]
- [*] In-Person Payments: The purchase card reader information card appears also in the Orders list screen. [https://github.com/woocommerce/woocommerce-ios/pull/7326]
- [*] Login: in release 9.7, when the app is in logged out state, an onboarding screen is shown before the prologue screen if the user hasn't finished or skipped it. In release 9.8, a survey is added to the end of the onboarding screen. [https://github.com/woocommerce/woocommerce-ios/pull/7416]
- [*] Login: a local notification is scheduled after the user encounters an error from logging in with an invalid site address or WP.com email/password. Please see testing scenarios in the PR, with regression testing on order/review remote notifications. [https://github.com/woocommerce/woocommerce-ios/pull/7323, https://github.com/woocommerce/woocommerce-ios/pull/7372, https://github.com/woocommerce/woocommerce-ios/pull/7422]

9.7
-----
- [***] Orders: Orders can now be edited within the app. [https://github.com/woocommerce/woocommerce-ios/pull/7300]
- [**] Orders: You can now view the Custom Fields for an order in the Order Details screen. [https://github.com/woocommerce/woocommerce-ios/pull/7310]
- [*] In-Person Payments: Card Reader Manuals now appear based on country availability, consolidated into an unique view [https://github.com/woocommerce/woocommerce-ios/pull/7178]
- [*] Login: Jetpack setup flow is now accessible from the Login with Store Address flow. [https://github.com/woocommerce/woocommerce-ios/pull/7294]
- [*] In-Person Payments: The purchase card reader information card can be dismissed [https://github.com/woocommerce/woocommerce-ios/pull/7260]
- [*] In-Person Payments: When dismissing the purchase card reader information card, the user can choose to be reminded in 14 days. [https://github.com/woocommerce/woocommerce-ios/pull/7271]
- [*] In-Person Payments: The purchase card reader information card appears also in the App Settings screen. [https://github.com/woocommerce/woocommerce-ios/pull/7308]
- [*] Refund lines in the Order details screen now appear ordered from oldest to newest [https://github.com/woocommerce/woocommerce-ios/pull/7287]
- [*] Login: when the app is in logged out state, an onboarding screen is shown before the prologue screen if the user hasn't finished or skipped it.  [https://github.com/woocommerce/woocommerce-ios/pull/7324]
- [*] Orders: When a store has no orders yet, there is an updated message with a link to learn more on the Orders tab. [https://github.com/woocommerce/woocommerce-ios/pull/7328]

9.6
-----
- [***] Coupons: Coupons can now be created from within the app. [https://github.com/woocommerce/woocommerce-ios/pull/7239]
- [**] Order Details: All unpaid orders have a Collect Payment button, which shows a payment method selection screen. Choices are Cash, Card, and Payment Link. [https://github.com/woocommerce/woocommerce-ios/pull/7111]
- [**] In-Person Payments: Support for selecting preferred payment gateway when multiple extensions are installed on the store. [https://github.com/woocommerce/woocommerce-ios/pull/7153]
- [*] Coupons: Removed the redundant animation when reloading the coupon list. [https://github.com/woocommerce/woocommerce-ios/pull/7137]
- [*] Login: Display "What is WordPress.com?" link in "Continue With WordPress.com" flow. [https://github.com/woocommerce/woocommerce-ios/pull/7213]
- [*] Login: Display the Jetpack requirement error after login is successful.
- [*] Login: Display a "New to WooCommerce?" link in the login prologue screen above the login buttons. [https://github.com/woocommerce/woocommerce-ios/pull/7261]
- [*] In-Person Payments: Publicize the Card Present Payments feature on the Payment Method screen [https://github.com/woocommerce/woocommerce-ios/pull/7225]
- [*] In-Person Payments: Add blog_id to IPP transaction description to match WCPay [https://github.com/woocommerce/woocommerce-ios/pull/7221]
- [*] Product form: after uploading an image, the product can now be saved immediately while the image is being uploaded in the background. When no images are pending upload for the saved product, the images are added to the product. Testing instructions: https://github.com/woocommerce/woocommerce-ios/pull/7196. [https://github.com/woocommerce/woocommerce-ios/pull/7254]

9.5
-----
- [*] Coupons: Fixed issue saving "Individual Use" and "Exclude Sale Items" fields. [https://github.com/woocommerce/woocommerce-ios/pull/7117]
- [*] Orders: The customer shipping/billing address form now navigates back automatically after selecting a country or state. [https://github.com/woocommerce/woocommerce-ios/pull/7119]
- [internal] In settings and empty stores screen, the "Close Account" link is shown for users who signed in with Apple (the only way to create an account) to close their WordPress.com account. [https://github.com/woocommerce/woocommerce-ios/pull/7143]

9.4
-----
- [*] Orders: Order details now displays both the date and time for all orders. [https://github.com/woocommerce/woocommerce-ios/pull/6996]
- [*] Simple payments have the `Card` option available for stores with configuration issues to resolve, and show onboarding to help resolve them [https://github.com/woocommerce/woocommerce-ios/pull/7002]
- [*] Order & Product list: Now, we can pull to refresh from an empty view. [https://github.com/woocommerce/woocommerce-ios/pull/7023, https://github.com/woocommerce/woocommerce-ios/pull/7030]
- [*] Order Creation: Fixes a bug where selecting a variable product to add to a new order would sometimes open the wrong list of product variations. [https://github.com/woocommerce/woocommerce-ios/pull/7042]
- [*] Collect payment button on Order Details no longer flickers when the screen loads [https://github.com/woocommerce/woocommerce-ios/pull/7043]
- [*] Issue refund button on Order Details is shown for all paid orders [https://github.com/woocommerce/woocommerce-ios/pull/7046]
- [*] Order Creation: Fixes several bugs with the Products section not showing the correct order items or not correctly updating the item quantity. [https://github.com/woocommerce/woocommerce-ios/pull/7067]

9.3
-----
- [***] In-Person Payments is now available for merchants using WooCommerce Payments in Canada. [https://github.com/woocommerce/woocommerce-ios/pull/6954]
- [*] In-Person Payments: Accessibility improvement [https://github.com/woocommerce/woocommerce-ios/pull/6869, https://github.com/woocommerce/woocommerce-ios/pull/6886, https://github.com/woocommerce/woocommerce-ios/pull/6906]
- [*] Orders: Now it's possible to select and copy text from the notes on an order. [https://github.com/woocommerce/woocommerce-ios/pull/6894]
- [*] Support Arabic numerals on amount fields. [https://github.com/woocommerce/woocommerce-ios/pull/6891]
- [*] Product Selector: Enabled selecting all variations on variable product rows. [https://github.com/woocommerce/woocommerce-ios/pull/6899]
- [internal] Order Creation: Adding new products, shipping, fee, or customer details to an order now blocks the UI immediately while the order is syncing remotely. [https://github.com/woocommerce/woocommerce-ios/pull/6974]

- [*] Coupons: Now it's possible to update discount types for coupons. [https://github.com/woocommerce/woocommerce-ios/pull/6935]
- [*] Orders tab: the view width now adjusts to the app in tablet split view on iOS 15. [https://github.com/woocommerce/woocommerce-ios/pull/6951]

9.2
-----
- [***] Experimental Features: Coupons editing and deletion features are now enabled as part of coupon management. [https://github.com/woocommerce/woocommerce-ios/pull/6853]
- [*] Order Creation: Updated percentage fee flow - added amount preview, disabled percentage option when editing. [https://github.com/woocommerce/woocommerce-ios/pull/6763]
- [*] Product Details: Update status badge layout and show it for more cases. [https://github.com/woocommerce/woocommerce-ios/pull/6768]
- [*] Coupons: now, the percentage amount of coupons will be displayed correctly in the listing and in coupon detail if the amount contains fraction digits. [https://github.com/woocommerce/woocommerce-ios/pull/6804]
- [*] Coupons: Filter initial search results to show only coupons of the currently selected store. [https://github.com/woocommerce/woocommerce-ios/pull/6800]
- [*] Coupons: Fixed crash when there are duplicated items on the coupon list. [https://github.com/woocommerce/woocommerce-ios/pull/6798]
- [*] In-Person Payments: Run onboarding checks when connecting a reader. [https://github.com/woocommerce/woocommerce-ios/pull/6761, https://github.com/woocommerce/woocommerce-ios/pull/6774, https://github.com/woocommerce/woocommerce-ios/pull/6789]
- [*] In-Person Payments: after collecting payment for an order, merchants can now email the receipt in addition to printing it in Order Details > See Receipt if email is available on the device. [https://github.com/woocommerce/woocommerce-ios/pull/6833]

9.1
-----

- [*] Product name field in product form - Remove scroll behaviour and increase field height to fully display long product names. [https://github.com/woocommerce/woocommerce-ios/pull/6681]
- [*] Filter toolbar in Products list tab - Filter toolbar is pinned outside of the products list. [https://github.com/woocommerce/woocommerce-ios/pull/6698]
- [internal] Loading screens are refactored to avoid duplicated code and a potential crash. Please quickly smoke test them to make sure that everything still works as before. [https://github.com/woocommerce/woocommerce-ios/pull/6717]
- [*] Shipping settings - Weight and shipping package dimensions are localized based on device locale. Also, decimal point information is no longer lost upon saving a product, when using comma as a decimal separator. [https://github.com/woocommerce/woocommerce-ios/pull/6721]

9.0
-----

- [*] Share payment links from the order details screen. [https://github.com/woocommerce/woocommerce-ios/pull/6609]
- [internal] Reviews lists on Products and Menu tabs are refactored to avoid duplicated code. Please quickly smoke test them to make sure that everything still works as before. [https://github.com/woocommerce/woocommerce-ios/pull/6553]
- [**] Now it's possible to change the order of the product images. [https://github.com/woocommerce/woocommerce-ios/pull/6620]
- [*] Improved accessibility for the error banner and info banner displayed in Orders and Products. [https://github.com/woocommerce/woocommerce-ios/pull/6633]

8.9
-----
- [*] Coupons: Fixed issue loading the coupon list from the local storage on initial load. [https://github.com/woocommerce/woocommerce-ios/pull/6463]
- [*] Coupons: Update layout of the coupon details screen. [https://github.com/woocommerce/woocommerce-ios/pull/6522]
- [*] In-Person Payments: Removed collecting L2/L3 data. [https://github.com/woocommerce/woocommerce-ios/pull/6519]
- [*] Hub Menu: Multiple menu items can no longer be tapped simultaneously. [https://github.com/woocommerce/woocommerce-ios/pull/6484]
- [*] Jetpack CP: Fixed crash when attempting to access WP-Admin with an invalid URL that has an unsupported scheme. [https://github.com/woocommerce/woocommerce-ios/pull/6502]
- [***] Orders: Order Creation is now available to everyone! You can go to the Orders tab and tap the + button to create a new order. [https://github.com/woocommerce/woocommerce-ios/pull/6537]
- [internal] Loading screens are refactored to avoid duplicated code and a potential crash. Please quickly smoke test them to make sure that everything still works as before. [https://github.com/woocommerce/woocommerce-ios/pull/6535] [https://github.com/woocommerce/woocommerce-ios/pull/6544]

8.8
-----
- [*] Updates the app's About screen to be consistent with Automattic's other mobile apps. [https://github.com/woocommerce/woocommerce-ios/pull/6421]
- [***] Experimental Feature: It's now possible to add custom shipping method and fees in order creation flow. Tax amount and Order total is now synced from backend. [https://github.com/woocommerce/woocommerce-ios/pull/6429]
- [**] Now it's possible to filter orders by custom statuses. [https://github.com/woocommerce/woocommerce-ios/pull/6390]
- [*] Fixed issue presenting Edit Customer Note screen as a modal on large screens. [https://github.com/woocommerce/woocommerce-ios/pull/6406]
- [*] Products displayed in Order Detail now follow the same order of the web. [https://github.com/woocommerce/woocommerce-ios/pull/6401]
- [*] Simple Payments now shows a detailed tax break up before taking the payment. [https://github.com/woocommerce/woocommerce-ios/pull/6412]
- [*] Coupons list now shows an error view if coupons are disabled for the store. Coupons can be enabled again from this view. [https://github.com/woocommerce/woocommerce-ios/pull/6446]
- [*] Coupon details screen now displays more informative error messages when loading the total discount amount fails. [https://github.com/woocommerce/woocommerce-ios/pull/6457]
- [internal] Shipping Labels: the navigation bar in the web view for adding payments is now correctly hidden. [https://github.com/woocommerce/woocommerce-ios/pull/6435]

8.7
-----
- [**] In-Person Payments: Added card details to refund confirmation screen to help with refunding to the payment card [https://github.com/woocommerce/woocommerce-ios/pull/6241]
- [*] Coupons: Replace the toggles on Usage Details screen with text for uneditable contents. [https://github.com/woocommerce/woocommerce-ios/pull/6287]
- [*] Improve image loading for thumbnails especially on the Product list. [https://github.com/woocommerce/woocommerce-ios/pull/6299]
- [*] Coupons: Added feedback banner on the top of the coupon list. [https://github.com/woocommerce/woocommerce-ios/pull/6316]
- [*] Coupons: Handled error when loading total discounted amount fails. [https://github.com/woocommerce/woocommerce-ios/pull/6368]
- [internal] Removed all feature flags for Shipping Labels. Please smoke test all parts of Shipping Labels to make sure that everything still works as before. [https://github.com/woocommerce/woocommerce-ios/pull/6270]
- [*] In-Person Payments: Localized messages and UI [https://github.com/woocommerce/woocommerce-ios/pull/6317]
- [*] My Store: Fixed incorrect currency symbol of revenue text for stores with non-USD currency. [https://github.com/woocommerce/woocommerce-ios/pull/6335]
- [*] Notifications: Dismiss presented view before presenting content from notifications [https://github.com/woocommerce/woocommerce-ios/pull/6354]
- [*] Reviews: Fixed missing product information on first load [https://github.com/woocommerce/woocommerce-ios/pull/6367]
- [internal] Removed the feature flag for My store tab UI updates. Please smoke test the store stats and top performers in the "My store" tab to make sure everything works as before. [https://github.com/woocommerce/woocommerce-ios/pull/6334]
- [*] In-Person Payments: Add support for accepting payments on bookable products [https://github.com/woocommerce/woocommerce-ios/pull/6364]
- [*] In-Person Payments: Fixed issue where payment could be stuck prompting to remove the card if the payment was declined and retried before removing the card.

8.6
-----
- [***] Merchants can now view coupons in their stores by enabling Coupon Management in Experimental Features. [https://github.com/woocommerce/woocommerce-ios/pull/6209]
- [*] Orders: In the experimental Order Creation feature, product variations added to a new order now show a list of their attributes. [https://github.com/woocommerce/woocommerce-ios/pull/6131]
- [*] Enlarged the tap area for the action button on the notice view. [https://github.com/woocommerce/woocommerce-ios/pull/6146]
- [*] Reviews: Fixed crash on iPad when tapping the More button. [https://github.com/woocommerce/woocommerce-ios/pull/6187]
- [*] In-Person Payments: Remove Stripe from Experimental Features as it is always enabled now. [https://github.com/woocommerce/woocommerce-ios/pull/6205]
- [*] Disabled unnecessary selection of the "Refund via" row on the Refund Confirmation screen [https://github.com/woocommerce/woocommerce-ios/pull/6198]
- [*] Increased minimum version of Stripe extension for In-Person Payments to 6.2.0 [https://github.com/woocommerce/woocommerce-ios/pull/xxxx]
- [internal] Removed `pushNotificationsForAllStores` feature flag. Since the changes are non-trivial, it would be great to smoke test push notifications for all stores in beta testing. [https://github.com/woocommerce/woocommerce-ios/pull/6231]

8.5
-----
- [*] In-Person Payments: Inform the user when a card reader battery is so low that it needs to be charged before the reader can be connected. [https://github.com/woocommerce/woocommerce-ios/pull/5998]
- [***] The My store tab is having a new look with new conversion stats and shows up to 5 top performing products now (used to be 3). [https://github.com/woocommerce/woocommerce-ios/pull/5991]
- [**] Fixed a crash at the startup of the app, related to Gridicons. [https://github.com/woocommerce/woocommerce-ios/pull/6005]
- [***] Experimental Feature: It's now possible to create Orders in the app by enabling it in Settings > Experimental Features. For now you can change the order status, add products, and add customer details (billing and shipping addresses). [https://github.com/woocommerce/woocommerce-ios/pull/6060]
- [*] Fixed issue in date range selection for the orders filters where is some cases dates are not available for selection. [https://github.com/woocommerce/woocommerce-ios/pull/6090]
- [*] Enabled "view product in store" and "share product" options for variable products when accessing them through the order details screen. [https://github.com/woocommerce/woocommerce-ios/pull/6091]

8.4
-----
- [***] In-Person Payments: Support for Stripe M2 card reader. [https://github.com/woocommerce/woocommerce-ios/pull/5844]
- [***] We introduced a new tab called "Menu", a tab in the main navigation where you can browser different sub-sections of the app: Switch Store, Settings, WooCommerce Admin, View Store and Reviews. [https://github.com/woocommerce/woocommerce-ios/pull/5926]
- [***] Store admins can now access sites with plugins that have Jetpack Connection Package (e.g. WooCommerce Payments, Jetpack Backup) in the app. These sites do not require Jetpack-the-plugin to connect anymore. Store admins can still install Jetpack-the-plugin from the app through settings or a Jetpack banner. [https://github.com/woocommerce/woocommerce-ios/pull/5924]
- [*] Add/Edit Product screen: Fix transient product name while adding images.[https://github.com/woocommerce/woocommerce-ios/pull/5840]

8.3
-----
- [***] All merchants can create Simple Payments orders. [https://github.com/woocommerce/woocommerce-ios/pull/5684]
- [**] System status report can now be viewed and copied directly from within the app. [https://github.com/woocommerce/woocommerce-ios/pull/5702]
- [**] Product SKU input scanner is now available as a beta feature. To try it, enable it from settings and you can scan a barcode to use as the product SKU in product inventory settings! [https://github.com/woocommerce/woocommerce-ios/pull/5695]
- [**] Now you chan share a payment link when creating a Simple Payments order [https://github.com/woocommerce/woocommerce-ios/pull/5819]
- [*] Reviews: "Mark all as read" checkmark bar button item button replaced with menu button which launches an action sheet. Menu button is displayed only if there are unread reviews available.[https://github.com/woocommerce/woocommerce-ios/pull/5833]
- [internal] Refactored ReviewsViewController to add tests. [https://github.com/woocommerce/woocommerce-ios/pull/5834]

8.2
-----
- [***] In-Person Payments: Now you can collect Simple Payments on the go. [https://github.com/woocommerce/woocommerce-ios/pull/5635]
- [*] Products: After generating a new variation for a variable product, you are now taken directly to edit the new variation. [https://github.com/woocommerce/woocommerce-ios/pull/5649]
- [*] Dashboard: the visitor count in the Today tab is now shown when Jetpack site stats are enabled.
- [*] Add/Edit Product Images: tapping on the last `n` images while `n` images are pending upload does not crash the app anymore. [https://github.com/woocommerce/woocommerce-ios/pull/5672]

8.2
-----
- [*] Shipping Labels: Fixes a crash when saving a new shipping label after opening the order from a push notification. [https://github.com/woocommerce/woocommerce-ios/pull/5549]
- [**] In-Person Payments: Improved support for VoiceOver. [https://github.com/woocommerce/woocommerce-ios/pull/5572]
- [*] In-Person Payments: Fixes a crash when printing more than one receipt. [https://github.com/woocommerce/woocommerce-ios/pull/5575]

8.1
-----
- [***] Now it's possible to filter Order List by multiple statuses and date ranges. Plus, we removed the top tab bar on Orders Tab. [https://github.com/woocommerce/woocommerce-ios/pull/5491]
- [*] Login: Password AutoFill will suggest wordpress.com accounts. [https://github.com/woocommerce/woocommerce-ios/pull/5399]
- [*] Store picker: after logging in with store address, the pre-selected store is now the currently selected store instead of the store from login flow. [https://github.com/woocommerce/woocommerce-ios/pull/5508]
- [*] The application icon number from order push notifications is now cleared after visiting the orders tab. [https://github.com/woocommerce/woocommerce-ios/pull/5715]
- [internal] Migrated Settings screen to MVVM [https://github.com/woocommerce/woocommerce-ios/pull/5393]


8.0
-----
- [*] Product List: Add support for product filtering by category. [https://github.com/woocommerce/woocommerce-ios/pull/5388]
- [***] Push notifications are now supported for all connected stores. [https://github.com/woocommerce/woocommerce-ios/pull/5299]
- [*] Fix: in Settings > Switch Store, tapping "Dismiss" after selecting a different store does not switch stores anymore. [https://github.com/woocommerce/woocommerce-ios/pull/5359]

7.9
-----
- [*] Fix: after disconnecting a site or connecting to a new site, the sites in site picker (Settings > Switch Store) should be updated accordingly. The only exception is when the newly disconnected site is the currently selected site. [https://github.com/woocommerce/woocommerce-ios/pull/5241]
- [*] Order Details: Show a button on the "Product" section of Order Details screen to allow recreating shipping labels. [https://github.com/woocommerce/woocommerce-ios/pull/5255]
- [*] Edit Order Address - Enable `Done` button when `Use as {Shipping/Billing} Address` toggle is turned on. [https://github.com/woocommerce/woocommerce-ios/pull/5254]
- [*] Add/Edit Product: fix an issue where the product name keyboard is English only. [https://github.com/woocommerce/woocommerce-ios/pull/5288]
- [*] Order Details: some sites cannot parse order requests where the fields parameter has spaces, and the products section cannot load as a result. The spaces are now removed. [https://github.com/woocommerce/woocommerce-ios/pull/5298]

7.8
-----
- [***] Shipping Labels: merchants can create multiple packages for the same order, moving the items between different packages. [https://github.com/woocommerce/woocommerce-ios/pull/5190]
- [*] Fix: Navigation bar buttons are now consistently pink on iOS 15. [https://github.com/woocommerce/woocommerce-ios/pull/5139]
- [*] Fix incorrect info banner color and signature option spacing on Carrier and Rates screen. [https://github.com/woocommerce/woocommerce-ios/pull/5144]
- [x] Fix an error where merchants were unable to connect to valid stores when they have other stores with corrupted information https://github.com/woocommerce/woocommerce-ios/pull/5161
- [*] Shipping Labels: Fix issue with decimal values on customs form when setting the device with locales that use comma as decimal point. [https://github.com/woocommerce/woocommerce-ios/pull/5195]
- [*] Shipping Labels: Fix crash when tapping on Learn more rows of customs form. [https://github.com/woocommerce/woocommerce-ios/pull/5207]
- [*] Shipping Labels: The shipping address now prefills the phone number from the billing address if a shipping phone number is not available. [https://github.com/woocommerce/woocommerce-ios/pull/5177]
- [*] Shipping Labels: now in Carrier and Rates we always display the discounted rate instead of the retail rate if available. [https://github.com/woocommerce/woocommerce-ios/pull/5188]
- [*] Shipping Labels: If the shipping address is invalid, there are now options to email, call, or message the customer. [https://github.com/woocommerce/woocommerce-ios/pull/5228]
- [*] Accessibility: notify when offline mode banner appears or disappears. [https://github.com/woocommerce/woocommerce-ios/pull/5225]

7.7
-----
- [***] In-Person Payments: US merchants can now obtain a card reader and then collect payments directly from the app. [https://github.com/woocommerce/woocommerce-ios/pull/5030]
- [***] Shipping Labels: Merchants can now add new payment methods for shipping labels directly from the app. [https://github.com/woocommerce/woocommerce-ios/pull/5023]
- [**] Merchants can now edit shipping & billing addresses from orders. [https://github.com/woocommerce/woocommerce-ios/pull/5097]
- [x] Fix: now a default paper size will be selected in Shipping Label print screen. [https://github.com/woocommerce/woocommerce-ios/pull/5035]
- [*] Show banner on screens that use cached data when device is offline. [https://github.com/woocommerce/woocommerce-ios/pull/5000]
- [*] Fix incorrect subtitle on customs row of Shipping Label purchase flow. [https://github.com/woocommerce/woocommerce-ios/pull/5093]
- [*] Make sure customs form printing option is not available on non-international orders. [https://github.com/woocommerce/woocommerce-ios/pull/5104]
- [*] Fix incorrect logo for DHL in Shipping Labels flow. [https://github.com/woocommerce/woocommerce-ios/pull/5105]

7.6
-----
- [x] Show an improved error modal if there are problems while selecting a store. [https://github.com/woocommerce/woocommerce-ios/pull/5006]
- [***] Shipping Labels: Merchants can now add new custom and service packages for shipping labels directly from the app. [https://github.com/woocommerce/woocommerce-ios/pull/4976]
- [*] Fix: when product image upload fails, the image cell stop loading. [https://github.com/woocommerce/woocommerce-ios/pull/4989]

7.5
-----
- [***] Merchants can now purchase shipping labels and declare customs forms for international orders. [https://github.com/woocommerce/woocommerce-ios/pull/4896]
- [**] Merchants can now edit customer provided notes from orders. [https://github.com/woocommerce/woocommerce-ios/pull/4893]
- [*] Fix empty states sometimes not centered vertically [https://github.com/woocommerce/woocommerce-ios/pull/4890]
- [*] Fix error syncing products due to decoding failure of regular_price in product variations. [https://github.com/woocommerce/woocommerce-ios/pull/4901]
- [*] Hide bottom bar on shipping label purchase form. [https://github.com/woocommerce/woocommerce-ios/pull/4902]

7.4
-----
- [*] Fix an issue where some extension was not shown in order item details. [https://github.com/woocommerce/woocommerce-ios/pull/4753]
- [*] Fix: The refund button within Order Details will be hidden if the refund is zero. [https://github.com/woocommerce/woocommerce-ios/pull/4789]
- [*] Fix: Incorrect arrow direction for right-to-left languages on Shipping Label flow. [https://github.com/woocommerce/woocommerce-ios/pull/4796]
- [*] Fix: Shouldn't be able to schedule a sale without sale price. [https://github.com/woocommerce/woocommerce-ios/pull/4825]
- [*] Fix: Edit address screen is pushed twice in Shipping Label flow when missing name in origin or destination address. [https://github.com/woocommerce/woocommerce-ios/pull/4845]

7.3
-----
- [*] Order Detail: now we do not offer the "email note to customer" option if no email is available. [https://github.com/woocommerce/woocommerce-ios/pull/4680]
- [*] My Store: If there are errors loading the My Store screen, a banner now appears at the top of the screen with links to troubleshoot or contact support. [https://github.com/woocommerce/woocommerce-ios/pull/4704]
- [*] Fix: Added 'Product saved' confirmation message when a product is updated [https://github.com/woocommerce/woocommerce-ios/pull/4709]
- [*] Shipping Labels: Updated address validation to automatically use trivially normalized address for origin and destination. [https://github.com/woocommerce/woocommerce-ios/pull/4719]
- [*] Fix: Order details for products with negative prices now will show correctly [https://github.com/woocommerce/woocommerce-ios/pull/4683]
- [*] Fix: Order list not extend edge-to-edge in dark mode. [https://github.com/woocommerce/woocommerce-ios/pull/4728]
- [*] Plugins: Added list of active and inactive plugins that can be reached by admins in the settings screen. [https://github.com/woocommerce/woocommerce-ios/pull/4735]
- [*] Login: Updated appearance of back buttons in navigation bar to minimal style. [https://github.com/woocommerce/woocommerce-ios/pull/4726]
- [internal] Upgraded Zendesk SDK to version 5.3.0. [https://github.com/woocommerce/woocommerce-ios/pull/4699]
- [internal] Updated GoogleSignIn to version 6.0.1 through WordPressAuthenticator. There should be no functional changes, but may impact Google sign in flow. [https://github.com/woocommerce/woocommerce-ios/pull/4725]

7.2
-----
- [*] Order Fulfillment: Updated success notice message [https://github.com/woocommerce/woocommerce-ios/pull/4589]
- [*] Order Fulfillment: Fixed issue footer view getting clipped of by iPhone notch [https://github.com/woocommerce/woocommerce-ios/pull/4631]
- [*] Shipping Labels: Updated address validation to make sure a name is entered for each address. [https://github.com/woocommerce/woocommerce-ios/pull/4601]
- [*] Shipping Labels: Hide Contact button on Shipping To Address form when customer phone number is not provided. [https://github.com/woocommerce/woocommerce-ios/pull/4663]
- [*] Shipping Labels: Updated edge-to-edge table views for all forms. [https://github.com/woocommerce/woocommerce-ios/pull/4657]
- [*] Orders and Order Details: Updated edge-to-edge table views for consistent look across the app. [https://github.com/woocommerce/woocommerce-ios/pull/4638]
- [*] Reviews and Review Details: Updated edge-to-edge table views for consistent look across the app. [https://github.com/woocommerce/woocommerce-ios/pull/4637]
- [*] New error screen displayed to users without the required roles to access the store. [https://github.com/woocommerce/woocommerce-ios/pull/4493]

7.1
-----
- [***] Merchants from US can create shipping labels for physical orders from the app. The feature supports for now only orders where the shipping address is in the US. [https://github.com/woocommerce/woocommerce-ios/pull/4578]
- [**] Due to popular demand, the Order fulfill is displayed once again when clicking on the Mark order complete button. [https://github.com/woocommerce/woocommerce-ios/pull/4567]
- [*] Fix: Interactive pop gesture on Order Details and Settings screen. [https://github.com/woocommerce/woocommerce-ios/pull/4504]
- [*] Fix: Frozen refresh control and placeholder when switching tabs [https://github.com/woocommerce/woocommerce-ios/pull/4505]
- [internal] Stats tab: added network sync throttling [https://github.com/woocommerce/woocommerce-ios/pull/4494]

7.0
-----
- [**] Order Detail: now we display Order Items and Shipping Label Packages as separate sections. [https://github.com/woocommerce/woocommerce-ios/pull/4445]
- [*] Fix: Orders for a variable product with different configurations of a single variation will now show each order item separately. [https://github.com/woocommerce/woocommerce-ios/pull/4445]
- [*] If the Orders, Products, or Reviews lists can't load, a banner now appears at the top of the screen with links to troubleshoot or contact support. [https://github.com/woocommerce/woocommerce-ios/pull/4400, https://github.com/woocommerce/woocommerce-ios/pull/4407]
- [*] Fix: Stats tabs are now displayed and ordered correctly in RTL languages. [https://github.com/woocommerce/woocommerce-ios/pull/4444]
- [*] Fix: Missing "Add Tracking" button in orders details. [https://github.com/woocommerce/woocommerce-ios/pull/4520]


6.9
-----
- [*] Order Detail: now we display a loader on top, to communicate that the order detail view has not yet been fully loaded. [https://github.com/woocommerce/woocommerce-ios/pull/4396]
- [*] Products: You can edit product attributes for variations right from the main product form. [https://github.com/woocommerce/woocommerce-ios/pull/4350]
- [*] Improved CTA. "Print Shipping Label" instead of "Reprint Shipping Label". [https://github.com/woocommerce/woocommerce-ios/pull/4394]
- [*] Improved application log viewer. [https://github.com/woocommerce/woocommerce-ios/pull/4387]
- [*] Improved the experience when creating the first variation. [https://github.com/woocommerce/woocommerce-ios/pull/4405]

6.8
-----

- [***] Dropped iOS 13 support. From now we support iOS 14 and later. [https://github.com/woocommerce/woocommerce-ios/pull/4209]
- [**] Products: Added the option to create and edit a virtual product directly from the product detail screen. [https://github.com/woocommerce/woocommerce-ios/pull/4214]

6.7
-----
- [**] Add-Ons: Order add-ons are now available as a beta feature. To try it, enable it from settings! [https://github.com/woocommerce/woocommerce-ios/pull/4119]

6.6
-----
- [*] Fix: Product variations only support at most one image, so we won't show an option to add a second one. [https://github.com/woocommerce/woocommerce-ios/pull/3994]
- [*] Fix: The screen to select images from the Media Library would sometimes crash when the library had a specific number of images. [https://github.com/woocommerce/woocommerce-ios/pull/4003]
- [*] Improved error messages for logins. [https://github.com/woocommerce/woocommerce-ios/pull/3957]

6.5
-----
- [*] Fix: Product images with non-latin characters in filenames now will load correctly and won't break Media Library. [https://github.com/woocommerce/woocommerce-ios/pull/3935]
- [*] Fix: The screen to select images from the Media Library would sometimes crash when the library had a specific number of images. [https://github.com/woocommerce/woocommerce-ios/pull/4070]

6.4
-----
- [*] Login: New design and illustrations for the initial login screen, promoting the app's main features. [https://github.com/woocommerce/woocommerce-ios/pull/3867]
- [*] Enhancement/fix: Unify back button style across the app. [https://github.com/woocommerce/woocommerce-ios/pull/3872]

6.3
-----
- [**] Products: Now you can add variable products from the create product action sheet. [https://github.com/woocommerce/woocommerce-ios/pull/3836]
- [**] Products: Now you can easily publish a product draft or pending product using the navigation bar buttons [https://github.com/woocommerce/woocommerce-ios/pull/3846]
- [*] Fix: In landscape orientation, all backgrounds on detail screens and their subsections now extend edge-to-edge. [https://github.com/woocommerce/woocommerce-ios/pull/3808]
- [*] Fix: Creating an attribute or a variation no longer saves your product pending changes. [https://github.com/woocommerce/woocommerce-ios/pull/3832]
- [*] Enhancement/fix: image & text footnote info link rows are now center aligned in order details reprint shipping label info row and reprint screen. [https://github.com/woocommerce/woocommerce-ios/pull/3805]

6.2
-----

- [***] Products: When editing a product, you can now create/delete/update product variations, product attributes and product attribute options. https://github.com/woocommerce/woocommerce-ios/pull/3791
- [**] Large titles are enabled for the four main tabs like in Android. In Dashboard and Orders tab, a workaround is implemented with some UI/UX tradeoffs where the title size animation is not as smooth among other minor differences from Products and Reviews tab. We can encourage beta users to share any UI issues they find with large titles. [https://github.com/woocommerce/woocommerce-ios/pull/3763]
- [*] Fix: Load product inventory settings in read-only mode when the product has a decimal stock quantity. This fixes the products tab not loading due to product decoding errors when third-party plugins enable decimal stock quantities. [https://github.com/woocommerce/woocommerce-ios/pull/3717]
- [*] Fix: Loading state stuck in Reviews List. [https://github.com/woocommerce/woocommerce-ios/pull/3753]

6.1
-----
- [**] Products: When editing variable products, you can now edit the variation attributes to select different attribute options. [https://github.com/woocommerce/woocommerce-ios/pull/3628]
- [*] Fixes a bug where long pressing the back button sometimes displayed an empty list of screens.
- [*] Product Type: Updated product type detail to display "Downloadable" if a product is downloadable. [https://github.com/woocommerce/woocommerce-ios/pull/3647]
- [*] Product Description: Updated the placeholder text in the Aztec Editor screens to provide more context. [https://github.com/woocommerce/woocommerce-ios/pull/3668]
- [*] Fix: Update the downloadable files row to read-only, if the product is accessed from Order Details. [https://github.com/woocommerce/woocommerce-ios/pull/3669]
- [*] Fix: Thumbnail image of a product wasn't being loaded correctly in Order Details. [https://github.com/woocommerce/woocommerce-ios/pull/3678]
- [*] Fix: Allow product's `regular_price` to be a number and `sold_individually` to be `null` as some third-party plugins could alter the type in the API. This could help with the products tab not loading due to product decoding errors. [https://github.com/woocommerce/woocommerce-ios/pull/3679]
- [internal] Attempted fix for a crash in product image upload. [https://github.com/woocommerce/woocommerce-ios/pull/3693]

6.0
-----
- [**] Due to popular demand, the product SKU is displayed once again in Order Details screen. [https://github.com/woocommerce/woocommerce-ios/pull/3564]
- [*] Updated copyright notice to WooCommerce
- [*] Fix: top performers in "This Week" tab should be showing the same data as in WC Admin.
- [*] Fix: visitor stats in Dashboard should be more consistent with web data on days when the end date for more than one tab is the same (e.g. "This Week" and "This Month" both end on January 31). [https://github.com/woocommerce/woocommerce-ios/pull/3532]
- [*] Fix: navbar title on cross-sells products list displayed title for upsells [https://github.com/woocommerce/woocommerce-ios/pull/3565]
- [*] Added drag-and-drop sorting to Linked Products [https://github.com/woocommerce/woocommerce-ios/pull/3548]
- [internal] Refactored Core Data migrator stack to help reduce crashes [https://github.com/woocommerce/woocommerce-ios/pull/3523]


5.9
-----
- [**] Product List: if a user applies custom sort orders and filters in the Product List, now when they reopen the app will be able to see the previous settings applied. [https://github.com/woocommerce/woocommerce-ios/pull/3454]
- [*] Removed fulfillment screen and moved fulfillment to the order details screen. [https://github.com/woocommerce/woocommerce-ios/pull/3453]
- [*] Fix: billing information action sheets now are presented correctly on iPad. [https://github.com/woocommerce/woocommerce-ios/pull/3457]
- [*] fix: the rows in the product search list now don't have double separators. [https://github.com/woocommerce/woocommerce-ios/pull/3456]
- [*] Fix: During login, the spinner when a continue button is in loading state is now visible in dark mode. [https://github.com/woocommerce/woocommerce-ios/pull/3472]
- [*] fix: when adding a note to an order, the text gets no more deleted if you tap on “Email note to customer”. [https://github.com/woocommerce/woocommerce-ios/pull/3473]
- [*] Added Fees to order details. [https://github.com/woocommerce/woocommerce-ios/pull/3475]
- [*] fix: now we don't show any more similar alert notices if an error occurred. [https://github.com/woocommerce/woocommerce-ios/pull/3474]
- [*] fix: in Settings > Switch Store, the spinner in the "Continue" button at the bottom is now visible in dark mode. [https://github.com/woocommerce/woocommerce-ios/pull/3468]
- [*] fix: in order details, the shipping and billing address are displayed in the order of the country (in some eastern Asian countries, the address starts from the largest unit to the smallest). [https://github.com/woocommerce/woocommerce-ios/pull/3469]
- [*] fix: product is now read-only when opened from the order details. [https://github.com/woocommerce/woocommerce-ios/pull/3491]
- [*] fix: pull to refresh on the order status picker screen does not resets anymore the current selection. [https://github.com/woocommerce/woocommerce-ios/pull/3493]
- [*] When adding or editing a link (e.g. in a product description) link settings are now presented as a popover on iPad. [https://github.com/woocommerce/woocommerce-ios/pull/3492]
- [*] fix: the glitch when launching the app in logged out state or after tapping "Try another account" in store picker is now gone. [https://github.com/woocommerce/woocommerce-ios/pull/3498]
- [*] Minor enhancements: in product editing form > product reviews list, the rows don't show highlighted state on tap anymore since they are not actionable. Same for the number of upsell and cross-sell products in product editing form > linked products. [https://github.com/woocommerce/woocommerce-ios/pull/3502]


5.8
-----
- [***] Products M5 features are now available to all. Products M5 features: add and edit linked products, add and edit downloadable files, product deletion. [https://github.com/woocommerce/woocommerce-ios/pull/3420]
- [***] Shipping labels M1 features are now available to all: view shipping label details, request a refund, and reprint a shipping label via AirPrint. [https://github.com/woocommerce/woocommerce-ios/pull/3436]
- [**] Improved login flow, including better error handling. [https://github.com/woocommerce/woocommerce-ios/pull/3332]


5.7
-----
- [***] Dropped iOS 12 support. From now we support iOS 13 and later. [https://github.com/woocommerce/woocommerce-ios/pull/3216]
- [*] Fixed spinner appearance in the footer of orders list. [https://github.com/woocommerce/woocommerce-ios/pull/3249]
- [*] In order details, the image for a line item associated with a variation is shown now after the variation has been synced. [https://github.com/woocommerce/woocommerce-ios/pull/3314]
- [internal] Refactored Core Data stack so more errors will be propagated. [https://github.com/woocommerce/woocommerce-ios/pull/3267]


5.6
-----
- [**] Fixed order list sometimes not showing newly submitted orders.
- [*] now the date pickers on iOS 14 are opened as modal view. [https://github.com/woocommerce/woocommerce-ios/pull/3148]
- [*] now it's possible to remove an image from a Product Variation if the WC version 4.7+. [https://github.com/woocommerce/woocommerce-ios/pull/3159]
- [*] removed the Product Title in product screen navigation bar. [https://github.com/woocommerce/woocommerce-ios/pull/3187]
- [*] the icon of the cells inside the Product Detail are now aligned at 10px from the top margin. [https://github.com/woocommerce/woocommerce-ios/pull/3199]
- [**] Added the ability to issue refunds from the order screen. Refunds can be done towards products or towards shipping. [https://github.com/woocommerce/woocommerce-ios/pull/3204]
- [*] Prevent banner dismiss when tapping "give feedback" on products screen. [https://github.com/woocommerce/woocommerce-ios/pull/3221]
- [*] Add keyboard dismiss in Add Tracking screen [https://github.com/woocommerce/woocommerce-ios/pull/3220]


5.5
-----
- [**] Products M4 features are now available to all. Products M4 features: add a simple/grouped/external product with actions to publish or save as draft. [https://github.com/woocommerce/woocommerce-ios/pull/3133]
- [*] enhancement: Order details screen now shows variation attributes for WC version 4.7+. [https://github.com/woocommerce/woocommerce-ios/pull/3109]
- [*] fix: Product detail screen now includes the number of ratings for that product. [https://github.com/woocommerce/woocommerce-ios/pull/3089]
- [*] fix: Product subtitle now wraps correctly in order details. [https://github.com/woocommerce/woocommerce-ios/pull/3201]


5.4
-----
- [*] fix: text headers on Product price screen are no more clipped with large text sizes. [https://github.com/woocommerce/woocommerce-ios/pull/3090]


5.4
-----
- [*] fix: the footer in app Settings is now correctly centered.
- [*] fix: Products tab: earlier draft products now show up in the same order as in core when sorting by "Newest to Oldest".
- [*] enhancement: in product details > price settings, the sale dates can be edited inline in iOS 14 using the new date picker. Also, the sale end date picker editing does not automatically end on changes anymore. [https://github.com/woocommerce/woocommerce-ios/pull/3044]
- [*] enhancement: in order details > add tracking, the date shipped can be edited inline in iOS 14 using the new date picker. [https://github.com/woocommerce/woocommerce-ios/pull/3044]
- [*] enhancement: in products list, the "(No Title)" placeholder will be showed when a product doesn't have the title set. [https://github.com/woocommerce/woocommerce-ios/pull/3068]
- [*] fix: the placeholder views in the top dashboard chart and orders tab do not have unexpected white background color in Dark mode in iOS 14 anymore. [https://github.com/woocommerce/woocommerce-ios/pull/3063]


5.3
-----
- [**] In Settings > Experimental Features, a Products switch is now available for turning Products M4 features on and off (default off). Products M4 features: add a simple/grouped/external product with actions to publish or save as draft.
- [*] Opening a product from order details now shows readonly product details of the same styles as in editable product details.
- [*] Opening a product variation from order details now shows readonly product variation details and this product variation does not appear in the Products tab anymore.
- [*] Enhancement: when not saving a product as "published", the in-progress modal now shows title and message like "saving your product" instead of "publishing your product".
- [*] In product and variation list, the stock quantity is not shown anymore when stock management is disabled.
- [*] Enhancement: when the user attempts to dismiss the product selector search modal while at least one product is selected for a grouped product's linked products, a discard changes action sheet is shown.
- [internal] Renamed a product database table (Attribute) to GenericAttribute. This adds a new database migration.  [https://github.com/woocommerce/woocommerce-ios/pull/2883]
- [internal] Refactored the text fields in the Manual Shipment Tracking page. [https://github.com/woocommerce/woocommerce-ios/pull/2979]
- [internal] Attempt fix for startup crashes. [https://github.com/woocommerce/woocommerce-ios/pull/3069]


5.2
-----
- [**] Products: now you can editing basic fields for non-core products (whose product type is not simple/external/variable/grouped) - images, name, description, readonly price, readonly inventory, tags, categories, short description, and product settings.
- [*] Enhancement: for variable products, the stock status is now shown in its variation list.
- [*] Sign In With Apple: if the Apple ID has been disconnected from the WordPress app (e.g. in Settings > Apple ID > Password & Security > Apps using Apple ID), the app is logged out on app launch or app switch.
- [*] Now from an Order Detail it's only possible to open a Product in read-only mode.
- [internal] #2881 Upgraded WPAuth from 1.24 to 1.26-beta.12. Regressions may happen in login flows.
- [internal] #2896 Configured the same user agent header for all the network requests made through the app.
- [internal] #2879 After logging out, the persistent store is not reset anymore to fix a crash in SIWA revoked token scenario after app launch (issue #2830). No user-facing changes are intended, the data should be associated with a site after logging out and in like before.

5.1
-----
- [*] bugfix: now reviews are refreshed correctly. If you try to delete or to set as spam a review from the web, the result will match in the product reviews list.
- [*] If the Products switch is on in Settings > Experimental Features:
  - For a variable product, the stock status is not shown in the product details anymore when stock management is disabled since stock status is controlled at variation level.
- [internal] The Order List and Orders Search → Filter has a new backend architecture (#2820). This was changed as an experiment to fix #1543. This affects iOS 13.0 users only. No new behaviors have been added. Github project: https://git.io/JUBco.
- [*] Orders → Search list will now show the full counts instead of “99+”. #2825


5.0
-----
- [*] Order details > product details: tapping outside of the bottom sheet from "Add more details" menu does not dismiss the whole product details anymore.
- [*] If the Products switch is on in Settings > Experimental Features, product editing for basic fields are enabled for non-core products (whose product type is not simple/external/variable/grouped) - images, name, description, readonly price, readonly inventory, tags, categories, short description, and product settings.
- [*] Order Detail: added "Guest" placeholder on Order Details card when there's no customer name.
- [*] If the Products switch is on in Settings > Experimental Features:
  - Product editing for basic fields are enabled for non-core products (whose product type is not simple/external/variable/grouped) - images, name, description, readonly price, readonly inventory, tags, categories, short description, and product settings.
  - Inventory and shipping settings are now editable for a variable product.
  - A product variation's stock status is now editable in inventory settings.
  - Reviews row is now hidden if reviews are disabled.
  - Now it's possible to open the product's reviews screen also if there are no reviews.
  - We improved our VoiceOver support in Product Detail screen.
- [*] In Settings, the "Feature Request" button was replaced with "Send Feedback" (Survey) (https://git.io/JUmUY)


4.9
-----
- [**] Sign in with Apple is now available in the log in process.
- [**] In Settings > Experimental Features, a Products switch is now available for turning Products M3 features on and off for core products (default off for beta testing). Products M3 features: edit grouped, external and variable products, enable/disable reviews, change product type and update categories and tags.
- [*] Edit Products: the update action now shows up on the product details after updating just the sale price.
- [*] Fix a crash that sometimes happen when tapping on a Product Review push notification.
- [*] Variable product > variation list: a warning banner is shown if any variations do not have a price, and warning text is shown on these variation rows.


4.8
-----
- [*] Enabled right/left swipe on product images.


4.7
-----
- [*] Fixed an intermittent crash when sending an SMS from the app.


4.6
-----
- [*] Fix an issue in the y-axis values on the dashboard charts where a negative value could show two minus signs.
- [*] When a simple product doesn't have a price set, the price row on the product details screen now shows "Add Price" placeholder instead of an empty regular price.
- [*] If WooCommerce 4.0 is available the app will show the new stats dashboard, otherwise will show a banner indicating the user to upgrade.
- [*] The total orders row is removed from the readonly product details (products that are not a simple product) to avoid confusion since it's not shown on the editable form for simple products.


4.5
-----
- [**] Products: now you can update product images, product settings, viewing and sharing a product.
- [*] In Order Details, the item subtotal is now shown on the right side instead of the quantity. The quantity can still be viewed underneath the product name.
- [*] In Order Details, SKU was removed from the Products List. It is still shown when fulfilling the order or viewing the product details.
- [*] Polish the loading state on the product variations screen.
- [*] When opening a simple product from outside of the Products tab (e.g. from Top Performers section or an order), the product name and ellipsis menu (if the Products feature switch is enabled) should be visible in the navigation bar.


4.4
-----
- Order Detail: the HTML shipping method is now showed correctly
- [internal] Logging in via 'Log in with Google' has changes that can cause regressions. See https://git.io/Jf2Fs for full testing details.
- [**] Fix bugs related to push notifications: after receiving a new order push notification, the Reviews tab does not show a badge anymore. The application icon badge number is now cleared by navigating to the Orders tab and/or the Reviews tab, depending on the types of notifications received.
- [*] The discard changes prompt now only appears when navigating from product images screen if any images have been deleted.
- [*] Fix the issue where product details screen cannot be scrolled to the bottom in landscape after keyboard is dismissed (e.g. from editing product title).
- [*] The product name is now shown in the product details navigation bar so that the name is always visible.
- [*] The images pending upload should be visible after editing product images from product details.
- [*] The discard changes prompt does not appear when navigating from product settings detail screens with a text field (slug, purchase note, and menu order) anymore.
- [*] Fix the wrong cell appearance in the order status list.
- [*] The "View product in store" action will be shown only if the product is published.
- [internal] Modified the component used for fetching data from the database. Please watch out for crashes in lists.


4.3
-----
- Products: now the Product details can be edited and saved outside Products tab (e.g. from Order details or Top Performers).
- [internal]: the navigation to the password entry screen has changed and can cause regressions. See https://git.io/JflDW for testing details.
- [internal] Refactored some API calls for fetching a Note, Product, and Product Review.
- Products: we improved our VoiceOver support in Product Price settings
- In Settings > Experimental Features, a Products switch is now available for turning Products M2 features on and off for simple products (default off for beta testing). Products M2 features: update product images, product settings, viewing and sharing a product.
- The WIP banner on the Products tab is now collapsed by default for more vertical space.
- Dropped iOS 11 support. From now we support iOS 12 and later.
- In Order Details, the Payment card is now shown right after the Products and Refunded Products cards.


4.2
-----
- Products: now tapping anywhere on a product cell where you need to insert data, like in Product Price and Product Shipping settings, you start to edit the text field.
- Products: now the keyboard pop up automatically in Edit Description
- The Processing orders list will now show upcoming (future) orders.
- Improved stats: fixed the incorrect time range on "This Week" tab when loading improved stats on a day when daily saving time changes.
- [internal]: the "send magic link" screen has navigation changes that can cause regressions. See https://git.io/Jfqio for testing details.
- The Orders list is now automatically refreshed when reopening the app.
- The Orders list is automatically refreshed if a new order (push notification) comes in.
- Orders -> Search: The statuses now shows the total number of orders with that status.


4.1
-----
- Fix an intermittent crash when downloading Orders
- The Photo Library permission alert shouldn't be prompted when opening the readonly product details or edit product for simple products, which is reproducible on iOS 11 or 12 devices. (The permission is only triggered when uploading images in Zendesk support or in debug builds with Products M2 enabled.)
- [internal] Updated the empty search result views for Products and Orders. https://git.io/Jvdap


4.0
-----
- Products is now available with limited editing for simple products!
- Fix pulling to refresh on the Processing tab sometimes will not show the up-to-date orders.
- Edit Product > Price Settings: schedule sale is now available even when either the start or end date is not set, and the sale end date can be removed now.
- Improved stats: fixed a crash when loading improved stats on a day when daily saving time changes.
- [internal] Changed the Shipping and Tax classes list loading so that any cached data is shown right away
- [internal] Edit Products M2: added an image upload source for product images - WordPress Media Library.
- [internal] Slightly changed the dependency graph of the database fetching component. Please watch out for data loading regressions.
- [internal] the signup and login Magic Link flows have code changes. See https://git.io/JvyB3 for testing details.
- [internal] the login via Magic Link flows have code changes. See https://git.io/JvyB3 for testing details.
- [internal] the login via Continue with Google flows have code changes that can cause regressions. See https://git.io/Jvyjg for testing details.
- [internal] the signup and login Magic Link flows have code changes. See https://git.io/JvyB3 for testing details.
- [internal] under Edit Products M2 feature flag, there are 4 ways to sort the products on the products tab.
- [internal] the login flow has changes to the 2-factor authentication navigation. See https://git.io/JvdKP for testing details.

3.9
-----
- bugfix: now in the Order List the order status label is no more clipped
- bugfix: now the launch screen is no more stretched
- The Shipping Provider flow, will be called now Shipping Carrier.
- Edit Products: in price settings, the order of currency and price field follows the store currency options under wp-admin > WooCommerce > Settings > General.
- [internal] The signup and login flows have code changes. See https://git.io/Jv1Me for testing details.

3.8
-----
- Dashboard stats: any negative revenue (from refunds for example) for a time period are shown now.
- Redesigned Orders List: Processing and All Orders are now shown in front. Filtering was moved to the Search view.
- Fix Reviews sometimes failing to load on some WooCommerce configurations
- Experimental: a Products feature switch is visible in Settings > Experimental Features that shows/hides the Products tab, and allow to edit a product.

3.7
-----
- Dashboard: now tapping on a product on "Top Performers" section open the product detail

3.6
-----
- Order Details: see a list of issued refunds inside the order detail screen
- Orders tab: Orders to fulfill badge shows numbers 1-99, and now 99+ for anything over 99. Previously, it was 9+.
- Orders tab: The full total amount is now shown.
- Order Details & Product UI: if a Product name has HTML escape characters, they should be decoded in the app.
- Order Details: if the Order has multiple Products, tapping on any Product should open the same Product now.
- bugfix: the orders badge on tab bar now is correctly refreshed after switching to a store with badge count equal to zero.
- The orders tab now localizes item quantities and the order badge.


3.5
-----
- bugfix: when the app is in the foreground while receiving a push notification, the badge on the Orders tab and Reviews tab should be updated correctly based on the type of the notification.
- bugfix: after logging out and in, the Product list should be loaded to the correct store instead of being empty.
- bugfix: in Contact Support, a message should always be sent successfully now.

3.4
-----
- bugfix: on the Order Details screen, the product quantity title in the 2-column header view aligns to the right now
- bugfix: tapping on a new Order push notification, it used to go to the Reviews tab. Now it should go to the new Order screen
- bugfix: on the Products tab, if tapping on a Product and then switching stores, the old Product details used to remain on the Products tab. Now the Product list is always shown on the Products tab after switching stores.
- Dark mode: colors are updated up to design for the navigation bar, tab bar, Fulfill Order > add tracking icon, Review Details > product link icon.
- bugfix/enhancement: on the Products tab, if there are no Products the "Work In Progress" banner is shown with an image placeholder below now.
- bugfix: the deleted Product Variations should not show up after syncing anymore.
- bugfix: now the shipping address in the Order Detail is hidden if the order contains only virtual products
- bugfix: when logged out, Contact Support should be enabled now after typing a valid email address with an email keyboard type.

3.3
-----
- bugfix: add some padding to an order item image in the Fulfillment view, when no SKU exists
- bugfix: View Billing Information > Contact Details: the email button wouldn't do anything if you don't have an email account configured in the Mail app. Now an option to copy the email address is presented instead of doing nothing.
- bugfix: Fulfill Order screen now displays full customer provided note, instead of cutting it to a single line.
- bugfix: Fixed clipped content on section headings with larger font sizes
- bugfix: Fixed footer overlapping the last row in Settings > About with larger font sizes
- bugfix: the Orders badge on tab bar now is correctly refreshed after switching stores

3.2.1
-----
- bugfix: the order detail status and "Begin fulfillment" button now are correctly updated when the order status changes
- bugfix: after adding a new order note, now it appear correctly inside the order detail

3.2
-----
- Experimental: a Products feature switch is visible in Settings > Experimental Features that shows/hides the Products tab with a Work In Progress banner at the top.
- Experimental: if a Product has variations, the variants info are shown on the Product Details that navigates to a list of variations with each price or visibility shown.
- Enhancement: Support for dark mode
- bugfix: Settings no longer convert to partial dark mode.
- Experimental: Support the latest wc-admin plugin release, v0.23.0 and up

3.1
-----
- The order detail view now includes the shipping method of the order.
- Enhancement: The Reviews tab now presents all the Product Reviews
- Updated appearance of Order Details - temporarily disabling dark mode.
- bugfix: fixed UI appearance on cells of Order List when tapping with dark mode enabled.
- bugfix: Reviews no longer convert to partial dark mode. Dark mode coming soon!
- bugfix: Order Details now has the right space between cells.
- bugfix: update the new stats endpoint for WC Admin plugin version 0.22+, and notify the user about the minimum plugin version when they cannot see the new stats. It'd be great to also mention this in the App Store release notes: the new stats UI now requires WC Admin plugin version 0.22+.

3.0
-----
- bugfix: for sites with empty site time zone in the API (usually with UTC specified in wp-admin settings) and when the site time zone is not GMT+0, the stats v4 data no longer has the wrong boundaries (example in #1357).
- bugfix: fixed a UI appearance problem on mail composer on iOS 13.

2.9
-----
- bugfix: the badge "9+" on the Orders tab doesn't overlap with the tab label on iPhone SE/8 landscape now, and polished based on design spec.
- bugfix: the Top Performers in the new stats page should not have a dark header bar when launching the app in Dark mode.
- Enhancement: preselect current Order status when editing the status with a list of order statuses.
- bugfix: on Orders tab, the order status filter now stays after changing an Order status.

2.8
-----

2.7
-----
- Enhancement: Enhancements to the Order Details screen, adding more customer information.
- bugfix: the App Logs shouldn't be editable, only copy / paste.
- bugfix: Reviews were not localized.
- bugfix: On log in, some users would see the Continue button but be unable to Continue, due to errors with the account. A new "Try another account" button has been added as an option.
- bugfix: Product Details page was displaying the Price in the wrong currency.
- Enhancement: removed the "New Orders" card from the My store tab, now that the Orders tab displays the same information.
- Added brand new stats page for user with the WooCommerce Admin plugin and provided an option for users to opt in or out directly from the Settings page.
- bugfix: Order Details: icon on "Details" cell for fulfilled order can be wrong.

2.6
-----
- bugfix: 9+ orders in the orders badge text is now easier to read
- bugfix: Keep those sign-in bugs coming! We tracked down and fixed a `Log in with Jetpack` issue, where users with a Byte Order Mark in their `wp-config.php` file were returning error responses during API requests. These users would see their store listed in the sign-in screen, but were unable to tap the Continue button.
- bugfix: prevents a potential edge case where the login screen could be dismissed in a future version of iOS.
- bugfix: While tuning up the behind-the-scenes for Order Detail screens, we accidentally lost the ability to automatically download any missing product images. Product image downloads restored!

2.5
-----
- bugfix: on certain devices, pulling down to refresh on Order Details screen used to result in weird UI with misplaced labels. Should be fixed in this release.
- Enhancement: Display a badge in the bottom tab, overlapping the Orders icon, to indicate the number of orders processing.
- Enhancement: The Notifications tab has been replaced by Reviews

2.4
-----
- New feature: in Order Details > Shipment Tracking, a new action is added to the "more" action menu for copying tracking number.
- Enhancement: updated the footer in Settings to inform users that we're hiring.
- bugfix & improvement: when Jetpack site stats module is turned off or when user has no permission to view site stats, the generic error toast is not shown to the user anymore. Additionally, the visitors stats UI is shown/hidden when the Jetpack module is activated/deactivated respectively.

2.3
-----
- Improvement: improved Dynamic Type support in the body of the notification in the Notifications tab.

2.2
-----
- improvement: opting out of Tracks syncs with WordPress.com

2.1
-----
- improvement: improved support for RTL languages in the Dashboard
- enhancement: You can now view product images on orders. Tapping on Products in Orders will present a view-only version of the Product's Details.

2.0
-----
- bugfix: dates in the Order Details screen are now localised.
- improvement: improved support for larger font sizes in the login screen

1.9
-----
- bugfix: fixes "Unable to load content" error message when attempting to get Top Performers content.
- new feature: You can now manually add shipment tracking to an Order. This feature is for users who have the [Shipment Tracking plugin](https://woocommerce.com/products/shipment-tracking) installed.
- bugfix: fixes Store Picker: some users are unable to continue after logging in.
- bugfix: fixes a crash when the network connection is slow

1.8
-----

1.7.1
-----
- Fixed a bug where Order List did not load for some users.
- update: this app supports iOS 12.0 and up.
- improvement: improved support for large text sizes.
- bugfix: fixes Order List not loading for some users.
- bugfix: fixes "Unable to load content" error message when attempting to get Top Performers content.

1.7
-----
- improvement: you can now log in using a site address.

1.6
-----
- improvement: Tracking numbers can now be copied to the pasteboard from the order details screen.

1.5
-----
- bugfix: Sometimes Settings would style all the options like "Log Out". No longer happens now.
- bugfix: order status refreshes upon pull-to-refresh in Order Details
- bugfix: payment status label background color showing up beyond rounded border
- improvement: change top performers text from "Total Product Order" to "Total orders" for clarity
- bugfix: fixed an issue on the order details screen where the shipment tracking dates were incorrect

1.4
-----
- bugfix: fix a crash happening on log out
- new feature: Add shipment tracking to Order Details screen
- improvement: The store switcher now allows you to go back to the previous screen without logging you out
- improvement: Custom order status labels are now supported! Instead of just displaying the order status slug and capitalizing the slug, the custom order status label will now be fetched from the server and properly displayed.
- improvement: Filtering by custom order status now supported!
- new feature: You can now manually change the status of an order on the order details screen
- bugfix: correctly flips chevron on Dashboard > New Orders, to support RTL languages.
- bugfix: fixed an issue on the order details screen where the shipment tracking dates were incorrect

1.3
-----
- bugfix: Allows for decimal quantities which some extensions have
- new feature: quick site select. Navigate to Settings > select row with store website.
- improvement: Updated the colors of the bars in the charts for better readability
- improvement: Present an error message with an option to retry when adding a note to an order fails
- improvement: Present an error message with an option to retry when fulfilling an order fails
- bugfix: Log out of the current account right after selecting "Try another account" in store picker
- improvement: Use the store name for the title of the view in "My store" tab
- improvement: Add an alert to let the user know about our new store switcher
- improvement: Display Address in Order Details screen unless every field is empty<|MERGE_RESOLUTION|>--- conflicted
+++ resolved
@@ -2,12 +2,9 @@
 
 14.8
 -----
-<<<<<<< HEAD
-- [Internal] Google sign in now defaults to bypassing the Google SDK [https://github.com/woocommerce/woocommerce-ios/pull/10341]
-=======
 - [*] Store creation: Improvements to the Upgrades screen accessibility [https://github.com/woocommerce/woocommerce-ios/pull/10363]
 - [Internal] New default property `plan` is tracked in every event for logged-in users. [https://github.com/woocommerce/woocommerce-ios/pull/10356]
->>>>>>> 6d2042af
+- [Internal] Google sign in now defaults to bypassing the Google SDK [https://github.com/woocommerce/woocommerce-ios/pull/10341]
 
 14.7
 -----
