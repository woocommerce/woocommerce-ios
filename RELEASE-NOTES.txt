--- conflicted
+++ resolved
@@ -2,12 +2,9 @@
 
 19.2
 -----
-<<<<<<< HEAD
 - [*] The `Private` tag was not displayed for products set to private on the product list tab. [https://github.com/woocommerce/woocommerce-ios/pull/13083]
-=======
 - [*] Product Form: Support picking videos from local library for downloadable files. [https://github.com/woocommerce/woocommerce-ios/pull/13051]
 - [*] Disable bookable products from the order creation form. [https://github.com/woocommerce/woocommerce-ios/pull/13022]
->>>>>>> b81d5ef5
 - [internal] Update: ZendeskSupportSDK from v6.0 to v.8.0.3 [https://github.com/woocommerce/woocommerce-ios/pull/12984]
 
 19.1
