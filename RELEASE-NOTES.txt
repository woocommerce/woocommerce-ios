*** PLEASE FOLLOW THIS FORMAT: [<priority indicator, more stars = higher priority>] <description> [<PR URL>]

13.2
-----
<<<<<<< HEAD
- [*] Optimized the account creation flow to navigate to the login flow if an existing email is detected. [https://github.com/woocommerce/woocommerce-ios/pull/9411]
=======
- [Internal] Store creation: New loading screen added for create store flow. [https://github.com/woocommerce/woocommerce-ios/pull/9383]
>>>>>>> 67327623


13.1
-----
- [internal] Users can now create a Free Trial store from the app from the Get Started section of the app prologue. [https://github.com/woocommerce/woocommerce-ios/pull/9396]
- [**] Adds support for Product Multi-selection when creating and/or editing Orders. [https://github.com/woocommerce/woocommerce-ios/issues/8888]
- [**] Users can now install Jetpack for their non-Jetpack sites after logging in with application passwords. [https://github.com/woocommerce/woocommerce-ios/pull/9354]
- [*] Payments: We show a Tap to Pay on iPhone feedback survey button in the Payments menu after the first Tap to Pay on iPhone payment is taken [https://github.com/woocommerce/woocommerce-ios/pull/9366]
- [Internal] Added SiteID to some IPP tracks events [https://github.com/woocommerce/woocommerce-ios/pull/9371]

13.0
-----
- [*] Adds a banner in "Launch store" task screen to upgrade from free trial plan. [https://github.com/woocommerce/woocommerce-ios/pull/9323]
- [*] Fix: Description, sale price, and image will be copied over to the new product variations when duplicating a variable product. [https://github.com/woocommerce/woocommerce-ios/pull/9322]


12.9
-----
- [**] Dashboard: an onboarding card is shown for sites with the following tasks if any is incomplete: "tell us more about your store" (store location) that opens a webview, "add your first product" that starts the product creation flow, "launch your store" that publishes the store, "customize your domain" that starts the domain purchase flow, and "get paid" that opens a webview. A subset of the tasks may be shown to self-hosted sites and WPCOM sites on a free trial. [https://github.com/woocommerce/woocommerce-ios/pull/9285]
- [*] Jetpack benefit banner and modal is now available on the dashboard screen after logging in with site credentials. [https://github.com/woocommerce/woocommerce-ios/pull/9232]
- [*] Payments: Local search is added to the products selection screen in the order creation flow to speed the process. [https://github.com/woocommerce/woocommerce-ios/pull/9178]
- [*] Fix: Prevent product variations not loading due to an encoding error for `permalink`, which was altered by a plugin. [https://github.com/woocommerce/woocommerce-ios/pull/9233]
- [*] Login: Users can now log in to self-hosted sites without Jetpack by approving application password authorization to their sites. [https://github.com/woocommerce/woocommerce-ios/pull/9260]
- [*] Payments: Tap to Pay on iPhone can now be selected from the Payment Methods screen [https://github.com/woocommerce/woocommerce-ios/pull/9242]
- [**] Payments: Set up Tap to Pay on iPhone flow added to the Payments Menu. Use it to configure the reader, and try a payment, before collecting a card payment with a customer. [https://github.com/woocommerce/woocommerce-ios/pull/9280]

12.8
-----
- [*] Shortcuts: We can now trigger the order creation and payment collection flows from the iOS Shortcuts app. [https://github.com/woocommerce/woocommerce-ios/pull/9103]
- [Internal] Dashboard: the UI layer had a major refactoring to allow scrolling for content more than stats for the onboarding project. The main design change is on the refresh control, where it was moved from each stats tab to below the navigation bar. Other design changes are not expected. [https://github.com/woocommerce/woocommerce-ios/pull/9031]
- [**] Products: Adds read-only support for the Product Bundles extension, including a list of bundled products and stock status for product bundles. [https://github.com/woocommerce/woocommerce-ios/pull/9177]
- [Internal] Mobile Payments: Updated StripeTerminal to 2.18 [https://github.com/woocommerce/woocommerce-ios/pull/9118]

12.7
-----
- [Internal] Shipping Label: add condition checks before showing contact options [https://github.com/woocommerce/woocommerce-ios/pull/8982]
- [*] Main screens are now accessible through the Home Screen Spotlight Search [https://github.com/woocommerce/woocommerce-ios/pull/9082]
- [*] Stats: Fixed a crash when order stats use a date and time matching the start of Daylight Saving Time. [https://github.com/woocommerce/woocommerce-ios/pull/9083]
- [*] Fix: Dismiss Take Payment popup after sharing the payment link to another app. [https://github.com/woocommerce/woocommerce-ios/pull/9042]
- [*] Site credential login: Catch invalid cookie nonce [https://github.com/woocommerce/woocommerce-ios/pull/9102]
- [*] Better error messages for site credential login failures [https://github.com/woocommerce/woocommerce-ios/pull/9125]
- [Internal] New Zendesk tag for site credential login errors [https://github.com/woocommerce/woocommerce-ios/pull/9150]

12.6
-----
- [*] Fix: When a product's details can be edited, they display a disclosure indicator (chevron). [https://github.com/woocommerce/woocommerce-ios/pull/8980]
- [*] Payments: fixed a bug where enabled rows in the Payments Menu were sometimes incorrectly shown as disabled [https://github.com/woocommerce/woocommerce-ios/pull/8983]
- [Internal] Mobile Payments: fixed logic on display of IPP feedback banner on Order List [https://github.com/woocommerce/woocommerce-ios/pull/8994]
- [**] Support: Merchants can now contact support with a new and refined experience. [https://github.com/woocommerce/woocommerce-ios/pull/9006/files]
- [***] Mobile Payments: Tap to Pay on iPhone enabled for all US merchants [https://github.com/woocommerce/woocommerce-ios/pull/9023]

12.5
-----
- [Internal] Dashboard: the stats implementation had a major update to replace a third-party library in order to support the upcoming store onboarding card. Minimal design changes are expected, and horizontal scrolling between different time range tabs is not available anymore. [https://github.com/woocommerce/woocommerce-ios/pull/8942]

12.4
-----
- [**] Menu > Settings: adds a `Domains` row for WPCOM sites to see their site domains, add a new domain, or redeems a domain credit if available. [https://github.com/woocommerce/woocommerce-ios/pull/8870]
- [Internal] Prologue screen now has only the entry point to site address login flow, and application password authentication is used for sites without Jetpack. [https://github.com/woocommerce/woocommerce-ios/pull/8846]
- [Internal] A new tag has been added for Zendesk for users authenticated with application password. [https://github.com/woocommerce/woocommerce-ios/pull/8850]
- [Internal] Failures in the logged-out state are now tracked with anonymous ID. [https://github.com/woocommerce/woocommerce-ios/pull/8861]
- [*] Fix: Fixed a crash when switching away from the Products tab. [https://github.com/woocommerce/woocommerce-ios/pull/8874]

12.3
-----
- [Internal] We have updated the Zendesk SDK to version 6.0 [https://github.com/woocommerce/woocommerce-ios/pull/8828]
- [Internal] Tap to Pay on iPhone made publicly available via an Experimental Feature toggle [https://github.com/woocommerce/woocommerce-ios/pull/8814]

12.2
-----
- [*] Fix: Adding a new attribute will auto-capitalize the first letter for each word in the attribute name. [https://github.com/woocommerce/woocommerce-ios/pull/8772]
- [internal] Logging: Improvements on logging potential errors when loading Order Details [https://github.com/woocommerce/woocommerce-ios/pull/8781]
- [Internal] Now we track the specific error code when a networking-related operation fails [https://github.com/woocommerce/woocommerce-ios/issues/8527]

12.1
-----
- [*] Adds an In-Person Payments survey banner on top of the Orders view [https://github.com/woocommerce/woocommerce-ios/issues/8530]
- [*] Fix: Allow product's `purchasable` to be a number as some third-party plugins could alter the type in the API. This could help with the Products tab not loading due to product decoding errors. [https://github.com/woocommerce/woocommerce-ios/pull/8718]
- [***] [Internal] Start the AB test for allowing login to the app using site credentials [https://github.com/woocommerce/woocommerce-ios/pull/8744]

12.0
-----
- [**] Adds a feature of bulk updating products from the product's list. [https://github.com/woocommerce/woocommerce-ios/pull/8704]
- [internal] Store creation flow now includes 3 profiler questions: store category, selling status, and store country. [https://github.com/woocommerce/woocommerce-ios/pull/8667]

11.9
-----
- [**] Now you can generate all possible variations for a product's attributes [https://github.com/woocommerce/woocommerce-ios/pull/8619]
- [*] Mobile payments: fixed card reader manuals links. [https://github.com/woocommerce/woocommerce-ios/pull/8628]

11.8
-----
- [*] Design refresh: Buttons, links, and other calls to action are now purple instead of pink. [https://github.com/woocommerce/woocommerce-ios/pull/8451]
- [internal] Design: Updated capitalization for various pages, links, and buttons to match new design guidelines. [https://github.com/woocommerce/woocommerce-ios/pull/8455]
- [internal] Remove A/B testing and release native Jetpack installation flow for all users. [https://github.com/woocommerce/woocommerce-ios/pull/8533]

11.7
-----
- [**] Analytics Hub: Now you can select custom date ranges. [https://github.com/woocommerce/woocommerce-ios/pull/8414]
- [**] Analytics Hub: Now you can see Views and Conversion Rate analytics in the new Sessions card. [https://github.com/woocommerce/woocommerce-ios/pull/8428]
- [*] My Store: We fixed an issue with Visitors and Conversion stats where sometimes visitors could be counted more than once in the selected period. [https://github.com/woocommerce/woocommerce-ios/pull/8427]


11.6
-----
- [***] We added a new Analytics Hub inside the My Store area of the app. Simply click on the See More button under the store stats to check more detailed information on Revenue, Orders and Products. [https://github.com/woocommerce/woocommerce-ios/pull/8356]
- [*] In-Person Payments: fixed timing issues in payments flow, which caused "Remove card" to be shown for too long [https://github.com/woocommerce/woocommerce-ios/pull/8351]

11.5
-----
- [*] Account deletion is now supported for all users in settings or in the empty stores screen (in the ellipsis menu). [https://github.com/woocommerce/woocommerce-ios/pull/8179, https://github.com/woocommerce/woocommerce-ios/pull/8272]
- [*] In-Person Payments: We removed any references to Simple Payments from Orders, and the red badge from the Menu tab and Menu Payments icon announcing the new Payments section. [https://github.com/woocommerce/woocommerce-ios/pull/8183]
- [internal] Store creation flow was improved with native implementation. It is available from the login prologue (`Get Started` CTA), login email error screen, and store picker (`Add a store` CTA from the empty stores screen or at the bottom of the store list). [Example testing steps in https://github.com/woocommerce/woocommerce-ios/pull/8251]
- [internal] New stores have two new Products onboarding features: A banner with an `Add a Product` CTA on the My Store screen, and the option to add new products using templates. [https://github.com/woocommerce/woocommerce-ios/pull/8294]

11.4
-----
- [*] Add System Status Report to ZenDesk support requests. [https://github.com/woocommerce/woocommerce-ios/pull/8171]


11.3
-----
- [*] In-Person Payments: Show spinner while preparing reader for payment, instead of saying it's ready before it is. [https://github.com/woocommerce/woocommerce-ios/pull/8115]
- [internal] In-Person Payments: update StripeTerminal from 2.7 to 2.14 [https://github.com/woocommerce/woocommerce-ios/pull/8132]
- [*] In-Person Payments: Fixed payment method prompt for WisePad 3 to show only Tap and Insert options [https://github.com/woocommerce/woocommerce-ios/pull/8136]

11.2
-----
- [***] You can now preview draft products before publishing. [https://github.com/woocommerce/woocommerce-ios/pull/8102]
- [*] The survey at the end of the login onboarding flow is no longer available. [https://github.com/woocommerce/woocommerce-ios/pull/8062]
- [*] Fixed layout issues on the Account Mismatch error screen. [https://github.com/woocommerce/woocommerce-ios/pull/8074]
- [*] The Accept Payments Easily banner has been removed from the order list [https://github.com/woocommerce/woocommerce-ios/pull/8078]

11.1
-----
- [**] You can now search customers when creating or editing an order. [https://github.com/woocommerce/woocommerce-ios/issues/7741]
- [internal] Store creation is available from the login prologue, login email error screen, and store picker. [https://github.com/woocommerce/woocommerce-ios/pull/8023]
- [internal] The login flow is simplified with only the option to log in with WordPress.com. This flow is presented in parallel with the existing flow in an A/B test experiment. [https://github.com/woocommerce/woocommerce-ios/pull/7996]
- [**] Relevant Just In Time Messages will be displayed on the My Store screen [https://github.com/woocommerce/woocommerce-ios/issues/7853]

11.0
-----
- [internal] Add support for controlling performance monitoring via Sentry. **Off by default**. [https://github.com/woocommerce/woocommerce-ios/pull/7831]


10.9
-----
- [***] Dropped iOS 14 support. From now we support iOS 15 and later. [https://github.com/woocommerce/woocommerce-ios/pull/7851]
- [*] Login: Now you can handle Jetpack site connection for your self-hosted sites from the app. [https://github.com/woocommerce/woocommerce-ios/pull/7847]


10.8
-----
- [***] Stats: Now you can add a Today's Stats Widget to your lock screen (iOS 16 only) to monitor your sales. [https://github.com/woocommerce/woocommerce-ios/pull/7839]
- [internal] In-Person Payments: add UTM parameters to card reader purchase URLs to allow attribution [https://github.com/woocommerce/woocommerce-ios/pull/7858]
- [*] In-Person Payments: the Purchase card reader links now all open in authenticated web views, to make it easier to log in to woocommerce.com. [https://github.com/woocommerce/woocommerce-ios/pull/7862]

10.7
-----
- [*] Universal Links: Users can now open universal links in the app. [https://github.com/woocommerce/woocommerce-ios/pull/7632]
- [internal] Store picker: Show error when the role eligibility check fails while selecting a store. [https://github.com/woocommerce/woocommerce-ios/pull/7816]
- [internal] Store picker: Add loading state to `Continue` button. [https://github.com/woocommerce/woocommerce-ios/pull/7821]
- [internal] Store picker: Use Jetpack tunnel API for fetching user info for role checking. [https://github.com/woocommerce/woocommerce-ios/pull/7822]
- [*] Allow in-app notices to be swiped away [https://github.com/woocommerce/woocommerce-ios/pull/7801]

10.6
-----

- [**] Products tab: products search now has an option to search products by SKU. Stores with WC version 6.6+ support partial SKU search, otherwise the product(s) with the exact SKU match is returned. [https://github.com/woocommerce/woocommerce-ios/pull/7781]
- [*] Fixed a rare crash when selecting a store in the store picker. [https://github.com/woocommerce/woocommerce-ios/pull/7765]
- [*] Settings: Display the WooCommerce version and available updates in Settings [https://github.com/woocommerce/woocommerce-ios/pull/7779]
- [*] Show suggestion for logging in to a WP.com site with a mismatched WP.com account. [https://github.com/woocommerce/woocommerce-ios/pull/7773]
- [*] Help center: Added help center web page with FAQs for "Not a WooCommerce site" and "Wrong WordPress.com account" error screens. [https://github.com/woocommerce/woocommerce-ios/pull/7767, https://github.com/woocommerce/woocommerce-ios/pull/7769]
- [*] Now you can bulk edit variation prices. [https://github.com/woocommerce/woocommerce-ios/pull/7803]
- [**] Reviews: Now you can reply to product reviews using the Reply button while viewing a product review. [https://github.com/woocommerce/woocommerce-ios/pull/7799]

10.5
-----
- [**] Products: Now you can duplicate products from the More menu of the product detail screen. [https://github.com/woocommerce/woocommerce-ios/pull/7727]
- [**] Login: Added Jetpack connection support from the Account Mismatch error screen. [https://github.com/woocommerce/woocommerce-ios/pull/7748]
- [*] Orders: We are bringing back the ability to add/edit customer notes and addresses from the main order screen [https://github.com/woocommerce/woocommerce-ios/pull/7750]
- [*] Help center: Added help center web page with FAQs for "Wrong WordPress.com account error" screen. [https://github.com/woocommerce/woocommerce-ios/pull/7747]
- [*] Widgets: The Today's Stat Widget adds support for bigger fonts. [https://github.com/woocommerce/woocommerce-ios/pull/7752]

10.4
-----
- [***] Stats: Now you can add a Today's Stats Widget to your homescreen to monitor your sales. [https://github.com/woocommerce/woocommerce-ios/pull/7732]
- [*] Help center: Added help center web page with FAQs for "Pick a WooCommerce Store", "Enter WordPress.com password" and "Open mail to find magic link" screens. [https://github.com/woocommerce/woocommerce-ios/pull/7641, https://github.com/woocommerce/woocommerce-ios/pull/7730, https://github.com/woocommerce/woocommerce-ios/pull/7737]
- [*] In-Person Payments: Fixed a bug where cancelling a card reader connection would temporarily prevent further connections [https://github.com/woocommerce/woocommerce-ios/pull/7689]
- [*] In-Person Payments: Improvements to the card reader connection flow UI [https://github.com/woocommerce/woocommerce-ios/pull/7687]
- [*] Login: Users can now set up the Jetpack connection between a self-hosted site and their WP.com account. [https://github.com/woocommerce/woocommerce-ios/pull/7608]
- [*] Product list: the "Draft" blue color is fixed to be more readable for a draft product row in the product list. [https://github.com/woocommerce/woocommerce-ios/pull/7724]
- [*] Notifications: App icon badge is now cleared correctly after visiting the orders tab. [https://github.com/woocommerce/woocommerce-ios/pull/7735]

10.3
-----
- [*] Dashboard: the last selected time range tab (Today/This Week/This Month/This Year) is persisted for the site and shown on the next site launch (app launch or switching stores). [https://github.com/woocommerce/woocommerce-ios/pull/7638]
- [*] Dashboard: swiping to another time range tab now triggers syncing for the target tab. Previously, the stats on the target tab aren't synced from the swipe gesture. [https://github.com/woocommerce/woocommerce-ios/pull/7650]
- [*] In-Person Payments: Fixed an issue where the Pay in Person toggle could be out of sync with the setting on the website. [https://github.com/woocommerce/woocommerce-ios/pull/7656]
- [*] In-Person Payments: Removed the need to sign in when purchasing a card reader [https://github.com/woocommerce/woocommerce-ios/pull/7670]
- [*] In-Person Payments: Fixed a bug where canceling a reader connection could result in being unable to connect a reader in future [https://github.com/woocommerce/woocommerce-ios/pull/7678]
- [*] In-Person Payments: Fixed a bug which prevented the Collect Payment button from being shown for Cash on Delivery orders  [https://github.com/woocommerce/woocommerce-ios/pull/7694]

10.2
-----
- [*] Help center: Added help center web page with FAQs for "Enter Store Credentials", "Enter WordPress.com email " and "Jetpack required Error" screens. [https://github.com/woocommerce/woocommerce-ios/pull/7588, https://github.com/woocommerce/woocommerce-ios/pull/7590, https://github.com/woocommerce/woocommerce-ios/pull/7621]
- [*] In-Person Payments: Fixed the Learn More link from the `Enable Pay in Person` onboarding screen for WCPay [https://github.com/woocommerce/woocommerce-ios/pull/7598]
- [**] In-Person Payments: Added a switch for the Pay in Person payment method on the Payments menu. This allows you to accept In-Person Payments for website orders [https://github.com/woocommerce/woocommerce-ios/pull/7613]

10.1
-----
- [*] In-Person Payments: The onboarding notice on the In-Person Payments menu is correctly dismissed after multiple prompts are shown. [https://github.com/woocommerce/woocommerce-ios/pull/7543]
- [*] Help center: Added custom help center web page with FAQs for "Enter Store Address" and "Enter WordPress.com email" screens. [https://github.com/woocommerce/woocommerce-ios/pull/7553, https://github.com/woocommerce/woocommerce-ios/pull/7573]
- [*] In-Person Payments: The plugin selection is saved correctly after multiple onboarding prompts. [https://github.com/woocommerce/woocommerce-ios/pull/7544]
- [**] In-Person Payments: A new prompt to enable `Pay in Person` for your store's checkout, to accept In-Person Payments for website orders [https://github.com/woocommerce/woocommerce-ios/issues/7474]

10.0
-----
- [**] In-Person Payments and Simple Payments have been moved to a new Payments section [https://github.com/woocommerce/woocommerce-ios/pull/7473]
- [*] Login: on the WP.com password screen, the magic link login option is moved from below "Reset your password" to below the primary Continue button for higher visibility. [https://github.com/woocommerce/woocommerce-ios/pull/7469]
- [*] Login: some minor enhancements are made to the error screen after entering an invalid WP.com email - a new "What is WordPress.com?" link, hiding the "Log in with store address" button when it's from the store address login flow, and some copy changes. [https://github.com/woocommerce/woocommerce-ios/pull/7485]
- [**] In-Person Payments: Accounts with pending requirements are no longer blocked from taking payments - we have added a skip button to the relevant screen. [https://github.com/woocommerce/woocommerce-ios/pull/7504]
- [*] Login: New button added to the empty site picker screen to enter a site address for troubleshooting. [https://github.com/woocommerce/woocommerce-ios/pull/7484]

9.9
-----
- [*] [Sign in with store credentials]: New screen added with instructions to verify Jetpack connected email. [https://github.com/woocommerce/woocommerce-ios/pull/7424]
- [*] [Sign in with store credentials]: Stop clearing username/password after an invalid attempt to enable users to fix typos. [https://github.com/woocommerce/woocommerce-ios/pull/7444]
- [*] Login: after entering WP.com email, a magic link is automatically sent when it is enabled (magic links are disabled for A8C emails and WP.com accounts with recently changed password) and a new screen is shown with an option to log in with password. [https://github.com/woocommerce/woocommerce-ios/pull/7449]

9.8
-----
- [***] Login: Introduce a way to sign in using store credentials.  [https://github.com/woocommerce/woocommerce-ios/pull/7320]
- [**] Login: You can now install WooCommerce to your self-hosted sites from the login flow. [https://github.com/woocommerce/woocommerce-ios/pull/7401]
- [**] Orders: Now you can quickly mark an order as completed by swiping it to the left! [https://github.com/woocommerce/woocommerce-ios/pull/7385]
- [*] In-Person Payments: The purchase card reader information card appears also in the Orders list screen. [https://github.com/woocommerce/woocommerce-ios/pull/7326]
- [*] Login: in release 9.7, when the app is in logged out state, an onboarding screen is shown before the prologue screen if the user hasn't finished or skipped it. In release 9.8, a survey is added to the end of the onboarding screen. [https://github.com/woocommerce/woocommerce-ios/pull/7416]
- [*] Login: a local notification is scheduled after the user encounters an error from logging in with an invalid site address or WP.com email/password. Please see testing scenarios in the PR, with regression testing on order/review remote notifications. [https://github.com/woocommerce/woocommerce-ios/pull/7323, https://github.com/woocommerce/woocommerce-ios/pull/7372, https://github.com/woocommerce/woocommerce-ios/pull/7422]

9.7
-----
- [***] Orders: Orders can now be edited within the app. [https://github.com/woocommerce/woocommerce-ios/pull/7300]
- [**] Orders: You can now view the Custom Fields for an order in the Order Details screen. [https://github.com/woocommerce/woocommerce-ios/pull/7310]
- [*] In-Person Payments: Card Reader Manuals now appear based on country availability, consolidated into an unique view [https://github.com/woocommerce/woocommerce-ios/pull/7178]
- [*] Login: Jetpack setup flow is now accessible from the Login with Store Address flow. [https://github.com/woocommerce/woocommerce-ios/pull/7294]
- [*] In-Person Payments: The purchase card reader information card can be dismissed [https://github.com/woocommerce/woocommerce-ios/pull/7260]
- [*] In-Person Payments: When dismissing the purchase card reader information card, the user can choose to be reminded in 14 days. [https://github.com/woocommerce/woocommerce-ios/pull/7271]
- [*] In-Person Payments: The purchase card reader information card appears also in the App Settings screen. [https://github.com/woocommerce/woocommerce-ios/pull/7308]
- [*] Refund lines in the Order details screen now appear ordered from oldest to newest [https://github.com/woocommerce/woocommerce-ios/pull/7287]
- [*] Login: when the app is in logged out state, an onboarding screen is shown before the prologue screen if the user hasn't finished or skipped it.  [https://github.com/woocommerce/woocommerce-ios/pull/7324]
- [*] Orders: When a store has no orders yet, there is an updated message with a link to learn more on the Orders tab. [https://github.com/woocommerce/woocommerce-ios/pull/7328]

9.6
-----
- [***] Coupons: Coupons can now be created from within the app. [https://github.com/woocommerce/woocommerce-ios/pull/7239]
- [**] Order Details: All unpaid orders have a Collect Payment button, which shows a payment method selection screen. Choices are Cash, Card, and Payment Link. [https://github.com/woocommerce/woocommerce-ios/pull/7111]
- [**] In-Person Payments: Support for selecting preferred payment gateway when multiple extensions are installed on the store. [https://github.com/woocommerce/woocommerce-ios/pull/7153]
- [*] Coupons: Removed the redundant animation when reloading the coupon list. [https://github.com/woocommerce/woocommerce-ios/pull/7137]
- [*] Login: Display "What is WordPress.com?" link in "Continue With WordPress.com" flow. [https://github.com/woocommerce/woocommerce-ios/pull/7213]
- [*] Login: Display the Jetpack requirement error after login is successful.
- [*] Login: Display a "New to WooCommerce?" link in the login prologue screen above the login buttons. [https://github.com/woocommerce/woocommerce-ios/pull/7261]
- [*] In-Person Payments: Publicize the Card Present Payments feature on the Payment Method screen [https://github.com/woocommerce/woocommerce-ios/pull/7225]
- [*] In-Person Payments: Add blog_id to IPP transaction description to match WCPay [https://github.com/woocommerce/woocommerce-ios/pull/7221]
- [*] Product form: after uploading an image, the product can now be saved immediately while the image is being uploaded in the background. When no images are pending upload for the saved product, the images are added to the product. Testing instructions: https://github.com/woocommerce/woocommerce-ios/pull/7196. [https://github.com/woocommerce/woocommerce-ios/pull/7254]

9.5
-----
- [*] Coupons: Fixed issue saving "Individual Use" and "Exclude Sale Items" fields. [https://github.com/woocommerce/woocommerce-ios/pull/7117]
- [*] Orders: The customer shipping/billing address form now navigates back automatically after selecting a country or state. [https://github.com/woocommerce/woocommerce-ios/pull/7119]
- [internal] In settings and empty stores screen, the "Close Account" link is shown for users who signed in with Apple (the only way to create an account) to close their WordPress.com account. [https://github.com/woocommerce/woocommerce-ios/pull/7143]

9.4
-----
- [*] Orders: Order details now displays both the date and time for all orders. [https://github.com/woocommerce/woocommerce-ios/pull/6996]
- [*] Simple payments have the `Card` option available for stores with configuration issues to resolve, and show onboarding to help resolve them [https://github.com/woocommerce/woocommerce-ios/pull/7002]
- [*] Order & Product list: Now, we can pull to refresh from an empty view. [https://github.com/woocommerce/woocommerce-ios/pull/7023, https://github.com/woocommerce/woocommerce-ios/pull/7030]
- [*] Order Creation: Fixes a bug where selecting a variable product to add to a new order would sometimes open the wrong list of product variations. [https://github.com/woocommerce/woocommerce-ios/pull/7042]
- [*] Collect payment button on Order Details no longer flickers when the screen loads [https://github.com/woocommerce/woocommerce-ios/pull/7043]
- [*] Issue refund button on Order Details is shown for all paid orders [https://github.com/woocommerce/woocommerce-ios/pull/7046]
- [*] Order Creation: Fixes several bugs with the Products section not showing the correct order items or not correctly updating the item quantity. [https://github.com/woocommerce/woocommerce-ios/pull/7067]

9.3
-----
- [***] In-Person Payments is now available for merchants using WooCommerce Payments in Canada. [https://github.com/woocommerce/woocommerce-ios/pull/6954]
- [*] In-Person Payments: Accessibility improvement [https://github.com/woocommerce/woocommerce-ios/pull/6869, https://github.com/woocommerce/woocommerce-ios/pull/6886, https://github.com/woocommerce/woocommerce-ios/pull/6906]
- [*] Orders: Now it's possible to select and copy text from the notes on an order. [https://github.com/woocommerce/woocommerce-ios/pull/6894]
- [*] Support Arabic numerals on amount fields. [https://github.com/woocommerce/woocommerce-ios/pull/6891]
- [*] Product Selector: Enabled selecting all variations on variable product rows. [https://github.com/woocommerce/woocommerce-ios/pull/6899]
- [internal] Order Creation: Adding new products, shipping, fee, or customer details to an order now blocks the UI immediately while the order is syncing remotely. [https://github.com/woocommerce/woocommerce-ios/pull/6974]

- [*] Coupons: Now it's possible to update discount types for coupons. [https://github.com/woocommerce/woocommerce-ios/pull/6935]
- [*] Orders tab: the view width now adjusts to the app in tablet split view on iOS 15. [https://github.com/woocommerce/woocommerce-ios/pull/6951]

9.2
-----
- [***] Experimental Features: Coupons editing and deletion features are now enabled as part of coupon management. [https://github.com/woocommerce/woocommerce-ios/pull/6853]
- [*] Order Creation: Updated percentage fee flow - added amount preview, disabled percentage option when editing. [https://github.com/woocommerce/woocommerce-ios/pull/6763]
- [*] Product Details: Update status badge layout and show it for more cases. [https://github.com/woocommerce/woocommerce-ios/pull/6768]
- [*] Coupons: now, the percentage amount of coupons will be displayed correctly in the listing and in coupon detail if the amount contains fraction digits. [https://github.com/woocommerce/woocommerce-ios/pull/6804]
- [*] Coupons: Filter initial search results to show only coupons of the currently selected store. [https://github.com/woocommerce/woocommerce-ios/pull/6800]
- [*] Coupons: Fixed crash when there are duplicated items on the coupon list. [https://github.com/woocommerce/woocommerce-ios/pull/6798]
- [*] In-Person Payments: Run onboarding checks when connecting a reader. [https://github.com/woocommerce/woocommerce-ios/pull/6761, https://github.com/woocommerce/woocommerce-ios/pull/6774, https://github.com/woocommerce/woocommerce-ios/pull/6789]
- [*] In-Person Payments: after collecting payment for an order, merchants can now email the receipt in addition to printing it in Order Details > See Receipt if email is available on the device. [https://github.com/woocommerce/woocommerce-ios/pull/6833]

9.1
-----

- [*] Product name field in product form - Remove scroll behaviour and increase field height to fully display long product names. [https://github.com/woocommerce/woocommerce-ios/pull/6681]
- [*] Filter toolbar in Products list tab - Filter toolbar is pinned outside of the products list. [https://github.com/woocommerce/woocommerce-ios/pull/6698]
- [internal] Loading screens are refactored to avoid duplicated code and a potential crash. Please quickly smoke test them to make sure that everything still works as before. [https://github.com/woocommerce/woocommerce-ios/pull/6717]
- [*] Shipping settings - Weight and shipping package dimensions are localized based on device locale. Also, decimal point information is no longer lost upon saving a product, when using comma as a decimal separator. [https://github.com/woocommerce/woocommerce-ios/pull/6721]

9.0
-----

- [*] Share payment links from the order details screen. [https://github.com/woocommerce/woocommerce-ios/pull/6609]
- [internal] Reviews lists on Products and Menu tabs are refactored to avoid duplicated code. Please quickly smoke test them to make sure that everything still works as before. [https://github.com/woocommerce/woocommerce-ios/pull/6553]
- [**] Now it's possible to change the order of the product images. [https://github.com/woocommerce/woocommerce-ios/pull/6620]
- [*] Improved accessibility for the error banner and info banner displayed in Orders and Products. [https://github.com/woocommerce/woocommerce-ios/pull/6633]

8.9
-----
- [*] Coupons: Fixed issue loading the coupon list from the local storage on initial load. [https://github.com/woocommerce/woocommerce-ios/pull/6463]
- [*] Coupons: Update layout of the coupon details screen. [https://github.com/woocommerce/woocommerce-ios/pull/6522]
- [*] In-Person Payments: Removed collecting L2/L3 data. [https://github.com/woocommerce/woocommerce-ios/pull/6519]
- [*] Hub Menu: Multiple menu items can no longer be tapped simultaneously. [https://github.com/woocommerce/woocommerce-ios/pull/6484]
- [*] Jetpack CP: Fixed crash when attempting to access WP-Admin with an invalid URL that has an unsupported scheme. [https://github.com/woocommerce/woocommerce-ios/pull/6502]
- [***] Orders: Order Creation is now available to everyone! You can go to the Orders tab and tap the + button to create a new order. [https://github.com/woocommerce/woocommerce-ios/pull/6537]
- [internal] Loading screens are refactored to avoid duplicated code and a potential crash. Please quickly smoke test them to make sure that everything still works as before. [https://github.com/woocommerce/woocommerce-ios/pull/6535] [https://github.com/woocommerce/woocommerce-ios/pull/6544]

8.8
-----
- [*] Updates the app's About screen to be consistent with Automattic's other mobile apps. [https://github.com/woocommerce/woocommerce-ios/pull/6421]
- [***] Experimental Feature: It's now possible to add custom shipping method and fees in order creation flow. Tax amount and Order total is now synced from backend. [https://github.com/woocommerce/woocommerce-ios/pull/6429]
- [**] Now it's possible to filter orders by custom statuses. [https://github.com/woocommerce/woocommerce-ios/pull/6390]
- [*] Fixed issue presenting Edit Customer Note screen as a modal on large screens. [https://github.com/woocommerce/woocommerce-ios/pull/6406]
- [*] Products displayed in Order Detail now follow the same order of the web. [https://github.com/woocommerce/woocommerce-ios/pull/6401]
- [*] Simple Payments now shows a detailed tax break up before taking the payment. [https://github.com/woocommerce/woocommerce-ios/pull/6412]
- [*] Coupons list now shows an error view if coupons are disabled for the store. Coupons can be enabled again from this view. [https://github.com/woocommerce/woocommerce-ios/pull/6446]
- [*] Coupon details screen now displays more informative error messages when loading the total discount amount fails. [https://github.com/woocommerce/woocommerce-ios/pull/6457]
- [internal] Shipping Labels: the navigation bar in the web view for adding payments is now correctly hidden. [https://github.com/woocommerce/woocommerce-ios/pull/6435]

8.7
-----
- [**] In-Person Payments: Added card details to refund confirmation screen to help with refunding to the payment card [https://github.com/woocommerce/woocommerce-ios/pull/6241]
- [*] Coupons: Replace the toggles on Usage Details screen with text for uneditable contents. [https://github.com/woocommerce/woocommerce-ios/pull/6287]
- [*] Improve image loading for thumbnails especially on the Product list. [https://github.com/woocommerce/woocommerce-ios/pull/6299]
- [*] Coupons: Added feedback banner on the top of the coupon list. [https://github.com/woocommerce/woocommerce-ios/pull/6316]
- [*] Coupons: Handled error when loading total discounted amount fails. [https://github.com/woocommerce/woocommerce-ios/pull/6368]
- [internal] Removed all feature flags for Shipping Labels. Please smoke test all parts of Shipping Labels to make sure that everything still works as before. [https://github.com/woocommerce/woocommerce-ios/pull/6270]
- [*] In-Person Payments: Localized messages and UI [https://github.com/woocommerce/woocommerce-ios/pull/6317]
- [*] My Store: Fixed incorrect currency symbol of revenue text for stores with non-USD currency. [https://github.com/woocommerce/woocommerce-ios/pull/6335]
- [*] Notifications: Dismiss presented view before presenting content from notifications [https://github.com/woocommerce/woocommerce-ios/pull/6354]
- [*] Reviews: Fixed missing product information on first load [https://github.com/woocommerce/woocommerce-ios/pull/6367]
- [internal] Removed the feature flag for My store tab UI updates. Please smoke test the store stats and top performers in the "My store" tab to make sure everything works as before. [https://github.com/woocommerce/woocommerce-ios/pull/6334]
- [*] In-Person Payments: Add support for accepting payments on bookable products [https://github.com/woocommerce/woocommerce-ios/pull/6364]
- [*] In-Person Payments: Fixed issue where payment could be stuck prompting to remove the card if the payment was declined and retried before removing the card.

8.6
-----
- [***] Merchants can now view coupons in their stores by enabling Coupon Management in Experimental Features. [https://github.com/woocommerce/woocommerce-ios/pull/6209]
- [*] Orders: In the experimental Order Creation feature, product variations added to a new order now show a list of their attributes. [https://github.com/woocommerce/woocommerce-ios/pull/6131]
- [*] Enlarged the tap area for the action button on the notice view. [https://github.com/woocommerce/woocommerce-ios/pull/6146]
- [*] Reviews: Fixed crash on iPad when tapping the More button. [https://github.com/woocommerce/woocommerce-ios/pull/6187]
- [*] In-Person Payments: Remove Stripe from Experimental Features as it is always enabled now. [https://github.com/woocommerce/woocommerce-ios/pull/6205]
- [*] Disabled unnecessary selection of the "Refund via" row on the Refund Confirmation screen [https://github.com/woocommerce/woocommerce-ios/pull/6198]
- [*] Increased minimum version of Stripe extension for In-Person Payments to 6.2.0 [https://github.com/woocommerce/woocommerce-ios/pull/xxxx]
- [internal] Removed `pushNotificationsForAllStores` feature flag. Since the changes are non-trivial, it would be great to smoke test push notifications for all stores in beta testing. [https://github.com/woocommerce/woocommerce-ios/pull/6231]

8.5
-----
- [*] In-Person Payments: Inform the user when a card reader battery is so low that it needs to be charged before the reader can be connected. [https://github.com/woocommerce/woocommerce-ios/pull/5998]
- [***] The My store tab is having a new look with new conversion stats and shows up to 5 top performing products now (used to be 3). [https://github.com/woocommerce/woocommerce-ios/pull/5991]
- [**] Fixed a crash at the startup of the app, related to Gridicons. [https://github.com/woocommerce/woocommerce-ios/pull/6005]
- [***] Experimental Feature: It's now possible to create Orders in the app by enabling it in Settings > Experimental Features. For now you can change the order status, add products, and add customer details (billing and shipping addresses). [https://github.com/woocommerce/woocommerce-ios/pull/6060]
- [*] Fixed issue in date range selection for the orders filters where is some cases dates are not available for selection. [https://github.com/woocommerce/woocommerce-ios/pull/6090]
- [*] Enabled "view product in store" and "share product" options for variable products when accessing them through the order details screen. [https://github.com/woocommerce/woocommerce-ios/pull/6091]

8.4
-----
- [***] In-Person Payments: Support for Stripe M2 card reader. [https://github.com/woocommerce/woocommerce-ios/pull/5844]
- [***] We introduced a new tab called "Menu", a tab in the main navigation where you can browser different sub-sections of the app: Switch Store, Settings, WooCommerce Admin, View Store and Reviews. [https://github.com/woocommerce/woocommerce-ios/pull/5926]
- [***] Store admins can now access sites with plugins that have Jetpack Connection Package (e.g. WooCommerce Payments, Jetpack Backup) in the app. These sites do not require Jetpack-the-plugin to connect anymore. Store admins can still install Jetpack-the-plugin from the app through settings or a Jetpack banner. [https://github.com/woocommerce/woocommerce-ios/pull/5924]
- [*] Add/Edit Product screen: Fix transient product name while adding images.[https://github.com/woocommerce/woocommerce-ios/pull/5840]

8.3
-----
- [***] All merchants can create Simple Payments orders. [https://github.com/woocommerce/woocommerce-ios/pull/5684]
- [**] System status report can now be viewed and copied directly from within the app. [https://github.com/woocommerce/woocommerce-ios/pull/5702]
- [**] Product SKU input scanner is now available as a beta feature. To try it, enable it from settings and you can scan a barcode to use as the product SKU in product inventory settings! [https://github.com/woocommerce/woocommerce-ios/pull/5695]
- [**] Now you chan share a payment link when creating a Simple Payments order [https://github.com/woocommerce/woocommerce-ios/pull/5819]
- [*] Reviews: "Mark all as read" checkmark bar button item button replaced with menu button which launches an action sheet. Menu button is displayed only if there are unread reviews available.[https://github.com/woocommerce/woocommerce-ios/pull/5833]
- [internal] Refactored ReviewsViewController to add tests. [https://github.com/woocommerce/woocommerce-ios/pull/5834]

8.2
-----
- [***] In-Person Payments: Now you can collect Simple Payments on the go. [https://github.com/woocommerce/woocommerce-ios/pull/5635]
- [*] Products: After generating a new variation for a variable product, you are now taken directly to edit the new variation. [https://github.com/woocommerce/woocommerce-ios/pull/5649]
- [*] Dashboard: the visitor count in the Today tab is now shown when Jetpack site stats are enabled.
- [*] Add/Edit Product Images: tapping on the last `n` images while `n` images are pending upload does not crash the app anymore. [https://github.com/woocommerce/woocommerce-ios/pull/5672]

8.2
-----
- [*] Shipping Labels: Fixes a crash when saving a new shipping label after opening the order from a push notification. [https://github.com/woocommerce/woocommerce-ios/pull/5549]
- [**] In-Person Payments: Improved support for VoiceOver. [https://github.com/woocommerce/woocommerce-ios/pull/5572]
- [*] In-Person Payments: Fixes a crash when printing more than one receipt. [https://github.com/woocommerce/woocommerce-ios/pull/5575]

8.1
-----
- [***] Now it's possible to filter Order List by multiple statuses and date ranges. Plus, we removed the top tab bar on Orders Tab. [https://github.com/woocommerce/woocommerce-ios/pull/5491]
- [*] Login: Password AutoFill will suggest wordpress.com accounts. [https://github.com/woocommerce/woocommerce-ios/pull/5399]
- [*] Store picker: after logging in with store address, the pre-selected store is now the currently selected store instead of the store from login flow. [https://github.com/woocommerce/woocommerce-ios/pull/5508]
- [*] The application icon number from order push notifications is now cleared after visiting the orders tab. [https://github.com/woocommerce/woocommerce-ios/pull/5715]
- [internal] Migrated Settings screen to MVVM [https://github.com/woocommerce/woocommerce-ios/pull/5393]


8.0
-----
- [*] Product List: Add support for product filtering by category. [https://github.com/woocommerce/woocommerce-ios/pull/5388]
- [***] Push notifications are now supported for all connected stores. [https://github.com/woocommerce/woocommerce-ios/pull/5299]
- [*] Fix: in Settings > Switch Store, tapping "Dismiss" after selecting a different store does not switch stores anymore. [https://github.com/woocommerce/woocommerce-ios/pull/5359]

7.9
-----
- [*] Fix: after disconnecting a site or connecting to a new site, the sites in site picker (Settings > Switch Store) should be updated accordingly. The only exception is when the newly disconnected site is the currently selected site. [https://github.com/woocommerce/woocommerce-ios/pull/5241]
- [*] Order Details: Show a button on the "Product" section of Order Details screen to allow recreating shipping labels. [https://github.com/woocommerce/woocommerce-ios/pull/5255]
- [*] Edit Order Address - Enable `Done` button when `Use as {Shipping/Billing} Address` toggle is turned on. [https://github.com/woocommerce/woocommerce-ios/pull/5254]
- [*] Add/Edit Product: fix an issue where the product name keyboard is English only. [https://github.com/woocommerce/woocommerce-ios/pull/5288]
- [*] Order Details: some sites cannot parse order requests where the fields parameter has spaces, and the products section cannot load as a result. The spaces are now removed. [https://github.com/woocommerce/woocommerce-ios/pull/5298]

7.8
-----
- [***] Shipping Labels: merchants can create multiple packages for the same order, moving the items between different packages. [https://github.com/woocommerce/woocommerce-ios/pull/5190]
- [*] Fix: Navigation bar buttons are now consistently pink on iOS 15. [https://github.com/woocommerce/woocommerce-ios/pull/5139]
- [*] Fix incorrect info banner color and signature option spacing on Carrier and Rates screen. [https://github.com/woocommerce/woocommerce-ios/pull/5144]
- [x] Fix an error where merchants were unable to connect to valid stores when they have other stores with corrupted information https://github.com/woocommerce/woocommerce-ios/pull/5161
- [*] Shipping Labels: Fix issue with decimal values on customs form when setting the device with locales that use comma as decimal point. [https://github.com/woocommerce/woocommerce-ios/pull/5195]
- [*] Shipping Labels: Fix crash when tapping on Learn more rows of customs form. [https://github.com/woocommerce/woocommerce-ios/pull/5207]
- [*] Shipping Labels: The shipping address now prefills the phone number from the billing address if a shipping phone number is not available. [https://github.com/woocommerce/woocommerce-ios/pull/5177]
- [*] Shipping Labels: now in Carrier and Rates we always display the discounted rate instead of the retail rate if available. [https://github.com/woocommerce/woocommerce-ios/pull/5188]
- [*] Shipping Labels: If the shipping address is invalid, there are now options to email, call, or message the customer. [https://github.com/woocommerce/woocommerce-ios/pull/5228]
- [*] Accessibility: notify when offline mode banner appears or disappears. [https://github.com/woocommerce/woocommerce-ios/pull/5225]

7.7
-----
- [***] In-Person Payments: US merchants can now obtain a card reader and then collect payments directly from the app. [https://github.com/woocommerce/woocommerce-ios/pull/5030]
- [***] Shipping Labels: Merchants can now add new payment methods for shipping labels directly from the app. [https://github.com/woocommerce/woocommerce-ios/pull/5023]
- [**] Merchants can now edit shipping & billing addresses from orders. [https://github.com/woocommerce/woocommerce-ios/pull/5097]
- [x] Fix: now a default paper size will be selected in Shipping Label print screen. [https://github.com/woocommerce/woocommerce-ios/pull/5035]
- [*] Show banner on screens that use cached data when device is offline. [https://github.com/woocommerce/woocommerce-ios/pull/5000]
- [*] Fix incorrect subtitle on customs row of Shipping Label purchase flow. [https://github.com/woocommerce/woocommerce-ios/pull/5093]
- [*] Make sure customs form printing option is not available on non-international orders. [https://github.com/woocommerce/woocommerce-ios/pull/5104]
- [*] Fix incorrect logo for DHL in Shipping Labels flow. [https://github.com/woocommerce/woocommerce-ios/pull/5105]

7.6
-----
- [x] Show an improved error modal if there are problems while selecting a store. [https://github.com/woocommerce/woocommerce-ios/pull/5006]
- [***] Shipping Labels: Merchants can now add new custom and service packages for shipping labels directly from the app. [https://github.com/woocommerce/woocommerce-ios/pull/4976]
- [*] Fix: when product image upload fails, the image cell stop loading. [https://github.com/woocommerce/woocommerce-ios/pull/4989]

7.5
-----
- [***] Merchants can now purchase shipping labels and declare customs forms for international orders. [https://github.com/woocommerce/woocommerce-ios/pull/4896]
- [**] Merchants can now edit customer provided notes from orders. [https://github.com/woocommerce/woocommerce-ios/pull/4893]
- [*] Fix empty states sometimes not centered vertically [https://github.com/woocommerce/woocommerce-ios/pull/4890]
- [*] Fix error syncing products due to decoding failure of regular_price in product variations. [https://github.com/woocommerce/woocommerce-ios/pull/4901]
- [*] Hide bottom bar on shipping label purchase form. [https://github.com/woocommerce/woocommerce-ios/pull/4902]

7.4
-----
- [*] Fix an issue where some extension was not shown in order item details. [https://github.com/woocommerce/woocommerce-ios/pull/4753]
- [*] Fix: The refund button within Order Details will be hidden if the refund is zero. [https://github.com/woocommerce/woocommerce-ios/pull/4789]
- [*] Fix: Incorrect arrow direction for right-to-left languages on Shipping Label flow. [https://github.com/woocommerce/woocommerce-ios/pull/4796]
- [*] Fix: Shouldn't be able to schedule a sale without sale price. [https://github.com/woocommerce/woocommerce-ios/pull/4825]
- [*] Fix: Edit address screen is pushed twice in Shipping Label flow when missing name in origin or destination address. [https://github.com/woocommerce/woocommerce-ios/pull/4845]

7.3
-----
- [*] Order Detail: now we do not offer the "email note to customer" option if no email is available. [https://github.com/woocommerce/woocommerce-ios/pull/4680]
- [*] My Store: If there are errors loading the My Store screen, a banner now appears at the top of the screen with links to troubleshoot or contact support. [https://github.com/woocommerce/woocommerce-ios/pull/4704]
- [*] Fix: Added 'Product saved' confirmation message when a product is updated [https://github.com/woocommerce/woocommerce-ios/pull/4709]
- [*] Shipping Labels: Updated address validation to automatically use trivially normalized address for origin and destination. [https://github.com/woocommerce/woocommerce-ios/pull/4719]
- [*] Fix: Order details for products with negative prices now will show correctly [https://github.com/woocommerce/woocommerce-ios/pull/4683]
- [*] Fix: Order list not extend edge-to-edge in dark mode. [https://github.com/woocommerce/woocommerce-ios/pull/4728]
- [*] Plugins: Added list of active and inactive plugins that can be reached by admins in the settings screen. [https://github.com/woocommerce/woocommerce-ios/pull/4735]
- [*] Login: Updated appearance of back buttons in navigation bar to minimal style. [https://github.com/woocommerce/woocommerce-ios/pull/4726]
- [internal] Upgraded Zendesk SDK to version 5.3.0. [https://github.com/woocommerce/woocommerce-ios/pull/4699]
- [internal] Updated GoogleSignIn to version 6.0.1 through WordPressAuthenticator. There should be no functional changes, but may impact Google sign in flow. [https://github.com/woocommerce/woocommerce-ios/pull/4725]

7.2
-----
- [*] Order Fulfillment: Updated success notice message [https://github.com/woocommerce/woocommerce-ios/pull/4589]
- [*] Order Fulfillment: Fixed issue footer view getting clipped of by iPhone notch [https://github.com/woocommerce/woocommerce-ios/pull/4631]
- [*] Shipping Labels: Updated address validation to make sure a name is entered for each address. [https://github.com/woocommerce/woocommerce-ios/pull/4601]
- [*] Shipping Labels: Hide Contact button on Shipping To Address form when customer phone number is not provided. [https://github.com/woocommerce/woocommerce-ios/pull/4663]
- [*] Shipping Labels: Updated edge-to-edge table views for all forms. [https://github.com/woocommerce/woocommerce-ios/pull/4657]
- [*] Orders and Order Details: Updated edge-to-edge table views for consistent look across the app. [https://github.com/woocommerce/woocommerce-ios/pull/4638]
- [*] Reviews and Review Details: Updated edge-to-edge table views for consistent look across the app. [https://github.com/woocommerce/woocommerce-ios/pull/4637]
- [*] New error screen displayed to users without the required roles to access the store. [https://github.com/woocommerce/woocommerce-ios/pull/4493]

7.1
-----
- [***] Merchants from US can create shipping labels for physical orders from the app. The feature supports for now only orders where the shipping address is in the US. [https://github.com/woocommerce/woocommerce-ios/pull/4578]
- [**] Due to popular demand, the Order fulfill is displayed once again when clicking on the Mark order complete button. [https://github.com/woocommerce/woocommerce-ios/pull/4567]
- [*] Fix: Interactive pop gesture on Order Details and Settings screen. [https://github.com/woocommerce/woocommerce-ios/pull/4504]
- [*] Fix: Frozen refresh control and placeholder when switching tabs [https://github.com/woocommerce/woocommerce-ios/pull/4505]
- [internal] Stats tab: added network sync throttling [https://github.com/woocommerce/woocommerce-ios/pull/4494]

7.0
-----
- [**] Order Detail: now we display Order Items and Shipping Label Packages as separate sections. [https://github.com/woocommerce/woocommerce-ios/pull/4445]
- [*] Fix: Orders for a variable product with different configurations of a single variation will now show each order item separately. [https://github.com/woocommerce/woocommerce-ios/pull/4445]
- [*] If the Orders, Products, or Reviews lists can't load, a banner now appears at the top of the screen with links to troubleshoot or contact support. [https://github.com/woocommerce/woocommerce-ios/pull/4400, https://github.com/woocommerce/woocommerce-ios/pull/4407]
- [*] Fix: Stats tabs are now displayed and ordered correctly in RTL languages. [https://github.com/woocommerce/woocommerce-ios/pull/4444]
- [*] Fix: Missing "Add Tracking" button in orders details. [https://github.com/woocommerce/woocommerce-ios/pull/4520]


6.9
-----
- [*] Order Detail: now we display a loader on top, to communicate that the order detail view has not yet been fully loaded. [https://github.com/woocommerce/woocommerce-ios/pull/4396]
- [*] Products: You can edit product attributes for variations right from the main product form. [https://github.com/woocommerce/woocommerce-ios/pull/4350]
- [*] Improved CTA. "Print Shipping Label" instead of "Reprint Shipping Label". [https://github.com/woocommerce/woocommerce-ios/pull/4394]
- [*] Improved application log viewer. [https://github.com/woocommerce/woocommerce-ios/pull/4387]
- [*] Improved the experience when creating the first variation. [https://github.com/woocommerce/woocommerce-ios/pull/4405]

6.8
-----

- [***] Dropped iOS 13 support. From now we support iOS 14 and later. [https://github.com/woocommerce/woocommerce-ios/pull/4209]
- [**] Products: Added the option to create and edit a virtual product directly from the product detail screen. [https://github.com/woocommerce/woocommerce-ios/pull/4214]

6.7
-----
- [**] Add-Ons: Order add-ons are now available as a beta feature. To try it, enable it from settings! [https://github.com/woocommerce/woocommerce-ios/pull/4119]

6.6
-----
- [*] Fix: Product variations only support at most one image, so we won't show an option to add a second one. [https://github.com/woocommerce/woocommerce-ios/pull/3994]
- [*] Fix: The screen to select images from the Media Library would sometimes crash when the library had a specific number of images. [https://github.com/woocommerce/woocommerce-ios/pull/4003]
- [*] Improved error messages for logins. [https://github.com/woocommerce/woocommerce-ios/pull/3957]

6.5
-----
- [*] Fix: Product images with non-latin characters in filenames now will load correctly and won't break Media Library. [https://github.com/woocommerce/woocommerce-ios/pull/3935]
- [*] Fix: The screen to select images from the Media Library would sometimes crash when the library had a specific number of images. [https://github.com/woocommerce/woocommerce-ios/pull/4070]

6.4
-----
- [*] Login: New design and illustrations for the initial login screen, promoting the app's main features. [https://github.com/woocommerce/woocommerce-ios/pull/3867]
- [*] Enhancement/fix: Unify back button style across the app. [https://github.com/woocommerce/woocommerce-ios/pull/3872]

6.3
-----
- [**] Products: Now you can add variable products from the create product action sheet. [https://github.com/woocommerce/woocommerce-ios/pull/3836]
- [**] Products: Now you can easily publish a product draft or pending product using the navigation bar buttons [https://github.com/woocommerce/woocommerce-ios/pull/3846]
- [*] Fix: In landscape orientation, all backgrounds on detail screens and their subsections now extend edge-to-edge. [https://github.com/woocommerce/woocommerce-ios/pull/3808]
- [*] Fix: Creating an attribute or a variation no longer saves your product pending changes. [https://github.com/woocommerce/woocommerce-ios/pull/3832]
- [*] Enhancement/fix: image & text footnote info link rows are now center aligned in order details reprint shipping label info row and reprint screen. [https://github.com/woocommerce/woocommerce-ios/pull/3805]

6.2
-----

- [***] Products: When editing a product, you can now create/delete/update product variations, product attributes and product attribute options. https://github.com/woocommerce/woocommerce-ios/pull/3791
- [**] Large titles are enabled for the four main tabs like in Android. In Dashboard and Orders tab, a workaround is implemented with some UI/UX tradeoffs where the title size animation is not as smooth among other minor differences from Products and Reviews tab. We can encourage beta users to share any UI issues they find with large titles. [https://github.com/woocommerce/woocommerce-ios/pull/3763]
- [*] Fix: Load product inventory settings in read-only mode when the product has a decimal stock quantity. This fixes the products tab not loading due to product decoding errors when third-party plugins enable decimal stock quantities. [https://github.com/woocommerce/woocommerce-ios/pull/3717]
- [*] Fix: Loading state stuck in Reviews List. [https://github.com/woocommerce/woocommerce-ios/pull/3753]

6.1
-----
- [**] Products: When editing variable products, you can now edit the variation attributes to select different attribute options. [https://github.com/woocommerce/woocommerce-ios/pull/3628]
- [*] Fixes a bug where long pressing the back button sometimes displayed an empty list of screens.
- [*] Product Type: Updated product type detail to display "Downloadable" if a product is downloadable. [https://github.com/woocommerce/woocommerce-ios/pull/3647]
- [*] Product Description: Updated the placeholder text in the Aztec Editor screens to provide more context. [https://github.com/woocommerce/woocommerce-ios/pull/3668]
- [*] Fix: Update the downloadable files row to read-only, if the product is accessed from Order Details. [https://github.com/woocommerce/woocommerce-ios/pull/3669]
- [*] Fix: Thumbnail image of a product wasn't being loaded correctly in Order Details. [https://github.com/woocommerce/woocommerce-ios/pull/3678]
- [*] Fix: Allow product's `regular_price` to be a number and `sold_individually` to be `null` as some third-party plugins could alter the type in the API. This could help with the products tab not loading due to product decoding errors. [https://github.com/woocommerce/woocommerce-ios/pull/3679]
- [internal] Attempted fix for a crash in product image upload. [https://github.com/woocommerce/woocommerce-ios/pull/3693]

6.0
-----
- [**] Due to popular demand, the product SKU is displayed once again in Order Details screen. [https://github.com/woocommerce/woocommerce-ios/pull/3564]
- [*] Updated copyright notice to WooCommerce
- [*] Fix: top performers in "This Week" tab should be showing the same data as in WC Admin.
- [*] Fix: visitor stats in Dashboard should be more consistent with web data on days when the end date for more than one tab is the same (e.g. "This Week" and "This Month" both end on January 31). [https://github.com/woocommerce/woocommerce-ios/pull/3532]
- [*] Fix: navbar title on cross-sells products list displayed title for upsells [https://github.com/woocommerce/woocommerce-ios/pull/3565]
- [*] Added drag-and-drop sorting to Linked Products [https://github.com/woocommerce/woocommerce-ios/pull/3548]
- [internal] Refactored Core Data migrator stack to help reduce crashes [https://github.com/woocommerce/woocommerce-ios/pull/3523]


5.9
-----
- [**] Product List: if a user applies custom sort orders and filters in the Product List, now when they reopen the app will be able to see the previous settings applied. [https://github.com/woocommerce/woocommerce-ios/pull/3454]
- [*] Removed fulfillment screen and moved fulfillment to the order details screen. [https://github.com/woocommerce/woocommerce-ios/pull/3453]
- [*] Fix: billing information action sheets now are presented correctly on iPad. [https://github.com/woocommerce/woocommerce-ios/pull/3457]
- [*] fix: the rows in the product search list now don't have double separators. [https://github.com/woocommerce/woocommerce-ios/pull/3456]
- [*] Fix: During login, the spinner when a continue button is in loading state is now visible in dark mode. [https://github.com/woocommerce/woocommerce-ios/pull/3472]
- [*] fix: when adding a note to an order, the text gets no more deleted if you tap on “Email note to customer”. [https://github.com/woocommerce/woocommerce-ios/pull/3473]
- [*] Added Fees to order details. [https://github.com/woocommerce/woocommerce-ios/pull/3475]
- [*] fix: now we don't show any more similar alert notices if an error occurred. [https://github.com/woocommerce/woocommerce-ios/pull/3474]
- [*] fix: in Settings > Switch Store, the spinner in the "Continue" button at the bottom is now visible in dark mode. [https://github.com/woocommerce/woocommerce-ios/pull/3468]
- [*] fix: in order details, the shipping and billing address are displayed in the order of the country (in some eastern Asian countries, the address starts from the largest unit to the smallest). [https://github.com/woocommerce/woocommerce-ios/pull/3469]
- [*] fix: product is now read-only when opened from the order details. [https://github.com/woocommerce/woocommerce-ios/pull/3491]
- [*] fix: pull to refresh on the order status picker screen does not resets anymore the current selection. [https://github.com/woocommerce/woocommerce-ios/pull/3493]
- [*] When adding or editing a link (e.g. in a product description) link settings are now presented as a popover on iPad. [https://github.com/woocommerce/woocommerce-ios/pull/3492]
- [*] fix: the glitch when launching the app in logged out state or after tapping "Try another account" in store picker is now gone. [https://github.com/woocommerce/woocommerce-ios/pull/3498]
- [*] Minor enhancements: in product editing form > product reviews list, the rows don't show highlighted state on tap anymore since they are not actionable. Same for the number of upsell and cross-sell products in product editing form > linked products. [https://github.com/woocommerce/woocommerce-ios/pull/3502]


5.8
-----
- [***] Products M5 features are now available to all. Products M5 features: add and edit linked products, add and edit downloadable files, product deletion. [https://github.com/woocommerce/woocommerce-ios/pull/3420]
- [***] Shipping labels M1 features are now available to all: view shipping label details, request a refund, and reprint a shipping label via AirPrint. [https://github.com/woocommerce/woocommerce-ios/pull/3436]
- [**] Improved login flow, including better error handling. [https://github.com/woocommerce/woocommerce-ios/pull/3332]


5.7
-----
- [***] Dropped iOS 12 support. From now we support iOS 13 and later. [https://github.com/woocommerce/woocommerce-ios/pull/3216]
- [*] Fixed spinner appearance in the footer of orders list. [https://github.com/woocommerce/woocommerce-ios/pull/3249]
- [*] In order details, the image for a line item associated with a variation is shown now after the variation has been synced. [https://github.com/woocommerce/woocommerce-ios/pull/3314]
- [internal] Refactored Core Data stack so more errors will be propagated. [https://github.com/woocommerce/woocommerce-ios/pull/3267]


5.6
-----
- [**] Fixed order list sometimes not showing newly submitted orders.
- [*] now the date pickers on iOS 14 are opened as modal view. [https://github.com/woocommerce/woocommerce-ios/pull/3148]
- [*] now it's possible to remove an image from a Product Variation if the WC version 4.7+. [https://github.com/woocommerce/woocommerce-ios/pull/3159]
- [*] removed the Product Title in product screen navigation bar. [https://github.com/woocommerce/woocommerce-ios/pull/3187]
- [*] the icon of the cells inside the Product Detail are now aligned at 10px from the top margin. [https://github.com/woocommerce/woocommerce-ios/pull/3199]
- [**] Added the ability to issue refunds from the order screen. Refunds can be done towards products or towards shipping. [https://github.com/woocommerce/woocommerce-ios/pull/3204]
- [*] Prevent banner dismiss when tapping "give feedback" on products screen. [https://github.com/woocommerce/woocommerce-ios/pull/3221]
- [*] Add keyboard dismiss in Add Tracking screen [https://github.com/woocommerce/woocommerce-ios/pull/3220]


5.5
-----
- [**] Products M4 features are now available to all. Products M4 features: add a simple/grouped/external product with actions to publish or save as draft. [https://github.com/woocommerce/woocommerce-ios/pull/3133]
- [*] enhancement: Order details screen now shows variation attributes for WC version 4.7+. [https://github.com/woocommerce/woocommerce-ios/pull/3109]
- [*] fix: Product detail screen now includes the number of ratings for that product. [https://github.com/woocommerce/woocommerce-ios/pull/3089]
- [*] fix: Product subtitle now wraps correctly in order details. [https://github.com/woocommerce/woocommerce-ios/pull/3201]


5.4
-----
- [*] fix: text headers on Product price screen are no more clipped with large text sizes. [https://github.com/woocommerce/woocommerce-ios/pull/3090]


5.4
-----
- [*] fix: the footer in app Settings is now correctly centered.
- [*] fix: Products tab: earlier draft products now show up in the same order as in core when sorting by "Newest to Oldest".
- [*] enhancement: in product details > price settings, the sale dates can be edited inline in iOS 14 using the new date picker. Also, the sale end date picker editing does not automatically end on changes anymore. [https://github.com/woocommerce/woocommerce-ios/pull/3044]
- [*] enhancement: in order details > add tracking, the date shipped can be edited inline in iOS 14 using the new date picker. [https://github.com/woocommerce/woocommerce-ios/pull/3044]
- [*] enhancement: in products list, the "(No Title)" placeholder will be showed when a product doesn't have the title set. [https://github.com/woocommerce/woocommerce-ios/pull/3068]
- [*] fix: the placeholder views in the top dashboard chart and orders tab do not have unexpected white background color in Dark mode in iOS 14 anymore. [https://github.com/woocommerce/woocommerce-ios/pull/3063]


5.3
-----
- [**] In Settings > Experimental Features, a Products switch is now available for turning Products M4 features on and off (default off). Products M4 features: add a simple/grouped/external product with actions to publish or save as draft.
- [*] Opening a product from order details now shows readonly product details of the same styles as in editable product details.
- [*] Opening a product variation from order details now shows readonly product variation details and this product variation does not appear in the Products tab anymore.
- [*] Enhancement: when not saving a product as "published", the in-progress modal now shows title and message like "saving your product" instead of "publishing your product".
- [*] In product and variation list, the stock quantity is not shown anymore when stock management is disabled.
- [*] Enhancement: when the user attempts to dismiss the product selector search modal while at least one product is selected for a grouped product's linked products, a discard changes action sheet is shown.
- [internal] Renamed a product database table (Attribute) to GenericAttribute. This adds a new database migration.  [https://github.com/woocommerce/woocommerce-ios/pull/2883]
- [internal] Refactored the text fields in the Manual Shipment Tracking page. [https://github.com/woocommerce/woocommerce-ios/pull/2979]
- [internal] Attempt fix for startup crashes. [https://github.com/woocommerce/woocommerce-ios/pull/3069]


5.2
-----
- [**] Products: now you can editing basic fields for non-core products (whose product type is not simple/external/variable/grouped) - images, name, description, readonly price, readonly inventory, tags, categories, short description, and product settings.
- [*] Enhancement: for variable products, the stock status is now shown in its variation list.
- [*] Sign In With Apple: if the Apple ID has been disconnected from the WordPress app (e.g. in Settings > Apple ID > Password & Security > Apps using Apple ID), the app is logged out on app launch or app switch.
- [*] Now from an Order Detail it's only possible to open a Product in read-only mode.
- [internal] #2881 Upgraded WPAuth from 1.24 to 1.26-beta.12. Regressions may happen in login flows.
- [internal] #2896 Configured the same user agent header for all the network requests made through the app.
- [internal] #2879 After logging out, the persistent store is not reset anymore to fix a crash in SIWA revoked token scenario after app launch (issue #2830). No user-facing changes are intended, the data should be associated with a site after logging out and in like before.

5.1
-----
- [*] bugfix: now reviews are refreshed correctly. If you try to delete or to set as spam a review from the web, the result will match in the product reviews list.
- [*] If the Products switch is on in Settings > Experimental Features:
  - For a variable product, the stock status is not shown in the product details anymore when stock management is disabled since stock status is controlled at variation level.
- [internal] The Order List and Orders Search → Filter has a new backend architecture (#2820). This was changed as an experiment to fix #1543. This affects iOS 13.0 users only. No new behaviors have been added. Github project: https://git.io/JUBco.
- [*] Orders → Search list will now show the full counts instead of “99+”. #2825


5.0
-----
- [*] Order details > product details: tapping outside of the bottom sheet from "Add more details" menu does not dismiss the whole product details anymore.
- [*] If the Products switch is on in Settings > Experimental Features, product editing for basic fields are enabled for non-core products (whose product type is not simple/external/variable/grouped) - images, name, description, readonly price, readonly inventory, tags, categories, short description, and product settings.
- [*] Order Detail: added "Guest" placeholder on Order Details card when there's no customer name.
- [*] If the Products switch is on in Settings > Experimental Features:
  - Product editing for basic fields are enabled for non-core products (whose product type is not simple/external/variable/grouped) - images, name, description, readonly price, readonly inventory, tags, categories, short description, and product settings.
  - Inventory and shipping settings are now editable for a variable product.
  - A product variation's stock status is now editable in inventory settings.
  - Reviews row is now hidden if reviews are disabled.
  - Now it's possible to open the product's reviews screen also if there are no reviews.
  - We improved our VoiceOver support in Product Detail screen.
- [*] In Settings, the "Feature Request" button was replaced with "Send Feedback" (Survey) (https://git.io/JUmUY)


4.9
-----
- [**] Sign in with Apple is now available in the log in process.
- [**] In Settings > Experimental Features, a Products switch is now available for turning Products M3 features on and off for core products (default off for beta testing). Products M3 features: edit grouped, external and variable products, enable/disable reviews, change product type and update categories and tags.
- [*] Edit Products: the update action now shows up on the product details after updating just the sale price.
- [*] Fix a crash that sometimes happen when tapping on a Product Review push notification.
- [*] Variable product > variation list: a warning banner is shown if any variations do not have a price, and warning text is shown on these variation rows.


4.8
-----
- [*] Enabled right/left swipe on product images.


4.7
-----
- [*] Fixed an intermittent crash when sending an SMS from the app.


4.6
-----
- [*] Fix an issue in the y-axis values on the dashboard charts where a negative value could show two minus signs.
- [*] When a simple product doesn't have a price set, the price row on the product details screen now shows "Add Price" placeholder instead of an empty regular price.
- [*] If WooCommerce 4.0 is available the app will show the new stats dashboard, otherwise will show a banner indicating the user to upgrade.
- [*] The total orders row is removed from the readonly product details (products that are not a simple product) to avoid confusion since it's not shown on the editable form for simple products.


4.5
-----
- [**] Products: now you can update product images, product settings, viewing and sharing a product.
- [*] In Order Details, the item subtotal is now shown on the right side instead of the quantity. The quantity can still be viewed underneath the product name.
- [*] In Order Details, SKU was removed from the Products List. It is still shown when fulfilling the order or viewing the product details.
- [*] Polish the loading state on the product variations screen.
- [*] When opening a simple product from outside of the Products tab (e.g. from Top Performers section or an order), the product name and ellipsis menu (if the Products feature switch is enabled) should be visible in the navigation bar.


4.4
-----
- Order Detail: the HTML shipping method is now showed correctly
- [internal] Logging in via 'Log in with Google' has changes that can cause regressions. See https://git.io/Jf2Fs for full testing details.
- [**] Fix bugs related to push notifications: after receiving a new order push notification, the Reviews tab does not show a badge anymore. The application icon badge number is now cleared by navigating to the Orders tab and/or the Reviews tab, depending on the types of notifications received.
- [*] The discard changes prompt now only appears when navigating from product images screen if any images have been deleted.
- [*] Fix the issue where product details screen cannot be scrolled to the bottom in landscape after keyboard is dismissed (e.g. from editing product title).
- [*] The product name is now shown in the product details navigation bar so that the name is always visible.
- [*] The images pending upload should be visible after editing product images from product details.
- [*] The discard changes prompt does not appear when navigating from product settings detail screens with a text field (slug, purchase note, and menu order) anymore.
- [*] Fix the wrong cell appearance in the order status list.
- [*] The "View product in store" action will be shown only if the product is published.
- [internal] Modified the component used for fetching data from the database. Please watch out for crashes in lists.


4.3
-----
- Products: now the Product details can be edited and saved outside Products tab (e.g. from Order details or Top Performers).
- [internal]: the navigation to the password entry screen has changed and can cause regressions. See https://git.io/JflDW for testing details.
- [internal] Refactored some API calls for fetching a Note, Product, and Product Review.
- Products: we improved our VoiceOver support in Product Price settings
- In Settings > Experimental Features, a Products switch is now available for turning Products M2 features on and off for simple products (default off for beta testing). Products M2 features: update product images, product settings, viewing and sharing a product.
- The WIP banner on the Products tab is now collapsed by default for more vertical space.
- Dropped iOS 11 support. From now we support iOS 12 and later.
- In Order Details, the Payment card is now shown right after the Products and Refunded Products cards.


4.2
-----
- Products: now tapping anywhere on a product cell where you need to insert data, like in Product Price and Product Shipping settings, you start to edit the text field.
- Products: now the keyboard pop up automatically in Edit Description
- The Processing orders list will now show upcoming (future) orders.
- Improved stats: fixed the incorrect time range on "This Week" tab when loading improved stats on a day when daily saving time changes.
- [internal]: the "send magic link" screen has navigation changes that can cause regressions. See https://git.io/Jfqio for testing details.
- The Orders list is now automatically refreshed when reopening the app.
- The Orders list is automatically refreshed if a new order (push notification) comes in.
- Orders -> Search: The statuses now shows the total number of orders with that status.


4.1
-----
- Fix an intermittent crash when downloading Orders
- The Photo Library permission alert shouldn't be prompted when opening the readonly product details or edit product for simple products, which is reproducible on iOS 11 or 12 devices. (The permission is only triggered when uploading images in Zendesk support or in debug builds with Products M2 enabled.)
- [internal] Updated the empty search result views for Products and Orders. https://git.io/Jvdap


4.0
-----
- Products is now available with limited editing for simple products!
- Fix pulling to refresh on the Processing tab sometimes will not show the up-to-date orders.
- Edit Product > Price Settings: schedule sale is now available even when either the start or end date is not set, and the sale end date can be removed now.
- Improved stats: fixed a crash when loading improved stats on a day when daily saving time changes.
- [internal] Changed the Shipping and Tax classes list loading so that any cached data is shown right away
- [internal] Edit Products M2: added an image upload source for product images - WordPress Media Library.
- [internal] Slightly changed the dependency graph of the database fetching component. Please watch out for data loading regressions.
- [internal] the signup and login Magic Link flows have code changes. See https://git.io/JvyB3 for testing details.
- [internal] the login via Magic Link flows have code changes. See https://git.io/JvyB3 for testing details.
- [internal] the login via Continue with Google flows have code changes that can cause regressions. See https://git.io/Jvyjg for testing details.
- [internal] the signup and login Magic Link flows have code changes. See https://git.io/JvyB3 for testing details.
- [internal] under Edit Products M2 feature flag, there are 4 ways to sort the products on the products tab.
- [internal] the login flow has changes to the 2-factor authentication navigation. See https://git.io/JvdKP for testing details.

3.9
-----
- bugfix: now in the Order List the order status label is no more clipped
- bugfix: now the launch screen is no more stretched
- The Shipping Provider flow, will be called now Shipping Carrier.
- Edit Products: in price settings, the order of currency and price field follows the store currency options under wp-admin > WooCommerce > Settings > General.
- [internal] The signup and login flows have code changes. See https://git.io/Jv1Me for testing details.

3.8
-----
- Dashboard stats: any negative revenue (from refunds for example) for a time period are shown now.
- Redesigned Orders List: Processing and All Orders are now shown in front. Filtering was moved to the Search view.
- Fix Reviews sometimes failing to load on some WooCommerce configurations
- Experimental: a Products feature switch is visible in Settings > Experimental Features that shows/hides the Products tab, and allow to edit a product.

3.7
-----
- Dashboard: now tapping on a product on "Top Performers" section open the product detail

3.6
-----
- Order Details: see a list of issued refunds inside the order detail screen
- Orders tab: Orders to fulfill badge shows numbers 1-99, and now 99+ for anything over 99. Previously, it was 9+.
- Orders tab: The full total amount is now shown.
- Order Details & Product UI: if a Product name has HTML escape characters, they should be decoded in the app.
- Order Details: if the Order has multiple Products, tapping on any Product should open the same Product now.
- bugfix: the orders badge on tab bar now is correctly refreshed after switching to a store with badge count equal to zero.
- The orders tab now localizes item quantities and the order badge.


3.5
-----
- bugfix: when the app is in the foreground while receiving a push notification, the badge on the Orders tab and Reviews tab should be updated correctly based on the type of the notification.
- bugfix: after logging out and in, the Product list should be loaded to the correct store instead of being empty.
- bugfix: in Contact Support, a message should always be sent successfully now.

3.4
-----
- bugfix: on the Order Details screen, the product quantity title in the 2-column header view aligns to the right now
- bugfix: tapping on a new Order push notification, it used to go to the Reviews tab. Now it should go to the new Order screen
- bugfix: on the Products tab, if tapping on a Product and then switching stores, the old Product details used to remain on the Products tab. Now the Product list is always shown on the Products tab after switching stores.
- Dark mode: colors are updated up to design for the navigation bar, tab bar, Fulfill Order > add tracking icon, Review Details > product link icon.
- bugfix/enhancement: on the Products tab, if there are no Products the "Work In Progress" banner is shown with an image placeholder below now.
- bugfix: the deleted Product Variations should not show up after syncing anymore.
- bugfix: now the shipping address in the Order Detail is hidden if the order contains only virtual products
- bugfix: when logged out, Contact Support should be enabled now after typing a valid email address with an email keyboard type.

3.3
-----
- bugfix: add some padding to an order item image in the Fulfillment view, when no SKU exists
- bugfix: View Billing Information > Contact Details: the email button wouldn't do anything if you don't have an email account configured in the Mail app. Now an option to copy the email address is presented instead of doing nothing.
- bugfix: Fulfill Order screen now displays full customer provided note, instead of cutting it to a single line.
- bugfix: Fixed clipped content on section headings with larger font sizes
- bugfix: Fixed footer overlapping the last row in Settings > About with larger font sizes
- bugfix: the Orders badge on tab bar now is correctly refreshed after switching stores

3.2.1
-----
- bugfix: the order detail status and "Begin fulfillment" button now are correctly updated when the order status changes
- bugfix: after adding a new order note, now it appear correctly inside the order detail

3.2
-----
- Experimental: a Products feature switch is visible in Settings > Experimental Features that shows/hides the Products tab with a Work In Progress banner at the top.
- Experimental: if a Product has variations, the variants info are shown on the Product Details that navigates to a list of variations with each price or visibility shown.
- Enhancement: Support for dark mode
- bugfix: Settings no longer convert to partial dark mode.
- Experimental: Support the latest wc-admin plugin release, v0.23.0 and up

3.1
-----
- The order detail view now includes the shipping method of the order.
- Enhancement: The Reviews tab now presents all the Product Reviews
- Updated appearance of Order Details - temporarily disabling dark mode.
- bugfix: fixed UI appearance on cells of Order List when tapping with dark mode enabled.
- bugfix: Reviews no longer convert to partial dark mode. Dark mode coming soon!
- bugfix: Order Details now has the right space between cells.
- bugfix: update the new stats endpoint for WC Admin plugin version 0.22+, and notify the user about the minimum plugin version when they cannot see the new stats. It'd be great to also mention this in the App Store release notes: the new stats UI now requires WC Admin plugin version 0.22+.

3.0
-----
- bugfix: for sites with empty site time zone in the API (usually with UTC specified in wp-admin settings) and when the site time zone is not GMT+0, the stats v4 data no longer has the wrong boundaries (example in #1357).
- bugfix: fixed a UI appearance problem on mail composer on iOS 13.

2.9
-----
- bugfix: the badge "9+" on the Orders tab doesn't overlap with the tab label on iPhone SE/8 landscape now, and polished based on design spec.
- bugfix: the Top Performers in the new stats page should not have a dark header bar when launching the app in Dark mode.
- Enhancement: preselect current Order status when editing the status with a list of order statuses.
- bugfix: on Orders tab, the order status filter now stays after changing an Order status.

2.8
-----

2.7
-----
- Enhancement: Enhancements to the Order Details screen, adding more customer information.
- bugfix: the App Logs shouldn't be editable, only copy / paste.
- bugfix: Reviews were not localized.
- bugfix: On log in, some users would see the Continue button but be unable to Continue, due to errors with the account. A new "Try another account" button has been added as an option.
- bugfix: Product Details page was displaying the Price in the wrong currency.
- Enhancement: removed the "New Orders" card from the My store tab, now that the Orders tab displays the same information.
- Added brand new stats page for user with the WooCommerce Admin plugin and provided an option for users to opt in or out directly from the Settings page.
- bugfix: Order Details: icon on "Details" cell for fulfilled order can be wrong.

2.6
-----
- bugfix: 9+ orders in the orders badge text is now easier to read
- bugfix: Keep those sign-in bugs coming! We tracked down and fixed a `Log in with Jetpack` issue, where users with a Byte Order Mark in their `wp-config.php` file were returning error responses during API requests. These users would see their store listed in the sign-in screen, but were unable to tap the Continue button.
- bugfix: prevents a potential edge case where the login screen could be dismissed in a future version of iOS.
- bugfix: While tuning up the behind-the-scenes for Order Detail screens, we accidentally lost the ability to automatically download any missing product images. Product image downloads restored!

2.5
-----
- bugfix: on certain devices, pulling down to refresh on Order Details screen used to result in weird UI with misplaced labels. Should be fixed in this release.
- Enhancement: Display a badge in the bottom tab, overlapping the Orders icon, to indicate the number of orders processing.
- Enhancement: The Notifications tab has been replaced by Reviews

2.4
-----
- New feature: in Order Details > Shipment Tracking, a new action is added to the "more" action menu for copying tracking number.
- Enhancement: updated the footer in Settings to inform users that we're hiring.
- bugfix & improvement: when Jetpack site stats module is turned off or when user has no permission to view site stats, the generic error toast is not shown to the user anymore. Additionally, the visitors stats UI is shown/hidden when the Jetpack module is activated/deactivated respectively.

2.3
-----
- Improvement: improved Dynamic Type support in the body of the notification in the Notifications tab.

2.2
-----
- improvement: opting out of Tracks syncs with WordPress.com

2.1
-----
- improvement: improved support for RTL languages in the Dashboard
- enhancement: You can now view product images on orders. Tapping on Products in Orders will present a view-only version of the Product's Details.

2.0
-----
- bugfix: dates in the Order Details screen are now localised.
- improvement: improved support for larger font sizes in the login screen

1.9
-----
- bugfix: fixes "Unable to load content" error message when attempting to get Top Performers content.
- new feature: You can now manually add shipment tracking to an Order. This feature is for users who have the [Shipment Tracking plugin](https://woocommerce.com/products/shipment-tracking) installed.
- bugfix: fixes Store Picker: some users are unable to continue after logging in.
- bugfix: fixes a crash when the network connection is slow

1.8
-----

1.7.1
-----
- Fixed a bug where Order List did not load for some users.
- update: this app supports iOS 12.0 and up.
- improvement: improved support for large text sizes.
- bugfix: fixes Order List not loading for some users.
- bugfix: fixes "Unable to load content" error message when attempting to get Top Performers content.

1.7
-----
- improvement: you can now log in using a site address.

1.6
-----
- improvement: Tracking numbers can now be copied to the pasteboard from the order details screen.

1.5
-----
- bugfix: Sometimes Settings would style all the options like "Log Out". No longer happens now.
- bugfix: order status refreshes upon pull-to-refresh in Order Details
- bugfix: payment status label background color showing up beyond rounded border
- improvement: change top performers text from "Total Product Order" to "Total orders" for clarity
- bugfix: fixed an issue on the order details screen where the shipment tracking dates were incorrect

1.4
-----
- bugfix: fix a crash happening on log out
- new feature: Add shipment tracking to Order Details screen
- improvement: The store switcher now allows you to go back to the previous screen without logging you out
- improvement: Custom order status labels are now supported! Instead of just displaying the order status slug and capitalizing the slug, the custom order status label will now be fetched from the server and properly displayed.
- improvement: Filtering by custom order status now supported!
- new feature: You can now manually change the status of an order on the order details screen
- bugfix: correctly flips chevron on Dashboard > New Orders, to support RTL languages.
- bugfix: fixed an issue on the order details screen where the shipment tracking dates were incorrect

1.3
-----
- bugfix: Allows for decimal quantities which some extensions have
- new feature: quick site select. Navigate to Settings > select row with store website.
- improvement: Updated the colors of the bars in the charts for better readability
- improvement: Present an error message with an option to retry when adding a note to an order fails
- improvement: Present an error message with an option to retry when fulfilling an order fails
- bugfix: Log out of the current account right after selecting "Try another account" in store picker
- improvement: Use the store name for the title of the view in "My store" tab
- improvement: Add an alert to let the user know about our new store switcher
- improvement: Display Address in Order Details screen unless every field is empty<|MERGE_RESOLUTION|>--- conflicted
+++ resolved
@@ -2,11 +2,8 @@
 
 13.2
 -----
-<<<<<<< HEAD
 - [*] Optimized the account creation flow to navigate to the login flow if an existing email is detected. [https://github.com/woocommerce/woocommerce-ios/pull/9411]
-=======
 - [Internal] Store creation: New loading screen added for create store flow. [https://github.com/woocommerce/woocommerce-ios/pull/9383]
->>>>>>> 67327623
 
 
 13.1
