--- conflicted
+++ resolved
@@ -4,11 +4,8 @@
 20.5
 -----
 - [*] Blaze: Schedule a reminder local notification asking to continue abandoned campaign creation flow. [https://github.com/woocommerce/woocommerce-ios/pull/13950]
-<<<<<<< HEAD
 - [*] Blaze: Handle tap on local notifications to open campaign creation. [https://github.com/woocommerce/woocommerce-ios/pull/13968]
-=======
 - [internal] Mobile Payments: Log errors from Stripe Terminal [https://github.com/woocommerce/woocommerce-ios/pull/13976]
->>>>>>> e2146ea1
 
 
 20.4
