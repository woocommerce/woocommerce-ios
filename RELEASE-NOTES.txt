*** PLEASE FOLLOW THIS FORMAT: [<priority indicator, more stars = higher priority>] <description> [<PR URL>]
*** Use [*****] to indicate smoke tests of all critical flows should be run on the final IPA before release (e.g. major library or OS update).

20.2
-----
<<<<<<< HEAD
- [*] Hub Menu: Fixed voiceover issue on the menu items. [https://github.com/woocommerce/woocommerce-ios/pull/13690]

=======
- [*] Orders/Products: The filter menu can now be swiped to dismiss it if there are no changes to the selected filters. [https://github.com/woocommerce/woocommerce-ios/pull/13737]
- [*] Home Screen Widget: Tapping on the Orders section of the home screen widget opens the Orders part of the app.
>>>>>>> 7a60343b

20.1
-----
- [*] Order Creation: Fix an occasional issue where text fields wouldn't automatically focus and accept input. [https://github.com/woocommerce/woocommerce-ios/pull/13650]
- [Internal] Orders: The orders list now only wraps name on multiple lines if it's too long to fit on a single line. [https://github.com/woocommerce/woocommerce-ios/pull/13652]
- [*] Blaze: Campaign creation on devices using language with non-Western Arabic numbering system now should work correctly. [https://github.com/woocommerce/woocommerce-ios/pull/13658]
- [*] Blaze: Updated campaign item's displayed budget. [https://github.com/woocommerce/woocommerce-ios/pull/13605]
- [*] Blaze: Updated budget field for active campaigns. [https://github.com/woocommerce/woocommerce-ios/pull/13621]
- [*] Orders: Fixed the discard confirmation prompt during order creation, so you will be prompted to discard changes if you exit the order form after making changes to a new order. [https://github.com/woocommerce/woocommerce-ios/pull/13654]
- [*] Orders: Fixed an issue where the last item in an order couldn't be removed. [https://github.com/woocommerce/woocommerce-ios/pull/13665]
- [*] Design: Updates the barcode scanner icon to a new icon from SF Symbols [https://github.com/woocommerce/woocommerce-ios/pull/13666]
- [*] Hub Menu: Fixes a crash while navigating to the Menu tab. This crash happens in iOS 18 beta. [https://github.com/woocommerce/woocommerce-ios/pull/13671, https://github.com/woocommerce/woocommerce-ios/pull/13697]
- [Internal] Products: Fix for Partial swipe back gesture from product details removes the content https://github.com/woocommerce/woocommerce-ios/pull/13667

20.0
-----
- [*] Blaze: Now you can select media attached to the current product while creating Blaze ads. You don't have to scroll through all media in your store. [https://github.com/woocommerce/woocommerce-ios/pull/13540]
- [*] Better experience for embedded web view with loading indicator. [https://github.com/woocommerce/woocommerce-ios/pull/13587]
- [*] Fix: "Report Subscription Issue" button in Subscriptions screen now works consistently. [https://github.com/woocommerce/woocommerce-ios/pull/13577]
- [*] Payments: fixed issue where site credential login couldn't be used to install plugins, e.g. WooPayments [https://github.com/woocommerce/woocommerce-ios/pull/13582]
- [*] Fix SSR parsing error for WPORG login. [https://github.com/woocommerce/woocommerce-ios/pull/13579]
- [*] Settings: Fixed error updating site name when authenticated without WPCom. [https://github.com/woocommerce/woocommerce-ios/pull/13567]
- [*] Help & Support: Systems Status Report option now only shown on logged-in state. [https://github.com/woocommerce/woocommerce-ios/pull/13568]
- [*] System status report: restored the missing title. [https://github.com/woocommerce/woocommerce-ios/pull/13593]
- [*] Payments: fixed issue preventing the Try out Tap to Pay on iPhone flow from working [https://github.com/woocommerce/woocommerce-ios/pull/13600]
- [Internal] Products: Removed template option for product creation. [https://github.com/woocommerce/woocommerce-ios/pull/13594]
- [Internal] Orders: Fixed "Receipt print button unresponsive after first tap". [https://github.com/woocommerce/woocommerce-ios/pull/13598]
- [*] Payments: Fixed contact support link from some In Person Payments onboarding screens [https://github.com/woocommerce/woocommerce-ios/pull/13601]
- [*] Orders: Fixes an issue where tooltips in the order form were not displayed correctly. [https://github.com/woocommerce/woocommerce-ios/pull/13616]
- [*] Payments: Fixed display of card decline reasons for In-Person Payment failures [https://github.com/woocommerce/woocommerce-ios/pull/13606]
- [*] Payments: Fixed issue where new WooPayments accounts couldn't be used for In Person Payments while they were pending verification [https://github.com/woocommerce/woocommerce-ios/pull/13610]
- [Internal] Custom Fields: Started effort to rename OrderMetaData to MetaData to share it with Products, starting with Networking layer. [https://github.com/woocommerce/woocommerce-ios/pull/13620]
- [*] Login: Hid the site credential login option when entering a WPCom site address. [https://github.com/woocommerce/woocommerce-ios/pull/13623]
- [Internal] Beta fix: Fixed unreliable states of the Inbox screen when navigated from the Hub Menu. [https://github.com/woocommerce/woocommerce-ios/pull/13645]
- [Internal] Beta fix: Fixed navigation to variations in stock card for some stores. [https://github.com/woocommerce/woocommerce-ios/pull/13648]
- [*] Payments Beta fix: Fixed an issue which could lead to a frozen state after an error starting Tap to Pay on iPhone [https://github.com/woocommerce/woocommerce-ios/pull/13682]

19.9
-----
- [*] Enabled Blaze for JCP sites with Blaze plugin [https://github.com/woocommerce/woocommerce-ios/pull/13500]
- [**] Fixed Collect Payment from the menu on iPads running iOS 16 [https://github.com/woocommerce/woocommerce-ios/pull/13491]
- [Internal] Added missing events for custom range on the stats dashboard card. [https://github.com/woocommerce/woocommerce-ios/pull/13506]
- [**] Disable focus for order rows on iPadOS 16 and 16.1 to avoid crashes. [https://github.com/woocommerce/woocommerce-ios/pull/13512]
- [*] Added Universal Link to Create Order: /mobile/orders/create. [https://github.com/woocommerce/woocommerce-ios/pull/13541]

19.8
-----
- [*] Add support to background update the order list and the dashboard analytics cards(Performance & Top Performers).
- [*] Dynamic Dashboard: Display unavailable analytics view when logged in without WPCom. [https://github.com/woocommerce/woocommerce-ios/pull/13440]
- [*] Fix large text support in Bar Code Scanner. [https://github.com/woocommerce/woocommerce-ios/pull/13464]
- [internal] Enable Blaze only if the store has Jetpack installed and connected. [https://github.com/woocommerce/woocommerce-ios/pull/13448]

19.7.1
-----
- [***] Prologue: Restored web view for `Starting a new store?` button [https://github.com/woocommerce/woocommerce-ios/pull/13518]

19.7
-----
- [*] Order status is consistent across the order list/dashboard card/filter list/search list. [https://github.com/woocommerce/woocommerce-ios/pull/13408]
- [*] Stats: The Google Campaign analytics card now has a call to action to create a paid campaign if there are no campaign analytics for the selected time period. [https://github.com/woocommerce/woocommerce-ios/pull/13397]
- [*] Blaze: Hide the Promote with Blaze button on the product form after creating a campaign. [https://github.com/woocommerce/woocommerce-ios/pull/13410]
- [**] Google Ads campaign management is now available for stores with plugin version 2.7.7 or later. [https://github.com/woocommerce/woocommerce-ios/pull/13421]
- [*] Product Creation AI: Progress bar and guidance text to encourage users to enter product features. [https://github.com/woocommerce/woocommerce-ios/pull/13412]
- [*] Blaze: Hide the product URL destination in campaign creation if the URL is empty. [https://github.com/woocommerce/woocommerce-ios/pull/13430]

19.6
-----

- [*] Order Creation: Improved tax-inclusive product price presentation [https://github.com/woocommerce/woocommerce-ios/pull/13305]
- [**] Product Creation AI: Milestone 1 which simplifies package photo flow and revamps UI. [https://github.com/woocommerce/woocommerce-ios/pull/13335]
- [**] Stats: The Google Campaigns analytics card now supports selecting any available campaign metric. [https://github.com/woocommerce/woocommerce-ios/pull/13366]
- [internal] Blaze: Check that product URL is not empty before campaign creation. [https://github.com/woocommerce/woocommerce-ios/pull/13351]
- [Internal] Removed feature flag for product description AI [https://github.com/woocommerce/woocommerce-ios/pull/13334]
- [Internal] Removed feature flag for product sharing AI [https://github.com/woocommerce/woocommerce-ios/pull/13337]
- [Internal] Removed feature flag for product description AI tooltip [https://github.com/woocommerce/woocommerce-ios/pull/13341]
- [Internal] Removed feature flag for the native Blaze campaign creation flow. [https://github.com/woocommerce/woocommerce-ios/pull/13356]
- [Internal] Removed feature flag for dynamic dashboard M2. [https://github.com/woocommerce/woocommerce-ios/pull/13359]
- [Internal] Removed store creation related code. [https://github.com/woocommerce/woocommerce-ios/pull/13379]

19.5
-----
- [**] Cash Payment: Set the payment method and payment method title to orders completed with cash payment. [https://github.com/woocommerce/woocommerce-ios/pull/13257]

19.4
-----
- [**] Stats: The Analytics Hub (accessed by tapping "View all store analytics" on the My Store dashboard) now includes analytics for Google Ads campaigns, when the Google Listings & Ads extension is active and connected to Google. [https://github.com/woocommerce/woocommerce-ios/pull/13245]
- [***] Inbox Notes have been enabled in both the Dynamic Dashboard and the Hub Menu, offering users a centralized and non-intrusive method for receiving important updates, feature announcements, and pertinent information. [https://github.com/woocommerce/woocommerce-ios/pull/13214]

19.3
-----
- [*] Blaze Campaigns: Added date range checks to ensure campaign start dates are within 60 days from today to avoid validation errors. [https://github.com/woocommerce/woocommerce-ios/pull/13124]
- [*] Payments: fixed issue when connecting to a card reader after cancelling reader discovery [https://github.com/woocommerce/woocommerce-ios/issues/13125]
- [*] Payments: fixed issue when connecting to a card reader after an error during reader connection [https://github.com/woocommerce/woocommerce-ios/pull/13126]
- [*] Blaze i3: Implemented ux improvements for a more intuitive and streamlined interface. [https://github.com/woocommerce/woocommerce-ios/pull/13172]
- [*] Payments: improved collect payment error handling, by checking whether the payment was actually successful on some errors [https://github.com/woocommerce/woocommerce-ios/pull/13165]

19.2
-----
- [*] Internal: Add additional logs for payment gateway accounts missing requirements. [https://github.com/woocommerce/woocommerce-ios/pull/13078]
- [*] The `Private` tag was not displayed for products set to private on the product list tab. [https://github.com/woocommerce/woocommerce-ios/pull/13083]
- [*] Product Form: Support picking videos from local library for downloadable files. [https://github.com/woocommerce/woocommerce-ios/pull/13051]
- [*] Disable bookable products from the order creation form. [https://github.com/woocommerce/woocommerce-ios/pull/13022]
- [internal] Update: ZendeskSupportSDK from v6.0 to v.8.0.3 [https://github.com/woocommerce/woocommerce-ios/pull/12984]
- [*] Order Creation: Fixes a bug where the customer list would not load when adding a customer to an order, if the store had a customer with no previous activity. [https://github.com/woocommerce/woocommerce-ios/pull/13094]
- [*] Dynamic dashboard: Fix potential issue rendering Stock card when stock quantity is non-integer. [https://github.com/woocommerce/woocommerce-ios/pull/13098]

19.1
-----
- [*] Added "Private" filter option for enhanced product filtering on iOS. [https://github.com/woocommerce/woocommerce-ios/pull/13009]
- [*] Products: The creation sheet is now simplified and categorized better [https://github.com/woocommerce/woocommerce-ios/pull/12273]
- [*] Restore a missing navigation bar on the privacy settings screen. [https://github.com/woocommerce/woocommerce-ios/pull/13018]
- [**] Customers: The customers section (Menu > Customers) now includes registered customers' phone number and billing/shipping addresses, when available, with actions to copy their contact details or contact them via phone. [https://github.com/woocommerce/woocommerce-ios/pull/13034]
- [*] Product form: Hide subscription product type options when site is ineligible for subscription products. [https://github.com/woocommerce/woocommerce-ios/pull/13049]
- [**] Customers: You can now create a new order for registered customers in the Customers section (Menu > Customers). Tap the + button in a customer's details to create a new order with that customer pre-filled in the order form.


19.0
-----
- [***] Now you can add more sections to the My Store screen including contents for the last orders, top products with low stock, top active coupons and more! [https://github.com/woocommerce/woocommerce-ios/pull/12890]
- [internal] Resolved an issue where users were unable to upload product images when the store is set to private on WP.com. [https://github.com/woocommerce/woocommerce-ios/issues/12646]
- [internal] Bump Tracks iOS library to v.3.4.1, that fix a deadlock while getting device info. [https://github.com/woocommerce/woocommerce-ios/pull/12939]

18.9
-----
- [***] Explore our new Watch App to get glance of you store data and latest orders.
- [*] Orders: Fixes an issue where adding shipping to an order without selecting a shipping method prevented the order from being created/updated. [https://github.com/woocommerce/woocommerce-ios/pull/12870]
- [**] Orders: Multiple shipping lines can now be viewed, added, edited, or removed on orders; previously only the first shipping line on an order was supported. [https://github.com/woocommerce/woocommerce-ios/pull/12888]
- [internal] Orders: An empty order list screen after applying filters no longer affects Dashboard cards eligibility. [https://github.com/woocommerce/woocommerce-ios/pull/12873]

18.8
-----
- [*] Menu > Payments > Collect Payment: fix the the "card reader" & "Tap To Pay" payment methods where it was no-op before. [https://github.com/woocommerce/woocommerce-ios/pull/12801]
- [internal] Optimize API calls sent for Dashboard screen. [https://github.com/woocommerce/woocommerce-ios/pull/12775]
- [**] Adds edit support for the Min/Max Quantities extension in product details. [https://github.com/woocommerce/woocommerce-ios/pull/12758]

18.7
-----
- [*] Resolved an issue where the image on the tutorial of application password on the iPad login page was displayed too large, improving the login experience for iPad users. [https://github.com/woocommerce/woocommerce-ios/pull/12759]

18.7
-----

18.6
-----
- [*] Change text color in badge view in order products list to fix the dark mode readability. [https://github.com/woocommerce/woocommerce-ios/pull/12630]
- [*] Speculative fix for a crash when opening order notifications [https://github.com/woocommerce/woocommerce-ios/pull/12643]
- [internal] Show In-App feedback card in dashboard. [https://github.com/woocommerce/woocommerce-ios/pull/12636]
- [*] Shipping: A shipping method can now be selected when adding or editing shipping on an order. [https://github.com/woocommerce/woocommerce-ios/pull/12688]

18.5
-----
- [*] Barcode scanning: Fixed bug where variable parent products could be added to orders directly using the barcode scanner. [https://github.com/woocommerce/woocommerce-ios/pull/12576]

18.4.1
-----
- [***] The application crashes when the `Charts` library attempts to calculate stride values for the y-axis with negative numbers, typically occurring when the data contains negative revenue (refunds). The issue is traced to the `NumberBins.init(size:range:)` method within the library, causing a crash seconds after app launch when viewing stats in the new Dynamic Dashboard. [https://github.com/woocommerce/woocommerce-ios/pull/12672]

18.4
-----
- [*] Bug fix: tapping on the "Collect payment" quick action (long press on the app icon) or deeplink (http://woo.com/mobile/payments/collect-payment) now shows the order form instead of a blank view. [https://github.com/woocommerce/woocommerce-ios/pull/12559]
- [internal] Blaze: Change campaign image minimum expected dimensions. [https://github.com/woocommerce/woocommerce-ios/pull/12544]


18.3
-----
- [*] Fixed an issue where the "Reset Activity log" button did not clear the current day's log files, ensuring all logs are now properly reset when the button is pressed. [https://github.com/woocommerce/woocommerce-ios/pull/12479]

18.2
-----
- [*] Menu > Payments > Collect Payment: the simple payments flow has been migrated to order form with custom amount. [https://github.com/woocommerce/woocommerce-ios/pull/12455]
- [*] Login: Allow login using site credentials for Jetpack connected stores. [https://github.com/woocommerce/woocommerce-ios/pull/12429]
- [internal] Updated all `woo.com` URLs to use `woocommerce.com` domain. [https://github.com/woocommerce/woocommerce-ios/pull/12452]
- [*] Blaze: Validate that campaign image has minimum expected dimensions. [https://github.com/woocommerce/woocommerce-ios/pull/12470]

18.1
-----
- [**] Orders: now it's possible to swiftly delete orders right from the Order Detail page.
- [**] Stats: The Analytics Hub now includes analytics for Product Bundles and Gift Cards, when those extensions are active. [https://github.com/woocommerce/woocommerce-ios/pull/12425]
- [*] Login: Fix issues in Jetpack installation feature. [https://github.com/woocommerce/woocommerce-ios/pull/12426]
- [Internal] WooExpress: Site creation with WooExpress is now disabled. [https://github.com/woocommerce/woocommerce-ios/issues/12323]
- [*] Product Creation AI: Update prompt to fix error during product creation. [https://github.com/woocommerce/woocommerce-ios/pull/12457]
- [internal] Fix product package flow error by specifying json as response format. [https://github.com/woocommerce/woocommerce-ios/pull/12466]

18.0
-----
- [**] Hub Menu: A new Customers section shows a searchable list of customers with their details, including the option to contact a customer via email. [https://github.com/woocommerce/woocommerce-ios/pull/12349]
- [Internal] Update Woo Purple color palette [https://github.com/woocommerce/woocommerce-ios/pull/12330]
- [internal] The dependency setup in `AppDelegate`'s `application(_:willFinishLaunchingWithOptions:)` was updated as an attempted fix for one of the top crashes. [https://github.com/woocommerce/woocommerce-ios/pull/12268]
- [*] Order List: Speculative fix for a crash on the iPad when viewing orders [https://github.com/woocommerce/woocommerce-ios/pull/12369]

17.9
-----
- [***] Blaze: revamped the Blaze advertising flow with a native implementation to enhance user experience. This allows merchants to seamlessly create and manage their campaigns directly within the Woo mobile apps, without opening the flow in a webview. [https://github.com/woocommerce/woocommerce-ios/pull/12361]
- [**] Added 4 home screen quick actions: "New Order", "Orders", "Add a product", "Collect Payment" [https://github.com/woocommerce/woocommerce-ios/pull/12264/]
- [Internal] Payments: Updated StripeTerminal pod to 3.3.1 [https://github.com/woocommerce/woocommerce-ios/pull/12078]

17.8
-----

17.7
-----
- [***] [internal] Alamofire, which is the HTTP client library used in the app, has been updated to v5. [https://github.com/woocommerce/woocommerce-ios/pull/12125]
- [internal] Blaze: Update campaign status values to match v1.1 endpoint. [https://github.com/woocommerce/woocommerce-ios/pull/12207]
- [**] Orders: Merchants can filter orders by selecting a customer [https://github.com/woocommerce/woocommerce-ios/pull/12100]
- [**] Login: Adds a small tutorial before presenting the web view application password authentication screen. [https://github.com/woocommerce/woocommerce-ios/pull/12240]
- [**] Performance: Add a connectivity tool to diagnose possible network failures [https://github.com/woocommerce/woocommerce-ios/pull/12240]
- [internal] Performance: Retries orders timeout errors [https://github.com/woocommerce/woocommerce-ios/pull/12240]
- [**] My Store Analytics: Now a custom date range can be added for analyzing store performance in any arbitrary time ranges. [https://github.com/woocommerce/woocommerce-ios/pull/12243]
- [***] Orders: Side-by-side view for Order Creation or Editing on iPad and larger iPhones [https://github.com/woocommerce/woocommerce-ios/pull/12246]



17.6
-----
- Orders: Merchants can now contact their customers through WhatsApp and Telegram apps. [https://github.com/woocommerce/woocommerce-ios/pull/12099]
- [internal] Blaze: Use v1.1 endpoint to load campaigns list. [https://github.com/woocommerce/woocommerce-ios/pull/12127]
- Orders: Merchants can filter orders by selecting a product. [https://github.com/woocommerce/woocommerce-ios/pull/12129]
- [**] Products tab: split view is now supported in the products tab. [https://github.com/woocommerce/woocommerce-ios/pull/12158]
- [***] Stats: Merchants can now customize their analytics by enabling/disabling and reordering the cards in the Analytics Hub. [https://github.com/woocommerce/woocommerce-ios/pull/12156]


17.5
-----


17.4
-----
- [***] Dropped iOS 15 support. From now we support iOS 16 and later. [https://github.com/woocommerce/woocommerce-ios/pull/11965]

17.3
-----
- [***] Products: Cache product images to reduce network requests. [https://github.com/woocommerce/woocommerce-ios/pull/11902]
- [***] Stats: The Analytics Hub now includes links to the full analytics report for each supported analytics card (Revenue, Orders, Products). [https://github.com/woocommerce/woocommerce-ios/pull/11920]
- [**] Orders: Show the order attribution info in the order detail screen. [https://github.com/woocommerce/woocommerce-ios/pull/11963, https://github.com/woocommerce/woocommerce-ios/pull/11966]
- [**] Orders: Orders have an associated receipt now. Receipts can be printed, or shared via other apps installed on device. The feature will become available for merchants with WooCommerce version of 8.7.0+. [https://github.com/woocommerce/woocommerce-ios/pull/11956]
- [*] Products > product scanning: in wider devices, the product details after scanning a barcode does not show in split view with an empty secondary view anymore. Camera capture is also enabled when the app is in split mode with another app in iOS 16+ for supported devices. [https://github.com/woocommerce/woocommerce-ios/pull/11931]

17.2
-----
- [*] Added configureDefaultBackgroundConfiguration(), updateDefaultBackgroundConfiguration() and listSelectedBackground for default cell selected background color [https://github.com/woocommerce/woocommerce-ios/pull/11777]
- [*] Orders: the placeholder cells shown in the loading state have the animated redacted content again. [https://github.com/woocommerce/woocommerce-ios/pull/11842]
- [*] Fixed arrow directions for RTL locales. [https://github.com/woocommerce/woocommerce-ios/pull/11833]
- [*] Update Product Creation AI prompt to avoid unexpected response from AI. [https://github.com/woocommerce/woocommerce-ios/pull/11853]
- [*] Fixed incorrect site URL when creating Blaze campaigns after switching stores. [https://github.com/woocommerce/woocommerce-ios/pull/11872]
- [*] Orders in split view: when the store has no orders and then an order is created, the order list is now shown instead of the empty view. [https://github.com/woocommerce/woocommerce-ios/pull/11849]
- [*] Fixed a crash in product description. [https://github.com/woocommerce/woocommerce-ios/pull/11865]
- [*] Products: attempted fix of a crash when adding images [https://github.com/woocommerce/woocommerce-ios/pull/11843]

17.1
-----
- [*] Fixed issue loading system status report for sites using faulty themes. [https://github.com/woocommerce/woocommerce-ios/pull/11798]
- [*] Blaze: Hide the Blaze section on the Dashboard screen when logged in without WPCom. [https://github.com/woocommerce/woocommerce-ios/pull/11797]
- [*] Shipping labels: Show the purchase and print flows in modal screens [https://github.com/woocommerce/woocommerce-ios/pull/11815]
- [***] Orders: side-by-side view for Order List and Order Details on iPad (and large iPhones) [https://github.com/woocommerce/woocommerce-ios/pull/11818]

17.0
-----
- [*] Payments: cash payment is now in fullscreen and supports entering a different amount paid by the customer with an option to record it in an order note. The calculated change due amount is also shown. [https://github.com/woocommerce/woocommerce-ios/pull/11365]
- [internal] Analytics Hub: Sessions card (views and conversion rate) is now hidden for non-Jetpack stores, since they don't have those stats. [https://github.com/woocommerce/woocommerce-ios/pull/11694]
- [*] Analytics Hub: Sessions card now shows a prompt for admins to enable Jetpack Stats if the Jetpack module is disabled. [https://github.com/woocommerce/woocommerce-ios/pull/11708]
- [***] [internal] Refactor WP.com sign in API requests. [https://github.com/woocommerce/woocommerce-ios/pull/11734]

16.9
-----
- [*] Order Creation/Editing: removed ability to delete an order line using the `-` button on the stepper, to avoid accidental deletion. [https://github.com/woocommerce/woocommerce-ios/pull/11651]
- [internal] Product Creation AI: Change when and how many times we ask users to participate in survey. [https://github.com/woocommerce/woocommerce-ios/pull/11646]
- [*] Order creation: after selecting a registered customer, the customer is now linked to the order. [https://github.com/woocommerce/woocommerce-ios/pull/11645]

16.8
-----
- [**] Payments: merchants can collect payment directly from the order creation form [https://github.com/woocommerce/woocommerce-ios/pull/11490]
- [*] Payments: order totals are now shown in an expandable drawer, so they're accessible without scrolling [https://github.com/woocommerce/woocommerce-ios/pull/11503]
- [*] Store creation: Inform user once store ready if app killed while waiting for store to be ready. [https://github.com/woocommerce/woocommerce-ios/pull/11478]
- [*] Dashboard: Resolves a decoding error with certain payment gateway plugins that previously caused an error loading data in the dashboard. [https://github.com/woocommerce/woocommerce-ios/pull/11489]
- [*] Payments: Updated UI for Deposit Summary [https://github.com/woocommerce/woocommerce-ios/pull/11533]
- [**] Lightweight Storefront: Added option to select themes for WPCom store in both Settings and Store Creation flows. [https://github.com/woocommerce/woocommerce-ios/issues/11291]
- [*] Orders: order creation/paid/refund dates are now shown in the store time zone instead of the device time zone. [https://github.com/woocommerce/woocommerce-ios/pull/11539, https://github.com/woocommerce/woocommerce-ios/pull/11536]
- [*] Similar to orders above, the latest time range in analytics is now in the store time zone instead of the device time zone. [https://github.com/woocommerce/woocommerce-ios/pull/11479]
- [*] For JCP sites, Jetpack installation flow should now succeed without an error in the beginning. [https://github.com/woocommerce/woocommerce-ios/pull/11558]
- [*] Login: logging in to self-hosted sites without Jetpack connection (with application password) on multiple devices of the same device family (iPhone/iPad) is now supported. Previously, the previously logged in device becomes logged out after logging in to the same account/store on a different device of the same device family.   [https://github.com/woocommerce/woocommerce-ios/pull/11575]
- [*] Product bundles: bundle configuration form is now shown after scanning a bundle product with barcode in the order list or order form. [https://github.com/woocommerce/woocommerce-ios/pull/11610]
- [internal] Dashboard: The "Add products to sell" products onboarding banner is removed from the dashboard (replaced by Add Product task in store onboarding task list) [https://github.com/woocommerce/woocommerce-ios/pull/11596]

16.7
-----
- [*] Order editing: fixed bug preventing retry for errors when editing or creating an order [https://github.com/woocommerce/woocommerce-ios/pull/11391]
- [*] Payments: Tap to Pay trial payments are now automatically refunded [https://github.com/woocommerce/woocommerce-ios/pull/11395]
- [*] Product Creation AI: Show survey to collect user feedback. [https://github.com/woocommerce/woocommerce-ios/pull/11390]
- [*] Edit Products: category list is now searchable. [https://github.com/woocommerce/woocommerce-ios/pull/11380]
- [*] Show one time shipping setting status in product details screen. [https://github.com/woocommerce/woocommerce-ios/pull/11403]
- [*] Remove features and challenges questions from the store creation profiler flow. [https://github.com/woocommerce/woocommerce-ios/pull/11410]
- [*] Edit Products: make downloadable files more discoverable [https://github.com/woocommerce/woocommerce-ios/pull/11388]
- [**] [internal] A minor refactor in authentication flow, including but not limited to social sign-in and two factor authentication. [https://github.com/woocommerce/woocommerce-ios/pull/11402]
- [*] Login: after logging in from the `Create a New Store` CTA in the prologue screen, it should start the store creation flow. [https://github.com/woocommerce/woocommerce-ios/pull/11385]
- [**] Products: Merchants now can scan product barcodes directly from the Product list in order to update inventory [https://github.com/woocommerce/woocommerce-ios/pull/11457]

16.6
-----
- [**] Order form: quantity can now be typed in [https://github.com/woocommerce/woocommerce-ios/pull/11349]
- [*] Payments: Supress displaying an error when the card reader connection is manually cancelled [https://github.com/woocommerce/woocommerce-ios/pull/11230]
- [internal] Fix runtime warning when uploading media when built from Xcode 15 [https://github.com/woocommerce/woocommerce-ios/pull/11355]
- [*] Products: Downloadable products now accept local files of types other than images. [https://github.com/woocommerce/woocommerce-ios/pull/11353]
- [*] Products: Downloadable products now accept file types other than images from WordPress media library. [https://github.com/woocommerce/woocommerce-ios/pull/11356]
- [*] Payments menu: restored the ability to search for Payments in device Spotlight. [https://github.com/woocommerce/woocommerce-ios/pull/11343]
- [*] Payments menu: show the selected payment gateway when there's more than one to choose from [https://github.com/woocommerce/woocommerce-ios/pull/11345]
- [**] Fixed a crash that occurred when reordering product images during the image upload process. Now, users will not be able to reorder images until the upload is complete, providing a smoother and more stable experience. [https://github.com/woocommerce/woocommerce-ios/pull/11350]
- [internal] Process network response in background thread to avoid blocking main thread. [https://github.com/woocommerce/woocommerce-ios/pull/11381]
- [**] Attempted to fix a crash that has been occurring for some users during magic link login. [https://github.com/woocommerce/woocommerce-ios/pull/11373]
- [*] Fixed a crash due to using unavailable system image in devices below iOS 16.0. [https://github.com/woocommerce/woocommerce-ios/pull/11394]

16.5
-----
- [*] Payments: WooPayments merchants can swipe between currencies in the Deposit Summary on the Payments menu [https://github.com/woocommerce/woocommerce-ios/pull/11309]
- [**] Shipping Labels: Fixed issue presenting the printing view for customs forms. [https://github.com/woocommerce/woocommerce-ios/pull/11288]
- [*] Now, merchants can manage "One time shipping" setting for a subscription product. [https://github.com/woocommerce/woocommerce-ios/pull/11310]
- [**] My Store: The Blaze section is now dismissible. [https://github.com/woocommerce/woocommerce-ios/pull/11308]
- [internal] Product Subscriptions: Handle yearly Synchronise renewals case while enabling One time shipping setting. [https://github.com/woocommerce/woocommerce-ios/pull/11312]
- [internal] Order form: Updated design for product bundles and their bundled items in order creation/editing, to more clearly show the hierarchy and bundled item prices. [https://github.com/woocommerce/woocommerce-ios/pull/11321]
- [internal] Update Shimmer dependency to avoid high CPU and memory use crashing the app when built with Xcode 15 [https://github.com/woocommerce/woocommerce-ios/pull/11320]
- [internal] Fix issue with scrolling some views when built from Xcode 15 [https://github.com/woocommerce/woocommerce-ios/pull/11335]
- [*] Animate display of the onboarding notice in the payments menu [https://github.com/woocommerce/woocommerce-ios/pull/11339]

16.4
-----
- [internal] Adds `store_id` to track events. [https://github.com/woocommerce/woocommerce-ios/pull/11227]
- [Internal] Payments: Updated StripeTerminal pod to 3.1.0 [https://github.com/woocommerce/woocommerce-ios/pull/11080]
- [internal] Payments: Restored analytics for Payments Menu after SwiftUI rewrite [https://github.com/woocommerce/woocommerce-ios/pull/11262]
- [***] Merchants can now create or edit subscription products. [https://github.com/woocommerce/woocommerce-ios/issues/11183]
- [*] Order form: when adding/updating a bundle with an optional & non-selected variable item, any other bundled items should be added/updated properly. [https://github.com/woocommerce/woocommerce-ios/pull/11254]
- [internal] Order form: Fix a bug where the wrong product details appeared when adding a discount to a product in an order. [https://github.com/woocommerce/woocommerce-ios/pull/11280]
- [*] Now the Blaze section in the Dashboard (My store tab) is displayed under the Stats. Before, it was on top of the view. [https://github.com/woocommerce/woocommerce-ios/pull/11275]

16.3
-----
- [internal] Payments Menu: rewritten in SwiftUI [https://github.com/woocommerce/woocommerce-ios/pull/11169]
- [*] Orders: users can now calculate a custom amount based on the order total percentage. [https://github.com/woocommerce/woocommerce-ios/pull/11154]
- [*] Orders: users can now decide whether their custom amounts are taxable or not. [https://github.com/woocommerce/woocommerce-ios/pull/11156]
- [*] Order form: the merchant can now configure a bundle product (quantity and variation attributes of the bundled products). Testing plan: pe5pgL-3Ze-p2 [https://github.com/woocommerce/woocommerce-ios/pull/11186]
- [internal] Updated all `woocommerce.com` URLs to use `woo.com` domain [https://github.com/woocommerce/woocommerce-ios/pull/11182]

16.2
-----
- [**] Orders: order details show custom amounts on their own section. Other fields are re-designed towards a cleaner look. [https://github.com/woocommerce/woocommerce-ios/pull/11097]
- [*] Add support for Universal Links in the woo.com domain [https://github.com/woocommerce/woocommerce-ios/pull/11098]
- [*] Order form: when adding a product/variation by scanning a barcode, only the product/variation with the exact SKU should be added to the order. [https://github.com/woocommerce/woocommerce-ios/pull/11089]

16.1
-----
- [**] Orders: order creation sections are optimised for a simpler and more intuitive flow. [https://github.com/woocommerce/woocommerce-ios/pull/11042]
- [*] Payments: Fix Tap to Pay reconnection on foreground, to speed up TTP transactions. [https://github.com/woocommerce/woocommerce-ios/pull/11054]
- [*] Payments: Fix Tap to Pay reconnection on fresh launch, to speed up TTP transactions. [https://github.com/woocommerce/woocommerce-ios/pull/11056]
- [*] Orders: Fix a bug that shows the wrong customer screen during the order creation flow. [https://github.com/woocommerce/woocommerce-ios/pull/11053]
- [*] Orders: All order edit buttons render now with the pencil system image to make them consistent. [https://github.com/woocommerce/woocommerce-ios/pull/11048]

16.0
-----
- [*] Optimized Blaze experience in My store. Improved Blaze campaign creation and list screens. [https://github.com/woocommerce/woocommerce-ios/pull/10969, https://github.com/woocommerce/woocommerce-ios/pull/10959]
- [*] Orders: Fixed UI issue where an incorrect tooltip is displayed during Order Creation [https://github.com/woocommerce/woocommerce-ios/pull/10998]
- [*] Orders: Fixed UI issue showing incorrect discounted total product value in certain cases [https://github.com/woocommerce/woocommerce-ios/pull/11016]
- [*] Fix a crash on launch related to Core Data and Tracks [https://github.com/woocommerce/woocommerce-ios/pull/10994]
- [*] Login: Fixed issue checking site info for some users. [https://github.com/woocommerce/woocommerce-ios/pull/11006]
- [**] Orders: Users can now add custom amounts to orders. [https://github.com/woocommerce/woocommerce-ios/pull/11022]
- [*] Payments: hide the `Set up Tap to Pay` button in About Tap to Pay when set up is complete [https://github.com/woocommerce/woocommerce-ios/pull/11025]

15.9
-----
- [***] User can now use their stored passkeys to log in into WordPress.com [https://github.com/woocommerce/woocommerce-ios/pull/10904]
- [***] Payments: UK-based merchants can take payments using Tap to Pay on iPhone [https://github.com/woocommerce/woocommerce-ios/pull/10957]
- [*] App login links are now handled when the onboarding screen is shown. [https://github.com/woocommerce/woocommerce-ios/pull/10974]

15.8
-----
- [*] Users can now navigate to other orders without leaving the Order Detail screen. [https://github.com/woocommerce/woocommerce-ios/pull/10849]
- [*] The Set up Tap to Pay on iPhone row in the Payments menu now reflects when you've completed set up for the current device and store [https://github.com/woocommerce/woocommerce-ios/pull/10923]
- [*] The Set up Tap to Pay on iPhone Learn More button opens more details about Tap to Pay [https://github.com/woocommerce/woocommerce-ios/pull/10934]
- [internal] Use minimumAllowedChargeAmount, not 0.50, for the Try a Payment flow [https://github.com/woocommerce/woocommerce-ios/pull/10937]
- [*] Changes to the Payments menu to make it clearer [https://github.com/woocommerce/woocommerce-ios/pull/10936]
- [*] Order creation: We updated the UX by allowing direct product discounts to be added, and improved the Product Discount screen [https://github.com/woocommerce/woocommerce-ios/pull/10929]

15.7
-----
- [*] Generate new tags/categories while creating product using AI. [https://github.com/woocommerce/woocommerce-ios/pull/10864]
- [*] Fix: in order details where an order item is a variable product with attributes and has add-ons, the variation attributes are shown now. [https://github.com/woocommerce/woocommerce-ios/pull/10877]

15.6
-----
- [**] Taxes in orders: Users can now store the tax rate's location to add it automatically to a new order customer's address. [https://github.com/woocommerce/woocommerce-ios/pull/10802]
- [**] WPCOM stores and self-hosted stores with Jetpack AI plugin can now create products using AI. [https://github.com/woocommerce/woocommerce-ios/pull/10812]
- [*] Order form: the merchant can apply a gift card to an order. [https://github.com/woocommerce/woocommerce-ios/pull/10759]

15.5
-----
- [*] Store creation: Start store creation flow after a new WPCOM account sign up. [https://github.com/woocommerce/woocommerce-ios/pull/10729]
- [*] Different orders with the same gift card code applied should all show the gift card info in order details now. [https://github.com/woocommerce/woocommerce-ios/pull/10719]
- [*] Enabled product description and product sharing AI features for self-hosted sites with Jetpack AI plugin. [https://github.com/woocommerce/woocommerce-ios/pull/10747]
- [*] Order form: the applied gift cards are shown below the coupon section. [https://github.com/woocommerce/woocommerce-ios/pull/10743]

15.4
-----
- [*] Enable editing product details when tapping on order item on the order detail screen. [https://github.com/woocommerce/woocommerce-ios/pull/10632]
- [*] Taxes in orders: Add empty state design for the Tax Rate selector. [https://github.com/woocommerce/woocommerce-ios/pull/10665]
- [*] Added protection against accidental double-charging with In-Person Payments in poor network conditions [https://github.com/woocommerce/woocommerce-ios/pull/10647]
- [**] Improved retry handling for In-Person Payments that fail [https://github.com/woocommerce/woocommerce-ios/pull/10673]
- [*] See more of your order by long pressing an order push notification. [https://github.com/woocommerce/woocommerce-ios/pull/10658]
- [*] Order details: product add-ons for a line item are shown in separate lines for better readability. [https://github.com/woocommerce/woocommerce-ios/pull/10661]
- [**] Product categories now can be deleted as part of the product editing flow. [https://github.com/woocommerce/woocommerce-ios/pull/10643]
- [**] Product categories can now be updated as part of the product editing flow. [https://github.com/woocommerce/woocommerce-ios/pull/10648]

15.3
-----
- [internal] Add `site_url` to Tracks events [https://github.com/woocommerce/woocommerce-ios/pull/10610]
- [Internal] Some internal changes were made to the image upload feature to support image processing in the app, no app changes are expected. [https://github.com/woocommerce/woocommerce-ios/pull/10631]
- [**] Taxes in orders: Users can now select the tax rate's location to add it to the order customer's address. [https://github.com/woocommerce/woocommerce-ios/pull/10651]
- [*] Automatically show the media selector sheet on the product images screen when there are no pre-existing images. [https://github.com/woocommerce/woocommerce-ios/pull/10644]

15.2
-----
- [*] Fixed minor UI issues in the store creation profiler flow. [https://github.com/woocommerce/woocommerce-ios/pull/10555]
- [*] Updated priority, description and URL for payment onboarding task. [https://github.com/woocommerce/woocommerce-ios/pull/10572]
- [*] New setup instructions screen for WCPay store onboarding task. [https://github.com/woocommerce/woocommerce-ios/pull/10579]
- [*] Show celebration view after successful WCPay setup. [https://github.com/woocommerce/woocommerce-ios/pull/10594]
- [**] Taxes in orders: Users can now see the order tax rates, get more information about them, and navigate to wp-admin to change them. [https://github.com/woocommerce/woocommerce-ios/pull/10569]


15.1
-----
- [*] What's New announcements support dark mode properly [https://github.com/woocommerce/woocommerce-ios/pull/10540]
- [*] Updated UI and copy on prologue and free trial summary screens. [https://github.com/woocommerce/woocommerce-ios/pull/10539]

15.0
-----
- [*] The store name can now be updated from the Settings screen. [https://github.com/woocommerce/woocommerce-ios/pull/10485]
- [**] The store creation flow has been optimized to start store creation immediately and show profiler questions afterward. [https://github.com/woocommerce/woocommerce-ios/pull/10473, https://github.com/woocommerce/woocommerce-ios/pull/10466]
- [*] Settings: Close Account option is moved to a new section Account Settings and is now available for all WPCom users. [https://github.com/woocommerce/woocommerce-ios/pull/10502]

14.9
-----
- [*] Only show Blaze banner on the My Store and Product List screens if the store has no existing orders. [https://github.com/woocommerce/woocommerce-ios/pull/10438]
- [**] Order creation: We improved the way the merchants can request, search and select a customer when creating an order. [https://github.com/woocommerce/woocommerce-ios/pull/10456]


14.8
-----
- [Internal] Native store creation flow with free trial is enabled by default - all code for the old flows have been removed. [https://github.com/woocommerce/woocommerce-ios/pull/10362]
- [*] Store creation: Improvements to the Upgrades screen accessibility [https://github.com/woocommerce/woocommerce-ios/pull/10363]
- [*] Stores with expired WooExpress plans can now be upgraded within the app (if eligible for IAP) via a new banner. [https://github.com/woocommerce/woocommerce-ios/pull/10369]
- [*] The expired site plan should navigate to IAP for sites with expired WooExpress plans (if eligible for IAP). [https://github.com/woocommerce/woocommerce-ios/pull/10384]
- [Internal] New default property `plan` is tracked in every event for logged-in users. [https://github.com/woocommerce/woocommerce-ios/pull/10356]
- [Internal] Google sign in now defaults to bypassing the Google SDK [https://github.com/woocommerce/woocommerce-ios/pull/10341]
- [*] Product list filter (Products tab and order creation > add products > filter): product types from extensions supported in the app are now available for product filtering - subscription, variable subscription, bundle, and composite. [https://github.com/woocommerce/woocommerce-ios/pull/10382]
 
14.7
-----
- [*] Local notifications: Add a reminder to purchase a plan is scheduled 6hr after a free trial subscription. [https://github.com/woocommerce/woocommerce-ios/pull/10268]
- [Internal] Shipment tracking is only enabled and synced when the order has non-virtual products.  [https://github.com/woocommerce/woocommerce-ios/pull/10288]
- [Internal] New default property `was_ecommerce_trial` is tracked in every event for logged-in users. [https://github.com/woocommerce/woocommerce-ios/pull/10343]
- [*] Photo -> Product: Reset details from previous image when new image is selected. [https://github.com/woocommerce/woocommerce-ios/pull/10297]
- [**] You can now see your shipping zone list from Settings. [https://github.com/woocommerce/woocommerce-ios/pull/10258]
- [*] Order list: Suggest testing orders for stores without any orders. [https://github.com/woocommerce/woocommerce-ios/pull/10346]
- [*] Local notifications: Show free trial survey after 24h since subscription. [https://github.com/woocommerce/woocommerce-ios/pull/10324, https://github.com/woocommerce/woocommerce-ios/pull/10328]
- [*] Local notifications: Add a reminder after 3 days if answered "Still Exploring" in Free trial survey. [https://github.com/woocommerce/woocommerce-ios/pull/10331]
- [*] Product description AI: the AI sheet has been improved with the product name field made more prominent. [https://github.com/woocommerce/woocommerce-ios/pull/10333]
- [**] Store creation: US users can upgrade to a choice of plans for their store via In-App Purchase [https://github.com/woocommerce/woocommerce-ios/pull/10340]

14.6
-----
- [Internal] Switched AI endpoint to be able to track and measure costs. [https://github.com/woocommerce/woocommerce-ios/pull/10218]
- [Internal] Media picker flow was refactored to support interactive dismissal for device photo picker and WordPress media picker sources. Affected flows: product form > images, and virtual product form > downloadable files. [https://github.com/woocommerce/woocommerce-ios/pull/10236]
- [Internal] Errors: Improved error message when orders, products, or reviews can't be loaded due to a parsing (decoding) error. [https://github.com/woocommerce/woocommerce-ios/pull/10252, https://github.com/woocommerce/woocommerce-ios/pull/10260]
- [*] Orders with Coupons: Users can now select a coupon from a list when adding it to an order. [https://github.com/woocommerce/woocommerce-ios/pull/10255]
- [Internal] Orders: Improved error message when orders can't be loaded due to a parsing (decoding) error. [https://github.com/woocommerce/woocommerce-ios/pull/10252]
- [**] Product discounts: Users can now add discounts to products when creating an order. [https://github.com/woocommerce/woocommerce-ios/pull/10244]
- [*] We've resolved an issue that was causing the app to crash when trying to dismiss certain screens (bottom sheets). [https://github.com/woocommerce/woocommerce-ios/pull/10254]
- [Internal] Fixed a bug preventing the "We couldn't load your data" error banner from appearing on the My store dashboard. [https://github.com/woocommerce/woocommerce-ios/pull/10262]
- [Internal] Errors: Improved error message and troubleshooting guide when the Jetpack connection is broken. [https://github.com/woocommerce/woocommerce-ios/pull/10275]
- [Internal] A new way to create a product from an image using AI is being A/B tested. [https://github.com/woocommerce/woocommerce-ios/pull/10253]

14.5
-----
- [*] Product details: The share button is displayed with text instead of icon for better discoverability. [https://github.com/woocommerce/woocommerce-ios/pull/10216]
- [*] Resolved an issue where users were unable to add a new note to an order. Previously, upon opening an order detail and selecting the "Add a new note" option, the text field was non-selectable, preventing users from writing down the note. This issue has now been addressed and users should be able to add notes to their orders without any issues. [https://github.com/woocommerce/woocommerce-ios/pull/10222]
- [*] Store creation: Update the timeout view with the option to retry the site check. [https://github.com/woocommerce/woocommerce-ios/pull/10221]
- [*] Fixed issue showing the expired alert for sites that got reverted to simple sites after their plan expired. [https://github.com/woocommerce/woocommerce-ios/pull/10228]

14.4
-----
- [*] Blaze: New banner on the My Store and Products screens for admins of eligible stores. [https://github.com/woocommerce/woocommerce-ios/pull/10135, https://github.com/woocommerce/woocommerce-ios/pull/10160, https://github.com/woocommerce/woocommerce-ios/pull/10172]
- [*] Shipping Labels: Fixed a bug preventing label printing in orders viewed from search [https://github.com/woocommerce/woocommerce-ios/pull/10161]
- [*] Blaze: Disable the entry point in the product creation form. [https://github.com/woocommerce/woocommerce-ios/pull/10173]
- [*] Product description and sharing message AI: Fixed incorrect language issue by using a separate prompt for identifying language. [https://github.com/woocommerce/woocommerce-ios/pull/10169, https://github.com/woocommerce/woocommerce-ios/pull/10177, https://github.com/woocommerce/woocommerce-ios/pull/10179]

14.3
-----
- [*] SKU Scanner: Add the SKU to the error message after a failure. [https://github.com/woocommerce/woocommerce-ios/pull/10085]
- [*] Add URL route handler to open the `My Store` tab when a deeplink to `/mobile` is opened, instead of bouncing back to Safari [https://github.com/woocommerce/woocommerce-ios/pull/10077]
- [Internal] Performance: Replaces the endpoint used to load Top Performers on the My Store tab, for faster loading. [https://github.com/woocommerce/woocommerce-ios/pull/10113]
- [*] A feedback banner is added for product description AI and product sharing AI sheets. [https://github.com/woocommerce/woocommerce-ios/pull/10102]
- [*] Product creation: the product type row is now editable when creating a product. [https://github.com/woocommerce/woocommerce-ios/pull/10087]
- [***] Store creation: US users can upgrade Woo Express free trial stores via In-App Purchase [https://github.com/woocommerce/woocommerce-ios/pull/10123]
- [*] Orders: Users can can now add multiple coupons to orders (not only one) [https://github.com/woocommerce/woocommerce-ios/pull/10126]
- [*] Free trial: Local notification after 24 hours since Free trial subscription time to remind to purchase plan. [https://github.com/woocommerce/woocommerce-ios/pull/10133, https://github.com/woocommerce/woocommerce-ios/pull/10130]
- [**] Product description AI: an announcement modal is shown for WPCOM stores about the feature, and a new CTA "Write with AI" is more discoverable in the product form with a tooltip. [https://github.com/woocommerce/woocommerce-ios/pull/10142]

14.2
-----
- [Internal] Blaze status check was updated to save an API request. The Blaze eligibility for each site should remain the same. [https://github.com/woocommerce/woocommerce-ios/pull/10020]
- [*] Fixed the unusable state of the app when the default store runs on an expired free trial plan. [https://github.com/woocommerce/woocommerce-ios/pull/10059]
- [Internal] Performance: When loading the refunds on an order (e.g. in order details), we now only request them from remote if they are not already in local storage. [https://github.com/woocommerce/woocommerce-ios/pull/10039]
- [*] Orders: Users can can now add coupons to orders [https://github.com/woocommerce/woocommerce-ios/pull/10035]
- [*] Coupons: The Coupons Management feature is fully released and not in Beta anymore [https://github.com/woocommerce/woocommerce-ios/pull/10032]
- [*] Store creation: the progress view copy was updated to inform the merchants that it can take a few minutes for the store to be ready. The progress view is now only shown after necessary requests are made before the app is likely backgrounded. The error handling is also polished.  [https://github.com/woocommerce/woocommerce-ios/pull/10047, https://github.com/woocommerce/woocommerce-ios/pull/10069]
- [Internal] Performance: When loading a single order (e.g. in order details), we now load the order from storage unless it has been modified remotely. [https://github.com/woocommerce/woocommerce-ios/pull/10036]
- [Internal] Performance: When the Orders tab is opened, we now only sync orders that have been created or modified since the last successful sync. [https://github.com/woocommerce/woocommerce-ios/pull/10065]
- [Internal] App size: Replaced 30MB PDFs on Store Creation waiting screen with ~400KB PNGs - to assess impact on app bundle size. [https://github.com/woocommerce/woocommerce-ios/pull/10067]

14.1
-----
- [*] Plans: Expired or cancelled plans are now shown more reliably [https://github.com/woocommerce/woocommerce-ios/pull/9924]
- [*] Product Sharing: AI-generated messages are now available. [https://github.com/woocommerce/woocommerce-ios/pull/9976]
- [***] Orders: Users can add products to orders by scanning their sku barcode or QR-code [https://github.com/woocommerce/woocommerce-ios/pull/9972]
- [Internal] Store creation: a workaround was previously implemented that can result in an inaccurate app experience like when the free trial banner is not shown immediately after store creation due to out-of-sync site properties. Now that the API issue is fixed, the app now waits for the site for a bit longer but ensures all necessary properties are synced. [https://github.com/woocommerce/woocommerce-ios/pull/9957]
- [Internal] Product details AI: Updated prompts to identify the language in provided text to use in responses for product description and sharing. [https://github.com/woocommerce/woocommerce-ios/pull/9961]
- [*] Blaze: products can now be promoted in WordPress.com and Tumblr from the app if the site/product is eligible. Two entry points: 1) Menu tab > General, 2) Product form > more menu. [https://github.com/woocommerce/woocommerce-ios/pull/9906]

14.0
-----
- [*] Payments: Remove the upsell-card-readers banner from the Payment Methods Screen [https://github.com/woocommerce/woocommerce-ios/pull/9869]


13.9
-----
- [*] Orders: Allow alternative types for the `taxID` in `ShippingLineTax` or `sku` in `OrderItem`, as some third-party plugins alter the type in the API. This helps with the order list not loading due to order decoding errors. [https://github.com/woocommerce/woocommerce-ios/pull/9844]
- [*] Payments: Location permissions request is not shown to TTP users who grant "Allow once" permission on first foregrounding the app any more [https://github.com/woocommerce/woocommerce-ios/pull/9821]
- [*] Products: Allow alternative types for `stockQuantity` in `Product` and `ProductVariation`, as some third-party plugins alter the type in the API. This helps with the product list not loading due to product decoding errors. [https://github.com/woocommerce/woocommerce-ios/pull/9850]
- [*] Products: Allow alternative types for the `backordersAllowed` and `onSale` in `Product` and `ProductVariation`, as some third-party plugins alter the types in the API. This helps with the product list not loading due to product decoding errors. [https://github.com/woocommerce/woocommerce-ios/pull/9849]
- [*] Products: Allow alternative types for the `sku` and `weight` in `ProductVariation`, as some third-party plugins alter the types in the API. This helps with the product variation list not loading due to product variation decoding errors. [https://github.com/woocommerce/woocommerce-ios/pull/9847]
- [*] Products: Allow alternative types for the `sku` and `weight` in `Product`, the dimensions in `ProductDimensions`, and the `downloadID` in `ProductDownload`, as some third-party plugins alter the types in the API. This helps with the product list not loading due to product decoding errors. [https://github.com/woocommerce/woocommerce-ios/pull/9846]
- [*] Products: Add support for parsing variation objects for the `variations` field in `Product`, as some third-party plugins alter the type for this field in the API. This allows the variations to be loaded for variable products if those third-party plugins are active. [https://github.com/woocommerce/woocommerce-ios/pull/9857]

13.8
-----
- [Internal] Orders: Bundled products (within a product bundle) are now indented, to show their relationship to the parent bundle. [https://github.com/woocommerce/woocommerce-ios/pull/9778]
- [Internal] Orders: Composite components (within a composite product) are now indented, to show their relationship to the parent composite product. [https://github.com/woocommerce/woocommerce-ios/pull/9780]
- [*] Add Products: A new view is display to celebrate when the first product is created in a store. [https://github.com/woocommerce/woocommerce-ios/pull/9790]
- [*] Product List: Added swipe-to-share gesture on product rows. [https://github.com/woocommerce/woocommerce-ios/pull/9799]
- [*] Product form: a share action is shown in the navigation bar if the product can be shared and no more than one action is displayed, in addition to the more menu > Share. [https://github.com/woocommerce/woocommerce-ios/pull/9789]
- [*] Payments: show badges leading to Set up Tap to Pay on iPhone for eligible stores and devices [https://github.com/woocommerce/woocommerce-ios/pull/9812]
- [*] Orders: Fixes a bug where the Orders list would not load if an order had a non-integer gift card amount applied to the order (with the Gift Cards extension). [https://github.com/woocommerce/woocommerce-ios/pull/9795]

- [*] My Store: A new button to share the current store is added on the top right of the screen. [https://github.com/woocommerce/woocommerce-ios/pull/9796]
- [*] Mobile Payments: The screen brightness is increased when showing the Scan to Pay view so the QR code can be scanned more easily [https://github.com/woocommerce/woocommerce-ios/pull/9807]
- [*] Mobile Payments: The Woo logo is added to the QR code on the Scan to Pay screen [https://github.com/woocommerce/woocommerce-ios/pull/9823]
- [*] Allow EU merchants to have better control of their privacy choices. A privacy choices banner will be shown the next time they open the app. [https://github.com/woocommerce/woocommerce-ios/pull/9825]

13.7
-----
- [Internal] Adds guidance for new Customs rule when shipping to some EU countries. [https://github.com/woocommerce/woocommerce-ios/pull/9715]
- [*] JITMs: Added modal-style Just in Time Message support on the dashboard [https://github.com/woocommerce/woocommerce-ios/pull/9694]
- [**] Order Creation: Products can be searched by SKU when adding products to an order. [https://github.com/woocommerce/woocommerce-ios/pull/9711]
- [*] Orders: Fixes order details so separate order items are not combined just because they are the same product or variation. [https://github.com/woocommerce/woocommerce-ios/pull/9710]
- [Internal] Store creation: starting May 4, store creation used to time out while waiting for the site to be ready (become a Jetpack/Woo site). A workaround was implemented to wait for the site differently. [https://github.com/woocommerce/woocommerce-ios/pull/9767]
- [**] Mobile Payments: Tap to Pay is initialised on launch or foreground, to speed up payments [https://github.com/woocommerce/woocommerce-ios/pull/9750]
- [*] Store Creation: Local notifications are used to support users during the store creation process. [https://github.com/woocommerce/woocommerce-ios/pull/9717, https://github.com/woocommerce/woocommerce-ios/pull/9719, https://github.com/woocommerce/woocommerce-ios/pull/9749]
- [**] Mobile Payments: Merchants can now collect in-person payments by showing a QR code to their customers. [https://github.com/woocommerce/woocommerce-ios/pull/9762]
- [Internal] Orders: Bundled products (within a product bundle) are now indented, to show their relationship to the parent bundle. [https://github.com/woocommerce/woocommerce-ios/pull/9778]

13.6
-----
- [*] Remove login error local notifications that used to be scheduled 24 hours from certain login errors. [https://github.com/woocommerce/woocommerce-ios/pull/9666]
- [*] JITMs: Added customization to Just in Time Message banner background and badges [https://github.com/woocommerce/woocommerce-ios/pull/9633]
- [*] Product form > description editor: fix the extra bottom inset after hiding the keyboard either manually (available on a tablet) or applying an AI-generated product description. [https://github.com/woocommerce/woocommerce-ios/pull/9638]
- [*] Products: Fixes stock statuses for Product Bundles so that backordered bundles and bundle stock quantities are displayed as expected. [https://github.com/woocommerce/woocommerce-ios/pull/9681]

13.5
-----
- [*] Settings > Domains: Premium domains are now supported, the domain suggestions now match the results on web and Android. It's more noticeable for stores with a domain credit, where not all domains are free for the first year anymore. [https://github.com/woocommerce/woocommerce-ios/pull/9607]
- [*] Product form > Inventory: the SKU scanner is enabled for all users, where it used to be behind a feature switch in Settings > Experimental Features. [https://github.com/woocommerce/woocommerce-ios/pull/9631]
[Internal] Products: Simplify Product Editing experiment is removed; there should be no changes to the existing product creation/editing behavior. [https://github.com/woocommerce/woocommerce-ios/pull/9602]
- [*] Payments: Products are removed directly from an order when its count is below one, instead of opening an extra screen to remove it. [https://github.com/woocommerce/woocommerce-ios/pull/9624]
- [*] Orders: Parses HTML-encoded characters and removes extraneous, non-attribute meta data from the list of attributes for an item in an order. [https://github.com/woocommerce/woocommerce-ios/pull/9603]
- [*] Products: Adds the component descriptions to the list of components in a composite product (using the Composite Products extension). [https://github.com/woocommerce/woocommerce-ios/pull/9634]
- [*] Products: Adds the product SKU to the bundled products list in product details, for Bundle products (using the Product Bundles extension). [https://github.com/woocommerce/woocommerce-ios/pull/9626]
- [*] Product form > description editor AI for WPCOM stores: the prompt was updated so that the generated description is shorter. [https://github.com/woocommerce/woocommerce-ios/pull/9637]

13.4
-----
- [*] Payments: Popular and last sold products are displayed on top of the products selection screen when creating or editing an order. [https://github.com/woocommerce/woocommerce-ios/pull/9539]

- [Internal] Payments: Update StripeTerminal pod to 2.19.1 [https://github.com/woocommerce/woocommerce-ios/pull/9537]
- [**] Adds read-only support for the Gift Cards extension in order details. [https://github.com/woocommerce/woocommerce-ios/pull/9558]
- [**] Adds read-only support for the Subscriptions extension in order and product details. [https://github.com/woocommerce/woocommerce-ios/pull/9541]
- [*] Product form > description editor: a magic wand button is added to the keyboard toolbar to auto-generate a product description using Jetpack AI for WPCOM stores. [https://github.com/woocommerce/woocommerce-ios/pull/9577]
- [Internal] Payments: Upate Tap to Pay connection flow strings to avoid mentioning "reader" [https://github.com/woocommerce/woocommerce-ios/pull/9563]
- [*] Store onboarding: Now the onboarding task list can be shown/hidden from settings and also from the dashboard. [https://github.com/woocommerce/woocommerce-ios/pull/9572, https://github.com/woocommerce/woocommerce-ios/pull/9573]
- [**] Adds read-only support for the Min/Max Quantities extension in product details. [https://github.com/woocommerce/woocommerce-ios/pull/9585]

13.3
-----
- [***] Payments: UK-based stores merchants can take In-Person Payments. [https://github.com/woocommerce/woocommerce-ios/pull/9496]
- [*] Store creation free trial flow now includes 3 profiler questions again with updated options: store category, selling status, and store country. [https://github.com/woocommerce/woocommerce-ios/pull/9513]
- [*] Shipping Labels: Origin address's phone number is now saved locally and pre-populated in the creation form. [https://github.com/woocommerce/woocommerce-ios/pull/9520]
- [Internal] Almost all mappers have been updated to only decode without the data envelope if it's not available. Please do a smoke test to ensure that all features still work as before. [https://github.com/woocommerce/woocommerce-ios/pull/9510]
- [Internal] Store onboarding: Mark "Launch your store" task as complete if the store is already public. This is a workaround for a backend issue which marks "Launch your store" task incomplete for already live stores. [https://github.com/woocommerce/woocommerce-ios/pull/9507]
- [*] Payments: Added Universal Link support for Set up Tap to Pay on iPhone, and to open Universal Links from Just in Time Messages, to more easily navigate to app features. [https://github.com/woocommerce/woocommerce-ios/pull/9518]
- [*] Login: Potentially fixed the crash on the onboarding screen. [https://github.com/woocommerce/woocommerce-ios/pull/9523]

13.2
-----
- [Internal] Store creation: New loading screen added for create store flow. [https://github.com/woocommerce/woocommerce-ios/pull/9383]
- [*] Payments: Add account type field to receipts [https://github.com/woocommerce/woocommerce-ios/pull/9416]
- [*] Products can now be filtered within Order creation [https://github.com/woocommerce/woocommerce-ios/pull/9258]
- [*] Products: Adds read-only support for the Composite Products extension in the Products list, including a list of components in product details. [https://github.com/woocommerce/woocommerce-ios/pull/9455]


13.1
-----
- [internal] Users can now create a Free Trial store from the app from the Get Started section of the app prologue. [https://github.com/woocommerce/woocommerce-ios/pull/9396]
- [**] Adds support for Product Multi-selection when creating and/or editing Orders. [https://github.com/woocommerce/woocommerce-ios/issues/8888]
- [**] Users can now install Jetpack for their non-Jetpack sites after logging in with application passwords. [https://github.com/woocommerce/woocommerce-ios/pull/9354]
- [*] Payments: We show a Tap to Pay on iPhone feedback survey button in the Payments menu after the first Tap to Pay on iPhone payment is taken [https://github.com/woocommerce/woocommerce-ios/pull/9366]
- [Internal] Added SiteID to some IPP tracks events [https://github.com/woocommerce/woocommerce-ios/pull/9572,]

13.0
-----
- [*] Adds a banner in "Launch store" task screen to upgrade from free trial plan. [https://github.com/woocommerce/woocommerce-ios/pull/9323]
- [*] Fix: Description, sale price, and image will be copied over to the new product variations when duplicating a variable product. [https://github.com/woocommerce/woocommerce-ios/pull/9322]


12.9
-----
- [**] Dashboard: an onboarding card is shown for sites with the following tasks if any is incomplete: "tell us more about your store" (store location) that opens a webview, "add your first product" that starts the product creation flow, "launch your store" that publishes the store, "customize your domain" that starts the domain purchase flow, and "get paid" that opens a webview. A subset of the tasks may be shown to self-hosted sites and WPCOM sites on a free trial. [https://github.com/woocommerce/woocommerce-ios/pull/9285]
- [*] Jetpack benefit banner and modal is now available on the dashboard screen after logging in with site credentials. [https://github.com/woocommerce/woocommerce-ios/pull/9232]
- [*] Payments: Local search is added to the products selection screen in the order creation flow to speed the process. [https://github.com/woocommerce/woocommerce-ios/pull/9178]
- [*] Fix: Prevent product variations not loading due to an encoding error for `permalink`, which was altered by a plugin. [https://github.com/woocommerce/woocommerce-ios/pull/9233]
- [*] Login: Users can now log in to self-hosted sites without Jetpack by approving application password authorization to their sites. [https://github.com/woocommerce/woocommerce-ios/pull/9260]
- [*] Payments: Tap to Pay on iPhone can now be selected from the Payment Methods screen [https://github.com/woocommerce/woocommerce-ios/pull/9242]
- [**] Payments: Set up Tap to Pay on iPhone flow added to the Payments Menu. Use it to configure the reader, and try a payment, before collecting a card payment with a customer. [https://github.com/woocommerce/woocommerce-ios/pull/9280]

12.8
-----
- [*] Shortcuts: We can now trigger the order creation and payment collection flows from the iOS Shortcuts app. [https://github.com/woocommerce/woocommerce-ios/pull/9103]
- [Internal] Dashboard: the UI layer had a major refactoring to allow scrolling for content more than stats for the onboarding project. The main design change is on the refresh control, where it was moved from each stats tab to below the navigation bar. Other design changes are not expected. [https://github.com/woocommerce/woocommerce-ios/pull/9031]
- [**] Products: Adds read-only support for the Product Bundles extension, including a list of bundled products and stock status for product bundles. [https://github.com/woocommerce/woocommerce-ios/pull/9177]
- [Internal] Mobile Payments: Updated StripeTerminal to 2.18 [https://github.com/woocommerce/woocommerce-ios/pull/9118]

12.7
-----
- [Internal] Shipping Label: add condition checks before showing contact options [https://github.com/woocommerce/woocommerce-ios/pull/8982]
- [*] Main screens are now accessible through the Home Screen Spotlight Search [https://github.com/woocommerce/woocommerce-ios/pull/9082]
- [*] Stats: Fixed a crash when order stats use a date and time matching the start of Daylight Saving Time. [https://github.com/woocommerce/woocommerce-ios/pull/9083]
- [*] Fix: Dismiss Take Payment popup after sharing the payment link to another app. [https://github.com/woocommerce/woocommerce-ios/pull/9042]
- [*] Site credential login: Catch invalid cookie nonce [https://github.com/woocommerce/woocommerce-ios/pull/9102]
- [*] Better error messages for site credential login failures [https://github.com/woocommerce/woocommerce-ios/pull/9125]
- [Internal] New Zendesk tag for site credential login errors [https://github.com/woocommerce/woocommerce-ios/pull/9150]

12.6
-----
- [*] Fix: When a product's details can be edited, they display a disclosure indicator (chevron). [https://github.com/woocommerce/woocommerce-ios/pull/8980]
- [*] Payments: fixed a bug where enabled rows in the Payments Menu were sometimes incorrectly shown as disabled [https://github.com/woocommerce/woocommerce-ios/pull/8983]
- [Internal] Mobile Payments: fixed logic on display of IPP feedback banner on Order List [https://github.com/woocommerce/woocommerce-ios/pull/8994]
- [**] Support: Merchants can now contact support with a new and refined experience. [https://github.com/woocommerce/woocommerce-ios/pull/9006/files]
- [***] Mobile Payments: Tap to Pay on iPhone enabled for all US merchants [https://github.com/woocommerce/woocommerce-ios/pull/9023]

12.5
-----
- [Internal] Dashboard: the stats implementation had a major update to replace a third-party library in order to support the upcoming store onboarding card. Minimal design changes are expected, and horizontal scrolling between different time range tabs is not available anymore. [https://github.com/woocommerce/woocommerce-ios/pull/8942]

12.4
-----
- [**] Menu > Settings: adds a `Domains` row for WPCOM sites to see their site domains, add a new domain, or redeems a domain credit if available. [https://github.com/woocommerce/woocommerce-ios/pull/8870]
- [Internal] Prologue screen now has only the entry point to site address login flow, and application password authentication is used for sites without Jetpack. [https://github.com/woocommerce/woocommerce-ios/pull/8846]
- [Internal] A new tag has been added for Zendesk for users authenticated with application password. [https://github.com/woocommerce/woocommerce-ios/pull/8850]
- [Internal] Failures in the logged-out state are now tracked with anonymous ID. [https://github.com/woocommerce/woocommerce-ios/pull/8861]
- [*] Fix: Fixed a crash when switching away from the Products tab. [https://github.com/woocommerce/woocommerce-ios/pull/8874]

12.3
-----
- [Internal] We have updated the Zendesk SDK to version 6.0 [https://github.com/woocommerce/woocommerce-ios/pull/8828]
- [Internal] Tap to Pay on iPhone made publicly available via an Experimental Feature toggle [https://github.com/woocommerce/woocommerce-ios/pull/8814]

12.2
-----
- [*] Fix: Adding a new attribute will auto-capitalize the first letter for each word in the attribute name. [https://github.com/woocommerce/woocommerce-ios/pull/8772]
- [internal] Logging: Improvements on logging potential errors when loading Order Details [https://github.com/woocommerce/woocommerce-ios/pull/8781]
- [Internal] Now we track the specific error code when a networking-related operation fails [https://github.com/woocommerce/woocommerce-ios/issues/8527]

12.1
-----
- [*] Adds an In-Person Payments survey banner on top of the Orders view [https://github.com/woocommerce/woocommerce-ios/issues/8530]
- [*] Fix: Allow product's `purchasable` to be a number as some third-party plugins could alter the type in the API. This could help with the Products tab not loading due to product decoding errors. [https://github.com/woocommerce/woocommerce-ios/pull/8718]
- [***] [Internal] Start the AB test for allowing login to the app using site credentials [https://github.com/woocommerce/woocommerce-ios/pull/8744]

12.0
-----
- [**] Adds a feature of bulk updating products from the product's list. [https://github.com/woocommerce/woocommerce-ios/pull/8704]
- [internal] Store creation flow now includes 3 profiler questions: store category, selling status, and store country. [https://github.com/woocommerce/woocommerce-ios/pull/8667]

11.9
-----
- [**] Now you can generate all possible variations for a product's attributes [https://github.com/woocommerce/woocommerce-ios/pull/8619]
- [*] Mobile payments: fixed card reader manuals links. [https://github.com/woocommerce/woocommerce-ios/pull/8628]

11.8
-----
- [*] Design refresh: Buttons, links, and other calls to action are now purple instead of pink. [https://github.com/woocommerce/woocommerce-ios/pull/8451]
- [internal] Design: Updated capitalization for various pages, links, and buttons to match new design guidelines. [https://github.com/woocommerce/woocommerce-ios/pull/8455]
- [internal] Remove A/B testing and release native Jetpack installation flow for all users. [https://github.com/woocommerce/woocommerce-ios/pull/8533]

11.7
-----
- [**] Analytics Hub: Now you can select custom date ranges. [https://github.com/woocommerce/woocommerce-ios/pull/8414]
- [**] Analytics Hub: Now you can see Views and Conversion Rate analytics in the new Sessions card. [https://github.com/woocommerce/woocommerce-ios/pull/8428]
- [*] My Store: We fixed an issue with Visitors and Conversion stats where sometimes visitors could be counted more than once in the selected period. [https://github.com/woocommerce/woocommerce-ios/pull/8427]


11.6
-----
- [***] We added a new Analytics Hub inside the My Store area of the app. Simply click on the See More button under the store stats to check more detailed information on Revenue, Orders and Products. [https://github.com/woocommerce/woocommerce-ios/pull/8356]
- [*] In-Person Payments: fixed timing issues in payments flow, which caused "Remove card" to be shown for too long [https://github.com/woocommerce/woocommerce-ios/pull/8351]

11.5
-----
- [*] Account deletion is now supported for all users in settings or in the empty stores screen (in the ellipsis menu). [https://github.com/woocommerce/woocommerce-ios/pull/8179, https://github.com/woocommerce/woocommerce-ios/pull/8272]
- [*] In-Person Payments: We removed any references to Simple Payments from Orders, and the red badge from the Menu tab and Menu Payments icon announcing the new Payments section. [https://github.com/woocommerce/woocommerce-ios/pull/8183]
- [internal] Store creation flow was improved with native implementation. It is available from the login prologue (`Get Started` CTA), login email error screen, and store picker (`Add a store` CTA from the empty stores screen or at the bottom of the store list). [Example testing steps in https://github.com/woocommerce/woocommerce-ios/pull/8251]
- [internal] New stores have two new Products onboarding features: A banner with an `Add a Product` CTA on the My Store screen, and the option to add new products using templates. [https://github.com/woocommerce/woocommerce-ios/pull/8294]

11.4
-----
- [*] Add System Status Report to ZenDesk support requests. [https://github.com/woocommerce/woocommerce-ios/pull/8171]


11.3
-----
- [*] In-Person Payments: Show spinner while preparing reader for payment, instead of saying it's ready before it is. [https://github.com/woocommerce/woocommerce-ios/pull/8115]
- [internal] In-Person Payments: update StripeTerminal from 2.7 to 2.14 [https://github.com/woocommerce/woocommerce-ios/pull/8132]
- [*] In-Person Payments: Fixed payment method prompt for WisePad 3 to show only Tap and Insert options [https://github.com/woocommerce/woocommerce-ios/pull/8136]

11.2
-----
- [***] You can now preview draft products before publishing. [https://github.com/woocommerce/woocommerce-ios/pull/8102]
- [*] The survey at the end of the login onboarding flow is no longer available. [https://github.com/woocommerce/woocommerce-ios/pull/8062]
- [*] Fixed layout issues on the Account Mismatch error screen. [https://github.com/woocommerce/woocommerce-ios/pull/8074]
- [*] The Accept Payments Easily banner has been removed from the order list [https://github.com/woocommerce/woocommerce-ios/pull/8078]

11.1
-----
- [**] You can now search customers when creating or editing an order. [https://github.com/woocommerce/woocommerce-ios/issues/7741]
- [internal] Store creation is available from the login prologue, login email error screen, and store picker. [https://github.com/woocommerce/woocommerce-ios/pull/8023]
- [internal] The login flow is simplified with only the option to log in with WordPress.com. This flow is presented in parallel with the existing flow in an A/B test experiment. [https://github.com/woocommerce/woocommerce-ios/pull/7996]
- [**] Relevant Just In Time Messages will be displayed on the My Store screen [https://github.com/woocommerce/woocommerce-ios/issues/7853]

11.0
-----
- [internal] Add support for controlling performance monitoring via Sentry. **Off by default**. [https://github.com/woocommerce/woocommerce-ios/pull/7831]


10.9
-----
- [***] Dropped iOS 14 support. From now we support iOS 15 and later. [https://github.com/woocommerce/woocommerce-ios/pull/7851]
- [*] Login: Now you can handle Jetpack site connection for your self-hosted sites from the app. [https://github.com/woocommerce/woocommerce-ios/pull/7847]


10.8
-----
- [***] Stats: Now you can add a Today's Stats Widget to your lock screen (iOS 16 only) to monitor your sales. [https://github.com/woocommerce/woocommerce-ios/pull/7839]
- [internal] In-Person Payments: add UTM parameters to card reader purchase URLs to allow attribution [https://github.com/woocommerce/woocommerce-ios/pull/7858]
- [*] In-Person Payments: the Purchase card reader links now all open in authenticated web views, to make it easier to log in to woocommerce.com. [https://github.com/woocommerce/woocommerce-ios/pull/7862]

10.7
-----
- [*] Universal Links: Users can now open universal links in the app. [https://github.com/woocommerce/woocommerce-ios/pull/7632]
- [internal] Store picker: Show error when the role eligibility check fails while selecting a store. [https://github.com/woocommerce/woocommerce-ios/pull/7816]
- [internal] Store picker: Add loading state to `Continue` button. [https://github.com/woocommerce/woocommerce-ios/pull/7821]
- [internal] Store picker: Use Jetpack tunnel API for fetching user info for role checking. [https://github.com/woocommerce/woocommerce-ios/pull/7822]
- [*] Allow in-app notices to be swiped away [https://github.com/woocommerce/woocommerce-ios/pull/7801]

10.6
-----

- [**] Products tab: products search now has an option to search products by SKU. Stores with WC version 6.6+ support partial SKU search, otherwise the product(s) with the exact SKU match is returned. [https://github.com/woocommerce/woocommerce-ios/pull/7781]
- [*] Fixed a rare crash when selecting a store in the store picker. [https://github.com/woocommerce/woocommerce-ios/pull/7765]
- [*] Settings: Display the WooCommerce version and available updates in Settings [https://github.com/woocommerce/woocommerce-ios/pull/7779]
- [*] Show suggestion for logging in to a WP.com site with a mismatched WP.com account. [https://github.com/woocommerce/woocommerce-ios/pull/7773]
- [*] Help center: Added help center web page with FAQs for "Not a WooCommerce site" and "Wrong WordPress.com account" error screens. [https://github.com/woocommerce/woocommerce-ios/pull/7767, https://github.com/woocommerce/woocommerce-ios/pull/7769]
- [*] Now you can bulk edit variation prices. [https://github.com/woocommerce/woocommerce-ios/pull/7803]
- [**] Reviews: Now you can reply to product reviews using the Reply button while viewing a product review. [https://github.com/woocommerce/woocommerce-ios/pull/7799]

10.5
-----
- [**] Products: Now you can duplicate products from the More menu of the product detail screen. [https://github.com/woocommerce/woocommerce-ios/pull/7727]
- [**] Login: Added Jetpack connection support from the Account Mismatch error screen. [https://github.com/woocommerce/woocommerce-ios/pull/7748]
- [*] Orders: We are bringing back the ability to add/edit customer notes and addresses from the main order screen [https://github.com/woocommerce/woocommerce-ios/pull/7750]
- [*] Help center: Added help center web page with FAQs for "Wrong WordPress.com account error" screen. [https://github.com/woocommerce/woocommerce-ios/pull/7747]
- [*] Widgets: The Today's Stat Widget adds support for bigger fonts. [https://github.com/woocommerce/woocommerce-ios/pull/7752]

10.4
-----
- [***] Stats: Now you can add a Today's Stats Widget to your homescreen to monitor your sales. [https://github.com/woocommerce/woocommerce-ios/pull/7732]
- [*] Help center: Added help center web page with FAQs for "Pick a WooCommerce Store", "Enter WordPress.com password" and "Open mail to find magic link" screens. [https://github.com/woocommerce/woocommerce-ios/pull/7641, https://github.com/woocommerce/woocommerce-ios/pull/7730, https://github.com/woocommerce/woocommerce-ios/pull/7737]
- [*] In-Person Payments: Fixed a bug where cancelling a card reader connection would temporarily prevent further connections [https://github.com/woocommerce/woocommerce-ios/pull/7689]
- [*] In-Person Payments: Improvements to the card reader connection flow UI [https://github.com/woocommerce/woocommerce-ios/pull/7687]
- [*] Login: Users can now set up the Jetpack connection between a self-hosted site and their WP.com account. [https://github.com/woocommerce/woocommerce-ios/pull/7608]
- [*] Product list: the "Draft" blue color is fixed to be more readable for a draft product row in the product list. [https://github.com/woocommerce/woocommerce-ios/pull/7724]
- [*] Notifications: App icon badge is now cleared correctly after visiting the orders tab. [https://github.com/woocommerce/woocommerce-ios/pull/7735]

10.3
-----
- [*] Dashboard: the last selected time range tab (Today/This Week/This Month/This Year) is persisted for the site and shown on the next site launch (app launch or switching stores). [https://github.com/woocommerce/woocommerce-ios/pull/7638]
- [*] Dashboard: swiping to another time range tab now triggers syncing for the target tab. Previously, the stats on the target tab aren't synced from the swipe gesture. [https://github.com/woocommerce/woocommerce-ios/pull/7650]
- [*] In-Person Payments: Fixed an issue where the Pay in Person toggle could be out of sync with the setting on the website. [https://github.com/woocommerce/woocommerce-ios/pull/7656]
- [*] In-Person Payments: Removed the need to sign in when purchasing a card reader [https://github.com/woocommerce/woocommerce-ios/pull/7670]
- [*] In-Person Payments: Fixed a bug where canceling a reader connection could result in being unable to connect a reader in future [https://github.com/woocommerce/woocommerce-ios/pull/7678]
- [*] In-Person Payments: Fixed a bug which prevented the Collect Payment button from being shown for Cash on Delivery orders  [https://github.com/woocommerce/woocommerce-ios/pull/7694]

10.2
-----
- [*] Help center: Added help center web page with FAQs for "Enter Store Credentials", "Enter WordPress.com email " and "Jetpack required Error" screens. [https://github.com/woocommerce/woocommerce-ios/pull/7588, https://github.com/woocommerce/woocommerce-ios/pull/7590, https://github.com/woocommerce/woocommerce-ios/pull/7621]
- [*] In-Person Payments: Fixed the Learn More link from the `Enable Pay in Person` onboarding screen for WCPay [https://github.com/woocommerce/woocommerce-ios/pull/7598]
- [**] In-Person Payments: Added a switch for the Pay in Person payment method on the Payments menu. This allows you to accept In-Person Payments for website orders [https://github.com/woocommerce/woocommerce-ios/pull/7613]

10.1
-----
- [*] In-Person Payments: The onboarding notice on the In-Person Payments menu is correctly dismissed after multiple prompts are shown. [https://github.com/woocommerce/woocommerce-ios/pull/7543]
- [*] Help center: Added custom help center web page with FAQs for "Enter Store Address" and "Enter WordPress.com email" screens. [https://github.com/woocommerce/woocommerce-ios/pull/7553, https://github.com/woocommerce/woocommerce-ios/pull/7573]
- [*] In-Person Payments: The plugin selection is saved correctly after multiple onboarding prompts. [https://github.com/woocommerce/woocommerce-ios/pull/7544]
- [**] In-Person Payments: A new prompt to enable `Pay in Person` for your store's checkout, to accept In-Person Payments for website orders [https://github.com/woocommerce/woocommerce-ios/issues/7474]

10.0
-----
- [**] In-Person Payments and Simple Payments have been moved to a new Payments section [https://github.com/woocommerce/woocommerce-ios/pull/7473]
- [*] Login: on the WP.com password screen, the magic link login option is moved from below "Reset your password" to below the primary Continue button for higher visibility. [https://github.com/woocommerce/woocommerce-ios/pull/7469]
- [*] Login: some minor enhancements are made to the error screen after entering an invalid WP.com email - a new "What is WordPress.com?" link, hiding the "Log in with store address" button when it's from the store address login flow, and some copy changes. [https://github.com/woocommerce/woocommerce-ios/pull/7485]
- [**] In-Person Payments: Accounts with pending requirements are no longer blocked from taking payments - we have added a skip button to the relevant screen. [https://github.com/woocommerce/woocommerce-ios/pull/7504]
- [*] Login: New button added to the empty site picker screen to enter a site address for troubleshooting. [https://github.com/woocommerce/woocommerce-ios/pull/7484]

9.9
-----
- [*] [Sign in with store credentials]: New screen added with instructions to verify Jetpack connected email. [https://github.com/woocommerce/woocommerce-ios/pull/7424]
- [*] [Sign in with store credentials]: Stop clearing username/password after an invalid attempt to enable users to fix typos. [https://github.com/woocommerce/woocommerce-ios/pull/7444]
- [*] Login: after entering WP.com email, a magic link is automatically sent when it is enabled (magic links are disabled for A8C emails and WP.com accounts with recently changed password) and a new screen is shown with an option to log in with password. [https://github.com/woocommerce/woocommerce-ios/pull/7449]

9.8
-----
- [***] Login: Introduce a way to sign in using store credentials.  [https://github.com/woocommerce/woocommerce-ios/pull/7320]
- [**] Login: You can now install WooCommerce to your self-hosted sites from the login flow. [https://github.com/woocommerce/woocommerce-ios/pull/7401]
- [**] Orders: Now you can quickly mark an order as completed by swiping it to the left! [https://github.com/woocommerce/woocommerce-ios/pull/7385]
- [*] In-Person Payments: The purchase card reader information card appears also in the Orders list screen. [https://github.com/woocommerce/woocommerce-ios/pull/7326]
- [*] Login: in release 9.7, when the app is in logged out state, an onboarding screen is shown before the prologue screen if the user hasn't finished or skipped it. In release 9.8, a survey is added to the end of the onboarding screen. [https://github.com/woocommerce/woocommerce-ios/pull/7416]
- [*] Login: a local notification is scheduled after the user encounters an error from logging in with an invalid site address or WP.com email/password. Please see testing scenarios in the PR, with regression testing on order/review remote notifications. [https://github.com/woocommerce/woocommerce-ios/pull/7323, https://github.com/woocommerce/woocommerce-ios/pull/7372, https://github.com/woocommerce/woocommerce-ios/pull/7422]

9.7
-----
- [***] Orders: Orders can now be edited within the app. [https://github.com/woocommerce/woocommerce-ios/pull/7300]
- [**] Orders: You can now view the Custom Fields for an order in the Order Details screen. [https://github.com/woocommerce/woocommerce-ios/pull/7310]
- [*] In-Person Payments: Card Reader Manuals now appear based on country availability, consolidated into an unique view [https://github.com/woocommerce/woocommerce-ios/pull/7178]
- [*] Login: Jetpack setup flow is now accessible from the Login with Store Address flow. [https://github.com/woocommerce/woocommerce-ios/pull/7294]
- [*] In-Person Payments: The purchase card reader information card can be dismissed [https://github.com/woocommerce/woocommerce-ios/pull/7260]
- [*] In-Person Payments: When dismissing the purchase card reader information card, the user can choose to be reminded in 14 days. [https://github.com/woocommerce/woocommerce-ios/pull/7271]
- [*] In-Person Payments: The purchase card reader information card appears also in the App Settings screen. [https://github.com/woocommerce/woocommerce-ios/pull/7308]
- [*] Refund lines in the Order details screen now appear ordered from oldest to newest [https://github.com/woocommerce/woocommerce-ios/pull/7287]
- [*] Login: when the app is in logged out state, an onboarding screen is shown before the prologue screen if the user hasn't finished or skipped it.  [https://github.com/woocommerce/woocommerce-ios/pull/7324]
- [*] Orders: When a store has no orders yet, there is an updated message with a link to learn more on the Orders tab. [https://github.com/woocommerce/woocommerce-ios/pull/7328]

9.6
-----
- [***] Coupons: Coupons can now be created from within the app. [https://github.com/woocommerce/woocommerce-ios/pull/7239]
- [**] Order Details: All unpaid orders have a Collect Payment button, which shows a payment method selection screen. Choices are Cash, Card, and Payment Link. [https://github.com/woocommerce/woocommerce-ios/pull/7111]
- [**] In-Person Payments: Support for selecting preferred payment gateway when multiple extensions are installed on the store. [https://github.com/woocommerce/woocommerce-ios/pull/7153]
- [*] Coupons: Removed the redundant animation when reloading the coupon list. [https://github.com/woocommerce/woocommerce-ios/pull/7137]
- [*] Login: Display "What is WordPress.com?" link in "Continue With WordPress.com" flow. [https://github.com/woocommerce/woocommerce-ios/pull/7213]
- [*] Login: Display the Jetpack requirement error after login is successful.
- [*] Login: Display a "New to WooCommerce?" link in the login prologue screen above the login buttons. [https://github.com/woocommerce/woocommerce-ios/pull/7261]
- [*] In-Person Payments: Publicize the Card Present Payments feature on the Payment Method screen [https://github.com/woocommerce/woocommerce-ios/pull/7225]
- [*] In-Person Payments: Add blog_id to IPP transaction description to match WCPay [https://github.com/woocommerce/woocommerce-ios/pull/7221]
- [*] Product form: after uploading an image, the product can now be saved immediately while the image is being uploaded in the background. When no images are pending upload for the saved product, the images are added to the product. Testing instructions: https://github.com/woocommerce/woocommerce-ios/pull/7196. [https://github.com/woocommerce/woocommerce-ios/pull/7254]

9.5
-----
- [*] Coupons: Fixed issue saving "Individual Use" and "Exclude Sale Items" fields. [https://github.com/woocommerce/woocommerce-ios/pull/7117]
- [*] Orders: The customer shipping/billing address form now navigates back automatically after selecting a country or state. [https://github.com/woocommerce/woocommerce-ios/pull/7119]
- [internal] In settings and empty stores screen, the "Close Account" link is shown for users who signed in with Apple (the only way to create an account) to close their WordPress.com account. [https://github.com/woocommerce/woocommerce-ios/pull/7143]

9.4
-----
- [*] Orders: Order details now displays both the date and time for all orders. [https://github.com/woocommerce/woocommerce-ios/pull/6996]
- [*] Simple payments have the `Card` option available for stores with configuration issues to resolve, and show onboarding to help resolve them [https://github.com/woocommerce/woocommerce-ios/pull/7002]
- [*] Order & Product list: Now, we can pull to refresh from an empty view. [https://github.com/woocommerce/woocommerce-ios/pull/7023, https://github.com/woocommerce/woocommerce-ios/pull/7030]
- [*] Order Creation: Fixes a bug where selecting a variable product to add to a new order would sometimes open the wrong list of product variations. [https://github.com/woocommerce/woocommerce-ios/pull/7042]
- [*] Collect payment button on Order Details no longer flickers when the screen loads [https://github.com/woocommerce/woocommerce-ios/pull/7043]
- [*] Issue refund button on Order Details is shown for all paid orders [https://github.com/woocommerce/woocommerce-ios/pull/7046]
- [*] Order Creation: Fixes several bugs with the Products section not showing the correct order items or not correctly updating the item quantity. [https://github.com/woocommerce/woocommerce-ios/pull/7067]

9.3
-----
- [***] In-Person Payments is now available for merchants using WooCommerce Payments in Canada. [https://github.com/woocommerce/woocommerce-ios/pull/6954]
- [*] In-Person Payments: Accessibility improvement [https://github.com/woocommerce/woocommerce-ios/pull/6869, https://github.com/woocommerce/woocommerce-ios/pull/6886, https://github.com/woocommerce/woocommerce-ios/pull/6906]
- [*] Orders: Now it's possible to select and copy text from the notes on an order. [https://github.com/woocommerce/woocommerce-ios/pull/6894]
- [*] Support Arabic numerals on amount fields. [https://github.com/woocommerce/woocommerce-ios/pull/6891]
- [*] Product Selector: Enabled selecting all variations on variable product rows. [https://github.com/woocommerce/woocommerce-ios/pull/6899]
- [internal] Order Creation: Adding new products, shipping, fee, or customer details to an order now blocks the UI immediately while the order is syncing remotely. [https://github.com/woocommerce/woocommerce-ios/pull/6974]

- [*] Coupons: Now it's possible to update discount types for coupons. [https://github.com/woocommerce/woocommerce-ios/pull/6935]
- [*] Orders tab: the view width now adjusts to the app in tablet split view on iOS 15. [https://github.com/woocommerce/woocommerce-ios/pull/6951]

9.2
-----
- [***] Experimental Features: Coupons editing and deletion features are now enabled as part of coupon management. [https://github.com/woocommerce/woocommerce-ios/pull/6853]
- [*] Order Creation: Updated percentage fee flow - added amount preview, disabled percentage option when editing. [https://github.com/woocommerce/woocommerce-ios/pull/6763]
- [*] Product Details: Update status badge layout and show it for more cases. [https://github.com/woocommerce/woocommerce-ios/pull/6768]
- [*] Coupons: now, the percentage amount of coupons will be displayed correctly in the listing and in coupon detail if the amount contains fraction digits. [https://github.com/woocommerce/woocommerce-ios/pull/6804]
- [*] Coupons: Filter initial search results to show only coupons of the currently selected store. [https://github.com/woocommerce/woocommerce-ios/pull/6800]
- [*] Coupons: Fixed crash when there are duplicated items on the coupon list. [https://github.com/woocommerce/woocommerce-ios/pull/6798]
- [*] In-Person Payments: Run onboarding checks when connecting a reader. [https://github.com/woocommerce/woocommerce-ios/pull/6761, https://github.com/woocommerce/woocommerce-ios/pull/6774, https://github.com/woocommerce/woocommerce-ios/pull/6789]
- [*] In-Person Payments: after collecting payment for an order, merchants can now email the receipt in addition to printing it in Order Details > See Receipt if email is available on the device. [https://github.com/woocommerce/woocommerce-ios/pull/6833]

9.1
-----

- [*] Product name field in product form - Remove scroll behaviour and increase field height to fully display long product names. [https://github.com/woocommerce/woocommerce-ios/pull/6681]
- [*] Filter toolbar in Products list tab - Filter toolbar is pinned outside of the products list. [https://github.com/woocommerce/woocommerce-ios/pull/6698]
- [internal] Loading screens are refactored to avoid duplicated code and a potential crash. Please quickly smoke test them to make sure that everything still works as before. [https://github.com/woocommerce/woocommerce-ios/pull/6717]
- [*] Shipping settings - Weight and shipping package dimensions are localized based on device locale. Also, decimal point information is no longer lost upon saving a product, when using comma as a decimal separator. [https://github.com/woocommerce/woocommerce-ios/pull/6721]

9.0
-----

- [*] Share payment links from the order details screen. [https://github.com/woocommerce/woocommerce-ios/pull/6609]
- [internal] Reviews lists on Products and Menu tabs are refactored to avoid duplicated code. Please quickly smoke test them to make sure that everything still works as before. [https://github.com/woocommerce/woocommerce-ios/pull/6553]
- [**] Now it's possible to change the order of the product images. [https://github.com/woocommerce/woocommerce-ios/pull/6620]
- [*] Improved accessibility for the error banner and info banner displayed in Orders and Products. [https://github.com/woocommerce/woocommerce-ios/pull/6633]

8.9
-----
- [*] Coupons: Fixed issue loading the coupon list from the local storage on initial load. [https://github.com/woocommerce/woocommerce-ios/pull/6463]
- [*] Coupons: Update layout of the coupon details screen. [https://github.com/woocommerce/woocommerce-ios/pull/6522]
- [*] In-Person Payments: Removed collecting L2/L3 data. [https://github.com/woocommerce/woocommerce-ios/pull/6519]
- [*] Hub Menu: Multiple menu items can no longer be tapped simultaneously. [https://github.com/woocommerce/woocommerce-ios/pull/6484]
- [*] Jetpack CP: Fixed crash when attempting to access WP-Admin with an invalid URL that has an unsupported scheme. [https://github.com/woocommerce/woocommerce-ios/pull/6502]
- [***] Orders: Order Creation is now available to everyone! You can go to the Orders tab and tap the + button to create a new order. [https://github.com/woocommerce/woocommerce-ios/pull/6537]
- [internal] Loading screens are refactored to avoid duplicated code and a potential crash. Please quickly smoke test them to make sure that everything still works as before. [https://github.com/woocommerce/woocommerce-ios/pull/6535] [https://github.com/woocommerce/woocommerce-ios/pull/6544]

8.8
-----
- [*] Updates the app's About screen to be consistent with Automattic's other mobile apps. [https://github.com/woocommerce/woocommerce-ios/pull/6421]
- [***] Experimental Feature: It's now possible to add custom shipping method and fees in order creation flow. Tax amount and Order total is now synced from backend. [https://github.com/woocommerce/woocommerce-ios/pull/6429]
- [**] Now it's possible to filter orders by custom statuses. [https://github.com/woocommerce/woocommerce-ios/pull/6390]
- [*] Fixed issue presenting Edit Customer Note screen as a modal on large screens. [https://github.com/woocommerce/woocommerce-ios/pull/6406]
- [*] Products displayed in Order Detail now follow the same order of the web. [https://github.com/woocommerce/woocommerce-ios/pull/6401]
- [*] Simple Payments now shows a detailed tax break up before taking the payment. [https://github.com/woocommerce/woocommerce-ios/pull/6412]
- [*] Coupons list now shows an error view if coupons are disabled for the store. Coupons can be enabled again from this view. [https://github.com/woocommerce/woocommerce-ios/pull/6446]
- [*] Coupon details screen now displays more informative error messages when loading the total discount amount fails. [https://github.com/woocommerce/woocommerce-ios/pull/6457]
- [internal] Shipping Labels: the navigation bar in the web view for adding payments is now correctly hidden. [https://github.com/woocommerce/woocommerce-ios/pull/6435]

8.7
-----
- [**] In-Person Payments: Added card details to refund confirmation screen to help with refunding to the payment card [https://github.com/woocommerce/woocommerce-ios/pull/6241]
- [*] Coupons: Replace the toggles on Usage Details screen with text for uneditable contents. [https://github.com/woocommerce/woocommerce-ios/pull/6287]
- [*] Improve image loading for thumbnails especially on the Product list. [https://github.com/woocommerce/woocommerce-ios/pull/6299]
- [*] Coupons: Added feedback banner on the top of the coupon list. [https://github.com/woocommerce/woocommerce-ios/pull/6316]
- [*] Coupons: Handled error when loading total discounted amount fails. [https://github.com/woocommerce/woocommerce-ios/pull/6368]
- [internal] Removed all feature flags for Shipping Labels. Please smoke test all parts of Shipping Labels to make sure that everything still works as before. [https://github.com/woocommerce/woocommerce-ios/pull/6270]
- [*] In-Person Payments: Localized messages and UI [https://github.com/woocommerce/woocommerce-ios/pull/6317]
- [*] My Store: Fixed incorrect currency symbol of revenue text for stores with non-USD currency. [https://github.com/woocommerce/woocommerce-ios/pull/6335]
- [*] Notifications: Dismiss presented view before presenting content from notifications [https://github.com/woocommerce/woocommerce-ios/pull/6354]
- [*] Reviews: Fixed missing product information on first load [https://github.com/woocommerce/woocommerce-ios/pull/6367]
- [internal] Removed the feature flag for My store tab UI updates. Please smoke test the store stats and top performers in the "My store" tab to make sure everything works as before. [https://github.com/woocommerce/woocommerce-ios/pull/6334]
- [*] In-Person Payments: Add support for accepting payments on bookable products [https://github.com/woocommerce/woocommerce-ios/pull/6364]
- [*] In-Person Payments: Fixed issue where payment could be stuck prompting to remove the card if the payment was declined and retried before removing the card.

8.6
-----
- [***] Merchants can now view coupons in their stores by enabling Coupon Management in Experimental Features. [https://github.com/woocommerce/woocommerce-ios/pull/6209]
- [*] Orders: In the experimental Order Creation feature, product variations added to a new order now show a list of their attributes. [https://github.com/woocommerce/woocommerce-ios/pull/6131]
- [*] Enlarged the tap area for the action button on the notice view. [https://github.com/woocommerce/woocommerce-ios/pull/6146]
- [*] Reviews: Fixed crash on iPad when tapping the More button. [https://github.com/woocommerce/woocommerce-ios/pull/6187]
- [*] In-Person Payments: Remove Stripe from Experimental Features as it is always enabled now. [https://github.com/woocommerce/woocommerce-ios/pull/6205]
- [*] Disabled unnecessary selection of the "Refund via" row on the Refund Confirmation screen [https://github.com/woocommerce/woocommerce-ios/pull/6198]
- [*] Increased minimum version of Stripe extension for In-Person Payments to 6.2.0 [https://github.com/woocommerce/woocommerce-ios/pull/xxxx]
- [internal] Removed `pushNotificationsForAllStores` feature flag. Since the changes are non-trivial, it would be great to smoke test push notifications for all stores in beta testing. [https://github.com/woocommerce/woocommerce-ios/pull/6231]

8.5
-----
- [*] In-Person Payments: Inform the user when a card reader battery is so low that it needs to be charged before the reader can be connected. [https://github.com/woocommerce/woocommerce-ios/pull/5998]
- [***] The My store tab is having a new look with new conversion stats and shows up to 5 top performing products now (used to be 3). [https://github.com/woocommerce/woocommerce-ios/pull/5991]
- [**] Fixed a crash at the startup of the app, related to Gridicons. [https://github.com/woocommerce/woocommerce-ios/pull/6005]
- [***] Experimental Feature: It's now possible to create Orders in the app by enabling it in Settings > Experimental Features. For now you can change the order status, add products, and add customer details (billing and shipping addresses). [https://github.com/woocommerce/woocommerce-ios/pull/6060]
- [*] Fixed issue in date range selection for the orders filters where is some cases dates are not available for selection. [https://github.com/woocommerce/woocommerce-ios/pull/6090]
- [*] Enabled "view product in store" and "share product" options for variable products when accessing them through the order details screen. [https://github.com/woocommerce/woocommerce-ios/pull/6091]

8.4
-----
- [***] In-Person Payments: Support for Stripe M2 card reader. [https://github.com/woocommerce/woocommerce-ios/pull/5844]
- [***] We introduced a new tab called "Menu", a tab in the main navigation where you can browser different sub-sections of the app: Switch Store, Settings, WooCommerce Admin, View Store and Reviews. [https://github.com/woocommerce/woocommerce-ios/pull/5926]
- [***] Store admins can now access sites with plugins that have Jetpack Connection Package (e.g. WooCommerce Payments, Jetpack Backup) in the app. These sites do not require Jetpack-the-plugin to connect anymore. Store admins can still install Jetpack-the-plugin from the app through settings or a Jetpack banner. [https://github.com/woocommerce/woocommerce-ios/pull/5924]
- [*] Add/Edit Product screen: Fix transient product name while adding images.[https://github.com/woocommerce/woocommerce-ios/pull/5840]

8.3
-----
- [***] All merchants can create Simple Payments orders. [https://github.com/woocommerce/woocommerce-ios/pull/5684]
- [**] System status report can now be viewed and copied directly from within the app. [https://github.com/woocommerce/woocommerce-ios/pull/5702]
- [**] Product SKU input scanner is now available as a beta feature. To try it, enable it from settings and you can scan a barcode to use as the product SKU in product inventory settings! [https://github.com/woocommerce/woocommerce-ios/pull/5695]
- [**] Now you chan share a payment link when creating a Simple Payments order [https://github.com/woocommerce/woocommerce-ios/pull/5819]
- [*] Reviews: "Mark all as read" checkmark bar button item button replaced with menu button which launches an action sheet. Menu button is displayed only if there are unread reviews available.[https://github.com/woocommerce/woocommerce-ios/pull/5833]
- [internal] Refactored ReviewsViewController to add tests. [https://github.com/woocommerce/woocommerce-ios/pull/5834]

8.2
-----
- [***] In-Person Payments: Now you can collect Simple Payments on the go. [https://github.com/woocommerce/woocommerce-ios/pull/5635]
- [*] Products: After generating a new variation for a variable product, you are now taken directly to edit the new variation. [https://github.com/woocommerce/woocommerce-ios/pull/5649]
- [*] Dashboard: the visitor count in the Today tab is now shown when Jetpack site stats are enabled.
- [*] Add/Edit Product Images: tapping on the last `n` images while `n` images are pending upload does not crash the app anymore. [https://github.com/woocommerce/woocommerce-ios/pull/5672]

8.2
-----
- [*] Shipping Labels: Fixes a crash when saving a new shipping label after opening the order from a push notification. [https://github.com/woocommerce/woocommerce-ios/pull/5549]
- [**] In-Person Payments: Improved support for VoiceOver. [https://github.com/woocommerce/woocommerce-ios/pull/5572]
- [*] In-Person Payments: Fixes a crash when printing more than one receipt. [https://github.com/woocommerce/woocommerce-ios/pull/5575]

8.1
-----
- [***] Now it's possible to filter Order List by multiple statuses and date ranges. Plus, we removed the top tab bar on Orders Tab. [https://github.com/woocommerce/woocommerce-ios/pull/5491]
- [*] Login: Password AutoFill will suggest wordpress.com accounts. [https://github.com/woocommerce/woocommerce-ios/pull/5399]
- [*] Store picker: after logging in with store address, the pre-selected store is now the currently selected store instead of the store from login flow. [https://github.com/woocommerce/woocommerce-ios/pull/5508]
- [*] The application icon number from order push notifications is now cleared after visiting the orders tab. [https://github.com/woocommerce/woocommerce-ios/pull/5715]
- [internal] Migrated Settings screen to MVVM [https://github.com/woocommerce/woocommerce-ios/pull/5393]


8.0
-----
- [*] Product List: Add support for product filtering by category. [https://github.com/woocommerce/woocommerce-ios/pull/5388]
- [***] Push notifications are now supported for all connected stores. [https://github.com/woocommerce/woocommerce-ios/pull/5299]
- [*] Fix: in Settings > Switch Store, tapping "Dismiss" after selecting a different store does not switch stores anymore. [https://github.com/woocommerce/woocommerce-ios/pull/5359]

7.9
-----
- [*] Fix: after disconnecting a site or connecting to a new site, the sites in site picker (Settings > Switch Store) should be updated accordingly. The only exception is when the newly disconnected site is the currently selected site. [https://github.com/woocommerce/woocommerce-ios/pull/5241]
- [*] Order Details: Show a button on the "Product" section of Order Details screen to allow recreating shipping labels. [https://github.com/woocommerce/woocommerce-ios/pull/5255]
- [*] Edit Order Address - Enable `Done` button when `Use as {Shipping/Billing} Address` toggle is turned on. [https://github.com/woocommerce/woocommerce-ios/pull/5254]
- [*] Add/Edit Product: fix an issue where the product name keyboard is English only. [https://github.com/woocommerce/woocommerce-ios/pull/5288]
- [*] Order Details: some sites cannot parse order requests where the fields parameter has spaces, and the products section cannot load as a result. The spaces are now removed. [https://github.com/woocommerce/woocommerce-ios/pull/5298]

7.8
-----
- [***] Shipping Labels: merchants can create multiple packages for the same order, moving the items between different packages. [https://github.com/woocommerce/woocommerce-ios/pull/5190]
- [*] Fix: Navigation bar buttons are now consistently pink on iOS 15. [https://github.com/woocommerce/woocommerce-ios/pull/5139]
- [*] Fix incorrect info banner color and signature option spacing on Carrier and Rates screen. [https://github.com/woocommerce/woocommerce-ios/pull/5144]
- [x] Fix an error where merchants were unable to connect to valid stores when they have other stores with corrupted information https://github.com/woocommerce/woocommerce-ios/pull/5161
- [*] Shipping Labels: Fix issue with decimal values on customs form when setting the device with locales that use comma as decimal point. [https://github.com/woocommerce/woocommerce-ios/pull/5195]
- [*] Shipping Labels: Fix crash when tapping on Learn more rows of customs form. [https://github.com/woocommerce/woocommerce-ios/pull/5207]
- [*] Shipping Labels: The shipping address now prefills the phone number from the billing address if a shipping phone number is not available. [https://github.com/woocommerce/woocommerce-ios/pull/5177]
- [*] Shipping Labels: now in Carrier and Rates we always display the discounted rate instead of the retail rate if available. [https://github.com/woocommerce/woocommerce-ios/pull/5188]
- [*] Shipping Labels: If the shipping address is invalid, there are now options to email, call, or message the customer. [https://github.com/woocommerce/woocommerce-ios/pull/5228]
- [*] Accessibility: notify when offline mode banner appears or disappears. [https://github.com/woocommerce/woocommerce-ios/pull/5225]

7.7
-----
- [***] In-Person Payments: US merchants can now obtain a card reader and then collect payments directly from the app. [https://github.com/woocommerce/woocommerce-ios/pull/5030]
- [***] Shipping Labels: Merchants can now add new payment methods for shipping labels directly from the app. [https://github.com/woocommerce/woocommerce-ios/pull/5023]
- [**] Merchants can now edit shipping & billing addresses from orders. [https://github.com/woocommerce/woocommerce-ios/pull/5097]
- [x] Fix: now a default paper size will be selected in Shipping Label print screen. [https://github.com/woocommerce/woocommerce-ios/pull/5035]
- [*] Show banner on screens that use cached data when device is offline. [https://github.com/woocommerce/woocommerce-ios/pull/5000]
- [*] Fix incorrect subtitle on customs row of Shipping Label purchase flow. [https://github.com/woocommerce/woocommerce-ios/pull/5093]
- [*] Make sure customs form printing option is not available on non-international orders. [https://github.com/woocommerce/woocommerce-ios/pull/5104]
- [*] Fix incorrect logo for DHL in Shipping Labels flow. [https://github.com/woocommerce/woocommerce-ios/pull/5105]

7.6
-----
- [x] Show an improved error modal if there are problems while selecting a store. [https://github.com/woocommerce/woocommerce-ios/pull/5006]
- [***] Shipping Labels: Merchants can now add new custom and service packages for shipping labels directly from the app. [https://github.com/woocommerce/woocommerce-ios/pull/4976]
- [*] Fix: when product image upload fails, the image cell stop loading. [https://github.com/woocommerce/woocommerce-ios/pull/4989]

7.5
-----
- [***] Merchants can now purchase shipping labels and declare customs forms for international orders. [https://github.com/woocommerce/woocommerce-ios/pull/4896]
- [**] Merchants can now edit customer provided notes from orders. [https://github.com/woocommerce/woocommerce-ios/pull/4893]
- [*] Fix empty states sometimes not centered vertically [https://github.com/woocommerce/woocommerce-ios/pull/4890]
- [*] Fix error syncing products due to decoding failure of regular_price in product variations. [https://github.com/woocommerce/woocommerce-ios/pull/4901]
- [*] Hide bottom bar on shipping label purchase form. [https://github.com/woocommerce/woocommerce-ios/pull/4902]

7.4
-----
- [*] Fix an issue where some extension was not shown in order item details. [https://github.com/woocommerce/woocommerce-ios/pull/4753]
- [*] Fix: The refund button within Order Details will be hidden if the refund is zero. [https://github.com/woocommerce/woocommerce-ios/pull/4789]
- [*] Fix: Incorrect arrow direction for right-to-left languages on Shipping Label flow. [https://github.com/woocommerce/woocommerce-ios/pull/4796]
- [*] Fix: Shouldn't be able to schedule a sale without sale price. [https://github.com/woocommerce/woocommerce-ios/pull/4825]
- [*] Fix: Edit address screen is pushed twice in Shipping Label flow when missing name in origin or destination address. [https://github.com/woocommerce/woocommerce-ios/pull/4845]

7.3
-----
- [*] Order Detail: now we do not offer the "email note to customer" option if no email is available. [https://github.com/woocommerce/woocommerce-ios/pull/4680]
- [*] My Store: If there are errors loading the My Store screen, a banner now appears at the top of the screen with links to troubleshoot or contact support. [https://github.com/woocommerce/woocommerce-ios/pull/4704]
- [*] Fix: Added 'Product saved' confirmation message when a product is updated [https://github.com/woocommerce/woocommerce-ios/pull/4709]
- [*] Shipping Labels: Updated address validation to automatically use trivially normalized address for origin and destination. [https://github.com/woocommerce/woocommerce-ios/pull/4719]
- [*] Fix: Order details for products with negative prices now will show correctly [https://github.com/woocommerce/woocommerce-ios/pull/4683]
- [*] Fix: Order list not extend edge-to-edge in dark mode. [https://github.com/woocommerce/woocommerce-ios/pull/4728]
- [*] Plugins: Added list of active and inactive plugins that can be reached by admins in the settings screen. [https://github.com/woocommerce/woocommerce-ios/pull/4735]
- [*] Login: Updated appearance of back buttons in navigation bar to minimal style. [https://github.com/woocommerce/woocommerce-ios/pull/4726]
- [internal] Upgraded Zendesk SDK to version 5.3.0. [https://github.com/woocommerce/woocommerce-ios/pull/4699]
- [internal] Updated GoogleSignIn to version 6.0.1 through WordPressAuthenticator. There should be no functional changes, but may impact Google sign in flow. [https://github.com/woocommerce/woocommerce-ios/pull/4725]

7.2
-----
- [*] Order Fulfillment: Updated success notice message [https://github.com/woocommerce/woocommerce-ios/pull/4589]
- [*] Order Fulfillment: Fixed issue footer view getting clipped of by iPhone notch [https://github.com/woocommerce/woocommerce-ios/pull/4631]
- [*] Shipping Labels: Updated address validation to make sure a name is entered for each address. [https://github.com/woocommerce/woocommerce-ios/pull/4601]
- [*] Shipping Labels: Hide Contact button on Shipping To Address form when customer phone number is not provided. [https://github.com/woocommerce/woocommerce-ios/pull/4663]
- [*] Shipping Labels: Updated edge-to-edge table views for all forms. [https://github.com/woocommerce/woocommerce-ios/pull/4657]
- [*] Orders and Order Details: Updated edge-to-edge table views for consistent look across the app. [https://github.com/woocommerce/woocommerce-ios/pull/4638]
- [*] Reviews and Review Details: Updated edge-to-edge table views for consistent look across the app. [https://github.com/woocommerce/woocommerce-ios/pull/4637]
- [*] New error screen displayed to users without the required roles to access the store. [https://github.com/woocommerce/woocommerce-ios/pull/4493]

7.1
-----
- [***] Merchants from US can create shipping labels for physical orders from the app. The feature supports for now only orders where the shipping address is in the US. [https://github.com/woocommerce/woocommerce-ios/pull/4578]
- [**] Due to popular demand, the Order fulfill is displayed once again when clicking on the Mark order complete button. [https://github.com/woocommerce/woocommerce-ios/pull/4567]
- [*] Fix: Interactive pop gesture on Order Details and Settings screen. [https://github.com/woocommerce/woocommerce-ios/pull/4504]
- [*] Fix: Frozen refresh control and placeholder when switching tabs [https://github.com/woocommerce/woocommerce-ios/pull/4505]
- [internal] Stats tab: added network sync throttling [https://github.com/woocommerce/woocommerce-ios/pull/4494]

7.0
-----
- [**] Order Detail: now we display Order Items and Shipping Label Packages as separate sections. [https://github.com/woocommerce/woocommerce-ios/pull/4445]
- [*] Fix: Orders for a variable product with different configurations of a single variation will now show each order item separately. [https://github.com/woocommerce/woocommerce-ios/pull/4445]
- [*] If the Orders, Products, or Reviews lists can't load, a banner now appears at the top of the screen with links to troubleshoot or contact support. [https://github.com/woocommerce/woocommerce-ios/pull/4400, https://github.com/woocommerce/woocommerce-ios/pull/4407]
- [*] Fix: Stats tabs are now displayed and ordered correctly in RTL languages. [https://github.com/woocommerce/woocommerce-ios/pull/4444]
- [*] Fix: Missing "Add Tracking" button in orders details. [https://github.com/woocommerce/woocommerce-ios/pull/4520]


6.9
-----
- [*] Order Detail: now we display a loader on top, to communicate that the order detail view has not yet been fully loaded. [https://github.com/woocommerce/woocommerce-ios/pull/4396]
- [*] Products: You can edit product attributes for variations right from the main product form. [https://github.com/woocommerce/woocommerce-ios/pull/4350]
- [*] Improved CTA. "Print Shipping Label" instead of "Reprint Shipping Label". [https://github.com/woocommerce/woocommerce-ios/pull/4394]
- [*] Improved application log viewer. [https://github.com/woocommerce/woocommerce-ios/pull/4387]
- [*] Improved the experience when creating the first variation. [https://github.com/woocommerce/woocommerce-ios/pull/4405]

6.8
-----

- [***] Dropped iOS 13 support. From now we support iOS 14 and later. [https://github.com/woocommerce/woocommerce-ios/pull/4209]
- [**] Products: Added the option to create and edit a virtual product directly from the product detail screen. [https://github.com/woocommerce/woocommerce-ios/pull/4214]

6.7
-----
- [**] Add-Ons: Order add-ons are now available as a beta feature. To try it, enable it from settings! [https://github.com/woocommerce/woocommerce-ios/pull/4119]

6.6
-----
- [*] Fix: Product variations only support at most one image, so we won't show an option to add a second one. [https://github.com/woocommerce/woocommerce-ios/pull/3994]
- [*] Fix: The screen to select images from the Media Library would sometimes crash when the library had a specific number of images. [https://github.com/woocommerce/woocommerce-ios/pull/4003]
- [*] Improved error messages for logins. [https://github.com/woocommerce/woocommerce-ios/pull/3957]

6.5
-----
- [*] Fix: Product images with non-latin characters in filenames now will load correctly and won't break Media Library. [https://github.com/woocommerce/woocommerce-ios/pull/3935]
- [*] Fix: The screen to select images from the Media Library would sometimes crash when the library had a specific number of images. [https://github.com/woocommerce/woocommerce-ios/pull/4070]

6.4
-----
- [*] Login: New design and illustrations for the initial login screen, promoting the app's main features. [https://github.com/woocommerce/woocommerce-ios/pull/3867]
- [*] Enhancement/fix: Unify back button style across the app. [https://github.com/woocommerce/woocommerce-ios/pull/3872]

6.3
-----
- [**] Products: Now you can add variable products from the create product action sheet. [https://github.com/woocommerce/woocommerce-ios/pull/3836]
- [**] Products: Now you can easily publish a product draft or pending product using the navigation bar buttons [https://github.com/woocommerce/woocommerce-ios/pull/3846]
- [*] Fix: In landscape orientation, all backgrounds on detail screens and their subsections now extend edge-to-edge. [https://github.com/woocommerce/woocommerce-ios/pull/3808]
- [*] Fix: Creating an attribute or a variation no longer saves your product pending changes. [https://github.com/woocommerce/woocommerce-ios/pull/3832]
- [*] Enhancement/fix: image & text footnote info link rows are now center aligned in order details reprint shipping label info row and reprint screen. [https://github.com/woocommerce/woocommerce-ios/pull/3805]

6.2
-----

- [***] Products: When editing a product, you can now create/delete/update product variations, product attributes and product attribute options. https://github.com/woocommerce/woocommerce-ios/pull/3791
- [**] Large titles are enabled for the four main tabs like in Android. In Dashboard and Orders tab, a workaround is implemented with some UI/UX tradeoffs where the title size animation is not as smooth among other minor differences from Products and Reviews tab. We can encourage beta users to share any UI issues they find with large titles. [https://github.com/woocommerce/woocommerce-ios/pull/3763]
- [*] Fix: Load product inventory settings in read-only mode when the product has a decimal stock quantity. This fixes the products tab not loading due to product decoding errors when third-party plugins enable decimal stock quantities. [https://github.com/woocommerce/woocommerce-ios/pull/3717]
- [*] Fix: Loading state stuck in Reviews List. [https://github.com/woocommerce/woocommerce-ios/pull/3753]

6.1
-----
- [**] Products: When editing variable products, you can now edit the variation attributes to select different attribute options. [https://github.com/woocommerce/woocommerce-ios/pull/3628]
- [*] Fixes a bug where long pressing the back button sometimes displayed an empty list of screens.
- [*] Product Type: Updated product type detail to display "Downloadable" if a product is downloadable. [https://github.com/woocommerce/woocommerce-ios/pull/3647]
- [*] Product Description: Updated the placeholder text in the Aztec Editor screens to provide more context. [https://github.com/woocommerce/woocommerce-ios/pull/3668]
- [*] Fix: Update the downloadable files row to read-only, if the product is accessed from Order Details. [https://github.com/woocommerce/woocommerce-ios/pull/3669]
- [*] Fix: Thumbnail image of a product wasn't being loaded correctly in Order Details. [https://github.com/woocommerce/woocommerce-ios/pull/3678]
- [*] Fix: Allow product's `regular_price` to be a number and `sold_individually` to be `null` as some third-party plugins could alter the type in the API. This could help with the products tab not loading due to product decoding errors. [https://github.com/woocommerce/woocommerce-ios/pull/3679]
- [internal] Attempted fix for a crash in product image upload. [https://github.com/woocommerce/woocommerce-ios/pull/3693]

6.0
-----
- [**] Due to popular demand, the product SKU is displayed once again in Order Details screen. [https://github.com/woocommerce/woocommerce-ios/pull/3564]
- [*] Updated copyright notice to WooCommerce
- [*] Fix: top performers in "This Week" tab should be showing the same data as in WC Admin.
- [*] Fix: visitor stats in Dashboard should be more consistent with web data on days when the end date for more than one tab is the same (e.g. "This Week" and "This Month" both end on January 31). [https://github.com/woocommerce/woocommerce-ios/pull/3532]
- [*] Fix: navbar title on cross-sells products list displayed title for upsells [https://github.com/woocommerce/woocommerce-ios/pull/3565]
- [*] Added drag-and-drop sorting to Linked Products [https://github.com/woocommerce/woocommerce-ios/pull/3548]
- [internal] Refactored Core Data migrator stack to help reduce crashes [https://github.com/woocommerce/woocommerce-ios/pull/3523]


5.9
-----
- [**] Product List: if a user applies custom sort orders and filters in the Product List, now when they reopen the app will be able to see the previous settings applied. [https://github.com/woocommerce/woocommerce-ios/pull/3454]
- [*] Removed fulfillment screen and moved fulfillment to the order details screen. [https://github.com/woocommerce/woocommerce-ios/pull/3453]
- [*] Fix: billing information action sheets now are presented correctly on iPad. [https://github.com/woocommerce/woocommerce-ios/pull/3457]
- [*] fix: the rows in the product search list now don't have double separators. [https://github.com/woocommerce/woocommerce-ios/pull/3456]
- [*] Fix: During login, the spinner when a continue button is in loading state is now visible in dark mode. [https://github.com/woocommerce/woocommerce-ios/pull/3472]
- [*] fix: when adding a note to an order, the text gets no more deleted if you tap on “Email note to customer”. [https://github.com/woocommerce/woocommerce-ios/pull/3473]
- [*] Added Fees to order details. [https://github.com/woocommerce/woocommerce-ios/pull/3475]
- [*] fix: now we don't show any more similar alert notices if an error occurred. [https://github.com/woocommerce/woocommerce-ios/pull/3474]
- [*] fix: in Settings > Switch Store, the spinner in the "Continue" button at the bottom is now visible in dark mode. [https://github.com/woocommerce/woocommerce-ios/pull/3468]
- [*] fix: in order details, the shipping and billing address are displayed in the order of the country (in some eastern Asian countries, the address starts from the largest unit to the smallest). [https://github.com/woocommerce/woocommerce-ios/pull/3469]
- [*] fix: product is now read-only when opened from the order details. [https://github.com/woocommerce/woocommerce-ios/pull/3491]
- [*] fix: pull to refresh on the order status picker screen does not resets anymore the current selection. [https://github.com/woocommerce/woocommerce-ios/pull/3493]
- [*] When adding or editing a link (e.g. in a product description) link settings are now presented as a popover on iPad. [https://github.com/woocommerce/woocommerce-ios/pull/3492]
- [*] fix: the glitch when launching the app in logged out state or after tapping "Try another account" in store picker is now gone. [https://github.com/woocommerce/woocommerce-ios/pull/3498]
- [*] Minor enhancements: in product editing form > product reviews list, the rows don't show highlighted state on tap anymore since they are not actionable. Same for the number of upsell and cross-sell products in product editing form > linked products. [https://github.com/woocommerce/woocommerce-ios/pull/3502]


5.8
-----
- [***] Products M5 features are now available to all. Products M5 features: add and edit linked products, add and edit downloadable files, product deletion. [https://github.com/woocommerce/woocommerce-ios/pull/3420]
- [***] Shipping labels M1 features are now available to all: view shipping label details, request a refund, and reprint a shipping label via AirPrint. [https://github.com/woocommerce/woocommerce-ios/pull/3436]
- [**] Improved login flow, including better error handling. [https://github.com/woocommerce/woocommerce-ios/pull/3332]


5.7
-----
- [***] Dropped iOS 12 support. From now we support iOS 13 and later. [https://github.com/woocommerce/woocommerce-ios/pull/3216]
- [*] Fixed spinner appearance in the footer of orders list. [https://github.com/woocommerce/woocommerce-ios/pull/3249]
- [*] In order details, the image for a line item associated with a variation is shown now after the variation has been synced. [https://github.com/woocommerce/woocommerce-ios/pull/3314]
- [internal] Refactored Core Data stack so more errors will be propagated. [https://github.com/woocommerce/woocommerce-ios/pull/3267]


5.6
-----
- [**] Fixed order list sometimes not showing newly submitted orders.
- [*] now the date pickers on iOS 14 are opened as modal view. [https://github.com/woocommerce/woocommerce-ios/pull/3148]
- [*] now it's possible to remove an image from a Product Variation if the WC version 4.7+. [https://github.com/woocommerce/woocommerce-ios/pull/3159]
- [*] removed the Product Title in product screen navigation bar. [https://github.com/woocommerce/woocommerce-ios/pull/3187]
- [*] the icon of the cells inside the Product Detail are now aligned at 10px from the top margin. [https://github.com/woocommerce/woocommerce-ios/pull/3199]
- [**] Added the ability to issue refunds from the order screen. Refunds can be done towards products or towards shipping. [https://github.com/woocommerce/woocommerce-ios/pull/3204]
- [*] Prevent banner dismiss when tapping "give feedback" on products screen. [https://github.com/woocommerce/woocommerce-ios/pull/3221]
- [*] Add keyboard dismiss in Add Tracking screen [https://github.com/woocommerce/woocommerce-ios/pull/3220]


5.5
-----
- [**] Products M4 features are now available to all. Products M4 features: add a simple/grouped/external product with actions to publish or save as draft. [https://github.com/woocommerce/woocommerce-ios/pull/3133]
- [*] enhancement: Order details screen now shows variation attributes for WC version 4.7+. [https://github.com/woocommerce/woocommerce-ios/pull/3109]
- [*] fix: Product detail screen now includes the number of ratings for that product. [https://github.com/woocommerce/woocommerce-ios/pull/3089]
- [*] fix: Product subtitle now wraps correctly in order details. [https://github.com/woocommerce/woocommerce-ios/pull/3201]


5.4
-----
- [*] fix: text headers on Product price screen are no more clipped with large text sizes. [https://github.com/woocommerce/woocommerce-ios/pull/3090]


5.4
-----
- [*] fix: the footer in app Settings is now correctly centered.
- [*] fix: Products tab: earlier draft products now show up in the same order as in core when sorting by "Newest to Oldest".
- [*] enhancement: in product details > price settings, the sale dates can be edited inline in iOS 14 using the new date picker. Also, the sale end date picker editing does not automatically end on changes anymore. [https://github.com/woocommerce/woocommerce-ios/pull/3044]
- [*] enhancement: in order details > add tracking, the date shipped can be edited inline in iOS 14 using the new date picker. [https://github.com/woocommerce/woocommerce-ios/pull/3044]
- [*] enhancement: in products list, the "(No Title)" placeholder will be showed when a product doesn't have the title set. [https://github.com/woocommerce/woocommerce-ios/pull/3068]
- [*] fix: the placeholder views in the top dashboard chart and orders tab do not have unexpected white background color in Dark mode in iOS 14 anymore. [https://github.com/woocommerce/woocommerce-ios/pull/3063]


5.3
-----
- [**] In Settings > Experimental Features, a Products switch is now available for turning Products M4 features on and off (default off). Products M4 features: add a simple/grouped/external product with actions to publish or save as draft.
- [*] Opening a product from order details now shows readonly product details of the same styles as in editable product details.
- [*] Opening a product variation from order details now shows readonly product variation details and this product variation does not appear in the Products tab anymore.
- [*] Enhancement: when not saving a product as "published", the in-progress modal now shows title and message like "saving your product" instead of "publishing your product".
- [*] In product and variation list, the stock quantity is not shown anymore when stock management is disabled.
- [*] Enhancement: when the user attempts to dismiss the product selector search modal while at least one product is selected for a grouped product's linked products, a discard changes action sheet is shown.
- [internal] Renamed a product database table (Attribute) to GenericAttribute. This adds a new database migration.  [https://github.com/woocommerce/woocommerce-ios/pull/2883]
- [internal] Refactored the text fields in the Manual Shipment Tracking page. [https://github.com/woocommerce/woocommerce-ios/pull/2979]
- [internal] Attempt fix for startup crashes. [https://github.com/woocommerce/woocommerce-ios/pull/3069]


5.2
-----
- [**] Products: now you can editing basic fields for non-core products (whose product type is not simple/external/variable/grouped) - images, name, description, readonly price, readonly inventory, tags, categories, short description, and product settings.
- [*] Enhancement: for variable products, the stock status is now shown in its variation list.
- [*] Sign In With Apple: if the Apple ID has been disconnected from the WordPress app (e.g. in Settings > Apple ID > Password & Security > Apps using Apple ID), the app is logged out on app launch or app switch.
- [*] Now from an Order Detail it's only possible to open a Product in read-only mode.
- [internal] #2881 Upgraded WPAuth from 1.24 to 1.26-beta.12. Regressions may happen in login flows.
- [internal] #2896 Configured the same user agent header for all the network requests made through the app.
- [internal] #2879 After logging out, the persistent store is not reset anymore to fix a crash in SIWA revoked token scenario after app launch (issue #2830). No user-facing changes are intended, the data should be associated with a site after logging out and in like before.

5.1
-----
- [*] bugfix: now reviews are refreshed correctly. If you try to delete or to set as spam a review from the web, the result will match in the product reviews list.
- [*] If the Products switch is on in Settings > Experimental Features:
  - For a variable product, the stock status is not shown in the product details anymore when stock management is disabled since stock status is controlled at variation level.
- [internal] The Order List and Orders Search → Filter has a new backend architecture (#2820). This was changed as an experiment to fix #1543. This affects iOS 13.0 users only. No new behaviors have been added. Github project: https://git.io/JUBco.
- [*] Orders → Search list will now show the full counts instead of “99+”. #2825


5.0
-----
- [*] Order details > product details: tapping outside of the bottom sheet from "Add more details" menu does not dismiss the whole product details anymore.
- [*] If the Products switch is on in Settings > Experimental Features, product editing for basic fields are enabled for non-core products (whose product type is not simple/external/variable/grouped) - images, name, description, readonly price, readonly inventory, tags, categories, short description, and product settings.
- [*] Order Detail: added "Guest" placeholder on Order Details card when there's no customer name.
- [*] If the Products switch is on in Settings > Experimental Features:
  - Product editing for basic fields are enabled for non-core products (whose product type is not simple/external/variable/grouped) - images, name, description, readonly price, readonly inventory, tags, categories, short description, and product settings.
  - Inventory and shipping settings are now editable for a variable product.
  - A product variation's stock status is now editable in inventory settings.
  - Reviews row is now hidden if reviews are disabled.
  - Now it's possible to open the product's reviews screen also if there are no reviews.
  - We improved our VoiceOver support in Product Detail screen.
- [*] In Settings, the "Feature Request" button was replaced with "Send Feedback" (Survey) (https://git.io/JUmUY)


4.9
-----
- [**] Sign in with Apple is now available in the log in process.
- [**] In Settings > Experimental Features, a Products switch is now available for turning Products M3 features on and off for core products (default off for beta testing). Products M3 features: edit grouped, external and variable products, enable/disable reviews, change product type and update categories and tags.
- [*] Edit Products: the update action now shows up on the product details after updating just the sale price.
- [*] Fix a crash that sometimes happen when tapping on a Product Review push notification.
- [*] Variable product > variation list: a warning banner is shown if any variations do not have a price, and warning text is shown on these variation rows.


4.8
-----
- [*] Enabled right/left swipe on product images.


4.7
-----
- [*] Fixed an intermittent crash when sending an SMS from the app.


4.6
-----
- [*] Fix an issue in the y-axis values on the dashboard charts where a negative value could show two minus signs.
- [*] When a simple product doesn't have a price set, the price row on the product details screen now shows "Add Price" placeholder instead of an empty regular price.
- [*] If WooCommerce 4.0 is available the app will show the new stats dashboard, otherwise will show a banner indicating the user to upgrade.
- [*] The total orders row is removed from the readonly product details (products that are not a simple product) to avoid confusion since it's not shown on the editable form for simple products.


4.5
-----
- [**] Products: now you can update product images, product settings, viewing and sharing a product.
- [*] In Order Details, the item subtotal is now shown on the right side instead of the quantity. The quantity can still be viewed underneath the product name.
- [*] In Order Details, SKU was removed from the Products List. It is still shown when fulfilling the order or viewing the product details.
- [*] Polish the loading state on the product variations screen.
- [*] When opening a simple product from outside of the Products tab (e.g. from Top Performers section or an order), the product name and ellipsis menu (if the Products feature switch is enabled) should be visible in the navigation bar.


4.4
-----
- Order Detail: the HTML shipping method is now showed correctly
- [internal] Logging in via 'Log in with Google' has changes that can cause regressions. See https://git.io/Jf2Fs for full testing details.
- [**] Fix bugs related to push notifications: after receiving a new order push notification, the Reviews tab does not show a badge anymore. The application icon badge number is now cleared by navigating to the Orders tab and/or the Reviews tab, depending on the types of notifications received.
- [*] The discard changes prompt now only appears when navigating from product images screen if any images have been deleted.
- [*] Fix the issue where product details screen cannot be scrolled to the bottom in landscape after keyboard is dismissed (e.g. from editing product title).
- [*] The product name is now shown in the product details navigation bar so that the name is always visible.
- [*] The images pending upload should be visible after editing product images from product details.
- [*] The discard changes prompt does not appear when navigating from product settings detail screens with a text field (slug, purchase note, and menu order) anymore.
- [*] Fix the wrong cell appearance in the order status list.
- [*] The "View product in store" action will be shown only if the product is published.
- [internal] Modified the component used for fetching data from the database. Please watch out for crashes in lists.


4.3
-----
- Products: now the Product details can be edited and saved outside Products tab (e.g. from Order details or Top Performers).
- [internal]: the navigation to the password entry screen has changed and can cause regressions. See https://git.io/JflDW for testing details.
- [internal] Refactored some API calls for fetching a Note, Product, and Product Review.
- Products: we improved our VoiceOver support in Product Price settings
- In Settings > Experimental Features, a Products switch is now available for turning Products M2 features on and off for simple products (default off for beta testing). Products M2 features: update product images, product settings, viewing and sharing a product.
- The WIP banner on the Products tab is now collapsed by default for more vertical space.
- Dropped iOS 11 support. From now we support iOS 12 and later.
- In Order Details, the Payment card is now shown right after the Products and Refunded Products cards.


4.2
-----
- Products: now tapping anywhere on a product cell where you need to insert data, like in Product Price and Product Shipping settings, you start to edit the text field.
- Products: now the keyboard pop up automatically in Edit Description
- The Processing orders list will now show upcoming (future) orders.
- Improved stats: fixed the incorrect time range on "This Week" tab when loading improved stats on a day when daily saving time changes.
- [internal]: the "send magic link" screen has navigation changes that can cause regressions. See https://git.io/Jfqio for testing details.
- The Orders list is now automatically refreshed when reopening the app.
- The Orders list is automatically refreshed if a new order (push notification) comes in.
- Orders -> Search: The statuses now shows the total number of orders with that status.


4.1
-----
- Fix an intermittent crash when downloading Orders
- The Photo Library permission alert shouldn't be prompted when opening the readonly product details or edit product for simple products, which is reproducible on iOS 11 or 12 devices. (The permission is only triggered when uploading images in Zendesk support or in debug builds with Products M2 enabled.)
- [internal] Updated the empty search result views for Products and Orders. https://git.io/Jvdap


4.0
-----
- Products is now available with limited editing for simple products!
- Fix pulling to refresh on the Processing tab sometimes will not show the up-to-date orders.
- Edit Product > Price Settings: schedule sale is now available even when either the start or end date is not set, and the sale end date can be removed now.
- Improved stats: fixed a crash when loading improved stats on a day when daily saving time changes.
- [internal] Changed the Shipping and Tax classes list loading so that any cached data is shown right away
- [internal] Edit Products M2: added an image upload source for product images - WordPress Media Library.
- [internal] Slightly changed the dependency graph of the database fetching component. Please watch out for data loading regressions.
- [internal] the signup and login Magic Link flows have code changes. See https://git.io/JvyB3 for testing details.
- [internal] the login via Magic Link flows have code changes. See https://git.io/JvyB3 for testing details.
- [internal] the login via Continue with Google flows have code changes that can cause regressions. See https://git.io/Jvyjg for testing details.
- [internal] the signup and login Magic Link flows have code changes. See https://git.io/JvyB3 for testing details.
- [internal] under Edit Products M2 feature flag, there are 4 ways to sort the products on the products tab.
- [internal] the login flow has changes to the 2-factor authentication navigation. See https://git.io/JvdKP for testing details.

3.9
-----
- bugfix: now in the Order List the order status label is no more clipped
- bugfix: now the launch screen is no more stretched
- The Shipping Provider flow, will be called now Shipping Carrier.
- Edit Products: in price settings, the order of currency and price field follows the store currency options under wp-admin > WooCommerce > Settings > General.
- [internal] The signup and login flows have code changes. See https://git.io/Jv1Me for testing details.

3.8
-----
- Dashboard stats: any negative revenue (from refunds for example) for a time period are shown now.
- Redesigned Orders List: Processing and All Orders are now shown in front. Filtering was moved to the Search view.
- Fix Reviews sometimes failing to load on some WooCommerce configurations
- Experimental: a Products feature switch is visible in Settings > Experimental Features that shows/hides the Products tab, and allow to edit a product.

3.7
-----
- Dashboard: now tapping on a product on "Top Performers" section open the product detail

3.6
-----
- Order Details: see a list of issued refunds inside the order detail screen
- Orders tab: Orders to fulfill badge shows numbers 1-99, and now 99+ for anything over 99. Previously, it was 9+.
- Orders tab: The full total amount is now shown.
- Order Details & Product UI: if a Product name has HTML escape characters, they should be decoded in the app.
- Order Details: if the Order has multiple Products, tapping on any Product should open the same Product now.
- bugfix: the orders badge on tab bar now is correctly refreshed after switching to a store with badge count equal to zero.
- The orders tab now localizes item quantities and the order badge.


3.5
-----
- bugfix: when the app is in the foreground while receiving a push notification, the badge on the Orders tab and Reviews tab should be updated correctly based on the type of the notification.
- bugfix: after logging out and in, the Product list should be loaded to the correct store instead of being empty.
- bugfix: in Contact Support, a message should always be sent successfully now.

3.4
-----
- bugfix: on the Order Details screen, the product quantity title in the 2-column header view aligns to the right now
- bugfix: tapping on a new Order push notification, it used to go to the Reviews tab. Now it should go to the new Order screen
- bugfix: on the Products tab, if tapping on a Product and then switching stores, the old Product details used to remain on the Products tab. Now the Product list is always shown on the Products tab after switching stores.
- Dark mode: colors are updated up to design for the navigation bar, tab bar, Fulfill Order > add tracking icon, Review Details > product link icon.
- bugfix/enhancement: on the Products tab, if there are no Products the "Work In Progress" banner is shown with an image placeholder below now.
- bugfix: the deleted Product Variations should not show up after syncing anymore.
- bugfix: now the shipping address in the Order Detail is hidden if the order contains only virtual products
- bugfix: when logged out, Contact Support should be enabled now after typing a valid email address with an email keyboard type.

3.3
-----
- bugfix: add some padding to an order item image in the Fulfillment view, when no SKU exists
- bugfix: View Billing Information > Contact Details: the email button wouldn't do anything if you don't have an email account configured in the Mail app. Now an option to copy the email address is presented instead of doing nothing.
- bugfix: Fulfill Order screen now displays full customer provided note, instead of cutting it to a single line.
- bugfix: Fixed clipped content on section headings with larger font sizes
- bugfix: Fixed footer overlapping the last row in Settings > About with larger font sizes
- bugfix: the Orders badge on tab bar now is correctly refreshed after switching stores

3.2.1
-----
- bugfix: the order detail status and "Begin fulfillment" button now are correctly updated when the order status changes
- bugfix: after adding a new order note, now it appear correctly inside the order detail

3.2
-----
- Experimental: a Products feature switch is visible in Settings > Experimental Features that shows/hides the Products tab with a Work In Progress banner at the top.
- Experimental: if a Product has variations, the variants info are shown on the Product Details that navigates to a list of variations with each price or visibility shown.
- Enhancement: Support for dark mode
- bugfix: Settings no longer convert to partial dark mode.
- Experimental: Support the latest wc-admin plugin release, v0.23.0 and up

3.1
-----
- The order detail view now includes the shipping method of the order.
- Enhancement: The Reviews tab now presents all the Product Reviews
- Updated appearance of Order Details - temporarily disabling dark mode.
- bugfix: fixed UI appearance on cells of Order List when tapping with dark mode enabled.
- bugfix: Reviews no longer convert to partial dark mode. Dark mode coming soon!
- bugfix: Order Details now has the right space between cells.
- bugfix: update the new stats endpoint for WC Admin plugin version 0.22+, and notify the user about the minimum plugin version when they cannot see the new stats. It'd be great to also mention this in the App Store release notes: the new stats UI now requires WC Admin plugin version 0.22+.

3.0
-----
- bugfix: for sites with empty site time zone in the API (usually with UTC specified in wp-admin settings) and when the site time zone is not GMT+0, the stats v4 data no longer has the wrong boundaries (example in #1357).
- bugfix: fixed a UI appearance problem on mail composer on iOS 13.

2.9
-----
- bugfix: the badge "9+" on the Orders tab doesn't overlap with the tab label on iPhone SE/8 landscape now, and polished based on design spec.
- bugfix: the Top Performers in the new stats page should not have a dark header bar when launching the app in Dark mode.
- Enhancement: preselect current Order status when editing the status with a list of order statuses.
- bugfix: on Orders tab, the order status filter now stays after changing an Order status.

2.8
-----

2.7
-----
- Enhancement: Enhancements to the Order Details screen, adding more customer information.
- bugfix: the App Logs shouldn't be editable, only copy / paste.
- bugfix: Reviews were not localized.
- bugfix: On log in, some users would see the Continue button but be unable to Continue, due to errors with the account. A new "Try another account" button has been added as an option.
- bugfix: Product Details page was displaying the Price in the wrong currency.
- Enhancement: removed the "New Orders" card from the My store tab, now that the Orders tab displays the same information.
- Added brand new stats page for user with the WooCommerce Admin plugin and provided an option for users to opt in or out directly from the Settings page.
- bugfix: Order Details: icon on "Details" cell for fulfilled order can be wrong.

2.6
-----
- bugfix: 9+ orders in the orders badge text is now easier to read
- bugfix: Keep those sign-in bugs coming! We tracked down and fixed a `Log in with Jetpack` issue, where users with a Byte Order Mark in their `wp-config.php` file were returning error responses during API requests. These users would see their store listed in the sign-in screen, but were unable to tap the Continue button.
- bugfix: prevents a potential edge case where the login screen could be dismissed in a future version of iOS.
- bugfix: While tuning up the behind-the-scenes for Order Detail screens, we accidentally lost the ability to automatically download any missing product images. Product image downloads restored!

2.5
-----
- bugfix: on certain devices, pulling down to refresh on Order Details screen used to result in weird UI with misplaced labels. Should be fixed in this release.
- Enhancement: Display a badge in the bottom tab, overlapping the Orders icon, to indicate the number of orders processing.
- Enhancement: The Notifications tab has been replaced by Reviews

2.4
-----
- New feature: in Order Details > Shipment Tracking, a new action is added to the "more" action menu for copying tracking number.
- Enhancement: updated the footer in Settings to inform users that we're hiring.
- bugfix & improvement: when Jetpack site stats module is turned off or when user has no permission to view site stats, the generic error toast is not shown to the user anymore. Additionally, the visitors stats UI is shown/hidden when the Jetpack module is activated/deactivated respectively.

2.3
-----
- Improvement: improved Dynamic Type support in the body of the notification in the Notifications tab.

2.2
-----
- improvement: opting out of Tracks syncs with WordPress.com

2.1
-----
- improvement: improved support for RTL languages in the Dashboard
- enhancement: You can now view product images on orders. Tapping on Products in Orders will present a view-only version of the Product's Details.

2.0
-----
- bugfix: dates in the Order Details screen are now localised.
- improvement: improved support for larger font sizes in the login screen

1.9
-----
- bugfix: fixes "Unable to load content" error message when attempting to get Top Performers content.
- new feature: You can now manually add shipment tracking to an Order. This feature is for users who have the [Shipment Tracking plugin](https://woocommerce.com/products/shipment-tracking) installed.
- bugfix: fixes Store Picker: some users are unable to continue after logging in.
- bugfix: fixes a crash when the network connection is slow

1.8
-----

1.7.1
-----
- Fixed a bug where Order List did not load for some users.
- update: this app supports iOS 12.0 and up.
- improvement: improved support for large text sizes.
- bugfix: fixes Order List not loading for some users.
- bugfix: fixes "Unable to load content" error message when attempting to get Top Performers content.

1.7
-----
- improvement: you can now log in using a site address.

1.6
-----
- improvement: Tracking numbers can now be copied to the pasteboard from the order details screen.

1.5
-----
- bugfix: Sometimes Settings would style all the options like "Log Out". No longer happens now.
- bugfix: order status refreshes upon pull-to-refresh in Order Details
- bugfix: payment status label background color showing up beyond rounded border
- improvement: change top performers text from "Total Product Order" to "Total orders" for clarity
- bugfix: fixed an issue on the order details screen where the shipment tracking dates were incorrect

1.4
-----
- bugfix: fix a crash happening on log out
- new feature: Add shipment tracking to Order Details screen
- improvement: The store switcher now allows you to go back to the previous screen without logging you out
- improvement: Custom order status labels are now supported! Instead of just displaying the order status slug and capitalizing the slug, the custom order status label will now be fetched from the server and properly displayed.
- improvement: Filtering by custom order status now supported!
- new feature: You can now manually change the status of an order on the order details screen
- bugfix: correctly flips chevron on Dashboard > New Orders, to support RTL languages.
- bugfix: fixed an issue on the order details screen where the shipment tracking dates were incorrect

1.3
-----
- bugfix: Allows for decimal quantities which some extensions have
- new feature: quick site select. Navigate to Settings > select row with store website.
- improvement: Updated the colors of the bars in the charts for better readability
- improvement: Present an error message with an option to retry when adding a note to an order fails
- improvement: Present an error message with an option to retry when fulfilling an order fails
- bugfix: Log out of the current account right after selecting "Try another account" in store picker
- improvement: Use the store name for the title of the view in "My store" tab
- improvement: Add an alert to let the user know about our new store switcher
- improvement: Display Address in Order Details screen unless every field is empty<|MERGE_RESOLUTION|>--- conflicted
+++ resolved
@@ -3,13 +3,9 @@
 
 20.2
 -----
-<<<<<<< HEAD
 - [*] Hub Menu: Fixed voiceover issue on the menu items. [https://github.com/woocommerce/woocommerce-ios/pull/13690]
-
-=======
 - [*] Orders/Products: The filter menu can now be swiped to dismiss it if there are no changes to the selected filters. [https://github.com/woocommerce/woocommerce-ios/pull/13737]
 - [*] Home Screen Widget: Tapping on the Orders section of the home screen widget opens the Orders part of the app.
->>>>>>> 7a60343b
 
 20.1
 -----
