*** PLEASE FOLLOW THIS FORMAT: [<priority indicator, more stars = higher priority>] <description> [<PR URL>]

17.1
-----
<<<<<<< HEAD
- [*] Added applyDefaultSelectedBackgroundStyle() and listSelectedBackground for default cell selected background color [https://github.com/woocommerce/woocommerce-ios/pull/11777]
=======
- [*] Blaze: Hide the Blaze section on the Dashboard screen when logged in without WPCom. [https://github.com/woocommerce/woocommerce-ios/pull/11797]
>>>>>>> d4834e54

17.0
-----
- [*] Payments: cash payment is now in fullscreen and supports entering a different amount paid by the customer with an option to record it in an order note. The calculated change due amount is also shown. [https://github.com/woocommerce/woocommerce-ios/pull/11365]
- [internal] Analytics Hub: Sessions card (views and conversion rate) is now hidden for non-Jetpack stores, since they don't have those stats. [https://github.com/woocommerce/woocommerce-ios/pull/11694]
- [*] Analytics Hub: Sessions card now shows a prompt for admins to enable Jetpack Stats if the Jetpack module is disabled. [https://github.com/woocommerce/woocommerce-ios/pull/11708]
- [***] [internal] Refactor WP.com sign in API requests. [https://github.com/woocommerce/woocommerce-ios/pull/11734]

16.9
-----
- [*] Order Creation/Editing: removed ability to delete an order line using the `-` button on the stepper, to avoid accidental deletion. [https://github.com/woocommerce/woocommerce-ios/pull/11651]
- [internal] Product Creation AI: Change when and how many times we ask users to participate in survey. [https://github.com/woocommerce/woocommerce-ios/pull/11646]
- [*] Order creation: after selecting a registered customer, the customer is now linked to the order. [https://github.com/woocommerce/woocommerce-ios/pull/11645]

16.8
-----
- [**] Payments: merchants can collect payment directly from the order creation form [https://github.com/woocommerce/woocommerce-ios/pull/11490]
- [*] Payments: order totals are now shown in an expandable drawer, so they're accessible without scrolling [https://github.com/woocommerce/woocommerce-ios/pull/11503]
- [*] Store creation: Inform user once store ready if app killed while waiting for store to be ready. [https://github.com/woocommerce/woocommerce-ios/pull/11478]
- [*] Dashboard: Resolves a decoding error with certain payment gateway plugins that previously caused an error loading data in the dashboard. [https://github.com/woocommerce/woocommerce-ios/pull/11489]
- [*] Payments: Updated UI for Deposit Summary [https://github.com/woocommerce/woocommerce-ios/pull/11533]
- [**] Lightweight Storefront: Added option to select themes for WPCom store in both Settings and Store Creation flows. [https://github.com/woocommerce/woocommerce-ios/issues/11291]
- [*] Orders: order creation/paid/refund dates are now shown in the store time zone instead of the device time zone. [https://github.com/woocommerce/woocommerce-ios/pull/11539, https://github.com/woocommerce/woocommerce-ios/pull/11536]
- [*] Similar to orders above, the latest time range in analytics is now in the store time zone instead of the device time zone. [https://github.com/woocommerce/woocommerce-ios/pull/11479]
- [*] For JCP sites, Jetpack installation flow should now succeed without an error in the beginning. [https://github.com/woocommerce/woocommerce-ios/pull/11558]
- [*] Login: logging in to self-hosted sites without Jetpack connection (with application password) on multiple devices of the same device family (iPhone/iPad) is now supported. Previously, the previously logged in device becomes logged out after logging in to the same account/store on a different device of the same device family.   [https://github.com/woocommerce/woocommerce-ios/pull/11575]
- [*] Product bundles: bundle configuration form is now shown after scanning a bundle product with barcode in the order list or order form. [https://github.com/woocommerce/woocommerce-ios/pull/11610]
- [internal] Dashboard: The "Add products to sell" products onboarding banner is removed from the dashboard (replaced by Add Product task in store onboarding task list) [https://github.com/woocommerce/woocommerce-ios/pull/11596]

16.7
-----
- [*] Order editing: fixed bug preventing retry for errors when editing or creating an order [https://github.com/woocommerce/woocommerce-ios/pull/11391]
- [*] Payments: Tap to Pay trial payments are now automatically refunded [https://github.com/woocommerce/woocommerce-ios/pull/11395]
- [*] Product Creation AI: Show survey to collect user feedback. [https://github.com/woocommerce/woocommerce-ios/pull/11390]
- [*] Edit Products: category list is now searchable. [https://github.com/woocommerce/woocommerce-ios/pull/11380]
- [*] Show one time shipping setting status in product details screen. [https://github.com/woocommerce/woocommerce-ios/pull/11403]
- [*] Remove features and challenges questions from the store creation profiler flow. [https://github.com/woocommerce/woocommerce-ios/pull/11410]
- [*] Edit Products: make downloadable files more discoverable [https://github.com/woocommerce/woocommerce-ios/pull/11388]
- [**] [internal] A minor refactor in authentication flow, including but not limited to social sign-in and two factor authentication. [https://github.com/woocommerce/woocommerce-ios/pull/11402]
- [*] Login: after logging in from the `Create a New Store` CTA in the prologue screen, it should start the store creation flow. [https://github.com/woocommerce/woocommerce-ios/pull/11385]
- [**] Products: Merchants now can scan product barcodes directly from the Product list in order to update inventory [https://github.com/woocommerce/woocommerce-ios/pull/11457]

16.6
-----
- [**] Order form: quantity can now be typed in [https://github.com/woocommerce/woocommerce-ios/pull/11349]
- [*] Payments: Supress displaying an error when the card reader connection is manually cancelled [https://github.com/woocommerce/woocommerce-ios/pull/11230]
- [internal] Fix runtime warning when uploading media when built from Xcode 15 [https://github.com/woocommerce/woocommerce-ios/pull/11355]
- [*] Products: Downloadable products now accept local files of types other than images. [https://github.com/woocommerce/woocommerce-ios/pull/11353]
- [*] Products: Downloadable products now accept file types other than images from WordPress media library. [https://github.com/woocommerce/woocommerce-ios/pull/11356]
- [*] Payments menu: restored the ability to search for Payments in device Spotlight. [https://github.com/woocommerce/woocommerce-ios/pull/11343]
- [*] Payments menu: show the selected payment gateway when there's more than one to choose from [https://github.com/woocommerce/woocommerce-ios/pull/11345]
- [**] Fixed a crash that occurred when reordering product images during the image upload process. Now, users will not be able to reorder images until the upload is complete, providing a smoother and more stable experience. [https://github.com/woocommerce/woocommerce-ios/pull/11350]
- [internal] Process network response in background thread to avoid blocking main thread. [https://github.com/woocommerce/woocommerce-ios/pull/11381]
- [**] Attempted to fix a crash that has been occurring for some users during magic link login. [https://github.com/woocommerce/woocommerce-ios/pull/11373]
- [*] Fixed a crash due to using unavailable system image in devices below iOS 16.0. [https://github.com/woocommerce/woocommerce-ios/pull/11394]

16.5
-----
- [*] Payments: WooPayments merchants can swipe between currencies in the Deposit Summary on the Payments menu [https://github.com/woocommerce/woocommerce-ios/pull/11309]
- [**] Shipping Labels: Fixed issue presenting the printing view for customs forms. [https://github.com/woocommerce/woocommerce-ios/pull/11288]
- [*] Now, merchants can manage "One time shipping" setting for a subscription product. [https://github.com/woocommerce/woocommerce-ios/pull/11310]
- [**] My Store: The Blaze section is now dismissible. [https://github.com/woocommerce/woocommerce-ios/pull/11308]
- [internal] Product Subscriptions: Handle yearly Synchronise renewals case while enabling One time shipping setting. [https://github.com/woocommerce/woocommerce-ios/pull/11312]
- [internal] Order form: Updated design for product bundles and their bundled items in order creation/editing, to more clearly show the hierarchy and bundled item prices. [https://github.com/woocommerce/woocommerce-ios/pull/11321]
- [internal] Update Shimmer dependency to avoid high CPU and memory use crashing the app when built with Xcode 15 [https://github.com/woocommerce/woocommerce-ios/pull/11320]
- [internal] Fix issue with scrolling some views when built from Xcode 15 [https://github.com/woocommerce/woocommerce-ios/pull/11335]
- [*] Animate display of the onboarding notice in the payments menu [https://github.com/woocommerce/woocommerce-ios/pull/11339]

16.4
-----
- [internal] Adds `store_id` to track events. [https://github.com/woocommerce/woocommerce-ios/pull/11227]
- [Internal] Payments: Updated StripeTerminal pod to 3.1.0 [https://github.com/woocommerce/woocommerce-ios/pull/11080]
- [internal] Payments: Restored analytics for Payments Menu after SwiftUI rewrite [https://github.com/woocommerce/woocommerce-ios/pull/11262]
- [***] Merchants can now create or edit subscription products. [https://github.com/woocommerce/woocommerce-ios/issues/11183]
- [*] Order form: when adding/updating a bundle with an optional & non-selected variable item, any other bundled items should be added/updated properly. [https://github.com/woocommerce/woocommerce-ios/pull/11254]
- [internal] Order form: Fix a bug where the wrong product details appeared when adding a discount to a product in an order. [https://github.com/woocommerce/woocommerce-ios/pull/11280]
- [*] Now the Blaze section in the Dashboard (My store tab) is displayed under the Stats. Before, it was on top of the view. [https://github.com/woocommerce/woocommerce-ios/pull/11275]

16.3
-----
- [internal] Payments Menu: rewritten in SwiftUI [https://github.com/woocommerce/woocommerce-ios/pull/11169]
- [*] Orders: users can now calculate a custom amount based on the order total percentage. [https://github.com/woocommerce/woocommerce-ios/pull/11154]
- [*] Orders: users can now decide whether their custom amounts are taxable or not. [https://github.com/woocommerce/woocommerce-ios/pull/11156]
- [*] Order form: the merchant can now configure a bundle product (quantity and variation attributes of the bundled products). Testing plan: pe5pgL-3Ze-p2 [https://github.com/woocommerce/woocommerce-ios/pull/11186]
- [internal] Updated all `woocommerce.com` URLs to use `woo.com` domain [https://github.com/woocommerce/woocommerce-ios/pull/11182]

16.2
-----
- [**] Orders: order details show custom amounts on their own section. Other fields are re-designed towards a cleaner look. [https://github.com/woocommerce/woocommerce-ios/pull/11097]
- [*] Add support for Universal Links in the woo.com domain [https://github.com/woocommerce/woocommerce-ios/pull/11098]
- [*] Order form: when adding a product/variation by scanning a barcode, only the product/variation with the exact SKU should be added to the order. [https://github.com/woocommerce/woocommerce-ios/pull/11089]

16.1
-----
- [**] Orders: order creation sections are optimised for a simpler and more intuitive flow. [https://github.com/woocommerce/woocommerce-ios/pull/11042]
- [*] Payments: Fix Tap to Pay reconnection on foreground, to speed up TTP transactions. [https://github.com/woocommerce/woocommerce-ios/pull/11054]
- [*] Payments: Fix Tap to Pay reconnection on fresh launch, to speed up TTP transactions. [https://github.com/woocommerce/woocommerce-ios/pull/11056]
- [*] Orders: Fix a bug that shows the wrong customer screen during the order creation flow. [https://github.com/woocommerce/woocommerce-ios/pull/11053]
- [*] Orders: All order edit buttons render now with the pencil system image to make them consistent. [https://github.com/woocommerce/woocommerce-ios/pull/11048]

16.0
-----
- [*] Optimized Blaze experience in My store. Improved Blaze campaign creation and list screens. [https://github.com/woocommerce/woocommerce-ios/pull/10969, https://github.com/woocommerce/woocommerce-ios/pull/10959]
- [*] Orders: Fixed UI issue where an incorrect tooltip is displayed during Order Creation [https://github.com/woocommerce/woocommerce-ios/pull/10998]
- [*] Orders: Fixed UI issue showing incorrect discounted total product value in certain cases [https://github.com/woocommerce/woocommerce-ios/pull/11016]
- [*] Fix a crash on launch related to Core Data and Tracks [https://github.com/woocommerce/woocommerce-ios/pull/10994]
- [*] Login: Fixed issue checking site info for some users. [https://github.com/woocommerce/woocommerce-ios/pull/11006]
- [**] Orders: Users can now add custom amounts to orders. [https://github.com/woocommerce/woocommerce-ios/pull/11022]
- [*] Payments: hide the `Set up Tap to Pay` button in About Tap to Pay when set up is complete [https://github.com/woocommerce/woocommerce-ios/pull/11025]

15.9
-----
- [***] User can now use their stored passkeys to log in into WordPress.com [https://github.com/woocommerce/woocommerce-ios/pull/10904]
- [***] Payments: UK-based merchants can take payments using Tap to Pay on iPhone [https://github.com/woocommerce/woocommerce-ios/pull/10957]
- [*] App login links are now handled when the onboarding screen is shown. [https://github.com/woocommerce/woocommerce-ios/pull/10974]

15.8
-----
- [*] Users can now navigate to other orders without leaving the Order Detail screen. [https://github.com/woocommerce/woocommerce-ios/pull/10849]
- [*] The Set up Tap to Pay on iPhone row in the Payments menu now reflects when you've completed set up for the current device and store [https://github.com/woocommerce/woocommerce-ios/pull/10923]
- [*] The Set up Tap to Pay on iPhone Learn More button opens more details about Tap to Pay [https://github.com/woocommerce/woocommerce-ios/pull/10934]
- [internal] Use minimumAllowedChargeAmount, not 0.50, for the Try a Payment flow [https://github.com/woocommerce/woocommerce-ios/pull/10937]
- [*] Changes to the Payments menu to make it clearer [https://github.com/woocommerce/woocommerce-ios/pull/10936]
- [*] Order creation: We updated the UX by allowing direct product discounts to be added, and improved the Product Discount screen [https://github.com/woocommerce/woocommerce-ios/pull/10929]

15.7
-----
- [*] Generate new tags/categories while creating product using AI. [https://github.com/woocommerce/woocommerce-ios/pull/10864]
- [*] Fix: in order details where an order item is a variable product with attributes and has add-ons, the variation attributes are shown now. [https://github.com/woocommerce/woocommerce-ios/pull/10877]

15.6
-----
- [**] Taxes in orders: Users can now store the tax rate's location to add it automatically to a new order customer's address. [https://github.com/woocommerce/woocommerce-ios/pull/10802]
- [**] WPCOM stores and self-hosted stores with Jetpack AI plugin can now create products using AI. [https://github.com/woocommerce/woocommerce-ios/pull/10812]
- [*] Order form: the merchant can apply a gift card to an order. [https://github.com/woocommerce/woocommerce-ios/pull/10759]

15.5
-----
- [*] Store creation: Start store creation flow after a new WPCOM account sign up. [https://github.com/woocommerce/woocommerce-ios/pull/10729]
- [*] Different orders with the same gift card code applied should all show the gift card info in order details now. [https://github.com/woocommerce/woocommerce-ios/pull/10719]
- [*] Enabled product description and product sharing AI features for self-hosted sites with Jetpack AI plugin. [https://github.com/woocommerce/woocommerce-ios/pull/10747]
- [*] Order form: the applied gift cards are shown below the coupon section. [https://github.com/woocommerce/woocommerce-ios/pull/10743]

15.4
-----
- [*] Enable editing product details when tapping on order item on the order detail screen. [https://github.com/woocommerce/woocommerce-ios/pull/10632]
- [*] Taxes in orders: Add empty state design for the Tax Rate selector. [https://github.com/woocommerce/woocommerce-ios/pull/10665]
- [*] Added protection against accidental double-charging with In-Person Payments in poor network conditions [https://github.com/woocommerce/woocommerce-ios/pull/10647]
- [**] Improved retry handling for In-Person Payments that fail [https://github.com/woocommerce/woocommerce-ios/pull/10673]
- [*] See more of your order by long pressing an order push notification. [https://github.com/woocommerce/woocommerce-ios/pull/10658]
- [*] Order details: product add-ons for a line item are shown in separate lines for better readability. [https://github.com/woocommerce/woocommerce-ios/pull/10661]
- [**] Product categories now can be deleted as part of the product editing flow. [https://github.com/woocommerce/woocommerce-ios/pull/10643]
- [**] Product categories can now be updated as part of the product editing flow. [https://github.com/woocommerce/woocommerce-ios/pull/10648]

15.3
-----
- [internal] Add `site_url` to Tracks events [https://github.com/woocommerce/woocommerce-ios/pull/10610]
- [Internal] Some internal changes were made to the image upload feature to support image processing in the app, no app changes are expected. [https://github.com/woocommerce/woocommerce-ios/pull/10631]
- [**] Taxes in orders: Users can now select the tax rate's location to add it to the order customer's address. [https://github.com/woocommerce/woocommerce-ios/pull/10651]
- [*] Automatically show the media selector sheet on the product images screen when there are no pre-existing images. [https://github.com/woocommerce/woocommerce-ios/pull/10644]

15.2
-----
- [*] Fixed minor UI issues in the store creation profiler flow. [https://github.com/woocommerce/woocommerce-ios/pull/10555]
- [*] Updated priority, description and URL for payment onboarding task. [https://github.com/woocommerce/woocommerce-ios/pull/10572]
- [*] New setup instructions screen for WCPay store onboarding task. [https://github.com/woocommerce/woocommerce-ios/pull/10579]
- [*] Show celebration view after successful WCPay setup. [https://github.com/woocommerce/woocommerce-ios/pull/10594]
- [**] Taxes in orders: Users can now see the order tax rates, get more information about them, and navigate to wp-admin to change them. [https://github.com/woocommerce/woocommerce-ios/pull/10569]


15.1
-----
- [*] What's New announcements support dark mode properly [https://github.com/woocommerce/woocommerce-ios/pull/10540]
- [*] Updated UI and copy on prologue and free trial summary screens. [https://github.com/woocommerce/woocommerce-ios/pull/10539]

15.0
-----
- [*] The store name can now be updated from the Settings screen. [https://github.com/woocommerce/woocommerce-ios/pull/10485]
- [**] The store creation flow has been optimized to start store creation immediately and show profiler questions afterward. [https://github.com/woocommerce/woocommerce-ios/pull/10473, https://github.com/woocommerce/woocommerce-ios/pull/10466]
- [*] Settings: Close Account option is moved to a new section Account Settings and is now available for all WPCom users. [https://github.com/woocommerce/woocommerce-ios/pull/10502]

14.9
-----
- [*] Only show Blaze banner on the My Store and Product List screens if the store has no existing orders. [https://github.com/woocommerce/woocommerce-ios/pull/10438]
- [**] Order creation: We improved the way the merchants can request, search and select a customer when creating an order. [https://github.com/woocommerce/woocommerce-ios/pull/10456]


14.8
-----
- [Internal] Native store creation flow with free trial is enabled by default - all code for the old flows have been removed. [https://github.com/woocommerce/woocommerce-ios/pull/10362]
- [*] Store creation: Improvements to the Upgrades screen accessibility [https://github.com/woocommerce/woocommerce-ios/pull/10363]
- [*] Stores with expired WooExpress plans can now be upgraded within the app (if eligible for IAP) via a new banner. [https://github.com/woocommerce/woocommerce-ios/pull/10369]
- [*] The expired site plan should navigate to IAP for sites with expired WooExpress plans (if eligible for IAP). [https://github.com/woocommerce/woocommerce-ios/pull/10384]
- [Internal] New default property `plan` is tracked in every event for logged-in users. [https://github.com/woocommerce/woocommerce-ios/pull/10356]
- [Internal] Google sign in now defaults to bypassing the Google SDK [https://github.com/woocommerce/woocommerce-ios/pull/10341]
- [*] Product list filter (Products tab and order creation > add products > filter): product types from extensions supported in the app are now available for product filtering - subscription, variable subscription, bundle, and composite. [https://github.com/woocommerce/woocommerce-ios/pull/10382]
 
14.7
-----
- [*] Local notifications: Add a reminder to purchase a plan is scheduled 6hr after a free trial subscription. [https://github.com/woocommerce/woocommerce-ios/pull/10268]
- [Internal] Shipment tracking is only enabled and synced when the order has non-virtual products.  [https://github.com/woocommerce/woocommerce-ios/pull/10288]
- [Internal] New default property `was_ecommerce_trial` is tracked in every event for logged-in users. [https://github.com/woocommerce/woocommerce-ios/pull/10343]
- [*] Photo -> Product: Reset details from previous image when new image is selected. [https://github.com/woocommerce/woocommerce-ios/pull/10297]
- [**] You can now see your shipping zone list from Settings. [https://github.com/woocommerce/woocommerce-ios/pull/10258]
- [*] Order list: Suggest testing orders for stores without any orders. [https://github.com/woocommerce/woocommerce-ios/pull/10346]
- [*] Local notifications: Show free trial survey after 24h since subscription. [https://github.com/woocommerce/woocommerce-ios/pull/10324, https://github.com/woocommerce/woocommerce-ios/pull/10328]
- [*] Local notifications: Add a reminder after 3 days if answered "Still Exploring" in Free trial survey. [https://github.com/woocommerce/woocommerce-ios/pull/10331]
- [*] Product description AI: the AI sheet has been improved with the product name field made more prominent. [https://github.com/woocommerce/woocommerce-ios/pull/10333]
- [**] Store creation: US users can upgrade to a choice of plans for their store via In-App Purchase [https://github.com/woocommerce/woocommerce-ios/pull/10340]

14.6
-----
- [Internal] Switched AI endpoint to be able to track and measure costs. [https://github.com/woocommerce/woocommerce-ios/pull/10218]
- [Internal] Media picker flow was refactored to support interactive dismissal for device photo picker and WordPress media picker sources. Affected flows: product form > images, and virtual product form > downloadable files. [https://github.com/woocommerce/woocommerce-ios/pull/10236]
- [Internal] Errors: Improved error message when orders, products, or reviews can't be loaded due to a parsing (decoding) error. [https://github.com/woocommerce/woocommerce-ios/pull/10252, https://github.com/woocommerce/woocommerce-ios/pull/10260]
- [*] Orders with Coupons: Users can now select a coupon from a list when adding it to an order. [https://github.com/woocommerce/woocommerce-ios/pull/10255]
- [Internal] Orders: Improved error message when orders can't be loaded due to a parsing (decoding) error. [https://github.com/woocommerce/woocommerce-ios/pull/10252]
- [**] Product discounts: Users can now add discounts to products when creating an order. [https://github.com/woocommerce/woocommerce-ios/pull/10244]
- [*] We've resolved an issue that was causing the app to crash when trying to dismiss certain screens (bottom sheets). [https://github.com/woocommerce/woocommerce-ios/pull/10254]
- [Internal] Fixed a bug preventing the "We couldn't load your data" error banner from appearing on the My store dashboard. [https://github.com/woocommerce/woocommerce-ios/pull/10262]
- [Internal] Errors: Improved error message and troubleshooting guide when the Jetpack connection is broken. [https://github.com/woocommerce/woocommerce-ios/pull/10275]
- [Internal] A new way to create a product from an image using AI is being A/B tested. [https://github.com/woocommerce/woocommerce-ios/pull/10253]

14.5
-----
- [*] Product details: The share button is displayed with text instead of icon for better discoverability. [https://github.com/woocommerce/woocommerce-ios/pull/10216]
- [*] Resolved an issue where users were unable to add a new note to an order. Previously, upon opening an order detail and selecting the "Add a new note" option, the text field was non-selectable, preventing users from writing down the note. This issue has now been addressed and users should be able to add notes to their orders without any issues. [https://github.com/woocommerce/woocommerce-ios/pull/10222]
- [*] Store creation: Update the timeout view with the option to retry the site check. [https://github.com/woocommerce/woocommerce-ios/pull/10221]
- [*] Fixed issue showing the expired alert for sites that got reverted to simple sites after their plan expired. [https://github.com/woocommerce/woocommerce-ios/pull/10228]

14.4
-----
- [*] Blaze: New banner on the My Store and Products screens for admins of eligible stores. [https://github.com/woocommerce/woocommerce-ios/pull/10135, https://github.com/woocommerce/woocommerce-ios/pull/10160, https://github.com/woocommerce/woocommerce-ios/pull/10172]
- [*] Shipping Labels: Fixed a bug preventing label printing in orders viewed from search [https://github.com/woocommerce/woocommerce-ios/pull/10161]
- [*] Blaze: Disable the entry point in the product creation form. [https://github.com/woocommerce/woocommerce-ios/pull/10173]
- [*] Product description and sharing message AI: Fixed incorrect language issue by using a separate prompt for identifying language. [https://github.com/woocommerce/woocommerce-ios/pull/10169, https://github.com/woocommerce/woocommerce-ios/pull/10177, https://github.com/woocommerce/woocommerce-ios/pull/10179]

14.3
-----
- [*] SKU Scanner: Add the SKU to the error message after a failure. [https://github.com/woocommerce/woocommerce-ios/pull/10085]
- [*] Add URL route handler to open the `My Store` tab when a deeplink to `/mobile` is opened, instead of bouncing back to Safari [https://github.com/woocommerce/woocommerce-ios/pull/10077]
- [Internal] Performance: Replaces the endpoint used to load Top Performers on the My Store tab, for faster loading. [https://github.com/woocommerce/woocommerce-ios/pull/10113]
- [*] A feedback banner is added for product description AI and product sharing AI sheets. [https://github.com/woocommerce/woocommerce-ios/pull/10102]
- [*] Product creation: the product type row is now editable when creating a product. [https://github.com/woocommerce/woocommerce-ios/pull/10087]
- [***] Store creation: US users can upgrade Woo Express free trial stores via In-App Purchase [https://github.com/woocommerce/woocommerce-ios/pull/10123]
- [*] Orders: Users can can now add multiple coupons to orders (not only one) [https://github.com/woocommerce/woocommerce-ios/pull/10126]
- [*] Free trial: Local notification after 24 hours since Free trial subscription time to remind to purchase plan. [https://github.com/woocommerce/woocommerce-ios/pull/10133, https://github.com/woocommerce/woocommerce-ios/pull/10130]
- [**] Product description AI: an announcement modal is shown for WPCOM stores about the feature, and a new CTA "Write with AI" is more discoverable in the product form with a tooltip. [https://github.com/woocommerce/woocommerce-ios/pull/10142]

14.2
-----
- [Internal] Blaze status check was updated to save an API request. The Blaze eligibility for each site should remain the same. [https://github.com/woocommerce/woocommerce-ios/pull/10020]
- [*] Fixed the unusable state of the app when the default store runs on an expired free trial plan. [https://github.com/woocommerce/woocommerce-ios/pull/10059]
- [Internal] Performance: When loading the refunds on an order (e.g. in order details), we now only request them from remote if they are not already in local storage. [https://github.com/woocommerce/woocommerce-ios/pull/10039]
- [*] Orders: Users can can now add coupons to orders [https://github.com/woocommerce/woocommerce-ios/pull/10035]
- [*] Coupons: The Coupons Management feature is fully released and not in Beta anymore [https://github.com/woocommerce/woocommerce-ios/pull/10032]
- [*] Store creation: the progress view copy was updated to inform the merchants that it can take a few minutes for the store to be ready. The progress view is now only shown after necessary requests are made before the app is likely backgrounded. The error handling is also polished.  [https://github.com/woocommerce/woocommerce-ios/pull/10047, https://github.com/woocommerce/woocommerce-ios/pull/10069]
- [Internal] Performance: When loading a single order (e.g. in order details), we now load the order from storage unless it has been modified remotely. [https://github.com/woocommerce/woocommerce-ios/pull/10036]
- [Internal] Performance: When the Orders tab is opened, we now only sync orders that have been created or modified since the last successful sync. [https://github.com/woocommerce/woocommerce-ios/pull/10065]
- [Internal] App size: Replaced 30MB PDFs on Store Creation waiting screen with ~400KB PNGs - to assess impact on app bundle size. [https://github.com/woocommerce/woocommerce-ios/pull/10067]

14.1
-----
- [*] Plans: Expired or cancelled plans are now shown more reliably [https://github.com/woocommerce/woocommerce-ios/pull/9924]
- [*] Product Sharing: AI-generated messages are now available. [https://github.com/woocommerce/woocommerce-ios/pull/9976]
- [***] Orders: Users can add products to orders by scanning their sku barcode or QR-code [https://github.com/woocommerce/woocommerce-ios/pull/9972]
- [Internal] Store creation: a workaround was previously implemented that can result in an inaccurate app experience like when the free trial banner is not shown immediately after store creation due to out-of-sync site properties. Now that the API issue is fixed, the app now waits for the site for a bit longer but ensures all necessary properties are synced. [https://github.com/woocommerce/woocommerce-ios/pull/9957]
- [Internal] Product details AI: Updated prompts to identify the language in provided text to use in responses for product description and sharing. [https://github.com/woocommerce/woocommerce-ios/pull/9961]
- [*] Blaze: products can now be promoted in WordPress.com and Tumblr from the app if the site/product is eligible. Two entry points: 1) Menu tab > General, 2) Product form > more menu. [https://github.com/woocommerce/woocommerce-ios/pull/9906]

14.0
-----
- [*] Payments: Remove the upsell-card-readers banner from the Payment Methods Screen [https://github.com/woocommerce/woocommerce-ios/pull/9869]


13.9
-----
- [*] Orders: Allow alternative types for the `taxID` in `ShippingLineTax` or `sku` in `OrderItem`, as some third-party plugins alter the type in the API. This helps with the order list not loading due to order decoding errors. [https://github.com/woocommerce/woocommerce-ios/pull/9844]
- [*] Payments: Location permissions request is not shown to TTP users who grant "Allow once" permission on first foregrounding the app any more [https://github.com/woocommerce/woocommerce-ios/pull/9821]
- [*] Products: Allow alternative types for `stockQuantity` in `Product` and `ProductVariation`, as some third-party plugins alter the type in the API. This helps with the product list not loading due to product decoding errors. [https://github.com/woocommerce/woocommerce-ios/pull/9850]
- [*] Products: Allow alternative types for the `backordersAllowed` and `onSale` in `Product` and `ProductVariation`, as some third-party plugins alter the types in the API. This helps with the product list not loading due to product decoding errors. [https://github.com/woocommerce/woocommerce-ios/pull/9849]
- [*] Products: Allow alternative types for the `sku` and `weight` in `ProductVariation`, as some third-party plugins alter the types in the API. This helps with the product variation list not loading due to product variation decoding errors. [https://github.com/woocommerce/woocommerce-ios/pull/9847]
- [*] Products: Allow alternative types for the `sku` and `weight` in `Product`, the dimensions in `ProductDimensions`, and the `downloadID` in `ProductDownload`, as some third-party plugins alter the types in the API. This helps with the product list not loading due to product decoding errors. [https://github.com/woocommerce/woocommerce-ios/pull/9846]
- [*] Products: Add support for parsing variation objects for the `variations` field in `Product`, as some third-party plugins alter the type for this field in the API. This allows the variations to be loaded for variable products if those third-party plugins are active. [https://github.com/woocommerce/woocommerce-ios/pull/9857]

13.8
-----
- [Internal] Orders: Bundled products (within a product bundle) are now indented, to show their relationship to the parent bundle. [https://github.com/woocommerce/woocommerce-ios/pull/9778]
- [Internal] Orders: Composite components (within a composite product) are now indented, to show their relationship to the parent composite product. [https://github.com/woocommerce/woocommerce-ios/pull/9780]
- [*] Add Products: A new view is display to celebrate when the first product is created in a store. [https://github.com/woocommerce/woocommerce-ios/pull/9790]
- [*] Product List: Added swipe-to-share gesture on product rows. [https://github.com/woocommerce/woocommerce-ios/pull/9799]
- [*] Product form: a share action is shown in the navigation bar if the product can be shared and no more than one action is displayed, in addition to the more menu > Share. [https://github.com/woocommerce/woocommerce-ios/pull/9789]
- [*] Payments: show badges leading to Set up Tap to Pay on iPhone for eligible stores and devices [https://github.com/woocommerce/woocommerce-ios/pull/9812]
- [*] Orders: Fixes a bug where the Orders list would not load if an order had a non-integer gift card amount applied to the order (with the Gift Cards extension). [https://github.com/woocommerce/woocommerce-ios/pull/9795]

- [*] My Store: A new button to share the current store is added on the top right of the screen. [https://github.com/woocommerce/woocommerce-ios/pull/9796]
- [*] Mobile Payments: The screen brightness is increased when showing the Scan to Pay view so the QR code can be scanned more easily [https://github.com/woocommerce/woocommerce-ios/pull/9807]
- [*] Mobile Payments: The Woo logo is added to the QR code on the Scan to Pay screen [https://github.com/woocommerce/woocommerce-ios/pull/9823]
- [*] Allow EU merchants to have better control of their privacy choices. A privacy choices banner will be shown the next time they open the app. [https://github.com/woocommerce/woocommerce-ios/pull/9825]

13.7
-----
- [Internal] Adds guidance for new Customs rule when shipping to some EU countries. [https://github.com/woocommerce/woocommerce-ios/pull/9715]
- [*] JITMs: Added modal-style Just in Time Message support on the dashboard [https://github.com/woocommerce/woocommerce-ios/pull/9694]
- [**] Order Creation: Products can be searched by SKU when adding products to an order. [https://github.com/woocommerce/woocommerce-ios/pull/9711]
- [*] Orders: Fixes order details so separate order items are not combined just because they are the same product or variation. [https://github.com/woocommerce/woocommerce-ios/pull/9710]
- [Internal] Store creation: starting May 4, store creation used to time out while waiting for the site to be ready (become a Jetpack/Woo site). A workaround was implemented to wait for the site differently. [https://github.com/woocommerce/woocommerce-ios/pull/9767]
- [**] Mobile Payments: Tap to Pay is initialised on launch or foreground, to speed up payments [https://github.com/woocommerce/woocommerce-ios/pull/9750]
- [*] Store Creation: Local notifications are used to support users during the store creation process. [https://github.com/woocommerce/woocommerce-ios/pull/9717, https://github.com/woocommerce/woocommerce-ios/pull/9719, https://github.com/woocommerce/woocommerce-ios/pull/9749]
- [**] Mobile Payments: Merchants can now collect in-person payments by showing a QR code to their customers. [https://github.com/woocommerce/woocommerce-ios/pull/9762]
- [Internal] Orders: Bundled products (within a product bundle) are now indented, to show their relationship to the parent bundle. [https://github.com/woocommerce/woocommerce-ios/pull/9778]

13.6
-----
- [*] Remove login error local notifications that used to be scheduled 24 hours from certain login errors. [https://github.com/woocommerce/woocommerce-ios/pull/9666]
- [*] JITMs: Added customization to Just in Time Message banner background and badges [https://github.com/woocommerce/woocommerce-ios/pull/9633]
- [*] Product form > description editor: fix the extra bottom inset after hiding the keyboard either manually (available on a tablet) or applying an AI-generated product description. [https://github.com/woocommerce/woocommerce-ios/pull/9638]
- [*] Products: Fixes stock statuses for Product Bundles so that backordered bundles and bundle stock quantities are displayed as expected. [https://github.com/woocommerce/woocommerce-ios/pull/9681]

13.5
-----
- [*] Settings > Domains: Premium domains are now supported, the domain suggestions now match the results on web and Android. It's more noticeable for stores with a domain credit, where not all domains are free for the first year anymore. [https://github.com/woocommerce/woocommerce-ios/pull/9607]
- [*] Product form > Inventory: the SKU scanner is enabled for all users, where it used to be behind a feature switch in Settings > Experimental Features. [https://github.com/woocommerce/woocommerce-ios/pull/9631]
[Internal] Products: Simplify Product Editing experiment is removed; there should be no changes to the existing product creation/editing behavior. [https://github.com/woocommerce/woocommerce-ios/pull/9602]
- [*] Payments: Products are removed directly from an order when its count is below one, instead of opening an extra screen to remove it. [https://github.com/woocommerce/woocommerce-ios/pull/9624]
- [*] Orders: Parses HTML-encoded characters and removes extraneous, non-attribute meta data from the list of attributes for an item in an order. [https://github.com/woocommerce/woocommerce-ios/pull/9603]
- [*] Products: Adds the component descriptions to the list of components in a composite product (using the Composite Products extension). [https://github.com/woocommerce/woocommerce-ios/pull/9634]
- [*] Products: Adds the product SKU to the bundled products list in product details, for Bundle products (using the Product Bundles extension). [https://github.com/woocommerce/woocommerce-ios/pull/9626]
- [*] Product form > description editor AI for WPCOM stores: the prompt was updated so that the generated description is shorter. [https://github.com/woocommerce/woocommerce-ios/pull/9637]

13.4
-----
- [*] Payments: Popular and last sold products are displayed on top of the products selection screen when creating or editing an order. [https://github.com/woocommerce/woocommerce-ios/pull/9539]

- [Internal] Payments: Update StripeTerminal pod to 2.19.1 [https://github.com/woocommerce/woocommerce-ios/pull/9537]
- [**] Adds read-only support for the Gift Cards extension in order details. [https://github.com/woocommerce/woocommerce-ios/pull/9558]
- [**] Adds read-only support for the Subscriptions extension in order and product details. [https://github.com/woocommerce/woocommerce-ios/pull/9541]
- [*] Product form > description editor: a magic wand button is added to the keyboard toolbar to auto-generate a product description using Jetpack AI for WPCOM stores. [https://github.com/woocommerce/woocommerce-ios/pull/9577]
- [Internal] Payments: Upate Tap to Pay connection flow strings to avoid mentioning "reader" [https://github.com/woocommerce/woocommerce-ios/pull/9563]
- [*] Store onboarding: Now the onboarding task list can be shown/hidden from settings and also from the dashboard. [https://github.com/woocommerce/woocommerce-ios/pull/9572, https://github.com/woocommerce/woocommerce-ios/pull/9573]
- [**] Adds read-only support for the Min/Max Quantities extension in product details. [https://github.com/woocommerce/woocommerce-ios/pull/9585]

13.3
-----
- [***] Payments: UK-based stores merchants can take In-Person Payments. [https://github.com/woocommerce/woocommerce-ios/pull/9496]
- [*] Store creation free trial flow now includes 3 profiler questions again with updated options: store category, selling status, and store country. [https://github.com/woocommerce/woocommerce-ios/pull/9513]
- [*] Shipping Labels: Origin address's phone number is now saved locally and pre-populated in the creation form. [https://github.com/woocommerce/woocommerce-ios/pull/9520]
- [Internal] Almost all mappers have been updated to only decode without the data envelope if it's not available. Please do a smoke test to ensure that all features still work as before. [https://github.com/woocommerce/woocommerce-ios/pull/9510]
- [Internal] Store onboarding: Mark "Launch your store" task as complete if the store is already public. This is a workaround for a backend issue which marks "Launch your store" task incomplete for already live stores. [https://github.com/woocommerce/woocommerce-ios/pull/9507]
- [*] Payments: Added Universal Link support for Set up Tap to Pay on iPhone, and to open Universal Links from Just in Time Messages, to more easily navigate to app features. [https://github.com/woocommerce/woocommerce-ios/pull/9518]
- [*] Login: Potentially fixed the crash on the onboarding screen. [https://github.com/woocommerce/woocommerce-ios/pull/9523]

13.2
-----
- [Internal] Store creation: New loading screen added for create store flow. [https://github.com/woocommerce/woocommerce-ios/pull/9383]
- [*] Payments: Add account type field to receipts [https://github.com/woocommerce/woocommerce-ios/pull/9416]
- [*] Products can now be filtered within Order creation [https://github.com/woocommerce/woocommerce-ios/pull/9258]
- [*] Products: Adds read-only support for the Composite Products extension in the Products list, including a list of components in product details. [https://github.com/woocommerce/woocommerce-ios/pull/9455]


13.1
-----
- [internal] Users can now create a Free Trial store from the app from the Get Started section of the app prologue. [https://github.com/woocommerce/woocommerce-ios/pull/9396]
- [**] Adds support for Product Multi-selection when creating and/or editing Orders. [https://github.com/woocommerce/woocommerce-ios/issues/8888]
- [**] Users can now install Jetpack for their non-Jetpack sites after logging in with application passwords. [https://github.com/woocommerce/woocommerce-ios/pull/9354]
- [*] Payments: We show a Tap to Pay on iPhone feedback survey button in the Payments menu after the first Tap to Pay on iPhone payment is taken [https://github.com/woocommerce/woocommerce-ios/pull/9366]
- [Internal] Added SiteID to some IPP tracks events [https://github.com/woocommerce/woocommerce-ios/pull/9572,]

13.0
-----
- [*] Adds a banner in "Launch store" task screen to upgrade from free trial plan. [https://github.com/woocommerce/woocommerce-ios/pull/9323]
- [*] Fix: Description, sale price, and image will be copied over to the new product variations when duplicating a variable product. [https://github.com/woocommerce/woocommerce-ios/pull/9322]


12.9
-----
- [**] Dashboard: an onboarding card is shown for sites with the following tasks if any is incomplete: "tell us more about your store" (store location) that opens a webview, "add your first product" that starts the product creation flow, "launch your store" that publishes the store, "customize your domain" that starts the domain purchase flow, and "get paid" that opens a webview. A subset of the tasks may be shown to self-hosted sites and WPCOM sites on a free trial. [https://github.com/woocommerce/woocommerce-ios/pull/9285]
- [*] Jetpack benefit banner and modal is now available on the dashboard screen after logging in with site credentials. [https://github.com/woocommerce/woocommerce-ios/pull/9232]
- [*] Payments: Local search is added to the products selection screen in the order creation flow to speed the process. [https://github.com/woocommerce/woocommerce-ios/pull/9178]
- [*] Fix: Prevent product variations not loading due to an encoding error for `permalink`, which was altered by a plugin. [https://github.com/woocommerce/woocommerce-ios/pull/9233]
- [*] Login: Users can now log in to self-hosted sites without Jetpack by approving application password authorization to their sites. [https://github.com/woocommerce/woocommerce-ios/pull/9260]
- [*] Payments: Tap to Pay on iPhone can now be selected from the Payment Methods screen [https://github.com/woocommerce/woocommerce-ios/pull/9242]
- [**] Payments: Set up Tap to Pay on iPhone flow added to the Payments Menu. Use it to configure the reader, and try a payment, before collecting a card payment with a customer. [https://github.com/woocommerce/woocommerce-ios/pull/9280]

12.8
-----
- [*] Shortcuts: We can now trigger the order creation and payment collection flows from the iOS Shortcuts app. [https://github.com/woocommerce/woocommerce-ios/pull/9103]
- [Internal] Dashboard: the UI layer had a major refactoring to allow scrolling for content more than stats for the onboarding project. The main design change is on the refresh control, where it was moved from each stats tab to below the navigation bar. Other design changes are not expected. [https://github.com/woocommerce/woocommerce-ios/pull/9031]
- [**] Products: Adds read-only support for the Product Bundles extension, including a list of bundled products and stock status for product bundles. [https://github.com/woocommerce/woocommerce-ios/pull/9177]
- [Internal] Mobile Payments: Updated StripeTerminal to 2.18 [https://github.com/woocommerce/woocommerce-ios/pull/9118]

12.7
-----
- [Internal] Shipping Label: add condition checks before showing contact options [https://github.com/woocommerce/woocommerce-ios/pull/8982]
- [*] Main screens are now accessible through the Home Screen Spotlight Search [https://github.com/woocommerce/woocommerce-ios/pull/9082]
- [*] Stats: Fixed a crash when order stats use a date and time matching the start of Daylight Saving Time. [https://github.com/woocommerce/woocommerce-ios/pull/9083]
- [*] Fix: Dismiss Take Payment popup after sharing the payment link to another app. [https://github.com/woocommerce/woocommerce-ios/pull/9042]
- [*] Site credential login: Catch invalid cookie nonce [https://github.com/woocommerce/woocommerce-ios/pull/9102]
- [*] Better error messages for site credential login failures [https://github.com/woocommerce/woocommerce-ios/pull/9125]
- [Internal] New Zendesk tag for site credential login errors [https://github.com/woocommerce/woocommerce-ios/pull/9150]

12.6
-----
- [*] Fix: When a product's details can be edited, they display a disclosure indicator (chevron). [https://github.com/woocommerce/woocommerce-ios/pull/8980]
- [*] Payments: fixed a bug where enabled rows in the Payments Menu were sometimes incorrectly shown as disabled [https://github.com/woocommerce/woocommerce-ios/pull/8983]
- [Internal] Mobile Payments: fixed logic on display of IPP feedback banner on Order List [https://github.com/woocommerce/woocommerce-ios/pull/8994]
- [**] Support: Merchants can now contact support with a new and refined experience. [https://github.com/woocommerce/woocommerce-ios/pull/9006/files]
- [***] Mobile Payments: Tap to Pay on iPhone enabled for all US merchants [https://github.com/woocommerce/woocommerce-ios/pull/9023]

12.5
-----
- [Internal] Dashboard: the stats implementation had a major update to replace a third-party library in order to support the upcoming store onboarding card. Minimal design changes are expected, and horizontal scrolling between different time range tabs is not available anymore. [https://github.com/woocommerce/woocommerce-ios/pull/8942]

12.4
-----
- [**] Menu > Settings: adds a `Domains` row for WPCOM sites to see their site domains, add a new domain, or redeems a domain credit if available. [https://github.com/woocommerce/woocommerce-ios/pull/8870]
- [Internal] Prologue screen now has only the entry point to site address login flow, and application password authentication is used for sites without Jetpack. [https://github.com/woocommerce/woocommerce-ios/pull/8846]
- [Internal] A new tag has been added for Zendesk for users authenticated with application password. [https://github.com/woocommerce/woocommerce-ios/pull/8850]
- [Internal] Failures in the logged-out state are now tracked with anonymous ID. [https://github.com/woocommerce/woocommerce-ios/pull/8861]
- [*] Fix: Fixed a crash when switching away from the Products tab. [https://github.com/woocommerce/woocommerce-ios/pull/8874]

12.3
-----
- [Internal] We have updated the Zendesk SDK to version 6.0 [https://github.com/woocommerce/woocommerce-ios/pull/8828]
- [Internal] Tap to Pay on iPhone made publicly available via an Experimental Feature toggle [https://github.com/woocommerce/woocommerce-ios/pull/8814]

12.2
-----
- [*] Fix: Adding a new attribute will auto-capitalize the first letter for each word in the attribute name. [https://github.com/woocommerce/woocommerce-ios/pull/8772]
- [internal] Logging: Improvements on logging potential errors when loading Order Details [https://github.com/woocommerce/woocommerce-ios/pull/8781]
- [Internal] Now we track the specific error code when a networking-related operation fails [https://github.com/woocommerce/woocommerce-ios/issues/8527]

12.1
-----
- [*] Adds an In-Person Payments survey banner on top of the Orders view [https://github.com/woocommerce/woocommerce-ios/issues/8530]
- [*] Fix: Allow product's `purchasable` to be a number as some third-party plugins could alter the type in the API. This could help with the Products tab not loading due to product decoding errors. [https://github.com/woocommerce/woocommerce-ios/pull/8718]
- [***] [Internal] Start the AB test for allowing login to the app using site credentials [https://github.com/woocommerce/woocommerce-ios/pull/8744]

12.0
-----
- [**] Adds a feature of bulk updating products from the product's list. [https://github.com/woocommerce/woocommerce-ios/pull/8704]
- [internal] Store creation flow now includes 3 profiler questions: store category, selling status, and store country. [https://github.com/woocommerce/woocommerce-ios/pull/8667]

11.9
-----
- [**] Now you can generate all possible variations for a product's attributes [https://github.com/woocommerce/woocommerce-ios/pull/8619]
- [*] Mobile payments: fixed card reader manuals links. [https://github.com/woocommerce/woocommerce-ios/pull/8628]

11.8
-----
- [*] Design refresh: Buttons, links, and other calls to action are now purple instead of pink. [https://github.com/woocommerce/woocommerce-ios/pull/8451]
- [internal] Design: Updated capitalization for various pages, links, and buttons to match new design guidelines. [https://github.com/woocommerce/woocommerce-ios/pull/8455]
- [internal] Remove A/B testing and release native Jetpack installation flow for all users. [https://github.com/woocommerce/woocommerce-ios/pull/8533]

11.7
-----
- [**] Analytics Hub: Now you can select custom date ranges. [https://github.com/woocommerce/woocommerce-ios/pull/8414]
- [**] Analytics Hub: Now you can see Views and Conversion Rate analytics in the new Sessions card. [https://github.com/woocommerce/woocommerce-ios/pull/8428]
- [*] My Store: We fixed an issue with Visitors and Conversion stats where sometimes visitors could be counted more than once in the selected period. [https://github.com/woocommerce/woocommerce-ios/pull/8427]


11.6
-----
- [***] We added a new Analytics Hub inside the My Store area of the app. Simply click on the See More button under the store stats to check more detailed information on Revenue, Orders and Products. [https://github.com/woocommerce/woocommerce-ios/pull/8356]
- [*] In-Person Payments: fixed timing issues in payments flow, which caused "Remove card" to be shown for too long [https://github.com/woocommerce/woocommerce-ios/pull/8351]

11.5
-----
- [*] Account deletion is now supported for all users in settings or in the empty stores screen (in the ellipsis menu). [https://github.com/woocommerce/woocommerce-ios/pull/8179, https://github.com/woocommerce/woocommerce-ios/pull/8272]
- [*] In-Person Payments: We removed any references to Simple Payments from Orders, and the red badge from the Menu tab and Menu Payments icon announcing the new Payments section. [https://github.com/woocommerce/woocommerce-ios/pull/8183]
- [internal] Store creation flow was improved with native implementation. It is available from the login prologue (`Get Started` CTA), login email error screen, and store picker (`Add a store` CTA from the empty stores screen or at the bottom of the store list). [Example testing steps in https://github.com/woocommerce/woocommerce-ios/pull/8251]
- [internal] New stores have two new Products onboarding features: A banner with an `Add a Product` CTA on the My Store screen, and the option to add new products using templates. [https://github.com/woocommerce/woocommerce-ios/pull/8294]

11.4
-----
- [*] Add System Status Report to ZenDesk support requests. [https://github.com/woocommerce/woocommerce-ios/pull/8171]


11.3
-----
- [*] In-Person Payments: Show spinner while preparing reader for payment, instead of saying it's ready before it is. [https://github.com/woocommerce/woocommerce-ios/pull/8115]
- [internal] In-Person Payments: update StripeTerminal from 2.7 to 2.14 [https://github.com/woocommerce/woocommerce-ios/pull/8132]
- [*] In-Person Payments: Fixed payment method prompt for WisePad 3 to show only Tap and Insert options [https://github.com/woocommerce/woocommerce-ios/pull/8136]

11.2
-----
- [***] You can now preview draft products before publishing. [https://github.com/woocommerce/woocommerce-ios/pull/8102]
- [*] The survey at the end of the login onboarding flow is no longer available. [https://github.com/woocommerce/woocommerce-ios/pull/8062]
- [*] Fixed layout issues on the Account Mismatch error screen. [https://github.com/woocommerce/woocommerce-ios/pull/8074]
- [*] The Accept Payments Easily banner has been removed from the order list [https://github.com/woocommerce/woocommerce-ios/pull/8078]

11.1
-----
- [**] You can now search customers when creating or editing an order. [https://github.com/woocommerce/woocommerce-ios/issues/7741]
- [internal] Store creation is available from the login prologue, login email error screen, and store picker. [https://github.com/woocommerce/woocommerce-ios/pull/8023]
- [internal] The login flow is simplified with only the option to log in with WordPress.com. This flow is presented in parallel with the existing flow in an A/B test experiment. [https://github.com/woocommerce/woocommerce-ios/pull/7996]
- [**] Relevant Just In Time Messages will be displayed on the My Store screen [https://github.com/woocommerce/woocommerce-ios/issues/7853]

11.0
-----
- [internal] Add support for controlling performance monitoring via Sentry. **Off by default**. [https://github.com/woocommerce/woocommerce-ios/pull/7831]


10.9
-----
- [***] Dropped iOS 14 support. From now we support iOS 15 and later. [https://github.com/woocommerce/woocommerce-ios/pull/7851]
- [*] Login: Now you can handle Jetpack site connection for your self-hosted sites from the app. [https://github.com/woocommerce/woocommerce-ios/pull/7847]


10.8
-----
- [***] Stats: Now you can add a Today's Stats Widget to your lock screen (iOS 16 only) to monitor your sales. [https://github.com/woocommerce/woocommerce-ios/pull/7839]
- [internal] In-Person Payments: add UTM parameters to card reader purchase URLs to allow attribution [https://github.com/woocommerce/woocommerce-ios/pull/7858]
- [*] In-Person Payments: the Purchase card reader links now all open in authenticated web views, to make it easier to log in to woocommerce.com. [https://github.com/woocommerce/woocommerce-ios/pull/7862]

10.7
-----
- [*] Universal Links: Users can now open universal links in the app. [https://github.com/woocommerce/woocommerce-ios/pull/7632]
- [internal] Store picker: Show error when the role eligibility check fails while selecting a store. [https://github.com/woocommerce/woocommerce-ios/pull/7816]
- [internal] Store picker: Add loading state to `Continue` button. [https://github.com/woocommerce/woocommerce-ios/pull/7821]
- [internal] Store picker: Use Jetpack tunnel API for fetching user info for role checking. [https://github.com/woocommerce/woocommerce-ios/pull/7822]
- [*] Allow in-app notices to be swiped away [https://github.com/woocommerce/woocommerce-ios/pull/7801]

10.6
-----

- [**] Products tab: products search now has an option to search products by SKU. Stores with WC version 6.6+ support partial SKU search, otherwise the product(s) with the exact SKU match is returned. [https://github.com/woocommerce/woocommerce-ios/pull/7781]
- [*] Fixed a rare crash when selecting a store in the store picker. [https://github.com/woocommerce/woocommerce-ios/pull/7765]
- [*] Settings: Display the WooCommerce version and available updates in Settings [https://github.com/woocommerce/woocommerce-ios/pull/7779]
- [*] Show suggestion for logging in to a WP.com site with a mismatched WP.com account. [https://github.com/woocommerce/woocommerce-ios/pull/7773]
- [*] Help center: Added help center web page with FAQs for "Not a WooCommerce site" and "Wrong WordPress.com account" error screens. [https://github.com/woocommerce/woocommerce-ios/pull/7767, https://github.com/woocommerce/woocommerce-ios/pull/7769]
- [*] Now you can bulk edit variation prices. [https://github.com/woocommerce/woocommerce-ios/pull/7803]
- [**] Reviews: Now you can reply to product reviews using the Reply button while viewing a product review. [https://github.com/woocommerce/woocommerce-ios/pull/7799]

10.5
-----
- [**] Products: Now you can duplicate products from the More menu of the product detail screen. [https://github.com/woocommerce/woocommerce-ios/pull/7727]
- [**] Login: Added Jetpack connection support from the Account Mismatch error screen. [https://github.com/woocommerce/woocommerce-ios/pull/7748]
- [*] Orders: We are bringing back the ability to add/edit customer notes and addresses from the main order screen [https://github.com/woocommerce/woocommerce-ios/pull/7750]
- [*] Help center: Added help center web page with FAQs for "Wrong WordPress.com account error" screen. [https://github.com/woocommerce/woocommerce-ios/pull/7747]
- [*] Widgets: The Today's Stat Widget adds support for bigger fonts. [https://github.com/woocommerce/woocommerce-ios/pull/7752]

10.4
-----
- [***] Stats: Now you can add a Today's Stats Widget to your homescreen to monitor your sales. [https://github.com/woocommerce/woocommerce-ios/pull/7732]
- [*] Help center: Added help center web page with FAQs for "Pick a WooCommerce Store", "Enter WordPress.com password" and "Open mail to find magic link" screens. [https://github.com/woocommerce/woocommerce-ios/pull/7641, https://github.com/woocommerce/woocommerce-ios/pull/7730, https://github.com/woocommerce/woocommerce-ios/pull/7737]
- [*] In-Person Payments: Fixed a bug where cancelling a card reader connection would temporarily prevent further connections [https://github.com/woocommerce/woocommerce-ios/pull/7689]
- [*] In-Person Payments: Improvements to the card reader connection flow UI [https://github.com/woocommerce/woocommerce-ios/pull/7687]
- [*] Login: Users can now set up the Jetpack connection between a self-hosted site and their WP.com account. [https://github.com/woocommerce/woocommerce-ios/pull/7608]
- [*] Product list: the "Draft" blue color is fixed to be more readable for a draft product row in the product list. [https://github.com/woocommerce/woocommerce-ios/pull/7724]
- [*] Notifications: App icon badge is now cleared correctly after visiting the orders tab. [https://github.com/woocommerce/woocommerce-ios/pull/7735]

10.3
-----
- [*] Dashboard: the last selected time range tab (Today/This Week/This Month/This Year) is persisted for the site and shown on the next site launch (app launch or switching stores). [https://github.com/woocommerce/woocommerce-ios/pull/7638]
- [*] Dashboard: swiping to another time range tab now triggers syncing for the target tab. Previously, the stats on the target tab aren't synced from the swipe gesture. [https://github.com/woocommerce/woocommerce-ios/pull/7650]
- [*] In-Person Payments: Fixed an issue where the Pay in Person toggle could be out of sync with the setting on the website. [https://github.com/woocommerce/woocommerce-ios/pull/7656]
- [*] In-Person Payments: Removed the need to sign in when purchasing a card reader [https://github.com/woocommerce/woocommerce-ios/pull/7670]
- [*] In-Person Payments: Fixed a bug where canceling a reader connection could result in being unable to connect a reader in future [https://github.com/woocommerce/woocommerce-ios/pull/7678]
- [*] In-Person Payments: Fixed a bug which prevented the Collect Payment button from being shown for Cash on Delivery orders  [https://github.com/woocommerce/woocommerce-ios/pull/7694]

10.2
-----
- [*] Help center: Added help center web page with FAQs for "Enter Store Credentials", "Enter WordPress.com email " and "Jetpack required Error" screens. [https://github.com/woocommerce/woocommerce-ios/pull/7588, https://github.com/woocommerce/woocommerce-ios/pull/7590, https://github.com/woocommerce/woocommerce-ios/pull/7621]
- [*] In-Person Payments: Fixed the Learn More link from the `Enable Pay in Person` onboarding screen for WCPay [https://github.com/woocommerce/woocommerce-ios/pull/7598]
- [**] In-Person Payments: Added a switch for the Pay in Person payment method on the Payments menu. This allows you to accept In-Person Payments for website orders [https://github.com/woocommerce/woocommerce-ios/pull/7613]

10.1
-----
- [*] In-Person Payments: The onboarding notice on the In-Person Payments menu is correctly dismissed after multiple prompts are shown. [https://github.com/woocommerce/woocommerce-ios/pull/7543]
- [*] Help center: Added custom help center web page with FAQs for "Enter Store Address" and "Enter WordPress.com email" screens. [https://github.com/woocommerce/woocommerce-ios/pull/7553, https://github.com/woocommerce/woocommerce-ios/pull/7573]
- [*] In-Person Payments: The plugin selection is saved correctly after multiple onboarding prompts. [https://github.com/woocommerce/woocommerce-ios/pull/7544]
- [**] In-Person Payments: A new prompt to enable `Pay in Person` for your store's checkout, to accept In-Person Payments for website orders [https://github.com/woocommerce/woocommerce-ios/issues/7474]

10.0
-----
- [**] In-Person Payments and Simple Payments have been moved to a new Payments section [https://github.com/woocommerce/woocommerce-ios/pull/7473]
- [*] Login: on the WP.com password screen, the magic link login option is moved from below "Reset your password" to below the primary Continue button for higher visibility. [https://github.com/woocommerce/woocommerce-ios/pull/7469]
- [*] Login: some minor enhancements are made to the error screen after entering an invalid WP.com email - a new "What is WordPress.com?" link, hiding the "Log in with store address" button when it's from the store address login flow, and some copy changes. [https://github.com/woocommerce/woocommerce-ios/pull/7485]
- [**] In-Person Payments: Accounts with pending requirements are no longer blocked from taking payments - we have added a skip button to the relevant screen. [https://github.com/woocommerce/woocommerce-ios/pull/7504]
- [*] Login: New button added to the empty site picker screen to enter a site address for troubleshooting. [https://github.com/woocommerce/woocommerce-ios/pull/7484]

9.9
-----
- [*] [Sign in with store credentials]: New screen added with instructions to verify Jetpack connected email. [https://github.com/woocommerce/woocommerce-ios/pull/7424]
- [*] [Sign in with store credentials]: Stop clearing username/password after an invalid attempt to enable users to fix typos. [https://github.com/woocommerce/woocommerce-ios/pull/7444]
- [*] Login: after entering WP.com email, a magic link is automatically sent when it is enabled (magic links are disabled for A8C emails and WP.com accounts with recently changed password) and a new screen is shown with an option to log in with password. [https://github.com/woocommerce/woocommerce-ios/pull/7449]

9.8
-----
- [***] Login: Introduce a way to sign in using store credentials.  [https://github.com/woocommerce/woocommerce-ios/pull/7320]
- [**] Login: You can now install WooCommerce to your self-hosted sites from the login flow. [https://github.com/woocommerce/woocommerce-ios/pull/7401]
- [**] Orders: Now you can quickly mark an order as completed by swiping it to the left! [https://github.com/woocommerce/woocommerce-ios/pull/7385]
- [*] In-Person Payments: The purchase card reader information card appears also in the Orders list screen. [https://github.com/woocommerce/woocommerce-ios/pull/7326]
- [*] Login: in release 9.7, when the app is in logged out state, an onboarding screen is shown before the prologue screen if the user hasn't finished or skipped it. In release 9.8, a survey is added to the end of the onboarding screen. [https://github.com/woocommerce/woocommerce-ios/pull/7416]
- [*] Login: a local notification is scheduled after the user encounters an error from logging in with an invalid site address or WP.com email/password. Please see testing scenarios in the PR, with regression testing on order/review remote notifications. [https://github.com/woocommerce/woocommerce-ios/pull/7323, https://github.com/woocommerce/woocommerce-ios/pull/7372, https://github.com/woocommerce/woocommerce-ios/pull/7422]

9.7
-----
- [***] Orders: Orders can now be edited within the app. [https://github.com/woocommerce/woocommerce-ios/pull/7300]
- [**] Orders: You can now view the Custom Fields for an order in the Order Details screen. [https://github.com/woocommerce/woocommerce-ios/pull/7310]
- [*] In-Person Payments: Card Reader Manuals now appear based on country availability, consolidated into an unique view [https://github.com/woocommerce/woocommerce-ios/pull/7178]
- [*] Login: Jetpack setup flow is now accessible from the Login with Store Address flow. [https://github.com/woocommerce/woocommerce-ios/pull/7294]
- [*] In-Person Payments: The purchase card reader information card can be dismissed [https://github.com/woocommerce/woocommerce-ios/pull/7260]
- [*] In-Person Payments: When dismissing the purchase card reader information card, the user can choose to be reminded in 14 days. [https://github.com/woocommerce/woocommerce-ios/pull/7271]
- [*] In-Person Payments: The purchase card reader information card appears also in the App Settings screen. [https://github.com/woocommerce/woocommerce-ios/pull/7308]
- [*] Refund lines in the Order details screen now appear ordered from oldest to newest [https://github.com/woocommerce/woocommerce-ios/pull/7287]
- [*] Login: when the app is in logged out state, an onboarding screen is shown before the prologue screen if the user hasn't finished or skipped it.  [https://github.com/woocommerce/woocommerce-ios/pull/7324]
- [*] Orders: When a store has no orders yet, there is an updated message with a link to learn more on the Orders tab. [https://github.com/woocommerce/woocommerce-ios/pull/7328]

9.6
-----
- [***] Coupons: Coupons can now be created from within the app. [https://github.com/woocommerce/woocommerce-ios/pull/7239]
- [**] Order Details: All unpaid orders have a Collect Payment button, which shows a payment method selection screen. Choices are Cash, Card, and Payment Link. [https://github.com/woocommerce/woocommerce-ios/pull/7111]
- [**] In-Person Payments: Support for selecting preferred payment gateway when multiple extensions are installed on the store. [https://github.com/woocommerce/woocommerce-ios/pull/7153]
- [*] Coupons: Removed the redundant animation when reloading the coupon list. [https://github.com/woocommerce/woocommerce-ios/pull/7137]
- [*] Login: Display "What is WordPress.com?" link in "Continue With WordPress.com" flow. [https://github.com/woocommerce/woocommerce-ios/pull/7213]
- [*] Login: Display the Jetpack requirement error after login is successful.
- [*] Login: Display a "New to WooCommerce?" link in the login prologue screen above the login buttons. [https://github.com/woocommerce/woocommerce-ios/pull/7261]
- [*] In-Person Payments: Publicize the Card Present Payments feature on the Payment Method screen [https://github.com/woocommerce/woocommerce-ios/pull/7225]
- [*] In-Person Payments: Add blog_id to IPP transaction description to match WCPay [https://github.com/woocommerce/woocommerce-ios/pull/7221]
- [*] Product form: after uploading an image, the product can now be saved immediately while the image is being uploaded in the background. When no images are pending upload for the saved product, the images are added to the product. Testing instructions: https://github.com/woocommerce/woocommerce-ios/pull/7196. [https://github.com/woocommerce/woocommerce-ios/pull/7254]

9.5
-----
- [*] Coupons: Fixed issue saving "Individual Use" and "Exclude Sale Items" fields. [https://github.com/woocommerce/woocommerce-ios/pull/7117]
- [*] Orders: The customer shipping/billing address form now navigates back automatically after selecting a country or state. [https://github.com/woocommerce/woocommerce-ios/pull/7119]
- [internal] In settings and empty stores screen, the "Close Account" link is shown for users who signed in with Apple (the only way to create an account) to close their WordPress.com account. [https://github.com/woocommerce/woocommerce-ios/pull/7143]

9.4
-----
- [*] Orders: Order details now displays both the date and time for all orders. [https://github.com/woocommerce/woocommerce-ios/pull/6996]
- [*] Simple payments have the `Card` option available for stores with configuration issues to resolve, and show onboarding to help resolve them [https://github.com/woocommerce/woocommerce-ios/pull/7002]
- [*] Order & Product list: Now, we can pull to refresh from an empty view. [https://github.com/woocommerce/woocommerce-ios/pull/7023, https://github.com/woocommerce/woocommerce-ios/pull/7030]
- [*] Order Creation: Fixes a bug where selecting a variable product to add to a new order would sometimes open the wrong list of product variations. [https://github.com/woocommerce/woocommerce-ios/pull/7042]
- [*] Collect payment button on Order Details no longer flickers when the screen loads [https://github.com/woocommerce/woocommerce-ios/pull/7043]
- [*] Issue refund button on Order Details is shown for all paid orders [https://github.com/woocommerce/woocommerce-ios/pull/7046]
- [*] Order Creation: Fixes several bugs with the Products section not showing the correct order items or not correctly updating the item quantity. [https://github.com/woocommerce/woocommerce-ios/pull/7067]

9.3
-----
- [***] In-Person Payments is now available for merchants using WooCommerce Payments in Canada. [https://github.com/woocommerce/woocommerce-ios/pull/6954]
- [*] In-Person Payments: Accessibility improvement [https://github.com/woocommerce/woocommerce-ios/pull/6869, https://github.com/woocommerce/woocommerce-ios/pull/6886, https://github.com/woocommerce/woocommerce-ios/pull/6906]
- [*] Orders: Now it's possible to select and copy text from the notes on an order. [https://github.com/woocommerce/woocommerce-ios/pull/6894]
- [*] Support Arabic numerals on amount fields. [https://github.com/woocommerce/woocommerce-ios/pull/6891]
- [*] Product Selector: Enabled selecting all variations on variable product rows. [https://github.com/woocommerce/woocommerce-ios/pull/6899]
- [internal] Order Creation: Adding new products, shipping, fee, or customer details to an order now blocks the UI immediately while the order is syncing remotely. [https://github.com/woocommerce/woocommerce-ios/pull/6974]

- [*] Coupons: Now it's possible to update discount types for coupons. [https://github.com/woocommerce/woocommerce-ios/pull/6935]
- [*] Orders tab: the view width now adjusts to the app in tablet split view on iOS 15. [https://github.com/woocommerce/woocommerce-ios/pull/6951]

9.2
-----
- [***] Experimental Features: Coupons editing and deletion features are now enabled as part of coupon management. [https://github.com/woocommerce/woocommerce-ios/pull/6853]
- [*] Order Creation: Updated percentage fee flow - added amount preview, disabled percentage option when editing. [https://github.com/woocommerce/woocommerce-ios/pull/6763]
- [*] Product Details: Update status badge layout and show it for more cases. [https://github.com/woocommerce/woocommerce-ios/pull/6768]
- [*] Coupons: now, the percentage amount of coupons will be displayed correctly in the listing and in coupon detail if the amount contains fraction digits. [https://github.com/woocommerce/woocommerce-ios/pull/6804]
- [*] Coupons: Filter initial search results to show only coupons of the currently selected store. [https://github.com/woocommerce/woocommerce-ios/pull/6800]
- [*] Coupons: Fixed crash when there are duplicated items on the coupon list. [https://github.com/woocommerce/woocommerce-ios/pull/6798]
- [*] In-Person Payments: Run onboarding checks when connecting a reader. [https://github.com/woocommerce/woocommerce-ios/pull/6761, https://github.com/woocommerce/woocommerce-ios/pull/6774, https://github.com/woocommerce/woocommerce-ios/pull/6789]
- [*] In-Person Payments: after collecting payment for an order, merchants can now email the receipt in addition to printing it in Order Details > See Receipt if email is available on the device. [https://github.com/woocommerce/woocommerce-ios/pull/6833]

9.1
-----

- [*] Product name field in product form - Remove scroll behaviour and increase field height to fully display long product names. [https://github.com/woocommerce/woocommerce-ios/pull/6681]
- [*] Filter toolbar in Products list tab - Filter toolbar is pinned outside of the products list. [https://github.com/woocommerce/woocommerce-ios/pull/6698]
- [internal] Loading screens are refactored to avoid duplicated code and a potential crash. Please quickly smoke test them to make sure that everything still works as before. [https://github.com/woocommerce/woocommerce-ios/pull/6717]
- [*] Shipping settings - Weight and shipping package dimensions are localized based on device locale. Also, decimal point information is no longer lost upon saving a product, when using comma as a decimal separator. [https://github.com/woocommerce/woocommerce-ios/pull/6721]

9.0
-----

- [*] Share payment links from the order details screen. [https://github.com/woocommerce/woocommerce-ios/pull/6609]
- [internal] Reviews lists on Products and Menu tabs are refactored to avoid duplicated code. Please quickly smoke test them to make sure that everything still works as before. [https://github.com/woocommerce/woocommerce-ios/pull/6553]
- [**] Now it's possible to change the order of the product images. [https://github.com/woocommerce/woocommerce-ios/pull/6620]
- [*] Improved accessibility for the error banner and info banner displayed in Orders and Products. [https://github.com/woocommerce/woocommerce-ios/pull/6633]

8.9
-----
- [*] Coupons: Fixed issue loading the coupon list from the local storage on initial load. [https://github.com/woocommerce/woocommerce-ios/pull/6463]
- [*] Coupons: Update layout of the coupon details screen. [https://github.com/woocommerce/woocommerce-ios/pull/6522]
- [*] In-Person Payments: Removed collecting L2/L3 data. [https://github.com/woocommerce/woocommerce-ios/pull/6519]
- [*] Hub Menu: Multiple menu items can no longer be tapped simultaneously. [https://github.com/woocommerce/woocommerce-ios/pull/6484]
- [*] Jetpack CP: Fixed crash when attempting to access WP-Admin with an invalid URL that has an unsupported scheme. [https://github.com/woocommerce/woocommerce-ios/pull/6502]
- [***] Orders: Order Creation is now available to everyone! You can go to the Orders tab and tap the + button to create a new order. [https://github.com/woocommerce/woocommerce-ios/pull/6537]
- [internal] Loading screens are refactored to avoid duplicated code and a potential crash. Please quickly smoke test them to make sure that everything still works as before. [https://github.com/woocommerce/woocommerce-ios/pull/6535] [https://github.com/woocommerce/woocommerce-ios/pull/6544]

8.8
-----
- [*] Updates the app's About screen to be consistent with Automattic's other mobile apps. [https://github.com/woocommerce/woocommerce-ios/pull/6421]
- [***] Experimental Feature: It's now possible to add custom shipping method and fees in order creation flow. Tax amount and Order total is now synced from backend. [https://github.com/woocommerce/woocommerce-ios/pull/6429]
- [**] Now it's possible to filter orders by custom statuses. [https://github.com/woocommerce/woocommerce-ios/pull/6390]
- [*] Fixed issue presenting Edit Customer Note screen as a modal on large screens. [https://github.com/woocommerce/woocommerce-ios/pull/6406]
- [*] Products displayed in Order Detail now follow the same order of the web. [https://github.com/woocommerce/woocommerce-ios/pull/6401]
- [*] Simple Payments now shows a detailed tax break up before taking the payment. [https://github.com/woocommerce/woocommerce-ios/pull/6412]
- [*] Coupons list now shows an error view if coupons are disabled for the store. Coupons can be enabled again from this view. [https://github.com/woocommerce/woocommerce-ios/pull/6446]
- [*] Coupon details screen now displays more informative error messages when loading the total discount amount fails. [https://github.com/woocommerce/woocommerce-ios/pull/6457]
- [internal] Shipping Labels: the navigation bar in the web view for adding payments is now correctly hidden. [https://github.com/woocommerce/woocommerce-ios/pull/6435]

8.7
-----
- [**] In-Person Payments: Added card details to refund confirmation screen to help with refunding to the payment card [https://github.com/woocommerce/woocommerce-ios/pull/6241]
- [*] Coupons: Replace the toggles on Usage Details screen with text for uneditable contents. [https://github.com/woocommerce/woocommerce-ios/pull/6287]
- [*] Improve image loading for thumbnails especially on the Product list. [https://github.com/woocommerce/woocommerce-ios/pull/6299]
- [*] Coupons: Added feedback banner on the top of the coupon list. [https://github.com/woocommerce/woocommerce-ios/pull/6316]
- [*] Coupons: Handled error when loading total discounted amount fails. [https://github.com/woocommerce/woocommerce-ios/pull/6368]
- [internal] Removed all feature flags for Shipping Labels. Please smoke test all parts of Shipping Labels to make sure that everything still works as before. [https://github.com/woocommerce/woocommerce-ios/pull/6270]
- [*] In-Person Payments: Localized messages and UI [https://github.com/woocommerce/woocommerce-ios/pull/6317]
- [*] My Store: Fixed incorrect currency symbol of revenue text for stores with non-USD currency. [https://github.com/woocommerce/woocommerce-ios/pull/6335]
- [*] Notifications: Dismiss presented view before presenting content from notifications [https://github.com/woocommerce/woocommerce-ios/pull/6354]
- [*] Reviews: Fixed missing product information on first load [https://github.com/woocommerce/woocommerce-ios/pull/6367]
- [internal] Removed the feature flag for My store tab UI updates. Please smoke test the store stats and top performers in the "My store" tab to make sure everything works as before. [https://github.com/woocommerce/woocommerce-ios/pull/6334]
- [*] In-Person Payments: Add support for accepting payments on bookable products [https://github.com/woocommerce/woocommerce-ios/pull/6364]
- [*] In-Person Payments: Fixed issue where payment could be stuck prompting to remove the card if the payment was declined and retried before removing the card.

8.6
-----
- [***] Merchants can now view coupons in their stores by enabling Coupon Management in Experimental Features. [https://github.com/woocommerce/woocommerce-ios/pull/6209]
- [*] Orders: In the experimental Order Creation feature, product variations added to a new order now show a list of their attributes. [https://github.com/woocommerce/woocommerce-ios/pull/6131]
- [*] Enlarged the tap area for the action button on the notice view. [https://github.com/woocommerce/woocommerce-ios/pull/6146]
- [*] Reviews: Fixed crash on iPad when tapping the More button. [https://github.com/woocommerce/woocommerce-ios/pull/6187]
- [*] In-Person Payments: Remove Stripe from Experimental Features as it is always enabled now. [https://github.com/woocommerce/woocommerce-ios/pull/6205]
- [*] Disabled unnecessary selection of the "Refund via" row on the Refund Confirmation screen [https://github.com/woocommerce/woocommerce-ios/pull/6198]
- [*] Increased minimum version of Stripe extension for In-Person Payments to 6.2.0 [https://github.com/woocommerce/woocommerce-ios/pull/xxxx]
- [internal] Removed `pushNotificationsForAllStores` feature flag. Since the changes are non-trivial, it would be great to smoke test push notifications for all stores in beta testing. [https://github.com/woocommerce/woocommerce-ios/pull/6231]

8.5
-----
- [*] In-Person Payments: Inform the user when a card reader battery is so low that it needs to be charged before the reader can be connected. [https://github.com/woocommerce/woocommerce-ios/pull/5998]
- [***] The My store tab is having a new look with new conversion stats and shows up to 5 top performing products now (used to be 3). [https://github.com/woocommerce/woocommerce-ios/pull/5991]
- [**] Fixed a crash at the startup of the app, related to Gridicons. [https://github.com/woocommerce/woocommerce-ios/pull/6005]
- [***] Experimental Feature: It's now possible to create Orders in the app by enabling it in Settings > Experimental Features. For now you can change the order status, add products, and add customer details (billing and shipping addresses). [https://github.com/woocommerce/woocommerce-ios/pull/6060]
- [*] Fixed issue in date range selection for the orders filters where is some cases dates are not available for selection. [https://github.com/woocommerce/woocommerce-ios/pull/6090]
- [*] Enabled "view product in store" and "share product" options for variable products when accessing them through the order details screen. [https://github.com/woocommerce/woocommerce-ios/pull/6091]

8.4
-----
- [***] In-Person Payments: Support for Stripe M2 card reader. [https://github.com/woocommerce/woocommerce-ios/pull/5844]
- [***] We introduced a new tab called "Menu", a tab in the main navigation where you can browser different sub-sections of the app: Switch Store, Settings, WooCommerce Admin, View Store and Reviews. [https://github.com/woocommerce/woocommerce-ios/pull/5926]
- [***] Store admins can now access sites with plugins that have Jetpack Connection Package (e.g. WooCommerce Payments, Jetpack Backup) in the app. These sites do not require Jetpack-the-plugin to connect anymore. Store admins can still install Jetpack-the-plugin from the app through settings or a Jetpack banner. [https://github.com/woocommerce/woocommerce-ios/pull/5924]
- [*] Add/Edit Product screen: Fix transient product name while adding images.[https://github.com/woocommerce/woocommerce-ios/pull/5840]

8.3
-----
- [***] All merchants can create Simple Payments orders. [https://github.com/woocommerce/woocommerce-ios/pull/5684]
- [**] System status report can now be viewed and copied directly from within the app. [https://github.com/woocommerce/woocommerce-ios/pull/5702]
- [**] Product SKU input scanner is now available as a beta feature. To try it, enable it from settings and you can scan a barcode to use as the product SKU in product inventory settings! [https://github.com/woocommerce/woocommerce-ios/pull/5695]
- [**] Now you chan share a payment link when creating a Simple Payments order [https://github.com/woocommerce/woocommerce-ios/pull/5819]
- [*] Reviews: "Mark all as read" checkmark bar button item button replaced with menu button which launches an action sheet. Menu button is displayed only if there are unread reviews available.[https://github.com/woocommerce/woocommerce-ios/pull/5833]
- [internal] Refactored ReviewsViewController to add tests. [https://github.com/woocommerce/woocommerce-ios/pull/5834]

8.2
-----
- [***] In-Person Payments: Now you can collect Simple Payments on the go. [https://github.com/woocommerce/woocommerce-ios/pull/5635]
- [*] Products: After generating a new variation for a variable product, you are now taken directly to edit the new variation. [https://github.com/woocommerce/woocommerce-ios/pull/5649]
- [*] Dashboard: the visitor count in the Today tab is now shown when Jetpack site stats are enabled.
- [*] Add/Edit Product Images: tapping on the last `n` images while `n` images are pending upload does not crash the app anymore. [https://github.com/woocommerce/woocommerce-ios/pull/5672]

8.2
-----
- [*] Shipping Labels: Fixes a crash when saving a new shipping label after opening the order from a push notification. [https://github.com/woocommerce/woocommerce-ios/pull/5549]
- [**] In-Person Payments: Improved support for VoiceOver. [https://github.com/woocommerce/woocommerce-ios/pull/5572]
- [*] In-Person Payments: Fixes a crash when printing more than one receipt. [https://github.com/woocommerce/woocommerce-ios/pull/5575]

8.1
-----
- [***] Now it's possible to filter Order List by multiple statuses and date ranges. Plus, we removed the top tab bar on Orders Tab. [https://github.com/woocommerce/woocommerce-ios/pull/5491]
- [*] Login: Password AutoFill will suggest wordpress.com accounts. [https://github.com/woocommerce/woocommerce-ios/pull/5399]
- [*] Store picker: after logging in with store address, the pre-selected store is now the currently selected store instead of the store from login flow. [https://github.com/woocommerce/woocommerce-ios/pull/5508]
- [*] The application icon number from order push notifications is now cleared after visiting the orders tab. [https://github.com/woocommerce/woocommerce-ios/pull/5715]
- [internal] Migrated Settings screen to MVVM [https://github.com/woocommerce/woocommerce-ios/pull/5393]


8.0
-----
- [*] Product List: Add support for product filtering by category. [https://github.com/woocommerce/woocommerce-ios/pull/5388]
- [***] Push notifications are now supported for all connected stores. [https://github.com/woocommerce/woocommerce-ios/pull/5299]
- [*] Fix: in Settings > Switch Store, tapping "Dismiss" after selecting a different store does not switch stores anymore. [https://github.com/woocommerce/woocommerce-ios/pull/5359]

7.9
-----
- [*] Fix: after disconnecting a site or connecting to a new site, the sites in site picker (Settings > Switch Store) should be updated accordingly. The only exception is when the newly disconnected site is the currently selected site. [https://github.com/woocommerce/woocommerce-ios/pull/5241]
- [*] Order Details: Show a button on the "Product" section of Order Details screen to allow recreating shipping labels. [https://github.com/woocommerce/woocommerce-ios/pull/5255]
- [*] Edit Order Address - Enable `Done` button when `Use as {Shipping/Billing} Address` toggle is turned on. [https://github.com/woocommerce/woocommerce-ios/pull/5254]
- [*] Add/Edit Product: fix an issue where the product name keyboard is English only. [https://github.com/woocommerce/woocommerce-ios/pull/5288]
- [*] Order Details: some sites cannot parse order requests where the fields parameter has spaces, and the products section cannot load as a result. The spaces are now removed. [https://github.com/woocommerce/woocommerce-ios/pull/5298]

7.8
-----
- [***] Shipping Labels: merchants can create multiple packages for the same order, moving the items between different packages. [https://github.com/woocommerce/woocommerce-ios/pull/5190]
- [*] Fix: Navigation bar buttons are now consistently pink on iOS 15. [https://github.com/woocommerce/woocommerce-ios/pull/5139]
- [*] Fix incorrect info banner color and signature option spacing on Carrier and Rates screen. [https://github.com/woocommerce/woocommerce-ios/pull/5144]
- [x] Fix an error where merchants were unable to connect to valid stores when they have other stores with corrupted information https://github.com/woocommerce/woocommerce-ios/pull/5161
- [*] Shipping Labels: Fix issue with decimal values on customs form when setting the device with locales that use comma as decimal point. [https://github.com/woocommerce/woocommerce-ios/pull/5195]
- [*] Shipping Labels: Fix crash when tapping on Learn more rows of customs form. [https://github.com/woocommerce/woocommerce-ios/pull/5207]
- [*] Shipping Labels: The shipping address now prefills the phone number from the billing address if a shipping phone number is not available. [https://github.com/woocommerce/woocommerce-ios/pull/5177]
- [*] Shipping Labels: now in Carrier and Rates we always display the discounted rate instead of the retail rate if available. [https://github.com/woocommerce/woocommerce-ios/pull/5188]
- [*] Shipping Labels: If the shipping address is invalid, there are now options to email, call, or message the customer. [https://github.com/woocommerce/woocommerce-ios/pull/5228]
- [*] Accessibility: notify when offline mode banner appears or disappears. [https://github.com/woocommerce/woocommerce-ios/pull/5225]

7.7
-----
- [***] In-Person Payments: US merchants can now obtain a card reader and then collect payments directly from the app. [https://github.com/woocommerce/woocommerce-ios/pull/5030]
- [***] Shipping Labels: Merchants can now add new payment methods for shipping labels directly from the app. [https://github.com/woocommerce/woocommerce-ios/pull/5023]
- [**] Merchants can now edit shipping & billing addresses from orders. [https://github.com/woocommerce/woocommerce-ios/pull/5097]
- [x] Fix: now a default paper size will be selected in Shipping Label print screen. [https://github.com/woocommerce/woocommerce-ios/pull/5035]
- [*] Show banner on screens that use cached data when device is offline. [https://github.com/woocommerce/woocommerce-ios/pull/5000]
- [*] Fix incorrect subtitle on customs row of Shipping Label purchase flow. [https://github.com/woocommerce/woocommerce-ios/pull/5093]
- [*] Make sure customs form printing option is not available on non-international orders. [https://github.com/woocommerce/woocommerce-ios/pull/5104]
- [*] Fix incorrect logo for DHL in Shipping Labels flow. [https://github.com/woocommerce/woocommerce-ios/pull/5105]

7.6
-----
- [x] Show an improved error modal if there are problems while selecting a store. [https://github.com/woocommerce/woocommerce-ios/pull/5006]
- [***] Shipping Labels: Merchants can now add new custom and service packages for shipping labels directly from the app. [https://github.com/woocommerce/woocommerce-ios/pull/4976]
- [*] Fix: when product image upload fails, the image cell stop loading. [https://github.com/woocommerce/woocommerce-ios/pull/4989]

7.5
-----
- [***] Merchants can now purchase shipping labels and declare customs forms for international orders. [https://github.com/woocommerce/woocommerce-ios/pull/4896]
- [**] Merchants can now edit customer provided notes from orders. [https://github.com/woocommerce/woocommerce-ios/pull/4893]
- [*] Fix empty states sometimes not centered vertically [https://github.com/woocommerce/woocommerce-ios/pull/4890]
- [*] Fix error syncing products due to decoding failure of regular_price in product variations. [https://github.com/woocommerce/woocommerce-ios/pull/4901]
- [*] Hide bottom bar on shipping label purchase form. [https://github.com/woocommerce/woocommerce-ios/pull/4902]

7.4
-----
- [*] Fix an issue where some extension was not shown in order item details. [https://github.com/woocommerce/woocommerce-ios/pull/4753]
- [*] Fix: The refund button within Order Details will be hidden if the refund is zero. [https://github.com/woocommerce/woocommerce-ios/pull/4789]
- [*] Fix: Incorrect arrow direction for right-to-left languages on Shipping Label flow. [https://github.com/woocommerce/woocommerce-ios/pull/4796]
- [*] Fix: Shouldn't be able to schedule a sale without sale price. [https://github.com/woocommerce/woocommerce-ios/pull/4825]
- [*] Fix: Edit address screen is pushed twice in Shipping Label flow when missing name in origin or destination address. [https://github.com/woocommerce/woocommerce-ios/pull/4845]

7.3
-----
- [*] Order Detail: now we do not offer the "email note to customer" option if no email is available. [https://github.com/woocommerce/woocommerce-ios/pull/4680]
- [*] My Store: If there are errors loading the My Store screen, a banner now appears at the top of the screen with links to troubleshoot or contact support. [https://github.com/woocommerce/woocommerce-ios/pull/4704]
- [*] Fix: Added 'Product saved' confirmation message when a product is updated [https://github.com/woocommerce/woocommerce-ios/pull/4709]
- [*] Shipping Labels: Updated address validation to automatically use trivially normalized address for origin and destination. [https://github.com/woocommerce/woocommerce-ios/pull/4719]
- [*] Fix: Order details for products with negative prices now will show correctly [https://github.com/woocommerce/woocommerce-ios/pull/4683]
- [*] Fix: Order list not extend edge-to-edge in dark mode. [https://github.com/woocommerce/woocommerce-ios/pull/4728]
- [*] Plugins: Added list of active and inactive plugins that can be reached by admins in the settings screen. [https://github.com/woocommerce/woocommerce-ios/pull/4735]
- [*] Login: Updated appearance of back buttons in navigation bar to minimal style. [https://github.com/woocommerce/woocommerce-ios/pull/4726]
- [internal] Upgraded Zendesk SDK to version 5.3.0. [https://github.com/woocommerce/woocommerce-ios/pull/4699]
- [internal] Updated GoogleSignIn to version 6.0.1 through WordPressAuthenticator. There should be no functional changes, but may impact Google sign in flow. [https://github.com/woocommerce/woocommerce-ios/pull/4725]

7.2
-----
- [*] Order Fulfillment: Updated success notice message [https://github.com/woocommerce/woocommerce-ios/pull/4589]
- [*] Order Fulfillment: Fixed issue footer view getting clipped of by iPhone notch [https://github.com/woocommerce/woocommerce-ios/pull/4631]
- [*] Shipping Labels: Updated address validation to make sure a name is entered for each address. [https://github.com/woocommerce/woocommerce-ios/pull/4601]
- [*] Shipping Labels: Hide Contact button on Shipping To Address form when customer phone number is not provided. [https://github.com/woocommerce/woocommerce-ios/pull/4663]
- [*] Shipping Labels: Updated edge-to-edge table views for all forms. [https://github.com/woocommerce/woocommerce-ios/pull/4657]
- [*] Orders and Order Details: Updated edge-to-edge table views for consistent look across the app. [https://github.com/woocommerce/woocommerce-ios/pull/4638]
- [*] Reviews and Review Details: Updated edge-to-edge table views for consistent look across the app. [https://github.com/woocommerce/woocommerce-ios/pull/4637]
- [*] New error screen displayed to users without the required roles to access the store. [https://github.com/woocommerce/woocommerce-ios/pull/4493]

7.1
-----
- [***] Merchants from US can create shipping labels for physical orders from the app. The feature supports for now only orders where the shipping address is in the US. [https://github.com/woocommerce/woocommerce-ios/pull/4578]
- [**] Due to popular demand, the Order fulfill is displayed once again when clicking on the Mark order complete button. [https://github.com/woocommerce/woocommerce-ios/pull/4567]
- [*] Fix: Interactive pop gesture on Order Details and Settings screen. [https://github.com/woocommerce/woocommerce-ios/pull/4504]
- [*] Fix: Frozen refresh control and placeholder when switching tabs [https://github.com/woocommerce/woocommerce-ios/pull/4505]
- [internal] Stats tab: added network sync throttling [https://github.com/woocommerce/woocommerce-ios/pull/4494]

7.0
-----
- [**] Order Detail: now we display Order Items and Shipping Label Packages as separate sections. [https://github.com/woocommerce/woocommerce-ios/pull/4445]
- [*] Fix: Orders for a variable product with different configurations of a single variation will now show each order item separately. [https://github.com/woocommerce/woocommerce-ios/pull/4445]
- [*] If the Orders, Products, or Reviews lists can't load, a banner now appears at the top of the screen with links to troubleshoot or contact support. [https://github.com/woocommerce/woocommerce-ios/pull/4400, https://github.com/woocommerce/woocommerce-ios/pull/4407]
- [*] Fix: Stats tabs are now displayed and ordered correctly in RTL languages. [https://github.com/woocommerce/woocommerce-ios/pull/4444]
- [*] Fix: Missing "Add Tracking" button in orders details. [https://github.com/woocommerce/woocommerce-ios/pull/4520]


6.9
-----
- [*] Order Detail: now we display a loader on top, to communicate that the order detail view has not yet been fully loaded. [https://github.com/woocommerce/woocommerce-ios/pull/4396]
- [*] Products: You can edit product attributes for variations right from the main product form. [https://github.com/woocommerce/woocommerce-ios/pull/4350]
- [*] Improved CTA. "Print Shipping Label" instead of "Reprint Shipping Label". [https://github.com/woocommerce/woocommerce-ios/pull/4394]
- [*] Improved application log viewer. [https://github.com/woocommerce/woocommerce-ios/pull/4387]
- [*] Improved the experience when creating the first variation. [https://github.com/woocommerce/woocommerce-ios/pull/4405]

6.8
-----

- [***] Dropped iOS 13 support. From now we support iOS 14 and later. [https://github.com/woocommerce/woocommerce-ios/pull/4209]
- [**] Products: Added the option to create and edit a virtual product directly from the product detail screen. [https://github.com/woocommerce/woocommerce-ios/pull/4214]

6.7
-----
- [**] Add-Ons: Order add-ons are now available as a beta feature. To try it, enable it from settings! [https://github.com/woocommerce/woocommerce-ios/pull/4119]

6.6
-----
- [*] Fix: Product variations only support at most one image, so we won't show an option to add a second one. [https://github.com/woocommerce/woocommerce-ios/pull/3994]
- [*] Fix: The screen to select images from the Media Library would sometimes crash when the library had a specific number of images. [https://github.com/woocommerce/woocommerce-ios/pull/4003]
- [*] Improved error messages for logins. [https://github.com/woocommerce/woocommerce-ios/pull/3957]

6.5
-----
- [*] Fix: Product images with non-latin characters in filenames now will load correctly and won't break Media Library. [https://github.com/woocommerce/woocommerce-ios/pull/3935]
- [*] Fix: The screen to select images from the Media Library would sometimes crash when the library had a specific number of images. [https://github.com/woocommerce/woocommerce-ios/pull/4070]

6.4
-----
- [*] Login: New design and illustrations for the initial login screen, promoting the app's main features. [https://github.com/woocommerce/woocommerce-ios/pull/3867]
- [*] Enhancement/fix: Unify back button style across the app. [https://github.com/woocommerce/woocommerce-ios/pull/3872]

6.3
-----
- [**] Products: Now you can add variable products from the create product action sheet. [https://github.com/woocommerce/woocommerce-ios/pull/3836]
- [**] Products: Now you can easily publish a product draft or pending product using the navigation bar buttons [https://github.com/woocommerce/woocommerce-ios/pull/3846]
- [*] Fix: In landscape orientation, all backgrounds on detail screens and their subsections now extend edge-to-edge. [https://github.com/woocommerce/woocommerce-ios/pull/3808]
- [*] Fix: Creating an attribute or a variation no longer saves your product pending changes. [https://github.com/woocommerce/woocommerce-ios/pull/3832]
- [*] Enhancement/fix: image & text footnote info link rows are now center aligned in order details reprint shipping label info row and reprint screen. [https://github.com/woocommerce/woocommerce-ios/pull/3805]

6.2
-----

- [***] Products: When editing a product, you can now create/delete/update product variations, product attributes and product attribute options. https://github.com/woocommerce/woocommerce-ios/pull/3791
- [**] Large titles are enabled for the four main tabs like in Android. In Dashboard and Orders tab, a workaround is implemented with some UI/UX tradeoffs where the title size animation is not as smooth among other minor differences from Products and Reviews tab. We can encourage beta users to share any UI issues they find with large titles. [https://github.com/woocommerce/woocommerce-ios/pull/3763]
- [*] Fix: Load product inventory settings in read-only mode when the product has a decimal stock quantity. This fixes the products tab not loading due to product decoding errors when third-party plugins enable decimal stock quantities. [https://github.com/woocommerce/woocommerce-ios/pull/3717]
- [*] Fix: Loading state stuck in Reviews List. [https://github.com/woocommerce/woocommerce-ios/pull/3753]

6.1
-----
- [**] Products: When editing variable products, you can now edit the variation attributes to select different attribute options. [https://github.com/woocommerce/woocommerce-ios/pull/3628]
- [*] Fixes a bug where long pressing the back button sometimes displayed an empty list of screens.
- [*] Product Type: Updated product type detail to display "Downloadable" if a product is downloadable. [https://github.com/woocommerce/woocommerce-ios/pull/3647]
- [*] Product Description: Updated the placeholder text in the Aztec Editor screens to provide more context. [https://github.com/woocommerce/woocommerce-ios/pull/3668]
- [*] Fix: Update the downloadable files row to read-only, if the product is accessed from Order Details. [https://github.com/woocommerce/woocommerce-ios/pull/3669]
- [*] Fix: Thumbnail image of a product wasn't being loaded correctly in Order Details. [https://github.com/woocommerce/woocommerce-ios/pull/3678]
- [*] Fix: Allow product's `regular_price` to be a number and `sold_individually` to be `null` as some third-party plugins could alter the type in the API. This could help with the products tab not loading due to product decoding errors. [https://github.com/woocommerce/woocommerce-ios/pull/3679]
- [internal] Attempted fix for a crash in product image upload. [https://github.com/woocommerce/woocommerce-ios/pull/3693]

6.0
-----
- [**] Due to popular demand, the product SKU is displayed once again in Order Details screen. [https://github.com/woocommerce/woocommerce-ios/pull/3564]
- [*] Updated copyright notice to WooCommerce
- [*] Fix: top performers in "This Week" tab should be showing the same data as in WC Admin.
- [*] Fix: visitor stats in Dashboard should be more consistent with web data on days when the end date for more than one tab is the same (e.g. "This Week" and "This Month" both end on January 31). [https://github.com/woocommerce/woocommerce-ios/pull/3532]
- [*] Fix: navbar title on cross-sells products list displayed title for upsells [https://github.com/woocommerce/woocommerce-ios/pull/3565]
- [*] Added drag-and-drop sorting to Linked Products [https://github.com/woocommerce/woocommerce-ios/pull/3548]
- [internal] Refactored Core Data migrator stack to help reduce crashes [https://github.com/woocommerce/woocommerce-ios/pull/3523]


5.9
-----
- [**] Product List: if a user applies custom sort orders and filters in the Product List, now when they reopen the app will be able to see the previous settings applied. [https://github.com/woocommerce/woocommerce-ios/pull/3454]
- [*] Removed fulfillment screen and moved fulfillment to the order details screen. [https://github.com/woocommerce/woocommerce-ios/pull/3453]
- [*] Fix: billing information action sheets now are presented correctly on iPad. [https://github.com/woocommerce/woocommerce-ios/pull/3457]
- [*] fix: the rows in the product search list now don't have double separators. [https://github.com/woocommerce/woocommerce-ios/pull/3456]
- [*] Fix: During login, the spinner when a continue button is in loading state is now visible in dark mode. [https://github.com/woocommerce/woocommerce-ios/pull/3472]
- [*] fix: when adding a note to an order, the text gets no more deleted if you tap on “Email note to customer”. [https://github.com/woocommerce/woocommerce-ios/pull/3473]
- [*] Added Fees to order details. [https://github.com/woocommerce/woocommerce-ios/pull/3475]
- [*] fix: now we don't show any more similar alert notices if an error occurred. [https://github.com/woocommerce/woocommerce-ios/pull/3474]
- [*] fix: in Settings > Switch Store, the spinner in the "Continue" button at the bottom is now visible in dark mode. [https://github.com/woocommerce/woocommerce-ios/pull/3468]
- [*] fix: in order details, the shipping and billing address are displayed in the order of the country (in some eastern Asian countries, the address starts from the largest unit to the smallest). [https://github.com/woocommerce/woocommerce-ios/pull/3469]
- [*] fix: product is now read-only when opened from the order details. [https://github.com/woocommerce/woocommerce-ios/pull/3491]
- [*] fix: pull to refresh on the order status picker screen does not resets anymore the current selection. [https://github.com/woocommerce/woocommerce-ios/pull/3493]
- [*] When adding or editing a link (e.g. in a product description) link settings are now presented as a popover on iPad. [https://github.com/woocommerce/woocommerce-ios/pull/3492]
- [*] fix: the glitch when launching the app in logged out state or after tapping "Try another account" in store picker is now gone. [https://github.com/woocommerce/woocommerce-ios/pull/3498]
- [*] Minor enhancements: in product editing form > product reviews list, the rows don't show highlighted state on tap anymore since they are not actionable. Same for the number of upsell and cross-sell products in product editing form > linked products. [https://github.com/woocommerce/woocommerce-ios/pull/3502]


5.8
-----
- [***] Products M5 features are now available to all. Products M5 features: add and edit linked products, add and edit downloadable files, product deletion. [https://github.com/woocommerce/woocommerce-ios/pull/3420]
- [***] Shipping labels M1 features are now available to all: view shipping label details, request a refund, and reprint a shipping label via AirPrint. [https://github.com/woocommerce/woocommerce-ios/pull/3436]
- [**] Improved login flow, including better error handling. [https://github.com/woocommerce/woocommerce-ios/pull/3332]


5.7
-----
- [***] Dropped iOS 12 support. From now we support iOS 13 and later. [https://github.com/woocommerce/woocommerce-ios/pull/3216]
- [*] Fixed spinner appearance in the footer of orders list. [https://github.com/woocommerce/woocommerce-ios/pull/3249]
- [*] In order details, the image for a line item associated with a variation is shown now after the variation has been synced. [https://github.com/woocommerce/woocommerce-ios/pull/3314]
- [internal] Refactored Core Data stack so more errors will be propagated. [https://github.com/woocommerce/woocommerce-ios/pull/3267]


5.6
-----
- [**] Fixed order list sometimes not showing newly submitted orders.
- [*] now the date pickers on iOS 14 are opened as modal view. [https://github.com/woocommerce/woocommerce-ios/pull/3148]
- [*] now it's possible to remove an image from a Product Variation if the WC version 4.7+. [https://github.com/woocommerce/woocommerce-ios/pull/3159]
- [*] removed the Product Title in product screen navigation bar. [https://github.com/woocommerce/woocommerce-ios/pull/3187]
- [*] the icon of the cells inside the Product Detail are now aligned at 10px from the top margin. [https://github.com/woocommerce/woocommerce-ios/pull/3199]
- [**] Added the ability to issue refunds from the order screen. Refunds can be done towards products or towards shipping. [https://github.com/woocommerce/woocommerce-ios/pull/3204]
- [*] Prevent banner dismiss when tapping "give feedback" on products screen. [https://github.com/woocommerce/woocommerce-ios/pull/3221]
- [*] Add keyboard dismiss in Add Tracking screen [https://github.com/woocommerce/woocommerce-ios/pull/3220]


5.5
-----
- [**] Products M4 features are now available to all. Products M4 features: add a simple/grouped/external product with actions to publish or save as draft. [https://github.com/woocommerce/woocommerce-ios/pull/3133]
- [*] enhancement: Order details screen now shows variation attributes for WC version 4.7+. [https://github.com/woocommerce/woocommerce-ios/pull/3109]
- [*] fix: Product detail screen now includes the number of ratings for that product. [https://github.com/woocommerce/woocommerce-ios/pull/3089]
- [*] fix: Product subtitle now wraps correctly in order details. [https://github.com/woocommerce/woocommerce-ios/pull/3201]


5.4
-----
- [*] fix: text headers on Product price screen are no more clipped with large text sizes. [https://github.com/woocommerce/woocommerce-ios/pull/3090]


5.4
-----
- [*] fix: the footer in app Settings is now correctly centered.
- [*] fix: Products tab: earlier draft products now show up in the same order as in core when sorting by "Newest to Oldest".
- [*] enhancement: in product details > price settings, the sale dates can be edited inline in iOS 14 using the new date picker. Also, the sale end date picker editing does not automatically end on changes anymore. [https://github.com/woocommerce/woocommerce-ios/pull/3044]
- [*] enhancement: in order details > add tracking, the date shipped can be edited inline in iOS 14 using the new date picker. [https://github.com/woocommerce/woocommerce-ios/pull/3044]
- [*] enhancement: in products list, the "(No Title)" placeholder will be showed when a product doesn't have the title set. [https://github.com/woocommerce/woocommerce-ios/pull/3068]
- [*] fix: the placeholder views in the top dashboard chart and orders tab do not have unexpected white background color in Dark mode in iOS 14 anymore. [https://github.com/woocommerce/woocommerce-ios/pull/3063]


5.3
-----
- [**] In Settings > Experimental Features, a Products switch is now available for turning Products M4 features on and off (default off). Products M4 features: add a simple/grouped/external product with actions to publish or save as draft.
- [*] Opening a product from order details now shows readonly product details of the same styles as in editable product details.
- [*] Opening a product variation from order details now shows readonly product variation details and this product variation does not appear in the Products tab anymore.
- [*] Enhancement: when not saving a product as "published", the in-progress modal now shows title and message like "saving your product" instead of "publishing your product".
- [*] In product and variation list, the stock quantity is not shown anymore when stock management is disabled.
- [*] Enhancement: when the user attempts to dismiss the product selector search modal while at least one product is selected for a grouped product's linked products, a discard changes action sheet is shown.
- [internal] Renamed a product database table (Attribute) to GenericAttribute. This adds a new database migration.  [https://github.com/woocommerce/woocommerce-ios/pull/2883]
- [internal] Refactored the text fields in the Manual Shipment Tracking page. [https://github.com/woocommerce/woocommerce-ios/pull/2979]
- [internal] Attempt fix for startup crashes. [https://github.com/woocommerce/woocommerce-ios/pull/3069]


5.2
-----
- [**] Products: now you can editing basic fields for non-core products (whose product type is not simple/external/variable/grouped) - images, name, description, readonly price, readonly inventory, tags, categories, short description, and product settings.
- [*] Enhancement: for variable products, the stock status is now shown in its variation list.
- [*] Sign In With Apple: if the Apple ID has been disconnected from the WordPress app (e.g. in Settings > Apple ID > Password & Security > Apps using Apple ID), the app is logged out on app launch or app switch.
- [*] Now from an Order Detail it's only possible to open a Product in read-only mode.
- [internal] #2881 Upgraded WPAuth from 1.24 to 1.26-beta.12. Regressions may happen in login flows.
- [internal] #2896 Configured the same user agent header for all the network requests made through the app.
- [internal] #2879 After logging out, the persistent store is not reset anymore to fix a crash in SIWA revoked token scenario after app launch (issue #2830). No user-facing changes are intended, the data should be associated with a site after logging out and in like before.

5.1
-----
- [*] bugfix: now reviews are refreshed correctly. If you try to delete or to set as spam a review from the web, the result will match in the product reviews list.
- [*] If the Products switch is on in Settings > Experimental Features:
  - For a variable product, the stock status is not shown in the product details anymore when stock management is disabled since stock status is controlled at variation level.
- [internal] The Order List and Orders Search → Filter has a new backend architecture (#2820). This was changed as an experiment to fix #1543. This affects iOS 13.0 users only. No new behaviors have been added. Github project: https://git.io/JUBco.
- [*] Orders → Search list will now show the full counts instead of “99+”. #2825


5.0
-----
- [*] Order details > product details: tapping outside of the bottom sheet from "Add more details" menu does not dismiss the whole product details anymore.
- [*] If the Products switch is on in Settings > Experimental Features, product editing for basic fields are enabled for non-core products (whose product type is not simple/external/variable/grouped) - images, name, description, readonly price, readonly inventory, tags, categories, short description, and product settings.
- [*] Order Detail: added "Guest" placeholder on Order Details card when there's no customer name.
- [*] If the Products switch is on in Settings > Experimental Features:
  - Product editing for basic fields are enabled for non-core products (whose product type is not simple/external/variable/grouped) - images, name, description, readonly price, readonly inventory, tags, categories, short description, and product settings.
  - Inventory and shipping settings are now editable for a variable product.
  - A product variation's stock status is now editable in inventory settings.
  - Reviews row is now hidden if reviews are disabled.
  - Now it's possible to open the product's reviews screen also if there are no reviews.
  - We improved our VoiceOver support in Product Detail screen.
- [*] In Settings, the "Feature Request" button was replaced with "Send Feedback" (Survey) (https://git.io/JUmUY)


4.9
-----
- [**] Sign in with Apple is now available in the log in process.
- [**] In Settings > Experimental Features, a Products switch is now available for turning Products M3 features on and off for core products (default off for beta testing). Products M3 features: edit grouped, external and variable products, enable/disable reviews, change product type and update categories and tags.
- [*] Edit Products: the update action now shows up on the product details after updating just the sale price.
- [*] Fix a crash that sometimes happen when tapping on a Product Review push notification.
- [*] Variable product > variation list: a warning banner is shown if any variations do not have a price, and warning text is shown on these variation rows.


4.8
-----
- [*] Enabled right/left swipe on product images.


4.7
-----
- [*] Fixed an intermittent crash when sending an SMS from the app.


4.6
-----
- [*] Fix an issue in the y-axis values on the dashboard charts where a negative value could show two minus signs.
- [*] When a simple product doesn't have a price set, the price row on the product details screen now shows "Add Price" placeholder instead of an empty regular price.
- [*] If WooCommerce 4.0 is available the app will show the new stats dashboard, otherwise will show a banner indicating the user to upgrade.
- [*] The total orders row is removed from the readonly product details (products that are not a simple product) to avoid confusion since it's not shown on the editable form for simple products.


4.5
-----
- [**] Products: now you can update product images, product settings, viewing and sharing a product.
- [*] In Order Details, the item subtotal is now shown on the right side instead of the quantity. The quantity can still be viewed underneath the product name.
- [*] In Order Details, SKU was removed from the Products List. It is still shown when fulfilling the order or viewing the product details.
- [*] Polish the loading state on the product variations screen.
- [*] When opening a simple product from outside of the Products tab (e.g. from Top Performers section or an order), the product name and ellipsis menu (if the Products feature switch is enabled) should be visible in the navigation bar.


4.4
-----
- Order Detail: the HTML shipping method is now showed correctly
- [internal] Logging in via 'Log in with Google' has changes that can cause regressions. See https://git.io/Jf2Fs for full testing details.
- [**] Fix bugs related to push notifications: after receiving a new order push notification, the Reviews tab does not show a badge anymore. The application icon badge number is now cleared by navigating to the Orders tab and/or the Reviews tab, depending on the types of notifications received.
- [*] The discard changes prompt now only appears when navigating from product images screen if any images have been deleted.
- [*] Fix the issue where product details screen cannot be scrolled to the bottom in landscape after keyboard is dismissed (e.g. from editing product title).
- [*] The product name is now shown in the product details navigation bar so that the name is always visible.
- [*] The images pending upload should be visible after editing product images from product details.
- [*] The discard changes prompt does not appear when navigating from product settings detail screens with a text field (slug, purchase note, and menu order) anymore.
- [*] Fix the wrong cell appearance in the order status list.
- [*] The "View product in store" action will be shown only if the product is published.
- [internal] Modified the component used for fetching data from the database. Please watch out for crashes in lists.


4.3
-----
- Products: now the Product details can be edited and saved outside Products tab (e.g. from Order details or Top Performers).
- [internal]: the navigation to the password entry screen has changed and can cause regressions. See https://git.io/JflDW for testing details.
- [internal] Refactored some API calls for fetching a Note, Product, and Product Review.
- Products: we improved our VoiceOver support in Product Price settings
- In Settings > Experimental Features, a Products switch is now available for turning Products M2 features on and off for simple products (default off for beta testing). Products M2 features: update product images, product settings, viewing and sharing a product.
- The WIP banner on the Products tab is now collapsed by default for more vertical space.
- Dropped iOS 11 support. From now we support iOS 12 and later.
- In Order Details, the Payment card is now shown right after the Products and Refunded Products cards.


4.2
-----
- Products: now tapping anywhere on a product cell where you need to insert data, like in Product Price and Product Shipping settings, you start to edit the text field.
- Products: now the keyboard pop up automatically in Edit Description
- The Processing orders list will now show upcoming (future) orders.
- Improved stats: fixed the incorrect time range on "This Week" tab when loading improved stats on a day when daily saving time changes.
- [internal]: the "send magic link" screen has navigation changes that can cause regressions. See https://git.io/Jfqio for testing details.
- The Orders list is now automatically refreshed when reopening the app.
- The Orders list is automatically refreshed if a new order (push notification) comes in.
- Orders -> Search: The statuses now shows the total number of orders with that status.


4.1
-----
- Fix an intermittent crash when downloading Orders
- The Photo Library permission alert shouldn't be prompted when opening the readonly product details or edit product for simple products, which is reproducible on iOS 11 or 12 devices. (The permission is only triggered when uploading images in Zendesk support or in debug builds with Products M2 enabled.)
- [internal] Updated the empty search result views for Products and Orders. https://git.io/Jvdap


4.0
-----
- Products is now available with limited editing for simple products!
- Fix pulling to refresh on the Processing tab sometimes will not show the up-to-date orders.
- Edit Product > Price Settings: schedule sale is now available even when either the start or end date is not set, and the sale end date can be removed now.
- Improved stats: fixed a crash when loading improved stats on a day when daily saving time changes.
- [internal] Changed the Shipping and Tax classes list loading so that any cached data is shown right away
- [internal] Edit Products M2: added an image upload source for product images - WordPress Media Library.
- [internal] Slightly changed the dependency graph of the database fetching component. Please watch out for data loading regressions.
- [internal] the signup and login Magic Link flows have code changes. See https://git.io/JvyB3 for testing details.
- [internal] the login via Magic Link flows have code changes. See https://git.io/JvyB3 for testing details.
- [internal] the login via Continue with Google flows have code changes that can cause regressions. See https://git.io/Jvyjg for testing details.
- [internal] the signup and login Magic Link flows have code changes. See https://git.io/JvyB3 for testing details.
- [internal] under Edit Products M2 feature flag, there are 4 ways to sort the products on the products tab.
- [internal] the login flow has changes to the 2-factor authentication navigation. See https://git.io/JvdKP for testing details.

3.9
-----
- bugfix: now in the Order List the order status label is no more clipped
- bugfix: now the launch screen is no more stretched
- The Shipping Provider flow, will be called now Shipping Carrier.
- Edit Products: in price settings, the order of currency and price field follows the store currency options under wp-admin > WooCommerce > Settings > General.
- [internal] The signup and login flows have code changes. See https://git.io/Jv1Me for testing details.

3.8
-----
- Dashboard stats: any negative revenue (from refunds for example) for a time period are shown now.
- Redesigned Orders List: Processing and All Orders are now shown in front. Filtering was moved to the Search view.
- Fix Reviews sometimes failing to load on some WooCommerce configurations
- Experimental: a Products feature switch is visible in Settings > Experimental Features that shows/hides the Products tab, and allow to edit a product.

3.7
-----
- Dashboard: now tapping on a product on "Top Performers" section open the product detail

3.6
-----
- Order Details: see a list of issued refunds inside the order detail screen
- Orders tab: Orders to fulfill badge shows numbers 1-99, and now 99+ for anything over 99. Previously, it was 9+.
- Orders tab: The full total amount is now shown.
- Order Details & Product UI: if a Product name has HTML escape characters, they should be decoded in the app.
- Order Details: if the Order has multiple Products, tapping on any Product should open the same Product now.
- bugfix: the orders badge on tab bar now is correctly refreshed after switching to a store with badge count equal to zero.
- The orders tab now localizes item quantities and the order badge.


3.5
-----
- bugfix: when the app is in the foreground while receiving a push notification, the badge on the Orders tab and Reviews tab should be updated correctly based on the type of the notification.
- bugfix: after logging out and in, the Product list should be loaded to the correct store instead of being empty.
- bugfix: in Contact Support, a message should always be sent successfully now.

3.4
-----
- bugfix: on the Order Details screen, the product quantity title in the 2-column header view aligns to the right now
- bugfix: tapping on a new Order push notification, it used to go to the Reviews tab. Now it should go to the new Order screen
- bugfix: on the Products tab, if tapping on a Product and then switching stores, the old Product details used to remain on the Products tab. Now the Product list is always shown on the Products tab after switching stores.
- Dark mode: colors are updated up to design for the navigation bar, tab bar, Fulfill Order > add tracking icon, Review Details > product link icon.
- bugfix/enhancement: on the Products tab, if there are no Products the "Work In Progress" banner is shown with an image placeholder below now.
- bugfix: the deleted Product Variations should not show up after syncing anymore.
- bugfix: now the shipping address in the Order Detail is hidden if the order contains only virtual products
- bugfix: when logged out, Contact Support should be enabled now after typing a valid email address with an email keyboard type.

3.3
-----
- bugfix: add some padding to an order item image in the Fulfillment view, when no SKU exists
- bugfix: View Billing Information > Contact Details: the email button wouldn't do anything if you don't have an email account configured in the Mail app. Now an option to copy the email address is presented instead of doing nothing.
- bugfix: Fulfill Order screen now displays full customer provided note, instead of cutting it to a single line.
- bugfix: Fixed clipped content on section headings with larger font sizes
- bugfix: Fixed footer overlapping the last row in Settings > About with larger font sizes
- bugfix: the Orders badge on tab bar now is correctly refreshed after switching stores

3.2.1
-----
- bugfix: the order detail status and "Begin fulfillment" button now are correctly updated when the order status changes
- bugfix: after adding a new order note, now it appear correctly inside the order detail

3.2
-----
- Experimental: a Products feature switch is visible in Settings > Experimental Features that shows/hides the Products tab with a Work In Progress banner at the top.
- Experimental: if a Product has variations, the variants info are shown on the Product Details that navigates to a list of variations with each price or visibility shown.
- Enhancement: Support for dark mode
- bugfix: Settings no longer convert to partial dark mode.
- Experimental: Support the latest wc-admin plugin release, v0.23.0 and up

3.1
-----
- The order detail view now includes the shipping method of the order.
- Enhancement: The Reviews tab now presents all the Product Reviews
- Updated appearance of Order Details - temporarily disabling dark mode.
- bugfix: fixed UI appearance on cells of Order List when tapping with dark mode enabled.
- bugfix: Reviews no longer convert to partial dark mode. Dark mode coming soon!
- bugfix: Order Details now has the right space between cells.
- bugfix: update the new stats endpoint for WC Admin plugin version 0.22+, and notify the user about the minimum plugin version when they cannot see the new stats. It'd be great to also mention this in the App Store release notes: the new stats UI now requires WC Admin plugin version 0.22+.

3.0
-----
- bugfix: for sites with empty site time zone in the API (usually with UTC specified in wp-admin settings) and when the site time zone is not GMT+0, the stats v4 data no longer has the wrong boundaries (example in #1357).
- bugfix: fixed a UI appearance problem on mail composer on iOS 13.

2.9
-----
- bugfix: the badge "9+" on the Orders tab doesn't overlap with the tab label on iPhone SE/8 landscape now, and polished based on design spec.
- bugfix: the Top Performers in the new stats page should not have a dark header bar when launching the app in Dark mode.
- Enhancement: preselect current Order status when editing the status with a list of order statuses.
- bugfix: on Orders tab, the order status filter now stays after changing an Order status.

2.8
-----

2.7
-----
- Enhancement: Enhancements to the Order Details screen, adding more customer information.
- bugfix: the App Logs shouldn't be editable, only copy / paste.
- bugfix: Reviews were not localized.
- bugfix: On log in, some users would see the Continue button but be unable to Continue, due to errors with the account. A new "Try another account" button has been added as an option.
- bugfix: Product Details page was displaying the Price in the wrong currency.
- Enhancement: removed the "New Orders" card from the My store tab, now that the Orders tab displays the same information.
- Added brand new stats page for user with the WooCommerce Admin plugin and provided an option for users to opt in or out directly from the Settings page.
- bugfix: Order Details: icon on "Details" cell for fulfilled order can be wrong.

2.6
-----
- bugfix: 9+ orders in the orders badge text is now easier to read
- bugfix: Keep those sign-in bugs coming! We tracked down and fixed a `Log in with Jetpack` issue, where users with a Byte Order Mark in their `wp-config.php` file were returning error responses during API requests. These users would see their store listed in the sign-in screen, but were unable to tap the Continue button.
- bugfix: prevents a potential edge case where the login screen could be dismissed in a future version of iOS.
- bugfix: While tuning up the behind-the-scenes for Order Detail screens, we accidentally lost the ability to automatically download any missing product images. Product image downloads restored!

2.5
-----
- bugfix: on certain devices, pulling down to refresh on Order Details screen used to result in weird UI with misplaced labels. Should be fixed in this release.
- Enhancement: Display a badge in the bottom tab, overlapping the Orders icon, to indicate the number of orders processing.
- Enhancement: The Notifications tab has been replaced by Reviews

2.4
-----
- New feature: in Order Details > Shipment Tracking, a new action is added to the "more" action menu for copying tracking number.
- Enhancement: updated the footer in Settings to inform users that we're hiring.
- bugfix & improvement: when Jetpack site stats module is turned off or when user has no permission to view site stats, the generic error toast is not shown to the user anymore. Additionally, the visitors stats UI is shown/hidden when the Jetpack module is activated/deactivated respectively.

2.3
-----
- Improvement: improved Dynamic Type support in the body of the notification in the Notifications tab.

2.2
-----
- improvement: opting out of Tracks syncs with WordPress.com

2.1
-----
- improvement: improved support for RTL languages in the Dashboard
- enhancement: You can now view product images on orders. Tapping on Products in Orders will present a view-only version of the Product's Details.

2.0
-----
- bugfix: dates in the Order Details screen are now localised.
- improvement: improved support for larger font sizes in the login screen

1.9
-----
- bugfix: fixes "Unable to load content" error message when attempting to get Top Performers content.
- new feature: You can now manually add shipment tracking to an Order. This feature is for users who have the [Shipment Tracking plugin](https://woocommerce.com/products/shipment-tracking) installed.
- bugfix: fixes Store Picker: some users are unable to continue after logging in.
- bugfix: fixes a crash when the network connection is slow

1.8
-----

1.7.1
-----
- Fixed a bug where Order List did not load for some users.
- update: this app supports iOS 12.0 and up.
- improvement: improved support for large text sizes.
- bugfix: fixes Order List not loading for some users.
- bugfix: fixes "Unable to load content" error message when attempting to get Top Performers content.

1.7
-----
- improvement: you can now log in using a site address.

1.6
-----
- improvement: Tracking numbers can now be copied to the pasteboard from the order details screen.

1.5
-----
- bugfix: Sometimes Settings would style all the options like "Log Out". No longer happens now.
- bugfix: order status refreshes upon pull-to-refresh in Order Details
- bugfix: payment status label background color showing up beyond rounded border
- improvement: change top performers text from "Total Product Order" to "Total orders" for clarity
- bugfix: fixed an issue on the order details screen where the shipment tracking dates were incorrect

1.4
-----
- bugfix: fix a crash happening on log out
- new feature: Add shipment tracking to Order Details screen
- improvement: The store switcher now allows you to go back to the previous screen without logging you out
- improvement: Custom order status labels are now supported! Instead of just displaying the order status slug and capitalizing the slug, the custom order status label will now be fetched from the server and properly displayed.
- improvement: Filtering by custom order status now supported!
- new feature: You can now manually change the status of an order on the order details screen
- bugfix: correctly flips chevron on Dashboard > New Orders, to support RTL languages.
- bugfix: fixed an issue on the order details screen where the shipment tracking dates were incorrect

1.3
-----
- bugfix: Allows for decimal quantities which some extensions have
- new feature: quick site select. Navigate to Settings > select row with store website.
- improvement: Updated the colors of the bars in the charts for better readability
- improvement: Present an error message with an option to retry when adding a note to an order fails
- improvement: Present an error message with an option to retry when fulfilling an order fails
- bugfix: Log out of the current account right after selecting "Try another account" in store picker
- improvement: Use the store name for the title of the view in "My store" tab
- improvement: Add an alert to let the user know about our new store switcher
- improvement: Display Address in Order Details screen unless every field is empty<|MERGE_RESOLUTION|>--- conflicted
+++ resolved
@@ -2,11 +2,8 @@
 
 17.1
 -----
-<<<<<<< HEAD
 - [*] Added applyDefaultSelectedBackgroundStyle() and listSelectedBackground for default cell selected background color [https://github.com/woocommerce/woocommerce-ios/pull/11777]
-=======
 - [*] Blaze: Hide the Blaze section on the Dashboard screen when logged in without WPCom. [https://github.com/woocommerce/woocommerce-ios/pull/11797]
->>>>>>> d4834e54
 
 17.0
 -----
