--- conflicted
+++ resolved
@@ -3,11 +3,8 @@
 14.1
 -----
 - [*] Plans: Expired or cancelled plans are now shown more reliably [https://github.com/woocommerce/woocommerce-ios/pull/9924]
-<<<<<<< HEAD
 - [*] Product Sharing: AI-generated messages are now available. [https://github.com/woocommerce/woocommerce-ios/pull/9976]
-=======
 - [***] Orders: Users can add products to orders by scanning their sku barcode or QR-code [https://github.com/woocommerce/woocommerce-ios/pull/9972] 
->>>>>>> 9a746171
 - [Internal] Store creation: a workaround was previously implemented that can result in an inaccurate app experience like when the free trial banner is not shown immediately after store creation due to out-of-sync site properties. Now that the API issue is fixed, the app now waits for the site for a bit longer but ensures all necessary properties are synced. [https://github.com/woocommerce/woocommerce-ios/pull/9957]
 - [Internal] Product details AI: Updated prompts to identify the language in provided text to use in responses for product description and sharing. [https://github.com/woocommerce/woocommerce-ios/pull/9961]
 
