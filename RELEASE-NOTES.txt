--- conflicted
+++ resolved
@@ -5,11 +5,8 @@
 - [*] Local notifications: Add a reminder to purchase a plan is scheduled 6hr after a free trial subscription. [https://github.com/woocommerce/woocommerce-ios/pull/10268]
 - [Internal] Shipment tracking is only enabled and synced when the order has non-virtual products.  [https://github.com/woocommerce/woocommerce-ios/pull/10288]
 - [*] Photo -> Product: Reset details from previous image when new image is selected. [https://github.com/woocommerce/woocommerce-ios/pull/10297]
-<<<<<<< HEAD
 - [*] Product description AI: the AI sheet has been improved with the product name field made more prominent. [https://github.com/woocommerce/woocommerce-ios/pull/10333]
-=======
 - [**] Store creation: US users can upgrade to a choice of plans for their store via In-App Purchase [https://github.com/woocommerce/woocommerce-ios/pull/10340]
->>>>>>> e43f8f40
 
 14.6
 -----
