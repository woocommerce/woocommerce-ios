--- conflicted
+++ resolved
@@ -3,11 +3,8 @@
 16.1
 -----
 - [**] Orders: order creation sections are optimised for a simpler and more intuitive flow. [https://github.com/woocommerce/woocommerce-ios/pull/11042]
-<<<<<<< HEAD
 - [*] Orders: Fix a bug that shows the wrong customer screen during the order creation flow. [https://github.com/woocommerce/woocommerce-ios/pull/11053]
-=======
 - [*] Orders: All order edit buttons render now with the pencil system image to make them consistent. [https://github.com/woocommerce/woocommerce-ios/pull/11048]
->>>>>>> 935fa99c
 
 16.0
 -----
