--- conflicted
+++ resolved
@@ -1,10 +1,7 @@
 2.1
 -----
-<<<<<<< HEAD
 - bugfix: provide a way to restart the login process if a site is not available after login
-=======
 - improvement: improved support for RTL languages in the Dashboard
->>>>>>> 2214f9c5
  
 2.0
 -----
