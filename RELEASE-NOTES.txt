*** PLEASE FOLLOW THIS FORMAT: [<priority indicator, more stars = higher priority>] <description> [<PR URL>]

13.4
-----
- [*] Payments: Popular and last sold products are displayed on top of the products selection screen when creating or editing an order. [https://github.com/woocommerce/woocommerce-ios/pull/9539]

- [Internal] Payments: Update StripeTerminal pod to 2.19.1 [https://github.com/woocommerce/woocommerce-ios/pull/9537]
- [**] Adds read-only support for the Gift Cards extension in order details. [https://github.com/woocommerce/woocommerce-ios/pull/9558]
- [**] Adds read-only support for the Subscriptions extension in order and product details. [https://github.com/woocommerce/woocommerce-ios/pull/9541]
<<<<<<< HEAD
- [*] Product form > description editor: a magic wand button is added to the keyboard toolbar to auto-generate a product description using Jetpack AI for WPCOM stores. [https://github.com/woocommerce/woocommerce-ios/pull/9577]
=======
- [Internal] Payments: Upate Tap to Pay connection flow strings to avoid mentioning "reader" [https://github.com/woocommerce/woocommerce-ios/pull/9563]
- [*] Store onboarding: Now the onboarding task list can be shown/hidden from settings and also from the dashboard. [https://github.com/woocommerce/woocommerce-ios/pull/9572, https://github.com/woocommerce/woocommerce-ios/pull/9573]
>>>>>>> eb1a8ba7

13.3
-----
- [***] Payments: UK-based stores merchants can take In-Person Payments. [https://github.com/woocommerce/woocommerce-ios/pull/9496]
- [*] Store creation free trial flow now includes 3 profiler questions again with updated options: store category, selling status, and store country. [https://github.com/woocommerce/woocommerce-ios/pull/9513]
- [*] Shipping Labels: Origin address's phone number is now saved locally and pre-populated in the creation form. [https://github.com/woocommerce/woocommerce-ios/pull/9520]
- [Internal] Almost all mappers have been updated to only decode without the data envelope if it's not available. Please do a smoke test to ensure that all features still work as before. [https://github.com/woocommerce/woocommerce-ios/pull/9510]
- [Internal] Store onboarding: Mark "Launch your store" task as complete if the store is already public. This is a workaround for a backend issue which marks "Launch your store" task incomplete for already live stores. [https://github.com/woocommerce/woocommerce-ios/pull/9507]
- [*] Payments: Added Universal Link support for Set up Tap to Pay on iPhone, and to open Universal Links from Just in Time Messages, to more easily navigate to app features. [https://github.com/woocommerce/woocommerce-ios/pull/9518]
- [*] Login: Potentially fixed the crash on the onboarding screen. [https://github.com/woocommerce/woocommerce-ios/pull/9523]

13.2
-----
- [Internal] Store creation: New loading screen added for create store flow. [https://github.com/woocommerce/woocommerce-ios/pull/9383]
- [*] Payments: Add account type field to receipts [https://github.com/woocommerce/woocommerce-ios/pull/9416]
- [*] Products can now be filtered within Order creation [https://github.com/woocommerce/woocommerce-ios/pull/9258]
- [*] Products: Adds read-only support for the Composite Products extension in the Products list, including a list of components in product details. [https://github.com/woocommerce/woocommerce-ios/pull/9455]


13.1
-----
- [internal] Users can now create a Free Trial store from the app from the Get Started section of the app prologue. [https://github.com/woocommerce/woocommerce-ios/pull/9396]
- [**] Adds support for Product Multi-selection when creating and/or editing Orders. [https://github.com/woocommerce/woocommerce-ios/issues/8888]
- [**] Users can now install Jetpack for their non-Jetpack sites after logging in with application passwords. [https://github.com/woocommerce/woocommerce-ios/pull/9354]
- [*] Payments: We show a Tap to Pay on iPhone feedback survey button in the Payments menu after the first Tap to Pay on iPhone payment is taken [https://github.com/woocommerce/woocommerce-ios/pull/9366]
- [Internal] Added SiteID to some IPP tracks events [https://github.com/woocommerce/woocommerce-ios/pull/9572,]

13.0
-----
- [*] Adds a banner in "Launch store" task screen to upgrade from free trial plan. [https://github.com/woocommerce/woocommerce-ios/pull/9323]
- [*] Fix: Description, sale price, and image will be copied over to the new product variations when duplicating a variable product. [https://github.com/woocommerce/woocommerce-ios/pull/9322]


12.9
-----
- [**] Dashboard: an onboarding card is shown for sites with the following tasks if any is incomplete: "tell us more about your store" (store location) that opens a webview, "add your first product" that starts the product creation flow, "launch your store" that publishes the store, "customize your domain" that starts the domain purchase flow, and "get paid" that opens a webview. A subset of the tasks may be shown to self-hosted sites and WPCOM sites on a free trial. [https://github.com/woocommerce/woocommerce-ios/pull/9285]
- [*] Jetpack benefit banner and modal is now available on the dashboard screen after logging in with site credentials. [https://github.com/woocommerce/woocommerce-ios/pull/9232]
- [*] Payments: Local search is added to the products selection screen in the order creation flow to speed the process. [https://github.com/woocommerce/woocommerce-ios/pull/9178]
- [*] Fix: Prevent product variations not loading due to an encoding error for `permalink`, which was altered by a plugin. [https://github.com/woocommerce/woocommerce-ios/pull/9233]
- [*] Login: Users can now log in to self-hosted sites without Jetpack by approving application password authorization to their sites. [https://github.com/woocommerce/woocommerce-ios/pull/9260]
- [*] Payments: Tap to Pay on iPhone can now be selected from the Payment Methods screen [https://github.com/woocommerce/woocommerce-ios/pull/9242]
- [**] Payments: Set up Tap to Pay on iPhone flow added to the Payments Menu. Use it to configure the reader, and try a payment, before collecting a card payment with a customer. [https://github.com/woocommerce/woocommerce-ios/pull/9280]

12.8
-----
- [*] Shortcuts: We can now trigger the order creation and payment collection flows from the iOS Shortcuts app. [https://github.com/woocommerce/woocommerce-ios/pull/9103]
- [Internal] Dashboard: the UI layer had a major refactoring to allow scrolling for content more than stats for the onboarding project. The main design change is on the refresh control, where it was moved from each stats tab to below the navigation bar. Other design changes are not expected. [https://github.com/woocommerce/woocommerce-ios/pull/9031]
- [**] Products: Adds read-only support for the Product Bundles extension, including a list of bundled products and stock status for product bundles. [https://github.com/woocommerce/woocommerce-ios/pull/9177]
- [Internal] Mobile Payments: Updated StripeTerminal to 2.18 [https://github.com/woocommerce/woocommerce-ios/pull/9118]

12.7
-----
- [Internal] Shipping Label: add condition checks before showing contact options [https://github.com/woocommerce/woocommerce-ios/pull/8982]
- [*] Main screens are now accessible through the Home Screen Spotlight Search [https://github.com/woocommerce/woocommerce-ios/pull/9082]
- [*] Stats: Fixed a crash when order stats use a date and time matching the start of Daylight Saving Time. [https://github.com/woocommerce/woocommerce-ios/pull/9083]
- [*] Fix: Dismiss Take Payment popup after sharing the payment link to another app. [https://github.com/woocommerce/woocommerce-ios/pull/9042]
- [*] Site credential login: Catch invalid cookie nonce [https://github.com/woocommerce/woocommerce-ios/pull/9102]
- [*] Better error messages for site credential login failures [https://github.com/woocommerce/woocommerce-ios/pull/9125]
- [Internal] New Zendesk tag for site credential login errors [https://github.com/woocommerce/woocommerce-ios/pull/9150]

12.6
-----
- [*] Fix: When a product's details can be edited, they display a disclosure indicator (chevron). [https://github.com/woocommerce/woocommerce-ios/pull/8980]
- [*] Payments: fixed a bug where enabled rows in the Payments Menu were sometimes incorrectly shown as disabled [https://github.com/woocommerce/woocommerce-ios/pull/8983]
- [Internal] Mobile Payments: fixed logic on display of IPP feedback banner on Order List [https://github.com/woocommerce/woocommerce-ios/pull/8994]
- [**] Support: Merchants can now contact support with a new and refined experience. [https://github.com/woocommerce/woocommerce-ios/pull/9006/files]
- [***] Mobile Payments: Tap to Pay on iPhone enabled for all US merchants [https://github.com/woocommerce/woocommerce-ios/pull/9023]

12.5
-----
- [Internal] Dashboard: the stats implementation had a major update to replace a third-party library in order to support the upcoming store onboarding card. Minimal design changes are expected, and horizontal scrolling between different time range tabs is not available anymore. [https://github.com/woocommerce/woocommerce-ios/pull/8942]

12.4
-----
- [**] Menu > Settings: adds a `Domains` row for WPCOM sites to see their site domains, add a new domain, or redeems a domain credit if available. [https://github.com/woocommerce/woocommerce-ios/pull/8870]
- [Internal] Prologue screen now has only the entry point to site address login flow, and application password authentication is used for sites without Jetpack. [https://github.com/woocommerce/woocommerce-ios/pull/8846]
- [Internal] A new tag has been added for Zendesk for users authenticated with application password. [https://github.com/woocommerce/woocommerce-ios/pull/8850]
- [Internal] Failures in the logged-out state are now tracked with anonymous ID. [https://github.com/woocommerce/woocommerce-ios/pull/8861]
- [*] Fix: Fixed a crash when switching away from the Products tab. [https://github.com/woocommerce/woocommerce-ios/pull/8874]

12.3
-----
- [Internal] We have updated the Zendesk SDK to version 6.0 [https://github.com/woocommerce/woocommerce-ios/pull/8828]
- [Internal] Tap to Pay on iPhone made publicly available via an Experimental Feature toggle [https://github.com/woocommerce/woocommerce-ios/pull/8814]

12.2
-----
- [*] Fix: Adding a new attribute will auto-capitalize the first letter for each word in the attribute name. [https://github.com/woocommerce/woocommerce-ios/pull/8772]
- [internal] Logging: Improvements on logging potential errors when loading Order Details [https://github.com/woocommerce/woocommerce-ios/pull/8781]
- [Internal] Now we track the specific error code when a networking-related operation fails [https://github.com/woocommerce/woocommerce-ios/issues/8527]

12.1
-----
- [*] Adds an In-Person Payments survey banner on top of the Orders view [https://github.com/woocommerce/woocommerce-ios/issues/8530]
- [*] Fix: Allow product's `purchasable` to be a number as some third-party plugins could alter the type in the API. This could help with the Products tab not loading due to product decoding errors. [https://github.com/woocommerce/woocommerce-ios/pull/8718]
- [***] [Internal] Start the AB test for allowing login to the app using site credentials [https://github.com/woocommerce/woocommerce-ios/pull/8744]

12.0
-----
- [**] Adds a feature of bulk updating products from the product's list. [https://github.com/woocommerce/woocommerce-ios/pull/8704]
- [internal] Store creation flow now includes 3 profiler questions: store category, selling status, and store country. [https://github.com/woocommerce/woocommerce-ios/pull/8667]

11.9
-----
- [**] Now you can generate all possible variations for a product's attributes [https://github.com/woocommerce/woocommerce-ios/pull/8619]
- [*] Mobile payments: fixed card reader manuals links. [https://github.com/woocommerce/woocommerce-ios/pull/8628]

11.8
-----
- [*] Design refresh: Buttons, links, and other calls to action are now purple instead of pink. [https://github.com/woocommerce/woocommerce-ios/pull/8451]
- [internal] Design: Updated capitalization for various pages, links, and buttons to match new design guidelines. [https://github.com/woocommerce/woocommerce-ios/pull/8455]
- [internal] Remove A/B testing and release native Jetpack installation flow for all users. [https://github.com/woocommerce/woocommerce-ios/pull/8533]

11.7
-----
- [**] Analytics Hub: Now you can select custom date ranges. [https://github.com/woocommerce/woocommerce-ios/pull/8414]
- [**] Analytics Hub: Now you can see Views and Conversion Rate analytics in the new Sessions card. [https://github.com/woocommerce/woocommerce-ios/pull/8428]
- [*] My Store: We fixed an issue with Visitors and Conversion stats where sometimes visitors could be counted more than once in the selected period. [https://github.com/woocommerce/woocommerce-ios/pull/8427]


11.6
-----
- [***] We added a new Analytics Hub inside the My Store area of the app. Simply click on the See More button under the store stats to check more detailed information on Revenue, Orders and Products. [https://github.com/woocommerce/woocommerce-ios/pull/8356]
- [*] In-Person Payments: fixed timing issues in payments flow, which caused "Remove card" to be shown for too long [https://github.com/woocommerce/woocommerce-ios/pull/8351]

11.5
-----
- [*] Account deletion is now supported for all users in settings or in the empty stores screen (in the ellipsis menu). [https://github.com/woocommerce/woocommerce-ios/pull/8179, https://github.com/woocommerce/woocommerce-ios/pull/8272]
- [*] In-Person Payments: We removed any references to Simple Payments from Orders, and the red badge from the Menu tab and Menu Payments icon announcing the new Payments section. [https://github.com/woocommerce/woocommerce-ios/pull/8183]
- [internal] Store creation flow was improved with native implementation. It is available from the login prologue (`Get Started` CTA), login email error screen, and store picker (`Add a store` CTA from the empty stores screen or at the bottom of the store list). [Example testing steps in https://github.com/woocommerce/woocommerce-ios/pull/8251]
- [internal] New stores have two new Products onboarding features: A banner with an `Add a Product` CTA on the My Store screen, and the option to add new products using templates. [https://github.com/woocommerce/woocommerce-ios/pull/8294]

11.4
-----
- [*] Add System Status Report to ZenDesk support requests. [https://github.com/woocommerce/woocommerce-ios/pull/8171]


11.3
-----
- [*] In-Person Payments: Show spinner while preparing reader for payment, instead of saying it's ready before it is. [https://github.com/woocommerce/woocommerce-ios/pull/8115]
- [internal] In-Person Payments: update StripeTerminal from 2.7 to 2.14 [https://github.com/woocommerce/woocommerce-ios/pull/8132]
- [*] In-Person Payments: Fixed payment method prompt for WisePad 3 to show only Tap and Insert options [https://github.com/woocommerce/woocommerce-ios/pull/8136]

11.2
-----
- [***] You can now preview draft products before publishing. [https://github.com/woocommerce/woocommerce-ios/pull/8102]
- [*] The survey at the end of the login onboarding flow is no longer available. [https://github.com/woocommerce/woocommerce-ios/pull/8062]
- [*] Fixed layout issues on the Account Mismatch error screen. [https://github.com/woocommerce/woocommerce-ios/pull/8074]
- [*] The Accept Payments Easily banner has been removed from the order list [https://github.com/woocommerce/woocommerce-ios/pull/8078]

11.1
-----
- [**] You can now search customers when creating or editing an order. [https://github.com/woocommerce/woocommerce-ios/issues/7741]
- [internal] Store creation is available from the login prologue, login email error screen, and store picker. [https://github.com/woocommerce/woocommerce-ios/pull/8023]
- [internal] The login flow is simplified with only the option to log in with WordPress.com. This flow is presented in parallel with the existing flow in an A/B test experiment. [https://github.com/woocommerce/woocommerce-ios/pull/7996]
- [**] Relevant Just In Time Messages will be displayed on the My Store screen [https://github.com/woocommerce/woocommerce-ios/issues/7853]

11.0
-----
- [internal] Add support for controlling performance monitoring via Sentry. **Off by default**. [https://github.com/woocommerce/woocommerce-ios/pull/7831]


10.9
-----
- [***] Dropped iOS 14 support. From now we support iOS 15 and later. [https://github.com/woocommerce/woocommerce-ios/pull/7851]
- [*] Login: Now you can handle Jetpack site connection for your self-hosted sites from the app. [https://github.com/woocommerce/woocommerce-ios/pull/7847]


10.8
-----
- [***] Stats: Now you can add a Today's Stats Widget to your lock screen (iOS 16 only) to monitor your sales. [https://github.com/woocommerce/woocommerce-ios/pull/7839]
- [internal] In-Person Payments: add UTM parameters to card reader purchase URLs to allow attribution [https://github.com/woocommerce/woocommerce-ios/pull/7858]
- [*] In-Person Payments: the Purchase card reader links now all open in authenticated web views, to make it easier to log in to woocommerce.com. [https://github.com/woocommerce/woocommerce-ios/pull/7862]

10.7
-----
- [*] Universal Links: Users can now open universal links in the app. [https://github.com/woocommerce/woocommerce-ios/pull/7632]
- [internal] Store picker: Show error when the role eligibility check fails while selecting a store. [https://github.com/woocommerce/woocommerce-ios/pull/7816]
- [internal] Store picker: Add loading state to `Continue` button. [https://github.com/woocommerce/woocommerce-ios/pull/7821]
- [internal] Store picker: Use Jetpack tunnel API for fetching user info for role checking. [https://github.com/woocommerce/woocommerce-ios/pull/7822]
- [*] Allow in-app notices to be swiped away [https://github.com/woocommerce/woocommerce-ios/pull/7801]

10.6
-----

- [**] Products tab: products search now has an option to search products by SKU. Stores with WC version 6.6+ support partial SKU search, otherwise the product(s) with the exact SKU match is returned. [https://github.com/woocommerce/woocommerce-ios/pull/7781]
- [*] Fixed a rare crash when selecting a store in the store picker. [https://github.com/woocommerce/woocommerce-ios/pull/7765]
- [*] Settings: Display the WooCommerce version and available updates in Settings [https://github.com/woocommerce/woocommerce-ios/pull/7779]
- [*] Show suggestion for logging in to a WP.com site with a mismatched WP.com account. [https://github.com/woocommerce/woocommerce-ios/pull/7773]
- [*] Help center: Added help center web page with FAQs for "Not a WooCommerce site" and "Wrong WordPress.com account" error screens. [https://github.com/woocommerce/woocommerce-ios/pull/7767, https://github.com/woocommerce/woocommerce-ios/pull/7769]
- [*] Now you can bulk edit variation prices. [https://github.com/woocommerce/woocommerce-ios/pull/7803]
- [**] Reviews: Now you can reply to product reviews using the Reply button while viewing a product review. [https://github.com/woocommerce/woocommerce-ios/pull/7799]

10.5
-----
- [**] Products: Now you can duplicate products from the More menu of the product detail screen. [https://github.com/woocommerce/woocommerce-ios/pull/7727]
- [**] Login: Added Jetpack connection support from the Account Mismatch error screen. [https://github.com/woocommerce/woocommerce-ios/pull/7748]
- [*] Orders: We are bringing back the ability to add/edit customer notes and addresses from the main order screen [https://github.com/woocommerce/woocommerce-ios/pull/7750]
- [*] Help center: Added help center web page with FAQs for "Wrong WordPress.com account error" screen. [https://github.com/woocommerce/woocommerce-ios/pull/7747]
- [*] Widgets: The Today's Stat Widget adds support for bigger fonts. [https://github.com/woocommerce/woocommerce-ios/pull/7752]

10.4
-----
- [***] Stats: Now you can add a Today's Stats Widget to your homescreen to monitor your sales. [https://github.com/woocommerce/woocommerce-ios/pull/7732]
- [*] Help center: Added help center web page with FAQs for "Pick a WooCommerce Store", "Enter WordPress.com password" and "Open mail to find magic link" screens. [https://github.com/woocommerce/woocommerce-ios/pull/7641, https://github.com/woocommerce/woocommerce-ios/pull/7730, https://github.com/woocommerce/woocommerce-ios/pull/7737]
- [*] In-Person Payments: Fixed a bug where cancelling a card reader connection would temporarily prevent further connections [https://github.com/woocommerce/woocommerce-ios/pull/7689]
- [*] In-Person Payments: Improvements to the card reader connection flow UI [https://github.com/woocommerce/woocommerce-ios/pull/7687]
- [*] Login: Users can now set up the Jetpack connection between a self-hosted site and their WP.com account. [https://github.com/woocommerce/woocommerce-ios/pull/7608]
- [*] Product list: the "Draft" blue color is fixed to be more readable for a draft product row in the product list. [https://github.com/woocommerce/woocommerce-ios/pull/7724]
- [*] Notifications: App icon badge is now cleared correctly after visiting the orders tab. [https://github.com/woocommerce/woocommerce-ios/pull/7735]

10.3
-----
- [*] Dashboard: the last selected time range tab (Today/This Week/This Month/This Year) is persisted for the site and shown on the next site launch (app launch or switching stores). [https://github.com/woocommerce/woocommerce-ios/pull/7638]
- [*] Dashboard: swiping to another time range tab now triggers syncing for the target tab. Previously, the stats on the target tab aren't synced from the swipe gesture. [https://github.com/woocommerce/woocommerce-ios/pull/7650]
- [*] In-Person Payments: Fixed an issue where the Pay in Person toggle could be out of sync with the setting on the website. [https://github.com/woocommerce/woocommerce-ios/pull/7656]
- [*] In-Person Payments: Removed the need to sign in when purchasing a card reader [https://github.com/woocommerce/woocommerce-ios/pull/7670]
- [*] In-Person Payments: Fixed a bug where canceling a reader connection could result in being unable to connect a reader in future [https://github.com/woocommerce/woocommerce-ios/pull/7678]
- [*] In-Person Payments: Fixed a bug which prevented the Collect Payment button from being shown for Cash on Delivery orders  [https://github.com/woocommerce/woocommerce-ios/pull/7694]

10.2
-----
- [*] Help center: Added help center web page with FAQs for "Enter Store Credentials", "Enter WordPress.com email " and "Jetpack required Error" screens. [https://github.com/woocommerce/woocommerce-ios/pull/7588, https://github.com/woocommerce/woocommerce-ios/pull/7590, https://github.com/woocommerce/woocommerce-ios/pull/7621]
- [*] In-Person Payments: Fixed the Learn More link from the `Enable Pay in Person` onboarding screen for WCPay [https://github.com/woocommerce/woocommerce-ios/pull/7598]
- [**] In-Person Payments: Added a switch for the Pay in Person payment method on the Payments menu. This allows you to accept In-Person Payments for website orders [https://github.com/woocommerce/woocommerce-ios/pull/7613]

10.1
-----
- [*] In-Person Payments: The onboarding notice on the In-Person Payments menu is correctly dismissed after multiple prompts are shown. [https://github.com/woocommerce/woocommerce-ios/pull/7543]
- [*] Help center: Added custom help center web page with FAQs for "Enter Store Address" and "Enter WordPress.com email" screens. [https://github.com/woocommerce/woocommerce-ios/pull/7553, https://github.com/woocommerce/woocommerce-ios/pull/7573]
- [*] In-Person Payments: The plugin selection is saved correctly after multiple onboarding prompts. [https://github.com/woocommerce/woocommerce-ios/pull/7544]
- [**] In-Person Payments: A new prompt to enable `Pay in Person` for your store's checkout, to accept In-Person Payments for website orders [https://github.com/woocommerce/woocommerce-ios/issues/7474]

10.0
-----
- [**] In-Person Payments and Simple Payments have been moved to a new Payments section [https://github.com/woocommerce/woocommerce-ios/pull/7473]
- [*] Login: on the WP.com password screen, the magic link login option is moved from below "Reset your password" to below the primary Continue button for higher visibility. [https://github.com/woocommerce/woocommerce-ios/pull/7469]
- [*] Login: some minor enhancements are made to the error screen after entering an invalid WP.com email - a new "What is WordPress.com?" link, hiding the "Log in with store address" button when it's from the store address login flow, and some copy changes. [https://github.com/woocommerce/woocommerce-ios/pull/7485]
- [**] In-Person Payments: Accounts with pending requirements are no longer blocked from taking payments - we have added a skip button to the relevant screen. [https://github.com/woocommerce/woocommerce-ios/pull/7504]
- [*] Login: New button added to the empty site picker screen to enter a site address for troubleshooting. [https://github.com/woocommerce/woocommerce-ios/pull/7484]

9.9
-----
- [*] [Sign in with store credentials]: New screen added with instructions to verify Jetpack connected email. [https://github.com/woocommerce/woocommerce-ios/pull/7424]
- [*] [Sign in with store credentials]: Stop clearing username/password after an invalid attempt to enable users to fix typos. [https://github.com/woocommerce/woocommerce-ios/pull/7444]
- [*] Login: after entering WP.com email, a magic link is automatically sent when it is enabled (magic links are disabled for A8C emails and WP.com accounts with recently changed password) and a new screen is shown with an option to log in with password. [https://github.com/woocommerce/woocommerce-ios/pull/7449]

9.8
-----
- [***] Login: Introduce a way to sign in using store credentials.  [https://github.com/woocommerce/woocommerce-ios/pull/7320]
- [**] Login: You can now install WooCommerce to your self-hosted sites from the login flow. [https://github.com/woocommerce/woocommerce-ios/pull/7401]
- [**] Orders: Now you can quickly mark an order as completed by swiping it to the left! [https://github.com/woocommerce/woocommerce-ios/pull/7385]
- [*] In-Person Payments: The purchase card reader information card appears also in the Orders list screen. [https://github.com/woocommerce/woocommerce-ios/pull/7326]
- [*] Login: in release 9.7, when the app is in logged out state, an onboarding screen is shown before the prologue screen if the user hasn't finished or skipped it. In release 9.8, a survey is added to the end of the onboarding screen. [https://github.com/woocommerce/woocommerce-ios/pull/7416]
- [*] Login: a local notification is scheduled after the user encounters an error from logging in with an invalid site address or WP.com email/password. Please see testing scenarios in the PR, with regression testing on order/review remote notifications. [https://github.com/woocommerce/woocommerce-ios/pull/7323, https://github.com/woocommerce/woocommerce-ios/pull/7372, https://github.com/woocommerce/woocommerce-ios/pull/7422]

9.7
-----
- [***] Orders: Orders can now be edited within the app. [https://github.com/woocommerce/woocommerce-ios/pull/7300]
- [**] Orders: You can now view the Custom Fields for an order in the Order Details screen. [https://github.com/woocommerce/woocommerce-ios/pull/7310]
- [*] In-Person Payments: Card Reader Manuals now appear based on country availability, consolidated into an unique view [https://github.com/woocommerce/woocommerce-ios/pull/7178]
- [*] Login: Jetpack setup flow is now accessible from the Login with Store Address flow. [https://github.com/woocommerce/woocommerce-ios/pull/7294]
- [*] In-Person Payments: The purchase card reader information card can be dismissed [https://github.com/woocommerce/woocommerce-ios/pull/7260]
- [*] In-Person Payments: When dismissing the purchase card reader information card, the user can choose to be reminded in 14 days. [https://github.com/woocommerce/woocommerce-ios/pull/7271]
- [*] In-Person Payments: The purchase card reader information card appears also in the App Settings screen. [https://github.com/woocommerce/woocommerce-ios/pull/7308]
- [*] Refund lines in the Order details screen now appear ordered from oldest to newest [https://github.com/woocommerce/woocommerce-ios/pull/7287]
- [*] Login: when the app is in logged out state, an onboarding screen is shown before the prologue screen if the user hasn't finished or skipped it.  [https://github.com/woocommerce/woocommerce-ios/pull/7324]
- [*] Orders: When a store has no orders yet, there is an updated message with a link to learn more on the Orders tab. [https://github.com/woocommerce/woocommerce-ios/pull/7328]

9.6
-----
- [***] Coupons: Coupons can now be created from within the app. [https://github.com/woocommerce/woocommerce-ios/pull/7239]
- [**] Order Details: All unpaid orders have a Collect Payment button, which shows a payment method selection screen. Choices are Cash, Card, and Payment Link. [https://github.com/woocommerce/woocommerce-ios/pull/7111]
- [**] In-Person Payments: Support for selecting preferred payment gateway when multiple extensions are installed on the store. [https://github.com/woocommerce/woocommerce-ios/pull/7153]
- [*] Coupons: Removed the redundant animation when reloading the coupon list. [https://github.com/woocommerce/woocommerce-ios/pull/7137]
- [*] Login: Display "What is WordPress.com?" link in "Continue With WordPress.com" flow. [https://github.com/woocommerce/woocommerce-ios/pull/7213]
- [*] Login: Display the Jetpack requirement error after login is successful.
- [*] Login: Display a "New to WooCommerce?" link in the login prologue screen above the login buttons. [https://github.com/woocommerce/woocommerce-ios/pull/7261]
- [*] In-Person Payments: Publicize the Card Present Payments feature on the Payment Method screen [https://github.com/woocommerce/woocommerce-ios/pull/7225]
- [*] In-Person Payments: Add blog_id to IPP transaction description to match WCPay [https://github.com/woocommerce/woocommerce-ios/pull/7221]
- [*] Product form: after uploading an image, the product can now be saved immediately while the image is being uploaded in the background. When no images are pending upload for the saved product, the images are added to the product. Testing instructions: https://github.com/woocommerce/woocommerce-ios/pull/7196. [https://github.com/woocommerce/woocommerce-ios/pull/7254]

9.5
-----
- [*] Coupons: Fixed issue saving "Individual Use" and "Exclude Sale Items" fields. [https://github.com/woocommerce/woocommerce-ios/pull/7117]
- [*] Orders: The customer shipping/billing address form now navigates back automatically after selecting a country or state. [https://github.com/woocommerce/woocommerce-ios/pull/7119]
- [internal] In settings and empty stores screen, the "Close Account" link is shown for users who signed in with Apple (the only way to create an account) to close their WordPress.com account. [https://github.com/woocommerce/woocommerce-ios/pull/7143]

9.4
-----
- [*] Orders: Order details now displays both the date and time for all orders. [https://github.com/woocommerce/woocommerce-ios/pull/6996]
- [*] Simple payments have the `Card` option available for stores with configuration issues to resolve, and show onboarding to help resolve them [https://github.com/woocommerce/woocommerce-ios/pull/7002]
- [*] Order & Product list: Now, we can pull to refresh from an empty view. [https://github.com/woocommerce/woocommerce-ios/pull/7023, https://github.com/woocommerce/woocommerce-ios/pull/7030]
- [*] Order Creation: Fixes a bug where selecting a variable product to add to a new order would sometimes open the wrong list of product variations. [https://github.com/woocommerce/woocommerce-ios/pull/7042]
- [*] Collect payment button on Order Details no longer flickers when the screen loads [https://github.com/woocommerce/woocommerce-ios/pull/7043]
- [*] Issue refund button on Order Details is shown for all paid orders [https://github.com/woocommerce/woocommerce-ios/pull/7046]
- [*] Order Creation: Fixes several bugs with the Products section not showing the correct order items or not correctly updating the item quantity. [https://github.com/woocommerce/woocommerce-ios/pull/7067]

9.3
-----
- [***] In-Person Payments is now available for merchants using WooCommerce Payments in Canada. [https://github.com/woocommerce/woocommerce-ios/pull/6954]
- [*] In-Person Payments: Accessibility improvement [https://github.com/woocommerce/woocommerce-ios/pull/6869, https://github.com/woocommerce/woocommerce-ios/pull/6886, https://github.com/woocommerce/woocommerce-ios/pull/6906]
- [*] Orders: Now it's possible to select and copy text from the notes on an order. [https://github.com/woocommerce/woocommerce-ios/pull/6894]
- [*] Support Arabic numerals on amount fields. [https://github.com/woocommerce/woocommerce-ios/pull/6891]
- [*] Product Selector: Enabled selecting all variations on variable product rows. [https://github.com/woocommerce/woocommerce-ios/pull/6899]
- [internal] Order Creation: Adding new products, shipping, fee, or customer details to an order now blocks the UI immediately while the order is syncing remotely. [https://github.com/woocommerce/woocommerce-ios/pull/6974]

- [*] Coupons: Now it's possible to update discount types for coupons. [https://github.com/woocommerce/woocommerce-ios/pull/6935]
- [*] Orders tab: the view width now adjusts to the app in tablet split view on iOS 15. [https://github.com/woocommerce/woocommerce-ios/pull/6951]

9.2
-----
- [***] Experimental Features: Coupons editing and deletion features are now enabled as part of coupon management. [https://github.com/woocommerce/woocommerce-ios/pull/6853]
- [*] Order Creation: Updated percentage fee flow - added amount preview, disabled percentage option when editing. [https://github.com/woocommerce/woocommerce-ios/pull/6763]
- [*] Product Details: Update status badge layout and show it for more cases. [https://github.com/woocommerce/woocommerce-ios/pull/6768]
- [*] Coupons: now, the percentage amount of coupons will be displayed correctly in the listing and in coupon detail if the amount contains fraction digits. [https://github.com/woocommerce/woocommerce-ios/pull/6804]
- [*] Coupons: Filter initial search results to show only coupons of the currently selected store. [https://github.com/woocommerce/woocommerce-ios/pull/6800]
- [*] Coupons: Fixed crash when there are duplicated items on the coupon list. [https://github.com/woocommerce/woocommerce-ios/pull/6798]
- [*] In-Person Payments: Run onboarding checks when connecting a reader. [https://github.com/woocommerce/woocommerce-ios/pull/6761, https://github.com/woocommerce/woocommerce-ios/pull/6774, https://github.com/woocommerce/woocommerce-ios/pull/6789]
- [*] In-Person Payments: after collecting payment for an order, merchants can now email the receipt in addition to printing it in Order Details > See Receipt if email is available on the device. [https://github.com/woocommerce/woocommerce-ios/pull/6833]

9.1
-----

- [*] Product name field in product form - Remove scroll behaviour and increase field height to fully display long product names. [https://github.com/woocommerce/woocommerce-ios/pull/6681]
- [*] Filter toolbar in Products list tab - Filter toolbar is pinned outside of the products list. [https://github.com/woocommerce/woocommerce-ios/pull/6698]
- [internal] Loading screens are refactored to avoid duplicated code and a potential crash. Please quickly smoke test them to make sure that everything still works as before. [https://github.com/woocommerce/woocommerce-ios/pull/6717]
- [*] Shipping settings - Weight and shipping package dimensions are localized based on device locale. Also, decimal point information is no longer lost upon saving a product, when using comma as a decimal separator. [https://github.com/woocommerce/woocommerce-ios/pull/6721]

9.0
-----

- [*] Share payment links from the order details screen. [https://github.com/woocommerce/woocommerce-ios/pull/6609]
- [internal] Reviews lists on Products and Menu tabs are refactored to avoid duplicated code. Please quickly smoke test them to make sure that everything still works as before. [https://github.com/woocommerce/woocommerce-ios/pull/6553]
- [**] Now it's possible to change the order of the product images. [https://github.com/woocommerce/woocommerce-ios/pull/6620]
- [*] Improved accessibility for the error banner and info banner displayed in Orders and Products. [https://github.com/woocommerce/woocommerce-ios/pull/6633]

8.9
-----
- [*] Coupons: Fixed issue loading the coupon list from the local storage on initial load. [https://github.com/woocommerce/woocommerce-ios/pull/6463]
- [*] Coupons: Update layout of the coupon details screen. [https://github.com/woocommerce/woocommerce-ios/pull/6522]
- [*] In-Person Payments: Removed collecting L2/L3 data. [https://github.com/woocommerce/woocommerce-ios/pull/6519]
- [*] Hub Menu: Multiple menu items can no longer be tapped simultaneously. [https://github.com/woocommerce/woocommerce-ios/pull/6484]
- [*] Jetpack CP: Fixed crash when attempting to access WP-Admin with an invalid URL that has an unsupported scheme. [https://github.com/woocommerce/woocommerce-ios/pull/6502]
- [***] Orders: Order Creation is now available to everyone! You can go to the Orders tab and tap the + button to create a new order. [https://github.com/woocommerce/woocommerce-ios/pull/6537]
- [internal] Loading screens are refactored to avoid duplicated code and a potential crash. Please quickly smoke test them to make sure that everything still works as before. [https://github.com/woocommerce/woocommerce-ios/pull/6535] [https://github.com/woocommerce/woocommerce-ios/pull/6544]

8.8
-----
- [*] Updates the app's About screen to be consistent with Automattic's other mobile apps. [https://github.com/woocommerce/woocommerce-ios/pull/6421]
- [***] Experimental Feature: It's now possible to add custom shipping method and fees in order creation flow. Tax amount and Order total is now synced from backend. [https://github.com/woocommerce/woocommerce-ios/pull/6429]
- [**] Now it's possible to filter orders by custom statuses. [https://github.com/woocommerce/woocommerce-ios/pull/6390]
- [*] Fixed issue presenting Edit Customer Note screen as a modal on large screens. [https://github.com/woocommerce/woocommerce-ios/pull/6406]
- [*] Products displayed in Order Detail now follow the same order of the web. [https://github.com/woocommerce/woocommerce-ios/pull/6401]
- [*] Simple Payments now shows a detailed tax break up before taking the payment. [https://github.com/woocommerce/woocommerce-ios/pull/6412]
- [*] Coupons list now shows an error view if coupons are disabled for the store. Coupons can be enabled again from this view. [https://github.com/woocommerce/woocommerce-ios/pull/6446]
- [*] Coupon details screen now displays more informative error messages when loading the total discount amount fails. [https://github.com/woocommerce/woocommerce-ios/pull/6457]
- [internal] Shipping Labels: the navigation bar in the web view for adding payments is now correctly hidden. [https://github.com/woocommerce/woocommerce-ios/pull/6435]

8.7
-----
- [**] In-Person Payments: Added card details to refund confirmation screen to help with refunding to the payment card [https://github.com/woocommerce/woocommerce-ios/pull/6241]
- [*] Coupons: Replace the toggles on Usage Details screen with text for uneditable contents. [https://github.com/woocommerce/woocommerce-ios/pull/6287]
- [*] Improve image loading for thumbnails especially on the Product list. [https://github.com/woocommerce/woocommerce-ios/pull/6299]
- [*] Coupons: Added feedback banner on the top of the coupon list. [https://github.com/woocommerce/woocommerce-ios/pull/6316]
- [*] Coupons: Handled error when loading total discounted amount fails. [https://github.com/woocommerce/woocommerce-ios/pull/6368]
- [internal] Removed all feature flags for Shipping Labels. Please smoke test all parts of Shipping Labels to make sure that everything still works as before. [https://github.com/woocommerce/woocommerce-ios/pull/6270]
- [*] In-Person Payments: Localized messages and UI [https://github.com/woocommerce/woocommerce-ios/pull/6317]
- [*] My Store: Fixed incorrect currency symbol of revenue text for stores with non-USD currency. [https://github.com/woocommerce/woocommerce-ios/pull/6335]
- [*] Notifications: Dismiss presented view before presenting content from notifications [https://github.com/woocommerce/woocommerce-ios/pull/6354]
- [*] Reviews: Fixed missing product information on first load [https://github.com/woocommerce/woocommerce-ios/pull/6367]
- [internal] Removed the feature flag for My store tab UI updates. Please smoke test the store stats and top performers in the "My store" tab to make sure everything works as before. [https://github.com/woocommerce/woocommerce-ios/pull/6334]
- [*] In-Person Payments: Add support for accepting payments on bookable products [https://github.com/woocommerce/woocommerce-ios/pull/6364]
- [*] In-Person Payments: Fixed issue where payment could be stuck prompting to remove the card if the payment was declined and retried before removing the card.

8.6
-----
- [***] Merchants can now view coupons in their stores by enabling Coupon Management in Experimental Features. [https://github.com/woocommerce/woocommerce-ios/pull/6209]
- [*] Orders: In the experimental Order Creation feature, product variations added to a new order now show a list of their attributes. [https://github.com/woocommerce/woocommerce-ios/pull/6131]
- [*] Enlarged the tap area for the action button on the notice view. [https://github.com/woocommerce/woocommerce-ios/pull/6146]
- [*] Reviews: Fixed crash on iPad when tapping the More button. [https://github.com/woocommerce/woocommerce-ios/pull/6187]
- [*] In-Person Payments: Remove Stripe from Experimental Features as it is always enabled now. [https://github.com/woocommerce/woocommerce-ios/pull/6205]
- [*] Disabled unnecessary selection of the "Refund via" row on the Refund Confirmation screen [https://github.com/woocommerce/woocommerce-ios/pull/6198]
- [*] Increased minimum version of Stripe extension for In-Person Payments to 6.2.0 [https://github.com/woocommerce/woocommerce-ios/pull/xxxx]
- [internal] Removed `pushNotificationsForAllStores` feature flag. Since the changes are non-trivial, it would be great to smoke test push notifications for all stores in beta testing. [https://github.com/woocommerce/woocommerce-ios/pull/6231]

8.5
-----
- [*] In-Person Payments: Inform the user when a card reader battery is so low that it needs to be charged before the reader can be connected. [https://github.com/woocommerce/woocommerce-ios/pull/5998]
- [***] The My store tab is having a new look with new conversion stats and shows up to 5 top performing products now (used to be 3). [https://github.com/woocommerce/woocommerce-ios/pull/5991]
- [**] Fixed a crash at the startup of the app, related to Gridicons. [https://github.com/woocommerce/woocommerce-ios/pull/6005]
- [***] Experimental Feature: It's now possible to create Orders in the app by enabling it in Settings > Experimental Features. For now you can change the order status, add products, and add customer details (billing and shipping addresses). [https://github.com/woocommerce/woocommerce-ios/pull/6060]
- [*] Fixed issue in date range selection for the orders filters where is some cases dates are not available for selection. [https://github.com/woocommerce/woocommerce-ios/pull/6090]
- [*] Enabled "view product in store" and "share product" options for variable products when accessing them through the order details screen. [https://github.com/woocommerce/woocommerce-ios/pull/6091]

8.4
-----
- [***] In-Person Payments: Support for Stripe M2 card reader. [https://github.com/woocommerce/woocommerce-ios/pull/5844]
- [***] We introduced a new tab called "Menu", a tab in the main navigation where you can browser different sub-sections of the app: Switch Store, Settings, WooCommerce Admin, View Store and Reviews. [https://github.com/woocommerce/woocommerce-ios/pull/5926]
- [***] Store admins can now access sites with plugins that have Jetpack Connection Package (e.g. WooCommerce Payments, Jetpack Backup) in the app. These sites do not require Jetpack-the-plugin to connect anymore. Store admins can still install Jetpack-the-plugin from the app through settings or a Jetpack banner. [https://github.com/woocommerce/woocommerce-ios/pull/5924]
- [*] Add/Edit Product screen: Fix transient product name while adding images.[https://github.com/woocommerce/woocommerce-ios/pull/5840]

8.3
-----
- [***] All merchants can create Simple Payments orders. [https://github.com/woocommerce/woocommerce-ios/pull/5684]
- [**] System status report can now be viewed and copied directly from within the app. [https://github.com/woocommerce/woocommerce-ios/pull/5702]
- [**] Product SKU input scanner is now available as a beta feature. To try it, enable it from settings and you can scan a barcode to use as the product SKU in product inventory settings! [https://github.com/woocommerce/woocommerce-ios/pull/5695]
- [**] Now you chan share a payment link when creating a Simple Payments order [https://github.com/woocommerce/woocommerce-ios/pull/5819]
- [*] Reviews: "Mark all as read" checkmark bar button item button replaced with menu button which launches an action sheet. Menu button is displayed only if there are unread reviews available.[https://github.com/woocommerce/woocommerce-ios/pull/5833]
- [internal] Refactored ReviewsViewController to add tests. [https://github.com/woocommerce/woocommerce-ios/pull/5834]

8.2
-----
- [***] In-Person Payments: Now you can collect Simple Payments on the go. [https://github.com/woocommerce/woocommerce-ios/pull/5635]
- [*] Products: After generating a new variation for a variable product, you are now taken directly to edit the new variation. [https://github.com/woocommerce/woocommerce-ios/pull/5649]
- [*] Dashboard: the visitor count in the Today tab is now shown when Jetpack site stats are enabled.
- [*] Add/Edit Product Images: tapping on the last `n` images while `n` images are pending upload does not crash the app anymore. [https://github.com/woocommerce/woocommerce-ios/pull/5672]

8.2
-----
- [*] Shipping Labels: Fixes a crash when saving a new shipping label after opening the order from a push notification. [https://github.com/woocommerce/woocommerce-ios/pull/5549]
- [**] In-Person Payments: Improved support for VoiceOver. [https://github.com/woocommerce/woocommerce-ios/pull/5572]
- [*] In-Person Payments: Fixes a crash when printing more than one receipt. [https://github.com/woocommerce/woocommerce-ios/pull/5575]

8.1
-----
- [***] Now it's possible to filter Order List by multiple statuses and date ranges. Plus, we removed the top tab bar on Orders Tab. [https://github.com/woocommerce/woocommerce-ios/pull/5491]
- [*] Login: Password AutoFill will suggest wordpress.com accounts. [https://github.com/woocommerce/woocommerce-ios/pull/5399]
- [*] Store picker: after logging in with store address, the pre-selected store is now the currently selected store instead of the store from login flow. [https://github.com/woocommerce/woocommerce-ios/pull/5508]
- [*] The application icon number from order push notifications is now cleared after visiting the orders tab. [https://github.com/woocommerce/woocommerce-ios/pull/5715]
- [internal] Migrated Settings screen to MVVM [https://github.com/woocommerce/woocommerce-ios/pull/5393]


8.0
-----
- [*] Product List: Add support for product filtering by category. [https://github.com/woocommerce/woocommerce-ios/pull/5388]
- [***] Push notifications are now supported for all connected stores. [https://github.com/woocommerce/woocommerce-ios/pull/5299]
- [*] Fix: in Settings > Switch Store, tapping "Dismiss" after selecting a different store does not switch stores anymore. [https://github.com/woocommerce/woocommerce-ios/pull/5359]

7.9
-----
- [*] Fix: after disconnecting a site or connecting to a new site, the sites in site picker (Settings > Switch Store) should be updated accordingly. The only exception is when the newly disconnected site is the currently selected site. [https://github.com/woocommerce/woocommerce-ios/pull/5241]
- [*] Order Details: Show a button on the "Product" section of Order Details screen to allow recreating shipping labels. [https://github.com/woocommerce/woocommerce-ios/pull/5255]
- [*] Edit Order Address - Enable `Done` button when `Use as {Shipping/Billing} Address` toggle is turned on. [https://github.com/woocommerce/woocommerce-ios/pull/5254]
- [*] Add/Edit Product: fix an issue where the product name keyboard is English only. [https://github.com/woocommerce/woocommerce-ios/pull/5288]
- [*] Order Details: some sites cannot parse order requests where the fields parameter has spaces, and the products section cannot load as a result. The spaces are now removed. [https://github.com/woocommerce/woocommerce-ios/pull/5298]

7.8
-----
- [***] Shipping Labels: merchants can create multiple packages for the same order, moving the items between different packages. [https://github.com/woocommerce/woocommerce-ios/pull/5190]
- [*] Fix: Navigation bar buttons are now consistently pink on iOS 15. [https://github.com/woocommerce/woocommerce-ios/pull/5139]
- [*] Fix incorrect info banner color and signature option spacing on Carrier and Rates screen. [https://github.com/woocommerce/woocommerce-ios/pull/5144]
- [x] Fix an error where merchants were unable to connect to valid stores when they have other stores with corrupted information https://github.com/woocommerce/woocommerce-ios/pull/5161
- [*] Shipping Labels: Fix issue with decimal values on customs form when setting the device with locales that use comma as decimal point. [https://github.com/woocommerce/woocommerce-ios/pull/5195]
- [*] Shipping Labels: Fix crash when tapping on Learn more rows of customs form. [https://github.com/woocommerce/woocommerce-ios/pull/5207]
- [*] Shipping Labels: The shipping address now prefills the phone number from the billing address if a shipping phone number is not available. [https://github.com/woocommerce/woocommerce-ios/pull/5177]
- [*] Shipping Labels: now in Carrier and Rates we always display the discounted rate instead of the retail rate if available. [https://github.com/woocommerce/woocommerce-ios/pull/5188]
- [*] Shipping Labels: If the shipping address is invalid, there are now options to email, call, or message the customer. [https://github.com/woocommerce/woocommerce-ios/pull/5228]
- [*] Accessibility: notify when offline mode banner appears or disappears. [https://github.com/woocommerce/woocommerce-ios/pull/5225]

7.7
-----
- [***] In-Person Payments: US merchants can now obtain a card reader and then collect payments directly from the app. [https://github.com/woocommerce/woocommerce-ios/pull/5030]
- [***] Shipping Labels: Merchants can now add new payment methods for shipping labels directly from the app. [https://github.com/woocommerce/woocommerce-ios/pull/5023]
- [**] Merchants can now edit shipping & billing addresses from orders. [https://github.com/woocommerce/woocommerce-ios/pull/5097]
- [x] Fix: now a default paper size will be selected in Shipping Label print screen. [https://github.com/woocommerce/woocommerce-ios/pull/5035]
- [*] Show banner on screens that use cached data when device is offline. [https://github.com/woocommerce/woocommerce-ios/pull/5000]
- [*] Fix incorrect subtitle on customs row of Shipping Label purchase flow. [https://github.com/woocommerce/woocommerce-ios/pull/5093]
- [*] Make sure customs form printing option is not available on non-international orders. [https://github.com/woocommerce/woocommerce-ios/pull/5104]
- [*] Fix incorrect logo for DHL in Shipping Labels flow. [https://github.com/woocommerce/woocommerce-ios/pull/5105]

7.6
-----
- [x] Show an improved error modal if there are problems while selecting a store. [https://github.com/woocommerce/woocommerce-ios/pull/5006]
- [***] Shipping Labels: Merchants can now add new custom and service packages for shipping labels directly from the app. [https://github.com/woocommerce/woocommerce-ios/pull/4976]
- [*] Fix: when product image upload fails, the image cell stop loading. [https://github.com/woocommerce/woocommerce-ios/pull/4989]

7.5
-----
- [***] Merchants can now purchase shipping labels and declare customs forms for international orders. [https://github.com/woocommerce/woocommerce-ios/pull/4896]
- [**] Merchants can now edit customer provided notes from orders. [https://github.com/woocommerce/woocommerce-ios/pull/4893]
- [*] Fix empty states sometimes not centered vertically [https://github.com/woocommerce/woocommerce-ios/pull/4890]
- [*] Fix error syncing products due to decoding failure of regular_price in product variations. [https://github.com/woocommerce/woocommerce-ios/pull/4901]
- [*] Hide bottom bar on shipping label purchase form. [https://github.com/woocommerce/woocommerce-ios/pull/4902]

7.4
-----
- [*] Fix an issue where some extension was not shown in order item details. [https://github.com/woocommerce/woocommerce-ios/pull/4753]
- [*] Fix: The refund button within Order Details will be hidden if the refund is zero. [https://github.com/woocommerce/woocommerce-ios/pull/4789]
- [*] Fix: Incorrect arrow direction for right-to-left languages on Shipping Label flow. [https://github.com/woocommerce/woocommerce-ios/pull/4796]
- [*] Fix: Shouldn't be able to schedule a sale without sale price. [https://github.com/woocommerce/woocommerce-ios/pull/4825]
- [*] Fix: Edit address screen is pushed twice in Shipping Label flow when missing name in origin or destination address. [https://github.com/woocommerce/woocommerce-ios/pull/4845]

7.3
-----
- [*] Order Detail: now we do not offer the "email note to customer" option if no email is available. [https://github.com/woocommerce/woocommerce-ios/pull/4680]
- [*] My Store: If there are errors loading the My Store screen, a banner now appears at the top of the screen with links to troubleshoot or contact support. [https://github.com/woocommerce/woocommerce-ios/pull/4704]
- [*] Fix: Added 'Product saved' confirmation message when a product is updated [https://github.com/woocommerce/woocommerce-ios/pull/4709]
- [*] Shipping Labels: Updated address validation to automatically use trivially normalized address for origin and destination. [https://github.com/woocommerce/woocommerce-ios/pull/4719]
- [*] Fix: Order details for products with negative prices now will show correctly [https://github.com/woocommerce/woocommerce-ios/pull/4683]
- [*] Fix: Order list not extend edge-to-edge in dark mode. [https://github.com/woocommerce/woocommerce-ios/pull/4728]
- [*] Plugins: Added list of active and inactive plugins that can be reached by admins in the settings screen. [https://github.com/woocommerce/woocommerce-ios/pull/4735]
- [*] Login: Updated appearance of back buttons in navigation bar to minimal style. [https://github.com/woocommerce/woocommerce-ios/pull/4726]
- [internal] Upgraded Zendesk SDK to version 5.3.0. [https://github.com/woocommerce/woocommerce-ios/pull/4699]
- [internal] Updated GoogleSignIn to version 6.0.1 through WordPressAuthenticator. There should be no functional changes, but may impact Google sign in flow. [https://github.com/woocommerce/woocommerce-ios/pull/4725]

7.2
-----
- [*] Order Fulfillment: Updated success notice message [https://github.com/woocommerce/woocommerce-ios/pull/4589]
- [*] Order Fulfillment: Fixed issue footer view getting clipped of by iPhone notch [https://github.com/woocommerce/woocommerce-ios/pull/4631]
- [*] Shipping Labels: Updated address validation to make sure a name is entered for each address. [https://github.com/woocommerce/woocommerce-ios/pull/4601]
- [*] Shipping Labels: Hide Contact button on Shipping To Address form when customer phone number is not provided. [https://github.com/woocommerce/woocommerce-ios/pull/4663]
- [*] Shipping Labels: Updated edge-to-edge table views for all forms. [https://github.com/woocommerce/woocommerce-ios/pull/4657]
- [*] Orders and Order Details: Updated edge-to-edge table views for consistent look across the app. [https://github.com/woocommerce/woocommerce-ios/pull/4638]
- [*] Reviews and Review Details: Updated edge-to-edge table views for consistent look across the app. [https://github.com/woocommerce/woocommerce-ios/pull/4637]
- [*] New error screen displayed to users without the required roles to access the store. [https://github.com/woocommerce/woocommerce-ios/pull/4493]

7.1
-----
- [***] Merchants from US can create shipping labels for physical orders from the app. The feature supports for now only orders where the shipping address is in the US. [https://github.com/woocommerce/woocommerce-ios/pull/4578]
- [**] Due to popular demand, the Order fulfill is displayed once again when clicking on the Mark order complete button. [https://github.com/woocommerce/woocommerce-ios/pull/4567]
- [*] Fix: Interactive pop gesture on Order Details and Settings screen. [https://github.com/woocommerce/woocommerce-ios/pull/4504]
- [*] Fix: Frozen refresh control and placeholder when switching tabs [https://github.com/woocommerce/woocommerce-ios/pull/4505]
- [internal] Stats tab: added network sync throttling [https://github.com/woocommerce/woocommerce-ios/pull/4494]

7.0
-----
- [**] Order Detail: now we display Order Items and Shipping Label Packages as separate sections. [https://github.com/woocommerce/woocommerce-ios/pull/4445]
- [*] Fix: Orders for a variable product with different configurations of a single variation will now show each order item separately. [https://github.com/woocommerce/woocommerce-ios/pull/4445]
- [*] If the Orders, Products, or Reviews lists can't load, a banner now appears at the top of the screen with links to troubleshoot or contact support. [https://github.com/woocommerce/woocommerce-ios/pull/4400, https://github.com/woocommerce/woocommerce-ios/pull/4407]
- [*] Fix: Stats tabs are now displayed and ordered correctly in RTL languages. [https://github.com/woocommerce/woocommerce-ios/pull/4444]
- [*] Fix: Missing "Add Tracking" button in orders details. [https://github.com/woocommerce/woocommerce-ios/pull/4520]


6.9
-----
- [*] Order Detail: now we display a loader on top, to communicate that the order detail view has not yet been fully loaded. [https://github.com/woocommerce/woocommerce-ios/pull/4396]
- [*] Products: You can edit product attributes for variations right from the main product form. [https://github.com/woocommerce/woocommerce-ios/pull/4350]
- [*] Improved CTA. "Print Shipping Label" instead of "Reprint Shipping Label". [https://github.com/woocommerce/woocommerce-ios/pull/4394]
- [*] Improved application log viewer. [https://github.com/woocommerce/woocommerce-ios/pull/4387]
- [*] Improved the experience when creating the first variation. [https://github.com/woocommerce/woocommerce-ios/pull/4405]

6.8
-----

- [***] Dropped iOS 13 support. From now we support iOS 14 and later. [https://github.com/woocommerce/woocommerce-ios/pull/4209]
- [**] Products: Added the option to create and edit a virtual product directly from the product detail screen. [https://github.com/woocommerce/woocommerce-ios/pull/4214]

6.7
-----
- [**] Add-Ons: Order add-ons are now available as a beta feature. To try it, enable it from settings! [https://github.com/woocommerce/woocommerce-ios/pull/4119]

6.6
-----
- [*] Fix: Product variations only support at most one image, so we won't show an option to add a second one. [https://github.com/woocommerce/woocommerce-ios/pull/3994]
- [*] Fix: The screen to select images from the Media Library would sometimes crash when the library had a specific number of images. [https://github.com/woocommerce/woocommerce-ios/pull/4003]
- [*] Improved error messages for logins. [https://github.com/woocommerce/woocommerce-ios/pull/3957]

6.5
-----
- [*] Fix: Product images with non-latin characters in filenames now will load correctly and won't break Media Library. [https://github.com/woocommerce/woocommerce-ios/pull/3935]
- [*] Fix: The screen to select images from the Media Library would sometimes crash when the library had a specific number of images. [https://github.com/woocommerce/woocommerce-ios/pull/4070]

6.4
-----
- [*] Login: New design and illustrations for the initial login screen, promoting the app's main features. [https://github.com/woocommerce/woocommerce-ios/pull/3867]
- [*] Enhancement/fix: Unify back button style across the app. [https://github.com/woocommerce/woocommerce-ios/pull/3872]

6.3
-----
- [**] Products: Now you can add variable products from the create product action sheet. [https://github.com/woocommerce/woocommerce-ios/pull/3836]
- [**] Products: Now you can easily publish a product draft or pending product using the navigation bar buttons [https://github.com/woocommerce/woocommerce-ios/pull/3846]
- [*] Fix: In landscape orientation, all backgrounds on detail screens and their subsections now extend edge-to-edge. [https://github.com/woocommerce/woocommerce-ios/pull/3808]
- [*] Fix: Creating an attribute or a variation no longer saves your product pending changes. [https://github.com/woocommerce/woocommerce-ios/pull/3832]
- [*] Enhancement/fix: image & text footnote info link rows are now center aligned in order details reprint shipping label info row and reprint screen. [https://github.com/woocommerce/woocommerce-ios/pull/3805]

6.2
-----

- [***] Products: When editing a product, you can now create/delete/update product variations, product attributes and product attribute options. https://github.com/woocommerce/woocommerce-ios/pull/3791
- [**] Large titles are enabled for the four main tabs like in Android. In Dashboard and Orders tab, a workaround is implemented with some UI/UX tradeoffs where the title size animation is not as smooth among other minor differences from Products and Reviews tab. We can encourage beta users to share any UI issues they find with large titles. [https://github.com/woocommerce/woocommerce-ios/pull/3763]
- [*] Fix: Load product inventory settings in read-only mode when the product has a decimal stock quantity. This fixes the products tab not loading due to product decoding errors when third-party plugins enable decimal stock quantities. [https://github.com/woocommerce/woocommerce-ios/pull/3717]
- [*] Fix: Loading state stuck in Reviews List. [https://github.com/woocommerce/woocommerce-ios/pull/3753]

6.1
-----
- [**] Products: When editing variable products, you can now edit the variation attributes to select different attribute options. [https://github.com/woocommerce/woocommerce-ios/pull/3628]
- [*] Fixes a bug where long pressing the back button sometimes displayed an empty list of screens.
- [*] Product Type: Updated product type detail to display "Downloadable" if a product is downloadable. [https://github.com/woocommerce/woocommerce-ios/pull/3647]
- [*] Product Description: Updated the placeholder text in the Aztec Editor screens to provide more context. [https://github.com/woocommerce/woocommerce-ios/pull/3668]
- [*] Fix: Update the downloadable files row to read-only, if the product is accessed from Order Details. [https://github.com/woocommerce/woocommerce-ios/pull/3669]
- [*] Fix: Thumbnail image of a product wasn't being loaded correctly in Order Details. [https://github.com/woocommerce/woocommerce-ios/pull/3678]
- [*] Fix: Allow product's `regular_price` to be a number and `sold_individually` to be `null` as some third-party plugins could alter the type in the API. This could help with the products tab not loading due to product decoding errors. [https://github.com/woocommerce/woocommerce-ios/pull/3679]
- [internal] Attempted fix for a crash in product image upload. [https://github.com/woocommerce/woocommerce-ios/pull/3693]

6.0
-----
- [**] Due to popular demand, the product SKU is displayed once again in Order Details screen. [https://github.com/woocommerce/woocommerce-ios/pull/3564]
- [*] Updated copyright notice to WooCommerce
- [*] Fix: top performers in "This Week" tab should be showing the same data as in WC Admin.
- [*] Fix: visitor stats in Dashboard should be more consistent with web data on days when the end date for more than one tab is the same (e.g. "This Week" and "This Month" both end on January 31). [https://github.com/woocommerce/woocommerce-ios/pull/3532]
- [*] Fix: navbar title on cross-sells products list displayed title for upsells [https://github.com/woocommerce/woocommerce-ios/pull/3565]
- [*] Added drag-and-drop sorting to Linked Products [https://github.com/woocommerce/woocommerce-ios/pull/3548]
- [internal] Refactored Core Data migrator stack to help reduce crashes [https://github.com/woocommerce/woocommerce-ios/pull/3523]


5.9
-----
- [**] Product List: if a user applies custom sort orders and filters in the Product List, now when they reopen the app will be able to see the previous settings applied. [https://github.com/woocommerce/woocommerce-ios/pull/3454]
- [*] Removed fulfillment screen and moved fulfillment to the order details screen. [https://github.com/woocommerce/woocommerce-ios/pull/3453]
- [*] Fix: billing information action sheets now are presented correctly on iPad. [https://github.com/woocommerce/woocommerce-ios/pull/3457]
- [*] fix: the rows in the product search list now don't have double separators. [https://github.com/woocommerce/woocommerce-ios/pull/3456]
- [*] Fix: During login, the spinner when a continue button is in loading state is now visible in dark mode. [https://github.com/woocommerce/woocommerce-ios/pull/3472]
- [*] fix: when adding a note to an order, the text gets no more deleted if you tap on “Email note to customer”. [https://github.com/woocommerce/woocommerce-ios/pull/3473]
- [*] Added Fees to order details. [https://github.com/woocommerce/woocommerce-ios/pull/3475]
- [*] fix: now we don't show any more similar alert notices if an error occurred. [https://github.com/woocommerce/woocommerce-ios/pull/3474]
- [*] fix: in Settings > Switch Store, the spinner in the "Continue" button at the bottom is now visible in dark mode. [https://github.com/woocommerce/woocommerce-ios/pull/3468]
- [*] fix: in order details, the shipping and billing address are displayed in the order of the country (in some eastern Asian countries, the address starts from the largest unit to the smallest). [https://github.com/woocommerce/woocommerce-ios/pull/3469]
- [*] fix: product is now read-only when opened from the order details. [https://github.com/woocommerce/woocommerce-ios/pull/3491]
- [*] fix: pull to refresh on the order status picker screen does not resets anymore the current selection. [https://github.com/woocommerce/woocommerce-ios/pull/3493]
- [*] When adding or editing a link (e.g. in a product description) link settings are now presented as a popover on iPad. [https://github.com/woocommerce/woocommerce-ios/pull/3492]
- [*] fix: the glitch when launching the app in logged out state or after tapping "Try another account" in store picker is now gone. [https://github.com/woocommerce/woocommerce-ios/pull/3498]
- [*] Minor enhancements: in product editing form > product reviews list, the rows don't show highlighted state on tap anymore since they are not actionable. Same for the number of upsell and cross-sell products in product editing form > linked products. [https://github.com/woocommerce/woocommerce-ios/pull/3502]


5.8
-----
- [***] Products M5 features are now available to all. Products M5 features: add and edit linked products, add and edit downloadable files, product deletion. [https://github.com/woocommerce/woocommerce-ios/pull/3420]
- [***] Shipping labels M1 features are now available to all: view shipping label details, request a refund, and reprint a shipping label via AirPrint. [https://github.com/woocommerce/woocommerce-ios/pull/3436]
- [**] Improved login flow, including better error handling. [https://github.com/woocommerce/woocommerce-ios/pull/3332]


5.7
-----
- [***] Dropped iOS 12 support. From now we support iOS 13 and later. [https://github.com/woocommerce/woocommerce-ios/pull/3216]
- [*] Fixed spinner appearance in the footer of orders list. [https://github.com/woocommerce/woocommerce-ios/pull/3249]
- [*] In order details, the image for a line item associated with a variation is shown now after the variation has been synced. [https://github.com/woocommerce/woocommerce-ios/pull/3314]
- [internal] Refactored Core Data stack so more errors will be propagated. [https://github.com/woocommerce/woocommerce-ios/pull/3267]


5.6
-----
- [**] Fixed order list sometimes not showing newly submitted orders.
- [*] now the date pickers on iOS 14 are opened as modal view. [https://github.com/woocommerce/woocommerce-ios/pull/3148]
- [*] now it's possible to remove an image from a Product Variation if the WC version 4.7+. [https://github.com/woocommerce/woocommerce-ios/pull/3159]
- [*] removed the Product Title in product screen navigation bar. [https://github.com/woocommerce/woocommerce-ios/pull/3187]
- [*] the icon of the cells inside the Product Detail are now aligned at 10px from the top margin. [https://github.com/woocommerce/woocommerce-ios/pull/3199]
- [**] Added the ability to issue refunds from the order screen. Refunds can be done towards products or towards shipping. [https://github.com/woocommerce/woocommerce-ios/pull/3204]
- [*] Prevent banner dismiss when tapping "give feedback" on products screen. [https://github.com/woocommerce/woocommerce-ios/pull/3221]
- [*] Add keyboard dismiss in Add Tracking screen [https://github.com/woocommerce/woocommerce-ios/pull/3220]


5.5
-----
- [**] Products M4 features are now available to all. Products M4 features: add a simple/grouped/external product with actions to publish or save as draft. [https://github.com/woocommerce/woocommerce-ios/pull/3133]
- [*] enhancement: Order details screen now shows variation attributes for WC version 4.7+. [https://github.com/woocommerce/woocommerce-ios/pull/3109]
- [*] fix: Product detail screen now includes the number of ratings for that product. [https://github.com/woocommerce/woocommerce-ios/pull/3089]
- [*] fix: Product subtitle now wraps correctly in order details. [https://github.com/woocommerce/woocommerce-ios/pull/3201]


5.4
-----
- [*] fix: text headers on Product price screen are no more clipped with large text sizes. [https://github.com/woocommerce/woocommerce-ios/pull/3090]


5.4
-----
- [*] fix: the footer in app Settings is now correctly centered.
- [*] fix: Products tab: earlier draft products now show up in the same order as in core when sorting by "Newest to Oldest".
- [*] enhancement: in product details > price settings, the sale dates can be edited inline in iOS 14 using the new date picker. Also, the sale end date picker editing does not automatically end on changes anymore. [https://github.com/woocommerce/woocommerce-ios/pull/3044]
- [*] enhancement: in order details > add tracking, the date shipped can be edited inline in iOS 14 using the new date picker. [https://github.com/woocommerce/woocommerce-ios/pull/3044]
- [*] enhancement: in products list, the "(No Title)" placeholder will be showed when a product doesn't have the title set. [https://github.com/woocommerce/woocommerce-ios/pull/3068]
- [*] fix: the placeholder views in the top dashboard chart and orders tab do not have unexpected white background color in Dark mode in iOS 14 anymore. [https://github.com/woocommerce/woocommerce-ios/pull/3063]


5.3
-----
- [**] In Settings > Experimental Features, a Products switch is now available for turning Products M4 features on and off (default off). Products M4 features: add a simple/grouped/external product with actions to publish or save as draft.
- [*] Opening a product from order details now shows readonly product details of the same styles as in editable product details.
- [*] Opening a product variation from order details now shows readonly product variation details and this product variation does not appear in the Products tab anymore.
- [*] Enhancement: when not saving a product as "published", the in-progress modal now shows title and message like "saving your product" instead of "publishing your product".
- [*] In product and variation list, the stock quantity is not shown anymore when stock management is disabled.
- [*] Enhancement: when the user attempts to dismiss the product selector search modal while at least one product is selected for a grouped product's linked products, a discard changes action sheet is shown.
- [internal] Renamed a product database table (Attribute) to GenericAttribute. This adds a new database migration.  [https://github.com/woocommerce/woocommerce-ios/pull/2883]
- [internal] Refactored the text fields in the Manual Shipment Tracking page. [https://github.com/woocommerce/woocommerce-ios/pull/2979]
- [internal] Attempt fix for startup crashes. [https://github.com/woocommerce/woocommerce-ios/pull/3069]


5.2
-----
- [**] Products: now you can editing basic fields for non-core products (whose product type is not simple/external/variable/grouped) - images, name, description, readonly price, readonly inventory, tags, categories, short description, and product settings.
- [*] Enhancement: for variable products, the stock status is now shown in its variation list.
- [*] Sign In With Apple: if the Apple ID has been disconnected from the WordPress app (e.g. in Settings > Apple ID > Password & Security > Apps using Apple ID), the app is logged out on app launch or app switch.
- [*] Now from an Order Detail it's only possible to open a Product in read-only mode.
- [internal] #2881 Upgraded WPAuth from 1.24 to 1.26-beta.12. Regressions may happen in login flows.
- [internal] #2896 Configured the same user agent header for all the network requests made through the app.
- [internal] #2879 After logging out, the persistent store is not reset anymore to fix a crash in SIWA revoked token scenario after app launch (issue #2830). No user-facing changes are intended, the data should be associated with a site after logging out and in like before.

5.1
-----
- [*] bugfix: now reviews are refreshed correctly. If you try to delete or to set as spam a review from the web, the result will match in the product reviews list.
- [*] If the Products switch is on in Settings > Experimental Features:
  - For a variable product, the stock status is not shown in the product details anymore when stock management is disabled since stock status is controlled at variation level.
- [internal] The Order List and Orders Search → Filter has a new backend architecture (#2820). This was changed as an experiment to fix #1543. This affects iOS 13.0 users only. No new behaviors have been added. Github project: https://git.io/JUBco.
- [*] Orders → Search list will now show the full counts instead of “99+”. #2825


5.0
-----
- [*] Order details > product details: tapping outside of the bottom sheet from "Add more details" menu does not dismiss the whole product details anymore.
- [*] If the Products switch is on in Settings > Experimental Features, product editing for basic fields are enabled for non-core products (whose product type is not simple/external/variable/grouped) - images, name, description, readonly price, readonly inventory, tags, categories, short description, and product settings.
- [*] Order Detail: added "Guest" placeholder on Order Details card when there's no customer name.
- [*] If the Products switch is on in Settings > Experimental Features:
  - Product editing for basic fields are enabled for non-core products (whose product type is not simple/external/variable/grouped) - images, name, description, readonly price, readonly inventory, tags, categories, short description, and product settings.
  - Inventory and shipping settings are now editable for a variable product.
  - A product variation's stock status is now editable in inventory settings.
  - Reviews row is now hidden if reviews are disabled.
  - Now it's possible to open the product's reviews screen also if there are no reviews.
  - We improved our VoiceOver support in Product Detail screen.
- [*] In Settings, the "Feature Request" button was replaced with "Send Feedback" (Survey) (https://git.io/JUmUY)


4.9
-----
- [**] Sign in with Apple is now available in the log in process.
- [**] In Settings > Experimental Features, a Products switch is now available for turning Products M3 features on and off for core products (default off for beta testing). Products M3 features: edit grouped, external and variable products, enable/disable reviews, change product type and update categories and tags.
- [*] Edit Products: the update action now shows up on the product details after updating just the sale price.
- [*] Fix a crash that sometimes happen when tapping on a Product Review push notification.
- [*] Variable product > variation list: a warning banner is shown if any variations do not have a price, and warning text is shown on these variation rows.


4.8
-----
- [*] Enabled right/left swipe on product images.


4.7
-----
- [*] Fixed an intermittent crash when sending an SMS from the app.


4.6
-----
- [*] Fix an issue in the y-axis values on the dashboard charts where a negative value could show two minus signs.
- [*] When a simple product doesn't have a price set, the price row on the product details screen now shows "Add Price" placeholder instead of an empty regular price.
- [*] If WooCommerce 4.0 is available the app will show the new stats dashboard, otherwise will show a banner indicating the user to upgrade.
- [*] The total orders row is removed from the readonly product details (products that are not a simple product) to avoid confusion since it's not shown on the editable form for simple products.


4.5
-----
- [**] Products: now you can update product images, product settings, viewing and sharing a product.
- [*] In Order Details, the item subtotal is now shown on the right side instead of the quantity. The quantity can still be viewed underneath the product name.
- [*] In Order Details, SKU was removed from the Products List. It is still shown when fulfilling the order or viewing the product details.
- [*] Polish the loading state on the product variations screen.
- [*] When opening a simple product from outside of the Products tab (e.g. from Top Performers section or an order), the product name and ellipsis menu (if the Products feature switch is enabled) should be visible in the navigation bar.


4.4
-----
- Order Detail: the HTML shipping method is now showed correctly
- [internal] Logging in via 'Log in with Google' has changes that can cause regressions. See https://git.io/Jf2Fs for full testing details.
- [**] Fix bugs related to push notifications: after receiving a new order push notification, the Reviews tab does not show a badge anymore. The application icon badge number is now cleared by navigating to the Orders tab and/or the Reviews tab, depending on the types of notifications received.
- [*] The discard changes prompt now only appears when navigating from product images screen if any images have been deleted.
- [*] Fix the issue where product details screen cannot be scrolled to the bottom in landscape after keyboard is dismissed (e.g. from editing product title).
- [*] The product name is now shown in the product details navigation bar so that the name is always visible.
- [*] The images pending upload should be visible after editing product images from product details.
- [*] The discard changes prompt does not appear when navigating from product settings detail screens with a text field (slug, purchase note, and menu order) anymore.
- [*] Fix the wrong cell appearance in the order status list.
- [*] The "View product in store" action will be shown only if the product is published.
- [internal] Modified the component used for fetching data from the database. Please watch out for crashes in lists.


4.3
-----
- Products: now the Product details can be edited and saved outside Products tab (e.g. from Order details or Top Performers).
- [internal]: the navigation to the password entry screen has changed and can cause regressions. See https://git.io/JflDW for testing details.
- [internal] Refactored some API calls for fetching a Note, Product, and Product Review.
- Products: we improved our VoiceOver support in Product Price settings
- In Settings > Experimental Features, a Products switch is now available for turning Products M2 features on and off for simple products (default off for beta testing). Products M2 features: update product images, product settings, viewing and sharing a product.
- The WIP banner on the Products tab is now collapsed by default for more vertical space.
- Dropped iOS 11 support. From now we support iOS 12 and later.
- In Order Details, the Payment card is now shown right after the Products and Refunded Products cards.


4.2
-----
- Products: now tapping anywhere on a product cell where you need to insert data, like in Product Price and Product Shipping settings, you start to edit the text field.
- Products: now the keyboard pop up automatically in Edit Description
- The Processing orders list will now show upcoming (future) orders.
- Improved stats: fixed the incorrect time range on "This Week" tab when loading improved stats on a day when daily saving time changes.
- [internal]: the "send magic link" screen has navigation changes that can cause regressions. See https://git.io/Jfqio for testing details.
- The Orders list is now automatically refreshed when reopening the app.
- The Orders list is automatically refreshed if a new order (push notification) comes in.
- Orders -> Search: The statuses now shows the total number of orders with that status.


4.1
-----
- Fix an intermittent crash when downloading Orders
- The Photo Library permission alert shouldn't be prompted when opening the readonly product details or edit product for simple products, which is reproducible on iOS 11 or 12 devices. (The permission is only triggered when uploading images in Zendesk support or in debug builds with Products M2 enabled.)
- [internal] Updated the empty search result views for Products and Orders. https://git.io/Jvdap


4.0
-----
- Products is now available with limited editing for simple products!
- Fix pulling to refresh on the Processing tab sometimes will not show the up-to-date orders.
- Edit Product > Price Settings: schedule sale is now available even when either the start or end date is not set, and the sale end date can be removed now.
- Improved stats: fixed a crash when loading improved stats on a day when daily saving time changes.
- [internal] Changed the Shipping and Tax classes list loading so that any cached data is shown right away
- [internal] Edit Products M2: added an image upload source for product images - WordPress Media Library.
- [internal] Slightly changed the dependency graph of the database fetching component. Please watch out for data loading regressions.
- [internal] the signup and login Magic Link flows have code changes. See https://git.io/JvyB3 for testing details.
- [internal] the login via Magic Link flows have code changes. See https://git.io/JvyB3 for testing details.
- [internal] the login via Continue with Google flows have code changes that can cause regressions. See https://git.io/Jvyjg for testing details.
- [internal] the signup and login Magic Link flows have code changes. See https://git.io/JvyB3 for testing details.
- [internal] under Edit Products M2 feature flag, there are 4 ways to sort the products on the products tab.
- [internal] the login flow has changes to the 2-factor authentication navigation. See https://git.io/JvdKP for testing details.

3.9
-----
- bugfix: now in the Order List the order status label is no more clipped
- bugfix: now the launch screen is no more stretched
- The Shipping Provider flow, will be called now Shipping Carrier.
- Edit Products: in price settings, the order of currency and price field follows the store currency options under wp-admin > WooCommerce > Settings > General.
- [internal] The signup and login flows have code changes. See https://git.io/Jv1Me for testing details.

3.8
-----
- Dashboard stats: any negative revenue (from refunds for example) for a time period are shown now.
- Redesigned Orders List: Processing and All Orders are now shown in front. Filtering was moved to the Search view.
- Fix Reviews sometimes failing to load on some WooCommerce configurations
- Experimental: a Products feature switch is visible in Settings > Experimental Features that shows/hides the Products tab, and allow to edit a product.

3.7
-----
- Dashboard: now tapping on a product on "Top Performers" section open the product detail

3.6
-----
- Order Details: see a list of issued refunds inside the order detail screen
- Orders tab: Orders to fulfill badge shows numbers 1-99, and now 99+ for anything over 99. Previously, it was 9+.
- Orders tab: The full total amount is now shown.
- Order Details & Product UI: if a Product name has HTML escape characters, they should be decoded in the app.
- Order Details: if the Order has multiple Products, tapping on any Product should open the same Product now.
- bugfix: the orders badge on tab bar now is correctly refreshed after switching to a store with badge count equal to zero.
- The orders tab now localizes item quantities and the order badge.


3.5
-----
- bugfix: when the app is in the foreground while receiving a push notification, the badge on the Orders tab and Reviews tab should be updated correctly based on the type of the notification.
- bugfix: after logging out and in, the Product list should be loaded to the correct store instead of being empty.
- bugfix: in Contact Support, a message should always be sent successfully now.

3.4
-----
- bugfix: on the Order Details screen, the product quantity title in the 2-column header view aligns to the right now
- bugfix: tapping on a new Order push notification, it used to go to the Reviews tab. Now it should go to the new Order screen
- bugfix: on the Products tab, if tapping on a Product and then switching stores, the old Product details used to remain on the Products tab. Now the Product list is always shown on the Products tab after switching stores.
- Dark mode: colors are updated up to design for the navigation bar, tab bar, Fulfill Order > add tracking icon, Review Details > product link icon.
- bugfix/enhancement: on the Products tab, if there are no Products the "Work In Progress" banner is shown with an image placeholder below now.
- bugfix: the deleted Product Variations should not show up after syncing anymore.
- bugfix: now the shipping address in the Order Detail is hidden if the order contains only virtual products
- bugfix: when logged out, Contact Support should be enabled now after typing a valid email address with an email keyboard type.

3.3
-----
- bugfix: add some padding to an order item image in the Fulfillment view, when no SKU exists
- bugfix: View Billing Information > Contact Details: the email button wouldn't do anything if you don't have an email account configured in the Mail app. Now an option to copy the email address is presented instead of doing nothing.
- bugfix: Fulfill Order screen now displays full customer provided note, instead of cutting it to a single line.
- bugfix: Fixed clipped content on section headings with larger font sizes
- bugfix: Fixed footer overlapping the last row in Settings > About with larger font sizes
- bugfix: the Orders badge on tab bar now is correctly refreshed after switching stores

3.2.1
-----
- bugfix: the order detail status and "Begin fulfillment" button now are correctly updated when the order status changes
- bugfix: after adding a new order note, now it appear correctly inside the order detail

3.2
-----
- Experimental: a Products feature switch is visible in Settings > Experimental Features that shows/hides the Products tab with a Work In Progress banner at the top.
- Experimental: if a Product has variations, the variants info are shown on the Product Details that navigates to a list of variations with each price or visibility shown.
- Enhancement: Support for dark mode
- bugfix: Settings no longer convert to partial dark mode.
- Experimental: Support the latest wc-admin plugin release, v0.23.0 and up

3.1
-----
- The order detail view now includes the shipping method of the order.
- Enhancement: The Reviews tab now presents all the Product Reviews
- Updated appearance of Order Details - temporarily disabling dark mode.
- bugfix: fixed UI appearance on cells of Order List when tapping with dark mode enabled.
- bugfix: Reviews no longer convert to partial dark mode. Dark mode coming soon!
- bugfix: Order Details now has the right space between cells.
- bugfix: update the new stats endpoint for WC Admin plugin version 0.22+, and notify the user about the minimum plugin version when they cannot see the new stats. It'd be great to also mention this in the App Store release notes: the new stats UI now requires WC Admin plugin version 0.22+.

3.0
-----
- bugfix: for sites with empty site time zone in the API (usually with UTC specified in wp-admin settings) and when the site time zone is not GMT+0, the stats v4 data no longer has the wrong boundaries (example in #1357).
- bugfix: fixed a UI appearance problem on mail composer on iOS 13.

2.9
-----
- bugfix: the badge "9+" on the Orders tab doesn't overlap with the tab label on iPhone SE/8 landscape now, and polished based on design spec.
- bugfix: the Top Performers in the new stats page should not have a dark header bar when launching the app in Dark mode.
- Enhancement: preselect current Order status when editing the status with a list of order statuses.
- bugfix: on Orders tab, the order status filter now stays after changing an Order status.

2.8
-----

2.7
-----
- Enhancement: Enhancements to the Order Details screen, adding more customer information.
- bugfix: the App Logs shouldn't be editable, only copy / paste.
- bugfix: Reviews were not localized.
- bugfix: On log in, some users would see the Continue button but be unable to Continue, due to errors with the account. A new "Try another account" button has been added as an option.
- bugfix: Product Details page was displaying the Price in the wrong currency.
- Enhancement: removed the "New Orders" card from the My store tab, now that the Orders tab displays the same information.
- Added brand new stats page for user with the WooCommerce Admin plugin and provided an option for users to opt in or out directly from the Settings page.
- bugfix: Order Details: icon on "Details" cell for fulfilled order can be wrong.

2.6
-----
- bugfix: 9+ orders in the orders badge text is now easier to read
- bugfix: Keep those sign-in bugs coming! We tracked down and fixed a `Log in with Jetpack` issue, where users with a Byte Order Mark in their `wp-config.php` file were returning error responses during API requests. These users would see their store listed in the sign-in screen, but were unable to tap the Continue button.
- bugfix: prevents a potential edge case where the login screen could be dismissed in a future version of iOS.
- bugfix: While tuning up the behind-the-scenes for Order Detail screens, we accidentally lost the ability to automatically download any missing product images. Product image downloads restored!

2.5
-----
- bugfix: on certain devices, pulling down to refresh on Order Details screen used to result in weird UI with misplaced labels. Should be fixed in this release.
- Enhancement: Display a badge in the bottom tab, overlapping the Orders icon, to indicate the number of orders processing.
- Enhancement: The Notifications tab has been replaced by Reviews

2.4
-----
- New feature: in Order Details > Shipment Tracking, a new action is added to the "more" action menu for copying tracking number.
- Enhancement: updated the footer in Settings to inform users that we're hiring.
- bugfix & improvement: when Jetpack site stats module is turned off or when user has no permission to view site stats, the generic error toast is not shown to the user anymore. Additionally, the visitors stats UI is shown/hidden when the Jetpack module is activated/deactivated respectively.

2.3
-----
- Improvement: improved Dynamic Type support in the body of the notification in the Notifications tab.

2.2
-----
- improvement: opting out of Tracks syncs with WordPress.com

2.1
-----
- improvement: improved support for RTL languages in the Dashboard
- enhancement: You can now view product images on orders. Tapping on Products in Orders will present a view-only version of the Product's Details.

2.0
-----
- bugfix: dates in the Order Details screen are now localised.
- improvement: improved support for larger font sizes in the login screen

1.9
-----
- bugfix: fixes "Unable to load content" error message when attempting to get Top Performers content.
- new feature: You can now manually add shipment tracking to an Order. This feature is for users who have the [Shipment Tracking plugin](https://woocommerce.com/products/shipment-tracking) installed.
- bugfix: fixes Store Picker: some users are unable to continue after logging in.
- bugfix: fixes a crash when the network connection is slow

1.8
-----

1.7.1
-----
- Fixed a bug where Order List did not load for some users.
- update: this app supports iOS 12.0 and up.
- improvement: improved support for large text sizes.
- bugfix: fixes Order List not loading for some users.
- bugfix: fixes "Unable to load content" error message when attempting to get Top Performers content.

1.7
-----
- improvement: you can now log in using a site address.

1.6
-----
- improvement: Tracking numbers can now be copied to the pasteboard from the order details screen.

1.5
-----
- bugfix: Sometimes Settings would style all the options like "Log Out". No longer happens now.
- bugfix: order status refreshes upon pull-to-refresh in Order Details
- bugfix: payment status label background color showing up beyond rounded border
- improvement: change top performers text from "Total Product Order" to "Total orders" for clarity
- bugfix: fixed an issue on the order details screen where the shipment tracking dates were incorrect

1.4
-----
- bugfix: fix a crash happening on log out
- new feature: Add shipment tracking to Order Details screen
- improvement: The store switcher now allows you to go back to the previous screen without logging you out
- improvement: Custom order status labels are now supported! Instead of just displaying the order status slug and capitalizing the slug, the custom order status label will now be fetched from the server and properly displayed.
- improvement: Filtering by custom order status now supported!
- new feature: You can now manually change the status of an order on the order details screen
- bugfix: correctly flips chevron on Dashboard > New Orders, to support RTL languages.
- bugfix: fixed an issue on the order details screen where the shipment tracking dates were incorrect

1.3
-----
- bugfix: Allows for decimal quantities which some extensions have
- new feature: quick site select. Navigate to Settings > select row with store website.
- improvement: Updated the colors of the bars in the charts for better readability
- improvement: Present an error message with an option to retry when adding a note to an order fails
- improvement: Present an error message with an option to retry when fulfilling an order fails
- bugfix: Log out of the current account right after selecting "Try another account" in store picker
- improvement: Use the store name for the title of the view in "My store" tab
- improvement: Add an alert to let the user know about our new store switcher
- improvement: Display Address in Order Details screen unless every field is empty<|MERGE_RESOLUTION|>--- conflicted
+++ resolved
@@ -7,12 +7,9 @@
 - [Internal] Payments: Update StripeTerminal pod to 2.19.1 [https://github.com/woocommerce/woocommerce-ios/pull/9537]
 - [**] Adds read-only support for the Gift Cards extension in order details. [https://github.com/woocommerce/woocommerce-ios/pull/9558]
 - [**] Adds read-only support for the Subscriptions extension in order and product details. [https://github.com/woocommerce/woocommerce-ios/pull/9541]
-<<<<<<< HEAD
 - [*] Product form > description editor: a magic wand button is added to the keyboard toolbar to auto-generate a product description using Jetpack AI for WPCOM stores. [https://github.com/woocommerce/woocommerce-ios/pull/9577]
-=======
 - [Internal] Payments: Upate Tap to Pay connection flow strings to avoid mentioning "reader" [https://github.com/woocommerce/woocommerce-ios/pull/9563]
 - [*] Store onboarding: Now the onboarding task list can be shown/hidden from settings and also from the dashboard. [https://github.com/woocommerce/woocommerce-ios/pull/9572, https://github.com/woocommerce/woocommerce-ios/pull/9573]
->>>>>>> eb1a8ba7
 
 13.3
 -----
