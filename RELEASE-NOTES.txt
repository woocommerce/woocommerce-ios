--- conflicted
+++ resolved
@@ -2,11 +2,8 @@
 
 17.7
 -----
-<<<<<<< HEAD
 - [internal] Blaze: Update campaign status values to match v1.1 endpoint. [https://github.com/woocommerce/woocommerce-ios/pull/12207]
-=======
 - Orders: Merchants can filter orders by selecting a customer [https://github.com/woocommerce/woocommerce-ios/pull/12100]
->>>>>>> 835e9594
 
 
 17.6
