--- conflicted
+++ resolved
@@ -2,11 +2,8 @@
 
 16.0
 -----
-<<<<<<< HEAD
 - [*] Orders: Fixed UI issue where an incorrect tooltip is displayed during Order Creation [https://github.com/woocommerce/woocommerce-ios/pull/10998]
-=======
 - [*] Fix a crash on launch related to Core Data and Tracks [https://github.com/woocommerce/woocommerce-ios/pull/10994]
->>>>>>> 75146d79
 
 15.9
 -----
