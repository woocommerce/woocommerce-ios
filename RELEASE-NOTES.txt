--- conflicted
+++ resolved
@@ -127,11 +127,8 @@
 -----
 - [***] Now you can add more sections to the My Store screen including contents for the last orders, top products with low stock, top active coupons and more! [https://github.com/woocommerce/woocommerce-ios/pull/12890]
 - [internal] Resolved an issue where users were unable to upload product images when the store is set to private on WP.com. [https://github.com/woocommerce/woocommerce-ios/issues/12646]
-<<<<<<< HEAD
 - [internal] Enhanced Thread Safety in Core Data Management. [https://github.com/woocommerce/woocommerce-ios/pull/12805]
-=======
 - [internal] Bump Tracks iOS library to v.3.4.1, that fix a deadlock while getting device info. [https://github.com/woocommerce/woocommerce-ios/pull/12939]
->>>>>>> be0b8324
 
 18.9
 -----
