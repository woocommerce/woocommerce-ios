--- conflicted
+++ resolved
@@ -4,13 +4,10 @@
 -----
 - [*] Users can now navigate to other orders without leaving the Order Detail screen. [https://github.com/woocommerce/woocommerce-ios/pull/10849]
 - [*] The Set up Tap to Pay on iPhone row in the Payments menu now reflects when you've completed set up for the current device and store [https://github.com/woocommerce/woocommerce-ios/pull/10923]
-<<<<<<< HEAD
 - [*] The Set up Tap to Pay on iPhone Learn More button opens more details about Tap to Pay [https://github.com/woocommerce/woocommerce-ios/pull/10934]
-=======
 - [internal] Use minimumAllowedChargeAmount, not 0.50, for the Try a Payment flow [https://github.com/woocommerce/woocommerce-ios/pull/10937]
 - [*] Changes to the Payments menu to make it clearer [https://github.com/woocommerce/woocommerce-ios/pull/10936]
 - [*] Order creation: We updated the UX by allowing direct product discounts to be added, and improved the Product Discount screen [https://github.com/woocommerce/woocommerce-ios/pull/10929]
->>>>>>> 403a9950
 
 15.7
 -----
