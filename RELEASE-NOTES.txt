--- conflicted
+++ resolved
@@ -4,13 +4,10 @@
 
 19.9
 -----
-<<<<<<< HEAD
-=======
 - [*] Enabled Blaze for JCP sites with Blaze plugin [https://github.com/woocommerce/woocommerce-ios/pull/13500]
 - [**] Fixed Collect Payment from the menu on iPads running iOS 16 [https://github.com/woocommerce/woocommerce-ios/pull/13491]
 - [Internal] Added missing events for custom range on the stats dashboard card. [https://github.com/woocommerce/woocommerce-ios/pull/13506]
 - [**] Disable focus for order rows on iPadOS 16 and 16.1 to avoid crashes. [https://github.com/woocommerce/woocommerce-ios/pull/13512]
->>>>>>> 2a72a74b
 
 19.8
 -----
