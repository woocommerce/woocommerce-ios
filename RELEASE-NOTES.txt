*** PLEASE FOLLOW THIS FORMAT: [<priority indicator, more stars = higher priority>] <description> [<PR URL>]

8.8
-----
<<<<<<< HEAD
- [*] Updates the app's About screen to be consistent with Automattic's other mobile apps. [https://github.com/woocommerce/woocommerce-ios/pull/6421]
=======
- [*] Products displayed in Order Detail now follow the same order of the web. [https://github.com/woocommerce/woocommerce-ios/pull/6401]
- [*] Simple Payments now shows a detailed tax break up before taking the payment. [https://github.com/woocommerce/woocommerce-ios/pull/6412]
>>>>>>> 2bac4ab5

8.7
-----
- [**] In-Person Payments: Added card details to refund confirmation screen to help with refunding to the payment card [https://github.com/woocommerce/woocommerce-ios/pull/6241]
- [*] Coupons: Replace the toggles on Usage Details screen with text for uneditable contents. [https://github.com/woocommerce/woocommerce-ios/pull/6287]
- [*] Improve image loading for thumbnails especially on the Product list. [https://github.com/woocommerce/woocommerce-ios/pull/6299]
- [*] Coupons: Added feedback banner on the top of the coupon list. [https://github.com/woocommerce/woocommerce-ios/pull/6316]
- [*] Coupons: Handled error when loading total discounted amount fails. [https://github.com/woocommerce/woocommerce-ios/pull/6368]
- [internal] Removed all feature flags for Shipping Labels. Please smoke test all parts of Shipping Labels to make sure that everything still works as before. [https://github.com/woocommerce/woocommerce-ios/pull/6270]
- [*] In-Person Payments: Localized messages and UI [https://github.com/woocommerce/woocommerce-ios/pull/6317]
- [*] My Store: Fixed incorrect currency symbol of revenue text for stores with non-USD currency. [https://github.com/woocommerce/woocommerce-ios/pull/6335]
- [*] Notifications: Dismiss presented view before presenting content from notifications [https://github.com/woocommerce/woocommerce-ios/pull/6354]
- [*] Reviews: Fixed missing product information on first load [https://github.com/woocommerce/woocommerce-ios/pull/6367]
- [internal] Removed the feature flag for My store tab UI updates. Please smoke test the store stats and top performers in the "My store" tab to make sure everything works as before. [https://github.com/woocommerce/woocommerce-ios/pull/6334]
- [*] In-Person Payments: Add support for accepting payments on bookable products [https://github.com/woocommerce/woocommerce-ios/pull/6364]
- [*] In-Person Payments: Fixed issue where payment could be stuck prompting to remove the card if the payment was declined and retried before removing the card.

8.6
-----
- [***] Merchants can now view coupons in their stores by enabling Coupon Management in Experimental Features. [https://github.com/woocommerce/woocommerce-ios/pull/6209]
- [*] Orders: In the experimental Order Creation feature, product variations added to a new order now show a list of their attributes. [https://github.com/woocommerce/woocommerce-ios/pull/6131]
- [*] Enlarged the tap area for the action button on the notice view. [https://github.com/woocommerce/woocommerce-ios/pull/6146]
- [*] Reviews: Fixed crash on iPad when tapping the More button. [https://github.com/woocommerce/woocommerce-ios/pull/6187]
- [*] In-Person Payments: Remove Stripe from Experimental Features as it is always enabled now. [https://github.com/woocommerce/woocommerce-ios/pull/6205]
- [*] Disabled unnecessary selection of the "Refund via" row on the Refund Confirmation screen [https://github.com/woocommerce/woocommerce-ios/pull/6198]
- [*] Increased minimum version of Stripe extension for In-Person Payments to 6.2.0 [https://github.com/woocommerce/woocommerce-ios/pull/xxxx]
- [internal] Removed `pushNotificationsForAllStores` feature flag. Since the changes are non-trivial, it would be great to smoke test push notifications for all stores in beta testing. [https://github.com/woocommerce/woocommerce-ios/pull/6231]

8.5
-----
- [*] In-Person Payments: Inform the user when a card reader battery is so low that it needs to be charged before the reader can be connected. [https://github.com/woocommerce/woocommerce-ios/pull/5998]
- [***] The My store tab is having a new look with new conversion stats and shows up to 5 top performing products now (used to be 3). [https://github.com/woocommerce/woocommerce-ios/pull/5991]
- [**] Fixed a crash at the startup of the app, related to Gridicons. [https://github.com/woocommerce/woocommerce-ios/pull/6005]
- [***] Experimental Feature: It's now possible to create Orders in the app by enabling it in Settings > Experimental Features. For now you can change the order status, add products, and add customer details (billing and shipping addresses). [https://github.com/woocommerce/woocommerce-ios/pull/6060]
- [*] Fixed issue in date range selection for the orders filters where is some cases dates are not available for selection. [https://github.com/woocommerce/woocommerce-ios/pull/6090]
- [*] Enabled "view product in store" and "share product" options for variable products when accessing them through the order details screen. [https://github.com/woocommerce/woocommerce-ios/pull/6091]

8.4
-----
- [***] In-Person Payments: Support for Stripe M2 card reader. [https://github.com/woocommerce/woocommerce-ios/pull/5844]
- [***] We introduced a new tab called "Menu", a tab in the main navigation where you can browser different sub-sections of the app: Switch Store, Settings, WooCommerce Admin, View Store and Reviews. [https://github.com/woocommerce/woocommerce-ios/pull/5926]
- [***] Store admins can now access sites with plugins that have Jetpack Connection Package (e.g. WooCommerce Payments, Jetpack Backup) in the app. These sites do not require Jetpack-the-plugin to connect anymore. Store admins can still install Jetpack-the-plugin from the app through settings or a Jetpack banner. [https://github.com/woocommerce/woocommerce-ios/pull/5924]
- [*] Add/Edit Product screen: Fix transient product name while adding images.[https://github.com/woocommerce/woocommerce-ios/pull/5840]

8.3
-----
- [***] All merchants can create Simple Payments orders. [https://github.com/woocommerce/woocommerce-ios/pull/5684]
- [**] System status report can now be viewed and copied directly from within the app. [https://github.com/woocommerce/woocommerce-ios/pull/5702]
- [**] Product SKU input scanner is now available as a beta feature. To try it, enable it from settings and you can scan a barcode to use as the product SKU in product inventory settings! [https://github.com/woocommerce/woocommerce-ios/pull/5695]
- [**] Now you chan share a payment link when creating a Simple Payments order [https://github.com/woocommerce/woocommerce-ios/pull/5819]
- [*] Reviews: "Mark all as read" checkmark bar button item button replaced with menu button which launches an action sheet. Menu button is displayed only if there are unread reviews available.[https://github.com/woocommerce/woocommerce-ios/pull/5833]
- [internal] Refactored ReviewsViewController to add tests. [https://github.com/woocommerce/woocommerce-ios/pull/5834]

8.2
-----
- [***] In-Person Payments: Now you can collect Simple Payments on the go. [https://github.com/woocommerce/woocommerce-ios/pull/5635]
- [*] Products: After generating a new variation for a variable product, you are now taken directly to edit the new variation. [https://github.com/woocommerce/woocommerce-ios/pull/5649]
- [*] Dashboard: the visitor count in the Today tab is now shown when Jetpack site stats are enabled.
- [*] Add/Edit Product Images: tapping on the last `n` images while `n` images are pending upload does not crash the app anymore. [https://github.com/woocommerce/woocommerce-ios/pull/5672]

8.2
-----
- [*] Shipping Labels: Fixes a crash when saving a new shipping label after opening the order from a push notification. [https://github.com/woocommerce/woocommerce-ios/pull/5549]
- [**] In-Person Payments: Improved support for VoiceOver. [https://github.com/woocommerce/woocommerce-ios/pull/5572]
- [*] In-Person Payments: Fixes a crash when printing more than one receipt. [https://github.com/woocommerce/woocommerce-ios/pull/5575]

8.1
-----
- [***] Now it's possible to filter Order List by multiple statuses and date ranges. Plus, we removed the top tab bar on Orders Tab. [https://github.com/woocommerce/woocommerce-ios/pull/5491]
- [*] Login: Password AutoFill will suggest wordpress.com accounts. [https://github.com/woocommerce/woocommerce-ios/pull/5399]
- [*] Store picker: after logging in with store address, the pre-selected store is now the currently selected store instead of the store from login flow. [https://github.com/woocommerce/woocommerce-ios/pull/5508]
- [*] The application icon number from order push notifications is now cleared after visiting the orders tab. [https://github.com/woocommerce/woocommerce-ios/pull/5715]
- [internal] Migrated Settings screen to MVVM [https://github.com/woocommerce/woocommerce-ios/pull/5393]


8.0
-----
- [*] Product List: Add support for product filtering by category. [https://github.com/woocommerce/woocommerce-ios/pull/5388]
- [***] Push notifications are now supported for all connected stores. [https://github.com/woocommerce/woocommerce-ios/pull/5299]
- [*] Fix: in Settings > Switch Store, tapping "Dismiss" after selecting a different store does not switch stores anymore. [https://github.com/woocommerce/woocommerce-ios/pull/5359]

7.9
-----
- [*] Fix: after disconnecting a site or connecting to a new site, the sites in site picker (Settings > Switch Store) should be updated accordingly. The only exception is when the newly disconnected site is the currently selected site. [https://github.com/woocommerce/woocommerce-ios/pull/5241]
- [*] Order Details: Show a button on the "Product" section of Order Details screen to allow recreating shipping labels. [https://github.com/woocommerce/woocommerce-ios/pull/5255]
- [*] Edit Order Address - Enable `Done` button when `Use as {Shipping/Billing} Address` toggle is turned on. [https://github.com/woocommerce/woocommerce-ios/pull/5254]
- [*] Add/Edit Product: fix an issue where the product name keyboard is English only. [https://github.com/woocommerce/woocommerce-ios/pull/5288]
- [*] Order Details: some sites cannot parse order requests where the fields parameter has spaces, and the products section cannot load as a result. The spaces are now removed. [https://github.com/woocommerce/woocommerce-ios/pull/5298]

7.8
-----
- [***] Shipping Labels: merchants can create multiple packages for the same order, moving the items between different packages. [https://github.com/woocommerce/woocommerce-ios/pull/5190]
- [*] Fix: Navigation bar buttons are now consistently pink on iOS 15. [https://github.com/woocommerce/woocommerce-ios/pull/5139]
- [*] Fix incorrect info banner color and signature option spacing on Carrier and Rates screen. [https://github.com/woocommerce/woocommerce-ios/pull/5144]
- [x] Fix an error where merchants were unable to connect to valid stores when they have other stores with corrupted information https://github.com/woocommerce/woocommerce-ios/pull/5161
- [*] Shipping Labels: Fix issue with decimal values on customs form when setting the device with locales that use comma as decimal point. [https://github.com/woocommerce/woocommerce-ios/pull/5195]
- [*] Shipping Labels: Fix crash when tapping on Learn more rows of customs form. [https://github.com/woocommerce/woocommerce-ios/pull/5207]
- [*] Shipping Labels: The shipping address now prefills the phone number from the billing address if a shipping phone number is not available. [https://github.com/woocommerce/woocommerce-ios/pull/5177]
- [*] Shipping Labels: now in Carrier and Rates we always display the discounted rate instead of the retail rate if available. [https://github.com/woocommerce/woocommerce-ios/pull/5188]
- [*] Shipping Labels: If the shipping address is invalid, there are now options to email, call, or message the customer. [https://github.com/woocommerce/woocommerce-ios/pull/5228]
- [*] Accessibility: notify when offline mode banner appears or disappears. [https://github.com/woocommerce/woocommerce-ios/pull/5225]

7.7
-----
- [***] In-Person Payments: US merchants can now obtain a card reader and then collect payments directly from the app. [https://github.com/woocommerce/woocommerce-ios/pull/5030]
- [***] Shipping Labels: Merchants can now add new payment methods for shipping labels directly from the app. [https://github.com/woocommerce/woocommerce-ios/pull/5023]
- [**] Merchants can now edit shipping & billing addresses from orders. [https://github.com/woocommerce/woocommerce-ios/pull/5097]
- [x] Fix: now a default paper size will be selected in Shipping Label print screen. [https://github.com/woocommerce/woocommerce-ios/pull/5035]
- [*] Show banner on screens that use cached data when device is offline. [https://github.com/woocommerce/woocommerce-ios/pull/5000]
- [*] Fix incorrect subtitle on customs row of Shipping Label purchase flow. [https://github.com/woocommerce/woocommerce-ios/pull/5093]
- [*] Make sure customs form printing option is not available on non-international orders. [https://github.com/woocommerce/woocommerce-ios/pull/5104]
- [*] Fix incorrect logo for DHL in Shipping Labels flow. [https://github.com/woocommerce/woocommerce-ios/pull/5105]
 
7.6
-----
- [x] Show an improved error modal if there are problems while selecting a store. [https://github.com/woocommerce/woocommerce-ios/pull/5006]
- [***] Shipping Labels: Merchants can now add new custom and service packages for shipping labels directly from the app. [https://github.com/woocommerce/woocommerce-ios/pull/4976]
- [*] Fix: when product image upload fails, the image cell stop loading. [https://github.com/woocommerce/woocommerce-ios/pull/4989]

7.5
-----
- [***] Merchants can now purchase shipping labels and declare customs forms for international orders. [https://github.com/woocommerce/woocommerce-ios/pull/4896]
- [**] Merchants can now edit customer provided notes from orders. [https://github.com/woocommerce/woocommerce-ios/pull/4893]
- [*] Fix empty states sometimes not centered vertically [https://github.com/woocommerce/woocommerce-ios/pull/4890]
- [*] Fix error syncing products due to decoding failure of regular_price in product variations. [https://github.com/woocommerce/woocommerce-ios/pull/4901]
- [*] Hide bottom bar on shipping label purchase form. [https://github.com/woocommerce/woocommerce-ios/pull/4902]

7.4
-----
- [*] Fix an issue where some extension was not shown in order item details. [https://github.com/woocommerce/woocommerce-ios/pull/4753]
- [*] Fix: The refund button within Order Details will be hidden if the refund is zero. [https://github.com/woocommerce/woocommerce-ios/pull/4789]
- [*] Fix: Incorrect arrow direction for right-to-left languages on Shipping Label flow. [https://github.com/woocommerce/woocommerce-ios/pull/4796]
- [*] Fix: Shouldn't be able to schedule a sale without sale price. [https://github.com/woocommerce/woocommerce-ios/pull/4825]
- [*] Fix: Edit address screen is pushed twice in Shipping Label flow when missing name in origin or destination address. [https://github.com/woocommerce/woocommerce-ios/pull/4845]

7.3
-----
- [*] Order Detail: now we do not offer the "email note to customer" option if no email is available. [https://github.com/woocommerce/woocommerce-ios/pull/4680]
- [*] My Store: If there are errors loading the My Store screen, a banner now appears at the top of the screen with links to troubleshoot or contact support. [https://github.com/woocommerce/woocommerce-ios/pull/4704]
- [*] Fix: Added 'Product saved' confirmation message when a product is updated [https://github.com/woocommerce/woocommerce-ios/pull/4709]
- [*] Shipping Labels: Updated address validation to automatically use trivially normalized address for origin and destination. [https://github.com/woocommerce/woocommerce-ios/pull/4719]
- [*] Fix: Order details for products with negative prices now will show correctly [https://github.com/woocommerce/woocommerce-ios/pull/4683]
- [*] Fix: Order list not extend edge-to-edge in dark mode. [https://github.com/woocommerce/woocommerce-ios/pull/4728]
- [*] Plugins: Added list of active and inactive plugins that can be reached by admins in the settings screen. [https://github.com/woocommerce/woocommerce-ios/pull/4735]
- [*] Login: Updated appearance of back buttons in navigation bar to minimal style. [https://github.com/woocommerce/woocommerce-ios/pull/4726]
- [internal] Upgraded Zendesk SDK to version 5.3.0. [https://github.com/woocommerce/woocommerce-ios/pull/4699]
- [internal] Updated GoogleSignIn to version 6.0.1 through WordPressAuthenticator. There should be no functional changes, but may impact Google sign in flow. [https://github.com/woocommerce/woocommerce-ios/pull/4725]

7.2
-----
- [*] Order Fulfillment: Updated success notice message [https://github.com/woocommerce/woocommerce-ios/pull/4589]
- [*] Order Fulfillment: Fixed issue footer view getting clipped of by iPhone notch [https://github.com/woocommerce/woocommerce-ios/pull/4631]
- [*] Shipping Labels: Updated address validation to make sure a name is entered for each address. [https://github.com/woocommerce/woocommerce-ios/pull/4601]
- [*] Shipping Labels: Hide Contact button on Shipping To Address form when customer phone number is not provided. [https://github.com/woocommerce/woocommerce-ios/pull/4663]
- [*] Shipping Labels: Updated edge-to-edge table views for all forms. [https://github.com/woocommerce/woocommerce-ios/pull/4657]
- [*] Orders and Order Details: Updated edge-to-edge table views for consistent look across the app. [https://github.com/woocommerce/woocommerce-ios/pull/4638]
- [*] Reviews and Review Details: Updated edge-to-edge table views for consistent look across the app. [https://github.com/woocommerce/woocommerce-ios/pull/4637]
- [*] New error screen displayed to users without the required roles to access the store. [https://github.com/woocommerce/woocommerce-ios/pull/4493]

7.1
-----
- [***] Merchants from US can create shipping labels for physical orders from the app. The feature supports for now only orders where the shipping address is in the US. [https://github.com/woocommerce/woocommerce-ios/pull/4578]
- [**] Due to popular demand, the Order fulfill is displayed once again when clicking on the Mark order complete button. [https://github.com/woocommerce/woocommerce-ios/pull/4567]
- [*] Fix: Interactive pop gesture on Order Details and Settings screen. [https://github.com/woocommerce/woocommerce-ios/pull/4504]
- [*] Fix: Frozen refresh control and placeholder when switching tabs [https://github.com/woocommerce/woocommerce-ios/pull/4505]
- [internal] Stats tab: added network sync throttling [https://github.com/woocommerce/woocommerce-ios/pull/4494]

7.0
-----
- [**] Order Detail: now we display Order Items and Shipping Label Packages as separate sections. [https://github.com/woocommerce/woocommerce-ios/pull/4445]
- [*] Fix: Orders for a variable product with different configurations of a single variation will now show each order item separately. [https://github.com/woocommerce/woocommerce-ios/pull/4445]
- [*] If the Orders, Products, or Reviews lists can't load, a banner now appears at the top of the screen with links to troubleshoot or contact support. [https://github.com/woocommerce/woocommerce-ios/pull/4400, https://github.com/woocommerce/woocommerce-ios/pull/4407]
- [*] Fix: Stats tabs are now displayed and ordered correctly in RTL languages. [https://github.com/woocommerce/woocommerce-ios/pull/4444]
- [*] Fix: Missing "Add Tracking" button in orders details. [https://github.com/woocommerce/woocommerce-ios/pull/4520]


6.9
-----
- [*] Order Detail: now we display a loader on top, to communicate that the order detail view has not yet been fully loaded. [https://github.com/woocommerce/woocommerce-ios/pull/4396]
- [*] Products: You can edit product attributes for variations right from the main product form. [https://github.com/woocommerce/woocommerce-ios/pull/4350]
- [*] Improved CTA. "Print Shipping Label" instead of "Reprint Shipping Label". [https://github.com/woocommerce/woocommerce-ios/pull/4394]
- [*] Improved application log viewer. [https://github.com/woocommerce/woocommerce-ios/pull/4387]
- [*] Improved the experience when creating the first variation. [https://github.com/woocommerce/woocommerce-ios/pull/4405]

6.8
-----

- [***] Dropped iOS 13 support. From now we support iOS 14 and later. [https://github.com/woocommerce/woocommerce-ios/pull/4209]
- [**] Products: Added the option to create and edit a virtual product directly from the product detail screen. [https://github.com/woocommerce/woocommerce-ios/pull/4214]

6.7
-----
- [**] Add-Ons: Order add-ons are now available as a beta feature. To try it, enable it from settings! [https://github.com/woocommerce/woocommerce-ios/pull/4119]

6.6
-----
- [*] Fix: Product variations only support at most one image, so we won't show an option to add a second one. [https://github.com/woocommerce/woocommerce-ios/pull/3994]
- [*] Fix: The screen to select images from the Media Library would sometimes crash when the library had a specific number of images. [https://github.com/woocommerce/woocommerce-ios/pull/4003]
- [*] Improved error messages for logins. [https://github.com/woocommerce/woocommerce-ios/pull/3957]

6.5
-----
- [*] Fix: Product images with non-latin characters in filenames now will load correctly and won't break Media Library. [https://github.com/woocommerce/woocommerce-ios/pull/3935]
- [*] Fix: The screen to select images from the Media Library would sometimes crash when the library had a specific number of images. [https://github.com/woocommerce/woocommerce-ios/pull/4070]

6.4
-----
- [*] Login: New design and illustrations for the initial login screen, promoting the app's main features. [https://github.com/woocommerce/woocommerce-ios/pull/3867]
- [*] Enhancement/fix: Unify back button style across the app. [https://github.com/woocommerce/woocommerce-ios/pull/3872]

6.3
-----
- [**] Products: Now you can add variable products from the create product action sheet. [https://github.com/woocommerce/woocommerce-ios/pull/3836]
- [**] Products: Now you can easily publish a product draft or pending product using the navigation bar buttons [https://github.com/woocommerce/woocommerce-ios/pull/3846]
- [*] Fix: In landscape orientation, all backgrounds on detail screens and their subsections now extend edge-to-edge. [https://github.com/woocommerce/woocommerce-ios/pull/3808]
- [*] Fix: Creating an attribute or a variation no longer saves your product pending changes. [https://github.com/woocommerce/woocommerce-ios/pull/3832]
- [*] Enhancement/fix: image & text footnote info link rows are now center aligned in order details reprint shipping label info row and reprint screen. [https://github.com/woocommerce/woocommerce-ios/pull/3805]

6.2
-----

- [***] Products: When editing a product, you can now create/delete/update product variations, product attributes and product attribute options. https://github.com/woocommerce/woocommerce-ios/pull/3791
- [**] Large titles are enabled for the four main tabs like in Android. In Dashboard and Orders tab, a workaround is implemented with some UI/UX tradeoffs where the title size animation is not as smooth among other minor differences from Products and Reviews tab. We can encourage beta users to share any UI issues they find with large titles. [https://github.com/woocommerce/woocommerce-ios/pull/3763]
- [*] Fix: Load product inventory settings in read-only mode when the product has a decimal stock quantity. This fixes the products tab not loading due to product decoding errors when third-party plugins enable decimal stock quantities. [https://github.com/woocommerce/woocommerce-ios/pull/3717]
- [*] Fix: Loading state stuck in Reviews List. [https://github.com/woocommerce/woocommerce-ios/pull/3753]

6.1
-----
- [**] Products: When editing variable products, you can now edit the variation attributes to select different attribute options. [https://github.com/woocommerce/woocommerce-ios/pull/3628]
- [*] Fixes a bug where long pressing the back button sometimes displayed an empty list of screens.
- [*] Product Type: Updated product type detail to display "Downloadable" if a product is downloadable. [https://github.com/woocommerce/woocommerce-ios/pull/3647]
- [*] Product Description: Updated the placeholder text in the Aztec Editor screens to provide more context. [https://github.com/woocommerce/woocommerce-ios/pull/3668]
- [*] Fix: Update the downloadable files row to read-only, if the product is accessed from Order Details. [https://github.com/woocommerce/woocommerce-ios/pull/3669]
- [*] Fix: Thumbnail image of a product wasn't being loaded correctly in Order Details. [https://github.com/woocommerce/woocommerce-ios/pull/3678]
- [*] Fix: Allow product's `regular_price` to be a number and `sold_individually` to be `null` as some third-party plugins could alter the type in the API. This could help with the products tab not loading due to product decoding errors. [https://github.com/woocommerce/woocommerce-ios/pull/3679]
- [internal] Attempted fix for a crash in product image upload. [https://github.com/woocommerce/woocommerce-ios/pull/3693]

6.0
-----
- [**] Due to popular demand, the product SKU is displayed once again in Order Details screen. [https://github.com/woocommerce/woocommerce-ios/pull/3564]
- [*] Updated copyright notice to WooCommerce
- [*] Fix: top performers in "This Week" tab should be showing the same data as in WC Admin.
- [*] Fix: visitor stats in Dashboard should be more consistent with web data on days when the end date for more than one tab is the same (e.g. "This Week" and "This Month" both end on January 31). [https://github.com/woocommerce/woocommerce-ios/pull/3532]
- [*] Fix: navbar title on cross-sells products list displayed title for upsells [https://github.com/woocommerce/woocommerce-ios/pull/3565]
- [*] Added drag-and-drop sorting to Linked Products [https://github.com/woocommerce/woocommerce-ios/pull/3548]
- [internal] Refactored Core Data migrator stack to help reduce crashes [https://github.com/woocommerce/woocommerce-ios/pull/3523]


5.9
-----
- [**] Product List: if a user applies custom sort orders and filters in the Product List, now when they reopen the app will be able to see the previous settings applied. [https://github.com/woocommerce/woocommerce-ios/pull/3454]
- [*] Removed fulfillment screen and moved fulfillment to the order details screen. [https://github.com/woocommerce/woocommerce-ios/pull/3453]
- [*] Fix: billing information action sheets now are presented correctly on iPad. [https://github.com/woocommerce/woocommerce-ios/pull/3457]
- [*] fix: the rows in the product search list now don't have double separators. [https://github.com/woocommerce/woocommerce-ios/pull/3456]
- [*] Fix: During login, the spinner when a continue button is in loading state is now visible in dark mode. [https://github.com/woocommerce/woocommerce-ios/pull/3472]
- [*] fix: when adding a note to an order, the text gets no more deleted if you tap on “Email note to customer”. [https://github.com/woocommerce/woocommerce-ios/pull/3473]
- [*] Added Fees to order details. [https://github.com/woocommerce/woocommerce-ios/pull/3475]
- [*] fix: now we don't show any more similar alert notices if an error occurred. [https://github.com/woocommerce/woocommerce-ios/pull/3474]
- [*] fix: in Settings > Switch Store, the spinner in the "Continue" button at the bottom is now visible in dark mode. [https://github.com/woocommerce/woocommerce-ios/pull/3468]
- [*] fix: in order details, the shipping and billing address are displayed in the order of the country (in some eastern Asian countries, the address starts from the largest unit to the smallest). [https://github.com/woocommerce/woocommerce-ios/pull/3469]
- [*] fix: product is now read-only when opened from the order details. [https://github.com/woocommerce/woocommerce-ios/pull/3491]
- [*] fix: pull to refresh on the order status picker screen does not resets anymore the current selection. [https://github.com/woocommerce/woocommerce-ios/pull/3493]
- [*] When adding or editing a link (e.g. in a product description) link settings are now presented as a popover on iPad. [https://github.com/woocommerce/woocommerce-ios/pull/3492]
- [*] fix: the glitch when launching the app in logged out state or after tapping "Try another account" in store picker is now gone. [https://github.com/woocommerce/woocommerce-ios/pull/3498]
- [*] Minor enhancements: in product editing form > product reviews list, the rows don't show highlighted state on tap anymore since they are not actionable. Same for the number of upsell and cross-sell products in product editing form > linked products. [https://github.com/woocommerce/woocommerce-ios/pull/3502]


5.8
-----
- [***] Products M5 features are now available to all. Products M5 features: add and edit linked products, add and edit downloadable files, product deletion. [https://github.com/woocommerce/woocommerce-ios/pull/3420]
- [***] Shipping labels M1 features are now available to all: view shipping label details, request a refund, and reprint a shipping label via AirPrint. [https://github.com/woocommerce/woocommerce-ios/pull/3436]
- [**] Improved login flow, including better error handling. [https://github.com/woocommerce/woocommerce-ios/pull/3332]


5.7
-----
- [***] Dropped iOS 12 support. From now we support iOS 13 and later. [https://github.com/woocommerce/woocommerce-ios/pull/3216]
- [*] Fixed spinner appearance in the footer of orders list. [https://github.com/woocommerce/woocommerce-ios/pull/3249]
- [*] In order details, the image for a line item associated with a variation is shown now after the variation has been synced. [https://github.com/woocommerce/woocommerce-ios/pull/3314]
- [internal] Refactored Core Data stack so more errors will be propagated. [https://github.com/woocommerce/woocommerce-ios/pull/3267]


5.6
-----
- [**] Fixed order list sometimes not showing newly submitted orders. 
- [*] now the date pickers on iOS 14 are opened as modal view. [https://github.com/woocommerce/woocommerce-ios/pull/3148]
- [*] now it's possible to remove an image from a Product Variation if the WC version 4.7+. [https://github.com/woocommerce/woocommerce-ios/pull/3159]
- [*] removed the Product Title in product screen navigation bar. [https://github.com/woocommerce/woocommerce-ios/pull/3187]
- [*] the icon of the cells inside the Product Detail are now aligned at 10px from the top margin. [https://github.com/woocommerce/woocommerce-ios/pull/3199]
- [**] Added the ability to issue refunds from the order screen. Refunds can be done towards products or towards shipping. [https://github.com/woocommerce/woocommerce-ios/pull/3204]
- [*] Prevent banner dismiss when tapping "give feedback" on products screen. [https://github.com/woocommerce/woocommerce-ios/pull/3221]
- [*] Add keyboard dismiss in Add Tracking screen [https://github.com/woocommerce/woocommerce-ios/pull/3220]


5.5
----- 
- [**] Products M4 features are now available to all. Products M4 features: add a simple/grouped/external product with actions to publish or save as draft. [https://github.com/woocommerce/woocommerce-ios/pull/3133]
- [*] enhancement: Order details screen now shows variation attributes for WC version 4.7+. [https://github.com/woocommerce/woocommerce-ios/pull/3109]
- [*] fix: Product detail screen now includes the number of ratings for that product. [https://github.com/woocommerce/woocommerce-ios/pull/3089]
- [*] fix: Product subtitle now wraps correctly in order details. [https://github.com/woocommerce/woocommerce-ios/pull/3201]


5.4
-----
- [*] fix: text headers on Product price screen are no more clipped with large text sizes. [https://github.com/woocommerce/woocommerce-ios/pull/3090]


5.4
-----
- [*] fix: the footer in app Settings is now correctly centered.
- [*] fix: Products tab: earlier draft products now show up in the same order as in core when sorting by "Newest to Oldest".
- [*] enhancement: in product details > price settings, the sale dates can be edited inline in iOS 14 using the new date picker. Also, the sale end date picker editing does not automatically end on changes anymore. [https://github.com/woocommerce/woocommerce-ios/pull/3044]
- [*] enhancement: in order details > add tracking, the date shipped can be edited inline in iOS 14 using the new date picker. [https://github.com/woocommerce/woocommerce-ios/pull/3044]
- [*] enhancement: in products list, the "(No Title)" placeholder will be showed when a product doesn't have the title set. [https://github.com/woocommerce/woocommerce-ios/pull/3068]
- [*] fix: the placeholder views in the top dashboard chart and orders tab do not have unexpected white background color in Dark mode in iOS 14 anymore. [https://github.com/woocommerce/woocommerce-ios/pull/3063]


5.3
-----
- [**] In Settings > Experimental Features, a Products switch is now available for turning Products M4 features on and off (default off). Products M4 features: add a simple/grouped/external product with actions to publish or save as draft.
- [*] Opening a product from order details now shows readonly product details of the same styles as in editable product details.
- [*] Opening a product variation from order details now shows readonly product variation details and this product variation does not appear in the Products tab anymore.
- [*] Enhancement: when not saving a product as "published", the in-progress modal now shows title and message like "saving your product" instead of "publishing your product".
- [*] In product and variation list, the stock quantity is not shown anymore when stock management is disabled.
- [*] Enhancement: when the user attempts to dismiss the product selector search modal while at least one product is selected for a grouped product's linked products, a discard changes action sheet is shown.
- [internal] Renamed a product database table (Attribute) to GenericAttribute. This adds a new database migration.  [https://github.com/woocommerce/woocommerce-ios/pull/2883]
- [internal] Refactored the text fields in the Manual Shipment Tracking page. [https://github.com/woocommerce/woocommerce-ios/pull/2979]
- [internal] Attempt fix for startup crashes. [https://github.com/woocommerce/woocommerce-ios/pull/3069]


5.2
-----
- [**] Products: now you can editing basic fields for non-core products (whose product type is not simple/external/variable/grouped) - images, name, description, readonly price, readonly inventory, tags, categories, short description, and product settings.
- [*] Enhancement: for variable products, the stock status is now shown in its variation list.
- [*] Sign In With Apple: if the Apple ID has been disconnected from the WordPress app (e.g. in Settings > Apple ID > Password & Security > Apps using Apple ID), the app is logged out on app launch or app switch.
- [*] Now from an Order Detail it's only possible to open a Product in read-only mode.
- [internal] #2881 Upgraded WPAuth from 1.24 to 1.26-beta.12. Regressions may happen in login flows.
- [internal] #2896 Configured the same user agent header for all the network requests made through the app.
- [internal] #2879 After logging out, the persistent store is not reset anymore to fix a crash in SIWA revoked token scenario after app launch (issue #2830). No user-facing changes are intended, the data should be associated with a site after logging out and in like before.

5.1
-----
- [*] bugfix: now reviews are refreshed correctly. If you try to delete or to set as spam a review from the web, the result will match in the product reviews list.
- [*] If the Products switch is on in Settings > Experimental Features:
  - For a variable product, the stock status is not shown in the product details anymore when stock management is disabled since stock status is controlled at variation level.
- [internal] The Order List and Orders Search → Filter has a new backend architecture (#2820). This was changed as an experiment to fix #1543. This affects iOS 13.0 users only. No new behaviors have been added. Github project: https://git.io/JUBco. 
- [*] Orders → Search list will now show the full counts instead of “99+”. #2825


5.0
-----
- [*] Order details > product details: tapping outside of the bottom sheet from "Add more details" menu does not dismiss the whole product details anymore.
- [*] If the Products switch is on in Settings > Experimental Features, product editing for basic fields are enabled for non-core products (whose product type is not simple/external/variable/grouped) - images, name, description, readonly price, readonly inventory, tags, categories, short description, and product settings.
- [*] Order Detail: added "Guest" placeholder on Order Details card when there's no customer name.
- [*] If the Products switch is on in Settings > Experimental Features:
  - Product editing for basic fields are enabled for non-core products (whose product type is not simple/external/variable/grouped) - images, name, description, readonly price, readonly inventory, tags, categories, short description, and product settings.
  - Inventory and shipping settings are now editable for a variable product.
  - A product variation's stock status is now editable in inventory settings.
  - Reviews row is now hidden if reviews are disabled.
  - Now it's possible to open the product's reviews screen also if there are no reviews.
  - We improved our VoiceOver support in Product Detail screen.
- [*] In Settings, the "Feature Request" button was replaced with "Send Feedback" (Survey) (https://git.io/JUmUY)


4.9
-----
- [**] Sign in with Apple is now available in the log in process.
- [**] In Settings > Experimental Features, a Products switch is now available for turning Products M3 features on and off for core products (default off for beta testing). Products M3 features: edit grouped, external and variable products, enable/disable reviews, change product type and update categories and tags.
- [*] Edit Products: the update action now shows up on the product details after updating just the sale price.
- [*] Fix a crash that sometimes happen when tapping on a Product Review push notification.
- [*] Variable product > variation list: a warning banner is shown if any variations do not have a price, and warning text is shown on these variation rows.


4.8
-----
- [*] Enabled right/left swipe on product images.


4.7
-----
- [*] Fixed an intermittent crash when sending an SMS from the app.


4.6
-----
- [*] Fix an issue in the y-axis values on the dashboard charts where a negative value could show two minus signs.
- [*] When a simple product doesn't have a price set, the price row on the product details screen now shows "Add Price" placeholder instead of an empty regular price.
- [*] If WooCommerce 4.0 is available the app will show the new stats dashboard, otherwise will show a banner indicating the user to upgrade.
- [*] The total orders row is removed from the readonly product details (products that are not a simple product) to avoid confusion since it's not shown on the editable form for simple products.


4.5
-----
- [**] Products: now you can update product images, product settings, viewing and sharing a product.
- [*] In Order Details, the item subtotal is now shown on the right side instead of the quantity. The quantity can still be viewed underneath the product name.
- [*] In Order Details, SKU was removed from the Products List. It is still shown when fulfilling the order or viewing the product details.
- [*] Polish the loading state on the product variations screen.
- [*] When opening a simple product from outside of the Products tab (e.g. from Top Performers section or an order), the product name and ellipsis menu (if the Products feature switch is enabled) should be visible in the navigation bar.
 

4.4
-----
- Order Detail: the HTML shipping method is now showed correctly
- [internal] Logging in via 'Log in with Google' has changes that can cause regressions. See https://git.io/Jf2Fs for full testing details.
- [**] Fix bugs related to push notifications: after receiving a new order push notification, the Reviews tab does not show a badge anymore. The application icon badge number is now cleared by navigating to the Orders tab and/or the Reviews tab, depending on the types of notifications received.
- [*] The discard changes prompt now only appears when navigating from product images screen if any images have been deleted.
- [*] Fix the issue where product details screen cannot be scrolled to the bottom in landscape after keyboard is dismissed (e.g. from editing product title).
- [*] The product name is now shown in the product details navigation bar so that the name is always visible.
- [*] The images pending upload should be visible after editing product images from product details.
- [*] The discard changes prompt does not appear when navigating from product settings detail screens with a text field (slug, purchase note, and menu order) anymore.
- [*] Fix the wrong cell appearance in the order status list.
- [*] The "View product in store" action will be shown only if the product is published.
- [internal] Modified the component used for fetching data from the database. Please watch out for crashes in lists.


4.3
-----
- Products: now the Product details can be edited and saved outside Products tab (e.g. from Order details or Top Performers).
- [internal]: the navigation to the password entry screen has changed and can cause regressions. See https://git.io/JflDW for testing details.
- [internal] Refactored some API calls for fetching a Note, Product, and Product Review. 
- Products: we improved our VoiceOver support in Product Price settings
- In Settings > Experimental Features, a Products switch is now available for turning Products M2 features on and off for simple products (default off for beta testing). Products M2 features: update product images, product settings, viewing and sharing a product.
- The WIP banner on the Products tab is now collapsed by default for more vertical space.
- Dropped iOS 11 support. From now we support iOS 12 and later.
- In Order Details, the Payment card is now shown right after the Products and Refunded Products cards.


4.2
-----
- Products: now tapping anywhere on a product cell where you need to insert data, like in Product Price and Product Shipping settings, you start to edit the text field.
- Products: now the keyboard pop up automatically in Edit Description
- The Processing orders list will now show upcoming (future) orders.
- Improved stats: fixed the incorrect time range on "This Week" tab when loading improved stats on a day when daily saving time changes.
- [internal]: the "send magic link" screen has navigation changes that can cause regressions. See https://git.io/Jfqio for testing details.
- The Orders list is now automatically refreshed when reopening the app. 
- The Orders list is automatically refreshed if a new order (push notification) comes in.
- Orders -> Search: The statuses now shows the total number of orders with that status.


4.1
-----
- Fix an intermittent crash when downloading Orders
- The Photo Library permission alert shouldn't be prompted when opening the readonly product details or edit product for simple products, which is reproducible on iOS 11 or 12 devices. (The permission is only triggered when uploading images in Zendesk support or in debug builds with Products M2 enabled.)
- [internal] Updated the empty search result views for Products and Orders. https://git.io/Jvdap

 
4.0
-----
- Products is now available with limited editing for simple products!
- Fix pulling to refresh on the Processing tab sometimes will not show the up-to-date orders.
- Edit Product > Price Settings: schedule sale is now available even when either the start or end date is not set, and the sale end date can be removed now.
- Improved stats: fixed a crash when loading improved stats on a day when daily saving time changes.
- [internal] Changed the Shipping and Tax classes list loading so that any cached data is shown right away
- [internal] Edit Products M2: added an image upload source for product images - WordPress Media Library.
- [internal] Slightly changed the dependency graph of the database fetching component. Please watch out for data loading regressions.
- [internal] the signup and login Magic Link flows have code changes. See https://git.io/JvyB3 for testing details.
- [internal] the login via Magic Link flows have code changes. See https://git.io/JvyB3 for testing details.
- [internal] the login via Continue with Google flows have code changes that can cause regressions. See https://git.io/Jvyjg for testing details.
- [internal] the signup and login Magic Link flows have code changes. See https://git.io/JvyB3 for testing details.
- [internal] under Edit Products M2 feature flag, there are 4 ways to sort the products on the products tab.
- [internal] the login flow has changes to the 2-factor authentication navigation. See https://git.io/JvdKP for testing details.

3.9
-----
- bugfix: now in the Order List the order status label is no more clipped
- bugfix: now the launch screen is no more stretched
- The Shipping Provider flow, will be called now Shipping Carrier.
- Edit Products: in price settings, the order of currency and price field follows the store currency options under wp-admin > WooCommerce > Settings > General.
- [internal] The signup and login flows have code changes. See https://git.io/Jv1Me for testing details.
 
3.8
-----
- Dashboard stats: any negative revenue (from refunds for example) for a time period are shown now.
- Redesigned Orders List: Processing and All Orders are now shown in front. Filtering was moved to the Search view.
- Fix Reviews sometimes failing to load on some WooCommerce configurations
- Experimental: a Products feature switch is visible in Settings > Experimental Features that shows/hides the Products tab, and allow to edit a product.
 
3.7
-----
- Dashboard: now tapping on a product on "Top Performers" section open the product detail

3.6
-----
- Order Details: see a list of issued refunds inside the order detail screen
- Orders tab: Orders to fulfill badge shows numbers 1-99, and now 99+ for anything over 99. Previously, it was 9+.
- Orders tab: The full total amount is now shown.
- Order Details & Product UI: if a Product name has HTML escape characters, they should be decoded in the app.
- Order Details: if the Order has multiple Products, tapping on any Product should open the same Product now.
- bugfix: the orders badge on tab bar now is correctly refreshed after switching to a store with badge count equal to zero.
- The orders tab now localizes item quantities and the order badge.


3.5
-----
- bugfix: when the app is in the foreground while receiving a push notification, the badge on the Orders tab and Reviews tab should be updated correctly based on the type of the notification.
- bugfix: after logging out and in, the Product list should be loaded to the correct store instead of being empty.
- bugfix: in Contact Support, a message should always be sent successfully now.

3.4
-----
- bugfix: on the Order Details screen, the product quantity title in the 2-column header view aligns to the right now
- bugfix: tapping on a new Order push notification, it used to go to the Reviews tab. Now it should go to the new Order screen
- bugfix: on the Products tab, if tapping on a Product and then switching stores, the old Product details used to remain on the Products tab. Now the Product list is always shown on the Products tab after switching stores.
- Dark mode: colors are updated up to design for the navigation bar, tab bar, Fulfill Order > add tracking icon, Review Details > product link icon.
- bugfix/enhancement: on the Products tab, if there are no Products the "Work In Progress" banner is shown with an image placeholder below now.
- bugfix: the deleted Product Variations should not show up after syncing anymore.
- bugfix: now the shipping address in the Order Detail is hidden if the order contains only virtual products
- bugfix: when logged out, Contact Support should be enabled now after typing a valid email address with an email keyboard type.

3.3
-----
- bugfix: add some padding to an order item image in the Fulfillment view, when no SKU exists
- bugfix: View Billing Information > Contact Details: the email button wouldn't do anything if you don't have an email account configured in the Mail app. Now an option to copy the email address is presented instead of doing nothing.
- bugfix: Fulfill Order screen now displays full customer provided note, instead of cutting it to a single line.
- bugfix: Fixed clipped content on section headings with larger font sizes
- bugfix: Fixed footer overlapping the last row in Settings > About with larger font sizes
- bugfix: the Orders badge on tab bar now is correctly refreshed after switching stores
 
3.2.1
-----
- bugfix: the order detail status and "Begin fulfillment" button now are correctly updated when the order status changes
- bugfix: after adding a new order note, now it appear correctly inside the order detail

3.2
-----
- Experimental: a Products feature switch is visible in Settings > Experimental Features that shows/hides the Products tab with a Work In Progress banner at the top.
- Experimental: if a Product has variations, the variants info are shown on the Product Details that navigates to a list of variations with each price or visibility shown.
- Enhancement: Support for dark mode
- bugfix: Settings no longer convert to partial dark mode.
- Experimental: Support the latest wc-admin plugin release, v0.23.0 and up
 
3.1
-----
- The order detail view now includes the shipping method of the order.
- Enhancement: The Reviews tab now presents all the Product Reviews
- Updated appearance of Order Details - temporarily disabling dark mode.
- bugfix: fixed UI appearance on cells of Order List when tapping with dark mode enabled.
- bugfix: Reviews no longer convert to partial dark mode. Dark mode coming soon!
- bugfix: Order Details now has the right space between cells.
- bugfix: update the new stats endpoint for WC Admin plugin version 0.22+, and notify the user about the minimum plugin version when they cannot see the new stats. It'd be great to also mention this in the App Store release notes: the new stats UI now requires WC Admin plugin version 0.22+.

3.0
-----
- bugfix: for sites with empty site time zone in the API (usually with UTC specified in wp-admin settings) and when the site time zone is not GMT+0, the stats v4 data no longer has the wrong boundaries (example in #1357).
- bugfix: fixed a UI appearance problem on mail composer on iOS 13.
 
2.9
-----
- bugfix: the badge "9+" on the Orders tab doesn't overlap with the tab label on iPhone SE/8 landscape now, and polished based on design spec.
- bugfix: the Top Performers in the new stats page should not have a dark header bar when launching the app in Dark mode.
- Enhancement: preselect current Order status when editing the status with a list of order statuses.
- bugfix: on Orders tab, the order status filter now stays after changing an Order status.
 
2.8
-----
 
2.7
-----
- Enhancement: Enhancements to the Order Details screen, adding more customer information.
- bugfix: the App Logs shouldn't be editable, only copy / paste.
- bugfix: Reviews were not localized.
- bugfix: On log in, some users would see the Continue button but be unable to Continue, due to errors with the account. A new "Try another account" button has been added as an option.
- bugfix: Product Details page was displaying the Price in the wrong currency.
- Enhancement: removed the "New Orders" card from the My store tab, now that the Orders tab displays the same information.
- Added brand new stats page for user with the WooCommerce Admin plugin and provided an option for users to opt in or out directly from the Settings page.
- bugfix: Order Details: icon on "Details" cell for fulfilled order can be wrong.
 
2.6
-----
- bugfix: 9+ orders in the orders badge text is now easier to read
- bugfix: Keep those sign-in bugs coming! We tracked down and fixed a `Log in with Jetpack` issue, where users with a Byte Order Mark in their `wp-config.php` file were returning error responses during API requests. These users would see their store listed in the sign-in screen, but were unable to tap the Continue button.
- bugfix: prevents a potential edge case where the login screen could be dismissed in a future version of iOS.
- bugfix: While tuning up the behind-the-scenes for Order Detail screens, we accidentally lost the ability to automatically download any missing product images. Product image downloads restored!

2.5
-----
- bugfix: on certain devices, pulling down to refresh on Order Details screen used to result in weird UI with misplaced labels. Should be fixed in this release.
- Enhancement: Display a badge in the bottom tab, overlapping the Orders icon, to indicate the number of orders processing.
- Enhancement: The Notifications tab has been replaced by Reviews 

2.4
-----
- New feature: in Order Details > Shipment Tracking, a new action is added to the "more" action menu for copying tracking number.
- Enhancement: updated the footer in Settings to inform users that we're hiring.
- bugfix & improvement: when Jetpack site stats module is turned off or when user has no permission to view site stats, the generic error toast is not shown to the user anymore. Additionally, the visitors stats UI is shown/hidden when the Jetpack module is activated/deactivated respectively.

2.3
-----
- Improvement: improved Dynamic Type support in the body of the notification in the Notifications tab.

2.2
-----
- improvement: opting out of Tracks syncs with WordPress.com
 
2.1
-----
- improvement: improved support for RTL languages in the Dashboard
- enhancement: You can now view product images on orders. Tapping on Products in Orders will present a view-only version of the Product's Details.
 
2.0
-----
- bugfix: dates in the Order Details screen are now localised.
- improvement: improved support for larger font sizes in the login screen
 
1.9
-----
- bugfix: fixes "Unable to load content" error message when attempting to get Top Performers content.
- new feature: You can now manually add shipment tracking to an Order. This feature is for users who have the [Shipment Tracking plugin](https://woocommerce.com/products/shipment-tracking) installed.
- bugfix: fixes Store Picker: some users are unable to continue after logging in.
- bugfix: fixes a crash when the network connection is slow
 
1.8
-----

1.7.1
-----
- Fixed a bug where Order List did not load for some users.
- update: this app supports iOS 12.0 and up.
- improvement: improved support for large text sizes.
- bugfix: fixes Order List not loading for some users.
- bugfix: fixes "Unable to load content" error message when attempting to get Top Performers content.
 
1.7
-----
- improvement: you can now log in using a site address.

1.6
-----
- improvement: Tracking numbers can now be copied to the pasteboard from the order details screen.

1.5
-----
- bugfix: Sometimes Settings would style all the options like "Log Out". No longer happens now.
- bugfix: order status refreshes upon pull-to-refresh in Order Details
- bugfix: payment status label background color showing up beyond rounded border
- improvement: change top performers text from "Total Product Order" to "Total orders" for clarity
- bugfix: fixed an issue on the order details screen where the shipment tracking dates were incorrect

1.4
-----
- bugfix: fix a crash happening on log out
- new feature: Add shipment tracking to Order Details screen
- improvement: The store switcher now allows you to go back to the previous screen without logging you out
- improvement: Custom order status labels are now supported! Instead of just displaying the order status slug and capitalizing the slug, the custom order status label will now be fetched from the server and properly displayed.
- improvement: Filtering by custom order status now supported!
- new feature: You can now manually change the status of an order on the order details screen
- bugfix: correctly flips chevron on Dashboard > New Orders, to support RTL languages.
- bugfix: fixed an issue on the order details screen where the shipment tracking dates were incorrect

1.3
-----
- bugfix: Allows for decimal quantities which some extensions have
- new feature: quick site select. Navigate to Settings > select row with store website.
- improvement: Updated the colors of the bars in the charts for better readability
- improvement: Present an error message with an option to retry when adding a note to an order fails
- improvement: Present an error message with an option to retry when fulfilling an order fails
- bugfix: Log out of the current account right after selecting "Try another account" in store picker
- improvement: Use the store name for the title of the view in "My store" tab
- improvement: Add an alert to let the user know about our new store switcher
- improvement: Display Address in Order Details screen unless every field is empty<|MERGE_RESOLUTION|>--- conflicted
+++ resolved
@@ -2,12 +2,9 @@
 
 8.8
 -----
-<<<<<<< HEAD
 - [*] Updates the app's About screen to be consistent with Automattic's other mobile apps. [https://github.com/woocommerce/woocommerce-ios/pull/6421]
-=======
 - [*] Products displayed in Order Detail now follow the same order of the web. [https://github.com/woocommerce/woocommerce-ios/pull/6401]
 - [*] Simple Payments now shows a detailed tax break up before taking the payment. [https://github.com/woocommerce/woocommerce-ios/pull/6412]
->>>>>>> 2bac4ab5
 
 8.7
 -----
