--- conflicted
+++ resolved
@@ -2,11 +2,8 @@
 
 16.6
 -----
-<<<<<<< HEAD
 - [**] Order form: quantity can now be typed in [https://github.com/woocommerce/woocommerce-ios/pull/11349]
-=======
 - [**] Fixed a crash that occurred when reordering product images during the image upload process. Now, users will not be able to reorder images until the upload is complete, providing a smoother and more stable experience. [https://github.com/woocommerce/woocommerce-ios/pull/11350]
->>>>>>> c85cd6db
 
 16.5
 -----
