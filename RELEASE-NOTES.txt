--- conflicted
+++ resolved
@@ -2,12 +2,9 @@
 
 18.6
 -----
-<<<<<<< HEAD
 - [*] Change text color in badge view in order products list to fix the dark mode readability. [https://github.com/woocommerce/woocommerce-ios/pull/12630]
 
-=======
 - [*] Speculative fix for a crash when opening order notifications [https://github.com/woocommerce/woocommerce-ios/pull/12643]
->>>>>>> 67fafbef
 
 18.5
 -----
