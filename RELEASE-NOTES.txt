*** PLEASE FOLLOW THIS FORMAT: [<priority indicator, more stars = higher priority>] <description> [<PR URL>]

13.1
-----
<<<<<<< HEAD
- [*] Payments: We show a Tap to Pay on iPhone feedback survey button in the Payments menu after the first Tap to Pay on iPhone payment is taken [https://github.com/woocommerce/woocommerce-ios/pull/9366]
=======
- [**] Users can now install Jetpack for their non-Jetpack sites after logging in with application passwords. [https://github.com/woocommerce/woocommerce-ios/pull/9354]

>>>>>>> 5038e050

13.0
-----
- [*] Adds a banner in "Launch store" task screen to upgrade from free trial plan. [https://github.com/woocommerce/woocommerce-ios/pull/9323]
- [*] Fix: Description, sale price, and image will be copied over to the new product variations when duplicating a variable product. [https://github.com/woocommerce/woocommerce-ios/pull/9322]


12.9
-----
- [**] Dashboard: an onboarding card is shown for sites with the following tasks if any is incomplete: "tell us more about your store" (store location) that opens a webview, "add your first product" that starts the product creation flow, "launch your store" that publishes the store, "customize your domain" that starts the domain purchase flow, and "get paid" that opens a webview. A subset of the tasks may be shown to self-hosted sites and WPCOM sites on a free trial. [https://github.com/woocommerce/woocommerce-ios/pull/9285]
- [*] Jetpack benefit banner and modal is now available on the dashboard screen after logging in with site credentials. [https://github.com/woocommerce/woocommerce-ios/pull/9232]
- [*] Payments: Local search is added to the products selection screen in the order creation flow to speed the process. [https://github.com/woocommerce/woocommerce-ios/pull/9178]
- [*] Fix: Prevent product variations not loading due to an encoding error for `permalink`, which was altered by a plugin. [https://github.com/woocommerce/woocommerce-ios/pull/9233]
- [*] Login: Users can now log in to self-hosted sites without Jetpack by approving application password authorization to their sites. [https://github.com/woocommerce/woocommerce-ios/pull/9260]
- [*] Payments: Tap to Pay on iPhone can now be selected from the Payment Methods screen [https://github.com/woocommerce/woocommerce-ios/pull/9242]
- [**] Payments: Set up Tap to Pay on iPhone flow added to the Payments Menu. Use it to configure the reader, and try a payment, before collecting a card payment with a customer. [https://github.com/woocommerce/woocommerce-ios/pull/9280]

12.8
-----
- [*] Shortcuts: We can now trigger the order creation and payment collection flows from the iOS Shortcuts app. [https://github.com/woocommerce/woocommerce-ios/pull/9103]
- [Internal] Dashboard: the UI layer had a major refactoring to allow scrolling for content more than stats for the onboarding project. The main design change is on the refresh control, where it was moved from each stats tab to below the navigation bar. Other design changes are not expected. [https://github.com/woocommerce/woocommerce-ios/pull/9031]
- [**] Products: Adds read-only support for the Product Bundles extension, including a list of bundled products and stock status for product bundles. [https://github.com/woocommerce/woocommerce-ios/pull/9177]
- [Internal] Mobile Payments: Updated StripeTerminal to 2.18 [https://github.com/woocommerce/woocommerce-ios/pull/9118]

12.7
-----
- [Internal] Shipping Label: add condition checks before showing contact options [https://github.com/woocommerce/woocommerce-ios/pull/8982]
- [*] Main screens are now accessible through the Home Screen Spotlight Search [https://github.com/woocommerce/woocommerce-ios/pull/9082]
- [*] Stats: Fixed a crash when order stats use a date and time matching the start of Daylight Saving Time. [https://github.com/woocommerce/woocommerce-ios/pull/9083]
- [*] Fix: Dismiss Take Payment popup after sharing the payment link to another app. [https://github.com/woocommerce/woocommerce-ios/pull/9042]
- [*] Site credential login: Catch invalid cookie nonce [https://github.com/woocommerce/woocommerce-ios/pull/9102]
- [*] Better error messages for site credential login failures [https://github.com/woocommerce/woocommerce-ios/pull/9125]
- [Internal] New Zendesk tag for site credential login errors [https://github.com/woocommerce/woocommerce-ios/pull/9150]

12.6
-----
- [*] Fix: When a product's details can be edited, they display a disclosure indicator (chevron). [https://github.com/woocommerce/woocommerce-ios/pull/8980]
- [*] Payments: fixed a bug where enabled rows in the Payments Menu were sometimes incorrectly shown as disabled [https://github.com/woocommerce/woocommerce-ios/pull/8983]
- [Internal] Mobile Payments: fixed logic on display of IPP feedback banner on Order List [https://github.com/woocommerce/woocommerce-ios/pull/8994]
- [**] Support: Merchants can now contact support with a new and refined experience. [https://github.com/woocommerce/woocommerce-ios/pull/9006/files]
- [***] Mobile Payments: Tap to Pay on iPhone enabled for all US merchants [https://github.com/woocommerce/woocommerce-ios/pull/9023]

12.5
-----
- [Internal] Dashboard: the stats implementation had a major update to replace a third-party library in order to support the upcoming store onboarding card. Minimal design changes are expected, and horizontal scrolling between different time range tabs is not available anymore. [https://github.com/woocommerce/woocommerce-ios/pull/8942]

12.4
-----
- [**] Menu > Settings: adds a `Domains` row for WPCOM sites to see their site domains, add a new domain, or redeems a domain credit if available. [https://github.com/woocommerce/woocommerce-ios/pull/8870]
- [Internal] Prologue screen now has only the entry point to site address login flow, and application password authentication is used for sites without Jetpack. [https://github.com/woocommerce/woocommerce-ios/pull/8846]
- [Internal] A new tag has been added for Zendesk for users authenticated with application password. [https://github.com/woocommerce/woocommerce-ios/pull/8850]
- [Internal] Failures in the logged-out state are now tracked with anonymous ID. [https://github.com/woocommerce/woocommerce-ios/pull/8861]
- [*] Fix: Fixed a crash when switching away from the Products tab. [https://github.com/woocommerce/woocommerce-ios/pull/8874]

12.3
-----
- [Internal] We have updated the Zendesk SDK to version 6.0 [https://github.com/woocommerce/woocommerce-ios/pull/8828]
- [Internal] Tap to Pay on iPhone made publicly available via an Experimental Feature toggle [https://github.com/woocommerce/woocommerce-ios/pull/8814]

12.2
-----
- [*] Fix: Adding a new attribute will auto-capitalize the first letter for each word in the attribute name. [https://github.com/woocommerce/woocommerce-ios/pull/8772]
- [internal] Logging: Improvements on logging potential errors when loading Order Details [https://github.com/woocommerce/woocommerce-ios/pull/8781]
- [Internal] Now we track the specific error code when a networking-related operation fails [https://github.com/woocommerce/woocommerce-ios/issues/8527]

12.1
-----
- [*] Adds an In-Person Payments survey banner on top of the Orders view [https://github.com/woocommerce/woocommerce-ios/issues/8530]
- [*] Fix: Allow product's `purchasable` to be a number as some third-party plugins could alter the type in the API. This could help with the Products tab not loading due to product decoding errors. [https://github.com/woocommerce/woocommerce-ios/pull/8718]
- [***] [Internal] Start the AB test for allowing login to the app using site credentials [https://github.com/woocommerce/woocommerce-ios/pull/8744]

12.0
-----
- [**] Adds a feature of bulk updating products from the product's list. [https://github.com/woocommerce/woocommerce-ios/pull/8704]
- [internal] Store creation flow now includes 3 profiler questions: store category, selling status, and store country. [https://github.com/woocommerce/woocommerce-ios/pull/8667]

11.9
-----
- [**] Now you can generate all possible variations for a product's attributes [https://github.com/woocommerce/woocommerce-ios/pull/8619]
- [*] Mobile payments: fixed card reader manuals links. [https://github.com/woocommerce/woocommerce-ios/pull/8628]

11.8
-----
- [*] Design refresh: Buttons, links, and other calls to action are now purple instead of pink. [https://github.com/woocommerce/woocommerce-ios/pull/8451]
- [internal] Design: Updated capitalization for various pages, links, and buttons to match new design guidelines. [https://github.com/woocommerce/woocommerce-ios/pull/8455]
- [internal] Remove A/B testing and release native Jetpack installation flow for all users. [https://github.com/woocommerce/woocommerce-ios/pull/8533]

11.7
-----
- [**] Analytics Hub: Now you can select custom date ranges. [https://github.com/woocommerce/woocommerce-ios/pull/8414]
- [**] Analytics Hub: Now you can see Views and Conversion Rate analytics in the new Sessions card. [https://github.com/woocommerce/woocommerce-ios/pull/8428]
- [*] My Store: We fixed an issue with Visitors and Conversion stats where sometimes visitors could be counted more than once in the selected period. [https://github.com/woocommerce/woocommerce-ios/pull/8427]


11.6
-----
- [***] We added a new Analytics Hub inside the My Store area of the app. Simply click on the See More button under the store stats to check more detailed information on Revenue, Orders and Products. [https://github.com/woocommerce/woocommerce-ios/pull/8356]
- [*] In-Person Payments: fixed timing issues in payments flow, which caused "Remove card" to be shown for too long [https://github.com/woocommerce/woocommerce-ios/pull/8351]

11.5
-----
- [*] Account deletion is now supported for all users in settings or in the empty stores screen (in the ellipsis menu). [https://github.com/woocommerce/woocommerce-ios/pull/8179, https://github.com/woocommerce/woocommerce-ios/pull/8272]
- [*] In-Person Payments: We removed any references to Simple Payments from Orders, and the red badge from the Menu tab and Menu Payments icon announcing the new Payments section. [https://github.com/woocommerce/woocommerce-ios/pull/8183]
- [internal] Store creation flow was improved with native implementation. It is available from the login prologue (`Get Started` CTA), login email error screen, and store picker (`Add a store` CTA from the empty stores screen or at the bottom of the store list). [Example testing steps in https://github.com/woocommerce/woocommerce-ios/pull/8251]
- [internal] New stores have two new Products onboarding features: A banner with an `Add a Product` CTA on the My Store screen, and the option to add new products using templates. [https://github.com/woocommerce/woocommerce-ios/pull/8294]

11.4
-----
- [*] Add System Status Report to ZenDesk support requests. [https://github.com/woocommerce/woocommerce-ios/pull/8171]


11.3
-----
- [*] In-Person Payments: Show spinner while preparing reader for payment, instead of saying it's ready before it is. [https://github.com/woocommerce/woocommerce-ios/pull/8115]
- [internal] In-Person Payments: update StripeTerminal from 2.7 to 2.14 [https://github.com/woocommerce/woocommerce-ios/pull/8132]
- [*] In-Person Payments: Fixed payment method prompt for WisePad 3 to show only Tap and Insert options [https://github.com/woocommerce/woocommerce-ios/pull/8136]

11.2
-----
- [***] You can now preview draft products before publishing. [https://github.com/woocommerce/woocommerce-ios/pull/8102]
- [*] The survey at the end of the login onboarding flow is no longer available. [https://github.com/woocommerce/woocommerce-ios/pull/8062]
- [*] Fixed layout issues on the Account Mismatch error screen. [https://github.com/woocommerce/woocommerce-ios/pull/8074]
- [*] The Accept Payments Easily banner has been removed from the order list [https://github.com/woocommerce/woocommerce-ios/pull/8078]

11.1
-----
- [**] You can now search customers when creating or editing an order. [https://github.com/woocommerce/woocommerce-ios/issues/7741]
- [internal] Store creation is available from the login prologue, login email error screen, and store picker. [https://github.com/woocommerce/woocommerce-ios/pull/8023]
- [internal] The login flow is simplified with only the option to log in with WordPress.com. This flow is presented in parallel with the existing flow in an A/B test experiment. [https://github.com/woocommerce/woocommerce-ios/pull/7996]
- [**] Relevant Just In Time Messages will be displayed on the My Store screen [https://github.com/woocommerce/woocommerce-ios/issues/7853]

11.0
-----
- [internal] Add support for controlling performance monitoring via Sentry. **Off by default**. [https://github.com/woocommerce/woocommerce-ios/pull/7831]


10.9
-----
- [***] Dropped iOS 14 support. From now we support iOS 15 and later. [https://github.com/woocommerce/woocommerce-ios/pull/7851]
- [*] Login: Now you can handle Jetpack site connection for your self-hosted sites from the app. [https://github.com/woocommerce/woocommerce-ios/pull/7847]


10.8
-----
- [***] Stats: Now you can add a Today's Stats Widget to your lock screen (iOS 16 only) to monitor your sales. [https://github.com/woocommerce/woocommerce-ios/pull/7839]
- [internal] In-Person Payments: add UTM parameters to card reader purchase URLs to allow attribution [https://github.com/woocommerce/woocommerce-ios/pull/7858]
- [*] In-Person Payments: the Purchase card reader links now all open in authenticated web views, to make it easier to log in to woocommerce.com. [https://github.com/woocommerce/woocommerce-ios/pull/7862]

10.7
-----
- [*] Universal Links: Users can now open universal links in the app. [https://github.com/woocommerce/woocommerce-ios/pull/7632]
- [internal] Store picker: Show error when the role eligibility check fails while selecting a store. [https://github.com/woocommerce/woocommerce-ios/pull/7816]
- [internal] Store picker: Add loading state to `Continue` button. [https://github.com/woocommerce/woocommerce-ios/pull/7821]
- [internal] Store picker: Use Jetpack tunnel API for fetching user info for role checking. [https://github.com/woocommerce/woocommerce-ios/pull/7822]
- [*] Allow in-app notices to be swiped away [https://github.com/woocommerce/woocommerce-ios/pull/7801]

10.6
-----

- [**] Products tab: products search now has an option to search products by SKU. Stores with WC version 6.6+ support partial SKU search, otherwise the product(s) with the exact SKU match is returned. [https://github.com/woocommerce/woocommerce-ios/pull/7781]
- [*] Fixed a rare crash when selecting a store in the store picker. [https://github.com/woocommerce/woocommerce-ios/pull/7765]
- [*] Settings: Display the WooCommerce version and available updates in Settings [https://github.com/woocommerce/woocommerce-ios/pull/7779]
- [*] Show suggestion for logging in to a WP.com site with a mismatched WP.com account. [https://github.com/woocommerce/woocommerce-ios/pull/7773]
- [*] Help center: Added help center web page with FAQs for "Not a WooCommerce site" and "Wrong WordPress.com account" error screens. [https://github.com/woocommerce/woocommerce-ios/pull/7767, https://github.com/woocommerce/woocommerce-ios/pull/7769]
- [*] Now you can bulk edit variation prices. [https://github.com/woocommerce/woocommerce-ios/pull/7803]
- [**] Reviews: Now you can reply to product reviews using the Reply button while viewing a product review. [https://github.com/woocommerce/woocommerce-ios/pull/7799]

10.5
-----
- [**] Products: Now you can duplicate products from the More menu of the product detail screen. [https://github.com/woocommerce/woocommerce-ios/pull/7727]
- [**] Login: Added Jetpack connection support from the Account Mismatch error screen. [https://github.com/woocommerce/woocommerce-ios/pull/7748]
- [*] Orders: We are bringing back the ability to add/edit customer notes and addresses from the main order screen [https://github.com/woocommerce/woocommerce-ios/pull/7750]
- [*] Help center: Added help center web page with FAQs for "Wrong WordPress.com account error" screen. [https://github.com/woocommerce/woocommerce-ios/pull/7747]
- [*] Widgets: The Today's Stat Widget adds support for bigger fonts. [https://github.com/woocommerce/woocommerce-ios/pull/7752]

10.4
-----
- [***] Stats: Now you can add a Today's Stats Widget to your homescreen to monitor your sales. [https://github.com/woocommerce/woocommerce-ios/pull/7732]
- [*] Help center: Added help center web page with FAQs for "Pick a WooCommerce Store", "Enter WordPress.com password" and "Open mail to find magic link" screens. [https://github.com/woocommerce/woocommerce-ios/pull/7641, https://github.com/woocommerce/woocommerce-ios/pull/7730, https://github.com/woocommerce/woocommerce-ios/pull/7737]
- [*] In-Person Payments: Fixed a bug where cancelling a card reader connection would temporarily prevent further connections [https://github.com/woocommerce/woocommerce-ios/pull/7689]
- [*] In-Person Payments: Improvements to the card reader connection flow UI [https://github.com/woocommerce/woocommerce-ios/pull/7687]
- [*] Login: Users can now set up the Jetpack connection between a self-hosted site and their WP.com account. [https://github.com/woocommerce/woocommerce-ios/pull/7608]
- [*] Product list: the "Draft" blue color is fixed to be more readable for a draft product row in the product list. [https://github.com/woocommerce/woocommerce-ios/pull/7724]
- [*] Notifications: App icon badge is now cleared correctly after visiting the orders tab. [https://github.com/woocommerce/woocommerce-ios/pull/7735]

10.3
-----
- [*] Dashboard: the last selected time range tab (Today/This Week/This Month/This Year) is persisted for the site and shown on the next site launch (app launch or switching stores). [https://github.com/woocommerce/woocommerce-ios/pull/7638]
- [*] Dashboard: swiping to another time range tab now triggers syncing for the target tab. Previously, the stats on the target tab aren't synced from the swipe gesture. [https://github.com/woocommerce/woocommerce-ios/pull/7650]
- [*] In-Person Payments: Fixed an issue where the Pay in Person toggle could be out of sync with the setting on the website. [https://github.com/woocommerce/woocommerce-ios/pull/7656]
- [*] In-Person Payments: Removed the need to sign in when purchasing a card reader [https://github.com/woocommerce/woocommerce-ios/pull/7670]
- [*] In-Person Payments: Fixed a bug where canceling a reader connection could result in being unable to connect a reader in future [https://github.com/woocommerce/woocommerce-ios/pull/7678]
- [*] In-Person Payments: Fixed a bug which prevented the Collect Payment button from being shown for Cash on Delivery orders  [https://github.com/woocommerce/woocommerce-ios/pull/7694]

10.2
-----
- [*] Help center: Added help center web page with FAQs for "Enter Store Credentials", "Enter WordPress.com email " and "Jetpack required Error" screens. [https://github.com/woocommerce/woocommerce-ios/pull/7588, https://github.com/woocommerce/woocommerce-ios/pull/7590, https://github.com/woocommerce/woocommerce-ios/pull/7621]
- [*] In-Person Payments: Fixed the Learn More link from the `Enable Pay in Person` onboarding screen for WCPay [https://github.com/woocommerce/woocommerce-ios/pull/7598]
- [**] In-Person Payments: Added a switch for the Pay in Person payment method on the Payments menu. This allows you to accept In-Person Payments for website orders [https://github.com/woocommerce/woocommerce-ios/pull/7613]

10.1
-----
- [*] In-Person Payments: The onboarding notice on the In-Person Payments menu is correctly dismissed after multiple prompts are shown. [https://github.com/woocommerce/woocommerce-ios/pull/7543]
- [*] Help center: Added custom help center web page with FAQs for "Enter Store Address" and "Enter WordPress.com email" screens. [https://github.com/woocommerce/woocommerce-ios/pull/7553, https://github.com/woocommerce/woocommerce-ios/pull/7573]
- [*] In-Person Payments: The plugin selection is saved correctly after multiple onboarding prompts. [https://github.com/woocommerce/woocommerce-ios/pull/7544]
- [**] In-Person Payments: A new prompt to enable `Pay in Person` for your store's checkout, to accept In-Person Payments for website orders [https://github.com/woocommerce/woocommerce-ios/issues/7474]

10.0
-----
- [**] In-Person Payments and Simple Payments have been moved to a new Payments section [https://github.com/woocommerce/woocommerce-ios/pull/7473]
- [*] Login: on the WP.com password screen, the magic link login option is moved from below "Reset your password" to below the primary Continue button for higher visibility. [https://github.com/woocommerce/woocommerce-ios/pull/7469]
- [*] Login: some minor enhancements are made to the error screen after entering an invalid WP.com email - a new "What is WordPress.com?" link, hiding the "Log in with store address" button when it's from the store address login flow, and some copy changes. [https://github.com/woocommerce/woocommerce-ios/pull/7485]
- [**] In-Person Payments: Accounts with pending requirements are no longer blocked from taking payments - we have added a skip button to the relevant screen. [https://github.com/woocommerce/woocommerce-ios/pull/7504]
- [*] Login: New button added to the empty site picker screen to enter a site address for troubleshooting. [https://github.com/woocommerce/woocommerce-ios/pull/7484]

9.9
-----
- [*] [Sign in with store credentials]: New screen added with instructions to verify Jetpack connected email. [https://github.com/woocommerce/woocommerce-ios/pull/7424]
- [*] [Sign in with store credentials]: Stop clearing username/password after an invalid attempt to enable users to fix typos. [https://github.com/woocommerce/woocommerce-ios/pull/7444]
- [*] Login: after entering WP.com email, a magic link is automatically sent when it is enabled (magic links are disabled for A8C emails and WP.com accounts with recently changed password) and a new screen is shown with an option to log in with password. [https://github.com/woocommerce/woocommerce-ios/pull/7449]

9.8
-----
- [***] Login: Introduce a way to sign in using store credentials.  [https://github.com/woocommerce/woocommerce-ios/pull/7320]
- [**] Login: You can now install WooCommerce to your self-hosted sites from the login flow. [https://github.com/woocommerce/woocommerce-ios/pull/7401]
- [**] Orders: Now you can quickly mark an order as completed by swiping it to the left! [https://github.com/woocommerce/woocommerce-ios/pull/7385]
- [*] In-Person Payments: The purchase card reader information card appears also in the Orders list screen. [https://github.com/woocommerce/woocommerce-ios/pull/7326]
- [*] Login: in release 9.7, when the app is in logged out state, an onboarding screen is shown before the prologue screen if the user hasn't finished or skipped it. In release 9.8, a survey is added to the end of the onboarding screen. [https://github.com/woocommerce/woocommerce-ios/pull/7416]
- [*] Login: a local notification is scheduled after the user encounters an error from logging in with an invalid site address or WP.com email/password. Please see testing scenarios in the PR, with regression testing on order/review remote notifications. [https://github.com/woocommerce/woocommerce-ios/pull/7323, https://github.com/woocommerce/woocommerce-ios/pull/7372, https://github.com/woocommerce/woocommerce-ios/pull/7422]

9.7
-----
- [***] Orders: Orders can now be edited within the app. [https://github.com/woocommerce/woocommerce-ios/pull/7300]
- [**] Orders: You can now view the Custom Fields for an order in the Order Details screen. [https://github.com/woocommerce/woocommerce-ios/pull/7310]
- [*] In-Person Payments: Card Reader Manuals now appear based on country availability, consolidated into an unique view [https://github.com/woocommerce/woocommerce-ios/pull/7178]
- [*] Login: Jetpack setup flow is now accessible from the Login with Store Address flow. [https://github.com/woocommerce/woocommerce-ios/pull/7294]
- [*] In-Person Payments: The purchase card reader information card can be dismissed [https://github.com/woocommerce/woocommerce-ios/pull/7260]
- [*] In-Person Payments: When dismissing the purchase card reader information card, the user can choose to be reminded in 14 days. [https://github.com/woocommerce/woocommerce-ios/pull/7271]
- [*] In-Person Payments: The purchase card reader information card appears also in the App Settings screen. [https://github.com/woocommerce/woocommerce-ios/pull/7308]
- [*] Refund lines in the Order details screen now appear ordered from oldest to newest [https://github.com/woocommerce/woocommerce-ios/pull/7287]
- [*] Login: when the app is in logged out state, an onboarding screen is shown before the prologue screen if the user hasn't finished or skipped it.  [https://github.com/woocommerce/woocommerce-ios/pull/7324]
- [*] Orders: When a store has no orders yet, there is an updated message with a link to learn more on the Orders tab. [https://github.com/woocommerce/woocommerce-ios/pull/7328]

9.6
-----
- [***] Coupons: Coupons can now be created from within the app. [https://github.com/woocommerce/woocommerce-ios/pull/7239]
- [**] Order Details: All unpaid orders have a Collect Payment button, which shows a payment method selection screen. Choices are Cash, Card, and Payment Link. [https://github.com/woocommerce/woocommerce-ios/pull/7111]
- [**] In-Person Payments: Support for selecting preferred payment gateway when multiple extensions are installed on the store. [https://github.com/woocommerce/woocommerce-ios/pull/7153]
- [*] Coupons: Removed the redundant animation when reloading the coupon list. [https://github.com/woocommerce/woocommerce-ios/pull/7137]
- [*] Login: Display "What is WordPress.com?" link in "Continue With WordPress.com" flow. [https://github.com/woocommerce/woocommerce-ios/pull/7213]
- [*] Login: Display the Jetpack requirement error after login is successful.
- [*] Login: Display a "New to WooCommerce?" link in the login prologue screen above the login buttons. [https://github.com/woocommerce/woocommerce-ios/pull/7261]
- [*] In-Person Payments: Publicize the Card Present Payments feature on the Payment Method screen [https://github.com/woocommerce/woocommerce-ios/pull/7225]
- [*] In-Person Payments: Add blog_id to IPP transaction description to match WCPay [https://github.com/woocommerce/woocommerce-ios/pull/7221]
- [*] Product form: after uploading an image, the product can now be saved immediately while the image is being uploaded in the background. When no images are pending upload for the saved product, the images are added to the product. Testing instructions: https://github.com/woocommerce/woocommerce-ios/pull/7196. [https://github.com/woocommerce/woocommerce-ios/pull/7254]

9.5
-----
- [*] Coupons: Fixed issue saving "Individual Use" and "Exclude Sale Items" fields. [https://github.com/woocommerce/woocommerce-ios/pull/7117]
- [*] Orders: The customer shipping/billing address form now navigates back automatically after selecting a country or state. [https://github.com/woocommerce/woocommerce-ios/pull/7119]
- [internal] In settings and empty stores screen, the "Close Account" link is shown for users who signed in with Apple (the only way to create an account) to close their WordPress.com account. [https://github.com/woocommerce/woocommerce-ios/pull/7143]

9.4
-----
- [*] Orders: Order details now displays both the date and time for all orders. [https://github.com/woocommerce/woocommerce-ios/pull/6996]
- [*] Simple payments have the `Card` option available for stores with configuration issues to resolve, and show onboarding to help resolve them [https://github.com/woocommerce/woocommerce-ios/pull/7002]
- [*] Order & Product list: Now, we can pull to refresh from an empty view. [https://github.com/woocommerce/woocommerce-ios/pull/7023, https://github.com/woocommerce/woocommerce-ios/pull/7030]
- [*] Order Creation: Fixes a bug where selecting a variable product to add to a new order would sometimes open the wrong list of product variations. [https://github.com/woocommerce/woocommerce-ios/pull/7042]
- [*] Collect payment button on Order Details no longer flickers when the screen loads [https://github.com/woocommerce/woocommerce-ios/pull/7043]
- [*] Issue refund button on Order Details is shown for all paid orders [https://github.com/woocommerce/woocommerce-ios/pull/7046]
- [*] Order Creation: Fixes several bugs with the Products section not showing the correct order items or not correctly updating the item quantity. [https://github.com/woocommerce/woocommerce-ios/pull/7067]

9.3
-----
- [***] In-Person Payments is now available for merchants using WooCommerce Payments in Canada. [https://github.com/woocommerce/woocommerce-ios/pull/6954]
- [*] In-Person Payments: Accessibility improvement [https://github.com/woocommerce/woocommerce-ios/pull/6869, https://github.com/woocommerce/woocommerce-ios/pull/6886, https://github.com/woocommerce/woocommerce-ios/pull/6906]
- [*] Orders: Now it's possible to select and copy text from the notes on an order. [https://github.com/woocommerce/woocommerce-ios/pull/6894]
- [*] Support Arabic numerals on amount fields. [https://github.com/woocommerce/woocommerce-ios/pull/6891]
- [*] Product Selector: Enabled selecting all variations on variable product rows. [https://github.com/woocommerce/woocommerce-ios/pull/6899]
- [internal] Order Creation: Adding new products, shipping, fee, or customer details to an order now blocks the UI immediately while the order is syncing remotely. [https://github.com/woocommerce/woocommerce-ios/pull/6974]

- [*] Coupons: Now it's possible to update discount types for coupons. [https://github.com/woocommerce/woocommerce-ios/pull/6935]
- [*] Orders tab: the view width now adjusts to the app in tablet split view on iOS 15. [https://github.com/woocommerce/woocommerce-ios/pull/6951]

9.2
-----
- [***] Experimental Features: Coupons editing and deletion features are now enabled as part of coupon management. [https://github.com/woocommerce/woocommerce-ios/pull/6853]
- [*] Order Creation: Updated percentage fee flow - added amount preview, disabled percentage option when editing. [https://github.com/woocommerce/woocommerce-ios/pull/6763]
- [*] Product Details: Update status badge layout and show it for more cases. [https://github.com/woocommerce/woocommerce-ios/pull/6768]
- [*] Coupons: now, the percentage amount of coupons will be displayed correctly in the listing and in coupon detail if the amount contains fraction digits. [https://github.com/woocommerce/woocommerce-ios/pull/6804]
- [*] Coupons: Filter initial search results to show only coupons of the currently selected store. [https://github.com/woocommerce/woocommerce-ios/pull/6800]
- [*] Coupons: Fixed crash when there are duplicated items on the coupon list. [https://github.com/woocommerce/woocommerce-ios/pull/6798]
- [*] In-Person Payments: Run onboarding checks when connecting a reader. [https://github.com/woocommerce/woocommerce-ios/pull/6761, https://github.com/woocommerce/woocommerce-ios/pull/6774, https://github.com/woocommerce/woocommerce-ios/pull/6789]
- [*] In-Person Payments: after collecting payment for an order, merchants can now email the receipt in addition to printing it in Order Details > See Receipt if email is available on the device. [https://github.com/woocommerce/woocommerce-ios/pull/6833]

9.1
-----

- [*] Product name field in product form - Remove scroll behaviour and increase field height to fully display long product names. [https://github.com/woocommerce/woocommerce-ios/pull/6681]
- [*] Filter toolbar in Products list tab - Filter toolbar is pinned outside of the products list. [https://github.com/woocommerce/woocommerce-ios/pull/6698]
- [internal] Loading screens are refactored to avoid duplicated code and a potential crash. Please quickly smoke test them to make sure that everything still works as before. [https://github.com/woocommerce/woocommerce-ios/pull/6717]
- [*] Shipping settings - Weight and shipping package dimensions are localized based on device locale. Also, decimal point information is no longer lost upon saving a product, when using comma as a decimal separator. [https://github.com/woocommerce/woocommerce-ios/pull/6721]

9.0
-----

- [*] Share payment links from the order details screen. [https://github.com/woocommerce/woocommerce-ios/pull/6609]
- [internal] Reviews lists on Products and Menu tabs are refactored to avoid duplicated code. Please quickly smoke test them to make sure that everything still works as before. [https://github.com/woocommerce/woocommerce-ios/pull/6553]
- [**] Now it's possible to change the order of the product images. [https://github.com/woocommerce/woocommerce-ios/pull/6620]
- [*] Improved accessibility for the error banner and info banner displayed in Orders and Products. [https://github.com/woocommerce/woocommerce-ios/pull/6633]

8.9
-----
- [*] Coupons: Fixed issue loading the coupon list from the local storage on initial load. [https://github.com/woocommerce/woocommerce-ios/pull/6463]
- [*] Coupons: Update layout of the coupon details screen. [https://github.com/woocommerce/woocommerce-ios/pull/6522]
- [*] In-Person Payments: Removed collecting L2/L3 data. [https://github.com/woocommerce/woocommerce-ios/pull/6519]
- [*] Hub Menu: Multiple menu items can no longer be tapped simultaneously. [https://github.com/woocommerce/woocommerce-ios/pull/6484]
- [*] Jetpack CP: Fixed crash when attempting to access WP-Admin with an invalid URL that has an unsupported scheme. [https://github.com/woocommerce/woocommerce-ios/pull/6502]
- [***] Orders: Order Creation is now available to everyone! You can go to the Orders tab and tap the + button to create a new order. [https://github.com/woocommerce/woocommerce-ios/pull/6537]
- [internal] Loading screens are refactored to avoid duplicated code and a potential crash. Please quickly smoke test them to make sure that everything still works as before. [https://github.com/woocommerce/woocommerce-ios/pull/6535] [https://github.com/woocommerce/woocommerce-ios/pull/6544]

8.8
-----
- [*] Updates the app's About screen to be consistent with Automattic's other mobile apps. [https://github.com/woocommerce/woocommerce-ios/pull/6421]
- [***] Experimental Feature: It's now possible to add custom shipping method and fees in order creation flow. Tax amount and Order total is now synced from backend. [https://github.com/woocommerce/woocommerce-ios/pull/6429]
- [**] Now it's possible to filter orders by custom statuses. [https://github.com/woocommerce/woocommerce-ios/pull/6390]
- [*] Fixed issue presenting Edit Customer Note screen as a modal on large screens. [https://github.com/woocommerce/woocommerce-ios/pull/6406]
- [*] Products displayed in Order Detail now follow the same order of the web. [https://github.com/woocommerce/woocommerce-ios/pull/6401]
- [*] Simple Payments now shows a detailed tax break up before taking the payment. [https://github.com/woocommerce/woocommerce-ios/pull/6412]
- [*] Coupons list now shows an error view if coupons are disabled for the store. Coupons can be enabled again from this view. [https://github.com/woocommerce/woocommerce-ios/pull/6446]
- [*] Coupon details screen now displays more informative error messages when loading the total discount amount fails. [https://github.com/woocommerce/woocommerce-ios/pull/6457]
- [internal] Shipping Labels: the navigation bar in the web view for adding payments is now correctly hidden. [https://github.com/woocommerce/woocommerce-ios/pull/6435]

8.7
-----
- [**] In-Person Payments: Added card details to refund confirmation screen to help with refunding to the payment card [https://github.com/woocommerce/woocommerce-ios/pull/6241]
- [*] Coupons: Replace the toggles on Usage Details screen with text for uneditable contents. [https://github.com/woocommerce/woocommerce-ios/pull/6287]
- [*] Improve image loading for thumbnails especially on the Product list. [https://github.com/woocommerce/woocommerce-ios/pull/6299]
- [*] Coupons: Added feedback banner on the top of the coupon list. [https://github.com/woocommerce/woocommerce-ios/pull/6316]
- [*] Coupons: Handled error when loading total discounted amount fails. [https://github.com/woocommerce/woocommerce-ios/pull/6368]
- [internal] Removed all feature flags for Shipping Labels. Please smoke test all parts of Shipping Labels to make sure that everything still works as before. [https://github.com/woocommerce/woocommerce-ios/pull/6270]
- [*] In-Person Payments: Localized messages and UI [https://github.com/woocommerce/woocommerce-ios/pull/6317]
- [*] My Store: Fixed incorrect currency symbol of revenue text for stores with non-USD currency. [https://github.com/woocommerce/woocommerce-ios/pull/6335]
- [*] Notifications: Dismiss presented view before presenting content from notifications [https://github.com/woocommerce/woocommerce-ios/pull/6354]
- [*] Reviews: Fixed missing product information on first load [https://github.com/woocommerce/woocommerce-ios/pull/6367]
- [internal] Removed the feature flag for My store tab UI updates. Please smoke test the store stats and top performers in the "My store" tab to make sure everything works as before. [https://github.com/woocommerce/woocommerce-ios/pull/6334]
- [*] In-Person Payments: Add support for accepting payments on bookable products [https://github.com/woocommerce/woocommerce-ios/pull/6364]
- [*] In-Person Payments: Fixed issue where payment could be stuck prompting to remove the card if the payment was declined and retried before removing the card.

8.6
-----
- [***] Merchants can now view coupons in their stores by enabling Coupon Management in Experimental Features. [https://github.com/woocommerce/woocommerce-ios/pull/6209]
- [*] Orders: In the experimental Order Creation feature, product variations added to a new order now show a list of their attributes. [https://github.com/woocommerce/woocommerce-ios/pull/6131]
- [*] Enlarged the tap area for the action button on the notice view. [https://github.com/woocommerce/woocommerce-ios/pull/6146]
- [*] Reviews: Fixed crash on iPad when tapping the More button. [https://github.com/woocommerce/woocommerce-ios/pull/6187]
- [*] In-Person Payments: Remove Stripe from Experimental Features as it is always enabled now. [https://github.com/woocommerce/woocommerce-ios/pull/6205]
- [*] Disabled unnecessary selection of the "Refund via" row on the Refund Confirmation screen [https://github.com/woocommerce/woocommerce-ios/pull/6198]
- [*] Increased minimum version of Stripe extension for In-Person Payments to 6.2.0 [https://github.com/woocommerce/woocommerce-ios/pull/xxxx]
- [internal] Removed `pushNotificationsForAllStores` feature flag. Since the changes are non-trivial, it would be great to smoke test push notifications for all stores in beta testing. [https://github.com/woocommerce/woocommerce-ios/pull/6231]

8.5
-----
- [*] In-Person Payments: Inform the user when a card reader battery is so low that it needs to be charged before the reader can be connected. [https://github.com/woocommerce/woocommerce-ios/pull/5998]
- [***] The My store tab is having a new look with new conversion stats and shows up to 5 top performing products now (used to be 3). [https://github.com/woocommerce/woocommerce-ios/pull/5991]
- [**] Fixed a crash at the startup of the app, related to Gridicons. [https://github.com/woocommerce/woocommerce-ios/pull/6005]
- [***] Experimental Feature: It's now possible to create Orders in the app by enabling it in Settings > Experimental Features. For now you can change the order status, add products, and add customer details (billing and shipping addresses). [https://github.com/woocommerce/woocommerce-ios/pull/6060]
- [*] Fixed issue in date range selection for the orders filters where is some cases dates are not available for selection. [https://github.com/woocommerce/woocommerce-ios/pull/6090]
- [*] Enabled "view product in store" and "share product" options for variable products when accessing them through the order details screen. [https://github.com/woocommerce/woocommerce-ios/pull/6091]

8.4
-----
- [***] In-Person Payments: Support for Stripe M2 card reader. [https://github.com/woocommerce/woocommerce-ios/pull/5844]
- [***] We introduced a new tab called "Menu", a tab in the main navigation where you can browser different sub-sections of the app: Switch Store, Settings, WooCommerce Admin, View Store and Reviews. [https://github.com/woocommerce/woocommerce-ios/pull/5926]
- [***] Store admins can now access sites with plugins that have Jetpack Connection Package (e.g. WooCommerce Payments, Jetpack Backup) in the app. These sites do not require Jetpack-the-plugin to connect anymore. Store admins can still install Jetpack-the-plugin from the app through settings or a Jetpack banner. [https://github.com/woocommerce/woocommerce-ios/pull/5924]
- [*] Add/Edit Product screen: Fix transient product name while adding images.[https://github.com/woocommerce/woocommerce-ios/pull/5840]

8.3
-----
- [***] All merchants can create Simple Payments orders. [https://github.com/woocommerce/woocommerce-ios/pull/5684]
- [**] System status report can now be viewed and copied directly from within the app. [https://github.com/woocommerce/woocommerce-ios/pull/5702]
- [**] Product SKU input scanner is now available as a beta feature. To try it, enable it from settings and you can scan a barcode to use as the product SKU in product inventory settings! [https://github.com/woocommerce/woocommerce-ios/pull/5695]
- [**] Now you chan share a payment link when creating a Simple Payments order [https://github.com/woocommerce/woocommerce-ios/pull/5819]
- [*] Reviews: "Mark all as read" checkmark bar button item button replaced with menu button which launches an action sheet. Menu button is displayed only if there are unread reviews available.[https://github.com/woocommerce/woocommerce-ios/pull/5833]
- [internal] Refactored ReviewsViewController to add tests. [https://github.com/woocommerce/woocommerce-ios/pull/5834]

8.2
-----
- [***] In-Person Payments: Now you can collect Simple Payments on the go. [https://github.com/woocommerce/woocommerce-ios/pull/5635]
- [*] Products: After generating a new variation for a variable product, you are now taken directly to edit the new variation. [https://github.com/woocommerce/woocommerce-ios/pull/5649]
- [*] Dashboard: the visitor count in the Today tab is now shown when Jetpack site stats are enabled.
- [*] Add/Edit Product Images: tapping on the last `n` images while `n` images are pending upload does not crash the app anymore. [https://github.com/woocommerce/woocommerce-ios/pull/5672]

8.2
-----
- [*] Shipping Labels: Fixes a crash when saving a new shipping label after opening the order from a push notification. [https://github.com/woocommerce/woocommerce-ios/pull/5549]
- [**] In-Person Payments: Improved support for VoiceOver. [https://github.com/woocommerce/woocommerce-ios/pull/5572]
- [*] In-Person Payments: Fixes a crash when printing more than one receipt. [https://github.com/woocommerce/woocommerce-ios/pull/5575]

8.1
-----
- [***] Now it's possible to filter Order List by multiple statuses and date ranges. Plus, we removed the top tab bar on Orders Tab. [https://github.com/woocommerce/woocommerce-ios/pull/5491]
- [*] Login: Password AutoFill will suggest wordpress.com accounts. [https://github.com/woocommerce/woocommerce-ios/pull/5399]
- [*] Store picker: after logging in with store address, the pre-selected store is now the currently selected store instead of the store from login flow. [https://github.com/woocommerce/woocommerce-ios/pull/5508]
- [*] The application icon number from order push notifications is now cleared after visiting the orders tab. [https://github.com/woocommerce/woocommerce-ios/pull/5715]
- [internal] Migrated Settings screen to MVVM [https://github.com/woocommerce/woocommerce-ios/pull/5393]


8.0
-----
- [*] Product List: Add support for product filtering by category. [https://github.com/woocommerce/woocommerce-ios/pull/5388]
- [***] Push notifications are now supported for all connected stores. [https://github.com/woocommerce/woocommerce-ios/pull/5299]
- [*] Fix: in Settings > Switch Store, tapping "Dismiss" after selecting a different store does not switch stores anymore. [https://github.com/woocommerce/woocommerce-ios/pull/5359]

7.9
-----
- [*] Fix: after disconnecting a site or connecting to a new site, the sites in site picker (Settings > Switch Store) should be updated accordingly. The only exception is when the newly disconnected site is the currently selected site. [https://github.com/woocommerce/woocommerce-ios/pull/5241]
- [*] Order Details: Show a button on the "Product" section of Order Details screen to allow recreating shipping labels. [https://github.com/woocommerce/woocommerce-ios/pull/5255]
- [*] Edit Order Address - Enable `Done` button when `Use as {Shipping/Billing} Address` toggle is turned on. [https://github.com/woocommerce/woocommerce-ios/pull/5254]
- [*] Add/Edit Product: fix an issue where the product name keyboard is English only. [https://github.com/woocommerce/woocommerce-ios/pull/5288]
- [*] Order Details: some sites cannot parse order requests where the fields parameter has spaces, and the products section cannot load as a result. The spaces are now removed. [https://github.com/woocommerce/woocommerce-ios/pull/5298]

7.8
-----
- [***] Shipping Labels: merchants can create multiple packages for the same order, moving the items between different packages. [https://github.com/woocommerce/woocommerce-ios/pull/5190]
- [*] Fix: Navigation bar buttons are now consistently pink on iOS 15. [https://github.com/woocommerce/woocommerce-ios/pull/5139]
- [*] Fix incorrect info banner color and signature option spacing on Carrier and Rates screen. [https://github.com/woocommerce/woocommerce-ios/pull/5144]
- [x] Fix an error where merchants were unable to connect to valid stores when they have other stores with corrupted information https://github.com/woocommerce/woocommerce-ios/pull/5161
- [*] Shipping Labels: Fix issue with decimal values on customs form when setting the device with locales that use comma as decimal point. [https://github.com/woocommerce/woocommerce-ios/pull/5195]
- [*] Shipping Labels: Fix crash when tapping on Learn more rows of customs form. [https://github.com/woocommerce/woocommerce-ios/pull/5207]
- [*] Shipping Labels: The shipping address now prefills the phone number from the billing address if a shipping phone number is not available. [https://github.com/woocommerce/woocommerce-ios/pull/5177]
- [*] Shipping Labels: now in Carrier and Rates we always display the discounted rate instead of the retail rate if available. [https://github.com/woocommerce/woocommerce-ios/pull/5188]
- [*] Shipping Labels: If the shipping address is invalid, there are now options to email, call, or message the customer. [https://github.com/woocommerce/woocommerce-ios/pull/5228]
- [*] Accessibility: notify when offline mode banner appears or disappears. [https://github.com/woocommerce/woocommerce-ios/pull/5225]

7.7
-----
- [***] In-Person Payments: US merchants can now obtain a card reader and then collect payments directly from the app. [https://github.com/woocommerce/woocommerce-ios/pull/5030]
- [***] Shipping Labels: Merchants can now add new payment methods for shipping labels directly from the app. [https://github.com/woocommerce/woocommerce-ios/pull/5023]
- [**] Merchants can now edit shipping & billing addresses from orders. [https://github.com/woocommerce/woocommerce-ios/pull/5097]
- [x] Fix: now a default paper size will be selected in Shipping Label print screen. [https://github.com/woocommerce/woocommerce-ios/pull/5035]
- [*] Show banner on screens that use cached data when device is offline. [https://github.com/woocommerce/woocommerce-ios/pull/5000]
- [*] Fix incorrect subtitle on customs row of Shipping Label purchase flow. [https://github.com/woocommerce/woocommerce-ios/pull/5093]
- [*] Make sure customs form printing option is not available on non-international orders. [https://github.com/woocommerce/woocommerce-ios/pull/5104]
- [*] Fix incorrect logo for DHL in Shipping Labels flow. [https://github.com/woocommerce/woocommerce-ios/pull/5105]

7.6
-----
- [x] Show an improved error modal if there are problems while selecting a store. [https://github.com/woocommerce/woocommerce-ios/pull/5006]
- [***] Shipping Labels: Merchants can now add new custom and service packages for shipping labels directly from the app. [https://github.com/woocommerce/woocommerce-ios/pull/4976]
- [*] Fix: when product image upload fails, the image cell stop loading. [https://github.com/woocommerce/woocommerce-ios/pull/4989]

7.5
-----
- [***] Merchants can now purchase shipping labels and declare customs forms for international orders. [https://github.com/woocommerce/woocommerce-ios/pull/4896]
- [**] Merchants can now edit customer provided notes from orders. [https://github.com/woocommerce/woocommerce-ios/pull/4893]
- [*] Fix empty states sometimes not centered vertically [https://github.com/woocommerce/woocommerce-ios/pull/4890]
- [*] Fix error syncing products due to decoding failure of regular_price in product variations. [https://github.com/woocommerce/woocommerce-ios/pull/4901]
- [*] Hide bottom bar on shipping label purchase form. [https://github.com/woocommerce/woocommerce-ios/pull/4902]

7.4
-----
- [*] Fix an issue where some extension was not shown in order item details. [https://github.com/woocommerce/woocommerce-ios/pull/4753]
- [*] Fix: The refund button within Order Details will be hidden if the refund is zero. [https://github.com/woocommerce/woocommerce-ios/pull/4789]
- [*] Fix: Incorrect arrow direction for right-to-left languages on Shipping Label flow. [https://github.com/woocommerce/woocommerce-ios/pull/4796]
- [*] Fix: Shouldn't be able to schedule a sale without sale price. [https://github.com/woocommerce/woocommerce-ios/pull/4825]
- [*] Fix: Edit address screen is pushed twice in Shipping Label flow when missing name in origin or destination address. [https://github.com/woocommerce/woocommerce-ios/pull/4845]

7.3
-----
- [*] Order Detail: now we do not offer the "email note to customer" option if no email is available. [https://github.com/woocommerce/woocommerce-ios/pull/4680]
- [*] My Store: If there are errors loading the My Store screen, a banner now appears at the top of the screen with links to troubleshoot or contact support. [https://github.com/woocommerce/woocommerce-ios/pull/4704]
- [*] Fix: Added 'Product saved' confirmation message when a product is updated [https://github.com/woocommerce/woocommerce-ios/pull/4709]
- [*] Shipping Labels: Updated address validation to automatically use trivially normalized address for origin and destination. [https://github.com/woocommerce/woocommerce-ios/pull/4719]
- [*] Fix: Order details for products with negative prices now will show correctly [https://github.com/woocommerce/woocommerce-ios/pull/4683]
- [*] Fix: Order list not extend edge-to-edge in dark mode. [https://github.com/woocommerce/woocommerce-ios/pull/4728]
- [*] Plugins: Added list of active and inactive plugins that can be reached by admins in the settings screen. [https://github.com/woocommerce/woocommerce-ios/pull/4735]
- [*] Login: Updated appearance of back buttons in navigation bar to minimal style. [https://github.com/woocommerce/woocommerce-ios/pull/4726]
- [internal] Upgraded Zendesk SDK to version 5.3.0. [https://github.com/woocommerce/woocommerce-ios/pull/4699]
- [internal] Updated GoogleSignIn to version 6.0.1 through WordPressAuthenticator. There should be no functional changes, but may impact Google sign in flow. [https://github.com/woocommerce/woocommerce-ios/pull/4725]

7.2
-----
- [*] Order Fulfillment: Updated success notice message [https://github.com/woocommerce/woocommerce-ios/pull/4589]
- [*] Order Fulfillment: Fixed issue footer view getting clipped of by iPhone notch [https://github.com/woocommerce/woocommerce-ios/pull/4631]
- [*] Shipping Labels: Updated address validation to make sure a name is entered for each address. [https://github.com/woocommerce/woocommerce-ios/pull/4601]
- [*] Shipping Labels: Hide Contact button on Shipping To Address form when customer phone number is not provided. [https://github.com/woocommerce/woocommerce-ios/pull/4663]
- [*] Shipping Labels: Updated edge-to-edge table views for all forms. [https://github.com/woocommerce/woocommerce-ios/pull/4657]
- [*] Orders and Order Details: Updated edge-to-edge table views for consistent look across the app. [https://github.com/woocommerce/woocommerce-ios/pull/4638]
- [*] Reviews and Review Details: Updated edge-to-edge table views for consistent look across the app. [https://github.com/woocommerce/woocommerce-ios/pull/4637]
- [*] New error screen displayed to users without the required roles to access the store. [https://github.com/woocommerce/woocommerce-ios/pull/4493]

7.1
-----
- [***] Merchants from US can create shipping labels for physical orders from the app. The feature supports for now only orders where the shipping address is in the US. [https://github.com/woocommerce/woocommerce-ios/pull/4578]
- [**] Due to popular demand, the Order fulfill is displayed once again when clicking on the Mark order complete button. [https://github.com/woocommerce/woocommerce-ios/pull/4567]
- [*] Fix: Interactive pop gesture on Order Details and Settings screen. [https://github.com/woocommerce/woocommerce-ios/pull/4504]
- [*] Fix: Frozen refresh control and placeholder when switching tabs [https://github.com/woocommerce/woocommerce-ios/pull/4505]
- [internal] Stats tab: added network sync throttling [https://github.com/woocommerce/woocommerce-ios/pull/4494]

7.0
-----
- [**] Order Detail: now we display Order Items and Shipping Label Packages as separate sections. [https://github.com/woocommerce/woocommerce-ios/pull/4445]
- [*] Fix: Orders for a variable product with different configurations of a single variation will now show each order item separately. [https://github.com/woocommerce/woocommerce-ios/pull/4445]
- [*] If the Orders, Products, or Reviews lists can't load, a banner now appears at the top of the screen with links to troubleshoot or contact support. [https://github.com/woocommerce/woocommerce-ios/pull/4400, https://github.com/woocommerce/woocommerce-ios/pull/4407]
- [*] Fix: Stats tabs are now displayed and ordered correctly in RTL languages. [https://github.com/woocommerce/woocommerce-ios/pull/4444]
- [*] Fix: Missing "Add Tracking" button in orders details. [https://github.com/woocommerce/woocommerce-ios/pull/4520]


6.9
-----
- [*] Order Detail: now we display a loader on top, to communicate that the order detail view has not yet been fully loaded. [https://github.com/woocommerce/woocommerce-ios/pull/4396]
- [*] Products: You can edit product attributes for variations right from the main product form. [https://github.com/woocommerce/woocommerce-ios/pull/4350]
- [*] Improved CTA. "Print Shipping Label" instead of "Reprint Shipping Label". [https://github.com/woocommerce/woocommerce-ios/pull/4394]
- [*] Improved application log viewer. [https://github.com/woocommerce/woocommerce-ios/pull/4387]
- [*] Improved the experience when creating the first variation. [https://github.com/woocommerce/woocommerce-ios/pull/4405]

6.8
-----

- [***] Dropped iOS 13 support. From now we support iOS 14 and later. [https://github.com/woocommerce/woocommerce-ios/pull/4209]
- [**] Products: Added the option to create and edit a virtual product directly from the product detail screen. [https://github.com/woocommerce/woocommerce-ios/pull/4214]

6.7
-----
- [**] Add-Ons: Order add-ons are now available as a beta feature. To try it, enable it from settings! [https://github.com/woocommerce/woocommerce-ios/pull/4119]

6.6
-----
- [*] Fix: Product variations only support at most one image, so we won't show an option to add a second one. [https://github.com/woocommerce/woocommerce-ios/pull/3994]
- [*] Fix: The screen to select images from the Media Library would sometimes crash when the library had a specific number of images. [https://github.com/woocommerce/woocommerce-ios/pull/4003]
- [*] Improved error messages for logins. [https://github.com/woocommerce/woocommerce-ios/pull/3957]

6.5
-----
- [*] Fix: Product images with non-latin characters in filenames now will load correctly and won't break Media Library. [https://github.com/woocommerce/woocommerce-ios/pull/3935]
- [*] Fix: The screen to select images from the Media Library would sometimes crash when the library had a specific number of images. [https://github.com/woocommerce/woocommerce-ios/pull/4070]

6.4
-----
- [*] Login: New design and illustrations for the initial login screen, promoting the app's main features. [https://github.com/woocommerce/woocommerce-ios/pull/3867]
- [*] Enhancement/fix: Unify back button style across the app. [https://github.com/woocommerce/woocommerce-ios/pull/3872]

6.3
-----
- [**] Products: Now you can add variable products from the create product action sheet. [https://github.com/woocommerce/woocommerce-ios/pull/3836]
- [**] Products: Now you can easily publish a product draft or pending product using the navigation bar buttons [https://github.com/woocommerce/woocommerce-ios/pull/3846]
- [*] Fix: In landscape orientation, all backgrounds on detail screens and their subsections now extend edge-to-edge. [https://github.com/woocommerce/woocommerce-ios/pull/3808]
- [*] Fix: Creating an attribute or a variation no longer saves your product pending changes. [https://github.com/woocommerce/woocommerce-ios/pull/3832]
- [*] Enhancement/fix: image & text footnote info link rows are now center aligned in order details reprint shipping label info row and reprint screen. [https://github.com/woocommerce/woocommerce-ios/pull/3805]

6.2
-----

- [***] Products: When editing a product, you can now create/delete/update product variations, product attributes and product attribute options. https://github.com/woocommerce/woocommerce-ios/pull/3791
- [**] Large titles are enabled for the four main tabs like in Android. In Dashboard and Orders tab, a workaround is implemented with some UI/UX tradeoffs where the title size animation is not as smooth among other minor differences from Products and Reviews tab. We can encourage beta users to share any UI issues they find with large titles. [https://github.com/woocommerce/woocommerce-ios/pull/3763]
- [*] Fix: Load product inventory settings in read-only mode when the product has a decimal stock quantity. This fixes the products tab not loading due to product decoding errors when third-party plugins enable decimal stock quantities. [https://github.com/woocommerce/woocommerce-ios/pull/3717]
- [*] Fix: Loading state stuck in Reviews List. [https://github.com/woocommerce/woocommerce-ios/pull/3753]

6.1
-----
- [**] Products: When editing variable products, you can now edit the variation attributes to select different attribute options. [https://github.com/woocommerce/woocommerce-ios/pull/3628]
- [*] Fixes a bug where long pressing the back button sometimes displayed an empty list of screens.
- [*] Product Type: Updated product type detail to display "Downloadable" if a product is downloadable. [https://github.com/woocommerce/woocommerce-ios/pull/3647]
- [*] Product Description: Updated the placeholder text in the Aztec Editor screens to provide more context. [https://github.com/woocommerce/woocommerce-ios/pull/3668]
- [*] Fix: Update the downloadable files row to read-only, if the product is accessed from Order Details. [https://github.com/woocommerce/woocommerce-ios/pull/3669]
- [*] Fix: Thumbnail image of a product wasn't being loaded correctly in Order Details. [https://github.com/woocommerce/woocommerce-ios/pull/3678]
- [*] Fix: Allow product's `regular_price` to be a number and `sold_individually` to be `null` as some third-party plugins could alter the type in the API. This could help with the products tab not loading due to product decoding errors. [https://github.com/woocommerce/woocommerce-ios/pull/3679]
- [internal] Attempted fix for a crash in product image upload. [https://github.com/woocommerce/woocommerce-ios/pull/3693]

6.0
-----
- [**] Due to popular demand, the product SKU is displayed once again in Order Details screen. [https://github.com/woocommerce/woocommerce-ios/pull/3564]
- [*] Updated copyright notice to WooCommerce
- [*] Fix: top performers in "This Week" tab should be showing the same data as in WC Admin.
- [*] Fix: visitor stats in Dashboard should be more consistent with web data on days when the end date for more than one tab is the same (e.g. "This Week" and "This Month" both end on January 31). [https://github.com/woocommerce/woocommerce-ios/pull/3532]
- [*] Fix: navbar title on cross-sells products list displayed title for upsells [https://github.com/woocommerce/woocommerce-ios/pull/3565]
- [*] Added drag-and-drop sorting to Linked Products [https://github.com/woocommerce/woocommerce-ios/pull/3548]
- [internal] Refactored Core Data migrator stack to help reduce crashes [https://github.com/woocommerce/woocommerce-ios/pull/3523]


5.9
-----
- [**] Product List: if a user applies custom sort orders and filters in the Product List, now when they reopen the app will be able to see the previous settings applied. [https://github.com/woocommerce/woocommerce-ios/pull/3454]
- [*] Removed fulfillment screen and moved fulfillment to the order details screen. [https://github.com/woocommerce/woocommerce-ios/pull/3453]
- [*] Fix: billing information action sheets now are presented correctly on iPad. [https://github.com/woocommerce/woocommerce-ios/pull/3457]
- [*] fix: the rows in the product search list now don't have double separators. [https://github.com/woocommerce/woocommerce-ios/pull/3456]
- [*] Fix: During login, the spinner when a continue button is in loading state is now visible in dark mode. [https://github.com/woocommerce/woocommerce-ios/pull/3472]
- [*] fix: when adding a note to an order, the text gets no more deleted if you tap on “Email note to customer”. [https://github.com/woocommerce/woocommerce-ios/pull/3473]
- [*] Added Fees to order details. [https://github.com/woocommerce/woocommerce-ios/pull/3475]
- [*] fix: now we don't show any more similar alert notices if an error occurred. [https://github.com/woocommerce/woocommerce-ios/pull/3474]
- [*] fix: in Settings > Switch Store, the spinner in the "Continue" button at the bottom is now visible in dark mode. [https://github.com/woocommerce/woocommerce-ios/pull/3468]
- [*] fix: in order details, the shipping and billing address are displayed in the order of the country (in some eastern Asian countries, the address starts from the largest unit to the smallest). [https://github.com/woocommerce/woocommerce-ios/pull/3469]
- [*] fix: product is now read-only when opened from the order details. [https://github.com/woocommerce/woocommerce-ios/pull/3491]
- [*] fix: pull to refresh on the order status picker screen does not resets anymore the current selection. [https://github.com/woocommerce/woocommerce-ios/pull/3493]
- [*] When adding or editing a link (e.g. in a product description) link settings are now presented as a popover on iPad. [https://github.com/woocommerce/woocommerce-ios/pull/3492]
- [*] fix: the glitch when launching the app in logged out state or after tapping "Try another account" in store picker is now gone. [https://github.com/woocommerce/woocommerce-ios/pull/3498]
- [*] Minor enhancements: in product editing form > product reviews list, the rows don't show highlighted state on tap anymore since they are not actionable. Same for the number of upsell and cross-sell products in product editing form > linked products. [https://github.com/woocommerce/woocommerce-ios/pull/3502]


5.8
-----
- [***] Products M5 features are now available to all. Products M5 features: add and edit linked products, add and edit downloadable files, product deletion. [https://github.com/woocommerce/woocommerce-ios/pull/3420]
- [***] Shipping labels M1 features are now available to all: view shipping label details, request a refund, and reprint a shipping label via AirPrint. [https://github.com/woocommerce/woocommerce-ios/pull/3436]
- [**] Improved login flow, including better error handling. [https://github.com/woocommerce/woocommerce-ios/pull/3332]


5.7
-----
- [***] Dropped iOS 12 support. From now we support iOS 13 and later. [https://github.com/woocommerce/woocommerce-ios/pull/3216]
- [*] Fixed spinner appearance in the footer of orders list. [https://github.com/woocommerce/woocommerce-ios/pull/3249]
- [*] In order details, the image for a line item associated with a variation is shown now after the variation has been synced. [https://github.com/woocommerce/woocommerce-ios/pull/3314]
- [internal] Refactored Core Data stack so more errors will be propagated. [https://github.com/woocommerce/woocommerce-ios/pull/3267]


5.6
-----
- [**] Fixed order list sometimes not showing newly submitted orders.
- [*] now the date pickers on iOS 14 are opened as modal view. [https://github.com/woocommerce/woocommerce-ios/pull/3148]
- [*] now it's possible to remove an image from a Product Variation if the WC version 4.7+. [https://github.com/woocommerce/woocommerce-ios/pull/3159]
- [*] removed the Product Title in product screen navigation bar. [https://github.com/woocommerce/woocommerce-ios/pull/3187]
- [*] the icon of the cells inside the Product Detail are now aligned at 10px from the top margin. [https://github.com/woocommerce/woocommerce-ios/pull/3199]
- [**] Added the ability to issue refunds from the order screen. Refunds can be done towards products or towards shipping. [https://github.com/woocommerce/woocommerce-ios/pull/3204]
- [*] Prevent banner dismiss when tapping "give feedback" on products screen. [https://github.com/woocommerce/woocommerce-ios/pull/3221]
- [*] Add keyboard dismiss in Add Tracking screen [https://github.com/woocommerce/woocommerce-ios/pull/3220]


5.5
-----
- [**] Products M4 features are now available to all. Products M4 features: add a simple/grouped/external product with actions to publish or save as draft. [https://github.com/woocommerce/woocommerce-ios/pull/3133]
- [*] enhancement: Order details screen now shows variation attributes for WC version 4.7+. [https://github.com/woocommerce/woocommerce-ios/pull/3109]
- [*] fix: Product detail screen now includes the number of ratings for that product. [https://github.com/woocommerce/woocommerce-ios/pull/3089]
- [*] fix: Product subtitle now wraps correctly in order details. [https://github.com/woocommerce/woocommerce-ios/pull/3201]


5.4
-----
- [*] fix: text headers on Product price screen are no more clipped with large text sizes. [https://github.com/woocommerce/woocommerce-ios/pull/3090]


5.4
-----
- [*] fix: the footer in app Settings is now correctly centered.
- [*] fix: Products tab: earlier draft products now show up in the same order as in core when sorting by "Newest to Oldest".
- [*] enhancement: in product details > price settings, the sale dates can be edited inline in iOS 14 using the new date picker. Also, the sale end date picker editing does not automatically end on changes anymore. [https://github.com/woocommerce/woocommerce-ios/pull/3044]
- [*] enhancement: in order details > add tracking, the date shipped can be edited inline in iOS 14 using the new date picker. [https://github.com/woocommerce/woocommerce-ios/pull/3044]
- [*] enhancement: in products list, the "(No Title)" placeholder will be showed when a product doesn't have the title set. [https://github.com/woocommerce/woocommerce-ios/pull/3068]
- [*] fix: the placeholder views in the top dashboard chart and orders tab do not have unexpected white background color in Dark mode in iOS 14 anymore. [https://github.com/woocommerce/woocommerce-ios/pull/3063]


5.3
-----
- [**] In Settings > Experimental Features, a Products switch is now available for turning Products M4 features on and off (default off). Products M4 features: add a simple/grouped/external product with actions to publish or save as draft.
- [*] Opening a product from order details now shows readonly product details of the same styles as in editable product details.
- [*] Opening a product variation from order details now shows readonly product variation details and this product variation does not appear in the Products tab anymore.
- [*] Enhancement: when not saving a product as "published", the in-progress modal now shows title and message like "saving your product" instead of "publishing your product".
- [*] In product and variation list, the stock quantity is not shown anymore when stock management is disabled.
- [*] Enhancement: when the user attempts to dismiss the product selector search modal while at least one product is selected for a grouped product's linked products, a discard changes action sheet is shown.
- [internal] Renamed a product database table (Attribute) to GenericAttribute. This adds a new database migration.  [https://github.com/woocommerce/woocommerce-ios/pull/2883]
- [internal] Refactored the text fields in the Manual Shipment Tracking page. [https://github.com/woocommerce/woocommerce-ios/pull/2979]
- [internal] Attempt fix for startup crashes. [https://github.com/woocommerce/woocommerce-ios/pull/3069]


5.2
-----
- [**] Products: now you can editing basic fields for non-core products (whose product type is not simple/external/variable/grouped) - images, name, description, readonly price, readonly inventory, tags, categories, short description, and product settings.
- [*] Enhancement: for variable products, the stock status is now shown in its variation list.
- [*] Sign In With Apple: if the Apple ID has been disconnected from the WordPress app (e.g. in Settings > Apple ID > Password & Security > Apps using Apple ID), the app is logged out on app launch or app switch.
- [*] Now from an Order Detail it's only possible to open a Product in read-only mode.
- [internal] #2881 Upgraded WPAuth from 1.24 to 1.26-beta.12. Regressions may happen in login flows.
- [internal] #2896 Configured the same user agent header for all the network requests made through the app.
- [internal] #2879 After logging out, the persistent store is not reset anymore to fix a crash in SIWA revoked token scenario after app launch (issue #2830). No user-facing changes are intended, the data should be associated with a site after logging out and in like before.

5.1
-----
- [*] bugfix: now reviews are refreshed correctly. If you try to delete or to set as spam a review from the web, the result will match in the product reviews list.
- [*] If the Products switch is on in Settings > Experimental Features:
  - For a variable product, the stock status is not shown in the product details anymore when stock management is disabled since stock status is controlled at variation level.
- [internal] The Order List and Orders Search → Filter has a new backend architecture (#2820). This was changed as an experiment to fix #1543. This affects iOS 13.0 users only. No new behaviors have been added. Github project: https://git.io/JUBco.
- [*] Orders → Search list will now show the full counts instead of “99+”. #2825


5.0
-----
- [*] Order details > product details: tapping outside of the bottom sheet from "Add more details" menu does not dismiss the whole product details anymore.
- [*] If the Products switch is on in Settings > Experimental Features, product editing for basic fields are enabled for non-core products (whose product type is not simple/external/variable/grouped) - images, name, description, readonly price, readonly inventory, tags, categories, short description, and product settings.
- [*] Order Detail: added "Guest" placeholder on Order Details card when there's no customer name.
- [*] If the Products switch is on in Settings > Experimental Features:
  - Product editing for basic fields are enabled for non-core products (whose product type is not simple/external/variable/grouped) - images, name, description, readonly price, readonly inventory, tags, categories, short description, and product settings.
  - Inventory and shipping settings are now editable for a variable product.
  - A product variation's stock status is now editable in inventory settings.
  - Reviews row is now hidden if reviews are disabled.
  - Now it's possible to open the product's reviews screen also if there are no reviews.
  - We improved our VoiceOver support in Product Detail screen.
- [*] In Settings, the "Feature Request" button was replaced with "Send Feedback" (Survey) (https://git.io/JUmUY)


4.9
-----
- [**] Sign in with Apple is now available in the log in process.
- [**] In Settings > Experimental Features, a Products switch is now available for turning Products M3 features on and off for core products (default off for beta testing). Products M3 features: edit grouped, external and variable products, enable/disable reviews, change product type and update categories and tags.
- [*] Edit Products: the update action now shows up on the product details after updating just the sale price.
- [*] Fix a crash that sometimes happen when tapping on a Product Review push notification.
- [*] Variable product > variation list: a warning banner is shown if any variations do not have a price, and warning text is shown on these variation rows.


4.8
-----
- [*] Enabled right/left swipe on product images.


4.7
-----
- [*] Fixed an intermittent crash when sending an SMS from the app.


4.6
-----
- [*] Fix an issue in the y-axis values on the dashboard charts where a negative value could show two minus signs.
- [*] When a simple product doesn't have a price set, the price row on the product details screen now shows "Add Price" placeholder instead of an empty regular price.
- [*] If WooCommerce 4.0 is available the app will show the new stats dashboard, otherwise will show a banner indicating the user to upgrade.
- [*] The total orders row is removed from the readonly product details (products that are not a simple product) to avoid confusion since it's not shown on the editable form for simple products.


4.5
-----
- [**] Products: now you can update product images, product settings, viewing and sharing a product.
- [*] In Order Details, the item subtotal is now shown on the right side instead of the quantity. The quantity can still be viewed underneath the product name.
- [*] In Order Details, SKU was removed from the Products List. It is still shown when fulfilling the order or viewing the product details.
- [*] Polish the loading state on the product variations screen.
- [*] When opening a simple product from outside of the Products tab (e.g. from Top Performers section or an order), the product name and ellipsis menu (if the Products feature switch is enabled) should be visible in the navigation bar.


4.4
-----
- Order Detail: the HTML shipping method is now showed correctly
- [internal] Logging in via 'Log in with Google' has changes that can cause regressions. See https://git.io/Jf2Fs for full testing details.
- [**] Fix bugs related to push notifications: after receiving a new order push notification, the Reviews tab does not show a badge anymore. The application icon badge number is now cleared by navigating to the Orders tab and/or the Reviews tab, depending on the types of notifications received.
- [*] The discard changes prompt now only appears when navigating from product images screen if any images have been deleted.
- [*] Fix the issue where product details screen cannot be scrolled to the bottom in landscape after keyboard is dismissed (e.g. from editing product title).
- [*] The product name is now shown in the product details navigation bar so that the name is always visible.
- [*] The images pending upload should be visible after editing product images from product details.
- [*] The discard changes prompt does not appear when navigating from product settings detail screens with a text field (slug, purchase note, and menu order) anymore.
- [*] Fix the wrong cell appearance in the order status list.
- [*] The "View product in store" action will be shown only if the product is published.
- [internal] Modified the component used for fetching data from the database. Please watch out for crashes in lists.


4.3
-----
- Products: now the Product details can be edited and saved outside Products tab (e.g. from Order details or Top Performers).
- [internal]: the navigation to the password entry screen has changed and can cause regressions. See https://git.io/JflDW for testing details.
- [internal] Refactored some API calls for fetching a Note, Product, and Product Review.
- Products: we improved our VoiceOver support in Product Price settings
- In Settings > Experimental Features, a Products switch is now available for turning Products M2 features on and off for simple products (default off for beta testing). Products M2 features: update product images, product settings, viewing and sharing a product.
- The WIP banner on the Products tab is now collapsed by default for more vertical space.
- Dropped iOS 11 support. From now we support iOS 12 and later.
- In Order Details, the Payment card is now shown right after the Products and Refunded Products cards.


4.2
-----
- Products: now tapping anywhere on a product cell where you need to insert data, like in Product Price and Product Shipping settings, you start to edit the text field.
- Products: now the keyboard pop up automatically in Edit Description
- The Processing orders list will now show upcoming (future) orders.
- Improved stats: fixed the incorrect time range on "This Week" tab when loading improved stats on a day when daily saving time changes.
- [internal]: the "send magic link" screen has navigation changes that can cause regressions. See https://git.io/Jfqio for testing details.
- The Orders list is now automatically refreshed when reopening the app.
- The Orders list is automatically refreshed if a new order (push notification) comes in.
- Orders -> Search: The statuses now shows the total number of orders with that status.


4.1
-----
- Fix an intermittent crash when downloading Orders
- The Photo Library permission alert shouldn't be prompted when opening the readonly product details or edit product for simple products, which is reproducible on iOS 11 or 12 devices. (The permission is only triggered when uploading images in Zendesk support or in debug builds with Products M2 enabled.)
- [internal] Updated the empty search result views for Products and Orders. https://git.io/Jvdap


4.0
-----
- Products is now available with limited editing for simple products!
- Fix pulling to refresh on the Processing tab sometimes will not show the up-to-date orders.
- Edit Product > Price Settings: schedule sale is now available even when either the start or end date is not set, and the sale end date can be removed now.
- Improved stats: fixed a crash when loading improved stats on a day when daily saving time changes.
- [internal] Changed the Shipping and Tax classes list loading so that any cached data is shown right away
- [internal] Edit Products M2: added an image upload source for product images - WordPress Media Library.
- [internal] Slightly changed the dependency graph of the database fetching component. Please watch out for data loading regressions.
- [internal] the signup and login Magic Link flows have code changes. See https://git.io/JvyB3 for testing details.
- [internal] the login via Magic Link flows have code changes. See https://git.io/JvyB3 for testing details.
- [internal] the login via Continue with Google flows have code changes that can cause regressions. See https://git.io/Jvyjg for testing details.
- [internal] the signup and login Magic Link flows have code changes. See https://git.io/JvyB3 for testing details.
- [internal] under Edit Products M2 feature flag, there are 4 ways to sort the products on the products tab.
- [internal] the login flow has changes to the 2-factor authentication navigation. See https://git.io/JvdKP for testing details.

3.9
-----
- bugfix: now in the Order List the order status label is no more clipped
- bugfix: now the launch screen is no more stretched
- The Shipping Provider flow, will be called now Shipping Carrier.
- Edit Products: in price settings, the order of currency and price field follows the store currency options under wp-admin > WooCommerce > Settings > General.
- [internal] The signup and login flows have code changes. See https://git.io/Jv1Me for testing details.

3.8
-----
- Dashboard stats: any negative revenue (from refunds for example) for a time period are shown now.
- Redesigned Orders List: Processing and All Orders are now shown in front. Filtering was moved to the Search view.
- Fix Reviews sometimes failing to load on some WooCommerce configurations
- Experimental: a Products feature switch is visible in Settings > Experimental Features that shows/hides the Products tab, and allow to edit a product.

3.7
-----
- Dashboard: now tapping on a product on "Top Performers" section open the product detail

3.6
-----
- Order Details: see a list of issued refunds inside the order detail screen
- Orders tab: Orders to fulfill badge shows numbers 1-99, and now 99+ for anything over 99. Previously, it was 9+.
- Orders tab: The full total amount is now shown.
- Order Details & Product UI: if a Product name has HTML escape characters, they should be decoded in the app.
- Order Details: if the Order has multiple Products, tapping on any Product should open the same Product now.
- bugfix: the orders badge on tab bar now is correctly refreshed after switching to a store with badge count equal to zero.
- The orders tab now localizes item quantities and the order badge.


3.5
-----
- bugfix: when the app is in the foreground while receiving a push notification, the badge on the Orders tab and Reviews tab should be updated correctly based on the type of the notification.
- bugfix: after logging out and in, the Product list should be loaded to the correct store instead of being empty.
- bugfix: in Contact Support, a message should always be sent successfully now.

3.4
-----
- bugfix: on the Order Details screen, the product quantity title in the 2-column header view aligns to the right now
- bugfix: tapping on a new Order push notification, it used to go to the Reviews tab. Now it should go to the new Order screen
- bugfix: on the Products tab, if tapping on a Product and then switching stores, the old Product details used to remain on the Products tab. Now the Product list is always shown on the Products tab after switching stores.
- Dark mode: colors are updated up to design for the navigation bar, tab bar, Fulfill Order > add tracking icon, Review Details > product link icon.
- bugfix/enhancement: on the Products tab, if there are no Products the "Work In Progress" banner is shown with an image placeholder below now.
- bugfix: the deleted Product Variations should not show up after syncing anymore.
- bugfix: now the shipping address in the Order Detail is hidden if the order contains only virtual products
- bugfix: when logged out, Contact Support should be enabled now after typing a valid email address with an email keyboard type.

3.3
-----
- bugfix: add some padding to an order item image in the Fulfillment view, when no SKU exists
- bugfix: View Billing Information > Contact Details: the email button wouldn't do anything if you don't have an email account configured in the Mail app. Now an option to copy the email address is presented instead of doing nothing.
- bugfix: Fulfill Order screen now displays full customer provided note, instead of cutting it to a single line.
- bugfix: Fixed clipped content on section headings with larger font sizes
- bugfix: Fixed footer overlapping the last row in Settings > About with larger font sizes
- bugfix: the Orders badge on tab bar now is correctly refreshed after switching stores

3.2.1
-----
- bugfix: the order detail status and "Begin fulfillment" button now are correctly updated when the order status changes
- bugfix: after adding a new order note, now it appear correctly inside the order detail

3.2
-----
- Experimental: a Products feature switch is visible in Settings > Experimental Features that shows/hides the Products tab with a Work In Progress banner at the top.
- Experimental: if a Product has variations, the variants info are shown on the Product Details that navigates to a list of variations with each price or visibility shown.
- Enhancement: Support for dark mode
- bugfix: Settings no longer convert to partial dark mode.
- Experimental: Support the latest wc-admin plugin release, v0.23.0 and up

3.1
-----
- The order detail view now includes the shipping method of the order.
- Enhancement: The Reviews tab now presents all the Product Reviews
- Updated appearance of Order Details - temporarily disabling dark mode.
- bugfix: fixed UI appearance on cells of Order List when tapping with dark mode enabled.
- bugfix: Reviews no longer convert to partial dark mode. Dark mode coming soon!
- bugfix: Order Details now has the right space between cells.
- bugfix: update the new stats endpoint for WC Admin plugin version 0.22+, and notify the user about the minimum plugin version when they cannot see the new stats. It'd be great to also mention this in the App Store release notes: the new stats UI now requires WC Admin plugin version 0.22+.

3.0
-----
- bugfix: for sites with empty site time zone in the API (usually with UTC specified in wp-admin settings) and when the site time zone is not GMT+0, the stats v4 data no longer has the wrong boundaries (example in #1357).
- bugfix: fixed a UI appearance problem on mail composer on iOS 13.

2.9
-----
- bugfix: the badge "9+" on the Orders tab doesn't overlap with the tab label on iPhone SE/8 landscape now, and polished based on design spec.
- bugfix: the Top Performers in the new stats page should not have a dark header bar when launching the app in Dark mode.
- Enhancement: preselect current Order status when editing the status with a list of order statuses.
- bugfix: on Orders tab, the order status filter now stays after changing an Order status.

2.8
-----

2.7
-----
- Enhancement: Enhancements to the Order Details screen, adding more customer information.
- bugfix: the App Logs shouldn't be editable, only copy / paste.
- bugfix: Reviews were not localized.
- bugfix: On log in, some users would see the Continue button but be unable to Continue, due to errors with the account. A new "Try another account" button has been added as an option.
- bugfix: Product Details page was displaying the Price in the wrong currency.
- Enhancement: removed the "New Orders" card from the My store tab, now that the Orders tab displays the same information.
- Added brand new stats page for user with the WooCommerce Admin plugin and provided an option for users to opt in or out directly from the Settings page.
- bugfix: Order Details: icon on "Details" cell for fulfilled order can be wrong.

2.6
-----
- bugfix: 9+ orders in the orders badge text is now easier to read
- bugfix: Keep those sign-in bugs coming! We tracked down and fixed a `Log in with Jetpack` issue, where users with a Byte Order Mark in their `wp-config.php` file were returning error responses during API requests. These users would see their store listed in the sign-in screen, but were unable to tap the Continue button.
- bugfix: prevents a potential edge case where the login screen could be dismissed in a future version of iOS.
- bugfix: While tuning up the behind-the-scenes for Order Detail screens, we accidentally lost the ability to automatically download any missing product images. Product image downloads restored!

2.5
-----
- bugfix: on certain devices, pulling down to refresh on Order Details screen used to result in weird UI with misplaced labels. Should be fixed in this release.
- Enhancement: Display a badge in the bottom tab, overlapping the Orders icon, to indicate the number of orders processing.
- Enhancement: The Notifications tab has been replaced by Reviews

2.4
-----
- New feature: in Order Details > Shipment Tracking, a new action is added to the "more" action menu for copying tracking number.
- Enhancement: updated the footer in Settings to inform users that we're hiring.
- bugfix & improvement: when Jetpack site stats module is turned off or when user has no permission to view site stats, the generic error toast is not shown to the user anymore. Additionally, the visitors stats UI is shown/hidden when the Jetpack module is activated/deactivated respectively.

2.3
-----
- Improvement: improved Dynamic Type support in the body of the notification in the Notifications tab.

2.2
-----
- improvement: opting out of Tracks syncs with WordPress.com

2.1
-----
- improvement: improved support for RTL languages in the Dashboard
- enhancement: You can now view product images on orders. Tapping on Products in Orders will present a view-only version of the Product's Details.

2.0
-----
- bugfix: dates in the Order Details screen are now localised.
- improvement: improved support for larger font sizes in the login screen

1.9
-----
- bugfix: fixes "Unable to load content" error message when attempting to get Top Performers content.
- new feature: You can now manually add shipment tracking to an Order. This feature is for users who have the [Shipment Tracking plugin](https://woocommerce.com/products/shipment-tracking) installed.
- bugfix: fixes Store Picker: some users are unable to continue after logging in.
- bugfix: fixes a crash when the network connection is slow

1.8
-----

1.7.1
-----
- Fixed a bug where Order List did not load for some users.
- update: this app supports iOS 12.0 and up.
- improvement: improved support for large text sizes.
- bugfix: fixes Order List not loading for some users.
- bugfix: fixes "Unable to load content" error message when attempting to get Top Performers content.

1.7
-----
- improvement: you can now log in using a site address.

1.6
-----
- improvement: Tracking numbers can now be copied to the pasteboard from the order details screen.

1.5
-----
- bugfix: Sometimes Settings would style all the options like "Log Out". No longer happens now.
- bugfix: order status refreshes upon pull-to-refresh in Order Details
- bugfix: payment status label background color showing up beyond rounded border
- improvement: change top performers text from "Total Product Order" to "Total orders" for clarity
- bugfix: fixed an issue on the order details screen where the shipment tracking dates were incorrect

1.4
-----
- bugfix: fix a crash happening on log out
- new feature: Add shipment tracking to Order Details screen
- improvement: The store switcher now allows you to go back to the previous screen without logging you out
- improvement: Custom order status labels are now supported! Instead of just displaying the order status slug and capitalizing the slug, the custom order status label will now be fetched from the server and properly displayed.
- improvement: Filtering by custom order status now supported!
- new feature: You can now manually change the status of an order on the order details screen
- bugfix: correctly flips chevron on Dashboard > New Orders, to support RTL languages.
- bugfix: fixed an issue on the order details screen where the shipment tracking dates were incorrect

1.3
-----
- bugfix: Allows for decimal quantities which some extensions have
- new feature: quick site select. Navigate to Settings > select row with store website.
- improvement: Updated the colors of the bars in the charts for better readability
- improvement: Present an error message with an option to retry when adding a note to an order fails
- improvement: Present an error message with an option to retry when fulfilling an order fails
- bugfix: Log out of the current account right after selecting "Try another account" in store picker
- improvement: Use the store name for the title of the view in "My store" tab
- improvement: Add an alert to let the user know about our new store switcher
- improvement: Display Address in Order Details screen unless every field is empty<|MERGE_RESOLUTION|>--- conflicted
+++ resolved
@@ -2,12 +2,8 @@
 
 13.1
 -----
-<<<<<<< HEAD
+- [**] Users can now install Jetpack for their non-Jetpack sites after logging in with application passwords. [https://github.com/woocommerce/woocommerce-ios/pull/9354]
 - [*] Payments: We show a Tap to Pay on iPhone feedback survey button in the Payments menu after the first Tap to Pay on iPhone payment is taken [https://github.com/woocommerce/woocommerce-ios/pull/9366]
-=======
-- [**] Users can now install Jetpack for their non-Jetpack sites after logging in with application passwords. [https://github.com/woocommerce/woocommerce-ios/pull/9354]
-
->>>>>>> 5038e050
 
 13.0
 -----
