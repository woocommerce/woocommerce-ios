*** PLEASE FOLLOW THIS FORMAT: [<priority indicator, more stars = higher priority>] <description> [<PR URL>]

19.1
-----
- [*] Added "Private" filter option for enhanced product filtering on iOS. [https://github.com/woocommerce/woocommerce-ios/pull/13009]
- [*] Products: The creation sheet is now simplified and categorized better [https://github.com/woocommerce/woocommerce-ios/pull/12273]
- [*] Restore a missing navigation bar on the privacy settings screen. [https://github.com/woocommerce/woocommerce-ios/pull/13018]
- [**] Customers: The customers section (Menu > Customers) now includes registered customers' phone number and billing/shipping addresses, when available, with actions to copy their contact details or contact them via phone. [https://github.com/woocommerce/woocommerce-ios/pull/13034]
<<<<<<< HEAD
- [*] Product form: Hide subscription product type options when site is ineligible for subscription products. [https://github.com/woocommerce/woocommerce-ios/pull/13049]
=======
- [**] Customers: You can now create a new order for registered customers in the Customers section (Menu > Customers). Tap the + button in a customer's details to create a new order with that customer pre-filled in the order form.
>>>>>>> 10359bfa


19.0
-----
- [***] Now you can add more sections to the My Store screen including contents for the last orders, top products with low stock, top active coupons and more! [https://github.com/woocommerce/woocommerce-ios/pull/12890]
- [internal] Resolved an issue where users were unable to upload product images when the store is set to private on WP.com. [https://github.com/woocommerce/woocommerce-ios/issues/12646]
- [internal] Bump Tracks iOS library to v.3.4.1, that fix a deadlock while getting device info. [https://github.com/woocommerce/woocommerce-ios/pull/12939]

18.9
-----
- [***] Explore our new Watch App to get glance of you store data and latest orders.
- [*] Orders: Fixes an issue where adding shipping to an order without selecting a shipping method prevented the order from being created/updated. [https://github.com/woocommerce/woocommerce-ios/pull/12870]
- [**] Orders: Multiple shipping lines can now be viewed, added, edited, or removed on orders; previously only the first shipping line on an order was supported. [https://github.com/woocommerce/woocommerce-ios/pull/12888]
- [internal] Orders: An empty order list screen after applying filters no longer affects Dashboard cards eligibility. [https://github.com/woocommerce/woocommerce-ios/pull/12873]

18.8
-----
- [*] Menu > Payments > Collect Payment: fix the the "card reader" & "Tap To Pay" payment methods where it was no-op before. [https://github.com/woocommerce/woocommerce-ios/pull/12801]
- [internal] Optimize API calls sent for Dashboard screen. [https://github.com/woocommerce/woocommerce-ios/pull/12775]
- [**] Adds edit support for the Min/Max Quantities extension in product details. [https://github.com/woocommerce/woocommerce-ios/pull/12758]

18.7
-----
- [*] Resolved an issue where the image on the tutorial of application password on the iPad login page was displayed too large, improving the login experience for iPad users. [https://github.com/woocommerce/woocommerce-ios/pull/12759]

18.7
-----

18.6
-----
- [*] Change text color in badge view in order products list to fix the dark mode readability. [https://github.com/woocommerce/woocommerce-ios/pull/12630]
- [*] Speculative fix for a crash when opening order notifications [https://github.com/woocommerce/woocommerce-ios/pull/12643]
- [internal] Show In-App feedback card in dashboard. [https://github.com/woocommerce/woocommerce-ios/pull/12636]
- [*] Shipping: A shipping method can now be selected when adding or editing shipping on an order. [https://github.com/woocommerce/woocommerce-ios/pull/12688]

18.5
-----
- [*] Barcode scanning: Fixed bug where variable parent products could be added to orders directly using the barcode scanner. [https://github.com/woocommerce/woocommerce-ios/pull/12576]

18.4.1
-----
- [***] The application crashes when the `Charts` library attempts to calculate stride values for the y-axis with negative numbers, typically occurring when the data contains negative revenue (refunds). The issue is traced to the `NumberBins.init(size:range:)` method within the library, causing a crash seconds after app launch when viewing stats in the new Dynamic Dashboard. [https://github.com/woocommerce/woocommerce-ios/pull/12672]

18.4
-----
- [*] Bug fix: tapping on the "Collect payment" quick action (long press on the app icon) or deeplink (http://woo.com/mobile/payments/collect-payment) now shows the order form instead of a blank view. [https://github.com/woocommerce/woocommerce-ios/pull/12559]
- [internal] Blaze: Change campaign image minimum expected dimensions. [https://github.com/woocommerce/woocommerce-ios/pull/12544]


18.3
-----
- [*] Fixed an issue where the "Reset Activity log" button did not clear the current day's log files, ensuring all logs are now properly reset when the button is pressed. [https://github.com/woocommerce/woocommerce-ios/pull/12479]

18.2
-----
- [*] Menu > Payments > Collect Payment: the simple payments flow has been migrated to order form with custom amount. [https://github.com/woocommerce/woocommerce-ios/pull/12455]
- [*] Login: Allow login using site credentials for Jetpack connected stores. [https://github.com/woocommerce/woocommerce-ios/pull/12429]
- [internal] Updated all `woo.com` URLs to use `woocommerce.com` domain. [https://github.com/woocommerce/woocommerce-ios/pull/12452]
- [*] Blaze: Validate that campaign image has minimum expected dimensions. [https://github.com/woocommerce/woocommerce-ios/pull/12470]

18.1
-----
- [**] Orders: now it's possible to swiftly delete orders right from the Order Detail page.
- [**] Stats: The Analytics Hub now includes analytics for Product Bundles and Gift Cards, when those extensions are active. [https://github.com/woocommerce/woocommerce-ios/pull/12425]
- [*] Login: Fix issues in Jetpack installation feature. [https://github.com/woocommerce/woocommerce-ios/pull/12426]
- [Internal] WooExpress: Site creation with WooExpress is now disabled. [https://github.com/woocommerce/woocommerce-ios/issues/12323]
- [*] Product Creation AI: Update prompt to fix error during product creation. [https://github.com/woocommerce/woocommerce-ios/pull/12457]
- [internal] Fix product package flow error by specifying json as response format. [https://github.com/woocommerce/woocommerce-ios/pull/12466]

18.0
-----
- [**] Hub Menu: A new Customers section shows a searchable list of customers with their details, including the option to contact a customer via email. [https://github.com/woocommerce/woocommerce-ios/pull/12349]
- [Internal] Update Woo Purple color palette [https://github.com/woocommerce/woocommerce-ios/pull/12330]
- [internal] The dependency setup in `AppDelegate`'s `application(_:willFinishLaunchingWithOptions:)` was updated as an attempted fix for one of the top crashes. [https://github.com/woocommerce/woocommerce-ios/pull/12268]
- [*] Order List: Speculative fix for a crash on the iPad when viewing orders [https://github.com/woocommerce/woocommerce-ios/pull/12369]

17.9
-----
- [***] Blaze: revamped the Blaze advertising flow with a native implementation to enhance user experience. This allows merchants to seamlessly create and manage their campaigns directly within the Woo mobile apps, without opening the flow in a webview. [https://github.com/woocommerce/woocommerce-ios/pull/12361]
- [**] Added 4 home screen quick actions: "New Order", "Orders", "Add a product", "Collect Payment" [https://github.com/woocommerce/woocommerce-ios/pull/12264/]
- [Internal] Payments: Updated StripeTerminal pod to 3.3.1 [https://github.com/woocommerce/woocommerce-ios/pull/12078]

17.8
-----

17.7
-----
- [***] [internal] Alamofire, which is the HTTP client library used in the app, has been updated to v5. [https://github.com/woocommerce/woocommerce-ios/pull/12125]
- [internal] Blaze: Update campaign status values to match v1.1 endpoint. [https://github.com/woocommerce/woocommerce-ios/pull/12207]
- [**] Orders: Merchants can filter orders by selecting a customer [https://github.com/woocommerce/woocommerce-ios/pull/12100]
- [**] Login: Adds a small tutorial before presenting the web view application password authentication screen. [https://github.com/woocommerce/woocommerce-ios/pull/12240]
- [**] Performance: Add a connectivity tool to diagnose possible network failures [https://github.com/woocommerce/woocommerce-ios/pull/12240]
- [internal] Performance: Retries orders timeout errors [https://github.com/woocommerce/woocommerce-ios/pull/12240]
- [**] My Store Analytics: Now a custom date range can be added for analyzing store performance in any arbitrary time ranges. [https://github.com/woocommerce/woocommerce-ios/pull/12243]
- [***] Orders: Side-by-side view for Order Creation or Editing on iPad and larger iPhones [https://github.com/woocommerce/woocommerce-ios/pull/12246]



17.6
-----
- Orders: Merchants can now contact their customers through WhatsApp and Telegram apps. [https://github.com/woocommerce/woocommerce-ios/pull/12099]
- [internal] Blaze: Use v1.1 endpoint to load campaigns list. [https://github.com/woocommerce/woocommerce-ios/pull/12127]
- Orders: Merchants can filter orders by selecting a product. [https://github.com/woocommerce/woocommerce-ios/pull/12129]
- [**] Products tab: split view is now supported in the products tab. [https://github.com/woocommerce/woocommerce-ios/pull/12158]
- [***] Stats: Merchants can now customize their analytics by enabling/disabling and reordering the cards in the Analytics Hub. [https://github.com/woocommerce/woocommerce-ios/pull/12156]


17.5
-----


17.4
-----
- [***] Dropped iOS 15 support. From now we support iOS 16 and later. [https://github.com/woocommerce/woocommerce-ios/pull/11965]

17.3
-----
- [***] Products: Cache product images to reduce network requests. [https://github.com/woocommerce/woocommerce-ios/pull/11902]
- [***] Stats: The Analytics Hub now includes links to the full analytics report for each supported analytics card (Revenue, Orders, Products). [https://github.com/woocommerce/woocommerce-ios/pull/11920]
- [**] Orders: Show the order attribution info in the order detail screen. [https://github.com/woocommerce/woocommerce-ios/pull/11963, https://github.com/woocommerce/woocommerce-ios/pull/11966]
- [**] Orders: Orders have an associated receipt now. Receipts can be printed, or shared via other apps installed on device. The feature will become available for merchants with WooCommerce version of 8.7.0+. [https://github.com/woocommerce/woocommerce-ios/pull/11956]
- [*] Products > product scanning: in wider devices, the product details after scanning a barcode does not show in split view with an empty secondary view anymore. Camera capture is also enabled when the app is in split mode with another app in iOS 16+ for supported devices. [https://github.com/woocommerce/woocommerce-ios/pull/11931]

17.2
-----
- [*] Added configureDefaultBackgroundConfiguration(), updateDefaultBackgroundConfiguration() and listSelectedBackground for default cell selected background color [https://github.com/woocommerce/woocommerce-ios/pull/11777]
- [*] Orders: the placeholder cells shown in the loading state have the animated redacted content again. [https://github.com/woocommerce/woocommerce-ios/pull/11842]
- [*] Fixed arrow directions for RTL locales. [https://github.com/woocommerce/woocommerce-ios/pull/11833]
- [*] Update Product Creation AI prompt to avoid unexpected response from AI. [https://github.com/woocommerce/woocommerce-ios/pull/11853]
- [*] Fixed incorrect site URL when creating Blaze campaigns after switching stores. [https://github.com/woocommerce/woocommerce-ios/pull/11872]
- [*] Orders in split view: when the store has no orders and then an order is created, the order list is now shown instead of the empty view. [https://github.com/woocommerce/woocommerce-ios/pull/11849]
- [*] Fixed a crash in product description. [https://github.com/woocommerce/woocommerce-ios/pull/11865]
- [*] Products: attempted fix of a crash when adding images [https://github.com/woocommerce/woocommerce-ios/pull/11843]

17.1
-----
- [*] Fixed issue loading system status report for sites using faulty themes. [https://github.com/woocommerce/woocommerce-ios/pull/11798]
- [*] Blaze: Hide the Blaze section on the Dashboard screen when logged in without WPCom. [https://github.com/woocommerce/woocommerce-ios/pull/11797]
- [*] Shipping labels: Show the purchase and print flows in modal screens [https://github.com/woocommerce/woocommerce-ios/pull/11815]
- [***] Orders: side-by-side view for Order List and Order Details on iPad (and large iPhones) [https://github.com/woocommerce/woocommerce-ios/pull/11818]

17.0
-----
- [*] Payments: cash payment is now in fullscreen and supports entering a different amount paid by the customer with an option to record it in an order note. The calculated change due amount is also shown. [https://github.com/woocommerce/woocommerce-ios/pull/11365]
- [internal] Analytics Hub: Sessions card (views and conversion rate) is now hidden for non-Jetpack stores, since they don't have those stats. [https://github.com/woocommerce/woocommerce-ios/pull/11694]
- [*] Analytics Hub: Sessions card now shows a prompt for admins to enable Jetpack Stats if the Jetpack module is disabled. [https://github.com/woocommerce/woocommerce-ios/pull/11708]
- [***] [internal] Refactor WP.com sign in API requests. [https://github.com/woocommerce/woocommerce-ios/pull/11734]

16.9
-----
- [*] Order Creation/Editing: removed ability to delete an order line using the `-` button on the stepper, to avoid accidental deletion. [https://github.com/woocommerce/woocommerce-ios/pull/11651]
- [internal] Product Creation AI: Change when and how many times we ask users to participate in survey. [https://github.com/woocommerce/woocommerce-ios/pull/11646]
- [*] Order creation: after selecting a registered customer, the customer is now linked to the order. [https://github.com/woocommerce/woocommerce-ios/pull/11645]

16.8
-----
- [**] Payments: merchants can collect payment directly from the order creation form [https://github.com/woocommerce/woocommerce-ios/pull/11490]
- [*] Payments: order totals are now shown in an expandable drawer, so they're accessible without scrolling [https://github.com/woocommerce/woocommerce-ios/pull/11503]
- [*] Store creation: Inform user once store ready if app killed while waiting for store to be ready. [https://github.com/woocommerce/woocommerce-ios/pull/11478]
- [*] Dashboard: Resolves a decoding error with certain payment gateway plugins that previously caused an error loading data in the dashboard. [https://github.com/woocommerce/woocommerce-ios/pull/11489]
- [*] Payments: Updated UI for Deposit Summary [https://github.com/woocommerce/woocommerce-ios/pull/11533]
- [**] Lightweight Storefront: Added option to select themes for WPCom store in both Settings and Store Creation flows. [https://github.com/woocommerce/woocommerce-ios/issues/11291]
- [*] Orders: order creation/paid/refund dates are now shown in the store time zone instead of the device time zone. [https://github.com/woocommerce/woocommerce-ios/pull/11539, https://github.com/woocommerce/woocommerce-ios/pull/11536]
- [*] Similar to orders above, the latest time range in analytics is now in the store time zone instead of the device time zone. [https://github.com/woocommerce/woocommerce-ios/pull/11479]
- [*] For JCP sites, Jetpack installation flow should now succeed without an error in the beginning. [https://github.com/woocommerce/woocommerce-ios/pull/11558]
- [*] Login: logging in to self-hosted sites without Jetpack connection (with application password) on multiple devices of the same device family (iPhone/iPad) is now supported. Previously, the previously logged in device becomes logged out after logging in to the same account/store on a different device of the same device family.   [https://github.com/woocommerce/woocommerce-ios/pull/11575]
- [*] Product bundles: bundle configuration form is now shown after scanning a bundle product with barcode in the order list or order form. [https://github.com/woocommerce/woocommerce-ios/pull/11610]
- [internal] Dashboard: The "Add products to sell" products onboarding banner is removed from the dashboard (replaced by Add Product task in store onboarding task list) [https://github.com/woocommerce/woocommerce-ios/pull/11596]

16.7
-----
- [*] Order editing: fixed bug preventing retry for errors when editing or creating an order [https://github.com/woocommerce/woocommerce-ios/pull/11391]
- [*] Payments: Tap to Pay trial payments are now automatically refunded [https://github.com/woocommerce/woocommerce-ios/pull/11395]
- [*] Product Creation AI: Show survey to collect user feedback. [https://github.com/woocommerce/woocommerce-ios/pull/11390]
- [*] Edit Products: category list is now searchable. [https://github.com/woocommerce/woocommerce-ios/pull/11380]
- [*] Show one time shipping setting status in product details screen. [https://github.com/woocommerce/woocommerce-ios/pull/11403]
- [*] Remove features and challenges questions from the store creation profiler flow. [https://github.com/woocommerce/woocommerce-ios/pull/11410]
- [*] Edit Products: make downloadable files more discoverable [https://github.com/woocommerce/woocommerce-ios/pull/11388]
- [**] [internal] A minor refactor in authentication flow, including but not limited to social sign-in and two factor authentication. [https://github.com/woocommerce/woocommerce-ios/pull/11402]
- [*] Login: after logging in from the `Create a New Store` CTA in the prologue screen, it should start the store creation flow. [https://github.com/woocommerce/woocommerce-ios/pull/11385]
- [**] Products: Merchants now can scan product barcodes directly from the Product list in order to update inventory [https://github.com/woocommerce/woocommerce-ios/pull/11457]

16.6
-----
- [**] Order form: quantity can now be typed in [https://github.com/woocommerce/woocommerce-ios/pull/11349]
- [*] Payments: Supress displaying an error when the card reader connection is manually cancelled [https://github.com/woocommerce/woocommerce-ios/pull/11230]
- [internal] Fix runtime warning when uploading media when built from Xcode 15 [https://github.com/woocommerce/woocommerce-ios/pull/11355]
- [*] Products: Downloadable products now accept local files of types other than images. [https://github.com/woocommerce/woocommerce-ios/pull/11353]
- [*] Products: Downloadable products now accept file types other than images from WordPress media library. [https://github.com/woocommerce/woocommerce-ios/pull/11356]
- [*] Payments menu: restored the ability to search for Payments in device Spotlight. [https://github.com/woocommerce/woocommerce-ios/pull/11343]
- [*] Payments menu: show the selected payment gateway when there's more than one to choose from [https://github.com/woocommerce/woocommerce-ios/pull/11345]
- [**] Fixed a crash that occurred when reordering product images during the image upload process. Now, users will not be able to reorder images until the upload is complete, providing a smoother and more stable experience. [https://github.com/woocommerce/woocommerce-ios/pull/11350]
- [internal] Process network response in background thread to avoid blocking main thread. [https://github.com/woocommerce/woocommerce-ios/pull/11381]
- [**] Attempted to fix a crash that has been occurring for some users during magic link login. [https://github.com/woocommerce/woocommerce-ios/pull/11373]
- [*] Fixed a crash due to using unavailable system image in devices below iOS 16.0. [https://github.com/woocommerce/woocommerce-ios/pull/11394]

16.5
-----
- [*] Payments: WooPayments merchants can swipe between currencies in the Deposit Summary on the Payments menu [https://github.com/woocommerce/woocommerce-ios/pull/11309]
- [**] Shipping Labels: Fixed issue presenting the printing view for customs forms. [https://github.com/woocommerce/woocommerce-ios/pull/11288]
- [*] Now, merchants can manage "One time shipping" setting for a subscription product. [https://github.com/woocommerce/woocommerce-ios/pull/11310]
- [**] My Store: The Blaze section is now dismissible. [https://github.com/woocommerce/woocommerce-ios/pull/11308]
- [internal] Product Subscriptions: Handle yearly Synchronise renewals case while enabling One time shipping setting. [https://github.com/woocommerce/woocommerce-ios/pull/11312]
- [internal] Order form: Updated design for product bundles and their bundled items in order creation/editing, to more clearly show the hierarchy and bundled item prices. [https://github.com/woocommerce/woocommerce-ios/pull/11321]
- [internal] Update Shimmer dependency to avoid high CPU and memory use crashing the app when built with Xcode 15 [https://github.com/woocommerce/woocommerce-ios/pull/11320]
- [internal] Fix issue with scrolling some views when built from Xcode 15 [https://github.com/woocommerce/woocommerce-ios/pull/11335]
- [*] Animate display of the onboarding notice in the payments menu [https://github.com/woocommerce/woocommerce-ios/pull/11339]

16.4
-----
- [internal] Adds `store_id` to track events. [https://github.com/woocommerce/woocommerce-ios/pull/11227]
- [Internal] Payments: Updated StripeTerminal pod to 3.1.0 [https://github.com/woocommerce/woocommerce-ios/pull/11080]
- [internal] Payments: Restored analytics for Payments Menu after SwiftUI rewrite [https://github.com/woocommerce/woocommerce-ios/pull/11262]
- [***] Merchants can now create or edit subscription products. [https://github.com/woocommerce/woocommerce-ios/issues/11183]
- [*] Order form: when adding/updating a bundle with an optional & non-selected variable item, any other bundled items should be added/updated properly. [https://github.com/woocommerce/woocommerce-ios/pull/11254]
- [internal] Order form: Fix a bug where the wrong product details appeared when adding a discount to a product in an order. [https://github.com/woocommerce/woocommerce-ios/pull/11280]
- [*] Now the Blaze section in the Dashboard (My store tab) is displayed under the Stats. Before, it was on top of the view. [https://github.com/woocommerce/woocommerce-ios/pull/11275]

16.3
-----
- [internal] Payments Menu: rewritten in SwiftUI [https://github.com/woocommerce/woocommerce-ios/pull/11169]
- [*] Orders: users can now calculate a custom amount based on the order total percentage. [https://github.com/woocommerce/woocommerce-ios/pull/11154]
- [*] Orders: users can now decide whether their custom amounts are taxable or not. [https://github.com/woocommerce/woocommerce-ios/pull/11156]
- [*] Order form: the merchant can now configure a bundle product (quantity and variation attributes of the bundled products). Testing plan: pe5pgL-3Ze-p2 [https://github.com/woocommerce/woocommerce-ios/pull/11186]
- [internal] Updated all `woocommerce.com` URLs to use `woo.com` domain [https://github.com/woocommerce/woocommerce-ios/pull/11182]

16.2
-----
- [**] Orders: order details show custom amounts on their own section. Other fields are re-designed towards a cleaner look. [https://github.com/woocommerce/woocommerce-ios/pull/11097]
- [*] Add support for Universal Links in the woo.com domain [https://github.com/woocommerce/woocommerce-ios/pull/11098]
- [*] Order form: when adding a product/variation by scanning a barcode, only the product/variation with the exact SKU should be added to the order. [https://github.com/woocommerce/woocommerce-ios/pull/11089]

16.1
-----
- [**] Orders: order creation sections are optimised for a simpler and more intuitive flow. [https://github.com/woocommerce/woocommerce-ios/pull/11042]
- [*] Payments: Fix Tap to Pay reconnection on foreground, to speed up TTP transactions. [https://github.com/woocommerce/woocommerce-ios/pull/11054]
- [*] Payments: Fix Tap to Pay reconnection on fresh launch, to speed up TTP transactions. [https://github.com/woocommerce/woocommerce-ios/pull/11056]
- [*] Orders: Fix a bug that shows the wrong customer screen during the order creation flow. [https://github.com/woocommerce/woocommerce-ios/pull/11053]
- [*] Orders: All order edit buttons render now with the pencil system image to make them consistent. [https://github.com/woocommerce/woocommerce-ios/pull/11048]

16.0
-----
- [*] Optimized Blaze experience in My store. Improved Blaze campaign creation and list screens. [https://github.com/woocommerce/woocommerce-ios/pull/10969, https://github.com/woocommerce/woocommerce-ios/pull/10959]
- [*] Orders: Fixed UI issue where an incorrect tooltip is displayed during Order Creation [https://github.com/woocommerce/woocommerce-ios/pull/10998]
- [*] Orders: Fixed UI issue showing incorrect discounted total product value in certain cases [https://github.com/woocommerce/woocommerce-ios/pull/11016]
- [*] Fix a crash on launch related to Core Data and Tracks [https://github.com/woocommerce/woocommerce-ios/pull/10994]
- [*] Login: Fixed issue checking site info for some users. [https://github.com/woocommerce/woocommerce-ios/pull/11006]
- [**] Orders: Users can now add custom amounts to orders. [https://github.com/woocommerce/woocommerce-ios/pull/11022]
- [*] Payments: hide the `Set up Tap to Pay` button in About Tap to Pay when set up is complete [https://github.com/woocommerce/woocommerce-ios/pull/11025]

15.9
-----
- [***] User can now use their stored passkeys to log in into WordPress.com [https://github.com/woocommerce/woocommerce-ios/pull/10904]
- [***] Payments: UK-based merchants can take payments using Tap to Pay on iPhone [https://github.com/woocommerce/woocommerce-ios/pull/10957]
- [*] App login links are now handled when the onboarding screen is shown. [https://github.com/woocommerce/woocommerce-ios/pull/10974]

15.8
-----
- [*] Users can now navigate to other orders without leaving the Order Detail screen. [https://github.com/woocommerce/woocommerce-ios/pull/10849]
- [*] The Set up Tap to Pay on iPhone row in the Payments menu now reflects when you've completed set up for the current device and store [https://github.com/woocommerce/woocommerce-ios/pull/10923]
- [*] The Set up Tap to Pay on iPhone Learn More button opens more details about Tap to Pay [https://github.com/woocommerce/woocommerce-ios/pull/10934]
- [internal] Use minimumAllowedChargeAmount, not 0.50, for the Try a Payment flow [https://github.com/woocommerce/woocommerce-ios/pull/10937]
- [*] Changes to the Payments menu to make it clearer [https://github.com/woocommerce/woocommerce-ios/pull/10936]
- [*] Order creation: We updated the UX by allowing direct product discounts to be added, and improved the Product Discount screen [https://github.com/woocommerce/woocommerce-ios/pull/10929]

15.7
-----
- [*] Generate new tags/categories while creating product using AI. [https://github.com/woocommerce/woocommerce-ios/pull/10864]
- [*] Fix: in order details where an order item is a variable product with attributes and has add-ons, the variation attributes are shown now. [https://github.com/woocommerce/woocommerce-ios/pull/10877]

15.6
-----
- [**] Taxes in orders: Users can now store the tax rate's location to add it automatically to a new order customer's address. [https://github.com/woocommerce/woocommerce-ios/pull/10802]
- [**] WPCOM stores and self-hosted stores with Jetpack AI plugin can now create products using AI. [https://github.com/woocommerce/woocommerce-ios/pull/10812]
- [*] Order form: the merchant can apply a gift card to an order. [https://github.com/woocommerce/woocommerce-ios/pull/10759]

15.5
-----
- [*] Store creation: Start store creation flow after a new WPCOM account sign up. [https://github.com/woocommerce/woocommerce-ios/pull/10729]
- [*] Different orders with the same gift card code applied should all show the gift card info in order details now. [https://github.com/woocommerce/woocommerce-ios/pull/10719]
- [*] Enabled product description and product sharing AI features for self-hosted sites with Jetpack AI plugin. [https://github.com/woocommerce/woocommerce-ios/pull/10747]
- [*] Order form: the applied gift cards are shown below the coupon section. [https://github.com/woocommerce/woocommerce-ios/pull/10743]

15.4
-----
- [*] Enable editing product details when tapping on order item on the order detail screen. [https://github.com/woocommerce/woocommerce-ios/pull/10632]
- [*] Taxes in orders: Add empty state design for the Tax Rate selector. [https://github.com/woocommerce/woocommerce-ios/pull/10665]
- [*] Added protection against accidental double-charging with In-Person Payments in poor network conditions [https://github.com/woocommerce/woocommerce-ios/pull/10647]
- [**] Improved retry handling for In-Person Payments that fail [https://github.com/woocommerce/woocommerce-ios/pull/10673]
- [*] See more of your order by long pressing an order push notification. [https://github.com/woocommerce/woocommerce-ios/pull/10658]
- [*] Order details: product add-ons for a line item are shown in separate lines for better readability. [https://github.com/woocommerce/woocommerce-ios/pull/10661]
- [**] Product categories now can be deleted as part of the product editing flow. [https://github.com/woocommerce/woocommerce-ios/pull/10643]
- [**] Product categories can now be updated as part of the product editing flow. [https://github.com/woocommerce/woocommerce-ios/pull/10648]

15.3
-----
- [internal] Add `site_url` to Tracks events [https://github.com/woocommerce/woocommerce-ios/pull/10610]
- [Internal] Some internal changes were made to the image upload feature to support image processing in the app, no app changes are expected. [https://github.com/woocommerce/woocommerce-ios/pull/10631]
- [**] Taxes in orders: Users can now select the tax rate's location to add it to the order customer's address. [https://github.com/woocommerce/woocommerce-ios/pull/10651]
- [*] Automatically show the media selector sheet on the product images screen when there are no pre-existing images. [https://github.com/woocommerce/woocommerce-ios/pull/10644]

15.2
-----
- [*] Fixed minor UI issues in the store creation profiler flow. [https://github.com/woocommerce/woocommerce-ios/pull/10555]
- [*] Updated priority, description and URL for payment onboarding task. [https://github.com/woocommerce/woocommerce-ios/pull/10572]
- [*] New setup instructions screen for WCPay store onboarding task. [https://github.com/woocommerce/woocommerce-ios/pull/10579]
- [*] Show celebration view after successful WCPay setup. [https://github.com/woocommerce/woocommerce-ios/pull/10594]
- [**] Taxes in orders: Users can now see the order tax rates, get more information about them, and navigate to wp-admin to change them. [https://github.com/woocommerce/woocommerce-ios/pull/10569]


15.1
-----
- [*] What's New announcements support dark mode properly [https://github.com/woocommerce/woocommerce-ios/pull/10540]
- [*] Updated UI and copy on prologue and free trial summary screens. [https://github.com/woocommerce/woocommerce-ios/pull/10539]

15.0
-----
- [*] The store name can now be updated from the Settings screen. [https://github.com/woocommerce/woocommerce-ios/pull/10485]
- [**] The store creation flow has been optimized to start store creation immediately and show profiler questions afterward. [https://github.com/woocommerce/woocommerce-ios/pull/10473, https://github.com/woocommerce/woocommerce-ios/pull/10466]
- [*] Settings: Close Account option is moved to a new section Account Settings and is now available for all WPCom users. [https://github.com/woocommerce/woocommerce-ios/pull/10502]

14.9
-----
- [*] Only show Blaze banner on the My Store and Product List screens if the store has no existing orders. [https://github.com/woocommerce/woocommerce-ios/pull/10438]
- [**] Order creation: We improved the way the merchants can request, search and select a customer when creating an order. [https://github.com/woocommerce/woocommerce-ios/pull/10456]


14.8
-----
- [Internal] Native store creation flow with free trial is enabled by default - all code for the old flows have been removed. [https://github.com/woocommerce/woocommerce-ios/pull/10362]
- [*] Store creation: Improvements to the Upgrades screen accessibility [https://github.com/woocommerce/woocommerce-ios/pull/10363]
- [*] Stores with expired WooExpress plans can now be upgraded within the app (if eligible for IAP) via a new banner. [https://github.com/woocommerce/woocommerce-ios/pull/10369]
- [*] The expired site plan should navigate to IAP for sites with expired WooExpress plans (if eligible for IAP). [https://github.com/woocommerce/woocommerce-ios/pull/10384]
- [Internal] New default property `plan` is tracked in every event for logged-in users. [https://github.com/woocommerce/woocommerce-ios/pull/10356]
- [Internal] Google sign in now defaults to bypassing the Google SDK [https://github.com/woocommerce/woocommerce-ios/pull/10341]
- [*] Product list filter (Products tab and order creation > add products > filter): product types from extensions supported in the app are now available for product filtering - subscription, variable subscription, bundle, and composite. [https://github.com/woocommerce/woocommerce-ios/pull/10382]
 
14.7
-----
- [*] Local notifications: Add a reminder to purchase a plan is scheduled 6hr after a free trial subscription. [https://github.com/woocommerce/woocommerce-ios/pull/10268]
- [Internal] Shipment tracking is only enabled and synced when the order has non-virtual products.  [https://github.com/woocommerce/woocommerce-ios/pull/10288]
- [Internal] New default property `was_ecommerce_trial` is tracked in every event for logged-in users. [https://github.com/woocommerce/woocommerce-ios/pull/10343]
- [*] Photo -> Product: Reset details from previous image when new image is selected. [https://github.com/woocommerce/woocommerce-ios/pull/10297]
- [**] You can now see your shipping zone list from Settings. [https://github.com/woocommerce/woocommerce-ios/pull/10258]
- [*] Order list: Suggest testing orders for stores without any orders. [https://github.com/woocommerce/woocommerce-ios/pull/10346]
- [*] Local notifications: Show free trial survey after 24h since subscription. [https://github.com/woocommerce/woocommerce-ios/pull/10324, https://github.com/woocommerce/woocommerce-ios/pull/10328]
- [*] Local notifications: Add a reminder after 3 days if answered "Still Exploring" in Free trial survey. [https://github.com/woocommerce/woocommerce-ios/pull/10331]
- [*] Product description AI: the AI sheet has been improved with the product name field made more prominent. [https://github.com/woocommerce/woocommerce-ios/pull/10333]
- [**] Store creation: US users can upgrade to a choice of plans for their store via In-App Purchase [https://github.com/woocommerce/woocommerce-ios/pull/10340]

14.6
-----
- [Internal] Switched AI endpoint to be able to track and measure costs. [https://github.com/woocommerce/woocommerce-ios/pull/10218]
- [Internal] Media picker flow was refactored to support interactive dismissal for device photo picker and WordPress media picker sources. Affected flows: product form > images, and virtual product form > downloadable files. [https://github.com/woocommerce/woocommerce-ios/pull/10236]
- [Internal] Errors: Improved error message when orders, products, or reviews can't be loaded due to a parsing (decoding) error. [https://github.com/woocommerce/woocommerce-ios/pull/10252, https://github.com/woocommerce/woocommerce-ios/pull/10260]
- [*] Orders with Coupons: Users can now select a coupon from a list when adding it to an order. [https://github.com/woocommerce/woocommerce-ios/pull/10255]
- [Internal] Orders: Improved error message when orders can't be loaded due to a parsing (decoding) error. [https://github.com/woocommerce/woocommerce-ios/pull/10252]
- [**] Product discounts: Users can now add discounts to products when creating an order. [https://github.com/woocommerce/woocommerce-ios/pull/10244]
- [*] We've resolved an issue that was causing the app to crash when trying to dismiss certain screens (bottom sheets). [https://github.com/woocommerce/woocommerce-ios/pull/10254]
- [Internal] Fixed a bug preventing the "We couldn't load your data" error banner from appearing on the My store dashboard. [https://github.com/woocommerce/woocommerce-ios/pull/10262]
- [Internal] Errors: Improved error message and troubleshooting guide when the Jetpack connection is broken. [https://github.com/woocommerce/woocommerce-ios/pull/10275]
- [Internal] A new way to create a product from an image using AI is being A/B tested. [https://github.com/woocommerce/woocommerce-ios/pull/10253]

14.5
-----
- [*] Product details: The share button is displayed with text instead of icon for better discoverability. [https://github.com/woocommerce/woocommerce-ios/pull/10216]
- [*] Resolved an issue where users were unable to add a new note to an order. Previously, upon opening an order detail and selecting the "Add a new note" option, the text field was non-selectable, preventing users from writing down the note. This issue has now been addressed and users should be able to add notes to their orders without any issues. [https://github.com/woocommerce/woocommerce-ios/pull/10222]
- [*] Store creation: Update the timeout view with the option to retry the site check. [https://github.com/woocommerce/woocommerce-ios/pull/10221]
- [*] Fixed issue showing the expired alert for sites that got reverted to simple sites after their plan expired. [https://github.com/woocommerce/woocommerce-ios/pull/10228]

14.4
-----
- [*] Blaze: New banner on the My Store and Products screens for admins of eligible stores. [https://github.com/woocommerce/woocommerce-ios/pull/10135, https://github.com/woocommerce/woocommerce-ios/pull/10160, https://github.com/woocommerce/woocommerce-ios/pull/10172]
- [*] Shipping Labels: Fixed a bug preventing label printing in orders viewed from search [https://github.com/woocommerce/woocommerce-ios/pull/10161]
- [*] Blaze: Disable the entry point in the product creation form. [https://github.com/woocommerce/woocommerce-ios/pull/10173]
- [*] Product description and sharing message AI: Fixed incorrect language issue by using a separate prompt for identifying language. [https://github.com/woocommerce/woocommerce-ios/pull/10169, https://github.com/woocommerce/woocommerce-ios/pull/10177, https://github.com/woocommerce/woocommerce-ios/pull/10179]

14.3
-----
- [*] SKU Scanner: Add the SKU to the error message after a failure. [https://github.com/woocommerce/woocommerce-ios/pull/10085]
- [*] Add URL route handler to open the `My Store` tab when a deeplink to `/mobile` is opened, instead of bouncing back to Safari [https://github.com/woocommerce/woocommerce-ios/pull/10077]
- [Internal] Performance: Replaces the endpoint used to load Top Performers on the My Store tab, for faster loading. [https://github.com/woocommerce/woocommerce-ios/pull/10113]
- [*] A feedback banner is added for product description AI and product sharing AI sheets. [https://github.com/woocommerce/woocommerce-ios/pull/10102]
- [*] Product creation: the product type row is now editable when creating a product. [https://github.com/woocommerce/woocommerce-ios/pull/10087]
- [***] Store creation: US users can upgrade Woo Express free trial stores via In-App Purchase [https://github.com/woocommerce/woocommerce-ios/pull/10123]
- [*] Orders: Users can can now add multiple coupons to orders (not only one) [https://github.com/woocommerce/woocommerce-ios/pull/10126]
- [*] Free trial: Local notification after 24 hours since Free trial subscription time to remind to purchase plan. [https://github.com/woocommerce/woocommerce-ios/pull/10133, https://github.com/woocommerce/woocommerce-ios/pull/10130]
- [**] Product description AI: an announcement modal is shown for WPCOM stores about the feature, and a new CTA "Write with AI" is more discoverable in the product form with a tooltip. [https://github.com/woocommerce/woocommerce-ios/pull/10142]

14.2
-----
- [Internal] Blaze status check was updated to save an API request. The Blaze eligibility for each site should remain the same. [https://github.com/woocommerce/woocommerce-ios/pull/10020]
- [*] Fixed the unusable state of the app when the default store runs on an expired free trial plan. [https://github.com/woocommerce/woocommerce-ios/pull/10059]
- [Internal] Performance: When loading the refunds on an order (e.g. in order details), we now only request them from remote if they are not already in local storage. [https://github.com/woocommerce/woocommerce-ios/pull/10039]
- [*] Orders: Users can can now add coupons to orders [https://github.com/woocommerce/woocommerce-ios/pull/10035]
- [*] Coupons: The Coupons Management feature is fully released and not in Beta anymore [https://github.com/woocommerce/woocommerce-ios/pull/10032]
- [*] Store creation: the progress view copy was updated to inform the merchants that it can take a few minutes for the store to be ready. The progress view is now only shown after necessary requests are made before the app is likely backgrounded. The error handling is also polished.  [https://github.com/woocommerce/woocommerce-ios/pull/10047, https://github.com/woocommerce/woocommerce-ios/pull/10069]
- [Internal] Performance: When loading a single order (e.g. in order details), we now load the order from storage unless it has been modified remotely. [https://github.com/woocommerce/woocommerce-ios/pull/10036]
- [Internal] Performance: When the Orders tab is opened, we now only sync orders that have been created or modified since the last successful sync. [https://github.com/woocommerce/woocommerce-ios/pull/10065]
- [Internal] App size: Replaced 30MB PDFs on Store Creation waiting screen with ~400KB PNGs - to assess impact on app bundle size. [https://github.com/woocommerce/woocommerce-ios/pull/10067]

14.1
-----
- [*] Plans: Expired or cancelled plans are now shown more reliably [https://github.com/woocommerce/woocommerce-ios/pull/9924]
- [*] Product Sharing: AI-generated messages are now available. [https://github.com/woocommerce/woocommerce-ios/pull/9976]
- [***] Orders: Users can add products to orders by scanning their sku barcode or QR-code [https://github.com/woocommerce/woocommerce-ios/pull/9972]
- [Internal] Store creation: a workaround was previously implemented that can result in an inaccurate app experience like when the free trial banner is not shown immediately after store creation due to out-of-sync site properties. Now that the API issue is fixed, the app now waits for the site for a bit longer but ensures all necessary properties are synced. [https://github.com/woocommerce/woocommerce-ios/pull/9957]
- [Internal] Product details AI: Updated prompts to identify the language in provided text to use in responses for product description and sharing. [https://github.com/woocommerce/woocommerce-ios/pull/9961]
- [*] Blaze: products can now be promoted in WordPress.com and Tumblr from the app if the site/product is eligible. Two entry points: 1) Menu tab > General, 2) Product form > more menu. [https://github.com/woocommerce/woocommerce-ios/pull/9906]

14.0
-----
- [*] Payments: Remove the upsell-card-readers banner from the Payment Methods Screen [https://github.com/woocommerce/woocommerce-ios/pull/9869]


13.9
-----
- [*] Orders: Allow alternative types for the `taxID` in `ShippingLineTax` or `sku` in `OrderItem`, as some third-party plugins alter the type in the API. This helps with the order list not loading due to order decoding errors. [https://github.com/woocommerce/woocommerce-ios/pull/9844]
- [*] Payments: Location permissions request is not shown to TTP users who grant "Allow once" permission on first foregrounding the app any more [https://github.com/woocommerce/woocommerce-ios/pull/9821]
- [*] Products: Allow alternative types for `stockQuantity` in `Product` and `ProductVariation`, as some third-party plugins alter the type in the API. This helps with the product list not loading due to product decoding errors. [https://github.com/woocommerce/woocommerce-ios/pull/9850]
- [*] Products: Allow alternative types for the `backordersAllowed` and `onSale` in `Product` and `ProductVariation`, as some third-party plugins alter the types in the API. This helps with the product list not loading due to product decoding errors. [https://github.com/woocommerce/woocommerce-ios/pull/9849]
- [*] Products: Allow alternative types for the `sku` and `weight` in `ProductVariation`, as some third-party plugins alter the types in the API. This helps with the product variation list not loading due to product variation decoding errors. [https://github.com/woocommerce/woocommerce-ios/pull/9847]
- [*] Products: Allow alternative types for the `sku` and `weight` in `Product`, the dimensions in `ProductDimensions`, and the `downloadID` in `ProductDownload`, as some third-party plugins alter the types in the API. This helps with the product list not loading due to product decoding errors. [https://github.com/woocommerce/woocommerce-ios/pull/9846]
- [*] Products: Add support for parsing variation objects for the `variations` field in `Product`, as some third-party plugins alter the type for this field in the API. This allows the variations to be loaded for variable products if those third-party plugins are active. [https://github.com/woocommerce/woocommerce-ios/pull/9857]

13.8
-----
- [Internal] Orders: Bundled products (within a product bundle) are now indented, to show their relationship to the parent bundle. [https://github.com/woocommerce/woocommerce-ios/pull/9778]
- [Internal] Orders: Composite components (within a composite product) are now indented, to show their relationship to the parent composite product. [https://github.com/woocommerce/woocommerce-ios/pull/9780]
- [*] Add Products: A new view is display to celebrate when the first product is created in a store. [https://github.com/woocommerce/woocommerce-ios/pull/9790]
- [*] Product List: Added swipe-to-share gesture on product rows. [https://github.com/woocommerce/woocommerce-ios/pull/9799]
- [*] Product form: a share action is shown in the navigation bar if the product can be shared and no more than one action is displayed, in addition to the more menu > Share. [https://github.com/woocommerce/woocommerce-ios/pull/9789]
- [*] Payments: show badges leading to Set up Tap to Pay on iPhone for eligible stores and devices [https://github.com/woocommerce/woocommerce-ios/pull/9812]
- [*] Orders: Fixes a bug where the Orders list would not load if an order had a non-integer gift card amount applied to the order (with the Gift Cards extension). [https://github.com/woocommerce/woocommerce-ios/pull/9795]

- [*] My Store: A new button to share the current store is added on the top right of the screen. [https://github.com/woocommerce/woocommerce-ios/pull/9796]
- [*] Mobile Payments: The screen brightness is increased when showing the Scan to Pay view so the QR code can be scanned more easily [https://github.com/woocommerce/woocommerce-ios/pull/9807]
- [*] Mobile Payments: The Woo logo is added to the QR code on the Scan to Pay screen [https://github.com/woocommerce/woocommerce-ios/pull/9823]
- [*] Allow EU merchants to have better control of their privacy choices. A privacy choices banner will be shown the next time they open the app. [https://github.com/woocommerce/woocommerce-ios/pull/9825]

13.7
-----
- [Internal] Adds guidance for new Customs rule when shipping to some EU countries. [https://github.com/woocommerce/woocommerce-ios/pull/9715]
- [*] JITMs: Added modal-style Just in Time Message support on the dashboard [https://github.com/woocommerce/woocommerce-ios/pull/9694]
- [**] Order Creation: Products can be searched by SKU when adding products to an order. [https://github.com/woocommerce/woocommerce-ios/pull/9711]
- [*] Orders: Fixes order details so separate order items are not combined just because they are the same product or variation. [https://github.com/woocommerce/woocommerce-ios/pull/9710]
- [Internal] Store creation: starting May 4, store creation used to time out while waiting for the site to be ready (become a Jetpack/Woo site). A workaround was implemented to wait for the site differently. [https://github.com/woocommerce/woocommerce-ios/pull/9767]
- [**] Mobile Payments: Tap to Pay is initialised on launch or foreground, to speed up payments [https://github.com/woocommerce/woocommerce-ios/pull/9750]
- [*] Store Creation: Local notifications are used to support users during the store creation process. [https://github.com/woocommerce/woocommerce-ios/pull/9717, https://github.com/woocommerce/woocommerce-ios/pull/9719, https://github.com/woocommerce/woocommerce-ios/pull/9749]
- [**] Mobile Payments: Merchants can now collect in-person payments by showing a QR code to their customers. [https://github.com/woocommerce/woocommerce-ios/pull/9762]
- [Internal] Orders: Bundled products (within a product bundle) are now indented, to show their relationship to the parent bundle. [https://github.com/woocommerce/woocommerce-ios/pull/9778]

13.6
-----
- [*] Remove login error local notifications that used to be scheduled 24 hours from certain login errors. [https://github.com/woocommerce/woocommerce-ios/pull/9666]
- [*] JITMs: Added customization to Just in Time Message banner background and badges [https://github.com/woocommerce/woocommerce-ios/pull/9633]
- [*] Product form > description editor: fix the extra bottom inset after hiding the keyboard either manually (available on a tablet) or applying an AI-generated product description. [https://github.com/woocommerce/woocommerce-ios/pull/9638]
- [*] Products: Fixes stock statuses for Product Bundles so that backordered bundles and bundle stock quantities are displayed as expected. [https://github.com/woocommerce/woocommerce-ios/pull/9681]

13.5
-----
- [*] Settings > Domains: Premium domains are now supported, the domain suggestions now match the results on web and Android. It's more noticeable for stores with a domain credit, where not all domains are free for the first year anymore. [https://github.com/woocommerce/woocommerce-ios/pull/9607]
- [*] Product form > Inventory: the SKU scanner is enabled for all users, where it used to be behind a feature switch in Settings > Experimental Features. [https://github.com/woocommerce/woocommerce-ios/pull/9631]
[Internal] Products: Simplify Product Editing experiment is removed; there should be no changes to the existing product creation/editing behavior. [https://github.com/woocommerce/woocommerce-ios/pull/9602]
- [*] Payments: Products are removed directly from an order when its count is below one, instead of opening an extra screen to remove it. [https://github.com/woocommerce/woocommerce-ios/pull/9624]
- [*] Orders: Parses HTML-encoded characters and removes extraneous, non-attribute meta data from the list of attributes for an item in an order. [https://github.com/woocommerce/woocommerce-ios/pull/9603]
- [*] Products: Adds the component descriptions to the list of components in a composite product (using the Composite Products extension). [https://github.com/woocommerce/woocommerce-ios/pull/9634]
- [*] Products: Adds the product SKU to the bundled products list in product details, for Bundle products (using the Product Bundles extension). [https://github.com/woocommerce/woocommerce-ios/pull/9626]
- [*] Product form > description editor AI for WPCOM stores: the prompt was updated so that the generated description is shorter. [https://github.com/woocommerce/woocommerce-ios/pull/9637]

13.4
-----
- [*] Payments: Popular and last sold products are displayed on top of the products selection screen when creating or editing an order. [https://github.com/woocommerce/woocommerce-ios/pull/9539]

- [Internal] Payments: Update StripeTerminal pod to 2.19.1 [https://github.com/woocommerce/woocommerce-ios/pull/9537]
- [**] Adds read-only support for the Gift Cards extension in order details. [https://github.com/woocommerce/woocommerce-ios/pull/9558]
- [**] Adds read-only support for the Subscriptions extension in order and product details. [https://github.com/woocommerce/woocommerce-ios/pull/9541]
- [*] Product form > description editor: a magic wand button is added to the keyboard toolbar to auto-generate a product description using Jetpack AI for WPCOM stores. [https://github.com/woocommerce/woocommerce-ios/pull/9577]
- [Internal] Payments: Upate Tap to Pay connection flow strings to avoid mentioning "reader" [https://github.com/woocommerce/woocommerce-ios/pull/9563]
- [*] Store onboarding: Now the onboarding task list can be shown/hidden from settings and also from the dashboard. [https://github.com/woocommerce/woocommerce-ios/pull/9572, https://github.com/woocommerce/woocommerce-ios/pull/9573]
- [**] Adds read-only support for the Min/Max Quantities extension in product details. [https://github.com/woocommerce/woocommerce-ios/pull/9585]

13.3
-----
- [***] Payments: UK-based stores merchants can take In-Person Payments. [https://github.com/woocommerce/woocommerce-ios/pull/9496]
- [*] Store creation free trial flow now includes 3 profiler questions again with updated options: store category, selling status, and store country. [https://github.com/woocommerce/woocommerce-ios/pull/9513]
- [*] Shipping Labels: Origin address's phone number is now saved locally and pre-populated in the creation form. [https://github.com/woocommerce/woocommerce-ios/pull/9520]
- [Internal] Almost all mappers have been updated to only decode without the data envelope if it's not available. Please do a smoke test to ensure that all features still work as before. [https://github.com/woocommerce/woocommerce-ios/pull/9510]
- [Internal] Store onboarding: Mark "Launch your store" task as complete if the store is already public. This is a workaround for a backend issue which marks "Launch your store" task incomplete for already live stores. [https://github.com/woocommerce/woocommerce-ios/pull/9507]
- [*] Payments: Added Universal Link support for Set up Tap to Pay on iPhone, and to open Universal Links from Just in Time Messages, to more easily navigate to app features. [https://github.com/woocommerce/woocommerce-ios/pull/9518]
- [*] Login: Potentially fixed the crash on the onboarding screen. [https://github.com/woocommerce/woocommerce-ios/pull/9523]

13.2
-----
- [Internal] Store creation: New loading screen added for create store flow. [https://github.com/woocommerce/woocommerce-ios/pull/9383]
- [*] Payments: Add account type field to receipts [https://github.com/woocommerce/woocommerce-ios/pull/9416]
- [*] Products can now be filtered within Order creation [https://github.com/woocommerce/woocommerce-ios/pull/9258]
- [*] Products: Adds read-only support for the Composite Products extension in the Products list, including a list of components in product details. [https://github.com/woocommerce/woocommerce-ios/pull/9455]


13.1
-----
- [internal] Users can now create a Free Trial store from the app from the Get Started section of the app prologue. [https://github.com/woocommerce/woocommerce-ios/pull/9396]
- [**] Adds support for Product Multi-selection when creating and/or editing Orders. [https://github.com/woocommerce/woocommerce-ios/issues/8888]
- [**] Users can now install Jetpack for their non-Jetpack sites after logging in with application passwords. [https://github.com/woocommerce/woocommerce-ios/pull/9354]
- [*] Payments: We show a Tap to Pay on iPhone feedback survey button in the Payments menu after the first Tap to Pay on iPhone payment is taken [https://github.com/woocommerce/woocommerce-ios/pull/9366]
- [Internal] Added SiteID to some IPP tracks events [https://github.com/woocommerce/woocommerce-ios/pull/9572,]

13.0
-----
- [*] Adds a banner in "Launch store" task screen to upgrade from free trial plan. [https://github.com/woocommerce/woocommerce-ios/pull/9323]
- [*] Fix: Description, sale price, and image will be copied over to the new product variations when duplicating a variable product. [https://github.com/woocommerce/woocommerce-ios/pull/9322]


12.9
-----
- [**] Dashboard: an onboarding card is shown for sites with the following tasks if any is incomplete: "tell us more about your store" (store location) that opens a webview, "add your first product" that starts the product creation flow, "launch your store" that publishes the store, "customize your domain" that starts the domain purchase flow, and "get paid" that opens a webview. A subset of the tasks may be shown to self-hosted sites and WPCOM sites on a free trial. [https://github.com/woocommerce/woocommerce-ios/pull/9285]
- [*] Jetpack benefit banner and modal is now available on the dashboard screen after logging in with site credentials. [https://github.com/woocommerce/woocommerce-ios/pull/9232]
- [*] Payments: Local search is added to the products selection screen in the order creation flow to speed the process. [https://github.com/woocommerce/woocommerce-ios/pull/9178]
- [*] Fix: Prevent product variations not loading due to an encoding error for `permalink`, which was altered by a plugin. [https://github.com/woocommerce/woocommerce-ios/pull/9233]
- [*] Login: Users can now log in to self-hosted sites without Jetpack by approving application password authorization to their sites. [https://github.com/woocommerce/woocommerce-ios/pull/9260]
- [*] Payments: Tap to Pay on iPhone can now be selected from the Payment Methods screen [https://github.com/woocommerce/woocommerce-ios/pull/9242]
- [**] Payments: Set up Tap to Pay on iPhone flow added to the Payments Menu. Use it to configure the reader, and try a payment, before collecting a card payment with a customer. [https://github.com/woocommerce/woocommerce-ios/pull/9280]

12.8
-----
- [*] Shortcuts: We can now trigger the order creation and payment collection flows from the iOS Shortcuts app. [https://github.com/woocommerce/woocommerce-ios/pull/9103]
- [Internal] Dashboard: the UI layer had a major refactoring to allow scrolling for content more than stats for the onboarding project. The main design change is on the refresh control, where it was moved from each stats tab to below the navigation bar. Other design changes are not expected. [https://github.com/woocommerce/woocommerce-ios/pull/9031]
- [**] Products: Adds read-only support for the Product Bundles extension, including a list of bundled products and stock status for product bundles. [https://github.com/woocommerce/woocommerce-ios/pull/9177]
- [Internal] Mobile Payments: Updated StripeTerminal to 2.18 [https://github.com/woocommerce/woocommerce-ios/pull/9118]

12.7
-----
- [Internal] Shipping Label: add condition checks before showing contact options [https://github.com/woocommerce/woocommerce-ios/pull/8982]
- [*] Main screens are now accessible through the Home Screen Spotlight Search [https://github.com/woocommerce/woocommerce-ios/pull/9082]
- [*] Stats: Fixed a crash when order stats use a date and time matching the start of Daylight Saving Time. [https://github.com/woocommerce/woocommerce-ios/pull/9083]
- [*] Fix: Dismiss Take Payment popup after sharing the payment link to another app. [https://github.com/woocommerce/woocommerce-ios/pull/9042]
- [*] Site credential login: Catch invalid cookie nonce [https://github.com/woocommerce/woocommerce-ios/pull/9102]
- [*] Better error messages for site credential login failures [https://github.com/woocommerce/woocommerce-ios/pull/9125]
- [Internal] New Zendesk tag for site credential login errors [https://github.com/woocommerce/woocommerce-ios/pull/9150]

12.6
-----
- [*] Fix: When a product's details can be edited, they display a disclosure indicator (chevron). [https://github.com/woocommerce/woocommerce-ios/pull/8980]
- [*] Payments: fixed a bug where enabled rows in the Payments Menu were sometimes incorrectly shown as disabled [https://github.com/woocommerce/woocommerce-ios/pull/8983]
- [Internal] Mobile Payments: fixed logic on display of IPP feedback banner on Order List [https://github.com/woocommerce/woocommerce-ios/pull/8994]
- [**] Support: Merchants can now contact support with a new and refined experience. [https://github.com/woocommerce/woocommerce-ios/pull/9006/files]
- [***] Mobile Payments: Tap to Pay on iPhone enabled for all US merchants [https://github.com/woocommerce/woocommerce-ios/pull/9023]

12.5
-----
- [Internal] Dashboard: the stats implementation had a major update to replace a third-party library in order to support the upcoming store onboarding card. Minimal design changes are expected, and horizontal scrolling between different time range tabs is not available anymore. [https://github.com/woocommerce/woocommerce-ios/pull/8942]

12.4
-----
- [**] Menu > Settings: adds a `Domains` row for WPCOM sites to see their site domains, add a new domain, or redeems a domain credit if available. [https://github.com/woocommerce/woocommerce-ios/pull/8870]
- [Internal] Prologue screen now has only the entry point to site address login flow, and application password authentication is used for sites without Jetpack. [https://github.com/woocommerce/woocommerce-ios/pull/8846]
- [Internal] A new tag has been added for Zendesk for users authenticated with application password. [https://github.com/woocommerce/woocommerce-ios/pull/8850]
- [Internal] Failures in the logged-out state are now tracked with anonymous ID. [https://github.com/woocommerce/woocommerce-ios/pull/8861]
- [*] Fix: Fixed a crash when switching away from the Products tab. [https://github.com/woocommerce/woocommerce-ios/pull/8874]

12.3
-----
- [Internal] We have updated the Zendesk SDK to version 6.0 [https://github.com/woocommerce/woocommerce-ios/pull/8828]
- [Internal] Tap to Pay on iPhone made publicly available via an Experimental Feature toggle [https://github.com/woocommerce/woocommerce-ios/pull/8814]

12.2
-----
- [*] Fix: Adding a new attribute will auto-capitalize the first letter for each word in the attribute name. [https://github.com/woocommerce/woocommerce-ios/pull/8772]
- [internal] Logging: Improvements on logging potential errors when loading Order Details [https://github.com/woocommerce/woocommerce-ios/pull/8781]
- [Internal] Now we track the specific error code when a networking-related operation fails [https://github.com/woocommerce/woocommerce-ios/issues/8527]

12.1
-----
- [*] Adds an In-Person Payments survey banner on top of the Orders view [https://github.com/woocommerce/woocommerce-ios/issues/8530]
- [*] Fix: Allow product's `purchasable` to be a number as some third-party plugins could alter the type in the API. This could help with the Products tab not loading due to product decoding errors. [https://github.com/woocommerce/woocommerce-ios/pull/8718]
- [***] [Internal] Start the AB test for allowing login to the app using site credentials [https://github.com/woocommerce/woocommerce-ios/pull/8744]

12.0
-----
- [**] Adds a feature of bulk updating products from the product's list. [https://github.com/woocommerce/woocommerce-ios/pull/8704]
- [internal] Store creation flow now includes 3 profiler questions: store category, selling status, and store country. [https://github.com/woocommerce/woocommerce-ios/pull/8667]

11.9
-----
- [**] Now you can generate all possible variations for a product's attributes [https://github.com/woocommerce/woocommerce-ios/pull/8619]
- [*] Mobile payments: fixed card reader manuals links. [https://github.com/woocommerce/woocommerce-ios/pull/8628]

11.8
-----
- [*] Design refresh: Buttons, links, and other calls to action are now purple instead of pink. [https://github.com/woocommerce/woocommerce-ios/pull/8451]
- [internal] Design: Updated capitalization for various pages, links, and buttons to match new design guidelines. [https://github.com/woocommerce/woocommerce-ios/pull/8455]
- [internal] Remove A/B testing and release native Jetpack installation flow for all users. [https://github.com/woocommerce/woocommerce-ios/pull/8533]

11.7
-----
- [**] Analytics Hub: Now you can select custom date ranges. [https://github.com/woocommerce/woocommerce-ios/pull/8414]
- [**] Analytics Hub: Now you can see Views and Conversion Rate analytics in the new Sessions card. [https://github.com/woocommerce/woocommerce-ios/pull/8428]
- [*] My Store: We fixed an issue with Visitors and Conversion stats where sometimes visitors could be counted more than once in the selected period. [https://github.com/woocommerce/woocommerce-ios/pull/8427]


11.6
-----
- [***] We added a new Analytics Hub inside the My Store area of the app. Simply click on the See More button under the store stats to check more detailed information on Revenue, Orders and Products. [https://github.com/woocommerce/woocommerce-ios/pull/8356]
- [*] In-Person Payments: fixed timing issues in payments flow, which caused "Remove card" to be shown for too long [https://github.com/woocommerce/woocommerce-ios/pull/8351]

11.5
-----
- [*] Account deletion is now supported for all users in settings or in the empty stores screen (in the ellipsis menu). [https://github.com/woocommerce/woocommerce-ios/pull/8179, https://github.com/woocommerce/woocommerce-ios/pull/8272]
- [*] In-Person Payments: We removed any references to Simple Payments from Orders, and the red badge from the Menu tab and Menu Payments icon announcing the new Payments section. [https://github.com/woocommerce/woocommerce-ios/pull/8183]
- [internal] Store creation flow was improved with native implementation. It is available from the login prologue (`Get Started` CTA), login email error screen, and store picker (`Add a store` CTA from the empty stores screen or at the bottom of the store list). [Example testing steps in https://github.com/woocommerce/woocommerce-ios/pull/8251]
- [internal] New stores have two new Products onboarding features: A banner with an `Add a Product` CTA on the My Store screen, and the option to add new products using templates. [https://github.com/woocommerce/woocommerce-ios/pull/8294]

11.4
-----
- [*] Add System Status Report to ZenDesk support requests. [https://github.com/woocommerce/woocommerce-ios/pull/8171]


11.3
-----
- [*] In-Person Payments: Show spinner while preparing reader for payment, instead of saying it's ready before it is. [https://github.com/woocommerce/woocommerce-ios/pull/8115]
- [internal] In-Person Payments: update StripeTerminal from 2.7 to 2.14 [https://github.com/woocommerce/woocommerce-ios/pull/8132]
- [*] In-Person Payments: Fixed payment method prompt for WisePad 3 to show only Tap and Insert options [https://github.com/woocommerce/woocommerce-ios/pull/8136]

11.2
-----
- [***] You can now preview draft products before publishing. [https://github.com/woocommerce/woocommerce-ios/pull/8102]
- [*] The survey at the end of the login onboarding flow is no longer available. [https://github.com/woocommerce/woocommerce-ios/pull/8062]
- [*] Fixed layout issues on the Account Mismatch error screen. [https://github.com/woocommerce/woocommerce-ios/pull/8074]
- [*] The Accept Payments Easily banner has been removed from the order list [https://github.com/woocommerce/woocommerce-ios/pull/8078]

11.1
-----
- [**] You can now search customers when creating or editing an order. [https://github.com/woocommerce/woocommerce-ios/issues/7741]
- [internal] Store creation is available from the login prologue, login email error screen, and store picker. [https://github.com/woocommerce/woocommerce-ios/pull/8023]
- [internal] The login flow is simplified with only the option to log in with WordPress.com. This flow is presented in parallel with the existing flow in an A/B test experiment. [https://github.com/woocommerce/woocommerce-ios/pull/7996]
- [**] Relevant Just In Time Messages will be displayed on the My Store screen [https://github.com/woocommerce/woocommerce-ios/issues/7853]

11.0
-----
- [internal] Add support for controlling performance monitoring via Sentry. **Off by default**. [https://github.com/woocommerce/woocommerce-ios/pull/7831]


10.9
-----
- [***] Dropped iOS 14 support. From now we support iOS 15 and later. [https://github.com/woocommerce/woocommerce-ios/pull/7851]
- [*] Login: Now you can handle Jetpack site connection for your self-hosted sites from the app. [https://github.com/woocommerce/woocommerce-ios/pull/7847]


10.8
-----
- [***] Stats: Now you can add a Today's Stats Widget to your lock screen (iOS 16 only) to monitor your sales. [https://github.com/woocommerce/woocommerce-ios/pull/7839]
- [internal] In-Person Payments: add UTM parameters to card reader purchase URLs to allow attribution [https://github.com/woocommerce/woocommerce-ios/pull/7858]
- [*] In-Person Payments: the Purchase card reader links now all open in authenticated web views, to make it easier to log in to woocommerce.com. [https://github.com/woocommerce/woocommerce-ios/pull/7862]

10.7
-----
- [*] Universal Links: Users can now open universal links in the app. [https://github.com/woocommerce/woocommerce-ios/pull/7632]
- [internal] Store picker: Show error when the role eligibility check fails while selecting a store. [https://github.com/woocommerce/woocommerce-ios/pull/7816]
- [internal] Store picker: Add loading state to `Continue` button. [https://github.com/woocommerce/woocommerce-ios/pull/7821]
- [internal] Store picker: Use Jetpack tunnel API for fetching user info for role checking. [https://github.com/woocommerce/woocommerce-ios/pull/7822]
- [*] Allow in-app notices to be swiped away [https://github.com/woocommerce/woocommerce-ios/pull/7801]

10.6
-----

- [**] Products tab: products search now has an option to search products by SKU. Stores with WC version 6.6+ support partial SKU search, otherwise the product(s) with the exact SKU match is returned. [https://github.com/woocommerce/woocommerce-ios/pull/7781]
- [*] Fixed a rare crash when selecting a store in the store picker. [https://github.com/woocommerce/woocommerce-ios/pull/7765]
- [*] Settings: Display the WooCommerce version and available updates in Settings [https://github.com/woocommerce/woocommerce-ios/pull/7779]
- [*] Show suggestion for logging in to a WP.com site with a mismatched WP.com account. [https://github.com/woocommerce/woocommerce-ios/pull/7773]
- [*] Help center: Added help center web page with FAQs for "Not a WooCommerce site" and "Wrong WordPress.com account" error screens. [https://github.com/woocommerce/woocommerce-ios/pull/7767, https://github.com/woocommerce/woocommerce-ios/pull/7769]
- [*] Now you can bulk edit variation prices. [https://github.com/woocommerce/woocommerce-ios/pull/7803]
- [**] Reviews: Now you can reply to product reviews using the Reply button while viewing a product review. [https://github.com/woocommerce/woocommerce-ios/pull/7799]

10.5
-----
- [**] Products: Now you can duplicate products from the More menu of the product detail screen. [https://github.com/woocommerce/woocommerce-ios/pull/7727]
- [**] Login: Added Jetpack connection support from the Account Mismatch error screen. [https://github.com/woocommerce/woocommerce-ios/pull/7748]
- [*] Orders: We are bringing back the ability to add/edit customer notes and addresses from the main order screen [https://github.com/woocommerce/woocommerce-ios/pull/7750]
- [*] Help center: Added help center web page with FAQs for "Wrong WordPress.com account error" screen. [https://github.com/woocommerce/woocommerce-ios/pull/7747]
- [*] Widgets: The Today's Stat Widget adds support for bigger fonts. [https://github.com/woocommerce/woocommerce-ios/pull/7752]

10.4
-----
- [***] Stats: Now you can add a Today's Stats Widget to your homescreen to monitor your sales. [https://github.com/woocommerce/woocommerce-ios/pull/7732]
- [*] Help center: Added help center web page with FAQs for "Pick a WooCommerce Store", "Enter WordPress.com password" and "Open mail to find magic link" screens. [https://github.com/woocommerce/woocommerce-ios/pull/7641, https://github.com/woocommerce/woocommerce-ios/pull/7730, https://github.com/woocommerce/woocommerce-ios/pull/7737]
- [*] In-Person Payments: Fixed a bug where cancelling a card reader connection would temporarily prevent further connections [https://github.com/woocommerce/woocommerce-ios/pull/7689]
- [*] In-Person Payments: Improvements to the card reader connection flow UI [https://github.com/woocommerce/woocommerce-ios/pull/7687]
- [*] Login: Users can now set up the Jetpack connection between a self-hosted site and their WP.com account. [https://github.com/woocommerce/woocommerce-ios/pull/7608]
- [*] Product list: the "Draft" blue color is fixed to be more readable for a draft product row in the product list. [https://github.com/woocommerce/woocommerce-ios/pull/7724]
- [*] Notifications: App icon badge is now cleared correctly after visiting the orders tab. [https://github.com/woocommerce/woocommerce-ios/pull/7735]

10.3
-----
- [*] Dashboard: the last selected time range tab (Today/This Week/This Month/This Year) is persisted for the site and shown on the next site launch (app launch or switching stores). [https://github.com/woocommerce/woocommerce-ios/pull/7638]
- [*] Dashboard: swiping to another time range tab now triggers syncing for the target tab. Previously, the stats on the target tab aren't synced from the swipe gesture. [https://github.com/woocommerce/woocommerce-ios/pull/7650]
- [*] In-Person Payments: Fixed an issue where the Pay in Person toggle could be out of sync with the setting on the website. [https://github.com/woocommerce/woocommerce-ios/pull/7656]
- [*] In-Person Payments: Removed the need to sign in when purchasing a card reader [https://github.com/woocommerce/woocommerce-ios/pull/7670]
- [*] In-Person Payments: Fixed a bug where canceling a reader connection could result in being unable to connect a reader in future [https://github.com/woocommerce/woocommerce-ios/pull/7678]
- [*] In-Person Payments: Fixed a bug which prevented the Collect Payment button from being shown for Cash on Delivery orders  [https://github.com/woocommerce/woocommerce-ios/pull/7694]

10.2
-----
- [*] Help center: Added help center web page with FAQs for "Enter Store Credentials", "Enter WordPress.com email " and "Jetpack required Error" screens. [https://github.com/woocommerce/woocommerce-ios/pull/7588, https://github.com/woocommerce/woocommerce-ios/pull/7590, https://github.com/woocommerce/woocommerce-ios/pull/7621]
- [*] In-Person Payments: Fixed the Learn More link from the `Enable Pay in Person` onboarding screen for WCPay [https://github.com/woocommerce/woocommerce-ios/pull/7598]
- [**] In-Person Payments: Added a switch for the Pay in Person payment method on the Payments menu. This allows you to accept In-Person Payments for website orders [https://github.com/woocommerce/woocommerce-ios/pull/7613]

10.1
-----
- [*] In-Person Payments: The onboarding notice on the In-Person Payments menu is correctly dismissed after multiple prompts are shown. [https://github.com/woocommerce/woocommerce-ios/pull/7543]
- [*] Help center: Added custom help center web page with FAQs for "Enter Store Address" and "Enter WordPress.com email" screens. [https://github.com/woocommerce/woocommerce-ios/pull/7553, https://github.com/woocommerce/woocommerce-ios/pull/7573]
- [*] In-Person Payments: The plugin selection is saved correctly after multiple onboarding prompts. [https://github.com/woocommerce/woocommerce-ios/pull/7544]
- [**] In-Person Payments: A new prompt to enable `Pay in Person` for your store's checkout, to accept In-Person Payments for website orders [https://github.com/woocommerce/woocommerce-ios/issues/7474]

10.0
-----
- [**] In-Person Payments and Simple Payments have been moved to a new Payments section [https://github.com/woocommerce/woocommerce-ios/pull/7473]
- [*] Login: on the WP.com password screen, the magic link login option is moved from below "Reset your password" to below the primary Continue button for higher visibility. [https://github.com/woocommerce/woocommerce-ios/pull/7469]
- [*] Login: some minor enhancements are made to the error screen after entering an invalid WP.com email - a new "What is WordPress.com?" link, hiding the "Log in with store address" button when it's from the store address login flow, and some copy changes. [https://github.com/woocommerce/woocommerce-ios/pull/7485]
- [**] In-Person Payments: Accounts with pending requirements are no longer blocked from taking payments - we have added a skip button to the relevant screen. [https://github.com/woocommerce/woocommerce-ios/pull/7504]
- [*] Login: New button added to the empty site picker screen to enter a site address for troubleshooting. [https://github.com/woocommerce/woocommerce-ios/pull/7484]

9.9
-----
- [*] [Sign in with store credentials]: New screen added with instructions to verify Jetpack connected email. [https://github.com/woocommerce/woocommerce-ios/pull/7424]
- [*] [Sign in with store credentials]: Stop clearing username/password after an invalid attempt to enable users to fix typos. [https://github.com/woocommerce/woocommerce-ios/pull/7444]
- [*] Login: after entering WP.com email, a magic link is automatically sent when it is enabled (magic links are disabled for A8C emails and WP.com accounts with recently changed password) and a new screen is shown with an option to log in with password. [https://github.com/woocommerce/woocommerce-ios/pull/7449]

9.8
-----
- [***] Login: Introduce a way to sign in using store credentials.  [https://github.com/woocommerce/woocommerce-ios/pull/7320]
- [**] Login: You can now install WooCommerce to your self-hosted sites from the login flow. [https://github.com/woocommerce/woocommerce-ios/pull/7401]
- [**] Orders: Now you can quickly mark an order as completed by swiping it to the left! [https://github.com/woocommerce/woocommerce-ios/pull/7385]
- [*] In-Person Payments: The purchase card reader information card appears also in the Orders list screen. [https://github.com/woocommerce/woocommerce-ios/pull/7326]
- [*] Login: in release 9.7, when the app is in logged out state, an onboarding screen is shown before the prologue screen if the user hasn't finished or skipped it. In release 9.8, a survey is added to the end of the onboarding screen. [https://github.com/woocommerce/woocommerce-ios/pull/7416]
- [*] Login: a local notification is scheduled after the user encounters an error from logging in with an invalid site address or WP.com email/password. Please see testing scenarios in the PR, with regression testing on order/review remote notifications. [https://github.com/woocommerce/woocommerce-ios/pull/7323, https://github.com/woocommerce/woocommerce-ios/pull/7372, https://github.com/woocommerce/woocommerce-ios/pull/7422]

9.7
-----
- [***] Orders: Orders can now be edited within the app. [https://github.com/woocommerce/woocommerce-ios/pull/7300]
- [**] Orders: You can now view the Custom Fields for an order in the Order Details screen. [https://github.com/woocommerce/woocommerce-ios/pull/7310]
- [*] In-Person Payments: Card Reader Manuals now appear based on country availability, consolidated into an unique view [https://github.com/woocommerce/woocommerce-ios/pull/7178]
- [*] Login: Jetpack setup flow is now accessible from the Login with Store Address flow. [https://github.com/woocommerce/woocommerce-ios/pull/7294]
- [*] In-Person Payments: The purchase card reader information card can be dismissed [https://github.com/woocommerce/woocommerce-ios/pull/7260]
- [*] In-Person Payments: When dismissing the purchase card reader information card, the user can choose to be reminded in 14 days. [https://github.com/woocommerce/woocommerce-ios/pull/7271]
- [*] In-Person Payments: The purchase card reader information card appears also in the App Settings screen. [https://github.com/woocommerce/woocommerce-ios/pull/7308]
- [*] Refund lines in the Order details screen now appear ordered from oldest to newest [https://github.com/woocommerce/woocommerce-ios/pull/7287]
- [*] Login: when the app is in logged out state, an onboarding screen is shown before the prologue screen if the user hasn't finished or skipped it.  [https://github.com/woocommerce/woocommerce-ios/pull/7324]
- [*] Orders: When a store has no orders yet, there is an updated message with a link to learn more on the Orders tab. [https://github.com/woocommerce/woocommerce-ios/pull/7328]

9.6
-----
- [***] Coupons: Coupons can now be created from within the app. [https://github.com/woocommerce/woocommerce-ios/pull/7239]
- [**] Order Details: All unpaid orders have a Collect Payment button, which shows a payment method selection screen. Choices are Cash, Card, and Payment Link. [https://github.com/woocommerce/woocommerce-ios/pull/7111]
- [**] In-Person Payments: Support for selecting preferred payment gateway when multiple extensions are installed on the store. [https://github.com/woocommerce/woocommerce-ios/pull/7153]
- [*] Coupons: Removed the redundant animation when reloading the coupon list. [https://github.com/woocommerce/woocommerce-ios/pull/7137]
- [*] Login: Display "What is WordPress.com?" link in "Continue With WordPress.com" flow. [https://github.com/woocommerce/woocommerce-ios/pull/7213]
- [*] Login: Display the Jetpack requirement error after login is successful.
- [*] Login: Display a "New to WooCommerce?" link in the login prologue screen above the login buttons. [https://github.com/woocommerce/woocommerce-ios/pull/7261]
- [*] In-Person Payments: Publicize the Card Present Payments feature on the Payment Method screen [https://github.com/woocommerce/woocommerce-ios/pull/7225]
- [*] In-Person Payments: Add blog_id to IPP transaction description to match WCPay [https://github.com/woocommerce/woocommerce-ios/pull/7221]
- [*] Product form: after uploading an image, the product can now be saved immediately while the image is being uploaded in the background. When no images are pending upload for the saved product, the images are added to the product. Testing instructions: https://github.com/woocommerce/woocommerce-ios/pull/7196. [https://github.com/woocommerce/woocommerce-ios/pull/7254]

9.5
-----
- [*] Coupons: Fixed issue saving "Individual Use" and "Exclude Sale Items" fields. [https://github.com/woocommerce/woocommerce-ios/pull/7117]
- [*] Orders: The customer shipping/billing address form now navigates back automatically after selecting a country or state. [https://github.com/woocommerce/woocommerce-ios/pull/7119]
- [internal] In settings and empty stores screen, the "Close Account" link is shown for users who signed in with Apple (the only way to create an account) to close their WordPress.com account. [https://github.com/woocommerce/woocommerce-ios/pull/7143]

9.4
-----
- [*] Orders: Order details now displays both the date and time for all orders. [https://github.com/woocommerce/woocommerce-ios/pull/6996]
- [*] Simple payments have the `Card` option available for stores with configuration issues to resolve, and show onboarding to help resolve them [https://github.com/woocommerce/woocommerce-ios/pull/7002]
- [*] Order & Product list: Now, we can pull to refresh from an empty view. [https://github.com/woocommerce/woocommerce-ios/pull/7023, https://github.com/woocommerce/woocommerce-ios/pull/7030]
- [*] Order Creation: Fixes a bug where selecting a variable product to add to a new order would sometimes open the wrong list of product variations. [https://github.com/woocommerce/woocommerce-ios/pull/7042]
- [*] Collect payment button on Order Details no longer flickers when the screen loads [https://github.com/woocommerce/woocommerce-ios/pull/7043]
- [*] Issue refund button on Order Details is shown for all paid orders [https://github.com/woocommerce/woocommerce-ios/pull/7046]
- [*] Order Creation: Fixes several bugs with the Products section not showing the correct order items or not correctly updating the item quantity. [https://github.com/woocommerce/woocommerce-ios/pull/7067]

9.3
-----
- [***] In-Person Payments is now available for merchants using WooCommerce Payments in Canada. [https://github.com/woocommerce/woocommerce-ios/pull/6954]
- [*] In-Person Payments: Accessibility improvement [https://github.com/woocommerce/woocommerce-ios/pull/6869, https://github.com/woocommerce/woocommerce-ios/pull/6886, https://github.com/woocommerce/woocommerce-ios/pull/6906]
- [*] Orders: Now it's possible to select and copy text from the notes on an order. [https://github.com/woocommerce/woocommerce-ios/pull/6894]
- [*] Support Arabic numerals on amount fields. [https://github.com/woocommerce/woocommerce-ios/pull/6891]
- [*] Product Selector: Enabled selecting all variations on variable product rows. [https://github.com/woocommerce/woocommerce-ios/pull/6899]
- [internal] Order Creation: Adding new products, shipping, fee, or customer details to an order now blocks the UI immediately while the order is syncing remotely. [https://github.com/woocommerce/woocommerce-ios/pull/6974]

- [*] Coupons: Now it's possible to update discount types for coupons. [https://github.com/woocommerce/woocommerce-ios/pull/6935]
- [*] Orders tab: the view width now adjusts to the app in tablet split view on iOS 15. [https://github.com/woocommerce/woocommerce-ios/pull/6951]

9.2
-----
- [***] Experimental Features: Coupons editing and deletion features are now enabled as part of coupon management. [https://github.com/woocommerce/woocommerce-ios/pull/6853]
- [*] Order Creation: Updated percentage fee flow - added amount preview, disabled percentage option when editing. [https://github.com/woocommerce/woocommerce-ios/pull/6763]
- [*] Product Details: Update status badge layout and show it for more cases. [https://github.com/woocommerce/woocommerce-ios/pull/6768]
- [*] Coupons: now, the percentage amount of coupons will be displayed correctly in the listing and in coupon detail if the amount contains fraction digits. [https://github.com/woocommerce/woocommerce-ios/pull/6804]
- [*] Coupons: Filter initial search results to show only coupons of the currently selected store. [https://github.com/woocommerce/woocommerce-ios/pull/6800]
- [*] Coupons: Fixed crash when there are duplicated items on the coupon list. [https://github.com/woocommerce/woocommerce-ios/pull/6798]
- [*] In-Person Payments: Run onboarding checks when connecting a reader. [https://github.com/woocommerce/woocommerce-ios/pull/6761, https://github.com/woocommerce/woocommerce-ios/pull/6774, https://github.com/woocommerce/woocommerce-ios/pull/6789]
- [*] In-Person Payments: after collecting payment for an order, merchants can now email the receipt in addition to printing it in Order Details > See Receipt if email is available on the device. [https://github.com/woocommerce/woocommerce-ios/pull/6833]

9.1
-----

- [*] Product name field in product form - Remove scroll behaviour and increase field height to fully display long product names. [https://github.com/woocommerce/woocommerce-ios/pull/6681]
- [*] Filter toolbar in Products list tab - Filter toolbar is pinned outside of the products list. [https://github.com/woocommerce/woocommerce-ios/pull/6698]
- [internal] Loading screens are refactored to avoid duplicated code and a potential crash. Please quickly smoke test them to make sure that everything still works as before. [https://github.com/woocommerce/woocommerce-ios/pull/6717]
- [*] Shipping settings - Weight and shipping package dimensions are localized based on device locale. Also, decimal point information is no longer lost upon saving a product, when using comma as a decimal separator. [https://github.com/woocommerce/woocommerce-ios/pull/6721]

9.0
-----

- [*] Share payment links from the order details screen. [https://github.com/woocommerce/woocommerce-ios/pull/6609]
- [internal] Reviews lists on Products and Menu tabs are refactored to avoid duplicated code. Please quickly smoke test them to make sure that everything still works as before. [https://github.com/woocommerce/woocommerce-ios/pull/6553]
- [**] Now it's possible to change the order of the product images. [https://github.com/woocommerce/woocommerce-ios/pull/6620]
- [*] Improved accessibility for the error banner and info banner displayed in Orders and Products. [https://github.com/woocommerce/woocommerce-ios/pull/6633]

8.9
-----
- [*] Coupons: Fixed issue loading the coupon list from the local storage on initial load. [https://github.com/woocommerce/woocommerce-ios/pull/6463]
- [*] Coupons: Update layout of the coupon details screen. [https://github.com/woocommerce/woocommerce-ios/pull/6522]
- [*] In-Person Payments: Removed collecting L2/L3 data. [https://github.com/woocommerce/woocommerce-ios/pull/6519]
- [*] Hub Menu: Multiple menu items can no longer be tapped simultaneously. [https://github.com/woocommerce/woocommerce-ios/pull/6484]
- [*] Jetpack CP: Fixed crash when attempting to access WP-Admin with an invalid URL that has an unsupported scheme. [https://github.com/woocommerce/woocommerce-ios/pull/6502]
- [***] Orders: Order Creation is now available to everyone! You can go to the Orders tab and tap the + button to create a new order. [https://github.com/woocommerce/woocommerce-ios/pull/6537]
- [internal] Loading screens are refactored to avoid duplicated code and a potential crash. Please quickly smoke test them to make sure that everything still works as before. [https://github.com/woocommerce/woocommerce-ios/pull/6535] [https://github.com/woocommerce/woocommerce-ios/pull/6544]

8.8
-----
- [*] Updates the app's About screen to be consistent with Automattic's other mobile apps. [https://github.com/woocommerce/woocommerce-ios/pull/6421]
- [***] Experimental Feature: It's now possible to add custom shipping method and fees in order creation flow. Tax amount and Order total is now synced from backend. [https://github.com/woocommerce/woocommerce-ios/pull/6429]
- [**] Now it's possible to filter orders by custom statuses. [https://github.com/woocommerce/woocommerce-ios/pull/6390]
- [*] Fixed issue presenting Edit Customer Note screen as a modal on large screens. [https://github.com/woocommerce/woocommerce-ios/pull/6406]
- [*] Products displayed in Order Detail now follow the same order of the web. [https://github.com/woocommerce/woocommerce-ios/pull/6401]
- [*] Simple Payments now shows a detailed tax break up before taking the payment. [https://github.com/woocommerce/woocommerce-ios/pull/6412]
- [*] Coupons list now shows an error view if coupons are disabled for the store. Coupons can be enabled again from this view. [https://github.com/woocommerce/woocommerce-ios/pull/6446]
- [*] Coupon details screen now displays more informative error messages when loading the total discount amount fails. [https://github.com/woocommerce/woocommerce-ios/pull/6457]
- [internal] Shipping Labels: the navigation bar in the web view for adding payments is now correctly hidden. [https://github.com/woocommerce/woocommerce-ios/pull/6435]

8.7
-----
- [**] In-Person Payments: Added card details to refund confirmation screen to help with refunding to the payment card [https://github.com/woocommerce/woocommerce-ios/pull/6241]
- [*] Coupons: Replace the toggles on Usage Details screen with text for uneditable contents. [https://github.com/woocommerce/woocommerce-ios/pull/6287]
- [*] Improve image loading for thumbnails especially on the Product list. [https://github.com/woocommerce/woocommerce-ios/pull/6299]
- [*] Coupons: Added feedback banner on the top of the coupon list. [https://github.com/woocommerce/woocommerce-ios/pull/6316]
- [*] Coupons: Handled error when loading total discounted amount fails. [https://github.com/woocommerce/woocommerce-ios/pull/6368]
- [internal] Removed all feature flags for Shipping Labels. Please smoke test all parts of Shipping Labels to make sure that everything still works as before. [https://github.com/woocommerce/woocommerce-ios/pull/6270]
- [*] In-Person Payments: Localized messages and UI [https://github.com/woocommerce/woocommerce-ios/pull/6317]
- [*] My Store: Fixed incorrect currency symbol of revenue text for stores with non-USD currency. [https://github.com/woocommerce/woocommerce-ios/pull/6335]
- [*] Notifications: Dismiss presented view before presenting content from notifications [https://github.com/woocommerce/woocommerce-ios/pull/6354]
- [*] Reviews: Fixed missing product information on first load [https://github.com/woocommerce/woocommerce-ios/pull/6367]
- [internal] Removed the feature flag for My store tab UI updates. Please smoke test the store stats and top performers in the "My store" tab to make sure everything works as before. [https://github.com/woocommerce/woocommerce-ios/pull/6334]
- [*] In-Person Payments: Add support for accepting payments on bookable products [https://github.com/woocommerce/woocommerce-ios/pull/6364]
- [*] In-Person Payments: Fixed issue where payment could be stuck prompting to remove the card if the payment was declined and retried before removing the card.

8.6
-----
- [***] Merchants can now view coupons in their stores by enabling Coupon Management in Experimental Features. [https://github.com/woocommerce/woocommerce-ios/pull/6209]
- [*] Orders: In the experimental Order Creation feature, product variations added to a new order now show a list of their attributes. [https://github.com/woocommerce/woocommerce-ios/pull/6131]
- [*] Enlarged the tap area for the action button on the notice view. [https://github.com/woocommerce/woocommerce-ios/pull/6146]
- [*] Reviews: Fixed crash on iPad when tapping the More button. [https://github.com/woocommerce/woocommerce-ios/pull/6187]
- [*] In-Person Payments: Remove Stripe from Experimental Features as it is always enabled now. [https://github.com/woocommerce/woocommerce-ios/pull/6205]
- [*] Disabled unnecessary selection of the "Refund via" row on the Refund Confirmation screen [https://github.com/woocommerce/woocommerce-ios/pull/6198]
- [*] Increased minimum version of Stripe extension for In-Person Payments to 6.2.0 [https://github.com/woocommerce/woocommerce-ios/pull/xxxx]
- [internal] Removed `pushNotificationsForAllStores` feature flag. Since the changes are non-trivial, it would be great to smoke test push notifications for all stores in beta testing. [https://github.com/woocommerce/woocommerce-ios/pull/6231]

8.5
-----
- [*] In-Person Payments: Inform the user when a card reader battery is so low that it needs to be charged before the reader can be connected. [https://github.com/woocommerce/woocommerce-ios/pull/5998]
- [***] The My store tab is having a new look with new conversion stats and shows up to 5 top performing products now (used to be 3). [https://github.com/woocommerce/woocommerce-ios/pull/5991]
- [**] Fixed a crash at the startup of the app, related to Gridicons. [https://github.com/woocommerce/woocommerce-ios/pull/6005]
- [***] Experimental Feature: It's now possible to create Orders in the app by enabling it in Settings > Experimental Features. For now you can change the order status, add products, and add customer details (billing and shipping addresses). [https://github.com/woocommerce/woocommerce-ios/pull/6060]
- [*] Fixed issue in date range selection for the orders filters where is some cases dates are not available for selection. [https://github.com/woocommerce/woocommerce-ios/pull/6090]
- [*] Enabled "view product in store" and "share product" options for variable products when accessing them through the order details screen. [https://github.com/woocommerce/woocommerce-ios/pull/6091]

8.4
-----
- [***] In-Person Payments: Support for Stripe M2 card reader. [https://github.com/woocommerce/woocommerce-ios/pull/5844]
- [***] We introduced a new tab called "Menu", a tab in the main navigation where you can browser different sub-sections of the app: Switch Store, Settings, WooCommerce Admin, View Store and Reviews. [https://github.com/woocommerce/woocommerce-ios/pull/5926]
- [***] Store admins can now access sites with plugins that have Jetpack Connection Package (e.g. WooCommerce Payments, Jetpack Backup) in the app. These sites do not require Jetpack-the-plugin to connect anymore. Store admins can still install Jetpack-the-plugin from the app through settings or a Jetpack banner. [https://github.com/woocommerce/woocommerce-ios/pull/5924]
- [*] Add/Edit Product screen: Fix transient product name while adding images.[https://github.com/woocommerce/woocommerce-ios/pull/5840]

8.3
-----
- [***] All merchants can create Simple Payments orders. [https://github.com/woocommerce/woocommerce-ios/pull/5684]
- [**] System status report can now be viewed and copied directly from within the app. [https://github.com/woocommerce/woocommerce-ios/pull/5702]
- [**] Product SKU input scanner is now available as a beta feature. To try it, enable it from settings and you can scan a barcode to use as the product SKU in product inventory settings! [https://github.com/woocommerce/woocommerce-ios/pull/5695]
- [**] Now you chan share a payment link when creating a Simple Payments order [https://github.com/woocommerce/woocommerce-ios/pull/5819]
- [*] Reviews: "Mark all as read" checkmark bar button item button replaced with menu button which launches an action sheet. Menu button is displayed only if there are unread reviews available.[https://github.com/woocommerce/woocommerce-ios/pull/5833]
- [internal] Refactored ReviewsViewController to add tests. [https://github.com/woocommerce/woocommerce-ios/pull/5834]

8.2
-----
- [***] In-Person Payments: Now you can collect Simple Payments on the go. [https://github.com/woocommerce/woocommerce-ios/pull/5635]
- [*] Products: After generating a new variation for a variable product, you are now taken directly to edit the new variation. [https://github.com/woocommerce/woocommerce-ios/pull/5649]
- [*] Dashboard: the visitor count in the Today tab is now shown when Jetpack site stats are enabled.
- [*] Add/Edit Product Images: tapping on the last `n` images while `n` images are pending upload does not crash the app anymore. [https://github.com/woocommerce/woocommerce-ios/pull/5672]

8.2
-----
- [*] Shipping Labels: Fixes a crash when saving a new shipping label after opening the order from a push notification. [https://github.com/woocommerce/woocommerce-ios/pull/5549]
- [**] In-Person Payments: Improved support for VoiceOver. [https://github.com/woocommerce/woocommerce-ios/pull/5572]
- [*] In-Person Payments: Fixes a crash when printing more than one receipt. [https://github.com/woocommerce/woocommerce-ios/pull/5575]

8.1
-----
- [***] Now it's possible to filter Order List by multiple statuses and date ranges. Plus, we removed the top tab bar on Orders Tab. [https://github.com/woocommerce/woocommerce-ios/pull/5491]
- [*] Login: Password AutoFill will suggest wordpress.com accounts. [https://github.com/woocommerce/woocommerce-ios/pull/5399]
- [*] Store picker: after logging in with store address, the pre-selected store is now the currently selected store instead of the store from login flow. [https://github.com/woocommerce/woocommerce-ios/pull/5508]
- [*] The application icon number from order push notifications is now cleared after visiting the orders tab. [https://github.com/woocommerce/woocommerce-ios/pull/5715]
- [internal] Migrated Settings screen to MVVM [https://github.com/woocommerce/woocommerce-ios/pull/5393]


8.0
-----
- [*] Product List: Add support for product filtering by category. [https://github.com/woocommerce/woocommerce-ios/pull/5388]
- [***] Push notifications are now supported for all connected stores. [https://github.com/woocommerce/woocommerce-ios/pull/5299]
- [*] Fix: in Settings > Switch Store, tapping "Dismiss" after selecting a different store does not switch stores anymore. [https://github.com/woocommerce/woocommerce-ios/pull/5359]

7.9
-----
- [*] Fix: after disconnecting a site or connecting to a new site, the sites in site picker (Settings > Switch Store) should be updated accordingly. The only exception is when the newly disconnected site is the currently selected site. [https://github.com/woocommerce/woocommerce-ios/pull/5241]
- [*] Order Details: Show a button on the "Product" section of Order Details screen to allow recreating shipping labels. [https://github.com/woocommerce/woocommerce-ios/pull/5255]
- [*] Edit Order Address - Enable `Done` button when `Use as {Shipping/Billing} Address` toggle is turned on. [https://github.com/woocommerce/woocommerce-ios/pull/5254]
- [*] Add/Edit Product: fix an issue where the product name keyboard is English only. [https://github.com/woocommerce/woocommerce-ios/pull/5288]
- [*] Order Details: some sites cannot parse order requests where the fields parameter has spaces, and the products section cannot load as a result. The spaces are now removed. [https://github.com/woocommerce/woocommerce-ios/pull/5298]

7.8
-----
- [***] Shipping Labels: merchants can create multiple packages for the same order, moving the items between different packages. [https://github.com/woocommerce/woocommerce-ios/pull/5190]
- [*] Fix: Navigation bar buttons are now consistently pink on iOS 15. [https://github.com/woocommerce/woocommerce-ios/pull/5139]
- [*] Fix incorrect info banner color and signature option spacing on Carrier and Rates screen. [https://github.com/woocommerce/woocommerce-ios/pull/5144]
- [x] Fix an error where merchants were unable to connect to valid stores when they have other stores with corrupted information https://github.com/woocommerce/woocommerce-ios/pull/5161
- [*] Shipping Labels: Fix issue with decimal values on customs form when setting the device with locales that use comma as decimal point. [https://github.com/woocommerce/woocommerce-ios/pull/5195]
- [*] Shipping Labels: Fix crash when tapping on Learn more rows of customs form. [https://github.com/woocommerce/woocommerce-ios/pull/5207]
- [*] Shipping Labels: The shipping address now prefills the phone number from the billing address if a shipping phone number is not available. [https://github.com/woocommerce/woocommerce-ios/pull/5177]
- [*] Shipping Labels: now in Carrier and Rates we always display the discounted rate instead of the retail rate if available. [https://github.com/woocommerce/woocommerce-ios/pull/5188]
- [*] Shipping Labels: If the shipping address is invalid, there are now options to email, call, or message the customer. [https://github.com/woocommerce/woocommerce-ios/pull/5228]
- [*] Accessibility: notify when offline mode banner appears or disappears. [https://github.com/woocommerce/woocommerce-ios/pull/5225]

7.7
-----
- [***] In-Person Payments: US merchants can now obtain a card reader and then collect payments directly from the app. [https://github.com/woocommerce/woocommerce-ios/pull/5030]
- [***] Shipping Labels: Merchants can now add new payment methods for shipping labels directly from the app. [https://github.com/woocommerce/woocommerce-ios/pull/5023]
- [**] Merchants can now edit shipping & billing addresses from orders. [https://github.com/woocommerce/woocommerce-ios/pull/5097]
- [x] Fix: now a default paper size will be selected in Shipping Label print screen. [https://github.com/woocommerce/woocommerce-ios/pull/5035]
- [*] Show banner on screens that use cached data when device is offline. [https://github.com/woocommerce/woocommerce-ios/pull/5000]
- [*] Fix incorrect subtitle on customs row of Shipping Label purchase flow. [https://github.com/woocommerce/woocommerce-ios/pull/5093]
- [*] Make sure customs form printing option is not available on non-international orders. [https://github.com/woocommerce/woocommerce-ios/pull/5104]
- [*] Fix incorrect logo for DHL in Shipping Labels flow. [https://github.com/woocommerce/woocommerce-ios/pull/5105]

7.6
-----
- [x] Show an improved error modal if there are problems while selecting a store. [https://github.com/woocommerce/woocommerce-ios/pull/5006]
- [***] Shipping Labels: Merchants can now add new custom and service packages for shipping labels directly from the app. [https://github.com/woocommerce/woocommerce-ios/pull/4976]
- [*] Fix: when product image upload fails, the image cell stop loading. [https://github.com/woocommerce/woocommerce-ios/pull/4989]

7.5
-----
- [***] Merchants can now purchase shipping labels and declare customs forms for international orders. [https://github.com/woocommerce/woocommerce-ios/pull/4896]
- [**] Merchants can now edit customer provided notes from orders. [https://github.com/woocommerce/woocommerce-ios/pull/4893]
- [*] Fix empty states sometimes not centered vertically [https://github.com/woocommerce/woocommerce-ios/pull/4890]
- [*] Fix error syncing products due to decoding failure of regular_price in product variations. [https://github.com/woocommerce/woocommerce-ios/pull/4901]
- [*] Hide bottom bar on shipping label purchase form. [https://github.com/woocommerce/woocommerce-ios/pull/4902]

7.4
-----
- [*] Fix an issue where some extension was not shown in order item details. [https://github.com/woocommerce/woocommerce-ios/pull/4753]
- [*] Fix: The refund button within Order Details will be hidden if the refund is zero. [https://github.com/woocommerce/woocommerce-ios/pull/4789]
- [*] Fix: Incorrect arrow direction for right-to-left languages on Shipping Label flow. [https://github.com/woocommerce/woocommerce-ios/pull/4796]
- [*] Fix: Shouldn't be able to schedule a sale without sale price. [https://github.com/woocommerce/woocommerce-ios/pull/4825]
- [*] Fix: Edit address screen is pushed twice in Shipping Label flow when missing name in origin or destination address. [https://github.com/woocommerce/woocommerce-ios/pull/4845]

7.3
-----
- [*] Order Detail: now we do not offer the "email note to customer" option if no email is available. [https://github.com/woocommerce/woocommerce-ios/pull/4680]
- [*] My Store: If there are errors loading the My Store screen, a banner now appears at the top of the screen with links to troubleshoot or contact support. [https://github.com/woocommerce/woocommerce-ios/pull/4704]
- [*] Fix: Added 'Product saved' confirmation message when a product is updated [https://github.com/woocommerce/woocommerce-ios/pull/4709]
- [*] Shipping Labels: Updated address validation to automatically use trivially normalized address for origin and destination. [https://github.com/woocommerce/woocommerce-ios/pull/4719]
- [*] Fix: Order details for products with negative prices now will show correctly [https://github.com/woocommerce/woocommerce-ios/pull/4683]
- [*] Fix: Order list not extend edge-to-edge in dark mode. [https://github.com/woocommerce/woocommerce-ios/pull/4728]
- [*] Plugins: Added list of active and inactive plugins that can be reached by admins in the settings screen. [https://github.com/woocommerce/woocommerce-ios/pull/4735]
- [*] Login: Updated appearance of back buttons in navigation bar to minimal style. [https://github.com/woocommerce/woocommerce-ios/pull/4726]
- [internal] Upgraded Zendesk SDK to version 5.3.0. [https://github.com/woocommerce/woocommerce-ios/pull/4699]
- [internal] Updated GoogleSignIn to version 6.0.1 through WordPressAuthenticator. There should be no functional changes, but may impact Google sign in flow. [https://github.com/woocommerce/woocommerce-ios/pull/4725]

7.2
-----
- [*] Order Fulfillment: Updated success notice message [https://github.com/woocommerce/woocommerce-ios/pull/4589]
- [*] Order Fulfillment: Fixed issue footer view getting clipped of by iPhone notch [https://github.com/woocommerce/woocommerce-ios/pull/4631]
- [*] Shipping Labels: Updated address validation to make sure a name is entered for each address. [https://github.com/woocommerce/woocommerce-ios/pull/4601]
- [*] Shipping Labels: Hide Contact button on Shipping To Address form when customer phone number is not provided. [https://github.com/woocommerce/woocommerce-ios/pull/4663]
- [*] Shipping Labels: Updated edge-to-edge table views for all forms. [https://github.com/woocommerce/woocommerce-ios/pull/4657]
- [*] Orders and Order Details: Updated edge-to-edge table views for consistent look across the app. [https://github.com/woocommerce/woocommerce-ios/pull/4638]
- [*] Reviews and Review Details: Updated edge-to-edge table views for consistent look across the app. [https://github.com/woocommerce/woocommerce-ios/pull/4637]
- [*] New error screen displayed to users without the required roles to access the store. [https://github.com/woocommerce/woocommerce-ios/pull/4493]

7.1
-----
- [***] Merchants from US can create shipping labels for physical orders from the app. The feature supports for now only orders where the shipping address is in the US. [https://github.com/woocommerce/woocommerce-ios/pull/4578]
- [**] Due to popular demand, the Order fulfill is displayed once again when clicking on the Mark order complete button. [https://github.com/woocommerce/woocommerce-ios/pull/4567]
- [*] Fix: Interactive pop gesture on Order Details and Settings screen. [https://github.com/woocommerce/woocommerce-ios/pull/4504]
- [*] Fix: Frozen refresh control and placeholder when switching tabs [https://github.com/woocommerce/woocommerce-ios/pull/4505]
- [internal] Stats tab: added network sync throttling [https://github.com/woocommerce/woocommerce-ios/pull/4494]

7.0
-----
- [**] Order Detail: now we display Order Items and Shipping Label Packages as separate sections. [https://github.com/woocommerce/woocommerce-ios/pull/4445]
- [*] Fix: Orders for a variable product with different configurations of a single variation will now show each order item separately. [https://github.com/woocommerce/woocommerce-ios/pull/4445]
- [*] If the Orders, Products, or Reviews lists can't load, a banner now appears at the top of the screen with links to troubleshoot or contact support. [https://github.com/woocommerce/woocommerce-ios/pull/4400, https://github.com/woocommerce/woocommerce-ios/pull/4407]
- [*] Fix: Stats tabs are now displayed and ordered correctly in RTL languages. [https://github.com/woocommerce/woocommerce-ios/pull/4444]
- [*] Fix: Missing "Add Tracking" button in orders details. [https://github.com/woocommerce/woocommerce-ios/pull/4520]


6.9
-----
- [*] Order Detail: now we display a loader on top, to communicate that the order detail view has not yet been fully loaded. [https://github.com/woocommerce/woocommerce-ios/pull/4396]
- [*] Products: You can edit product attributes for variations right from the main product form. [https://github.com/woocommerce/woocommerce-ios/pull/4350]
- [*] Improved CTA. "Print Shipping Label" instead of "Reprint Shipping Label". [https://github.com/woocommerce/woocommerce-ios/pull/4394]
- [*] Improved application log viewer. [https://github.com/woocommerce/woocommerce-ios/pull/4387]
- [*] Improved the experience when creating the first variation. [https://github.com/woocommerce/woocommerce-ios/pull/4405]

6.8
-----

- [***] Dropped iOS 13 support. From now we support iOS 14 and later. [https://github.com/woocommerce/woocommerce-ios/pull/4209]
- [**] Products: Added the option to create and edit a virtual product directly from the product detail screen. [https://github.com/woocommerce/woocommerce-ios/pull/4214]

6.7
-----
- [**] Add-Ons: Order add-ons are now available as a beta feature. To try it, enable it from settings! [https://github.com/woocommerce/woocommerce-ios/pull/4119]

6.6
-----
- [*] Fix: Product variations only support at most one image, so we won't show an option to add a second one. [https://github.com/woocommerce/woocommerce-ios/pull/3994]
- [*] Fix: The screen to select images from the Media Library would sometimes crash when the library had a specific number of images. [https://github.com/woocommerce/woocommerce-ios/pull/4003]
- [*] Improved error messages for logins. [https://github.com/woocommerce/woocommerce-ios/pull/3957]

6.5
-----
- [*] Fix: Product images with non-latin characters in filenames now will load correctly and won't break Media Library. [https://github.com/woocommerce/woocommerce-ios/pull/3935]
- [*] Fix: The screen to select images from the Media Library would sometimes crash when the library had a specific number of images. [https://github.com/woocommerce/woocommerce-ios/pull/4070]

6.4
-----
- [*] Login: New design and illustrations for the initial login screen, promoting the app's main features. [https://github.com/woocommerce/woocommerce-ios/pull/3867]
- [*] Enhancement/fix: Unify back button style across the app. [https://github.com/woocommerce/woocommerce-ios/pull/3872]

6.3
-----
- [**] Products: Now you can add variable products from the create product action sheet. [https://github.com/woocommerce/woocommerce-ios/pull/3836]
- [**] Products: Now you can easily publish a product draft or pending product using the navigation bar buttons [https://github.com/woocommerce/woocommerce-ios/pull/3846]
- [*] Fix: In landscape orientation, all backgrounds on detail screens and their subsections now extend edge-to-edge. [https://github.com/woocommerce/woocommerce-ios/pull/3808]
- [*] Fix: Creating an attribute or a variation no longer saves your product pending changes. [https://github.com/woocommerce/woocommerce-ios/pull/3832]
- [*] Enhancement/fix: image & text footnote info link rows are now center aligned in order details reprint shipping label info row and reprint screen. [https://github.com/woocommerce/woocommerce-ios/pull/3805]

6.2
-----

- [***] Products: When editing a product, you can now create/delete/update product variations, product attributes and product attribute options. https://github.com/woocommerce/woocommerce-ios/pull/3791
- [**] Large titles are enabled for the four main tabs like in Android. In Dashboard and Orders tab, a workaround is implemented with some UI/UX tradeoffs where the title size animation is not as smooth among other minor differences from Products and Reviews tab. We can encourage beta users to share any UI issues they find with large titles. [https://github.com/woocommerce/woocommerce-ios/pull/3763]
- [*] Fix: Load product inventory settings in read-only mode when the product has a decimal stock quantity. This fixes the products tab not loading due to product decoding errors when third-party plugins enable decimal stock quantities. [https://github.com/woocommerce/woocommerce-ios/pull/3717]
- [*] Fix: Loading state stuck in Reviews List. [https://github.com/woocommerce/woocommerce-ios/pull/3753]

6.1
-----
- [**] Products: When editing variable products, you can now edit the variation attributes to select different attribute options. [https://github.com/woocommerce/woocommerce-ios/pull/3628]
- [*] Fixes a bug where long pressing the back button sometimes displayed an empty list of screens.
- [*] Product Type: Updated product type detail to display "Downloadable" if a product is downloadable. [https://github.com/woocommerce/woocommerce-ios/pull/3647]
- [*] Product Description: Updated the placeholder text in the Aztec Editor screens to provide more context. [https://github.com/woocommerce/woocommerce-ios/pull/3668]
- [*] Fix: Update the downloadable files row to read-only, if the product is accessed from Order Details. [https://github.com/woocommerce/woocommerce-ios/pull/3669]
- [*] Fix: Thumbnail image of a product wasn't being loaded correctly in Order Details. [https://github.com/woocommerce/woocommerce-ios/pull/3678]
- [*] Fix: Allow product's `regular_price` to be a number and `sold_individually` to be `null` as some third-party plugins could alter the type in the API. This could help with the products tab not loading due to product decoding errors. [https://github.com/woocommerce/woocommerce-ios/pull/3679]
- [internal] Attempted fix for a crash in product image upload. [https://github.com/woocommerce/woocommerce-ios/pull/3693]

6.0
-----
- [**] Due to popular demand, the product SKU is displayed once again in Order Details screen. [https://github.com/woocommerce/woocommerce-ios/pull/3564]
- [*] Updated copyright notice to WooCommerce
- [*] Fix: top performers in "This Week" tab should be showing the same data as in WC Admin.
- [*] Fix: visitor stats in Dashboard should be more consistent with web data on days when the end date for more than one tab is the same (e.g. "This Week" and "This Month" both end on January 31). [https://github.com/woocommerce/woocommerce-ios/pull/3532]
- [*] Fix: navbar title on cross-sells products list displayed title for upsells [https://github.com/woocommerce/woocommerce-ios/pull/3565]
- [*] Added drag-and-drop sorting to Linked Products [https://github.com/woocommerce/woocommerce-ios/pull/3548]
- [internal] Refactored Core Data migrator stack to help reduce crashes [https://github.com/woocommerce/woocommerce-ios/pull/3523]


5.9
-----
- [**] Product List: if a user applies custom sort orders and filters in the Product List, now when they reopen the app will be able to see the previous settings applied. [https://github.com/woocommerce/woocommerce-ios/pull/3454]
- [*] Removed fulfillment screen and moved fulfillment to the order details screen. [https://github.com/woocommerce/woocommerce-ios/pull/3453]
- [*] Fix: billing information action sheets now are presented correctly on iPad. [https://github.com/woocommerce/woocommerce-ios/pull/3457]
- [*] fix: the rows in the product search list now don't have double separators. [https://github.com/woocommerce/woocommerce-ios/pull/3456]
- [*] Fix: During login, the spinner when a continue button is in loading state is now visible in dark mode. [https://github.com/woocommerce/woocommerce-ios/pull/3472]
- [*] fix: when adding a note to an order, the text gets no more deleted if you tap on “Email note to customer”. [https://github.com/woocommerce/woocommerce-ios/pull/3473]
- [*] Added Fees to order details. [https://github.com/woocommerce/woocommerce-ios/pull/3475]
- [*] fix: now we don't show any more similar alert notices if an error occurred. [https://github.com/woocommerce/woocommerce-ios/pull/3474]
- [*] fix: in Settings > Switch Store, the spinner in the "Continue" button at the bottom is now visible in dark mode. [https://github.com/woocommerce/woocommerce-ios/pull/3468]
- [*] fix: in order details, the shipping and billing address are displayed in the order of the country (in some eastern Asian countries, the address starts from the largest unit to the smallest). [https://github.com/woocommerce/woocommerce-ios/pull/3469]
- [*] fix: product is now read-only when opened from the order details. [https://github.com/woocommerce/woocommerce-ios/pull/3491]
- [*] fix: pull to refresh on the order status picker screen does not resets anymore the current selection. [https://github.com/woocommerce/woocommerce-ios/pull/3493]
- [*] When adding or editing a link (e.g. in a product description) link settings are now presented as a popover on iPad. [https://github.com/woocommerce/woocommerce-ios/pull/3492]
- [*] fix: the glitch when launching the app in logged out state or after tapping "Try another account" in store picker is now gone. [https://github.com/woocommerce/woocommerce-ios/pull/3498]
- [*] Minor enhancements: in product editing form > product reviews list, the rows don't show highlighted state on tap anymore since they are not actionable. Same for the number of upsell and cross-sell products in product editing form > linked products. [https://github.com/woocommerce/woocommerce-ios/pull/3502]


5.8
-----
- [***] Products M5 features are now available to all. Products M5 features: add and edit linked products, add and edit downloadable files, product deletion. [https://github.com/woocommerce/woocommerce-ios/pull/3420]
- [***] Shipping labels M1 features are now available to all: view shipping label details, request a refund, and reprint a shipping label via AirPrint. [https://github.com/woocommerce/woocommerce-ios/pull/3436]
- [**] Improved login flow, including better error handling. [https://github.com/woocommerce/woocommerce-ios/pull/3332]


5.7
-----
- [***] Dropped iOS 12 support. From now we support iOS 13 and later. [https://github.com/woocommerce/woocommerce-ios/pull/3216]
- [*] Fixed spinner appearance in the footer of orders list. [https://github.com/woocommerce/woocommerce-ios/pull/3249]
- [*] In order details, the image for a line item associated with a variation is shown now after the variation has been synced. [https://github.com/woocommerce/woocommerce-ios/pull/3314]
- [internal] Refactored Core Data stack so more errors will be propagated. [https://github.com/woocommerce/woocommerce-ios/pull/3267]


5.6
-----
- [**] Fixed order list sometimes not showing newly submitted orders.
- [*] now the date pickers on iOS 14 are opened as modal view. [https://github.com/woocommerce/woocommerce-ios/pull/3148]
- [*] now it's possible to remove an image from a Product Variation if the WC version 4.7+. [https://github.com/woocommerce/woocommerce-ios/pull/3159]
- [*] removed the Product Title in product screen navigation bar. [https://github.com/woocommerce/woocommerce-ios/pull/3187]
- [*] the icon of the cells inside the Product Detail are now aligned at 10px from the top margin. [https://github.com/woocommerce/woocommerce-ios/pull/3199]
- [**] Added the ability to issue refunds from the order screen. Refunds can be done towards products or towards shipping. [https://github.com/woocommerce/woocommerce-ios/pull/3204]
- [*] Prevent banner dismiss when tapping "give feedback" on products screen. [https://github.com/woocommerce/woocommerce-ios/pull/3221]
- [*] Add keyboard dismiss in Add Tracking screen [https://github.com/woocommerce/woocommerce-ios/pull/3220]


5.5
-----
- [**] Products M4 features are now available to all. Products M4 features: add a simple/grouped/external product with actions to publish or save as draft. [https://github.com/woocommerce/woocommerce-ios/pull/3133]
- [*] enhancement: Order details screen now shows variation attributes for WC version 4.7+. [https://github.com/woocommerce/woocommerce-ios/pull/3109]
- [*] fix: Product detail screen now includes the number of ratings for that product. [https://github.com/woocommerce/woocommerce-ios/pull/3089]
- [*] fix: Product subtitle now wraps correctly in order details. [https://github.com/woocommerce/woocommerce-ios/pull/3201]


5.4
-----
- [*] fix: text headers on Product price screen are no more clipped with large text sizes. [https://github.com/woocommerce/woocommerce-ios/pull/3090]


5.4
-----
- [*] fix: the footer in app Settings is now correctly centered.
- [*] fix: Products tab: earlier draft products now show up in the same order as in core when sorting by "Newest to Oldest".
- [*] enhancement: in product details > price settings, the sale dates can be edited inline in iOS 14 using the new date picker. Also, the sale end date picker editing does not automatically end on changes anymore. [https://github.com/woocommerce/woocommerce-ios/pull/3044]
- [*] enhancement: in order details > add tracking, the date shipped can be edited inline in iOS 14 using the new date picker. [https://github.com/woocommerce/woocommerce-ios/pull/3044]
- [*] enhancement: in products list, the "(No Title)" placeholder will be showed when a product doesn't have the title set. [https://github.com/woocommerce/woocommerce-ios/pull/3068]
- [*] fix: the placeholder views in the top dashboard chart and orders tab do not have unexpected white background color in Dark mode in iOS 14 anymore. [https://github.com/woocommerce/woocommerce-ios/pull/3063]


5.3
-----
- [**] In Settings > Experimental Features, a Products switch is now available for turning Products M4 features on and off (default off). Products M4 features: add a simple/grouped/external product with actions to publish or save as draft.
- [*] Opening a product from order details now shows readonly product details of the same styles as in editable product details.
- [*] Opening a product variation from order details now shows readonly product variation details and this product variation does not appear in the Products tab anymore.
- [*] Enhancement: when not saving a product as "published", the in-progress modal now shows title and message like "saving your product" instead of "publishing your product".
- [*] In product and variation list, the stock quantity is not shown anymore when stock management is disabled.
- [*] Enhancement: when the user attempts to dismiss the product selector search modal while at least one product is selected for a grouped product's linked products, a discard changes action sheet is shown.
- [internal] Renamed a product database table (Attribute) to GenericAttribute. This adds a new database migration.  [https://github.com/woocommerce/woocommerce-ios/pull/2883]
- [internal] Refactored the text fields in the Manual Shipment Tracking page. [https://github.com/woocommerce/woocommerce-ios/pull/2979]
- [internal] Attempt fix for startup crashes. [https://github.com/woocommerce/woocommerce-ios/pull/3069]


5.2
-----
- [**] Products: now you can editing basic fields for non-core products (whose product type is not simple/external/variable/grouped) - images, name, description, readonly price, readonly inventory, tags, categories, short description, and product settings.
- [*] Enhancement: for variable products, the stock status is now shown in its variation list.
- [*] Sign In With Apple: if the Apple ID has been disconnected from the WordPress app (e.g. in Settings > Apple ID > Password & Security > Apps using Apple ID), the app is logged out on app launch or app switch.
- [*] Now from an Order Detail it's only possible to open a Product in read-only mode.
- [internal] #2881 Upgraded WPAuth from 1.24 to 1.26-beta.12. Regressions may happen in login flows.
- [internal] #2896 Configured the same user agent header for all the network requests made through the app.
- [internal] #2879 After logging out, the persistent store is not reset anymore to fix a crash in SIWA revoked token scenario after app launch (issue #2830). No user-facing changes are intended, the data should be associated with a site after logging out and in like before.

5.1
-----
- [*] bugfix: now reviews are refreshed correctly. If you try to delete or to set as spam a review from the web, the result will match in the product reviews list.
- [*] If the Products switch is on in Settings > Experimental Features:
  - For a variable product, the stock status is not shown in the product details anymore when stock management is disabled since stock status is controlled at variation level.
- [internal] The Order List and Orders Search → Filter has a new backend architecture (#2820). This was changed as an experiment to fix #1543. This affects iOS 13.0 users only. No new behaviors have been added. Github project: https://git.io/JUBco.
- [*] Orders → Search list will now show the full counts instead of “99+”. #2825


5.0
-----
- [*] Order details > product details: tapping outside of the bottom sheet from "Add more details" menu does not dismiss the whole product details anymore.
- [*] If the Products switch is on in Settings > Experimental Features, product editing for basic fields are enabled for non-core products (whose product type is not simple/external/variable/grouped) - images, name, description, readonly price, readonly inventory, tags, categories, short description, and product settings.
- [*] Order Detail: added "Guest" placeholder on Order Details card when there's no customer name.
- [*] If the Products switch is on in Settings > Experimental Features:
  - Product editing for basic fields are enabled for non-core products (whose product type is not simple/external/variable/grouped) - images, name, description, readonly price, readonly inventory, tags, categories, short description, and product settings.
  - Inventory and shipping settings are now editable for a variable product.
  - A product variation's stock status is now editable in inventory settings.
  - Reviews row is now hidden if reviews are disabled.
  - Now it's possible to open the product's reviews screen also if there are no reviews.
  - We improved our VoiceOver support in Product Detail screen.
- [*] In Settings, the "Feature Request" button was replaced with "Send Feedback" (Survey) (https://git.io/JUmUY)


4.9
-----
- [**] Sign in with Apple is now available in the log in process.
- [**] In Settings > Experimental Features, a Products switch is now available for turning Products M3 features on and off for core products (default off for beta testing). Products M3 features: edit grouped, external and variable products, enable/disable reviews, change product type and update categories and tags.
- [*] Edit Products: the update action now shows up on the product details after updating just the sale price.
- [*] Fix a crash that sometimes happen when tapping on a Product Review push notification.
- [*] Variable product > variation list: a warning banner is shown if any variations do not have a price, and warning text is shown on these variation rows.


4.8
-----
- [*] Enabled right/left swipe on product images.


4.7
-----
- [*] Fixed an intermittent crash when sending an SMS from the app.


4.6
-----
- [*] Fix an issue in the y-axis values on the dashboard charts where a negative value could show two minus signs.
- [*] When a simple product doesn't have a price set, the price row on the product details screen now shows "Add Price" placeholder instead of an empty regular price.
- [*] If WooCommerce 4.0 is available the app will show the new stats dashboard, otherwise will show a banner indicating the user to upgrade.
- [*] The total orders row is removed from the readonly product details (products that are not a simple product) to avoid confusion since it's not shown on the editable form for simple products.


4.5
-----
- [**] Products: now you can update product images, product settings, viewing and sharing a product.
- [*] In Order Details, the item subtotal is now shown on the right side instead of the quantity. The quantity can still be viewed underneath the product name.
- [*] In Order Details, SKU was removed from the Products List. It is still shown when fulfilling the order or viewing the product details.
- [*] Polish the loading state on the product variations screen.
- [*] When opening a simple product from outside of the Products tab (e.g. from Top Performers section or an order), the product name and ellipsis menu (if the Products feature switch is enabled) should be visible in the navigation bar.


4.4
-----
- Order Detail: the HTML shipping method is now showed correctly
- [internal] Logging in via 'Log in with Google' has changes that can cause regressions. See https://git.io/Jf2Fs for full testing details.
- [**] Fix bugs related to push notifications: after receiving a new order push notification, the Reviews tab does not show a badge anymore. The application icon badge number is now cleared by navigating to the Orders tab and/or the Reviews tab, depending on the types of notifications received.
- [*] The discard changes prompt now only appears when navigating from product images screen if any images have been deleted.
- [*] Fix the issue where product details screen cannot be scrolled to the bottom in landscape after keyboard is dismissed (e.g. from editing product title).
- [*] The product name is now shown in the product details navigation bar so that the name is always visible.
- [*] The images pending upload should be visible after editing product images from product details.
- [*] The discard changes prompt does not appear when navigating from product settings detail screens with a text field (slug, purchase note, and menu order) anymore.
- [*] Fix the wrong cell appearance in the order status list.
- [*] The "View product in store" action will be shown only if the product is published.
- [internal] Modified the component used for fetching data from the database. Please watch out for crashes in lists.


4.3
-----
- Products: now the Product details can be edited and saved outside Products tab (e.g. from Order details or Top Performers).
- [internal]: the navigation to the password entry screen has changed and can cause regressions. See https://git.io/JflDW for testing details.
- [internal] Refactored some API calls for fetching a Note, Product, and Product Review.
- Products: we improved our VoiceOver support in Product Price settings
- In Settings > Experimental Features, a Products switch is now available for turning Products M2 features on and off for simple products (default off for beta testing). Products M2 features: update product images, product settings, viewing and sharing a product.
- The WIP banner on the Products tab is now collapsed by default for more vertical space.
- Dropped iOS 11 support. From now we support iOS 12 and later.
- In Order Details, the Payment card is now shown right after the Products and Refunded Products cards.


4.2
-----
- Products: now tapping anywhere on a product cell where you need to insert data, like in Product Price and Product Shipping settings, you start to edit the text field.
- Products: now the keyboard pop up automatically in Edit Description
- The Processing orders list will now show upcoming (future) orders.
- Improved stats: fixed the incorrect time range on "This Week" tab when loading improved stats on a day when daily saving time changes.
- [internal]: the "send magic link" screen has navigation changes that can cause regressions. See https://git.io/Jfqio for testing details.
- The Orders list is now automatically refreshed when reopening the app.
- The Orders list is automatically refreshed if a new order (push notification) comes in.
- Orders -> Search: The statuses now shows the total number of orders with that status.


4.1
-----
- Fix an intermittent crash when downloading Orders
- The Photo Library permission alert shouldn't be prompted when opening the readonly product details or edit product for simple products, which is reproducible on iOS 11 or 12 devices. (The permission is only triggered when uploading images in Zendesk support or in debug builds with Products M2 enabled.)
- [internal] Updated the empty search result views for Products and Orders. https://git.io/Jvdap


4.0
-----
- Products is now available with limited editing for simple products!
- Fix pulling to refresh on the Processing tab sometimes will not show the up-to-date orders.
- Edit Product > Price Settings: schedule sale is now available even when either the start or end date is not set, and the sale end date can be removed now.
- Improved stats: fixed a crash when loading improved stats on a day when daily saving time changes.
- [internal] Changed the Shipping and Tax classes list loading so that any cached data is shown right away
- [internal] Edit Products M2: added an image upload source for product images - WordPress Media Library.
- [internal] Slightly changed the dependency graph of the database fetching component. Please watch out for data loading regressions.
- [internal] the signup and login Magic Link flows have code changes. See https://git.io/JvyB3 for testing details.
- [internal] the login via Magic Link flows have code changes. See https://git.io/JvyB3 for testing details.
- [internal] the login via Continue with Google flows have code changes that can cause regressions. See https://git.io/Jvyjg for testing details.
- [internal] the signup and login Magic Link flows have code changes. See https://git.io/JvyB3 for testing details.
- [internal] under Edit Products M2 feature flag, there are 4 ways to sort the products on the products tab.
- [internal] the login flow has changes to the 2-factor authentication navigation. See https://git.io/JvdKP for testing details.

3.9
-----
- bugfix: now in the Order List the order status label is no more clipped
- bugfix: now the launch screen is no more stretched
- The Shipping Provider flow, will be called now Shipping Carrier.
- Edit Products: in price settings, the order of currency and price field follows the store currency options under wp-admin > WooCommerce > Settings > General.
- [internal] The signup and login flows have code changes. See https://git.io/Jv1Me for testing details.

3.8
-----
- Dashboard stats: any negative revenue (from refunds for example) for a time period are shown now.
- Redesigned Orders List: Processing and All Orders are now shown in front. Filtering was moved to the Search view.
- Fix Reviews sometimes failing to load on some WooCommerce configurations
- Experimental: a Products feature switch is visible in Settings > Experimental Features that shows/hides the Products tab, and allow to edit a product.

3.7
-----
- Dashboard: now tapping on a product on "Top Performers" section open the product detail

3.6
-----
- Order Details: see a list of issued refunds inside the order detail screen
- Orders tab: Orders to fulfill badge shows numbers 1-99, and now 99+ for anything over 99. Previously, it was 9+.
- Orders tab: The full total amount is now shown.
- Order Details & Product UI: if a Product name has HTML escape characters, they should be decoded in the app.
- Order Details: if the Order has multiple Products, tapping on any Product should open the same Product now.
- bugfix: the orders badge on tab bar now is correctly refreshed after switching to a store with badge count equal to zero.
- The orders tab now localizes item quantities and the order badge.


3.5
-----
- bugfix: when the app is in the foreground while receiving a push notification, the badge on the Orders tab and Reviews tab should be updated correctly based on the type of the notification.
- bugfix: after logging out and in, the Product list should be loaded to the correct store instead of being empty.
- bugfix: in Contact Support, a message should always be sent successfully now.

3.4
-----
- bugfix: on the Order Details screen, the product quantity title in the 2-column header view aligns to the right now
- bugfix: tapping on a new Order push notification, it used to go to the Reviews tab. Now it should go to the new Order screen
- bugfix: on the Products tab, if tapping on a Product and then switching stores, the old Product details used to remain on the Products tab. Now the Product list is always shown on the Products tab after switching stores.
- Dark mode: colors are updated up to design for the navigation bar, tab bar, Fulfill Order > add tracking icon, Review Details > product link icon.
- bugfix/enhancement: on the Products tab, if there are no Products the "Work In Progress" banner is shown with an image placeholder below now.
- bugfix: the deleted Product Variations should not show up after syncing anymore.
- bugfix: now the shipping address in the Order Detail is hidden if the order contains only virtual products
- bugfix: when logged out, Contact Support should be enabled now after typing a valid email address with an email keyboard type.

3.3
-----
- bugfix: add some padding to an order item image in the Fulfillment view, when no SKU exists
- bugfix: View Billing Information > Contact Details: the email button wouldn't do anything if you don't have an email account configured in the Mail app. Now an option to copy the email address is presented instead of doing nothing.
- bugfix: Fulfill Order screen now displays full customer provided note, instead of cutting it to a single line.
- bugfix: Fixed clipped content on section headings with larger font sizes
- bugfix: Fixed footer overlapping the last row in Settings > About with larger font sizes
- bugfix: the Orders badge on tab bar now is correctly refreshed after switching stores

3.2.1
-----
- bugfix: the order detail status and "Begin fulfillment" button now are correctly updated when the order status changes
- bugfix: after adding a new order note, now it appear correctly inside the order detail

3.2
-----
- Experimental: a Products feature switch is visible in Settings > Experimental Features that shows/hides the Products tab with a Work In Progress banner at the top.
- Experimental: if a Product has variations, the variants info are shown on the Product Details that navigates to a list of variations with each price or visibility shown.
- Enhancement: Support for dark mode
- bugfix: Settings no longer convert to partial dark mode.
- Experimental: Support the latest wc-admin plugin release, v0.23.0 and up

3.1
-----
- The order detail view now includes the shipping method of the order.
- Enhancement: The Reviews tab now presents all the Product Reviews
- Updated appearance of Order Details - temporarily disabling dark mode.
- bugfix: fixed UI appearance on cells of Order List when tapping with dark mode enabled.
- bugfix: Reviews no longer convert to partial dark mode. Dark mode coming soon!
- bugfix: Order Details now has the right space between cells.
- bugfix: update the new stats endpoint for WC Admin plugin version 0.22+, and notify the user about the minimum plugin version when they cannot see the new stats. It'd be great to also mention this in the App Store release notes: the new stats UI now requires WC Admin plugin version 0.22+.

3.0
-----
- bugfix: for sites with empty site time zone in the API (usually with UTC specified in wp-admin settings) and when the site time zone is not GMT+0, the stats v4 data no longer has the wrong boundaries (example in #1357).
- bugfix: fixed a UI appearance problem on mail composer on iOS 13.

2.9
-----
- bugfix: the badge "9+" on the Orders tab doesn't overlap with the tab label on iPhone SE/8 landscape now, and polished based on design spec.
- bugfix: the Top Performers in the new stats page should not have a dark header bar when launching the app in Dark mode.
- Enhancement: preselect current Order status when editing the status with a list of order statuses.
- bugfix: on Orders tab, the order status filter now stays after changing an Order status.

2.8
-----

2.7
-----
- Enhancement: Enhancements to the Order Details screen, adding more customer information.
- bugfix: the App Logs shouldn't be editable, only copy / paste.
- bugfix: Reviews were not localized.
- bugfix: On log in, some users would see the Continue button but be unable to Continue, due to errors with the account. A new "Try another account" button has been added as an option.
- bugfix: Product Details page was displaying the Price in the wrong currency.
- Enhancement: removed the "New Orders" card from the My store tab, now that the Orders tab displays the same information.
- Added brand new stats page for user with the WooCommerce Admin plugin and provided an option for users to opt in or out directly from the Settings page.
- bugfix: Order Details: icon on "Details" cell for fulfilled order can be wrong.

2.6
-----
- bugfix: 9+ orders in the orders badge text is now easier to read
- bugfix: Keep those sign-in bugs coming! We tracked down and fixed a `Log in with Jetpack` issue, where users with a Byte Order Mark in their `wp-config.php` file were returning error responses during API requests. These users would see their store listed in the sign-in screen, but were unable to tap the Continue button.
- bugfix: prevents a potential edge case where the login screen could be dismissed in a future version of iOS.
- bugfix: While tuning up the behind-the-scenes for Order Detail screens, we accidentally lost the ability to automatically download any missing product images. Product image downloads restored!

2.5
-----
- bugfix: on certain devices, pulling down to refresh on Order Details screen used to result in weird UI with misplaced labels. Should be fixed in this release.
- Enhancement: Display a badge in the bottom tab, overlapping the Orders icon, to indicate the number of orders processing.
- Enhancement: The Notifications tab has been replaced by Reviews

2.4
-----
- New feature: in Order Details > Shipment Tracking, a new action is added to the "more" action menu for copying tracking number.
- Enhancement: updated the footer in Settings to inform users that we're hiring.
- bugfix & improvement: when Jetpack site stats module is turned off or when user has no permission to view site stats, the generic error toast is not shown to the user anymore. Additionally, the visitors stats UI is shown/hidden when the Jetpack module is activated/deactivated respectively.

2.3
-----
- Improvement: improved Dynamic Type support in the body of the notification in the Notifications tab.

2.2
-----
- improvement: opting out of Tracks syncs with WordPress.com

2.1
-----
- improvement: improved support for RTL languages in the Dashboard
- enhancement: You can now view product images on orders. Tapping on Products in Orders will present a view-only version of the Product's Details.

2.0
-----
- bugfix: dates in the Order Details screen are now localised.
- improvement: improved support for larger font sizes in the login screen

1.9
-----
- bugfix: fixes "Unable to load content" error message when attempting to get Top Performers content.
- new feature: You can now manually add shipment tracking to an Order. This feature is for users who have the [Shipment Tracking plugin](https://woocommerce.com/products/shipment-tracking) installed.
- bugfix: fixes Store Picker: some users are unable to continue after logging in.
- bugfix: fixes a crash when the network connection is slow

1.8
-----

1.7.1
-----
- Fixed a bug where Order List did not load for some users.
- update: this app supports iOS 12.0 and up.
- improvement: improved support for large text sizes.
- bugfix: fixes Order List not loading for some users.
- bugfix: fixes "Unable to load content" error message when attempting to get Top Performers content.

1.7
-----
- improvement: you can now log in using a site address.

1.6
-----
- improvement: Tracking numbers can now be copied to the pasteboard from the order details screen.

1.5
-----
- bugfix: Sometimes Settings would style all the options like "Log Out". No longer happens now.
- bugfix: order status refreshes upon pull-to-refresh in Order Details
- bugfix: payment status label background color showing up beyond rounded border
- improvement: change top performers text from "Total Product Order" to "Total orders" for clarity
- bugfix: fixed an issue on the order details screen where the shipment tracking dates were incorrect

1.4
-----
- bugfix: fix a crash happening on log out
- new feature: Add shipment tracking to Order Details screen
- improvement: The store switcher now allows you to go back to the previous screen without logging you out
- improvement: Custom order status labels are now supported! Instead of just displaying the order status slug and capitalizing the slug, the custom order status label will now be fetched from the server and properly displayed.
- improvement: Filtering by custom order status now supported!
- new feature: You can now manually change the status of an order on the order details screen
- bugfix: correctly flips chevron on Dashboard > New Orders, to support RTL languages.
- bugfix: fixed an issue on the order details screen where the shipment tracking dates were incorrect

1.3
-----
- bugfix: Allows for decimal quantities which some extensions have
- new feature: quick site select. Navigate to Settings > select row with store website.
- improvement: Updated the colors of the bars in the charts for better readability
- improvement: Present an error message with an option to retry when adding a note to an order fails
- improvement: Present an error message with an option to retry when fulfilling an order fails
- bugfix: Log out of the current account right after selecting "Try another account" in store picker
- improvement: Use the store name for the title of the view in "My store" tab
- improvement: Add an alert to let the user know about our new store switcher
- improvement: Display Address in Order Details screen unless every field is empty<|MERGE_RESOLUTION|>--- conflicted
+++ resolved
@@ -6,11 +6,8 @@
 - [*] Products: The creation sheet is now simplified and categorized better [https://github.com/woocommerce/woocommerce-ios/pull/12273]
 - [*] Restore a missing navigation bar on the privacy settings screen. [https://github.com/woocommerce/woocommerce-ios/pull/13018]
 - [**] Customers: The customers section (Menu > Customers) now includes registered customers' phone number and billing/shipping addresses, when available, with actions to copy their contact details or contact them via phone. [https://github.com/woocommerce/woocommerce-ios/pull/13034]
-<<<<<<< HEAD
 - [*] Product form: Hide subscription product type options when site is ineligible for subscription products. [https://github.com/woocommerce/woocommerce-ios/pull/13049]
-=======
 - [**] Customers: You can now create a new order for registered customers in the Customers section (Menu > Customers). Tap the + button in a customer's details to create a new order with that customer pre-filled in the order form.
->>>>>>> 10359bfa
 
 
 19.0
