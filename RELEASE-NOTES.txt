*** PLEASE FOLLOW THIS FORMAT: [<priority indicator, more stars = higher priority>] <description> [<PR URL>]
*** Use [*****] to indicate smoke tests of all critical flows should be run on the final IPA before release (e.g. major library or OS update).

20.3
-----
<<<<<<< HEAD
- [**] Users who log in using wp-admin credentials (application password) can now set up a password on Products, provided WooCommerce version is 8.1 or higher.
=======
- [Internal] Blaze: Parse and store `startTime` from campaign list response. [https://github.com/woocommerce/woocommerce-ios/pull/13807]
>>>>>>> c2f38422

20.2
-----
- [*] Hub Menu: Fixed voiceover issue on the menu items. [https://github.com/woocommerce/woocommerce-ios/pull/13690]
- [*] Hub menu: Fix disappearing title bug on Coupons and Reviews screen.[https://github.com/woocommerce/woocommerce-ios/pull/13726]
- [*] Orders/Products: The filter menu can now be swiped to dismiss it if there are no changes to the selected filters. [https://github.com/woocommerce/woocommerce-ios/pull/13737]
- [*] Home Screen Widget: Tapping on the Orders section of the home screen widget opens the Orders part of the app.
- [*] Payments: Punctuation updates to error and decline reason messages [https://github.com/woocommerce/woocommerce-ios/pull/13739]
- [*] Blaze: Display budget field on the dashboard card. [https://github.com/woocommerce/woocommerce-ios/pull/13761]
- [*] Store picker: fixed the irresponsive Continue button in the site discovery flow. [https://github.com/woocommerce/woocommerce-ios/pull/13766]
- [*] Products: Fixed a bug where editing the product price did not work as expected, depending on the store's currency settings. [https://github.com/woocommerce/woocommerce-ios/pull/13768]
- [*] Products: Products can now be created and edited with negative prices. [https://github.com/woocommerce/woocommerce-ios/pull/13776]
- [**] Blaze: Support evergreen campaign creation. [https://github.com/woocommerce/woocommerce-ios/pull/13684]
- [Internal] Custom fields: Renamed the OrderMetaData entity to MetaData [https://github.com/woocommerce/woocommerce-ios/pull/13736]

20.1
-----
- [*] Order Creation: Fix an occasional issue where text fields wouldn't automatically focus and accept input. [https://github.com/woocommerce/woocommerce-ios/pull/13650]
- [Internal] Orders: The orders list now only wraps name on multiple lines if it's too long to fit on a single line. [https://github.com/woocommerce/woocommerce-ios/pull/13652]
- [*] Blaze: Campaign creation on devices using language with non-Western Arabic numbering system now should work correctly. [https://github.com/woocommerce/woocommerce-ios/pull/13658]
- [*] Blaze: Updated campaign item's displayed budget. [https://github.com/woocommerce/woocommerce-ios/pull/13605]
- [*] Blaze: Updated budget field for active campaigns. [https://github.com/woocommerce/woocommerce-ios/pull/13621]
- [*] Orders: Fixed the discard confirmation prompt during order creation, so you will be prompted to discard changes if you exit the order form after making changes to a new order. [https://github.com/woocommerce/woocommerce-ios/pull/13654]
- [*] Orders: Fixed an issue where the last item in an order couldn't be removed. [https://github.com/woocommerce/woocommerce-ios/pull/13665]
- [*] Design: Updates the barcode scanner icon to a new icon from SF Symbols [https://github.com/woocommerce/woocommerce-ios/pull/13666]
- [*] Hub Menu: Fixes a crash while navigating to the Menu tab. This crash happens in iOS 18 beta. [https://github.com/woocommerce/woocommerce-ios/pull/13671, https://github.com/woocommerce/woocommerce-ios/pull/13697]
- [Internal] Products: Fix for Partial swipe back gesture from product details removes the content https://github.com/woocommerce/woocommerce-ios/pull/13667

20.0
-----
- [*] Blaze: Now you can select media attached to the current product while creating Blaze ads. You don't have to scroll through all media in your store. [https://github.com/woocommerce/woocommerce-ios/pull/13540]
- [*] Better experience for embedded web view with loading indicator. [https://github.com/woocommerce/woocommerce-ios/pull/13587]
- [*] Fix: "Report Subscription Issue" button in Subscriptions screen now works consistently. [https://github.com/woocommerce/woocommerce-ios/pull/13577]
- [*] Payments: fixed issue where site credential login couldn't be used to install plugins, e.g. WooPayments [https://github.com/woocommerce/woocommerce-ios/pull/13582]
- [*] Fix SSR parsing error for WPORG login. [https://github.com/woocommerce/woocommerce-ios/pull/13579]
- [*] Settings: Fixed error updating site name when authenticated without WPCom. [https://github.com/woocommerce/woocommerce-ios/pull/13567]
- [*] Help & Support: Systems Status Report option now only shown on logged-in state. [https://github.com/woocommerce/woocommerce-ios/pull/13568]
- [*] System status report: restored the missing title. [https://github.com/woocommerce/woocommerce-ios/pull/13593]
- [*] Payments: fixed issue preventing the Try out Tap to Pay on iPhone flow from working [https://github.com/woocommerce/woocommerce-ios/pull/13600]
- [Internal] Products: Removed template option for product creation. [https://github.com/woocommerce/woocommerce-ios/pull/13594]
- [Internal] Orders: Fixed "Receipt print button unresponsive after first tap". [https://github.com/woocommerce/woocommerce-ios/pull/13598]
- [*] Payments: Fixed contact support link from some In Person Payments onboarding screens [https://github.com/woocommerce/woocommerce-ios/pull/13601]
- [*] Orders: Fixes an issue where tooltips in the order form were not displayed correctly. [https://github.com/woocommerce/woocommerce-ios/pull/13616]
- [*] Payments: Fixed display of card decline reasons for In-Person Payment failures [https://github.com/woocommerce/woocommerce-ios/pull/13606]
- [*] Payments: Fixed issue where new WooPayments accounts couldn't be used for In Person Payments while they were pending verification [https://github.com/woocommerce/woocommerce-ios/pull/13610]
- [Internal] Custom Fields: Started effort to rename OrderMetaData to MetaData to share it with Products, starting with Networking layer. [https://github.com/woocommerce/woocommerce-ios/pull/13620]
- [*] Login: Hid the site credential login option when entering a WPCom site address. [https://github.com/woocommerce/woocommerce-ios/pull/13623]
- [Internal] Beta fix: Fixed unreliable states of the Inbox screen when navigated from the Hub Menu. [https://github.com/woocommerce/woocommerce-ios/pull/13645]
- [Internal] Beta fix: Fixed navigation to variations in stock card for some stores. [https://github.com/woocommerce/woocommerce-ios/pull/13648]
- [*] Payments Beta fix: Fixed an issue which could lead to a frozen state after an error starting Tap to Pay on iPhone [https://github.com/woocommerce/woocommerce-ios/pull/13682]

19.9
-----
- [*] Enabled Blaze for JCP sites with Blaze plugin [https://github.com/woocommerce/woocommerce-ios/pull/13500]
- [**] Fixed Collect Payment from the menu on iPads running iOS 16 [https://github.com/woocommerce/woocommerce-ios/pull/13491]
- [Internal] Added missing events for custom range on the stats dashboard card. [https://github.com/woocommerce/woocommerce-ios/pull/13506]
- [**] Disable focus for order rows on iPadOS 16 and 16.1 to avoid crashes. [https://github.com/woocommerce/woocommerce-ios/pull/13512]
- [*] Added Universal Link to Create Order: /mobile/orders/create. [https://github.com/woocommerce/woocommerce-ios/pull/13541]

19.8
-----
- [*] Add support to background update the order list and the dashboard analytics cards(Performance & Top Performers).
- [*] Dynamic Dashboard: Display unavailable analytics view when logged in without WPCom. [https://github.com/woocommerce/woocommerce-ios/pull/13440]
- [*] Fix large text support in Bar Code Scanner. [https://github.com/woocommerce/woocommerce-ios/pull/13464]
- [internal] Enable Blaze only if the store has Jetpack installed and connected. [https://github.com/woocommerce/woocommerce-ios/pull/13448]

19.7.1
-----
- [***] Prologue: Restored web view for `Starting a new store?` button [https://github.com/woocommerce/woocommerce-ios/pull/13518]

19.7
-----
- [*] Order status is consistent across the order list/dashboard card/filter list/search list. [https://github.com/woocommerce/woocommerce-ios/pull/13408]
- [*] Stats: The Google Campaign analytics card now has a call to action to create a paid campaign if there are no campaign analytics for the selected time period. [https://github.com/woocommerce/woocommerce-ios/pull/13397]
- [*] Blaze: Hide the Promote with Blaze button on the product form after creating a campaign. [https://github.com/woocommerce/woocommerce-ios/pull/13410]
- [**] Google Ads campaign management is now available for stores with plugin version 2.7.7 or later. [https://github.com/woocommerce/woocommerce-ios/pull/13421]
- [*] Product Creation AI: Progress bar and guidance text to encourage users to enter product features. [https://github.com/woocommerce/woocommerce-ios/pull/13412]
- [*] Blaze: Hide the product URL destination in campaign creation if the URL is empty. [https://github.com/woocommerce/woocommerce-ios/pull/13430]

19.6
-----

- [*] Order Creation: Improved tax-inclusive product price presentation [https://github.com/woocommerce/woocommerce-ios/pull/13305]
- [**] Product Creation AI: Milestone 1 which simplifies package photo flow and revamps UI. [https://github.com/woocommerce/woocommerce-ios/pull/13335]
- [**] Stats: The Google Campaigns analytics card now supports selecting any available campaign metric. [https://github.com/woocommerce/woocommerce-ios/pull/13366]
- [internal] Blaze: Check that product URL is not empty before campaign creation. [https://github.com/woocommerce/woocommerce-ios/pull/13351]
- [Internal] Removed feature flag for product description AI [https://github.com/woocommerce/woocommerce-ios/pull/13334]
- [Internal] Removed feature flag for product sharing AI [https://github.com/woocommerce/woocommerce-ios/pull/13337]
- [Internal] Removed feature flag for product description AI tooltip [https://github.com/woocommerce/woocommerce-ios/pull/13341]
- [Internal] Removed feature flag for the native Blaze campaign creation flow. [https://github.com/woocommerce/woocommerce-ios/pull/13356]
- [Internal] Removed feature flag for dynamic dashboard M2. [https://github.com/woocommerce/woocommerce-ios/pull/13359]
- [Internal] Removed store creation related code. [https://github.com/woocommerce/woocommerce-ios/pull/13379]

19.5
-----
- [**] Cash Payment: Set the payment method and payment method title to orders completed with cash payment. [https://github.com/woocommerce/woocommerce-ios/pull/13257]

19.4
-----
- [**] Stats: The Analytics Hub (accessed by tapping "View all store analytics" on the My Store dashboard) now includes analytics for Google Ads campaigns, when the Google Listings & Ads extension is active and connected to Google. [https://github.com/woocommerce/woocommerce-ios/pull/13245]
- [***] Inbox Notes have been enabled in both the Dynamic Dashboard and the Hub Menu, offering users a centralized and non-intrusive method for receiving important updates, feature announcements, and pertinent information. [https://github.com/woocommerce/woocommerce-ios/pull/13214]

19.3
-----
- [*] Blaze Campaigns: Added date range checks to ensure campaign start dates are within 60 days from today to avoid validation errors. [https://github.com/woocommerce/woocommerce-ios/pull/13124]
- [*] Payments: fixed issue when connecting to a card reader after cancelling reader discovery [https://github.com/woocommerce/woocommerce-ios/issues/13125]
- [*] Payments: fixed issue when connecting to a card reader after an error during reader connection [https://github.com/woocommerce/woocommerce-ios/pull/13126]
- [*] Blaze i3: Implemented ux improvements for a more intuitive and streamlined interface. [https://github.com/woocommerce/woocommerce-ios/pull/13172]
- [*] Payments: improved collect payment error handling, by checking whether the payment was actually successful on some errors [https://github.com/woocommerce/woocommerce-ios/pull/13165]

19.2
-----
- [*] Internal: Add additional logs for payment gateway accounts missing requirements. [https://github.com/woocommerce/woocommerce-ios/pull/13078]
- [*] The `Private` tag was not displayed for products set to private on the product list tab. [https://github.com/woocommerce/woocommerce-ios/pull/13083]
- [*] Product Form: Support picking videos from local library for downloadable files. [https://github.com/woocommerce/woocommerce-ios/pull/13051]
- [*] Disable bookable products from the order creation form. [https://github.com/woocommerce/woocommerce-ios/pull/13022]
- [internal] Update: ZendeskSupportSDK from v6.0 to v.8.0.3 [https://github.com/woocommerce/woocommerce-ios/pull/12984]
- [*] Order Creation: Fixes a bug where the customer list would not load when adding a customer to an order, if the store had a customer with no previous activity. [https://github.com/woocommerce/woocommerce-ios/pull/13094]
- [*] Dynamic dashboard: Fix potential issue rendering Stock card when stock quantity is non-integer. [https://github.com/woocommerce/woocommerce-ios/pull/13098]

19.1
-----
- [*] Added "Private" filter option for enhanced product filtering on iOS. [https://github.com/woocommerce/woocommerce-ios/pull/13009]
- [*] Products: The creation sheet is now simplified and categorized better [https://github.com/woocommerce/woocommerce-ios/pull/12273]
- [*] Restore a missing navigation bar on the privacy settings screen. [https://github.com/woocommerce/woocommerce-ios/pull/13018]
- [**] Customers: The customers section (Menu > Customers) now includes registered customers' phone number and billing/shipping addresses, when available, with actions to copy their contact details or contact them via phone. [https://github.com/woocommerce/woocommerce-ios/pull/13034]
- [*] Product form: Hide subscription product type options when site is ineligible for subscription products. [https://github.com/woocommerce/woocommerce-ios/pull/13049]
- [**] Customers: You can now create a new order for registered customers in the Customers section (Menu > Customers). Tap the + button in a customer's details to create a new order with that customer pre-filled in the order form.


19.0
-----
- [***] Now you can add more sections to the My Store screen including contents for the last orders, top products with low stock, top active coupons and more! [https://github.com/woocommerce/woocommerce-ios/pull/12890]
- [internal] Resolved an issue where users were unable to upload product images when the store is set to private on WP.com. [https://github.com/woocommerce/woocommerce-ios/issues/12646]
- [internal] Bump Tracks iOS library to v.3.4.1, that fix a deadlock while getting device info. [https://github.com/woocommerce/woocommerce-ios/pull/12939]

18.9
-----
- [***] Explore our new Watch App to get glance of you store data and latest orders.
- [*] Orders: Fixes an issue where adding shipping to an order without selecting a shipping method prevented the order from being created/updated. [https://github.com/woocommerce/woocommerce-ios/pull/12870]
- [**] Orders: Multiple shipping lines can now be viewed, added, edited, or removed on orders; previously only the first shipping line on an order was supported. [https://github.com/woocommerce/woocommerce-ios/pull/12888]
- [internal] Orders: An empty order list screen after applying filters no longer affects Dashboard cards eligibility. [https://github.com/woocommerce/woocommerce-ios/pull/12873]

18.8
-----
- [*] Menu > Payments > Collect Payment: fix the the "card reader" & "Tap To Pay" payment methods where it was no-op before. [https://github.com/woocommerce/woocommerce-ios/pull/12801]
- [internal] Optimize API calls sent for Dashboard screen. [https://github.com/woocommerce/woocommerce-ios/pull/12775]
- [**] Adds edit support for the Min/Max Quantities extension in product details. [https://github.com/woocommerce/woocommerce-ios/pull/12758]

18.7
-----
- [*] Resolved an issue where the image on the tutorial of application password on the iPad login page was displayed too large, improving the login experience for iPad users. [https://github.com/woocommerce/woocommerce-ios/pull/12759]

18.7
-----

18.6
-----
- [*] Change text color in badge view in order products list to fix the dark mode readability. [https://github.com/woocommerce/woocommerce-ios/pull/12630]
- [*] Speculative fix for a crash when opening order notifications [https://github.com/woocommerce/woocommerce-ios/pull/12643]
- [internal] Show In-App feedback card in dashboard. [https://github.com/woocommerce/woocommerce-ios/pull/12636]
- [*] Shipping: A shipping method can now be selected when adding or editing shipping on an order. [https://github.com/woocommerce/woocommerce-ios/pull/12688]

18.5
-----
- [*] Barcode scanning: Fixed bug where variable parent products could be added to orders directly using the barcode scanner. [https://github.com/woocommerce/woocommerce-ios/pull/12576]

18.4.1
-----
- [***] The application crashes when the `Charts` library attempts to calculate stride values for the y-axis with negative numbers, typically occurring when the data contains negative revenue (refunds). The issue is traced to the `NumberBins.init(size:range:)` method within the library, causing a crash seconds after app launch when viewing stats in the new Dynamic Dashboard. [https://github.com/woocommerce/woocommerce-ios/pull/12672]

18.4
-----
- [*] Bug fix: tapping on the "Collect payment" quick action (long press on the app icon) or deeplink (http://woo.com/mobile/payments/collect-payment) now shows the order form instead of a blank view. [https://github.com/woocommerce/woocommerce-ios/pull/12559]
- [internal] Blaze: Change campaign image minimum expected dimensions. [https://github.com/woocommerce/woocommerce-ios/pull/12544]


18.3
-----
- [*] Fixed an issue where the "Reset Activity log" button did not clear the current day's log files, ensuring all logs are now properly reset when the button is pressed. [https://github.com/woocommerce/woocommerce-ios/pull/12479]

18.2
-----
- [*] Menu > Payments > Collect Payment: the simple payments flow has been migrated to order form with custom amount. [https://github.com/woocommerce/woocommerce-ios/pull/12455]
- [*] Login: Allow login using site credentials for Jetpack connected stores. [https://github.com/woocommerce/woocommerce-ios/pull/12429]
- [internal] Updated all `woo.com` URLs to use `woocommerce.com` domain. [https://github.com/woocommerce/woocommerce-ios/pull/12452]
- [*] Blaze: Validate that campaign image has minimum expected dimensions. [https://github.com/woocommerce/woocommerce-ios/pull/12470]

18.1
-----
- [**] Orders: now it's possible to swiftly delete orders right from the Order Detail page.
- [**] Stats: The Analytics Hub now includes analytics for Product Bundles and Gift Cards, when those extensions are active. [https://github.com/woocommerce/woocommerce-ios/pull/12425]
- [*] Login: Fix issues in Jetpack installation feature. [https://github.com/woocommerce/woocommerce-ios/pull/12426]
- [Internal] WooExpress: Site creation with WooExpress is now disabled. [https://github.com/woocommerce/woocommerce-ios/issues/12323]
- [*] Product Creation AI: Update prompt to fix error during product creation. [https://github.com/woocommerce/woocommerce-ios/pull/12457]
- [internal] Fix product package flow error by specifying json as response format. [https://github.com/woocommerce/woocommerce-ios/pull/12466]

18.0
-----
- [**] Hub Menu: A new Customers section shows a searchable list of customers with their details, including the option to contact a customer via email. [https://github.com/woocommerce/woocommerce-ios/pull/12349]
- [Internal] Update Woo Purple color palette [https://github.com/woocommerce/woocommerce-ios/pull/12330]
- [internal] The dependency setup in `AppDelegate`'s `application(_:willFinishLaunchingWithOptions:)` was updated as an attempted fix for one of the top crashes. [https://github.com/woocommerce/woocommerce-ios/pull/12268]
- [*] Order List: Speculative fix for a crash on the iPad when viewing orders [https://github.com/woocommerce/woocommerce-ios/pull/12369]

17.9
-----
- [***] Blaze: revamped the Blaze advertising flow with a native implementation to enhance user experience. This allows merchants to seamlessly create and manage their campaigns directly within the Woo mobile apps, without opening the flow in a webview. [https://github.com/woocommerce/woocommerce-ios/pull/12361]
- [**] Added 4 home screen quick actions: "New Order", "Orders", "Add a product", "Collect Payment" [https://github.com/woocommerce/woocommerce-ios/pull/12264/]
- [Internal] Payments: Updated StripeTerminal pod to 3.3.1 [https://github.com/woocommerce/woocommerce-ios/pull/12078]

17.8
-----

17.7
-----
- [***] [internal] Alamofire, which is the HTTP client library used in the app, has been updated to v5. [https://github.com/woocommerce/woocommerce-ios/pull/12125]
- [internal] Blaze: Update campaign status values to match v1.1 endpoint. [https://github.com/woocommerce/woocommerce-ios/pull/12207]
- [**] Orders: Merchants can filter orders by selecting a customer [https://github.com/woocommerce/woocommerce-ios/pull/12100]
- [**] Login: Adds a small tutorial before presenting the web view application password authentication screen. [https://github.com/woocommerce/woocommerce-ios/pull/12240]
- [**] Performance: Add a connectivity tool to diagnose possible network failures [https://github.com/woocommerce/woocommerce-ios/pull/12240]
- [internal] Performance: Retries orders timeout errors [https://github.com/woocommerce/woocommerce-ios/pull/12240]
- [**] My Store Analytics: Now a custom date range can be added for analyzing store performance in any arbitrary time ranges. [https://github.com/woocommerce/woocommerce-ios/pull/12243]
- [***] Orders: Side-by-side view for Order Creation or Editing on iPad and larger iPhones [https://github.com/woocommerce/woocommerce-ios/pull/12246]



17.6
-----
- Orders: Merchants can now contact their customers through WhatsApp and Telegram apps. [https://github.com/woocommerce/woocommerce-ios/pull/12099]
- [internal] Blaze: Use v1.1 endpoint to load campaigns list. [https://github.com/woocommerce/woocommerce-ios/pull/12127]
- Orders: Merchants can filter orders by selecting a product. [https://github.com/woocommerce/woocommerce-ios/pull/12129]
- [**] Products tab: split view is now supported in the products tab. [https://github.com/woocommerce/woocommerce-ios/pull/12158]
- [***] Stats: Merchants can now customize their analytics by enabling/disabling and reordering the cards in the Analytics Hub. [https://github.com/woocommerce/woocommerce-ios/pull/12156]


17.5
-----


17.4
-----
- [***] Dropped iOS 15 support. From now we support iOS 16 and later. [https://github.com/woocommerce/woocommerce-ios/pull/11965]

17.3
-----
- [***] Products: Cache product images to reduce network requests. [https://github.com/woocommerce/woocommerce-ios/pull/11902]
- [***] Stats: The Analytics Hub now includes links to the full analytics report for each supported analytics card (Revenue, Orders, Products). [https://github.com/woocommerce/woocommerce-ios/pull/11920]
- [**] Orders: Show the order attribution info in the order detail screen. [https://github.com/woocommerce/woocommerce-ios/pull/11963, https://github.com/woocommerce/woocommerce-ios/pull/11966]
- [**] Orders: Orders have an associated receipt now. Receipts can be printed, or shared via other apps installed on device. The feature will become available for merchants with WooCommerce version of 8.7.0+. [https://github.com/woocommerce/woocommerce-ios/pull/11956]
- [*] Products > product scanning: in wider devices, the product details after scanning a barcode does not show in split view with an empty secondary view anymore. Camera capture is also enabled when the app is in split mode with another app in iOS 16+ for supported devices. [https://github.com/woocommerce/woocommerce-ios/pull/11931]

17.2
-----
- [*] Added configureDefaultBackgroundConfiguration(), updateDefaultBackgroundConfiguration() and listSelectedBackground for default cell selected background color [https://github.com/woocommerce/woocommerce-ios/pull/11777]
- [*] Orders: the placeholder cells shown in the loading state have the animated redacted content again. [https://github.com/woocommerce/woocommerce-ios/pull/11842]
- [*] Fixed arrow directions for RTL locales. [https://github.com/woocommerce/woocommerce-ios/pull/11833]
- [*] Update Product Creation AI prompt to avoid unexpected response from AI. [https://github.com/woocommerce/woocommerce-ios/pull/11853]
- [*] Fixed incorrect site URL when creating Blaze campaigns after switching stores. [https://github.com/woocommerce/woocommerce-ios/pull/11872]
- [*] Orders in split view: when the store has no orders and then an order is created, the order list is now shown instead of the empty view. [https://github.com/woocommerce/woocommerce-ios/pull/11849]
- [*] Fixed a crash in product description. [https://github.com/woocommerce/woocommerce-ios/pull/11865]
- [*] Products: attempted fix of a crash when adding images [https://github.com/woocommerce/woocommerce-ios/pull/11843]

17.1
-----
- [*] Fixed issue loading system status report for sites using faulty themes. [https://github.com/woocommerce/woocommerce-ios/pull/11798]
- [*] Blaze: Hide the Blaze section on the Dashboard screen when logged in without WPCom. [https://github.com/woocommerce/woocommerce-ios/pull/11797]
- [*] Shipping labels: Show the purchase and print flows in modal screens [https://github.com/woocommerce/woocommerce-ios/pull/11815]
- [***] Orders: side-by-side view for Order List and Order Details on iPad (and large iPhones) [https://github.com/woocommerce/woocommerce-ios/pull/11818]

17.0
-----
- [*] Payments: cash payment is now in fullscreen and supports entering a different amount paid by the customer with an option to record it in an order note. The calculated change due amount is also shown. [https://github.com/woocommerce/woocommerce-ios/pull/11365]
- [internal] Analytics Hub: Sessions card (views and conversion rate) is now hidden for non-Jetpack stores, since they don't have those stats. [https://github.com/woocommerce/woocommerce-ios/pull/11694]
- [*] Analytics Hub: Sessions card now shows a prompt for admins to enable Jetpack Stats if the Jetpack module is disabled. [https://github.com/woocommerce/woocommerce-ios/pull/11708]
- [***] [internal] Refactor WP.com sign in API requests. [https://github.com/woocommerce/woocommerce-ios/pull/11734]

16.9
-----
- [*] Order Creation/Editing: removed ability to delete an order line using the `-` button on the stepper, to avoid accidental deletion. [https://github.com/woocommerce/woocommerce-ios/pull/11651]
- [internal] Product Creation AI: Change when and how many times we ask users to participate in survey. [https://github.com/woocommerce/woocommerce-ios/pull/11646]
- [*] Order creation: after selecting a registered customer, the customer is now linked to the order. [https://github.com/woocommerce/woocommerce-ios/pull/11645]

16.8
-----
- [**] Payments: merchants can collect payment directly from the order creation form [https://github.com/woocommerce/woocommerce-ios/pull/11490]
- [*] Payments: order totals are now shown in an expandable drawer, so they're accessible without scrolling [https://github.com/woocommerce/woocommerce-ios/pull/11503]
- [*] Store creation: Inform user once store ready if app killed while waiting for store to be ready. [https://github.com/woocommerce/woocommerce-ios/pull/11478]
- [*] Dashboard: Resolves a decoding error with certain payment gateway plugins that previously caused an error loading data in the dashboard. [https://github.com/woocommerce/woocommerce-ios/pull/11489]
- [*] Payments: Updated UI for Deposit Summary [https://github.com/woocommerce/woocommerce-ios/pull/11533]
- [**] Lightweight Storefront: Added option to select themes for WPCom store in both Settings and Store Creation flows. [https://github.com/woocommerce/woocommerce-ios/issues/11291]
- [*] Orders: order creation/paid/refund dates are now shown in the store time zone instead of the device time zone. [https://github.com/woocommerce/woocommerce-ios/pull/11539, https://github.com/woocommerce/woocommerce-ios/pull/11536]
- [*] Similar to orders above, the latest time range in analytics is now in the store time zone instead of the device time zone. [https://github.com/woocommerce/woocommerce-ios/pull/11479]
- [*] For JCP sites, Jetpack installation flow should now succeed without an error in the beginning. [https://github.com/woocommerce/woocommerce-ios/pull/11558]
- [*] Login: logging in to self-hosted sites without Jetpack connection (with application password) on multiple devices of the same device family (iPhone/iPad) is now supported. Previously, the previously logged in device becomes logged out after logging in to the same account/store on a different device of the same device family.   [https://github.com/woocommerce/woocommerce-ios/pull/11575]
- [*] Product bundles: bundle configuration form is now shown after scanning a bundle product with barcode in the order list or order form. [https://github.com/woocommerce/woocommerce-ios/pull/11610]
- [internal] Dashboard: The "Add products to sell" products onboarding banner is removed from the dashboard (replaced by Add Product task in store onboarding task list) [https://github.com/woocommerce/woocommerce-ios/pull/11596]

16.7
-----
- [*] Order editing: fixed bug preventing retry for errors when editing or creating an order [https://github.com/woocommerce/woocommerce-ios/pull/11391]
- [*] Payments: Tap to Pay trial payments are now automatically refunded [https://github.com/woocommerce/woocommerce-ios/pull/11395]
- [*] Product Creation AI: Show survey to collect user feedback. [https://github.com/woocommerce/woocommerce-ios/pull/11390]
- [*] Edit Products: category list is now searchable. [https://github.com/woocommerce/woocommerce-ios/pull/11380]
- [*] Show one time shipping setting status in product details screen. [https://github.com/woocommerce/woocommerce-ios/pull/11403]
- [*] Remove features and challenges questions from the store creation profiler flow. [https://github.com/woocommerce/woocommerce-ios/pull/11410]
- [*] Edit Products: make downloadable files more discoverable [https://github.com/woocommerce/woocommerce-ios/pull/11388]
- [**] [internal] A minor refactor in authentication flow, including but not limited to social sign-in and two factor authentication. [https://github.com/woocommerce/woocommerce-ios/pull/11402]
- [*] Login: after logging in from the `Create a New Store` CTA in the prologue screen, it should start the store creation flow. [https://github.com/woocommerce/woocommerce-ios/pull/11385]
- [**] Products: Merchants now can scan product barcodes directly from the Product list in order to update inventory [https://github.com/woocommerce/woocommerce-ios/pull/11457]

16.6
-----
- [**] Order form: quantity can now be typed in [https://github.com/woocommerce/woocommerce-ios/pull/11349]
- [*] Payments: Supress displaying an error when the card reader connection is manually cancelled [https://github.com/woocommerce/woocommerce-ios/pull/11230]
- [internal] Fix runtime warning when uploading media when built from Xcode 15 [https://github.com/woocommerce/woocommerce-ios/pull/11355]
- [*] Products: Downloadable products now accept local files of types other than images. [https://github.com/woocommerce/woocommerce-ios/pull/11353]
- [*] Products: Downloadable products now accept file types other than images from WordPress media library. [https://github.com/woocommerce/woocommerce-ios/pull/11356]
- [*] Payments menu: restored the ability to search for Payments in device Spotlight. [https://github.com/woocommerce/woocommerce-ios/pull/11343]
- [*] Payments menu: show the selected payment gateway when there's more than one to choose from [https://github.com/woocommerce/woocommerce-ios/pull/11345]
- [**] Fixed a crash that occurred when reordering product images during the image upload process. Now, users will not be able to reorder images until the upload is complete, providing a smoother and more stable experience. [https://github.com/woocommerce/woocommerce-ios/pull/11350]
- [internal] Process network response in background thread to avoid blocking main thread. [https://github.com/woocommerce/woocommerce-ios/pull/11381]
- [**] Attempted to fix a crash that has been occurring for some users during magic link login. [https://github.com/woocommerce/woocommerce-ios/pull/11373]
- [*] Fixed a crash due to using unavailable system image in devices below iOS 16.0. [https://github.com/woocommerce/woocommerce-ios/pull/11394]

16.5
-----
- [*] Payments: WooPayments merchants can swipe between currencies in the Deposit Summary on the Payments menu [https://github.com/woocommerce/woocommerce-ios/pull/11309]
- [**] Shipping Labels: Fixed issue presenting the printing view for customs forms. [https://github.com/woocommerce/woocommerce-ios/pull/11288]
- [*] Now, merchants can manage "One time shipping" setting for a subscription product. [https://github.com/woocommerce/woocommerce-ios/pull/11310]
- [**] My Store: The Blaze section is now dismissible. [https://github.com/woocommerce/woocommerce-ios/pull/11308]
- [internal] Product Subscriptions: Handle yearly Synchronise renewals case while enabling One time shipping setting. [https://github.com/woocommerce/woocommerce-ios/pull/11312]
- [internal] Order form: Updated design for product bundles and their bundled items in order creation/editing, to more clearly show the hierarchy and bundled item prices. [https://github.com/woocommerce/woocommerce-ios/pull/11321]
- [internal] Update Shimmer dependency to avoid high CPU and memory use crashing the app when built with Xcode 15 [https://github.com/woocommerce/woocommerce-ios/pull/11320]
- [internal] Fix issue with scrolling some views when built from Xcode 15 [https://github.com/woocommerce/woocommerce-ios/pull/11335]
- [*] Animate display of the onboarding notice in the payments menu [https://github.com/woocommerce/woocommerce-ios/pull/11339]

16.4
-----
- [internal] Adds `store_id` to track events. [https://github.com/woocommerce/woocommerce-ios/pull/11227]
- [Internal] Payments: Updated StripeTerminal pod to 3.1.0 [https://github.com/woocommerce/woocommerce-ios/pull/11080]
- [internal] Payments: Restored analytics for Payments Menu after SwiftUI rewrite [https://github.com/woocommerce/woocommerce-ios/pull/11262]
- [***] Merchants can now create or edit subscription products. [https://github.com/woocommerce/woocommerce-ios/issues/11183]
- [*] Order form: when adding/updating a bundle with an optional & non-selected variable item, any other bundled items should be added/updated properly. [https://github.com/woocommerce/woocommerce-ios/pull/11254]
- [internal] Order form: Fix a bug where the wrong product details appeared when adding a discount to a product in an order. [https://github.com/woocommerce/woocommerce-ios/pull/11280]
- [*] Now the Blaze section in the Dashboard (My store tab) is displayed under the Stats. Before, it was on top of the view. [https://github.com/woocommerce/woocommerce-ios/pull/11275]

16.3
-----
- [internal] Payments Menu: rewritten in SwiftUI [https://github.com/woocommerce/woocommerce-ios/pull/11169]
- [*] Orders: users can now calculate a custom amount based on the order total percentage. [https://github.com/woocommerce/woocommerce-ios/pull/11154]
- [*] Orders: users can now decide whether their custom amounts are taxable or not. [https://github.com/woocommerce/woocommerce-ios/pull/11156]
- [*] Order form: the merchant can now configure a bundle product (quantity and variation attributes of the bundled products). Testing plan: pe5pgL-3Ze-p2 [https://github.com/woocommerce/woocommerce-ios/pull/11186]
- [internal] Updated all `woocommerce.com` URLs to use `woo.com` domain [https://github.com/woocommerce/woocommerce-ios/pull/11182]

16.2
-----
- [**] Orders: order details show custom amounts on their own section. Other fields are re-designed towards a cleaner look. [https://github.com/woocommerce/woocommerce-ios/pull/11097]
- [*] Add support for Universal Links in the woo.com domain [https://github.com/woocommerce/woocommerce-ios/pull/11098]
- [*] Order form: when adding a product/variation by scanning a barcode, only the product/variation with the exact SKU should be added to the order. [https://github.com/woocommerce/woocommerce-ios/pull/11089]

16.1
-----
- [**] Orders: order creation sections are optimised for a simpler and more intuitive flow. [https://github.com/woocommerce/woocommerce-ios/pull/11042]
- [*] Payments: Fix Tap to Pay reconnection on foreground, to speed up TTP transactions. [https://github.com/woocommerce/woocommerce-ios/pull/11054]
- [*] Payments: Fix Tap to Pay reconnection on fresh launch, to speed up TTP transactions. [https://github.com/woocommerce/woocommerce-ios/pull/11056]
- [*] Orders: Fix a bug that shows the wrong customer screen during the order creation flow. [https://github.com/woocommerce/woocommerce-ios/pull/11053]
- [*] Orders: All order edit buttons render now with the pencil system image to make them consistent. [https://github.com/woocommerce/woocommerce-ios/pull/11048]

16.0
-----
- [*] Optimized Blaze experience in My store. Improved Blaze campaign creation and list screens. [https://github.com/woocommerce/woocommerce-ios/pull/10969, https://github.com/woocommerce/woocommerce-ios/pull/10959]
- [*] Orders: Fixed UI issue where an incorrect tooltip is displayed during Order Creation [https://github.com/woocommerce/woocommerce-ios/pull/10998]
- [*] Orders: Fixed UI issue showing incorrect discounted total product value in certain cases [https://github.com/woocommerce/woocommerce-ios/pull/11016]
- [*] Fix a crash on launch related to Core Data and Tracks [https://github.com/woocommerce/woocommerce-ios/pull/10994]
- [*] Login: Fixed issue checking site info for some users. [https://github.com/woocommerce/woocommerce-ios/pull/11006]
- [**] Orders: Users can now add custom amounts to orders. [https://github.com/woocommerce/woocommerce-ios/pull/11022]
- [*] Payments: hide the `Set up Tap to Pay` button in About Tap to Pay when set up is complete [https://github.com/woocommerce/woocommerce-ios/pull/11025]

15.9
-----
- [***] User can now use their stored passkeys to log in into WordPress.com [https://github.com/woocommerce/woocommerce-ios/pull/10904]
- [***] Payments: UK-based merchants can take payments using Tap to Pay on iPhone [https://github.com/woocommerce/woocommerce-ios/pull/10957]
- [*] App login links are now handled when the onboarding screen is shown. [https://github.com/woocommerce/woocommerce-ios/pull/10974]

15.8
-----
- [*] Users can now navigate to other orders without leaving the Order Detail screen. [https://github.com/woocommerce/woocommerce-ios/pull/10849]
- [*] The Set up Tap to Pay on iPhone row in the Payments menu now reflects when you've completed set up for the current device and store [https://github.com/woocommerce/woocommerce-ios/pull/10923]
- [*] The Set up Tap to Pay on iPhone Learn More button opens more details about Tap to Pay [https://github.com/woocommerce/woocommerce-ios/pull/10934]
- [internal] Use minimumAllowedChargeAmount, not 0.50, for the Try a Payment flow [https://github.com/woocommerce/woocommerce-ios/pull/10937]
- [*] Changes to the Payments menu to make it clearer [https://github.com/woocommerce/woocommerce-ios/pull/10936]
- [*] Order creation: We updated the UX by allowing direct product discounts to be added, and improved the Product Discount screen [https://github.com/woocommerce/woocommerce-ios/pull/10929]

15.7
-----
- [*] Generate new tags/categories while creating product using AI. [https://github.com/woocommerce/woocommerce-ios/pull/10864]
- [*] Fix: in order details where an order item is a variable product with attributes and has add-ons, the variation attributes are shown now. [https://github.com/woocommerce/woocommerce-ios/pull/10877]

15.6
-----
- [**] Taxes in orders: Users can now store the tax rate's location to add it automatically to a new order customer's address. [https://github.com/woocommerce/woocommerce-ios/pull/10802]
- [**] WPCOM stores and self-hosted stores with Jetpack AI plugin can now create products using AI. [https://github.com/woocommerce/woocommerce-ios/pull/10812]
- [*] Order form: the merchant can apply a gift card to an order. [https://github.com/woocommerce/woocommerce-ios/pull/10759]

15.5
-----
- [*] Store creation: Start store creation flow after a new WPCOM account sign up. [https://github.com/woocommerce/woocommerce-ios/pull/10729]
- [*] Different orders with the same gift card code applied should all show the gift card info in order details now. [https://github.com/woocommerce/woocommerce-ios/pull/10719]
- [*] Enabled product description and product sharing AI features for self-hosted sites with Jetpack AI plugin. [https://github.com/woocommerce/woocommerce-ios/pull/10747]
- [*] Order form: the applied gift cards are shown below the coupon section. [https://github.com/woocommerce/woocommerce-ios/pull/10743]

15.4
-----
- [*] Enable editing product details when tapping on order item on the order detail screen. [https://github.com/woocommerce/woocommerce-ios/pull/10632]
- [*] Taxes in orders: Add empty state design for the Tax Rate selector. [https://github.com/woocommerce/woocommerce-ios/pull/10665]
- [*] Added protection against accidental double-charging with In-Person Payments in poor network conditions [https://github.com/woocommerce/woocommerce-ios/pull/10647]
- [**] Improved retry handling for In-Person Payments that fail [https://github.com/woocommerce/woocommerce-ios/pull/10673]
- [*] See more of your order by long pressing an order push notification. [https://github.com/woocommerce/woocommerce-ios/pull/10658]
- [*] Order details: product add-ons for a line item are shown in separate lines for better readability. [https://github.com/woocommerce/woocommerce-ios/pull/10661]
- [**] Product categories now can be deleted as part of the product editing flow. [https://github.com/woocommerce/woocommerce-ios/pull/10643]
- [**] Product categories can now be updated as part of the product editing flow. [https://github.com/woocommerce/woocommerce-ios/pull/10648]

15.3
-----
- [internal] Add `site_url` to Tracks events [https://github.com/woocommerce/woocommerce-ios/pull/10610]
- [Internal] Some internal changes were made to the image upload feature to support image processing in the app, no app changes are expected. [https://github.com/woocommerce/woocommerce-ios/pull/10631]
- [**] Taxes in orders: Users can now select the tax rate's location to add it to the order customer's address. [https://github.com/woocommerce/woocommerce-ios/pull/10651]
- [*] Automatically show the media selector sheet on the product images screen when there are no pre-existing images. [https://github.com/woocommerce/woocommerce-ios/pull/10644]

15.2
-----
- [*] Fixed minor UI issues in the store creation profiler flow. [https://github.com/woocommerce/woocommerce-ios/pull/10555]
- [*] Updated priority, description and URL for payment onboarding task. [https://github.com/woocommerce/woocommerce-ios/pull/10572]
- [*] New setup instructions screen for WCPay store onboarding task. [https://github.com/woocommerce/woocommerce-ios/pull/10579]
- [*] Show celebration view after successful WCPay setup. [https://github.com/woocommerce/woocommerce-ios/pull/10594]
- [**] Taxes in orders: Users can now see the order tax rates, get more information about them, and navigate to wp-admin to change them. [https://github.com/woocommerce/woocommerce-ios/pull/10569]


15.1
-----
- [*] What's New announcements support dark mode properly [https://github.com/woocommerce/woocommerce-ios/pull/10540]
- [*] Updated UI and copy on prologue and free trial summary screens. [https://github.com/woocommerce/woocommerce-ios/pull/10539]

15.0
-----
- [*] The store name can now be updated from the Settings screen. [https://github.com/woocommerce/woocommerce-ios/pull/10485]
- [**] The store creation flow has been optimized to start store creation immediately and show profiler questions afterward. [https://github.com/woocommerce/woocommerce-ios/pull/10473, https://github.com/woocommerce/woocommerce-ios/pull/10466]
- [*] Settings: Close Account option is moved to a new section Account Settings and is now available for all WPCom users. [https://github.com/woocommerce/woocommerce-ios/pull/10502]

14.9
-----
- [*] Only show Blaze banner on the My Store and Product List screens if the store has no existing orders. [https://github.com/woocommerce/woocommerce-ios/pull/10438]
- [**] Order creation: We improved the way the merchants can request, search and select a customer when creating an order. [https://github.com/woocommerce/woocommerce-ios/pull/10456]


14.8
-----
- [Internal] Native store creation flow with free trial is enabled by default - all code for the old flows have been removed. [https://github.com/woocommerce/woocommerce-ios/pull/10362]
- [*] Store creation: Improvements to the Upgrades screen accessibility [https://github.com/woocommerce/woocommerce-ios/pull/10363]
- [*] Stores with expired WooExpress plans can now be upgraded within the app (if eligible for IAP) via a new banner. [https://github.com/woocommerce/woocommerce-ios/pull/10369]
- [*] The expired site plan should navigate to IAP for sites with expired WooExpress plans (if eligible for IAP). [https://github.com/woocommerce/woocommerce-ios/pull/10384]
- [Internal] New default property `plan` is tracked in every event for logged-in users. [https://github.com/woocommerce/woocommerce-ios/pull/10356]
- [Internal] Google sign in now defaults to bypassing the Google SDK [https://github.com/woocommerce/woocommerce-ios/pull/10341]
- [*] Product list filter (Products tab and order creation > add products > filter): product types from extensions supported in the app are now available for product filtering - subscription, variable subscription, bundle, and composite. [https://github.com/woocommerce/woocommerce-ios/pull/10382]
 
14.7
-----
- [*] Local notifications: Add a reminder to purchase a plan is scheduled 6hr after a free trial subscription. [https://github.com/woocommerce/woocommerce-ios/pull/10268]
- [Internal] Shipment tracking is only enabled and synced when the order has non-virtual products.  [https://github.com/woocommerce/woocommerce-ios/pull/10288]
- [Internal] New default property `was_ecommerce_trial` is tracked in every event for logged-in users. [https://github.com/woocommerce/woocommerce-ios/pull/10343]
- [*] Photo -> Product: Reset details from previous image when new image is selected. [https://github.com/woocommerce/woocommerce-ios/pull/10297]
- [**] You can now see your shipping zone list from Settings. [https://github.com/woocommerce/woocommerce-ios/pull/10258]
- [*] Order list: Suggest testing orders for stores without any orders. [https://github.com/woocommerce/woocommerce-ios/pull/10346]
- [*] Local notifications: Show free trial survey after 24h since subscription. [https://github.com/woocommerce/woocommerce-ios/pull/10324, https://github.com/woocommerce/woocommerce-ios/pull/10328]
- [*] Local notifications: Add a reminder after 3 days if answered "Still Exploring" in Free trial survey. [https://github.com/woocommerce/woocommerce-ios/pull/10331]
- [*] Product description AI: the AI sheet has been improved with the product name field made more prominent. [https://github.com/woocommerce/woocommerce-ios/pull/10333]
- [**] Store creation: US users can upgrade to a choice of plans for their store via In-App Purchase [https://github.com/woocommerce/woocommerce-ios/pull/10340]

14.6
-----
- [Internal] Switched AI endpoint to be able to track and measure costs. [https://github.com/woocommerce/woocommerce-ios/pull/10218]
- [Internal] Media picker flow was refactored to support interactive dismissal for device photo picker and WordPress media picker sources. Affected flows: product form > images, and virtual product form > downloadable files. [https://github.com/woocommerce/woocommerce-ios/pull/10236]
- [Internal] Errors: Improved error message when orders, products, or reviews can't be loaded due to a parsing (decoding) error. [https://github.com/woocommerce/woocommerce-ios/pull/10252, https://github.com/woocommerce/woocommerce-ios/pull/10260]
- [*] Orders with Coupons: Users can now select a coupon from a list when adding it to an order. [https://github.com/woocommerce/woocommerce-ios/pull/10255]
- [Internal] Orders: Improved error message when orders can't be loaded due to a parsing (decoding) error. [https://github.com/woocommerce/woocommerce-ios/pull/10252]
- [**] Product discounts: Users can now add discounts to products when creating an order. [https://github.com/woocommerce/woocommerce-ios/pull/10244]
- [*] We've resolved an issue that was causing the app to crash when trying to dismiss certain screens (bottom sheets). [https://github.com/woocommerce/woocommerce-ios/pull/10254]
- [Internal] Fixed a bug preventing the "We couldn't load your data" error banner from appearing on the My store dashboard. [https://github.com/woocommerce/woocommerce-ios/pull/10262]
- [Internal] Errors: Improved error message and troubleshooting guide when the Jetpack connection is broken. [https://github.com/woocommerce/woocommerce-ios/pull/10275]
- [Internal] A new way to create a product from an image using AI is being A/B tested. [https://github.com/woocommerce/woocommerce-ios/pull/10253]

14.5
-----
- [*] Product details: The share button is displayed with text instead of icon for better discoverability. [https://github.com/woocommerce/woocommerce-ios/pull/10216]
- [*] Resolved an issue where users were unable to add a new note to an order. Previously, upon opening an order detail and selecting the "Add a new note" option, the text field was non-selectable, preventing users from writing down the note. This issue has now been addressed and users should be able to add notes to their orders without any issues. [https://github.com/woocommerce/woocommerce-ios/pull/10222]
- [*] Store creation: Update the timeout view with the option to retry the site check. [https://github.com/woocommerce/woocommerce-ios/pull/10221]
- [*] Fixed issue showing the expired alert for sites that got reverted to simple sites after their plan expired. [https://github.com/woocommerce/woocommerce-ios/pull/10228]

14.4
-----
- [*] Blaze: New banner on the My Store and Products screens for admins of eligible stores. [https://github.com/woocommerce/woocommerce-ios/pull/10135, https://github.com/woocommerce/woocommerce-ios/pull/10160, https://github.com/woocommerce/woocommerce-ios/pull/10172]
- [*] Shipping Labels: Fixed a bug preventing label printing in orders viewed from search [https://github.com/woocommerce/woocommerce-ios/pull/10161]
- [*] Blaze: Disable the entry point in the product creation form. [https://github.com/woocommerce/woocommerce-ios/pull/10173]
- [*] Product description and sharing message AI: Fixed incorrect language issue by using a separate prompt for identifying language. [https://github.com/woocommerce/woocommerce-ios/pull/10169, https://github.com/woocommerce/woocommerce-ios/pull/10177, https://github.com/woocommerce/woocommerce-ios/pull/10179]

14.3
-----
- [*] SKU Scanner: Add the SKU to the error message after a failure. [https://github.com/woocommerce/woocommerce-ios/pull/10085]
- [*] Add URL route handler to open the `My Store` tab when a deeplink to `/mobile` is opened, instead of bouncing back to Safari [https://github.com/woocommerce/woocommerce-ios/pull/10077]
- [Internal] Performance: Replaces the endpoint used to load Top Performers on the My Store tab, for faster loading. [https://github.com/woocommerce/woocommerce-ios/pull/10113]
- [*] A feedback banner is added for product description AI and product sharing AI sheets. [https://github.com/woocommerce/woocommerce-ios/pull/10102]
- [*] Product creation: the product type row is now editable when creating a product. [https://github.com/woocommerce/woocommerce-ios/pull/10087]
- [***] Store creation: US users can upgrade Woo Express free trial stores via In-App Purchase [https://github.com/woocommerce/woocommerce-ios/pull/10123]
- [*] Orders: Users can can now add multiple coupons to orders (not only one) [https://github.com/woocommerce/woocommerce-ios/pull/10126]
- [*] Free trial: Local notification after 24 hours since Free trial subscription time to remind to purchase plan. [https://github.com/woocommerce/woocommerce-ios/pull/10133, https://github.com/woocommerce/woocommerce-ios/pull/10130]
- [**] Product description AI: an announcement modal is shown for WPCOM stores about the feature, and a new CTA "Write with AI" is more discoverable in the product form with a tooltip. [https://github.com/woocommerce/woocommerce-ios/pull/10142]

14.2
-----
- [Internal] Blaze status check was updated to save an API request. The Blaze eligibility for each site should remain the same. [https://github.com/woocommerce/woocommerce-ios/pull/10020]
- [*] Fixed the unusable state of the app when the default store runs on an expired free trial plan. [https://github.com/woocommerce/woocommerce-ios/pull/10059]
- [Internal] Performance: When loading the refunds on an order (e.g. in order details), we now only request them from remote if they are not already in local storage. [https://github.com/woocommerce/woocommerce-ios/pull/10039]
- [*] Orders: Users can can now add coupons to orders [https://github.com/woocommerce/woocommerce-ios/pull/10035]
- [*] Coupons: The Coupons Management feature is fully released and not in Beta anymore [https://github.com/woocommerce/woocommerce-ios/pull/10032]
- [*] Store creation: the progress view copy was updated to inform the merchants that it can take a few minutes for the store to be ready. The progress view is now only shown after necessary requests are made before the app is likely backgrounded. The error handling is also polished.  [https://github.com/woocommerce/woocommerce-ios/pull/10047, https://github.com/woocommerce/woocommerce-ios/pull/10069]
- [Internal] Performance: When loading a single order (e.g. in order details), we now load the order from storage unless it has been modified remotely. [https://github.com/woocommerce/woocommerce-ios/pull/10036]
- [Internal] Performance: When the Orders tab is opened, we now only sync orders that have been created or modified since the last successful sync. [https://github.com/woocommerce/woocommerce-ios/pull/10065]
- [Internal] App size: Replaced 30MB PDFs on Store Creation waiting screen with ~400KB PNGs - to assess impact on app bundle size. [https://github.com/woocommerce/woocommerce-ios/pull/10067]

14.1
-----
- [*] Plans: Expired or cancelled plans are now shown more reliably [https://github.com/woocommerce/woocommerce-ios/pull/9924]
- [*] Product Sharing: AI-generated messages are now available. [https://github.com/woocommerce/woocommerce-ios/pull/9976]
- [***] Orders: Users can add products to orders by scanning their sku barcode or QR-code [https://github.com/woocommerce/woocommerce-ios/pull/9972]
- [Internal] Store creation: a workaround was previously implemented that can result in an inaccurate app experience like when the free trial banner is not shown immediately after store creation due to out-of-sync site properties. Now that the API issue is fixed, the app now waits for the site for a bit longer but ensures all necessary properties are synced. [https://github.com/woocommerce/woocommerce-ios/pull/9957]
- [Internal] Product details AI: Updated prompts to identify the language in provided text to use in responses for product description and sharing. [https://github.com/woocommerce/woocommerce-ios/pull/9961]
- [*] Blaze: products can now be promoted in WordPress.com and Tumblr from the app if the site/product is eligible. Two entry points: 1) Menu tab > General, 2) Product form > more menu. [https://github.com/woocommerce/woocommerce-ios/pull/9906]

14.0
-----
- [*] Payments: Remove the upsell-card-readers banner from the Payment Methods Screen [https://github.com/woocommerce/woocommerce-ios/pull/9869]


13.9
-----
- [*] Orders: Allow alternative types for the `taxID` in `ShippingLineTax` or `sku` in `OrderItem`, as some third-party plugins alter the type in the API. This helps with the order list not loading due to order decoding errors. [https://github.com/woocommerce/woocommerce-ios/pull/9844]
- [*] Payments: Location permissions request is not shown to TTP users who grant "Allow once" permission on first foregrounding the app any more [https://github.com/woocommerce/woocommerce-ios/pull/9821]
- [*] Products: Allow alternative types for `stockQuantity` in `Product` and `ProductVariation`, as some third-party plugins alter the type in the API. This helps with the product list not loading due to product decoding errors. [https://github.com/woocommerce/woocommerce-ios/pull/9850]
- [*] Products: Allow alternative types for the `backordersAllowed` and `onSale` in `Product` and `ProductVariation`, as some third-party plugins alter the types in the API. This helps with the product list not loading due to product decoding errors. [https://github.com/woocommerce/woocommerce-ios/pull/9849]
- [*] Products: Allow alternative types for the `sku` and `weight` in `ProductVariation`, as some third-party plugins alter the types in the API. This helps with the product variation list not loading due to product variation decoding errors. [https://github.com/woocommerce/woocommerce-ios/pull/9847]
- [*] Products: Allow alternative types for the `sku` and `weight` in `Product`, the dimensions in `ProductDimensions`, and the `downloadID` in `ProductDownload`, as some third-party plugins alter the types in the API. This helps with the product list not loading due to product decoding errors. [https://github.com/woocommerce/woocommerce-ios/pull/9846]
- [*] Products: Add support for parsing variation objects for the `variations` field in `Product`, as some third-party plugins alter the type for this field in the API. This allows the variations to be loaded for variable products if those third-party plugins are active. [https://github.com/woocommerce/woocommerce-ios/pull/9857]

13.8
-----
- [Internal] Orders: Bundled products (within a product bundle) are now indented, to show their relationship to the parent bundle. [https://github.com/woocommerce/woocommerce-ios/pull/9778]
- [Internal] Orders: Composite components (within a composite product) are now indented, to show their relationship to the parent composite product. [https://github.com/woocommerce/woocommerce-ios/pull/9780]
- [*] Add Products: A new view is display to celebrate when the first product is created in a store. [https://github.com/woocommerce/woocommerce-ios/pull/9790]
- [*] Product List: Added swipe-to-share gesture on product rows. [https://github.com/woocommerce/woocommerce-ios/pull/9799]
- [*] Product form: a share action is shown in the navigation bar if the product can be shared and no more than one action is displayed, in addition to the more menu > Share. [https://github.com/woocommerce/woocommerce-ios/pull/9789]
- [*] Payments: show badges leading to Set up Tap to Pay on iPhone for eligible stores and devices [https://github.com/woocommerce/woocommerce-ios/pull/9812]
- [*] Orders: Fixes a bug where the Orders list would not load if an order had a non-integer gift card amount applied to the order (with the Gift Cards extension). [https://github.com/woocommerce/woocommerce-ios/pull/9795]

- [*] My Store: A new button to share the current store is added on the top right of the screen. [https://github.com/woocommerce/woocommerce-ios/pull/9796]
- [*] Mobile Payments: The screen brightness is increased when showing the Scan to Pay view so the QR code can be scanned more easily [https://github.com/woocommerce/woocommerce-ios/pull/9807]
- [*] Mobile Payments: The Woo logo is added to the QR code on the Scan to Pay screen [https://github.com/woocommerce/woocommerce-ios/pull/9823]
- [*] Allow EU merchants to have better control of their privacy choices. A privacy choices banner will be shown the next time they open the app. [https://github.com/woocommerce/woocommerce-ios/pull/9825]

13.7
-----
- [Internal] Adds guidance for new Customs rule when shipping to some EU countries. [https://github.com/woocommerce/woocommerce-ios/pull/9715]
- [*] JITMs: Added modal-style Just in Time Message support on the dashboard [https://github.com/woocommerce/woocommerce-ios/pull/9694]
- [**] Order Creation: Products can be searched by SKU when adding products to an order. [https://github.com/woocommerce/woocommerce-ios/pull/9711]
- [*] Orders: Fixes order details so separate order items are not combined just because they are the same product or variation. [https://github.com/woocommerce/woocommerce-ios/pull/9710]
- [Internal] Store creation: starting May 4, store creation used to time out while waiting for the site to be ready (become a Jetpack/Woo site). A workaround was implemented to wait for the site differently. [https://github.com/woocommerce/woocommerce-ios/pull/9767]
- [**] Mobile Payments: Tap to Pay is initialised on launch or foreground, to speed up payments [https://github.com/woocommerce/woocommerce-ios/pull/9750]
- [*] Store Creation: Local notifications are used to support users during the store creation process. [https://github.com/woocommerce/woocommerce-ios/pull/9717, https://github.com/woocommerce/woocommerce-ios/pull/9719, https://github.com/woocommerce/woocommerce-ios/pull/9749]
- [**] Mobile Payments: Merchants can now collect in-person payments by showing a QR code to their customers. [https://github.com/woocommerce/woocommerce-ios/pull/9762]
- [Internal] Orders: Bundled products (within a product bundle) are now indented, to show their relationship to the parent bundle. [https://github.com/woocommerce/woocommerce-ios/pull/9778]

13.6
-----
- [*] Remove login error local notifications that used to be scheduled 24 hours from certain login errors. [https://github.com/woocommerce/woocommerce-ios/pull/9666]
- [*] JITMs: Added customization to Just in Time Message banner background and badges [https://github.com/woocommerce/woocommerce-ios/pull/9633]
- [*] Product form > description editor: fix the extra bottom inset after hiding the keyboard either manually (available on a tablet) or applying an AI-generated product description. [https://github.com/woocommerce/woocommerce-ios/pull/9638]
- [*] Products: Fixes stock statuses for Product Bundles so that backordered bundles and bundle stock quantities are displayed as expected. [https://github.com/woocommerce/woocommerce-ios/pull/9681]

13.5
-----
- [*] Settings > Domains: Premium domains are now supported, the domain suggestions now match the results on web and Android. It's more noticeable for stores with a domain credit, where not all domains are free for the first year anymore. [https://github.com/woocommerce/woocommerce-ios/pull/9607]
- [*] Product form > Inventory: the SKU scanner is enabled for all users, where it used to be behind a feature switch in Settings > Experimental Features. [https://github.com/woocommerce/woocommerce-ios/pull/9631]
[Internal] Products: Simplify Product Editing experiment is removed; there should be no changes to the existing product creation/editing behavior. [https://github.com/woocommerce/woocommerce-ios/pull/9602]
- [*] Payments: Products are removed directly from an order when its count is below one, instead of opening an extra screen to remove it. [https://github.com/woocommerce/woocommerce-ios/pull/9624]
- [*] Orders: Parses HTML-encoded characters and removes extraneous, non-attribute meta data from the list of attributes for an item in an order. [https://github.com/woocommerce/woocommerce-ios/pull/9603]
- [*] Products: Adds the component descriptions to the list of components in a composite product (using the Composite Products extension). [https://github.com/woocommerce/woocommerce-ios/pull/9634]
- [*] Products: Adds the product SKU to the bundled products list in product details, for Bundle products (using the Product Bundles extension). [https://github.com/woocommerce/woocommerce-ios/pull/9626]
- [*] Product form > description editor AI for WPCOM stores: the prompt was updated so that the generated description is shorter. [https://github.com/woocommerce/woocommerce-ios/pull/9637]

13.4
-----
- [*] Payments: Popular and last sold products are displayed on top of the products selection screen when creating or editing an order. [https://github.com/woocommerce/woocommerce-ios/pull/9539]

- [Internal] Payments: Update StripeTerminal pod to 2.19.1 [https://github.com/woocommerce/woocommerce-ios/pull/9537]
- [**] Adds read-only support for the Gift Cards extension in order details. [https://github.com/woocommerce/woocommerce-ios/pull/9558]
- [**] Adds read-only support for the Subscriptions extension in order and product details. [https://github.com/woocommerce/woocommerce-ios/pull/9541]
- [*] Product form > description editor: a magic wand button is added to the keyboard toolbar to auto-generate a product description using Jetpack AI for WPCOM stores. [https://github.com/woocommerce/woocommerce-ios/pull/9577]
- [Internal] Payments: Upate Tap to Pay connection flow strings to avoid mentioning "reader" [https://github.com/woocommerce/woocommerce-ios/pull/9563]
- [*] Store onboarding: Now the onboarding task list can be shown/hidden from settings and also from the dashboard. [https://github.com/woocommerce/woocommerce-ios/pull/9572, https://github.com/woocommerce/woocommerce-ios/pull/9573]
- [**] Adds read-only support for the Min/Max Quantities extension in product details. [https://github.com/woocommerce/woocommerce-ios/pull/9585]

13.3
-----
- [***] Payments: UK-based stores merchants can take In-Person Payments. [https://github.com/woocommerce/woocommerce-ios/pull/9496]
- [*] Store creation free trial flow now includes 3 profiler questions again with updated options: store category, selling status, and store country. [https://github.com/woocommerce/woocommerce-ios/pull/9513]
- [*] Shipping Labels: Origin address's phone number is now saved locally and pre-populated in the creation form. [https://github.com/woocommerce/woocommerce-ios/pull/9520]
- [Internal] Almost all mappers have been updated to only decode without the data envelope if it's not available. Please do a smoke test to ensure that all features still work as before. [https://github.com/woocommerce/woocommerce-ios/pull/9510]
- [Internal] Store onboarding: Mark "Launch your store" task as complete if the store is already public. This is a workaround for a backend issue which marks "Launch your store" task incomplete for already live stores. [https://github.com/woocommerce/woocommerce-ios/pull/9507]
- [*] Payments: Added Universal Link support for Set up Tap to Pay on iPhone, and to open Universal Links from Just in Time Messages, to more easily navigate to app features. [https://github.com/woocommerce/woocommerce-ios/pull/9518]
- [*] Login: Potentially fixed the crash on the onboarding screen. [https://github.com/woocommerce/woocommerce-ios/pull/9523]

13.2
-----
- [Internal] Store creation: New loading screen added for create store flow. [https://github.com/woocommerce/woocommerce-ios/pull/9383]
- [*] Payments: Add account type field to receipts [https://github.com/woocommerce/woocommerce-ios/pull/9416]
- [*] Products can now be filtered within Order creation [https://github.com/woocommerce/woocommerce-ios/pull/9258]
- [*] Products: Adds read-only support for the Composite Products extension in the Products list, including a list of components in product details. [https://github.com/woocommerce/woocommerce-ios/pull/9455]


13.1
-----
- [internal] Users can now create a Free Trial store from the app from the Get Started section of the app prologue. [https://github.com/woocommerce/woocommerce-ios/pull/9396]
- [**] Adds support for Product Multi-selection when creating and/or editing Orders. [https://github.com/woocommerce/woocommerce-ios/issues/8888]
- [**] Users can now install Jetpack for their non-Jetpack sites after logging in with application passwords. [https://github.com/woocommerce/woocommerce-ios/pull/9354]
- [*] Payments: We show a Tap to Pay on iPhone feedback survey button in the Payments menu after the first Tap to Pay on iPhone payment is taken [https://github.com/woocommerce/woocommerce-ios/pull/9366]
- [Internal] Added SiteID to some IPP tracks events [https://github.com/woocommerce/woocommerce-ios/pull/9572,]

13.0
-----
- [*] Adds a banner in "Launch store" task screen to upgrade from free trial plan. [https://github.com/woocommerce/woocommerce-ios/pull/9323]
- [*] Fix: Description, sale price, and image will be copied over to the new product variations when duplicating a variable product. [https://github.com/woocommerce/woocommerce-ios/pull/9322]


12.9
-----
- [**] Dashboard: an onboarding card is shown for sites with the following tasks if any is incomplete: "tell us more about your store" (store location) that opens a webview, "add your first product" that starts the product creation flow, "launch your store" that publishes the store, "customize your domain" that starts the domain purchase flow, and "get paid" that opens a webview. A subset of the tasks may be shown to self-hosted sites and WPCOM sites on a free trial. [https://github.com/woocommerce/woocommerce-ios/pull/9285]
- [*] Jetpack benefit banner and modal is now available on the dashboard screen after logging in with site credentials. [https://github.com/woocommerce/woocommerce-ios/pull/9232]
- [*] Payments: Local search is added to the products selection screen in the order creation flow to speed the process. [https://github.com/woocommerce/woocommerce-ios/pull/9178]
- [*] Fix: Prevent product variations not loading due to an encoding error for `permalink`, which was altered by a plugin. [https://github.com/woocommerce/woocommerce-ios/pull/9233]
- [*] Login: Users can now log in to self-hosted sites without Jetpack by approving application password authorization to their sites. [https://github.com/woocommerce/woocommerce-ios/pull/9260]
- [*] Payments: Tap to Pay on iPhone can now be selected from the Payment Methods screen [https://github.com/woocommerce/woocommerce-ios/pull/9242]
- [**] Payments: Set up Tap to Pay on iPhone flow added to the Payments Menu. Use it to configure the reader, and try a payment, before collecting a card payment with a customer. [https://github.com/woocommerce/woocommerce-ios/pull/9280]

12.8
-----
- [*] Shortcuts: We can now trigger the order creation and payment collection flows from the iOS Shortcuts app. [https://github.com/woocommerce/woocommerce-ios/pull/9103]
- [Internal] Dashboard: the UI layer had a major refactoring to allow scrolling for content more than stats for the onboarding project. The main design change is on the refresh control, where it was moved from each stats tab to below the navigation bar. Other design changes are not expected. [https://github.com/woocommerce/woocommerce-ios/pull/9031]
- [**] Products: Adds read-only support for the Product Bundles extension, including a list of bundled products and stock status for product bundles. [https://github.com/woocommerce/woocommerce-ios/pull/9177]
- [Internal] Mobile Payments: Updated StripeTerminal to 2.18 [https://github.com/woocommerce/woocommerce-ios/pull/9118]

12.7
-----
- [Internal] Shipping Label: add condition checks before showing contact options [https://github.com/woocommerce/woocommerce-ios/pull/8982]
- [*] Main screens are now accessible through the Home Screen Spotlight Search [https://github.com/woocommerce/woocommerce-ios/pull/9082]
- [*] Stats: Fixed a crash when order stats use a date and time matching the start of Daylight Saving Time. [https://github.com/woocommerce/woocommerce-ios/pull/9083]
- [*] Fix: Dismiss Take Payment popup after sharing the payment link to another app. [https://github.com/woocommerce/woocommerce-ios/pull/9042]
- [*] Site credential login: Catch invalid cookie nonce [https://github.com/woocommerce/woocommerce-ios/pull/9102]
- [*] Better error messages for site credential login failures [https://github.com/woocommerce/woocommerce-ios/pull/9125]
- [Internal] New Zendesk tag for site credential login errors [https://github.com/woocommerce/woocommerce-ios/pull/9150]

12.6
-----
- [*] Fix: When a product's details can be edited, they display a disclosure indicator (chevron). [https://github.com/woocommerce/woocommerce-ios/pull/8980]
- [*] Payments: fixed a bug where enabled rows in the Payments Menu were sometimes incorrectly shown as disabled [https://github.com/woocommerce/woocommerce-ios/pull/8983]
- [Internal] Mobile Payments: fixed logic on display of IPP feedback banner on Order List [https://github.com/woocommerce/woocommerce-ios/pull/8994]
- [**] Support: Merchants can now contact support with a new and refined experience. [https://github.com/woocommerce/woocommerce-ios/pull/9006/files]
- [***] Mobile Payments: Tap to Pay on iPhone enabled for all US merchants [https://github.com/woocommerce/woocommerce-ios/pull/9023]

12.5
-----
- [Internal] Dashboard: the stats implementation had a major update to replace a third-party library in order to support the upcoming store onboarding card. Minimal design changes are expected, and horizontal scrolling between different time range tabs is not available anymore. [https://github.com/woocommerce/woocommerce-ios/pull/8942]

12.4
-----
- [**] Menu > Settings: adds a `Domains` row for WPCOM sites to see their site domains, add a new domain, or redeems a domain credit if available. [https://github.com/woocommerce/woocommerce-ios/pull/8870]
- [Internal] Prologue screen now has only the entry point to site address login flow, and application password authentication is used for sites without Jetpack. [https://github.com/woocommerce/woocommerce-ios/pull/8846]
- [Internal] A new tag has been added for Zendesk for users authenticated with application password. [https://github.com/woocommerce/woocommerce-ios/pull/8850]
- [Internal] Failures in the logged-out state are now tracked with anonymous ID. [https://github.com/woocommerce/woocommerce-ios/pull/8861]
- [*] Fix: Fixed a crash when switching away from the Products tab. [https://github.com/woocommerce/woocommerce-ios/pull/8874]

12.3
-----
- [Internal] We have updated the Zendesk SDK to version 6.0 [https://github.com/woocommerce/woocommerce-ios/pull/8828]
- [Internal] Tap to Pay on iPhone made publicly available via an Experimental Feature toggle [https://github.com/woocommerce/woocommerce-ios/pull/8814]

12.2
-----
- [*] Fix: Adding a new attribute will auto-capitalize the first letter for each word in the attribute name. [https://github.com/woocommerce/woocommerce-ios/pull/8772]
- [internal] Logging: Improvements on logging potential errors when loading Order Details [https://github.com/woocommerce/woocommerce-ios/pull/8781]
- [Internal] Now we track the specific error code when a networking-related operation fails [https://github.com/woocommerce/woocommerce-ios/issues/8527]

12.1
-----
- [*] Adds an In-Person Payments survey banner on top of the Orders view [https://github.com/woocommerce/woocommerce-ios/issues/8530]
- [*] Fix: Allow product's `purchasable` to be a number as some third-party plugins could alter the type in the API. This could help with the Products tab not loading due to product decoding errors. [https://github.com/woocommerce/woocommerce-ios/pull/8718]
- [***] [Internal] Start the AB test for allowing login to the app using site credentials [https://github.com/woocommerce/woocommerce-ios/pull/8744]

12.0
-----
- [**] Adds a feature of bulk updating products from the product's list. [https://github.com/woocommerce/woocommerce-ios/pull/8704]
- [internal] Store creation flow now includes 3 profiler questions: store category, selling status, and store country. [https://github.com/woocommerce/woocommerce-ios/pull/8667]

11.9
-----
- [**] Now you can generate all possible variations for a product's attributes [https://github.com/woocommerce/woocommerce-ios/pull/8619]
- [*] Mobile payments: fixed card reader manuals links. [https://github.com/woocommerce/woocommerce-ios/pull/8628]

11.8
-----
- [*] Design refresh: Buttons, links, and other calls to action are now purple instead of pink. [https://github.com/woocommerce/woocommerce-ios/pull/8451]
- [internal] Design: Updated capitalization for various pages, links, and buttons to match new design guidelines. [https://github.com/woocommerce/woocommerce-ios/pull/8455]
- [internal] Remove A/B testing and release native Jetpack installation flow for all users. [https://github.com/woocommerce/woocommerce-ios/pull/8533]

11.7
-----
- [**] Analytics Hub: Now you can select custom date ranges. [https://github.com/woocommerce/woocommerce-ios/pull/8414]
- [**] Analytics Hub: Now you can see Views and Conversion Rate analytics in the new Sessions card. [https://github.com/woocommerce/woocommerce-ios/pull/8428]
- [*] My Store: We fixed an issue with Visitors and Conversion stats where sometimes visitors could be counted more than once in the selected period. [https://github.com/woocommerce/woocommerce-ios/pull/8427]


11.6
-----
- [***] We added a new Analytics Hub inside the My Store area of the app. Simply click on the See More button under the store stats to check more detailed information on Revenue, Orders and Products. [https://github.com/woocommerce/woocommerce-ios/pull/8356]
- [*] In-Person Payments: fixed timing issues in payments flow, which caused "Remove card" to be shown for too long [https://github.com/woocommerce/woocommerce-ios/pull/8351]

11.5
-----
- [*] Account deletion is now supported for all users in settings or in the empty stores screen (in the ellipsis menu). [https://github.com/woocommerce/woocommerce-ios/pull/8179, https://github.com/woocommerce/woocommerce-ios/pull/8272]
- [*] In-Person Payments: We removed any references to Simple Payments from Orders, and the red badge from the Menu tab and Menu Payments icon announcing the new Payments section. [https://github.com/woocommerce/woocommerce-ios/pull/8183]
- [internal] Store creation flow was improved with native implementation. It is available from the login prologue (`Get Started` CTA), login email error screen, and store picker (`Add a store` CTA from the empty stores screen or at the bottom of the store list). [Example testing steps in https://github.com/woocommerce/woocommerce-ios/pull/8251]
- [internal] New stores have two new Products onboarding features: A banner with an `Add a Product` CTA on the My Store screen, and the option to add new products using templates. [https://github.com/woocommerce/woocommerce-ios/pull/8294]

11.4
-----
- [*] Add System Status Report to ZenDesk support requests. [https://github.com/woocommerce/woocommerce-ios/pull/8171]


11.3
-----
- [*] In-Person Payments: Show spinner while preparing reader for payment, instead of saying it's ready before it is. [https://github.com/woocommerce/woocommerce-ios/pull/8115]
- [internal] In-Person Payments: update StripeTerminal from 2.7 to 2.14 [https://github.com/woocommerce/woocommerce-ios/pull/8132]
- [*] In-Person Payments: Fixed payment method prompt for WisePad 3 to show only Tap and Insert options [https://github.com/woocommerce/woocommerce-ios/pull/8136]

11.2
-----
- [***] You can now preview draft products before publishing. [https://github.com/woocommerce/woocommerce-ios/pull/8102]
- [*] The survey at the end of the login onboarding flow is no longer available. [https://github.com/woocommerce/woocommerce-ios/pull/8062]
- [*] Fixed layout issues on the Account Mismatch error screen. [https://github.com/woocommerce/woocommerce-ios/pull/8074]
- [*] The Accept Payments Easily banner has been removed from the order list [https://github.com/woocommerce/woocommerce-ios/pull/8078]

11.1
-----
- [**] You can now search customers when creating or editing an order. [https://github.com/woocommerce/woocommerce-ios/issues/7741]
- [internal] Store creation is available from the login prologue, login email error screen, and store picker. [https://github.com/woocommerce/woocommerce-ios/pull/8023]
- [internal] The login flow is simplified with only the option to log in with WordPress.com. This flow is presented in parallel with the existing flow in an A/B test experiment. [https://github.com/woocommerce/woocommerce-ios/pull/7996]
- [**] Relevant Just In Time Messages will be displayed on the My Store screen [https://github.com/woocommerce/woocommerce-ios/issues/7853]

11.0
-----
- [internal] Add support for controlling performance monitoring via Sentry. **Off by default**. [https://github.com/woocommerce/woocommerce-ios/pull/7831]


10.9
-----
- [***] Dropped iOS 14 support. From now we support iOS 15 and later. [https://github.com/woocommerce/woocommerce-ios/pull/7851]
- [*] Login: Now you can handle Jetpack site connection for your self-hosted sites from the app. [https://github.com/woocommerce/woocommerce-ios/pull/7847]


10.8
-----
- [***] Stats: Now you can add a Today's Stats Widget to your lock screen (iOS 16 only) to monitor your sales. [https://github.com/woocommerce/woocommerce-ios/pull/7839]
- [internal] In-Person Payments: add UTM parameters to card reader purchase URLs to allow attribution [https://github.com/woocommerce/woocommerce-ios/pull/7858]
- [*] In-Person Payments: the Purchase card reader links now all open in authenticated web views, to make it easier to log in to woocommerce.com. [https://github.com/woocommerce/woocommerce-ios/pull/7862]

10.7
-----
- [*] Universal Links: Users can now open universal links in the app. [https://github.com/woocommerce/woocommerce-ios/pull/7632]
- [internal] Store picker: Show error when the role eligibility check fails while selecting a store. [https://github.com/woocommerce/woocommerce-ios/pull/7816]
- [internal] Store picker: Add loading state to `Continue` button. [https://github.com/woocommerce/woocommerce-ios/pull/7821]
- [internal] Store picker: Use Jetpack tunnel API for fetching user info for role checking. [https://github.com/woocommerce/woocommerce-ios/pull/7822]
- [*] Allow in-app notices to be swiped away [https://github.com/woocommerce/woocommerce-ios/pull/7801]

10.6
-----

- [**] Products tab: products search now has an option to search products by SKU. Stores with WC version 6.6+ support partial SKU search, otherwise the product(s) with the exact SKU match is returned. [https://github.com/woocommerce/woocommerce-ios/pull/7781]
- [*] Fixed a rare crash when selecting a store in the store picker. [https://github.com/woocommerce/woocommerce-ios/pull/7765]
- [*] Settings: Display the WooCommerce version and available updates in Settings [https://github.com/woocommerce/woocommerce-ios/pull/7779]
- [*] Show suggestion for logging in to a WP.com site with a mismatched WP.com account. [https://github.com/woocommerce/woocommerce-ios/pull/7773]
- [*] Help center: Added help center web page with FAQs for "Not a WooCommerce site" and "Wrong WordPress.com account" error screens. [https://github.com/woocommerce/woocommerce-ios/pull/7767, https://github.com/woocommerce/woocommerce-ios/pull/7769]
- [*] Now you can bulk edit variation prices. [https://github.com/woocommerce/woocommerce-ios/pull/7803]
- [**] Reviews: Now you can reply to product reviews using the Reply button while viewing a product review. [https://github.com/woocommerce/woocommerce-ios/pull/7799]

10.5
-----
- [**] Products: Now you can duplicate products from the More menu of the product detail screen. [https://github.com/woocommerce/woocommerce-ios/pull/7727]
- [**] Login: Added Jetpack connection support from the Account Mismatch error screen. [https://github.com/woocommerce/woocommerce-ios/pull/7748]
- [*] Orders: We are bringing back the ability to add/edit customer notes and addresses from the main order screen [https://github.com/woocommerce/woocommerce-ios/pull/7750]
- [*] Help center: Added help center web page with FAQs for "Wrong WordPress.com account error" screen. [https://github.com/woocommerce/woocommerce-ios/pull/7747]
- [*] Widgets: The Today's Stat Widget adds support for bigger fonts. [https://github.com/woocommerce/woocommerce-ios/pull/7752]

10.4
-----
- [***] Stats: Now you can add a Today's Stats Widget to your homescreen to monitor your sales. [https://github.com/woocommerce/woocommerce-ios/pull/7732]
- [*] Help center: Added help center web page with FAQs for "Pick a WooCommerce Store", "Enter WordPress.com password" and "Open mail to find magic link" screens. [https://github.com/woocommerce/woocommerce-ios/pull/7641, https://github.com/woocommerce/woocommerce-ios/pull/7730, https://github.com/woocommerce/woocommerce-ios/pull/7737]
- [*] In-Person Payments: Fixed a bug where cancelling a card reader connection would temporarily prevent further connections [https://github.com/woocommerce/woocommerce-ios/pull/7689]
- [*] In-Person Payments: Improvements to the card reader connection flow UI [https://github.com/woocommerce/woocommerce-ios/pull/7687]
- [*] Login: Users can now set up the Jetpack connection between a self-hosted site and their WP.com account. [https://github.com/woocommerce/woocommerce-ios/pull/7608]
- [*] Product list: the "Draft" blue color is fixed to be more readable for a draft product row in the product list. [https://github.com/woocommerce/woocommerce-ios/pull/7724]
- [*] Notifications: App icon badge is now cleared correctly after visiting the orders tab. [https://github.com/woocommerce/woocommerce-ios/pull/7735]

10.3
-----
- [*] Dashboard: the last selected time range tab (Today/This Week/This Month/This Year) is persisted for the site and shown on the next site launch (app launch or switching stores). [https://github.com/woocommerce/woocommerce-ios/pull/7638]
- [*] Dashboard: swiping to another time range tab now triggers syncing for the target tab. Previously, the stats on the target tab aren't synced from the swipe gesture. [https://github.com/woocommerce/woocommerce-ios/pull/7650]
- [*] In-Person Payments: Fixed an issue where the Pay in Person toggle could be out of sync with the setting on the website. [https://github.com/woocommerce/woocommerce-ios/pull/7656]
- [*] In-Person Payments: Removed the need to sign in when purchasing a card reader [https://github.com/woocommerce/woocommerce-ios/pull/7670]
- [*] In-Person Payments: Fixed a bug where canceling a reader connection could result in being unable to connect a reader in future [https://github.com/woocommerce/woocommerce-ios/pull/7678]
- [*] In-Person Payments: Fixed a bug which prevented the Collect Payment button from being shown for Cash on Delivery orders  [https://github.com/woocommerce/woocommerce-ios/pull/7694]

10.2
-----
- [*] Help center: Added help center web page with FAQs for "Enter Store Credentials", "Enter WordPress.com email " and "Jetpack required Error" screens. [https://github.com/woocommerce/woocommerce-ios/pull/7588, https://github.com/woocommerce/woocommerce-ios/pull/7590, https://github.com/woocommerce/woocommerce-ios/pull/7621]
- [*] In-Person Payments: Fixed the Learn More link from the `Enable Pay in Person` onboarding screen for WCPay [https://github.com/woocommerce/woocommerce-ios/pull/7598]
- [**] In-Person Payments: Added a switch for the Pay in Person payment method on the Payments menu. This allows you to accept In-Person Payments for website orders [https://github.com/woocommerce/woocommerce-ios/pull/7613]

10.1
-----
- [*] In-Person Payments: The onboarding notice on the In-Person Payments menu is correctly dismissed after multiple prompts are shown. [https://github.com/woocommerce/woocommerce-ios/pull/7543]
- [*] Help center: Added custom help center web page with FAQs for "Enter Store Address" and "Enter WordPress.com email" screens. [https://github.com/woocommerce/woocommerce-ios/pull/7553, https://github.com/woocommerce/woocommerce-ios/pull/7573]
- [*] In-Person Payments: The plugin selection is saved correctly after multiple onboarding prompts. [https://github.com/woocommerce/woocommerce-ios/pull/7544]
- [**] In-Person Payments: A new prompt to enable `Pay in Person` for your store's checkout, to accept In-Person Payments for website orders [https://github.com/woocommerce/woocommerce-ios/issues/7474]

10.0
-----
- [**] In-Person Payments and Simple Payments have been moved to a new Payments section [https://github.com/woocommerce/woocommerce-ios/pull/7473]
- [*] Login: on the WP.com password screen, the magic link login option is moved from below "Reset your password" to below the primary Continue button for higher visibility. [https://github.com/woocommerce/woocommerce-ios/pull/7469]
- [*] Login: some minor enhancements are made to the error screen after entering an invalid WP.com email - a new "What is WordPress.com?" link, hiding the "Log in with store address" button when it's from the store address login flow, and some copy changes. [https://github.com/woocommerce/woocommerce-ios/pull/7485]
- [**] In-Person Payments: Accounts with pending requirements are no longer blocked from taking payments - we have added a skip button to the relevant screen. [https://github.com/woocommerce/woocommerce-ios/pull/7504]
- [*] Login: New button added to the empty site picker screen to enter a site address for troubleshooting. [https://github.com/woocommerce/woocommerce-ios/pull/7484]

9.9
-----
- [*] [Sign in with store credentials]: New screen added with instructions to verify Jetpack connected email. [https://github.com/woocommerce/woocommerce-ios/pull/7424]
- [*] [Sign in with store credentials]: Stop clearing username/password after an invalid attempt to enable users to fix typos. [https://github.com/woocommerce/woocommerce-ios/pull/7444]
- [*] Login: after entering WP.com email, a magic link is automatically sent when it is enabled (magic links are disabled for A8C emails and WP.com accounts with recently changed password) and a new screen is shown with an option to log in with password. [https://github.com/woocommerce/woocommerce-ios/pull/7449]

9.8
-----
- [***] Login: Introduce a way to sign in using store credentials.  [https://github.com/woocommerce/woocommerce-ios/pull/7320]
- [**] Login: You can now install WooCommerce to your self-hosted sites from the login flow. [https://github.com/woocommerce/woocommerce-ios/pull/7401]
- [**] Orders: Now you can quickly mark an order as completed by swiping it to the left! [https://github.com/woocommerce/woocommerce-ios/pull/7385]
- [*] In-Person Payments: The purchase card reader information card appears also in the Orders list screen. [https://github.com/woocommerce/woocommerce-ios/pull/7326]
- [*] Login: in release 9.7, when the app is in logged out state, an onboarding screen is shown before the prologue screen if the user hasn't finished or skipped it. In release 9.8, a survey is added to the end of the onboarding screen. [https://github.com/woocommerce/woocommerce-ios/pull/7416]
- [*] Login: a local notification is scheduled after the user encounters an error from logging in with an invalid site address or WP.com email/password. Please see testing scenarios in the PR, with regression testing on order/review remote notifications. [https://github.com/woocommerce/woocommerce-ios/pull/7323, https://github.com/woocommerce/woocommerce-ios/pull/7372, https://github.com/woocommerce/woocommerce-ios/pull/7422]

9.7
-----
- [***] Orders: Orders can now be edited within the app. [https://github.com/woocommerce/woocommerce-ios/pull/7300]
- [**] Orders: You can now view the Custom Fields for an order in the Order Details screen. [https://github.com/woocommerce/woocommerce-ios/pull/7310]
- [*] In-Person Payments: Card Reader Manuals now appear based on country availability, consolidated into an unique view [https://github.com/woocommerce/woocommerce-ios/pull/7178]
- [*] Login: Jetpack setup flow is now accessible from the Login with Store Address flow. [https://github.com/woocommerce/woocommerce-ios/pull/7294]
- [*] In-Person Payments: The purchase card reader information card can be dismissed [https://github.com/woocommerce/woocommerce-ios/pull/7260]
- [*] In-Person Payments: When dismissing the purchase card reader information card, the user can choose to be reminded in 14 days. [https://github.com/woocommerce/woocommerce-ios/pull/7271]
- [*] In-Person Payments: The purchase card reader information card appears also in the App Settings screen. [https://github.com/woocommerce/woocommerce-ios/pull/7308]
- [*] Refund lines in the Order details screen now appear ordered from oldest to newest [https://github.com/woocommerce/woocommerce-ios/pull/7287]
- [*] Login: when the app is in logged out state, an onboarding screen is shown before the prologue screen if the user hasn't finished or skipped it.  [https://github.com/woocommerce/woocommerce-ios/pull/7324]
- [*] Orders: When a store has no orders yet, there is an updated message with a link to learn more on the Orders tab. [https://github.com/woocommerce/woocommerce-ios/pull/7328]

9.6
-----
- [***] Coupons: Coupons can now be created from within the app. [https://github.com/woocommerce/woocommerce-ios/pull/7239]
- [**] Order Details: All unpaid orders have a Collect Payment button, which shows a payment method selection screen. Choices are Cash, Card, and Payment Link. [https://github.com/woocommerce/woocommerce-ios/pull/7111]
- [**] In-Person Payments: Support for selecting preferred payment gateway when multiple extensions are installed on the store. [https://github.com/woocommerce/woocommerce-ios/pull/7153]
- [*] Coupons: Removed the redundant animation when reloading the coupon list. [https://github.com/woocommerce/woocommerce-ios/pull/7137]
- [*] Login: Display "What is WordPress.com?" link in "Continue With WordPress.com" flow. [https://github.com/woocommerce/woocommerce-ios/pull/7213]
- [*] Login: Display the Jetpack requirement error after login is successful.
- [*] Login: Display a "New to WooCommerce?" link in the login prologue screen above the login buttons. [https://github.com/woocommerce/woocommerce-ios/pull/7261]
- [*] In-Person Payments: Publicize the Card Present Payments feature on the Payment Method screen [https://github.com/woocommerce/woocommerce-ios/pull/7225]
- [*] In-Person Payments: Add blog_id to IPP transaction description to match WCPay [https://github.com/woocommerce/woocommerce-ios/pull/7221]
- [*] Product form: after uploading an image, the product can now be saved immediately while the image is being uploaded in the background. When no images are pending upload for the saved product, the images are added to the product. Testing instructions: https://github.com/woocommerce/woocommerce-ios/pull/7196. [https://github.com/woocommerce/woocommerce-ios/pull/7254]

9.5
-----
- [*] Coupons: Fixed issue saving "Individual Use" and "Exclude Sale Items" fields. [https://github.com/woocommerce/woocommerce-ios/pull/7117]
- [*] Orders: The customer shipping/billing address form now navigates back automatically after selecting a country or state. [https://github.com/woocommerce/woocommerce-ios/pull/7119]
- [internal] In settings and empty stores screen, the "Close Account" link is shown for users who signed in with Apple (the only way to create an account) to close their WordPress.com account. [https://github.com/woocommerce/woocommerce-ios/pull/7143]

9.4
-----
- [*] Orders: Order details now displays both the date and time for all orders. [https://github.com/woocommerce/woocommerce-ios/pull/6996]
- [*] Simple payments have the `Card` option available for stores with configuration issues to resolve, and show onboarding to help resolve them [https://github.com/woocommerce/woocommerce-ios/pull/7002]
- [*] Order & Product list: Now, we can pull to refresh from an empty view. [https://github.com/woocommerce/woocommerce-ios/pull/7023, https://github.com/woocommerce/woocommerce-ios/pull/7030]
- [*] Order Creation: Fixes a bug where selecting a variable product to add to a new order would sometimes open the wrong list of product variations. [https://github.com/woocommerce/woocommerce-ios/pull/7042]
- [*] Collect payment button on Order Details no longer flickers when the screen loads [https://github.com/woocommerce/woocommerce-ios/pull/7043]
- [*] Issue refund button on Order Details is shown for all paid orders [https://github.com/woocommerce/woocommerce-ios/pull/7046]
- [*] Order Creation: Fixes several bugs with the Products section not showing the correct order items or not correctly updating the item quantity. [https://github.com/woocommerce/woocommerce-ios/pull/7067]

9.3
-----
- [***] In-Person Payments is now available for merchants using WooCommerce Payments in Canada. [https://github.com/woocommerce/woocommerce-ios/pull/6954]
- [*] In-Person Payments: Accessibility improvement [https://github.com/woocommerce/woocommerce-ios/pull/6869, https://github.com/woocommerce/woocommerce-ios/pull/6886, https://github.com/woocommerce/woocommerce-ios/pull/6906]
- [*] Orders: Now it's possible to select and copy text from the notes on an order. [https://github.com/woocommerce/woocommerce-ios/pull/6894]
- [*] Support Arabic numerals on amount fields. [https://github.com/woocommerce/woocommerce-ios/pull/6891]
- [*] Product Selector: Enabled selecting all variations on variable product rows. [https://github.com/woocommerce/woocommerce-ios/pull/6899]
- [internal] Order Creation: Adding new products, shipping, fee, or customer details to an order now blocks the UI immediately while the order is syncing remotely. [https://github.com/woocommerce/woocommerce-ios/pull/6974]

- [*] Coupons: Now it's possible to update discount types for coupons. [https://github.com/woocommerce/woocommerce-ios/pull/6935]
- [*] Orders tab: the view width now adjusts to the app in tablet split view on iOS 15. [https://github.com/woocommerce/woocommerce-ios/pull/6951]

9.2
-----
- [***] Experimental Features: Coupons editing and deletion features are now enabled as part of coupon management. [https://github.com/woocommerce/woocommerce-ios/pull/6853]
- [*] Order Creation: Updated percentage fee flow - added amount preview, disabled percentage option when editing. [https://github.com/woocommerce/woocommerce-ios/pull/6763]
- [*] Product Details: Update status badge layout and show it for more cases. [https://github.com/woocommerce/woocommerce-ios/pull/6768]
- [*] Coupons: now, the percentage amount of coupons will be displayed correctly in the listing and in coupon detail if the amount contains fraction digits. [https://github.com/woocommerce/woocommerce-ios/pull/6804]
- [*] Coupons: Filter initial search results to show only coupons of the currently selected store. [https://github.com/woocommerce/woocommerce-ios/pull/6800]
- [*] Coupons: Fixed crash when there are duplicated items on the coupon list. [https://github.com/woocommerce/woocommerce-ios/pull/6798]
- [*] In-Person Payments: Run onboarding checks when connecting a reader. [https://github.com/woocommerce/woocommerce-ios/pull/6761, https://github.com/woocommerce/woocommerce-ios/pull/6774, https://github.com/woocommerce/woocommerce-ios/pull/6789]
- [*] In-Person Payments: after collecting payment for an order, merchants can now email the receipt in addition to printing it in Order Details > See Receipt if email is available on the device. [https://github.com/woocommerce/woocommerce-ios/pull/6833]

9.1
-----

- [*] Product name field in product form - Remove scroll behaviour and increase field height to fully display long product names. [https://github.com/woocommerce/woocommerce-ios/pull/6681]
- [*] Filter toolbar in Products list tab - Filter toolbar is pinned outside of the products list. [https://github.com/woocommerce/woocommerce-ios/pull/6698]
- [internal] Loading screens are refactored to avoid duplicated code and a potential crash. Please quickly smoke test them to make sure that everything still works as before. [https://github.com/woocommerce/woocommerce-ios/pull/6717]
- [*] Shipping settings - Weight and shipping package dimensions are localized based on device locale. Also, decimal point information is no longer lost upon saving a product, when using comma as a decimal separator. [https://github.com/woocommerce/woocommerce-ios/pull/6721]

9.0
-----

- [*] Share payment links from the order details screen. [https://github.com/woocommerce/woocommerce-ios/pull/6609]
- [internal] Reviews lists on Products and Menu tabs are refactored to avoid duplicated code. Please quickly smoke test them to make sure that everything still works as before. [https://github.com/woocommerce/woocommerce-ios/pull/6553]
- [**] Now it's possible to change the order of the product images. [https://github.com/woocommerce/woocommerce-ios/pull/6620]
- [*] Improved accessibility for the error banner and info banner displayed in Orders and Products. [https://github.com/woocommerce/woocommerce-ios/pull/6633]

8.9
-----
- [*] Coupons: Fixed issue loading the coupon list from the local storage on initial load. [https://github.com/woocommerce/woocommerce-ios/pull/6463]
- [*] Coupons: Update layout of the coupon details screen. [https://github.com/woocommerce/woocommerce-ios/pull/6522]
- [*] In-Person Payments: Removed collecting L2/L3 data. [https://github.com/woocommerce/woocommerce-ios/pull/6519]
- [*] Hub Menu: Multiple menu items can no longer be tapped simultaneously. [https://github.com/woocommerce/woocommerce-ios/pull/6484]
- [*] Jetpack CP: Fixed crash when attempting to access WP-Admin with an invalid URL that has an unsupported scheme. [https://github.com/woocommerce/woocommerce-ios/pull/6502]
- [***] Orders: Order Creation is now available to everyone! You can go to the Orders tab and tap the + button to create a new order. [https://github.com/woocommerce/woocommerce-ios/pull/6537]
- [internal] Loading screens are refactored to avoid duplicated code and a potential crash. Please quickly smoke test them to make sure that everything still works as before. [https://github.com/woocommerce/woocommerce-ios/pull/6535] [https://github.com/woocommerce/woocommerce-ios/pull/6544]

8.8
-----
- [*] Updates the app's About screen to be consistent with Automattic's other mobile apps. [https://github.com/woocommerce/woocommerce-ios/pull/6421]
- [***] Experimental Feature: It's now possible to add custom shipping method and fees in order creation flow. Tax amount and Order total is now synced from backend. [https://github.com/woocommerce/woocommerce-ios/pull/6429]
- [**] Now it's possible to filter orders by custom statuses. [https://github.com/woocommerce/woocommerce-ios/pull/6390]
- [*] Fixed issue presenting Edit Customer Note screen as a modal on large screens. [https://github.com/woocommerce/woocommerce-ios/pull/6406]
- [*] Products displayed in Order Detail now follow the same order of the web. [https://github.com/woocommerce/woocommerce-ios/pull/6401]
- [*] Simple Payments now shows a detailed tax break up before taking the payment. [https://github.com/woocommerce/woocommerce-ios/pull/6412]
- [*] Coupons list now shows an error view if coupons are disabled for the store. Coupons can be enabled again from this view. [https://github.com/woocommerce/woocommerce-ios/pull/6446]
- [*] Coupon details screen now displays more informative error messages when loading the total discount amount fails. [https://github.com/woocommerce/woocommerce-ios/pull/6457]
- [internal] Shipping Labels: the navigation bar in the web view for adding payments is now correctly hidden. [https://github.com/woocommerce/woocommerce-ios/pull/6435]

8.7
-----
- [**] In-Person Payments: Added card details to refund confirmation screen to help with refunding to the payment card [https://github.com/woocommerce/woocommerce-ios/pull/6241]
- [*] Coupons: Replace the toggles on Usage Details screen with text for uneditable contents. [https://github.com/woocommerce/woocommerce-ios/pull/6287]
- [*] Improve image loading for thumbnails especially on the Product list. [https://github.com/woocommerce/woocommerce-ios/pull/6299]
- [*] Coupons: Added feedback banner on the top of the coupon list. [https://github.com/woocommerce/woocommerce-ios/pull/6316]
- [*] Coupons: Handled error when loading total discounted amount fails. [https://github.com/woocommerce/woocommerce-ios/pull/6368]
- [internal] Removed all feature flags for Shipping Labels. Please smoke test all parts of Shipping Labels to make sure that everything still works as before. [https://github.com/woocommerce/woocommerce-ios/pull/6270]
- [*] In-Person Payments: Localized messages and UI [https://github.com/woocommerce/woocommerce-ios/pull/6317]
- [*] My Store: Fixed incorrect currency symbol of revenue text for stores with non-USD currency. [https://github.com/woocommerce/woocommerce-ios/pull/6335]
- [*] Notifications: Dismiss presented view before presenting content from notifications [https://github.com/woocommerce/woocommerce-ios/pull/6354]
- [*] Reviews: Fixed missing product information on first load [https://github.com/woocommerce/woocommerce-ios/pull/6367]
- [internal] Removed the feature flag for My store tab UI updates. Please smoke test the store stats and top performers in the "My store" tab to make sure everything works as before. [https://github.com/woocommerce/woocommerce-ios/pull/6334]
- [*] In-Person Payments: Add support for accepting payments on bookable products [https://github.com/woocommerce/woocommerce-ios/pull/6364]
- [*] In-Person Payments: Fixed issue where payment could be stuck prompting to remove the card if the payment was declined and retried before removing the card.

8.6
-----
- [***] Merchants can now view coupons in their stores by enabling Coupon Management in Experimental Features. [https://github.com/woocommerce/woocommerce-ios/pull/6209]
- [*] Orders: In the experimental Order Creation feature, product variations added to a new order now show a list of their attributes. [https://github.com/woocommerce/woocommerce-ios/pull/6131]
- [*] Enlarged the tap area for the action button on the notice view. [https://github.com/woocommerce/woocommerce-ios/pull/6146]
- [*] Reviews: Fixed crash on iPad when tapping the More button. [https://github.com/woocommerce/woocommerce-ios/pull/6187]
- [*] In-Person Payments: Remove Stripe from Experimental Features as it is always enabled now. [https://github.com/woocommerce/woocommerce-ios/pull/6205]
- [*] Disabled unnecessary selection of the "Refund via" row on the Refund Confirmation screen [https://github.com/woocommerce/woocommerce-ios/pull/6198]
- [*] Increased minimum version of Stripe extension for In-Person Payments to 6.2.0 [https://github.com/woocommerce/woocommerce-ios/pull/xxxx]
- [internal] Removed `pushNotificationsForAllStores` feature flag. Since the changes are non-trivial, it would be great to smoke test push notifications for all stores in beta testing. [https://github.com/woocommerce/woocommerce-ios/pull/6231]

8.5
-----
- [*] In-Person Payments: Inform the user when a card reader battery is so low that it needs to be charged before the reader can be connected. [https://github.com/woocommerce/woocommerce-ios/pull/5998]
- [***] The My store tab is having a new look with new conversion stats and shows up to 5 top performing products now (used to be 3). [https://github.com/woocommerce/woocommerce-ios/pull/5991]
- [**] Fixed a crash at the startup of the app, related to Gridicons. [https://github.com/woocommerce/woocommerce-ios/pull/6005]
- [***] Experimental Feature: It's now possible to create Orders in the app by enabling it in Settings > Experimental Features. For now you can change the order status, add products, and add customer details (billing and shipping addresses). [https://github.com/woocommerce/woocommerce-ios/pull/6060]
- [*] Fixed issue in date range selection for the orders filters where is some cases dates are not available for selection. [https://github.com/woocommerce/woocommerce-ios/pull/6090]
- [*] Enabled "view product in store" and "share product" options for variable products when accessing them through the order details screen. [https://github.com/woocommerce/woocommerce-ios/pull/6091]

8.4
-----
- [***] In-Person Payments: Support for Stripe M2 card reader. [https://github.com/woocommerce/woocommerce-ios/pull/5844]
- [***] We introduced a new tab called "Menu", a tab in the main navigation where you can browser different sub-sections of the app: Switch Store, Settings, WooCommerce Admin, View Store and Reviews. [https://github.com/woocommerce/woocommerce-ios/pull/5926]
- [***] Store admins can now access sites with plugins that have Jetpack Connection Package (e.g. WooCommerce Payments, Jetpack Backup) in the app. These sites do not require Jetpack-the-plugin to connect anymore. Store admins can still install Jetpack-the-plugin from the app through settings or a Jetpack banner. [https://github.com/woocommerce/woocommerce-ios/pull/5924]
- [*] Add/Edit Product screen: Fix transient product name while adding images.[https://github.com/woocommerce/woocommerce-ios/pull/5840]

8.3
-----
- [***] All merchants can create Simple Payments orders. [https://github.com/woocommerce/woocommerce-ios/pull/5684]
- [**] System status report can now be viewed and copied directly from within the app. [https://github.com/woocommerce/woocommerce-ios/pull/5702]
- [**] Product SKU input scanner is now available as a beta feature. To try it, enable it from settings and you can scan a barcode to use as the product SKU in product inventory settings! [https://github.com/woocommerce/woocommerce-ios/pull/5695]
- [**] Now you chan share a payment link when creating a Simple Payments order [https://github.com/woocommerce/woocommerce-ios/pull/5819]
- [*] Reviews: "Mark all as read" checkmark bar button item button replaced with menu button which launches an action sheet. Menu button is displayed only if there are unread reviews available.[https://github.com/woocommerce/woocommerce-ios/pull/5833]
- [internal] Refactored ReviewsViewController to add tests. [https://github.com/woocommerce/woocommerce-ios/pull/5834]

8.2
-----
- [***] In-Person Payments: Now you can collect Simple Payments on the go. [https://github.com/woocommerce/woocommerce-ios/pull/5635]
- [*] Products: After generating a new variation for a variable product, you are now taken directly to edit the new variation. [https://github.com/woocommerce/woocommerce-ios/pull/5649]
- [*] Dashboard: the visitor count in the Today tab is now shown when Jetpack site stats are enabled.
- [*] Add/Edit Product Images: tapping on the last `n` images while `n` images are pending upload does not crash the app anymore. [https://github.com/woocommerce/woocommerce-ios/pull/5672]

8.2
-----
- [*] Shipping Labels: Fixes a crash when saving a new shipping label after opening the order from a push notification. [https://github.com/woocommerce/woocommerce-ios/pull/5549]
- [**] In-Person Payments: Improved support for VoiceOver. [https://github.com/woocommerce/woocommerce-ios/pull/5572]
- [*] In-Person Payments: Fixes a crash when printing more than one receipt. [https://github.com/woocommerce/woocommerce-ios/pull/5575]

8.1
-----
- [***] Now it's possible to filter Order List by multiple statuses and date ranges. Plus, we removed the top tab bar on Orders Tab. [https://github.com/woocommerce/woocommerce-ios/pull/5491]
- [*] Login: Password AutoFill will suggest wordpress.com accounts. [https://github.com/woocommerce/woocommerce-ios/pull/5399]
- [*] Store picker: after logging in with store address, the pre-selected store is now the currently selected store instead of the store from login flow. [https://github.com/woocommerce/woocommerce-ios/pull/5508]
- [*] The application icon number from order push notifications is now cleared after visiting the orders tab. [https://github.com/woocommerce/woocommerce-ios/pull/5715]
- [internal] Migrated Settings screen to MVVM [https://github.com/woocommerce/woocommerce-ios/pull/5393]


8.0
-----
- [*] Product List: Add support for product filtering by category. [https://github.com/woocommerce/woocommerce-ios/pull/5388]
- [***] Push notifications are now supported for all connected stores. [https://github.com/woocommerce/woocommerce-ios/pull/5299]
- [*] Fix: in Settings > Switch Store, tapping "Dismiss" after selecting a different store does not switch stores anymore. [https://github.com/woocommerce/woocommerce-ios/pull/5359]

7.9
-----
- [*] Fix: after disconnecting a site or connecting to a new site, the sites in site picker (Settings > Switch Store) should be updated accordingly. The only exception is when the newly disconnected site is the currently selected site. [https://github.com/woocommerce/woocommerce-ios/pull/5241]
- [*] Order Details: Show a button on the "Product" section of Order Details screen to allow recreating shipping labels. [https://github.com/woocommerce/woocommerce-ios/pull/5255]
- [*] Edit Order Address - Enable `Done` button when `Use as {Shipping/Billing} Address` toggle is turned on. [https://github.com/woocommerce/woocommerce-ios/pull/5254]
- [*] Add/Edit Product: fix an issue where the product name keyboard is English only. [https://github.com/woocommerce/woocommerce-ios/pull/5288]
- [*] Order Details: some sites cannot parse order requests where the fields parameter has spaces, and the products section cannot load as a result. The spaces are now removed. [https://github.com/woocommerce/woocommerce-ios/pull/5298]

7.8
-----
- [***] Shipping Labels: merchants can create multiple packages for the same order, moving the items between different packages. [https://github.com/woocommerce/woocommerce-ios/pull/5190]
- [*] Fix: Navigation bar buttons are now consistently pink on iOS 15. [https://github.com/woocommerce/woocommerce-ios/pull/5139]
- [*] Fix incorrect info banner color and signature option spacing on Carrier and Rates screen. [https://github.com/woocommerce/woocommerce-ios/pull/5144]
- [x] Fix an error where merchants were unable to connect to valid stores when they have other stores with corrupted information https://github.com/woocommerce/woocommerce-ios/pull/5161
- [*] Shipping Labels: Fix issue with decimal values on customs form when setting the device with locales that use comma as decimal point. [https://github.com/woocommerce/woocommerce-ios/pull/5195]
- [*] Shipping Labels: Fix crash when tapping on Learn more rows of customs form. [https://github.com/woocommerce/woocommerce-ios/pull/5207]
- [*] Shipping Labels: The shipping address now prefills the phone number from the billing address if a shipping phone number is not available. [https://github.com/woocommerce/woocommerce-ios/pull/5177]
- [*] Shipping Labels: now in Carrier and Rates we always display the discounted rate instead of the retail rate if available. [https://github.com/woocommerce/woocommerce-ios/pull/5188]
- [*] Shipping Labels: If the shipping address is invalid, there are now options to email, call, or message the customer. [https://github.com/woocommerce/woocommerce-ios/pull/5228]
- [*] Accessibility: notify when offline mode banner appears or disappears. [https://github.com/woocommerce/woocommerce-ios/pull/5225]

7.7
-----
- [***] In-Person Payments: US merchants can now obtain a card reader and then collect payments directly from the app. [https://github.com/woocommerce/woocommerce-ios/pull/5030]
- [***] Shipping Labels: Merchants can now add new payment methods for shipping labels directly from the app. [https://github.com/woocommerce/woocommerce-ios/pull/5023]
- [**] Merchants can now edit shipping & billing addresses from orders. [https://github.com/woocommerce/woocommerce-ios/pull/5097]
- [x] Fix: now a default paper size will be selected in Shipping Label print screen. [https://github.com/woocommerce/woocommerce-ios/pull/5035]
- [*] Show banner on screens that use cached data when device is offline. [https://github.com/woocommerce/woocommerce-ios/pull/5000]
- [*] Fix incorrect subtitle on customs row of Shipping Label purchase flow. [https://github.com/woocommerce/woocommerce-ios/pull/5093]
- [*] Make sure customs form printing option is not available on non-international orders. [https://github.com/woocommerce/woocommerce-ios/pull/5104]
- [*] Fix incorrect logo for DHL in Shipping Labels flow. [https://github.com/woocommerce/woocommerce-ios/pull/5105]

7.6
-----
- [x] Show an improved error modal if there are problems while selecting a store. [https://github.com/woocommerce/woocommerce-ios/pull/5006]
- [***] Shipping Labels: Merchants can now add new custom and service packages for shipping labels directly from the app. [https://github.com/woocommerce/woocommerce-ios/pull/4976]
- [*] Fix: when product image upload fails, the image cell stop loading. [https://github.com/woocommerce/woocommerce-ios/pull/4989]

7.5
-----
- [***] Merchants can now purchase shipping labels and declare customs forms for international orders. [https://github.com/woocommerce/woocommerce-ios/pull/4896]
- [**] Merchants can now edit customer provided notes from orders. [https://github.com/woocommerce/woocommerce-ios/pull/4893]
- [*] Fix empty states sometimes not centered vertically [https://github.com/woocommerce/woocommerce-ios/pull/4890]
- [*] Fix error syncing products due to decoding failure of regular_price in product variations. [https://github.com/woocommerce/woocommerce-ios/pull/4901]
- [*] Hide bottom bar on shipping label purchase form. [https://github.com/woocommerce/woocommerce-ios/pull/4902]

7.4
-----
- [*] Fix an issue where some extension was not shown in order item details. [https://github.com/woocommerce/woocommerce-ios/pull/4753]
- [*] Fix: The refund button within Order Details will be hidden if the refund is zero. [https://github.com/woocommerce/woocommerce-ios/pull/4789]
- [*] Fix: Incorrect arrow direction for right-to-left languages on Shipping Label flow. [https://github.com/woocommerce/woocommerce-ios/pull/4796]
- [*] Fix: Shouldn't be able to schedule a sale without sale price. [https://github.com/woocommerce/woocommerce-ios/pull/4825]
- [*] Fix: Edit address screen is pushed twice in Shipping Label flow when missing name in origin or destination address. [https://github.com/woocommerce/woocommerce-ios/pull/4845]

7.3
-----
- [*] Order Detail: now we do not offer the "email note to customer" option if no email is available. [https://github.com/woocommerce/woocommerce-ios/pull/4680]
- [*] My Store: If there are errors loading the My Store screen, a banner now appears at the top of the screen with links to troubleshoot or contact support. [https://github.com/woocommerce/woocommerce-ios/pull/4704]
- [*] Fix: Added 'Product saved' confirmation message when a product is updated [https://github.com/woocommerce/woocommerce-ios/pull/4709]
- [*] Shipping Labels: Updated address validation to automatically use trivially normalized address for origin and destination. [https://github.com/woocommerce/woocommerce-ios/pull/4719]
- [*] Fix: Order details for products with negative prices now will show correctly [https://github.com/woocommerce/woocommerce-ios/pull/4683]
- [*] Fix: Order list not extend edge-to-edge in dark mode. [https://github.com/woocommerce/woocommerce-ios/pull/4728]
- [*] Plugins: Added list of active and inactive plugins that can be reached by admins in the settings screen. [https://github.com/woocommerce/woocommerce-ios/pull/4735]
- [*] Login: Updated appearance of back buttons in navigation bar to minimal style. [https://github.com/woocommerce/woocommerce-ios/pull/4726]
- [internal] Upgraded Zendesk SDK to version 5.3.0. [https://github.com/woocommerce/woocommerce-ios/pull/4699]
- [internal] Updated GoogleSignIn to version 6.0.1 through WordPressAuthenticator. There should be no functional changes, but may impact Google sign in flow. [https://github.com/woocommerce/woocommerce-ios/pull/4725]

7.2
-----
- [*] Order Fulfillment: Updated success notice message [https://github.com/woocommerce/woocommerce-ios/pull/4589]
- [*] Order Fulfillment: Fixed issue footer view getting clipped of by iPhone notch [https://github.com/woocommerce/woocommerce-ios/pull/4631]
- [*] Shipping Labels: Updated address validation to make sure a name is entered for each address. [https://github.com/woocommerce/woocommerce-ios/pull/4601]
- [*] Shipping Labels: Hide Contact button on Shipping To Address form when customer phone number is not provided. [https://github.com/woocommerce/woocommerce-ios/pull/4663]
- [*] Shipping Labels: Updated edge-to-edge table views for all forms. [https://github.com/woocommerce/woocommerce-ios/pull/4657]
- [*] Orders and Order Details: Updated edge-to-edge table views for consistent look across the app. [https://github.com/woocommerce/woocommerce-ios/pull/4638]
- [*] Reviews and Review Details: Updated edge-to-edge table views for consistent look across the app. [https://github.com/woocommerce/woocommerce-ios/pull/4637]
- [*] New error screen displayed to users without the required roles to access the store. [https://github.com/woocommerce/woocommerce-ios/pull/4493]

7.1
-----
- [***] Merchants from US can create shipping labels for physical orders from the app. The feature supports for now only orders where the shipping address is in the US. [https://github.com/woocommerce/woocommerce-ios/pull/4578]
- [**] Due to popular demand, the Order fulfill is displayed once again when clicking on the Mark order complete button. [https://github.com/woocommerce/woocommerce-ios/pull/4567]
- [*] Fix: Interactive pop gesture on Order Details and Settings screen. [https://github.com/woocommerce/woocommerce-ios/pull/4504]
- [*] Fix: Frozen refresh control and placeholder when switching tabs [https://github.com/woocommerce/woocommerce-ios/pull/4505]
- [internal] Stats tab: added network sync throttling [https://github.com/woocommerce/woocommerce-ios/pull/4494]

7.0
-----
- [**] Order Detail: now we display Order Items and Shipping Label Packages as separate sections. [https://github.com/woocommerce/woocommerce-ios/pull/4445]
- [*] Fix: Orders for a variable product with different configurations of a single variation will now show each order item separately. [https://github.com/woocommerce/woocommerce-ios/pull/4445]
- [*] If the Orders, Products, or Reviews lists can't load, a banner now appears at the top of the screen with links to troubleshoot or contact support. [https://github.com/woocommerce/woocommerce-ios/pull/4400, https://github.com/woocommerce/woocommerce-ios/pull/4407]
- [*] Fix: Stats tabs are now displayed and ordered correctly in RTL languages. [https://github.com/woocommerce/woocommerce-ios/pull/4444]
- [*] Fix: Missing "Add Tracking" button in orders details. [https://github.com/woocommerce/woocommerce-ios/pull/4520]


6.9
-----
- [*] Order Detail: now we display a loader on top, to communicate that the order detail view has not yet been fully loaded. [https://github.com/woocommerce/woocommerce-ios/pull/4396]
- [*] Products: You can edit product attributes for variations right from the main product form. [https://github.com/woocommerce/woocommerce-ios/pull/4350]
- [*] Improved CTA. "Print Shipping Label" instead of "Reprint Shipping Label". [https://github.com/woocommerce/woocommerce-ios/pull/4394]
- [*] Improved application log viewer. [https://github.com/woocommerce/woocommerce-ios/pull/4387]
- [*] Improved the experience when creating the first variation. [https://github.com/woocommerce/woocommerce-ios/pull/4405]

6.8
-----

- [***] Dropped iOS 13 support. From now we support iOS 14 and later. [https://github.com/woocommerce/woocommerce-ios/pull/4209]
- [**] Products: Added the option to create and edit a virtual product directly from the product detail screen. [https://github.com/woocommerce/woocommerce-ios/pull/4214]

6.7
-----
- [**] Add-Ons: Order add-ons are now available as a beta feature. To try it, enable it from settings! [https://github.com/woocommerce/woocommerce-ios/pull/4119]

6.6
-----
- [*] Fix: Product variations only support at most one image, so we won't show an option to add a second one. [https://github.com/woocommerce/woocommerce-ios/pull/3994]
- [*] Fix: The screen to select images from the Media Library would sometimes crash when the library had a specific number of images. [https://github.com/woocommerce/woocommerce-ios/pull/4003]
- [*] Improved error messages for logins. [https://github.com/woocommerce/woocommerce-ios/pull/3957]

6.5
-----
- [*] Fix: Product images with non-latin characters in filenames now will load correctly and won't break Media Library. [https://github.com/woocommerce/woocommerce-ios/pull/3935]
- [*] Fix: The screen to select images from the Media Library would sometimes crash when the library had a specific number of images. [https://github.com/woocommerce/woocommerce-ios/pull/4070]

6.4
-----
- [*] Login: New design and illustrations for the initial login screen, promoting the app's main features. [https://github.com/woocommerce/woocommerce-ios/pull/3867]
- [*] Enhancement/fix: Unify back button style across the app. [https://github.com/woocommerce/woocommerce-ios/pull/3872]

6.3
-----
- [**] Products: Now you can add variable products from the create product action sheet. [https://github.com/woocommerce/woocommerce-ios/pull/3836]
- [**] Products: Now you can easily publish a product draft or pending product using the navigation bar buttons [https://github.com/woocommerce/woocommerce-ios/pull/3846]
- [*] Fix: In landscape orientation, all backgrounds on detail screens and their subsections now extend edge-to-edge. [https://github.com/woocommerce/woocommerce-ios/pull/3808]
- [*] Fix: Creating an attribute or a variation no longer saves your product pending changes. [https://github.com/woocommerce/woocommerce-ios/pull/3832]
- [*] Enhancement/fix: image & text footnote info link rows are now center aligned in order details reprint shipping label info row and reprint screen. [https://github.com/woocommerce/woocommerce-ios/pull/3805]

6.2
-----

- [***] Products: When editing a product, you can now create/delete/update product variations, product attributes and product attribute options. https://github.com/woocommerce/woocommerce-ios/pull/3791
- [**] Large titles are enabled for the four main tabs like in Android. In Dashboard and Orders tab, a workaround is implemented with some UI/UX tradeoffs where the title size animation is not as smooth among other minor differences from Products and Reviews tab. We can encourage beta users to share any UI issues they find with large titles. [https://github.com/woocommerce/woocommerce-ios/pull/3763]
- [*] Fix: Load product inventory settings in read-only mode when the product has a decimal stock quantity. This fixes the products tab not loading due to product decoding errors when third-party plugins enable decimal stock quantities. [https://github.com/woocommerce/woocommerce-ios/pull/3717]
- [*] Fix: Loading state stuck in Reviews List. [https://github.com/woocommerce/woocommerce-ios/pull/3753]

6.1
-----
- [**] Products: When editing variable products, you can now edit the variation attributes to select different attribute options. [https://github.com/woocommerce/woocommerce-ios/pull/3628]
- [*] Fixes a bug where long pressing the back button sometimes displayed an empty list of screens.
- [*] Product Type: Updated product type detail to display "Downloadable" if a product is downloadable. [https://github.com/woocommerce/woocommerce-ios/pull/3647]
- [*] Product Description: Updated the placeholder text in the Aztec Editor screens to provide more context. [https://github.com/woocommerce/woocommerce-ios/pull/3668]
- [*] Fix: Update the downloadable files row to read-only, if the product is accessed from Order Details. [https://github.com/woocommerce/woocommerce-ios/pull/3669]
- [*] Fix: Thumbnail image of a product wasn't being loaded correctly in Order Details. [https://github.com/woocommerce/woocommerce-ios/pull/3678]
- [*] Fix: Allow product's `regular_price` to be a number and `sold_individually` to be `null` as some third-party plugins could alter the type in the API. This could help with the products tab not loading due to product decoding errors. [https://github.com/woocommerce/woocommerce-ios/pull/3679]
- [internal] Attempted fix for a crash in product image upload. [https://github.com/woocommerce/woocommerce-ios/pull/3693]

6.0
-----
- [**] Due to popular demand, the product SKU is displayed once again in Order Details screen. [https://github.com/woocommerce/woocommerce-ios/pull/3564]
- [*] Updated copyright notice to WooCommerce
- [*] Fix: top performers in "This Week" tab should be showing the same data as in WC Admin.
- [*] Fix: visitor stats in Dashboard should be more consistent with web data on days when the end date for more than one tab is the same (e.g. "This Week" and "This Month" both end on January 31). [https://github.com/woocommerce/woocommerce-ios/pull/3532]
- [*] Fix: navbar title on cross-sells products list displayed title for upsells [https://github.com/woocommerce/woocommerce-ios/pull/3565]
- [*] Added drag-and-drop sorting to Linked Products [https://github.com/woocommerce/woocommerce-ios/pull/3548]
- [internal] Refactored Core Data migrator stack to help reduce crashes [https://github.com/woocommerce/woocommerce-ios/pull/3523]


5.9
-----
- [**] Product List: if a user applies custom sort orders and filters in the Product List, now when they reopen the app will be able to see the previous settings applied. [https://github.com/woocommerce/woocommerce-ios/pull/3454]
- [*] Removed fulfillment screen and moved fulfillment to the order details screen. [https://github.com/woocommerce/woocommerce-ios/pull/3453]
- [*] Fix: billing information action sheets now are presented correctly on iPad. [https://github.com/woocommerce/woocommerce-ios/pull/3457]
- [*] fix: the rows in the product search list now don't have double separators. [https://github.com/woocommerce/woocommerce-ios/pull/3456]
- [*] Fix: During login, the spinner when a continue button is in loading state is now visible in dark mode. [https://github.com/woocommerce/woocommerce-ios/pull/3472]
- [*] fix: when adding a note to an order, the text gets no more deleted if you tap on “Email note to customer”. [https://github.com/woocommerce/woocommerce-ios/pull/3473]
- [*] Added Fees to order details. [https://github.com/woocommerce/woocommerce-ios/pull/3475]
- [*] fix: now we don't show any more similar alert notices if an error occurred. [https://github.com/woocommerce/woocommerce-ios/pull/3474]
- [*] fix: in Settings > Switch Store, the spinner in the "Continue" button at the bottom is now visible in dark mode. [https://github.com/woocommerce/woocommerce-ios/pull/3468]
- [*] fix: in order details, the shipping and billing address are displayed in the order of the country (in some eastern Asian countries, the address starts from the largest unit to the smallest). [https://github.com/woocommerce/woocommerce-ios/pull/3469]
- [*] fix: product is now read-only when opened from the order details. [https://github.com/woocommerce/woocommerce-ios/pull/3491]
- [*] fix: pull to refresh on the order status picker screen does not resets anymore the current selection. [https://github.com/woocommerce/woocommerce-ios/pull/3493]
- [*] When adding or editing a link (e.g. in a product description) link settings are now presented as a popover on iPad. [https://github.com/woocommerce/woocommerce-ios/pull/3492]
- [*] fix: the glitch when launching the app in logged out state or after tapping "Try another account" in store picker is now gone. [https://github.com/woocommerce/woocommerce-ios/pull/3498]
- [*] Minor enhancements: in product editing form > product reviews list, the rows don't show highlighted state on tap anymore since they are not actionable. Same for the number of upsell and cross-sell products in product editing form > linked products. [https://github.com/woocommerce/woocommerce-ios/pull/3502]


5.8
-----
- [***] Products M5 features are now available to all. Products M5 features: add and edit linked products, add and edit downloadable files, product deletion. [https://github.com/woocommerce/woocommerce-ios/pull/3420]
- [***] Shipping labels M1 features are now available to all: view shipping label details, request a refund, and reprint a shipping label via AirPrint. [https://github.com/woocommerce/woocommerce-ios/pull/3436]
- [**] Improved login flow, including better error handling. [https://github.com/woocommerce/woocommerce-ios/pull/3332]


5.7
-----
- [***] Dropped iOS 12 support. From now we support iOS 13 and later. [https://github.com/woocommerce/woocommerce-ios/pull/3216]
- [*] Fixed spinner appearance in the footer of orders list. [https://github.com/woocommerce/woocommerce-ios/pull/3249]
- [*] In order details, the image for a line item associated with a variation is shown now after the variation has been synced. [https://github.com/woocommerce/woocommerce-ios/pull/3314]
- [internal] Refactored Core Data stack so more errors will be propagated. [https://github.com/woocommerce/woocommerce-ios/pull/3267]


5.6
-----
- [**] Fixed order list sometimes not showing newly submitted orders.
- [*] now the date pickers on iOS 14 are opened as modal view. [https://github.com/woocommerce/woocommerce-ios/pull/3148]
- [*] now it's possible to remove an image from a Product Variation if the WC version 4.7+. [https://github.com/woocommerce/woocommerce-ios/pull/3159]
- [*] removed the Product Title in product screen navigation bar. [https://github.com/woocommerce/woocommerce-ios/pull/3187]
- [*] the icon of the cells inside the Product Detail are now aligned at 10px from the top margin. [https://github.com/woocommerce/woocommerce-ios/pull/3199]
- [**] Added the ability to issue refunds from the order screen. Refunds can be done towards products or towards shipping. [https://github.com/woocommerce/woocommerce-ios/pull/3204]
- [*] Prevent banner dismiss when tapping "give feedback" on products screen. [https://github.com/woocommerce/woocommerce-ios/pull/3221]
- [*] Add keyboard dismiss in Add Tracking screen [https://github.com/woocommerce/woocommerce-ios/pull/3220]


5.5
-----
- [**] Products M4 features are now available to all. Products M4 features: add a simple/grouped/external product with actions to publish or save as draft. [https://github.com/woocommerce/woocommerce-ios/pull/3133]
- [*] enhancement: Order details screen now shows variation attributes for WC version 4.7+. [https://github.com/woocommerce/woocommerce-ios/pull/3109]
- [*] fix: Product detail screen now includes the number of ratings for that product. [https://github.com/woocommerce/woocommerce-ios/pull/3089]
- [*] fix: Product subtitle now wraps correctly in order details. [https://github.com/woocommerce/woocommerce-ios/pull/3201]


5.4
-----
- [*] fix: text headers on Product price screen are no more clipped with large text sizes. [https://github.com/woocommerce/woocommerce-ios/pull/3090]


5.4
-----
- [*] fix: the footer in app Settings is now correctly centered.
- [*] fix: Products tab: earlier draft products now show up in the same order as in core when sorting by "Newest to Oldest".
- [*] enhancement: in product details > price settings, the sale dates can be edited inline in iOS 14 using the new date picker. Also, the sale end date picker editing does not automatically end on changes anymore. [https://github.com/woocommerce/woocommerce-ios/pull/3044]
- [*] enhancement: in order details > add tracking, the date shipped can be edited inline in iOS 14 using the new date picker. [https://github.com/woocommerce/woocommerce-ios/pull/3044]
- [*] enhancement: in products list, the "(No Title)" placeholder will be showed when a product doesn't have the title set. [https://github.com/woocommerce/woocommerce-ios/pull/3068]
- [*] fix: the placeholder views in the top dashboard chart and orders tab do not have unexpected white background color in Dark mode in iOS 14 anymore. [https://github.com/woocommerce/woocommerce-ios/pull/3063]


5.3
-----
- [**] In Settings > Experimental Features, a Products switch is now available for turning Products M4 features on and off (default off). Products M4 features: add a simple/grouped/external product with actions to publish or save as draft.
- [*] Opening a product from order details now shows readonly product details of the same styles as in editable product details.
- [*] Opening a product variation from order details now shows readonly product variation details and this product variation does not appear in the Products tab anymore.
- [*] Enhancement: when not saving a product as "published", the in-progress modal now shows title and message like "saving your product" instead of "publishing your product".
- [*] In product and variation list, the stock quantity is not shown anymore when stock management is disabled.
- [*] Enhancement: when the user attempts to dismiss the product selector search modal while at least one product is selected for a grouped product's linked products, a discard changes action sheet is shown.
- [internal] Renamed a product database table (Attribute) to GenericAttribute. This adds a new database migration.  [https://github.com/woocommerce/woocommerce-ios/pull/2883]
- [internal] Refactored the text fields in the Manual Shipment Tracking page. [https://github.com/woocommerce/woocommerce-ios/pull/2979]
- [internal] Attempt fix for startup crashes. [https://github.com/woocommerce/woocommerce-ios/pull/3069]


5.2
-----
- [**] Products: now you can editing basic fields for non-core products (whose product type is not simple/external/variable/grouped) - images, name, description, readonly price, readonly inventory, tags, categories, short description, and product settings.
- [*] Enhancement: for variable products, the stock status is now shown in its variation list.
- [*] Sign In With Apple: if the Apple ID has been disconnected from the WordPress app (e.g. in Settings > Apple ID > Password & Security > Apps using Apple ID), the app is logged out on app launch or app switch.
- [*] Now from an Order Detail it's only possible to open a Product in read-only mode.
- [internal] #2881 Upgraded WPAuth from 1.24 to 1.26-beta.12. Regressions may happen in login flows.
- [internal] #2896 Configured the same user agent header for all the network requests made through the app.
- [internal] #2879 After logging out, the persistent store is not reset anymore to fix a crash in SIWA revoked token scenario after app launch (issue #2830). No user-facing changes are intended, the data should be associated with a site after logging out and in like before.

5.1
-----
- [*] bugfix: now reviews are refreshed correctly. If you try to delete or to set as spam a review from the web, the result will match in the product reviews list.
- [*] If the Products switch is on in Settings > Experimental Features:
  - For a variable product, the stock status is not shown in the product details anymore when stock management is disabled since stock status is controlled at variation level.
- [internal] The Order List and Orders Search → Filter has a new backend architecture (#2820). This was changed as an experiment to fix #1543. This affects iOS 13.0 users only. No new behaviors have been added. Github project: https://git.io/JUBco.
- [*] Orders → Search list will now show the full counts instead of “99+”. #2825


5.0
-----
- [*] Order details > product details: tapping outside of the bottom sheet from "Add more details" menu does not dismiss the whole product details anymore.
- [*] If the Products switch is on in Settings > Experimental Features, product editing for basic fields are enabled for non-core products (whose product type is not simple/external/variable/grouped) - images, name, description, readonly price, readonly inventory, tags, categories, short description, and product settings.
- [*] Order Detail: added "Guest" placeholder on Order Details card when there's no customer name.
- [*] If the Products switch is on in Settings > Experimental Features:
  - Product editing for basic fields are enabled for non-core products (whose product type is not simple/external/variable/grouped) - images, name, description, readonly price, readonly inventory, tags, categories, short description, and product settings.
  - Inventory and shipping settings are now editable for a variable product.
  - A product variation's stock status is now editable in inventory settings.
  - Reviews row is now hidden if reviews are disabled.
  - Now it's possible to open the product's reviews screen also if there are no reviews.
  - We improved our VoiceOver support in Product Detail screen.
- [*] In Settings, the "Feature Request" button was replaced with "Send Feedback" (Survey) (https://git.io/JUmUY)


4.9
-----
- [**] Sign in with Apple is now available in the log in process.
- [**] In Settings > Experimental Features, a Products switch is now available for turning Products M3 features on and off for core products (default off for beta testing). Products M3 features: edit grouped, external and variable products, enable/disable reviews, change product type and update categories and tags.
- [*] Edit Products: the update action now shows up on the product details after updating just the sale price.
- [*] Fix a crash that sometimes happen when tapping on a Product Review push notification.
- [*] Variable product > variation list: a warning banner is shown if any variations do not have a price, and warning text is shown on these variation rows.


4.8
-----
- [*] Enabled right/left swipe on product images.


4.7
-----
- [*] Fixed an intermittent crash when sending an SMS from the app.


4.6
-----
- [*] Fix an issue in the y-axis values on the dashboard charts where a negative value could show two minus signs.
- [*] When a simple product doesn't have a price set, the price row on the product details screen now shows "Add Price" placeholder instead of an empty regular price.
- [*] If WooCommerce 4.0 is available the app will show the new stats dashboard, otherwise will show a banner indicating the user to upgrade.
- [*] The total orders row is removed from the readonly product details (products that are not a simple product) to avoid confusion since it's not shown on the editable form for simple products.


4.5
-----
- [**] Products: now you can update product images, product settings, viewing and sharing a product.
- [*] In Order Details, the item subtotal is now shown on the right side instead of the quantity. The quantity can still be viewed underneath the product name.
- [*] In Order Details, SKU was removed from the Products List. It is still shown when fulfilling the order or viewing the product details.
- [*] Polish the loading state on the product variations screen.
- [*] When opening a simple product from outside of the Products tab (e.g. from Top Performers section or an order), the product name and ellipsis menu (if the Products feature switch is enabled) should be visible in the navigation bar.


4.4
-----
- Order Detail: the HTML shipping method is now showed correctly
- [internal] Logging in via 'Log in with Google' has changes that can cause regressions. See https://git.io/Jf2Fs for full testing details.
- [**] Fix bugs related to push notifications: after receiving a new order push notification, the Reviews tab does not show a badge anymore. The application icon badge number is now cleared by navigating to the Orders tab and/or the Reviews tab, depending on the types of notifications received.
- [*] The discard changes prompt now only appears when navigating from product images screen if any images have been deleted.
- [*] Fix the issue where product details screen cannot be scrolled to the bottom in landscape after keyboard is dismissed (e.g. from editing product title).
- [*] The product name is now shown in the product details navigation bar so that the name is always visible.
- [*] The images pending upload should be visible after editing product images from product details.
- [*] The discard changes prompt does not appear when navigating from product settings detail screens with a text field (slug, purchase note, and menu order) anymore.
- [*] Fix the wrong cell appearance in the order status list.
- [*] The "View product in store" action will be shown only if the product is published.
- [internal] Modified the component used for fetching data from the database. Please watch out for crashes in lists.


4.3
-----
- Products: now the Product details can be edited and saved outside Products tab (e.g. from Order details or Top Performers).
- [internal]: the navigation to the password entry screen has changed and can cause regressions. See https://git.io/JflDW for testing details.
- [internal] Refactored some API calls for fetching a Note, Product, and Product Review.
- Products: we improved our VoiceOver support in Product Price settings
- In Settings > Experimental Features, a Products switch is now available for turning Products M2 features on and off for simple products (default off for beta testing). Products M2 features: update product images, product settings, viewing and sharing a product.
- The WIP banner on the Products tab is now collapsed by default for more vertical space.
- Dropped iOS 11 support. From now we support iOS 12 and later.
- In Order Details, the Payment card is now shown right after the Products and Refunded Products cards.


4.2
-----
- Products: now tapping anywhere on a product cell where you need to insert data, like in Product Price and Product Shipping settings, you start to edit the text field.
- Products: now the keyboard pop up automatically in Edit Description
- The Processing orders list will now show upcoming (future) orders.
- Improved stats: fixed the incorrect time range on "This Week" tab when loading improved stats on a day when daily saving time changes.
- [internal]: the "send magic link" screen has navigation changes that can cause regressions. See https://git.io/Jfqio for testing details.
- The Orders list is now automatically refreshed when reopening the app.
- The Orders list is automatically refreshed if a new order (push notification) comes in.
- Orders -> Search: The statuses now shows the total number of orders with that status.


4.1
-----
- Fix an intermittent crash when downloading Orders
- The Photo Library permission alert shouldn't be prompted when opening the readonly product details or edit product for simple products, which is reproducible on iOS 11 or 12 devices. (The permission is only triggered when uploading images in Zendesk support or in debug builds with Products M2 enabled.)
- [internal] Updated the empty search result views for Products and Orders. https://git.io/Jvdap


4.0
-----
- Products is now available with limited editing for simple products!
- Fix pulling to refresh on the Processing tab sometimes will not show the up-to-date orders.
- Edit Product > Price Settings: schedule sale is now available even when either the start or end date is not set, and the sale end date can be removed now.
- Improved stats: fixed a crash when loading improved stats on a day when daily saving time changes.
- [internal] Changed the Shipping and Tax classes list loading so that any cached data is shown right away
- [internal] Edit Products M2: added an image upload source for product images - WordPress Media Library.
- [internal] Slightly changed the dependency graph of the database fetching component. Please watch out for data loading regressions.
- [internal] the signup and login Magic Link flows have code changes. See https://git.io/JvyB3 for testing details.
- [internal] the login via Magic Link flows have code changes. See https://git.io/JvyB3 for testing details.
- [internal] the login via Continue with Google flows have code changes that can cause regressions. See https://git.io/Jvyjg for testing details.
- [internal] the signup and login Magic Link flows have code changes. See https://git.io/JvyB3 for testing details.
- [internal] under Edit Products M2 feature flag, there are 4 ways to sort the products on the products tab.
- [internal] the login flow has changes to the 2-factor authentication navigation. See https://git.io/JvdKP for testing details.

3.9
-----
- bugfix: now in the Order List the order status label is no more clipped
- bugfix: now the launch screen is no more stretched
- The Shipping Provider flow, will be called now Shipping Carrier.
- Edit Products: in price settings, the order of currency and price field follows the store currency options under wp-admin > WooCommerce > Settings > General.
- [internal] The signup and login flows have code changes. See https://git.io/Jv1Me for testing details.

3.8
-----
- Dashboard stats: any negative revenue (from refunds for example) for a time period are shown now.
- Redesigned Orders List: Processing and All Orders are now shown in front. Filtering was moved to the Search view.
- Fix Reviews sometimes failing to load on some WooCommerce configurations
- Experimental: a Products feature switch is visible in Settings > Experimental Features that shows/hides the Products tab, and allow to edit a product.

3.7
-----
- Dashboard: now tapping on a product on "Top Performers" section open the product detail

3.6
-----
- Order Details: see a list of issued refunds inside the order detail screen
- Orders tab: Orders to fulfill badge shows numbers 1-99, and now 99+ for anything over 99. Previously, it was 9+.
- Orders tab: The full total amount is now shown.
- Order Details & Product UI: if a Product name has HTML escape characters, they should be decoded in the app.
- Order Details: if the Order has multiple Products, tapping on any Product should open the same Product now.
- bugfix: the orders badge on tab bar now is correctly refreshed after switching to a store with badge count equal to zero.
- The orders tab now localizes item quantities and the order badge.


3.5
-----
- bugfix: when the app is in the foreground while receiving a push notification, the badge on the Orders tab and Reviews tab should be updated correctly based on the type of the notification.
- bugfix: after logging out and in, the Product list should be loaded to the correct store instead of being empty.
- bugfix: in Contact Support, a message should always be sent successfully now.

3.4
-----
- bugfix: on the Order Details screen, the product quantity title in the 2-column header view aligns to the right now
- bugfix: tapping on a new Order push notification, it used to go to the Reviews tab. Now it should go to the new Order screen
- bugfix: on the Products tab, if tapping on a Product and then switching stores, the old Product details used to remain on the Products tab. Now the Product list is always shown on the Products tab after switching stores.
- Dark mode: colors are updated up to design for the navigation bar, tab bar, Fulfill Order > add tracking icon, Review Details > product link icon.
- bugfix/enhancement: on the Products tab, if there are no Products the "Work In Progress" banner is shown with an image placeholder below now.
- bugfix: the deleted Product Variations should not show up after syncing anymore.
- bugfix: now the shipping address in the Order Detail is hidden if the order contains only virtual products
- bugfix: when logged out, Contact Support should be enabled now after typing a valid email address with an email keyboard type.

3.3
-----
- bugfix: add some padding to an order item image in the Fulfillment view, when no SKU exists
- bugfix: View Billing Information > Contact Details: the email button wouldn't do anything if you don't have an email account configured in the Mail app. Now an option to copy the email address is presented instead of doing nothing.
- bugfix: Fulfill Order screen now displays full customer provided note, instead of cutting it to a single line.
- bugfix: Fixed clipped content on section headings with larger font sizes
- bugfix: Fixed footer overlapping the last row in Settings > About with larger font sizes
- bugfix: the Orders badge on tab bar now is correctly refreshed after switching stores

3.2.1
-----
- bugfix: the order detail status and "Begin fulfillment" button now are correctly updated when the order status changes
- bugfix: after adding a new order note, now it appear correctly inside the order detail

3.2
-----
- Experimental: a Products feature switch is visible in Settings > Experimental Features that shows/hides the Products tab with a Work In Progress banner at the top.
- Experimental: if a Product has variations, the variants info are shown on the Product Details that navigates to a list of variations with each price or visibility shown.
- Enhancement: Support for dark mode
- bugfix: Settings no longer convert to partial dark mode.
- Experimental: Support the latest wc-admin plugin release, v0.23.0 and up

3.1
-----
- The order detail view now includes the shipping method of the order.
- Enhancement: The Reviews tab now presents all the Product Reviews
- Updated appearance of Order Details - temporarily disabling dark mode.
- bugfix: fixed UI appearance on cells of Order List when tapping with dark mode enabled.
- bugfix: Reviews no longer convert to partial dark mode. Dark mode coming soon!
- bugfix: Order Details now has the right space between cells.
- bugfix: update the new stats endpoint for WC Admin plugin version 0.22+, and notify the user about the minimum plugin version when they cannot see the new stats. It'd be great to also mention this in the App Store release notes: the new stats UI now requires WC Admin plugin version 0.22+.

3.0
-----
- bugfix: for sites with empty site time zone in the API (usually with UTC specified in wp-admin settings) and when the site time zone is not GMT+0, the stats v4 data no longer has the wrong boundaries (example in #1357).
- bugfix: fixed a UI appearance problem on mail composer on iOS 13.

2.9
-----
- bugfix: the badge "9+" on the Orders tab doesn't overlap with the tab label on iPhone SE/8 landscape now, and polished based on design spec.
- bugfix: the Top Performers in the new stats page should not have a dark header bar when launching the app in Dark mode.
- Enhancement: preselect current Order status when editing the status with a list of order statuses.
- bugfix: on Orders tab, the order status filter now stays after changing an Order status.

2.8
-----

2.7
-----
- Enhancement: Enhancements to the Order Details screen, adding more customer information.
- bugfix: the App Logs shouldn't be editable, only copy / paste.
- bugfix: Reviews were not localized.
- bugfix: On log in, some users would see the Continue button but be unable to Continue, due to errors with the account. A new "Try another account" button has been added as an option.
- bugfix: Product Details page was displaying the Price in the wrong currency.
- Enhancement: removed the "New Orders" card from the My store tab, now that the Orders tab displays the same information.
- Added brand new stats page for user with the WooCommerce Admin plugin and provided an option for users to opt in or out directly from the Settings page.
- bugfix: Order Details: icon on "Details" cell for fulfilled order can be wrong.

2.6
-----
- bugfix: 9+ orders in the orders badge text is now easier to read
- bugfix: Keep those sign-in bugs coming! We tracked down and fixed a `Log in with Jetpack` issue, where users with a Byte Order Mark in their `wp-config.php` file were returning error responses during API requests. These users would see their store listed in the sign-in screen, but were unable to tap the Continue button.
- bugfix: prevents a potential edge case where the login screen could be dismissed in a future version of iOS.
- bugfix: While tuning up the behind-the-scenes for Order Detail screens, we accidentally lost the ability to automatically download any missing product images. Product image downloads restored!

2.5
-----
- bugfix: on certain devices, pulling down to refresh on Order Details screen used to result in weird UI with misplaced labels. Should be fixed in this release.
- Enhancement: Display a badge in the bottom tab, overlapping the Orders icon, to indicate the number of orders processing.
- Enhancement: The Notifications tab has been replaced by Reviews

2.4
-----
- New feature: in Order Details > Shipment Tracking, a new action is added to the "more" action menu for copying tracking number.
- Enhancement: updated the footer in Settings to inform users that we're hiring.
- bugfix & improvement: when Jetpack site stats module is turned off or when user has no permission to view site stats, the generic error toast is not shown to the user anymore. Additionally, the visitors stats UI is shown/hidden when the Jetpack module is activated/deactivated respectively.

2.3
-----
- Improvement: improved Dynamic Type support in the body of the notification in the Notifications tab.

2.2
-----
- improvement: opting out of Tracks syncs with WordPress.com

2.1
-----
- improvement: improved support for RTL languages in the Dashboard
- enhancement: You can now view product images on orders. Tapping on Products in Orders will present a view-only version of the Product's Details.

2.0
-----
- bugfix: dates in the Order Details screen are now localised.
- improvement: improved support for larger font sizes in the login screen

1.9
-----
- bugfix: fixes "Unable to load content" error message when attempting to get Top Performers content.
- new feature: You can now manually add shipment tracking to an Order. This feature is for users who have the [Shipment Tracking plugin](https://woocommerce.com/products/shipment-tracking) installed.
- bugfix: fixes Store Picker: some users are unable to continue after logging in.
- bugfix: fixes a crash when the network connection is slow

1.8
-----

1.7.1
-----
- Fixed a bug where Order List did not load for some users.
- update: this app supports iOS 12.0 and up.
- improvement: improved support for large text sizes.
- bugfix: fixes Order List not loading for some users.
- bugfix: fixes "Unable to load content" error message when attempting to get Top Performers content.

1.7
-----
- improvement: you can now log in using a site address.

1.6
-----
- improvement: Tracking numbers can now be copied to the pasteboard from the order details screen.

1.5
-----
- bugfix: Sometimes Settings would style all the options like "Log Out". No longer happens now.
- bugfix: order status refreshes upon pull-to-refresh in Order Details
- bugfix: payment status label background color showing up beyond rounded border
- improvement: change top performers text from "Total Product Order" to "Total orders" for clarity
- bugfix: fixed an issue on the order details screen where the shipment tracking dates were incorrect

1.4
-----
- bugfix: fix a crash happening on log out
- new feature: Add shipment tracking to Order Details screen
- improvement: The store switcher now allows you to go back to the previous screen without logging you out
- improvement: Custom order status labels are now supported! Instead of just displaying the order status slug and capitalizing the slug, the custom order status label will now be fetched from the server and properly displayed.
- improvement: Filtering by custom order status now supported!
- new feature: You can now manually change the status of an order on the order details screen
- bugfix: correctly flips chevron on Dashboard > New Orders, to support RTL languages.
- bugfix: fixed an issue on the order details screen where the shipment tracking dates were incorrect

1.3
-----
- bugfix: Allows for decimal quantities which some extensions have
- new feature: quick site select. Navigate to Settings > select row with store website.
- improvement: Updated the colors of the bars in the charts for better readability
- improvement: Present an error message with an option to retry when adding a note to an order fails
- improvement: Present an error message with an option to retry when fulfilling an order fails
- bugfix: Log out of the current account right after selecting "Try another account" in store picker
- improvement: Use the store name for the title of the view in "My store" tab
- improvement: Add an alert to let the user know about our new store switcher
- improvement: Display Address in Order Details screen unless every field is empty<|MERGE_RESOLUTION|>--- conflicted
+++ resolved
@@ -3,11 +3,8 @@
 
 20.3
 -----
-<<<<<<< HEAD
 - [**] Users who log in using wp-admin credentials (application password) can now set up a password on Products, provided WooCommerce version is 8.1 or higher.
-=======
 - [Internal] Blaze: Parse and store `startTime` from campaign list response. [https://github.com/woocommerce/woocommerce-ios/pull/13807]
->>>>>>> c2f38422
 
 20.2
 -----
