*** PLEASE FOLLOW THIS FORMAT: [<priority indicator, more stars = higher priority>] <description> [<PR URL>]

17.9
-----
<<<<<<< HEAD
- [**] Orders: now it's possible to swiftly delete orders right from the Order Detail page.

=======
- [Internal] Payments: Updated StripeTerminal pod to 3.3.1 [https://github.com/woocommerce/woocommerce-ios/pull/12078]
>>>>>>> baae107e

17.8
-----


17.7
-----
- [***] [internal] Alamofire, which is the HTTP client library used in the app, has been updated to v5. [https://github.com/woocommerce/woocommerce-ios/pull/12125]
- [internal] Blaze: Update campaign status values to match v1.1 endpoint. [https://github.com/woocommerce/woocommerce-ios/pull/12207]
- [**] Orders: Merchants can filter orders by selecting a customer [https://github.com/woocommerce/woocommerce-ios/pull/12100]
- [**] Login: Adds a small tutorial before presenting the web view application password authentication screen. [https://github.com/woocommerce/woocommerce-ios/pull/12240]
- [**] Performance: Add a connectivity tool to diagnose possible network failures [https://github.com/woocommerce/woocommerce-ios/pull/12240]
- [internal] Performance: Retries orders timeout errors [https://github.com/woocommerce/woocommerce-ios/pull/12240]
- [**] My Store Analytics: Now a custom date range can be added for analyzing store performance in any arbitrary time ranges. [https://github.com/woocommerce/woocommerce-ios/pull/12243]
- [***] Orders: Side-by-side view for Order Creation or Editing on iPad and larger iPhones [https://github.com/woocommerce/woocommerce-ios/pull/12246]



17.6
-----
- Orders: Merchants can now contact their customers through WhatsApp and Telegram apps. [https://github.com/woocommerce/woocommerce-ios/pull/12099]
- [internal] Blaze: Use v1.1 endpoint to load campaigns list. [https://github.com/woocommerce/woocommerce-ios/pull/12127]
- Orders: Merchants can filter orders by selecting a product. [https://github.com/woocommerce/woocommerce-ios/pull/12129]
- [**] Products tab: split view is now supported in the products tab. [https://github.com/woocommerce/woocommerce-ios/pull/12158]
- [***] Stats: Merchants can now customize their analytics by enabling/disabling and reordering the cards in the Analytics Hub. [https://github.com/woocommerce/woocommerce-ios/pull/12156]


17.5
-----


17.4
-----
- [***] Dropped iOS 15 support. From now we support iOS 16 and later. [https://github.com/woocommerce/woocommerce-ios/pull/11965]

17.3
-----
- [***] Products: Cache product images to reduce network requests. [https://github.com/woocommerce/woocommerce-ios/pull/11902]
- [***] Stats: The Analytics Hub now includes links to the full analytics report for each supported analytics card (Revenue, Orders, Products). [https://github.com/woocommerce/woocommerce-ios/pull/11920]
- [**] Orders: Show the order attribution info in the order detail screen. [https://github.com/woocommerce/woocommerce-ios/pull/11963, https://github.com/woocommerce/woocommerce-ios/pull/11966]
- [**] Orders: Orders have an associated receipt now. Receipts can be printed, or shared via other apps installed on device. The feature will become available for merchants with WooCommerce version of 8.7.0+. [https://github.com/woocommerce/woocommerce-ios/pull/11956]
- [*] Products > product scanning: in wider devices, the product details after scanning a barcode does not show in split view with an empty secondary view anymore. Camera capture is also enabled when the app is in split mode with another app in iOS 16+ for supported devices. [https://github.com/woocommerce/woocommerce-ios/pull/11931]

17.2
-----
- [*] Added configureDefaultBackgroundConfiguration(), updateDefaultBackgroundConfiguration() and listSelectedBackground for default cell selected background color [https://github.com/woocommerce/woocommerce-ios/pull/11777]
- [*] Orders: the placeholder cells shown in the loading state have the animated redacted content again. [https://github.com/woocommerce/woocommerce-ios/pull/11842]
- [*] Fixed arrow directions for RTL locales. [https://github.com/woocommerce/woocommerce-ios/pull/11833]
- [*] Update Product Creation AI prompt to avoid unexpected response from AI. [https://github.com/woocommerce/woocommerce-ios/pull/11853]
- [*] Fixed incorrect site URL when creating Blaze campaigns after switching stores. [https://github.com/woocommerce/woocommerce-ios/pull/11872]
- [*] Orders in split view: when the store has no orders and then an order is created, the order list is now shown instead of the empty view. [https://github.com/woocommerce/woocommerce-ios/pull/11849]
- [*] Fixed a crash in product description. [https://github.com/woocommerce/woocommerce-ios/pull/11865]
- [*] Products: attempted fix of a crash when adding images [https://github.com/woocommerce/woocommerce-ios/pull/11843]

17.1
-----
- [*] Fixed issue loading system status report for sites using faulty themes. [https://github.com/woocommerce/woocommerce-ios/pull/11798]
- [*] Blaze: Hide the Blaze section on the Dashboard screen when logged in without WPCom. [https://github.com/woocommerce/woocommerce-ios/pull/11797]
- [*] Shipping labels: Show the purchase and print flows in modal screens [https://github.com/woocommerce/woocommerce-ios/pull/11815]
- [***] Orders: side-by-side view for Order List and Order Details on iPad (and large iPhones) [https://github.com/woocommerce/woocommerce-ios/pull/11818]

17.0
-----
- [*] Payments: cash payment is now in fullscreen and supports entering a different amount paid by the customer with an option to record it in an order note. The calculated change due amount is also shown. [https://github.com/woocommerce/woocommerce-ios/pull/11365]
- [internal] Analytics Hub: Sessions card (views and conversion rate) is now hidden for non-Jetpack stores, since they don't have those stats. [https://github.com/woocommerce/woocommerce-ios/pull/11694]
- [*] Analytics Hub: Sessions card now shows a prompt for admins to enable Jetpack Stats if the Jetpack module is disabled. [https://github.com/woocommerce/woocommerce-ios/pull/11708]
- [***] [internal] Refactor WP.com sign in API requests. [https://github.com/woocommerce/woocommerce-ios/pull/11734]

16.9
-----
- [*] Order Creation/Editing: removed ability to delete an order line using the `-` button on the stepper, to avoid accidental deletion. [https://github.com/woocommerce/woocommerce-ios/pull/11651]
- [internal] Product Creation AI: Change when and how many times we ask users to participate in survey. [https://github.com/woocommerce/woocommerce-ios/pull/11646]
- [*] Order creation: after selecting a registered customer, the customer is now linked to the order. [https://github.com/woocommerce/woocommerce-ios/pull/11645]

16.8
-----
- [**] Payments: merchants can collect payment directly from the order creation form [https://github.com/woocommerce/woocommerce-ios/pull/11490]
- [*] Payments: order totals are now shown in an expandable drawer, so they're accessible without scrolling [https://github.com/woocommerce/woocommerce-ios/pull/11503]
- [*] Store creation: Inform user once store ready if app killed while waiting for store to be ready. [https://github.com/woocommerce/woocommerce-ios/pull/11478]
- [*] Dashboard: Resolves a decoding error with certain payment gateway plugins that previously caused an error loading data in the dashboard. [https://github.com/woocommerce/woocommerce-ios/pull/11489]
- [*] Payments: Updated UI for Deposit Summary [https://github.com/woocommerce/woocommerce-ios/pull/11533]
- [**] Lightweight Storefront: Added option to select themes for WPCom store in both Settings and Store Creation flows. [https://github.com/woocommerce/woocommerce-ios/issues/11291]
- [*] Orders: order creation/paid/refund dates are now shown in the store time zone instead of the device time zone. [https://github.com/woocommerce/woocommerce-ios/pull/11539, https://github.com/woocommerce/woocommerce-ios/pull/11536]
- [*] Similar to orders above, the latest time range in analytics is now in the store time zone instead of the device time zone. [https://github.com/woocommerce/woocommerce-ios/pull/11479]
- [*] For JCP sites, Jetpack installation flow should now succeed without an error in the beginning. [https://github.com/woocommerce/woocommerce-ios/pull/11558]
- [*] Login: logging in to self-hosted sites without Jetpack connection (with application password) on multiple devices of the same device family (iPhone/iPad) is now supported. Previously, the previously logged in device becomes logged out after logging in to the same account/store on a different device of the same device family.   [https://github.com/woocommerce/woocommerce-ios/pull/11575]
- [*] Product bundles: bundle configuration form is now shown after scanning a bundle product with barcode in the order list or order form. [https://github.com/woocommerce/woocommerce-ios/pull/11610]
- [internal] Dashboard: The "Add products to sell" products onboarding banner is removed from the dashboard (replaced by Add Product task in store onboarding task list) [https://github.com/woocommerce/woocommerce-ios/pull/11596]

16.7
-----
- [*] Order editing: fixed bug preventing retry for errors when editing or creating an order [https://github.com/woocommerce/woocommerce-ios/pull/11391]
- [*] Payments: Tap to Pay trial payments are now automatically refunded [https://github.com/woocommerce/woocommerce-ios/pull/11395]
- [*] Product Creation AI: Show survey to collect user feedback. [https://github.com/woocommerce/woocommerce-ios/pull/11390]
- [*] Edit Products: category list is now searchable. [https://github.com/woocommerce/woocommerce-ios/pull/11380]
- [*] Show one time shipping setting status in product details screen. [https://github.com/woocommerce/woocommerce-ios/pull/11403]
- [*] Remove features and challenges questions from the store creation profiler flow. [https://github.com/woocommerce/woocommerce-ios/pull/11410]
- [*] Edit Products: make downloadable files more discoverable [https://github.com/woocommerce/woocommerce-ios/pull/11388]
- [**] [internal] A minor refactor in authentication flow, including but not limited to social sign-in and two factor authentication. [https://github.com/woocommerce/woocommerce-ios/pull/11402]
- [*] Login: after logging in from the `Create a New Store` CTA in the prologue screen, it should start the store creation flow. [https://github.com/woocommerce/woocommerce-ios/pull/11385]
- [**] Products: Merchants now can scan product barcodes directly from the Product list in order to update inventory [https://github.com/woocommerce/woocommerce-ios/pull/11457]

16.6
-----
- [**] Order form: quantity can now be typed in [https://github.com/woocommerce/woocommerce-ios/pull/11349]
- [*] Payments: Supress displaying an error when the card reader connection is manually cancelled [https://github.com/woocommerce/woocommerce-ios/pull/11230]
- [internal] Fix runtime warning when uploading media when built from Xcode 15 [https://github.com/woocommerce/woocommerce-ios/pull/11355]
- [*] Products: Downloadable products now accept local files of types other than images. [https://github.com/woocommerce/woocommerce-ios/pull/11353]
- [*] Products: Downloadable products now accept file types other than images from WordPress media library. [https://github.com/woocommerce/woocommerce-ios/pull/11356]
- [*] Payments menu: restored the ability to search for Payments in device Spotlight. [https://github.com/woocommerce/woocommerce-ios/pull/11343]
- [*] Payments menu: show the selected payment gateway when there's more than one to choose from [https://github.com/woocommerce/woocommerce-ios/pull/11345]
- [**] Fixed a crash that occurred when reordering product images during the image upload process. Now, users will not be able to reorder images until the upload is complete, providing a smoother and more stable experience. [https://github.com/woocommerce/woocommerce-ios/pull/11350]
- [internal] Process network response in background thread to avoid blocking main thread. [https://github.com/woocommerce/woocommerce-ios/pull/11381]
- [**] Attempted to fix a crash that has been occurring for some users during magic link login. [https://github.com/woocommerce/woocommerce-ios/pull/11373]
- [*] Fixed a crash due to using unavailable system image in devices below iOS 16.0. [https://github.com/woocommerce/woocommerce-ios/pull/11394]

16.5
-----
- [*] Payments: WooPayments merchants can swipe between currencies in the Deposit Summary on the Payments menu [https://github.com/woocommerce/woocommerce-ios/pull/11309]
- [**] Shipping Labels: Fixed issue presenting the printing view for customs forms. [https://github.com/woocommerce/woocommerce-ios/pull/11288]
- [*] Now, merchants can manage "One time shipping" setting for a subscription product. [https://github.com/woocommerce/woocommerce-ios/pull/11310]
- [**] My Store: The Blaze section is now dismissible. [https://github.com/woocommerce/woocommerce-ios/pull/11308]
- [internal] Product Subscriptions: Handle yearly Synchronise renewals case while enabling One time shipping setting. [https://github.com/woocommerce/woocommerce-ios/pull/11312]
- [internal] Order form: Updated design for product bundles and their bundled items in order creation/editing, to more clearly show the hierarchy and bundled item prices. [https://github.com/woocommerce/woocommerce-ios/pull/11321]
- [internal] Update Shimmer dependency to avoid high CPU and memory use crashing the app when built with Xcode 15 [https://github.com/woocommerce/woocommerce-ios/pull/11320]
- [internal] Fix issue with scrolling some views when built from Xcode 15 [https://github.com/woocommerce/woocommerce-ios/pull/11335]
- [*] Animate display of the onboarding notice in the payments menu [https://github.com/woocommerce/woocommerce-ios/pull/11339]

16.4
-----
- [internal] Adds `store_id` to track events. [https://github.com/woocommerce/woocommerce-ios/pull/11227]
- [Internal] Payments: Updated StripeTerminal pod to 3.1.0 [https://github.com/woocommerce/woocommerce-ios/pull/11080]
- [internal] Payments: Restored analytics for Payments Menu after SwiftUI rewrite [https://github.com/woocommerce/woocommerce-ios/pull/11262]
- [***] Merchants can now create or edit subscription products. [https://github.com/woocommerce/woocommerce-ios/issues/11183]
- [*] Order form: when adding/updating a bundle with an optional & non-selected variable item, any other bundled items should be added/updated properly. [https://github.com/woocommerce/woocommerce-ios/pull/11254]
- [internal] Order form: Fix a bug where the wrong product details appeared when adding a discount to a product in an order. [https://github.com/woocommerce/woocommerce-ios/pull/11280]
- [*] Now the Blaze section in the Dashboard (My store tab) is displayed under the Stats. Before, it was on top of the view. [https://github.com/woocommerce/woocommerce-ios/pull/11275]

16.3
-----
- [internal] Payments Menu: rewritten in SwiftUI [https://github.com/woocommerce/woocommerce-ios/pull/11169]
- [*] Orders: users can now calculate a custom amount based on the order total percentage. [https://github.com/woocommerce/woocommerce-ios/pull/11154]
- [*] Orders: users can now decide whether their custom amounts are taxable or not. [https://github.com/woocommerce/woocommerce-ios/pull/11156]
- [*] Order form: the merchant can now configure a bundle product (quantity and variation attributes of the bundled products). Testing plan: pe5pgL-3Ze-p2 [https://github.com/woocommerce/woocommerce-ios/pull/11186]
- [internal] Updated all `woocommerce.com` URLs to use `woo.com` domain [https://github.com/woocommerce/woocommerce-ios/pull/11182]

16.2
-----
- [**] Orders: order details show custom amounts on their own section. Other fields are re-designed towards a cleaner look. [https://github.com/woocommerce/woocommerce-ios/pull/11097]
- [*] Add support for Universal Links in the woo.com domain [https://github.com/woocommerce/woocommerce-ios/pull/11098]
- [*] Order form: when adding a product/variation by scanning a barcode, only the product/variation with the exact SKU should be added to the order. [https://github.com/woocommerce/woocommerce-ios/pull/11089]

16.1
-----
- [**] Orders: order creation sections are optimised for a simpler and more intuitive flow. [https://github.com/woocommerce/woocommerce-ios/pull/11042]
- [*] Payments: Fix Tap to Pay reconnection on foreground, to speed up TTP transactions. [https://github.com/woocommerce/woocommerce-ios/pull/11054]
- [*] Payments: Fix Tap to Pay reconnection on fresh launch, to speed up TTP transactions. [https://github.com/woocommerce/woocommerce-ios/pull/11056]
- [*] Orders: Fix a bug that shows the wrong customer screen during the order creation flow. [https://github.com/woocommerce/woocommerce-ios/pull/11053]
- [*] Orders: All order edit buttons render now with the pencil system image to make them consistent. [https://github.com/woocommerce/woocommerce-ios/pull/11048]

16.0
-----
- [*] Optimized Blaze experience in My store. Improved Blaze campaign creation and list screens. [https://github.com/woocommerce/woocommerce-ios/pull/10969, https://github.com/woocommerce/woocommerce-ios/pull/10959]
- [*] Orders: Fixed UI issue where an incorrect tooltip is displayed during Order Creation [https://github.com/woocommerce/woocommerce-ios/pull/10998]
- [*] Orders: Fixed UI issue showing incorrect discounted total product value in certain cases [https://github.com/woocommerce/woocommerce-ios/pull/11016]
- [*] Fix a crash on launch related to Core Data and Tracks [https://github.com/woocommerce/woocommerce-ios/pull/10994]
- [*] Login: Fixed issue checking site info for some users. [https://github.com/woocommerce/woocommerce-ios/pull/11006]
- [**] Orders: Users can now add custom amounts to orders. [https://github.com/woocommerce/woocommerce-ios/pull/11022]
- [*] Payments: hide the `Set up Tap to Pay` button in About Tap to Pay when set up is complete [https://github.com/woocommerce/woocommerce-ios/pull/11025]

15.9
-----
- [***] User can now use their stored passkeys to log in into WordPress.com [https://github.com/woocommerce/woocommerce-ios/pull/10904]
- [***] Payments: UK-based merchants can take payments using Tap to Pay on iPhone [https://github.com/woocommerce/woocommerce-ios/pull/10957]
- [*] App login links are now handled when the onboarding screen is shown. [https://github.com/woocommerce/woocommerce-ios/pull/10974]

15.8
-----
- [*] Users can now navigate to other orders without leaving the Order Detail screen. [https://github.com/woocommerce/woocommerce-ios/pull/10849]
- [*] The Set up Tap to Pay on iPhone row in the Payments menu now reflects when you've completed set up for the current device and store [https://github.com/woocommerce/woocommerce-ios/pull/10923]
- [*] The Set up Tap to Pay on iPhone Learn More button opens more details about Tap to Pay [https://github.com/woocommerce/woocommerce-ios/pull/10934]
- [internal] Use minimumAllowedChargeAmount, not 0.50, for the Try a Payment flow [https://github.com/woocommerce/woocommerce-ios/pull/10937]
- [*] Changes to the Payments menu to make it clearer [https://github.com/woocommerce/woocommerce-ios/pull/10936]
- [*] Order creation: We updated the UX by allowing direct product discounts to be added, and improved the Product Discount screen [https://github.com/woocommerce/woocommerce-ios/pull/10929]

15.7
-----
- [*] Generate new tags/categories while creating product using AI. [https://github.com/woocommerce/woocommerce-ios/pull/10864]
- [*] Fix: in order details where an order item is a variable product with attributes and has add-ons, the variation attributes are shown now. [https://github.com/woocommerce/woocommerce-ios/pull/10877]

15.6
-----
- [**] Taxes in orders: Users can now store the tax rate's location to add it automatically to a new order customer's address. [https://github.com/woocommerce/woocommerce-ios/pull/10802]
- [**] WPCOM stores and self-hosted stores with Jetpack AI plugin can now create products using AI. [https://github.com/woocommerce/woocommerce-ios/pull/10812]
- [*] Order form: the merchant can apply a gift card to an order. [https://github.com/woocommerce/woocommerce-ios/pull/10759]

15.5
-----
- [*] Store creation: Start store creation flow after a new WPCOM account sign up. [https://github.com/woocommerce/woocommerce-ios/pull/10729]
- [*] Different orders with the same gift card code applied should all show the gift card info in order details now. [https://github.com/woocommerce/woocommerce-ios/pull/10719]
- [*] Enabled product description and product sharing AI features for self-hosted sites with Jetpack AI plugin. [https://github.com/woocommerce/woocommerce-ios/pull/10747]
- [*] Order form: the applied gift cards are shown below the coupon section. [https://github.com/woocommerce/woocommerce-ios/pull/10743]

15.4
-----
- [*] Enable editing product details when tapping on order item on the order detail screen. [https://github.com/woocommerce/woocommerce-ios/pull/10632]
- [*] Taxes in orders: Add empty state design for the Tax Rate selector. [https://github.com/woocommerce/woocommerce-ios/pull/10665]
- [*] Added protection against accidental double-charging with In-Person Payments in poor network conditions [https://github.com/woocommerce/woocommerce-ios/pull/10647]
- [**] Improved retry handling for In-Person Payments that fail [https://github.com/woocommerce/woocommerce-ios/pull/10673]
- [*] See more of your order by long pressing an order push notification. [https://github.com/woocommerce/woocommerce-ios/pull/10658]
- [*] Order details: product add-ons for a line item are shown in separate lines for better readability. [https://github.com/woocommerce/woocommerce-ios/pull/10661]
- [**] Product categories now can be deleted as part of the product editing flow. [https://github.com/woocommerce/woocommerce-ios/pull/10643]
- [**] Product categories can now be updated as part of the product editing flow. [https://github.com/woocommerce/woocommerce-ios/pull/10648]

15.3
-----
- [internal] Add `site_url` to Tracks events [https://github.com/woocommerce/woocommerce-ios/pull/10610]
- [Internal] Some internal changes were made to the image upload feature to support image processing in the app, no app changes are expected. [https://github.com/woocommerce/woocommerce-ios/pull/10631]
- [**] Taxes in orders: Users can now select the tax rate's location to add it to the order customer's address. [https://github.com/woocommerce/woocommerce-ios/pull/10651]
- [*] Automatically show the media selector sheet on the product images screen when there are no pre-existing images. [https://github.com/woocommerce/woocommerce-ios/pull/10644]

15.2
-----
- [*] Fixed minor UI issues in the store creation profiler flow. [https://github.com/woocommerce/woocommerce-ios/pull/10555]
- [*] Updated priority, description and URL for payment onboarding task. [https://github.com/woocommerce/woocommerce-ios/pull/10572]
- [*] New setup instructions screen for WCPay store onboarding task. [https://github.com/woocommerce/woocommerce-ios/pull/10579]
- [*] Show celebration view after successful WCPay setup. [https://github.com/woocommerce/woocommerce-ios/pull/10594]
- [**] Taxes in orders: Users can now see the order tax rates, get more information about them, and navigate to wp-admin to change them. [https://github.com/woocommerce/woocommerce-ios/pull/10569]


15.1
-----
- [*] What's New announcements support dark mode properly [https://github.com/woocommerce/woocommerce-ios/pull/10540]
- [*] Updated UI and copy on prologue and free trial summary screens. [https://github.com/woocommerce/woocommerce-ios/pull/10539]

15.0
-----
- [*] The store name can now be updated from the Settings screen. [https://github.com/woocommerce/woocommerce-ios/pull/10485]
- [**] The store creation flow has been optimized to start store creation immediately and show profiler questions afterward. [https://github.com/woocommerce/woocommerce-ios/pull/10473, https://github.com/woocommerce/woocommerce-ios/pull/10466]
- [*] Settings: Close Account option is moved to a new section Account Settings and is now available for all WPCom users. [https://github.com/woocommerce/woocommerce-ios/pull/10502]

14.9
-----
- [*] Only show Blaze banner on the My Store and Product List screens if the store has no existing orders. [https://github.com/woocommerce/woocommerce-ios/pull/10438]
- [**] Order creation: We improved the way the merchants can request, search and select a customer when creating an order. [https://github.com/woocommerce/woocommerce-ios/pull/10456]


14.8
-----
- [Internal] Native store creation flow with free trial is enabled by default - all code for the old flows have been removed. [https://github.com/woocommerce/woocommerce-ios/pull/10362]
- [*] Store creation: Improvements to the Upgrades screen accessibility [https://github.com/woocommerce/woocommerce-ios/pull/10363]
- [*] Stores with expired WooExpress plans can now be upgraded within the app (if eligible for IAP) via a new banner. [https://github.com/woocommerce/woocommerce-ios/pull/10369]
- [*] The expired site plan should navigate to IAP for sites with expired WooExpress plans (if eligible for IAP). [https://github.com/woocommerce/woocommerce-ios/pull/10384]
- [Internal] New default property `plan` is tracked in every event for logged-in users. [https://github.com/woocommerce/woocommerce-ios/pull/10356]
- [Internal] Google sign in now defaults to bypassing the Google SDK [https://github.com/woocommerce/woocommerce-ios/pull/10341]
- [*] Product list filter (Products tab and order creation > add products > filter): product types from extensions supported in the app are now available for product filtering - subscription, variable subscription, bundle, and composite. [https://github.com/woocommerce/woocommerce-ios/pull/10382]
 
14.7
-----
- [*] Local notifications: Add a reminder to purchase a plan is scheduled 6hr after a free trial subscription. [https://github.com/woocommerce/woocommerce-ios/pull/10268]
- [Internal] Shipment tracking is only enabled and synced when the order has non-virtual products.  [https://github.com/woocommerce/woocommerce-ios/pull/10288]
- [Internal] New default property `was_ecommerce_trial` is tracked in every event for logged-in users. [https://github.com/woocommerce/woocommerce-ios/pull/10343]
- [*] Photo -> Product: Reset details from previous image when new image is selected. [https://github.com/woocommerce/woocommerce-ios/pull/10297]
- [**] You can now see your shipping zone list from Settings. [https://github.com/woocommerce/woocommerce-ios/pull/10258]
- [*] Order list: Suggest testing orders for stores without any orders. [https://github.com/woocommerce/woocommerce-ios/pull/10346]
- [*] Local notifications: Show free trial survey after 24h since subscription. [https://github.com/woocommerce/woocommerce-ios/pull/10324, https://github.com/woocommerce/woocommerce-ios/pull/10328]
- [*] Local notifications: Add a reminder after 3 days if answered "Still Exploring" in Free trial survey. [https://github.com/woocommerce/woocommerce-ios/pull/10331]
- [*] Product description AI: the AI sheet has been improved with the product name field made more prominent. [https://github.com/woocommerce/woocommerce-ios/pull/10333]
- [**] Store creation: US users can upgrade to a choice of plans for their store via In-App Purchase [https://github.com/woocommerce/woocommerce-ios/pull/10340]

14.6
-----
- [Internal] Switched AI endpoint to be able to track and measure costs. [https://github.com/woocommerce/woocommerce-ios/pull/10218]
- [Internal] Media picker flow was refactored to support interactive dismissal for device photo picker and WordPress media picker sources. Affected flows: product form > images, and virtual product form > downloadable files. [https://github.com/woocommerce/woocommerce-ios/pull/10236]
- [Internal] Errors: Improved error message when orders, products, or reviews can't be loaded due to a parsing (decoding) error. [https://github.com/woocommerce/woocommerce-ios/pull/10252, https://github.com/woocommerce/woocommerce-ios/pull/10260]
- [*] Orders with Coupons: Users can now select a coupon from a list when adding it to an order. [https://github.com/woocommerce/woocommerce-ios/pull/10255]
- [Internal] Orders: Improved error message when orders can't be loaded due to a parsing (decoding) error. [https://github.com/woocommerce/woocommerce-ios/pull/10252]
- [**] Product discounts: Users can now add discounts to products when creating an order. [https://github.com/woocommerce/woocommerce-ios/pull/10244]
- [*] We've resolved an issue that was causing the app to crash when trying to dismiss certain screens (bottom sheets). [https://github.com/woocommerce/woocommerce-ios/pull/10254]
- [Internal] Fixed a bug preventing the "We couldn't load your data" error banner from appearing on the My store dashboard. [https://github.com/woocommerce/woocommerce-ios/pull/10262]
- [Internal] Errors: Improved error message and troubleshooting guide when the Jetpack connection is broken. [https://github.com/woocommerce/woocommerce-ios/pull/10275]
- [Internal] A new way to create a product from an image using AI is being A/B tested. [https://github.com/woocommerce/woocommerce-ios/pull/10253]

14.5
-----
- [*] Product details: The share button is displayed with text instead of icon for better discoverability. [https://github.com/woocommerce/woocommerce-ios/pull/10216]
- [*] Resolved an issue where users were unable to add a new note to an order. Previously, upon opening an order detail and selecting the "Add a new note" option, the text field was non-selectable, preventing users from writing down the note. This issue has now been addressed and users should be able to add notes to their orders without any issues. [https://github.com/woocommerce/woocommerce-ios/pull/10222]
- [*] Store creation: Update the timeout view with the option to retry the site check. [https://github.com/woocommerce/woocommerce-ios/pull/10221]
- [*] Fixed issue showing the expired alert for sites that got reverted to simple sites after their plan expired. [https://github.com/woocommerce/woocommerce-ios/pull/10228]

14.4
-----
- [*] Blaze: New banner on the My Store and Products screens for admins of eligible stores. [https://github.com/woocommerce/woocommerce-ios/pull/10135, https://github.com/woocommerce/woocommerce-ios/pull/10160, https://github.com/woocommerce/woocommerce-ios/pull/10172]
- [*] Shipping Labels: Fixed a bug preventing label printing in orders viewed from search [https://github.com/woocommerce/woocommerce-ios/pull/10161]
- [*] Blaze: Disable the entry point in the product creation form. [https://github.com/woocommerce/woocommerce-ios/pull/10173]
- [*] Product description and sharing message AI: Fixed incorrect language issue by using a separate prompt for identifying language. [https://github.com/woocommerce/woocommerce-ios/pull/10169, https://github.com/woocommerce/woocommerce-ios/pull/10177, https://github.com/woocommerce/woocommerce-ios/pull/10179]

14.3
-----
- [*] SKU Scanner: Add the SKU to the error message after a failure. [https://github.com/woocommerce/woocommerce-ios/pull/10085]
- [*] Add URL route handler to open the `My Store` tab when a deeplink to `/mobile` is opened, instead of bouncing back to Safari [https://github.com/woocommerce/woocommerce-ios/pull/10077]
- [Internal] Performance: Replaces the endpoint used to load Top Performers on the My Store tab, for faster loading. [https://github.com/woocommerce/woocommerce-ios/pull/10113]
- [*] A feedback banner is added for product description AI and product sharing AI sheets. [https://github.com/woocommerce/woocommerce-ios/pull/10102]
- [*] Product creation: the product type row is now editable when creating a product. [https://github.com/woocommerce/woocommerce-ios/pull/10087]
- [***] Store creation: US users can upgrade Woo Express free trial stores via In-App Purchase [https://github.com/woocommerce/woocommerce-ios/pull/10123]
- [*] Orders: Users can can now add multiple coupons to orders (not only one) [https://github.com/woocommerce/woocommerce-ios/pull/10126]
- [*] Free trial: Local notification after 24 hours since Free trial subscription time to remind to purchase plan. [https://github.com/woocommerce/woocommerce-ios/pull/10133, https://github.com/woocommerce/woocommerce-ios/pull/10130]
- [**] Product description AI: an announcement modal is shown for WPCOM stores about the feature, and a new CTA "Write with AI" is more discoverable in the product form with a tooltip. [https://github.com/woocommerce/woocommerce-ios/pull/10142]

14.2
-----
- [Internal] Blaze status check was updated to save an API request. The Blaze eligibility for each site should remain the same. [https://github.com/woocommerce/woocommerce-ios/pull/10020]
- [*] Fixed the unusable state of the app when the default store runs on an expired free trial plan. [https://github.com/woocommerce/woocommerce-ios/pull/10059]
- [Internal] Performance: When loading the refunds on an order (e.g. in order details), we now only request them from remote if they are not already in local storage. [https://github.com/woocommerce/woocommerce-ios/pull/10039]
- [*] Orders: Users can can now add coupons to orders [https://github.com/woocommerce/woocommerce-ios/pull/10035]
- [*] Coupons: The Coupons Management feature is fully released and not in Beta anymore [https://github.com/woocommerce/woocommerce-ios/pull/10032]
- [*] Store creation: the progress view copy was updated to inform the merchants that it can take a few minutes for the store to be ready. The progress view is now only shown after necessary requests are made before the app is likely backgrounded. The error handling is also polished.  [https://github.com/woocommerce/woocommerce-ios/pull/10047, https://github.com/woocommerce/woocommerce-ios/pull/10069]
- [Internal] Performance: When loading a single order (e.g. in order details), we now load the order from storage unless it has been modified remotely. [https://github.com/woocommerce/woocommerce-ios/pull/10036]
- [Internal] Performance: When the Orders tab is opened, we now only sync orders that have been created or modified since the last successful sync. [https://github.com/woocommerce/woocommerce-ios/pull/10065]
- [Internal] App size: Replaced 30MB PDFs on Store Creation waiting screen with ~400KB PNGs - to assess impact on app bundle size. [https://github.com/woocommerce/woocommerce-ios/pull/10067]

14.1
-----
- [*] Plans: Expired or cancelled plans are now shown more reliably [https://github.com/woocommerce/woocommerce-ios/pull/9924]
- [*] Product Sharing: AI-generated messages are now available. [https://github.com/woocommerce/woocommerce-ios/pull/9976]
- [***] Orders: Users can add products to orders by scanning their sku barcode or QR-code [https://github.com/woocommerce/woocommerce-ios/pull/9972]
- [Internal] Store creation: a workaround was previously implemented that can result in an inaccurate app experience like when the free trial banner is not shown immediately after store creation due to out-of-sync site properties. Now that the API issue is fixed, the app now waits for the site for a bit longer but ensures all necessary properties are synced. [https://github.com/woocommerce/woocommerce-ios/pull/9957]
- [Internal] Product details AI: Updated prompts to identify the language in provided text to use in responses for product description and sharing. [https://github.com/woocommerce/woocommerce-ios/pull/9961]
- [*] Blaze: products can now be promoted in WordPress.com and Tumblr from the app if the site/product is eligible. Two entry points: 1) Menu tab > General, 2) Product form > more menu. [https://github.com/woocommerce/woocommerce-ios/pull/9906]

14.0
-----
- [*] Payments: Remove the upsell-card-readers banner from the Payment Methods Screen [https://github.com/woocommerce/woocommerce-ios/pull/9869]


13.9
-----
- [*] Orders: Allow alternative types for the `taxID` in `ShippingLineTax` or `sku` in `OrderItem`, as some third-party plugins alter the type in the API. This helps with the order list not loading due to order decoding errors. [https://github.com/woocommerce/woocommerce-ios/pull/9844]
- [*] Payments: Location permissions request is not shown to TTP users who grant "Allow once" permission on first foregrounding the app any more [https://github.com/woocommerce/woocommerce-ios/pull/9821]
- [*] Products: Allow alternative types for `stockQuantity` in `Product` and `ProductVariation`, as some third-party plugins alter the type in the API. This helps with the product list not loading due to product decoding errors. [https://github.com/woocommerce/woocommerce-ios/pull/9850]
- [*] Products: Allow alternative types for the `backordersAllowed` and `onSale` in `Product` and `ProductVariation`, as some third-party plugins alter the types in the API. This helps with the product list not loading due to product decoding errors. [https://github.com/woocommerce/woocommerce-ios/pull/9849]
- [*] Products: Allow alternative types for the `sku` and `weight` in `ProductVariation`, as some third-party plugins alter the types in the API. This helps with the product variation list not loading due to product variation decoding errors. [https://github.com/woocommerce/woocommerce-ios/pull/9847]
- [*] Products: Allow alternative types for the `sku` and `weight` in `Product`, the dimensions in `ProductDimensions`, and the `downloadID` in `ProductDownload`, as some third-party plugins alter the types in the API. This helps with the product list not loading due to product decoding errors. [https://github.com/woocommerce/woocommerce-ios/pull/9846]
- [*] Products: Add support for parsing variation objects for the `variations` field in `Product`, as some third-party plugins alter the type for this field in the API. This allows the variations to be loaded for variable products if those third-party plugins are active. [https://github.com/woocommerce/woocommerce-ios/pull/9857]

13.8
-----
- [Internal] Orders: Bundled products (within a product bundle) are now indented, to show their relationship to the parent bundle. [https://github.com/woocommerce/woocommerce-ios/pull/9778]
- [Internal] Orders: Composite components (within a composite product) are now indented, to show their relationship to the parent composite product. [https://github.com/woocommerce/woocommerce-ios/pull/9780]
- [*] Add Products: A new view is display to celebrate when the first product is created in a store. [https://github.com/woocommerce/woocommerce-ios/pull/9790]
- [*] Product List: Added swipe-to-share gesture on product rows. [https://github.com/woocommerce/woocommerce-ios/pull/9799]
- [*] Product form: a share action is shown in the navigation bar if the product can be shared and no more than one action is displayed, in addition to the more menu > Share. [https://github.com/woocommerce/woocommerce-ios/pull/9789]
- [*] Payments: show badges leading to Set up Tap to Pay on iPhone for eligible stores and devices [https://github.com/woocommerce/woocommerce-ios/pull/9812]
- [*] Orders: Fixes a bug where the Orders list would not load if an order had a non-integer gift card amount applied to the order (with the Gift Cards extension). [https://github.com/woocommerce/woocommerce-ios/pull/9795]

- [*] My Store: A new button to share the current store is added on the top right of the screen. [https://github.com/woocommerce/woocommerce-ios/pull/9796]
- [*] Mobile Payments: The screen brightness is increased when showing the Scan to Pay view so the QR code can be scanned more easily [https://github.com/woocommerce/woocommerce-ios/pull/9807]
- [*] Mobile Payments: The Woo logo is added to the QR code on the Scan to Pay screen [https://github.com/woocommerce/woocommerce-ios/pull/9823]
- [*] Allow EU merchants to have better control of their privacy choices. A privacy choices banner will be shown the next time they open the app. [https://github.com/woocommerce/woocommerce-ios/pull/9825]

13.7
-----
- [Internal] Adds guidance for new Customs rule when shipping to some EU countries. [https://github.com/woocommerce/woocommerce-ios/pull/9715]
- [*] JITMs: Added modal-style Just in Time Message support on the dashboard [https://github.com/woocommerce/woocommerce-ios/pull/9694]
- [**] Order Creation: Products can be searched by SKU when adding products to an order. [https://github.com/woocommerce/woocommerce-ios/pull/9711]
- [*] Orders: Fixes order details so separate order items are not combined just because they are the same product or variation. [https://github.com/woocommerce/woocommerce-ios/pull/9710]
- [Internal] Store creation: starting May 4, store creation used to time out while waiting for the site to be ready (become a Jetpack/Woo site). A workaround was implemented to wait for the site differently. [https://github.com/woocommerce/woocommerce-ios/pull/9767]
- [**] Mobile Payments: Tap to Pay is initialised on launch or foreground, to speed up payments [https://github.com/woocommerce/woocommerce-ios/pull/9750]
- [*] Store Creation: Local notifications are used to support users during the store creation process. [https://github.com/woocommerce/woocommerce-ios/pull/9717, https://github.com/woocommerce/woocommerce-ios/pull/9719, https://github.com/woocommerce/woocommerce-ios/pull/9749]
- [**] Mobile Payments: Merchants can now collect in-person payments by showing a QR code to their customers. [https://github.com/woocommerce/woocommerce-ios/pull/9762]
- [Internal] Orders: Bundled products (within a product bundle) are now indented, to show their relationship to the parent bundle. [https://github.com/woocommerce/woocommerce-ios/pull/9778]

13.6
-----
- [*] Remove login error local notifications that used to be scheduled 24 hours from certain login errors. [https://github.com/woocommerce/woocommerce-ios/pull/9666]
- [*] JITMs: Added customization to Just in Time Message banner background and badges [https://github.com/woocommerce/woocommerce-ios/pull/9633]
- [*] Product form > description editor: fix the extra bottom inset after hiding the keyboard either manually (available on a tablet) or applying an AI-generated product description. [https://github.com/woocommerce/woocommerce-ios/pull/9638]
- [*] Products: Fixes stock statuses for Product Bundles so that backordered bundles and bundle stock quantities are displayed as expected. [https://github.com/woocommerce/woocommerce-ios/pull/9681]

13.5
-----
- [*] Settings > Domains: Premium domains are now supported, the domain suggestions now match the results on web and Android. It's more noticeable for stores with a domain credit, where not all domains are free for the first year anymore. [https://github.com/woocommerce/woocommerce-ios/pull/9607]
- [*] Product form > Inventory: the SKU scanner is enabled for all users, where it used to be behind a feature switch in Settings > Experimental Features. [https://github.com/woocommerce/woocommerce-ios/pull/9631]
[Internal] Products: Simplify Product Editing experiment is removed; there should be no changes to the existing product creation/editing behavior. [https://github.com/woocommerce/woocommerce-ios/pull/9602]
- [*] Payments: Products are removed directly from an order when its count is below one, instead of opening an extra screen to remove it. [https://github.com/woocommerce/woocommerce-ios/pull/9624]
- [*] Orders: Parses HTML-encoded characters and removes extraneous, non-attribute meta data from the list of attributes for an item in an order. [https://github.com/woocommerce/woocommerce-ios/pull/9603]
- [*] Products: Adds the component descriptions to the list of components in a composite product (using the Composite Products extension). [https://github.com/woocommerce/woocommerce-ios/pull/9634]
- [*] Products: Adds the product SKU to the bundled products list in product details, for Bundle products (using the Product Bundles extension). [https://github.com/woocommerce/woocommerce-ios/pull/9626]
- [*] Product form > description editor AI for WPCOM stores: the prompt was updated so that the generated description is shorter. [https://github.com/woocommerce/woocommerce-ios/pull/9637]

13.4
-----
- [*] Payments: Popular and last sold products are displayed on top of the products selection screen when creating or editing an order. [https://github.com/woocommerce/woocommerce-ios/pull/9539]

- [Internal] Payments: Update StripeTerminal pod to 2.19.1 [https://github.com/woocommerce/woocommerce-ios/pull/9537]
- [**] Adds read-only support for the Gift Cards extension in order details. [https://github.com/woocommerce/woocommerce-ios/pull/9558]
- [**] Adds read-only support for the Subscriptions extension in order and product details. [https://github.com/woocommerce/woocommerce-ios/pull/9541]
- [*] Product form > description editor: a magic wand button is added to the keyboard toolbar to auto-generate a product description using Jetpack AI for WPCOM stores. [https://github.com/woocommerce/woocommerce-ios/pull/9577]
- [Internal] Payments: Upate Tap to Pay connection flow strings to avoid mentioning "reader" [https://github.com/woocommerce/woocommerce-ios/pull/9563]
- [*] Store onboarding: Now the onboarding task list can be shown/hidden from settings and also from the dashboard. [https://github.com/woocommerce/woocommerce-ios/pull/9572, https://github.com/woocommerce/woocommerce-ios/pull/9573]
- [**] Adds read-only support for the Min/Max Quantities extension in product details. [https://github.com/woocommerce/woocommerce-ios/pull/9585]

13.3
-----
- [***] Payments: UK-based stores merchants can take In-Person Payments. [https://github.com/woocommerce/woocommerce-ios/pull/9496]
- [*] Store creation free trial flow now includes 3 profiler questions again with updated options: store category, selling status, and store country. [https://github.com/woocommerce/woocommerce-ios/pull/9513]
- [*] Shipping Labels: Origin address's phone number is now saved locally and pre-populated in the creation form. [https://github.com/woocommerce/woocommerce-ios/pull/9520]
- [Internal] Almost all mappers have been updated to only decode without the data envelope if it's not available. Please do a smoke test to ensure that all features still work as before. [https://github.com/woocommerce/woocommerce-ios/pull/9510]
- [Internal] Store onboarding: Mark "Launch your store" task as complete if the store is already public. This is a workaround for a backend issue which marks "Launch your store" task incomplete for already live stores. [https://github.com/woocommerce/woocommerce-ios/pull/9507]
- [*] Payments: Added Universal Link support for Set up Tap to Pay on iPhone, and to open Universal Links from Just in Time Messages, to more easily navigate to app features. [https://github.com/woocommerce/woocommerce-ios/pull/9518]
- [*] Login: Potentially fixed the crash on the onboarding screen. [https://github.com/woocommerce/woocommerce-ios/pull/9523]

13.2
-----
- [Internal] Store creation: New loading screen added for create store flow. [https://github.com/woocommerce/woocommerce-ios/pull/9383]
- [*] Payments: Add account type field to receipts [https://github.com/woocommerce/woocommerce-ios/pull/9416]
- [*] Products can now be filtered within Order creation [https://github.com/woocommerce/woocommerce-ios/pull/9258]
- [*] Products: Adds read-only support for the Composite Products extension in the Products list, including a list of components in product details. [https://github.com/woocommerce/woocommerce-ios/pull/9455]


13.1
-----
- [internal] Users can now create a Free Trial store from the app from the Get Started section of the app prologue. [https://github.com/woocommerce/woocommerce-ios/pull/9396]
- [**] Adds support for Product Multi-selection when creating and/or editing Orders. [https://github.com/woocommerce/woocommerce-ios/issues/8888]
- [**] Users can now install Jetpack for their non-Jetpack sites after logging in with application passwords. [https://github.com/woocommerce/woocommerce-ios/pull/9354]
- [*] Payments: We show a Tap to Pay on iPhone feedback survey button in the Payments menu after the first Tap to Pay on iPhone payment is taken [https://github.com/woocommerce/woocommerce-ios/pull/9366]
- [Internal] Added SiteID to some IPP tracks events [https://github.com/woocommerce/woocommerce-ios/pull/9572,]

13.0
-----
- [*] Adds a banner in "Launch store" task screen to upgrade from free trial plan. [https://github.com/woocommerce/woocommerce-ios/pull/9323]
- [*] Fix: Description, sale price, and image will be copied over to the new product variations when duplicating a variable product. [https://github.com/woocommerce/woocommerce-ios/pull/9322]


12.9
-----
- [**] Dashboard: an onboarding card is shown for sites with the following tasks if any is incomplete: "tell us more about your store" (store location) that opens a webview, "add your first product" that starts the product creation flow, "launch your store" that publishes the store, "customize your domain" that starts the domain purchase flow, and "get paid" that opens a webview. A subset of the tasks may be shown to self-hosted sites and WPCOM sites on a free trial. [https://github.com/woocommerce/woocommerce-ios/pull/9285]
- [*] Jetpack benefit banner and modal is now available on the dashboard screen after logging in with site credentials. [https://github.com/woocommerce/woocommerce-ios/pull/9232]
- [*] Payments: Local search is added to the products selection screen in the order creation flow to speed the process. [https://github.com/woocommerce/woocommerce-ios/pull/9178]
- [*] Fix: Prevent product variations not loading due to an encoding error for `permalink`, which was altered by a plugin. [https://github.com/woocommerce/woocommerce-ios/pull/9233]
- [*] Login: Users can now log in to self-hosted sites without Jetpack by approving application password authorization to their sites. [https://github.com/woocommerce/woocommerce-ios/pull/9260]
- [*] Payments: Tap to Pay on iPhone can now be selected from the Payment Methods screen [https://github.com/woocommerce/woocommerce-ios/pull/9242]
- [**] Payments: Set up Tap to Pay on iPhone flow added to the Payments Menu. Use it to configure the reader, and try a payment, before collecting a card payment with a customer. [https://github.com/woocommerce/woocommerce-ios/pull/9280]

12.8
-----
- [*] Shortcuts: We can now trigger the order creation and payment collection flows from the iOS Shortcuts app. [https://github.com/woocommerce/woocommerce-ios/pull/9103]
- [Internal] Dashboard: the UI layer had a major refactoring to allow scrolling for content more than stats for the onboarding project. The main design change is on the refresh control, where it was moved from each stats tab to below the navigation bar. Other design changes are not expected. [https://github.com/woocommerce/woocommerce-ios/pull/9031]
- [**] Products: Adds read-only support for the Product Bundles extension, including a list of bundled products and stock status for product bundles. [https://github.com/woocommerce/woocommerce-ios/pull/9177]
- [Internal] Mobile Payments: Updated StripeTerminal to 2.18 [https://github.com/woocommerce/woocommerce-ios/pull/9118]

12.7
-----
- [Internal] Shipping Label: add condition checks before showing contact options [https://github.com/woocommerce/woocommerce-ios/pull/8982]
- [*] Main screens are now accessible through the Home Screen Spotlight Search [https://github.com/woocommerce/woocommerce-ios/pull/9082]
- [*] Stats: Fixed a crash when order stats use a date and time matching the start of Daylight Saving Time. [https://github.com/woocommerce/woocommerce-ios/pull/9083]
- [*] Fix: Dismiss Take Payment popup after sharing the payment link to another app. [https://github.com/woocommerce/woocommerce-ios/pull/9042]
- [*] Site credential login: Catch invalid cookie nonce [https://github.com/woocommerce/woocommerce-ios/pull/9102]
- [*] Better error messages for site credential login failures [https://github.com/woocommerce/woocommerce-ios/pull/9125]
- [Internal] New Zendesk tag for site credential login errors [https://github.com/woocommerce/woocommerce-ios/pull/9150]

12.6
-----
- [*] Fix: When a product's details can be edited, they display a disclosure indicator (chevron). [https://github.com/woocommerce/woocommerce-ios/pull/8980]
- [*] Payments: fixed a bug where enabled rows in the Payments Menu were sometimes incorrectly shown as disabled [https://github.com/woocommerce/woocommerce-ios/pull/8983]
- [Internal] Mobile Payments: fixed logic on display of IPP feedback banner on Order List [https://github.com/woocommerce/woocommerce-ios/pull/8994]
- [**] Support: Merchants can now contact support with a new and refined experience. [https://github.com/woocommerce/woocommerce-ios/pull/9006/files]
- [***] Mobile Payments: Tap to Pay on iPhone enabled for all US merchants [https://github.com/woocommerce/woocommerce-ios/pull/9023]

12.5
-----
- [Internal] Dashboard: the stats implementation had a major update to replace a third-party library in order to support the upcoming store onboarding card. Minimal design changes are expected, and horizontal scrolling between different time range tabs is not available anymore. [https://github.com/woocommerce/woocommerce-ios/pull/8942]

12.4
-----
- [**] Menu > Settings: adds a `Domains` row for WPCOM sites to see their site domains, add a new domain, or redeems a domain credit if available. [https://github.com/woocommerce/woocommerce-ios/pull/8870]
- [Internal] Prologue screen now has only the entry point to site address login flow, and application password authentication is used for sites without Jetpack. [https://github.com/woocommerce/woocommerce-ios/pull/8846]
- [Internal] A new tag has been added for Zendesk for users authenticated with application password. [https://github.com/woocommerce/woocommerce-ios/pull/8850]
- [Internal] Failures in the logged-out state are now tracked with anonymous ID. [https://github.com/woocommerce/woocommerce-ios/pull/8861]
- [*] Fix: Fixed a crash when switching away from the Products tab. [https://github.com/woocommerce/woocommerce-ios/pull/8874]

12.3
-----
- [Internal] We have updated the Zendesk SDK to version 6.0 [https://github.com/woocommerce/woocommerce-ios/pull/8828]
- [Internal] Tap to Pay on iPhone made publicly available via an Experimental Feature toggle [https://github.com/woocommerce/woocommerce-ios/pull/8814]

12.2
-----
- [*] Fix: Adding a new attribute will auto-capitalize the first letter for each word in the attribute name. [https://github.com/woocommerce/woocommerce-ios/pull/8772]
- [internal] Logging: Improvements on logging potential errors when loading Order Details [https://github.com/woocommerce/woocommerce-ios/pull/8781]
- [Internal] Now we track the specific error code when a networking-related operation fails [https://github.com/woocommerce/woocommerce-ios/issues/8527]

12.1
-----
- [*] Adds an In-Person Payments survey banner on top of the Orders view [https://github.com/woocommerce/woocommerce-ios/issues/8530]
- [*] Fix: Allow product's `purchasable` to be a number as some third-party plugins could alter the type in the API. This could help with the Products tab not loading due to product decoding errors. [https://github.com/woocommerce/woocommerce-ios/pull/8718]
- [***] [Internal] Start the AB test for allowing login to the app using site credentials [https://github.com/woocommerce/woocommerce-ios/pull/8744]

12.0
-----
- [**] Adds a feature of bulk updating products from the product's list. [https://github.com/woocommerce/woocommerce-ios/pull/8704]
- [internal] Store creation flow now includes 3 profiler questions: store category, selling status, and store country. [https://github.com/woocommerce/woocommerce-ios/pull/8667]

11.9
-----
- [**] Now you can generate all possible variations for a product's attributes [https://github.com/woocommerce/woocommerce-ios/pull/8619]
- [*] Mobile payments: fixed card reader manuals links. [https://github.com/woocommerce/woocommerce-ios/pull/8628]

11.8
-----
- [*] Design refresh: Buttons, links, and other calls to action are now purple instead of pink. [https://github.com/woocommerce/woocommerce-ios/pull/8451]
- [internal] Design: Updated capitalization for various pages, links, and buttons to match new design guidelines. [https://github.com/woocommerce/woocommerce-ios/pull/8455]
- [internal] Remove A/B testing and release native Jetpack installation flow for all users. [https://github.com/woocommerce/woocommerce-ios/pull/8533]

11.7
-----
- [**] Analytics Hub: Now you can select custom date ranges. [https://github.com/woocommerce/woocommerce-ios/pull/8414]
- [**] Analytics Hub: Now you can see Views and Conversion Rate analytics in the new Sessions card. [https://github.com/woocommerce/woocommerce-ios/pull/8428]
- [*] My Store: We fixed an issue with Visitors and Conversion stats where sometimes visitors could be counted more than once in the selected period. [https://github.com/woocommerce/woocommerce-ios/pull/8427]


11.6
-----
- [***] We added a new Analytics Hub inside the My Store area of the app. Simply click on the See More button under the store stats to check more detailed information on Revenue, Orders and Products. [https://github.com/woocommerce/woocommerce-ios/pull/8356]
- [*] In-Person Payments: fixed timing issues in payments flow, which caused "Remove card" to be shown for too long [https://github.com/woocommerce/woocommerce-ios/pull/8351]

11.5
-----
- [*] Account deletion is now supported for all users in settings or in the empty stores screen (in the ellipsis menu). [https://github.com/woocommerce/woocommerce-ios/pull/8179, https://github.com/woocommerce/woocommerce-ios/pull/8272]
- [*] In-Person Payments: We removed any references to Simple Payments from Orders, and the red badge from the Menu tab and Menu Payments icon announcing the new Payments section. [https://github.com/woocommerce/woocommerce-ios/pull/8183]
- [internal] Store creation flow was improved with native implementation. It is available from the login prologue (`Get Started` CTA), login email error screen, and store picker (`Add a store` CTA from the empty stores screen or at the bottom of the store list). [Example testing steps in https://github.com/woocommerce/woocommerce-ios/pull/8251]
- [internal] New stores have two new Products onboarding features: A banner with an `Add a Product` CTA on the My Store screen, and the option to add new products using templates. [https://github.com/woocommerce/woocommerce-ios/pull/8294]

11.4
-----
- [*] Add System Status Report to ZenDesk support requests. [https://github.com/woocommerce/woocommerce-ios/pull/8171]


11.3
-----
- [*] In-Person Payments: Show spinner while preparing reader for payment, instead of saying it's ready before it is. [https://github.com/woocommerce/woocommerce-ios/pull/8115]
- [internal] In-Person Payments: update StripeTerminal from 2.7 to 2.14 [https://github.com/woocommerce/woocommerce-ios/pull/8132]
- [*] In-Person Payments: Fixed payment method prompt for WisePad 3 to show only Tap and Insert options [https://github.com/woocommerce/woocommerce-ios/pull/8136]

11.2
-----
- [***] You can now preview draft products before publishing. [https://github.com/woocommerce/woocommerce-ios/pull/8102]
- [*] The survey at the end of the login onboarding flow is no longer available. [https://github.com/woocommerce/woocommerce-ios/pull/8062]
- [*] Fixed layout issues on the Account Mismatch error screen. [https://github.com/woocommerce/woocommerce-ios/pull/8074]
- [*] The Accept Payments Easily banner has been removed from the order list [https://github.com/woocommerce/woocommerce-ios/pull/8078]

11.1
-----
- [**] You can now search customers when creating or editing an order. [https://github.com/woocommerce/woocommerce-ios/issues/7741]
- [internal] Store creation is available from the login prologue, login email error screen, and store picker. [https://github.com/woocommerce/woocommerce-ios/pull/8023]
- [internal] The login flow is simplified with only the option to log in with WordPress.com. This flow is presented in parallel with the existing flow in an A/B test experiment. [https://github.com/woocommerce/woocommerce-ios/pull/7996]
- [**] Relevant Just In Time Messages will be displayed on the My Store screen [https://github.com/woocommerce/woocommerce-ios/issues/7853]

11.0
-----
- [internal] Add support for controlling performance monitoring via Sentry. **Off by default**. [https://github.com/woocommerce/woocommerce-ios/pull/7831]


10.9
-----
- [***] Dropped iOS 14 support. From now we support iOS 15 and later. [https://github.com/woocommerce/woocommerce-ios/pull/7851]
- [*] Login: Now you can handle Jetpack site connection for your self-hosted sites from the app. [https://github.com/woocommerce/woocommerce-ios/pull/7847]


10.8
-----
- [***] Stats: Now you can add a Today's Stats Widget to your lock screen (iOS 16 only) to monitor your sales. [https://github.com/woocommerce/woocommerce-ios/pull/7839]
- [internal] In-Person Payments: add UTM parameters to card reader purchase URLs to allow attribution [https://github.com/woocommerce/woocommerce-ios/pull/7858]
- [*] In-Person Payments: the Purchase card reader links now all open in authenticated web views, to make it easier to log in to woocommerce.com. [https://github.com/woocommerce/woocommerce-ios/pull/7862]

10.7
-----
- [*] Universal Links: Users can now open universal links in the app. [https://github.com/woocommerce/woocommerce-ios/pull/7632]
- [internal] Store picker: Show error when the role eligibility check fails while selecting a store. [https://github.com/woocommerce/woocommerce-ios/pull/7816]
- [internal] Store picker: Add loading state to `Continue` button. [https://github.com/woocommerce/woocommerce-ios/pull/7821]
- [internal] Store picker: Use Jetpack tunnel API for fetching user info for role checking. [https://github.com/woocommerce/woocommerce-ios/pull/7822]
- [*] Allow in-app notices to be swiped away [https://github.com/woocommerce/woocommerce-ios/pull/7801]

10.6
-----

- [**] Products tab: products search now has an option to search products by SKU. Stores with WC version 6.6+ support partial SKU search, otherwise the product(s) with the exact SKU match is returned. [https://github.com/woocommerce/woocommerce-ios/pull/7781]
- [*] Fixed a rare crash when selecting a store in the store picker. [https://github.com/woocommerce/woocommerce-ios/pull/7765]
- [*] Settings: Display the WooCommerce version and available updates in Settings [https://github.com/woocommerce/woocommerce-ios/pull/7779]
- [*] Show suggestion for logging in to a WP.com site with a mismatched WP.com account. [https://github.com/woocommerce/woocommerce-ios/pull/7773]
- [*] Help center: Added help center web page with FAQs for "Not a WooCommerce site" and "Wrong WordPress.com account" error screens. [https://github.com/woocommerce/woocommerce-ios/pull/7767, https://github.com/woocommerce/woocommerce-ios/pull/7769]
- [*] Now you can bulk edit variation prices. [https://github.com/woocommerce/woocommerce-ios/pull/7803]
- [**] Reviews: Now you can reply to product reviews using the Reply button while viewing a product review. [https://github.com/woocommerce/woocommerce-ios/pull/7799]

10.5
-----
- [**] Products: Now you can duplicate products from the More menu of the product detail screen. [https://github.com/woocommerce/woocommerce-ios/pull/7727]
- [**] Login: Added Jetpack connection support from the Account Mismatch error screen. [https://github.com/woocommerce/woocommerce-ios/pull/7748]
- [*] Orders: We are bringing back the ability to add/edit customer notes and addresses from the main order screen [https://github.com/woocommerce/woocommerce-ios/pull/7750]
- [*] Help center: Added help center web page with FAQs for "Wrong WordPress.com account error" screen. [https://github.com/woocommerce/woocommerce-ios/pull/7747]
- [*] Widgets: The Today's Stat Widget adds support for bigger fonts. [https://github.com/woocommerce/woocommerce-ios/pull/7752]

10.4
-----
- [***] Stats: Now you can add a Today's Stats Widget to your homescreen to monitor your sales. [https://github.com/woocommerce/woocommerce-ios/pull/7732]
- [*] Help center: Added help center web page with FAQs for "Pick a WooCommerce Store", "Enter WordPress.com password" and "Open mail to find magic link" screens. [https://github.com/woocommerce/woocommerce-ios/pull/7641, https://github.com/woocommerce/woocommerce-ios/pull/7730, https://github.com/woocommerce/woocommerce-ios/pull/7737]
- [*] In-Person Payments: Fixed a bug where cancelling a card reader connection would temporarily prevent further connections [https://github.com/woocommerce/woocommerce-ios/pull/7689]
- [*] In-Person Payments: Improvements to the card reader connection flow UI [https://github.com/woocommerce/woocommerce-ios/pull/7687]
- [*] Login: Users can now set up the Jetpack connection between a self-hosted site and their WP.com account. [https://github.com/woocommerce/woocommerce-ios/pull/7608]
- [*] Product list: the "Draft" blue color is fixed to be more readable for a draft product row in the product list. [https://github.com/woocommerce/woocommerce-ios/pull/7724]
- [*] Notifications: App icon badge is now cleared correctly after visiting the orders tab. [https://github.com/woocommerce/woocommerce-ios/pull/7735]

10.3
-----
- [*] Dashboard: the last selected time range tab (Today/This Week/This Month/This Year) is persisted for the site and shown on the next site launch (app launch or switching stores). [https://github.com/woocommerce/woocommerce-ios/pull/7638]
- [*] Dashboard: swiping to another time range tab now triggers syncing for the target tab. Previously, the stats on the target tab aren't synced from the swipe gesture. [https://github.com/woocommerce/woocommerce-ios/pull/7650]
- [*] In-Person Payments: Fixed an issue where the Pay in Person toggle could be out of sync with the setting on the website. [https://github.com/woocommerce/woocommerce-ios/pull/7656]
- [*] In-Person Payments: Removed the need to sign in when purchasing a card reader [https://github.com/woocommerce/woocommerce-ios/pull/7670]
- [*] In-Person Payments: Fixed a bug where canceling a reader connection could result in being unable to connect a reader in future [https://github.com/woocommerce/woocommerce-ios/pull/7678]
- [*] In-Person Payments: Fixed a bug which prevented the Collect Payment button from being shown for Cash on Delivery orders  [https://github.com/woocommerce/woocommerce-ios/pull/7694]

10.2
-----
- [*] Help center: Added help center web page with FAQs for "Enter Store Credentials", "Enter WordPress.com email " and "Jetpack required Error" screens. [https://github.com/woocommerce/woocommerce-ios/pull/7588, https://github.com/woocommerce/woocommerce-ios/pull/7590, https://github.com/woocommerce/woocommerce-ios/pull/7621]
- [*] In-Person Payments: Fixed the Learn More link from the `Enable Pay in Person` onboarding screen for WCPay [https://github.com/woocommerce/woocommerce-ios/pull/7598]
- [**] In-Person Payments: Added a switch for the Pay in Person payment method on the Payments menu. This allows you to accept In-Person Payments for website orders [https://github.com/woocommerce/woocommerce-ios/pull/7613]

10.1
-----
- [*] In-Person Payments: The onboarding notice on the In-Person Payments menu is correctly dismissed after multiple prompts are shown. [https://github.com/woocommerce/woocommerce-ios/pull/7543]
- [*] Help center: Added custom help center web page with FAQs for "Enter Store Address" and "Enter WordPress.com email" screens. [https://github.com/woocommerce/woocommerce-ios/pull/7553, https://github.com/woocommerce/woocommerce-ios/pull/7573]
- [*] In-Person Payments: The plugin selection is saved correctly after multiple onboarding prompts. [https://github.com/woocommerce/woocommerce-ios/pull/7544]
- [**] In-Person Payments: A new prompt to enable `Pay in Person` for your store's checkout, to accept In-Person Payments for website orders [https://github.com/woocommerce/woocommerce-ios/issues/7474]

10.0
-----
- [**] In-Person Payments and Simple Payments have been moved to a new Payments section [https://github.com/woocommerce/woocommerce-ios/pull/7473]
- [*] Login: on the WP.com password screen, the magic link login option is moved from below "Reset your password" to below the primary Continue button for higher visibility. [https://github.com/woocommerce/woocommerce-ios/pull/7469]
- [*] Login: some minor enhancements are made to the error screen after entering an invalid WP.com email - a new "What is WordPress.com?" link, hiding the "Log in with store address" button when it's from the store address login flow, and some copy changes. [https://github.com/woocommerce/woocommerce-ios/pull/7485]
- [**] In-Person Payments: Accounts with pending requirements are no longer blocked from taking payments - we have added a skip button to the relevant screen. [https://github.com/woocommerce/woocommerce-ios/pull/7504]
- [*] Login: New button added to the empty site picker screen to enter a site address for troubleshooting. [https://github.com/woocommerce/woocommerce-ios/pull/7484]

9.9
-----
- [*] [Sign in with store credentials]: New screen added with instructions to verify Jetpack connected email. [https://github.com/woocommerce/woocommerce-ios/pull/7424]
- [*] [Sign in with store credentials]: Stop clearing username/password after an invalid attempt to enable users to fix typos. [https://github.com/woocommerce/woocommerce-ios/pull/7444]
- [*] Login: after entering WP.com email, a magic link is automatically sent when it is enabled (magic links are disabled for A8C emails and WP.com accounts with recently changed password) and a new screen is shown with an option to log in with password. [https://github.com/woocommerce/woocommerce-ios/pull/7449]

9.8
-----
- [***] Login: Introduce a way to sign in using store credentials.  [https://github.com/woocommerce/woocommerce-ios/pull/7320]
- [**] Login: You can now install WooCommerce to your self-hosted sites from the login flow. [https://github.com/woocommerce/woocommerce-ios/pull/7401]
- [**] Orders: Now you can quickly mark an order as completed by swiping it to the left! [https://github.com/woocommerce/woocommerce-ios/pull/7385]
- [*] In-Person Payments: The purchase card reader information card appears also in the Orders list screen. [https://github.com/woocommerce/woocommerce-ios/pull/7326]
- [*] Login: in release 9.7, when the app is in logged out state, an onboarding screen is shown before the prologue screen if the user hasn't finished or skipped it. In release 9.8, a survey is added to the end of the onboarding screen. [https://github.com/woocommerce/woocommerce-ios/pull/7416]
- [*] Login: a local notification is scheduled after the user encounters an error from logging in with an invalid site address or WP.com email/password. Please see testing scenarios in the PR, with regression testing on order/review remote notifications. [https://github.com/woocommerce/woocommerce-ios/pull/7323, https://github.com/woocommerce/woocommerce-ios/pull/7372, https://github.com/woocommerce/woocommerce-ios/pull/7422]

9.7
-----
- [***] Orders: Orders can now be edited within the app. [https://github.com/woocommerce/woocommerce-ios/pull/7300]
- [**] Orders: You can now view the Custom Fields for an order in the Order Details screen. [https://github.com/woocommerce/woocommerce-ios/pull/7310]
- [*] In-Person Payments: Card Reader Manuals now appear based on country availability, consolidated into an unique view [https://github.com/woocommerce/woocommerce-ios/pull/7178]
- [*] Login: Jetpack setup flow is now accessible from the Login with Store Address flow. [https://github.com/woocommerce/woocommerce-ios/pull/7294]
- [*] In-Person Payments: The purchase card reader information card can be dismissed [https://github.com/woocommerce/woocommerce-ios/pull/7260]
- [*] In-Person Payments: When dismissing the purchase card reader information card, the user can choose to be reminded in 14 days. [https://github.com/woocommerce/woocommerce-ios/pull/7271]
- [*] In-Person Payments: The purchase card reader information card appears also in the App Settings screen. [https://github.com/woocommerce/woocommerce-ios/pull/7308]
- [*] Refund lines in the Order details screen now appear ordered from oldest to newest [https://github.com/woocommerce/woocommerce-ios/pull/7287]
- [*] Login: when the app is in logged out state, an onboarding screen is shown before the prologue screen if the user hasn't finished or skipped it.  [https://github.com/woocommerce/woocommerce-ios/pull/7324]
- [*] Orders: When a store has no orders yet, there is an updated message with a link to learn more on the Orders tab. [https://github.com/woocommerce/woocommerce-ios/pull/7328]

9.6
-----
- [***] Coupons: Coupons can now be created from within the app. [https://github.com/woocommerce/woocommerce-ios/pull/7239]
- [**] Order Details: All unpaid orders have a Collect Payment button, which shows a payment method selection screen. Choices are Cash, Card, and Payment Link. [https://github.com/woocommerce/woocommerce-ios/pull/7111]
- [**] In-Person Payments: Support for selecting preferred payment gateway when multiple extensions are installed on the store. [https://github.com/woocommerce/woocommerce-ios/pull/7153]
- [*] Coupons: Removed the redundant animation when reloading the coupon list. [https://github.com/woocommerce/woocommerce-ios/pull/7137]
- [*] Login: Display "What is WordPress.com?" link in "Continue With WordPress.com" flow. [https://github.com/woocommerce/woocommerce-ios/pull/7213]
- [*] Login: Display the Jetpack requirement error after login is successful.
- [*] Login: Display a "New to WooCommerce?" link in the login prologue screen above the login buttons. [https://github.com/woocommerce/woocommerce-ios/pull/7261]
- [*] In-Person Payments: Publicize the Card Present Payments feature on the Payment Method screen [https://github.com/woocommerce/woocommerce-ios/pull/7225]
- [*] In-Person Payments: Add blog_id to IPP transaction description to match WCPay [https://github.com/woocommerce/woocommerce-ios/pull/7221]
- [*] Product form: after uploading an image, the product can now be saved immediately while the image is being uploaded in the background. When no images are pending upload for the saved product, the images are added to the product. Testing instructions: https://github.com/woocommerce/woocommerce-ios/pull/7196. [https://github.com/woocommerce/woocommerce-ios/pull/7254]

9.5
-----
- [*] Coupons: Fixed issue saving "Individual Use" and "Exclude Sale Items" fields. [https://github.com/woocommerce/woocommerce-ios/pull/7117]
- [*] Orders: The customer shipping/billing address form now navigates back automatically after selecting a country or state. [https://github.com/woocommerce/woocommerce-ios/pull/7119]
- [internal] In settings and empty stores screen, the "Close Account" link is shown for users who signed in with Apple (the only way to create an account) to close their WordPress.com account. [https://github.com/woocommerce/woocommerce-ios/pull/7143]

9.4
-----
- [*] Orders: Order details now displays both the date and time for all orders. [https://github.com/woocommerce/woocommerce-ios/pull/6996]
- [*] Simple payments have the `Card` option available for stores with configuration issues to resolve, and show onboarding to help resolve them [https://github.com/woocommerce/woocommerce-ios/pull/7002]
- [*] Order & Product list: Now, we can pull to refresh from an empty view. [https://github.com/woocommerce/woocommerce-ios/pull/7023, https://github.com/woocommerce/woocommerce-ios/pull/7030]
- [*] Order Creation: Fixes a bug where selecting a variable product to add to a new order would sometimes open the wrong list of product variations. [https://github.com/woocommerce/woocommerce-ios/pull/7042]
- [*] Collect payment button on Order Details no longer flickers when the screen loads [https://github.com/woocommerce/woocommerce-ios/pull/7043]
- [*] Issue refund button on Order Details is shown for all paid orders [https://github.com/woocommerce/woocommerce-ios/pull/7046]
- [*] Order Creation: Fixes several bugs with the Products section not showing the correct order items or not correctly updating the item quantity. [https://github.com/woocommerce/woocommerce-ios/pull/7067]

9.3
-----
- [***] In-Person Payments is now available for merchants using WooCommerce Payments in Canada. [https://github.com/woocommerce/woocommerce-ios/pull/6954]
- [*] In-Person Payments: Accessibility improvement [https://github.com/woocommerce/woocommerce-ios/pull/6869, https://github.com/woocommerce/woocommerce-ios/pull/6886, https://github.com/woocommerce/woocommerce-ios/pull/6906]
- [*] Orders: Now it's possible to select and copy text from the notes on an order. [https://github.com/woocommerce/woocommerce-ios/pull/6894]
- [*] Support Arabic numerals on amount fields. [https://github.com/woocommerce/woocommerce-ios/pull/6891]
- [*] Product Selector: Enabled selecting all variations on variable product rows. [https://github.com/woocommerce/woocommerce-ios/pull/6899]
- [internal] Order Creation: Adding new products, shipping, fee, or customer details to an order now blocks the UI immediately while the order is syncing remotely. [https://github.com/woocommerce/woocommerce-ios/pull/6974]

- [*] Coupons: Now it's possible to update discount types for coupons. [https://github.com/woocommerce/woocommerce-ios/pull/6935]
- [*] Orders tab: the view width now adjusts to the app in tablet split view on iOS 15. [https://github.com/woocommerce/woocommerce-ios/pull/6951]

9.2
-----
- [***] Experimental Features: Coupons editing and deletion features are now enabled as part of coupon management. [https://github.com/woocommerce/woocommerce-ios/pull/6853]
- [*] Order Creation: Updated percentage fee flow - added amount preview, disabled percentage option when editing. [https://github.com/woocommerce/woocommerce-ios/pull/6763]
- [*] Product Details: Update status badge layout and show it for more cases. [https://github.com/woocommerce/woocommerce-ios/pull/6768]
- [*] Coupons: now, the percentage amount of coupons will be displayed correctly in the listing and in coupon detail if the amount contains fraction digits. [https://github.com/woocommerce/woocommerce-ios/pull/6804]
- [*] Coupons: Filter initial search results to show only coupons of the currently selected store. [https://github.com/woocommerce/woocommerce-ios/pull/6800]
- [*] Coupons: Fixed crash when there are duplicated items on the coupon list. [https://github.com/woocommerce/woocommerce-ios/pull/6798]
- [*] In-Person Payments: Run onboarding checks when connecting a reader. [https://github.com/woocommerce/woocommerce-ios/pull/6761, https://github.com/woocommerce/woocommerce-ios/pull/6774, https://github.com/woocommerce/woocommerce-ios/pull/6789]
- [*] In-Person Payments: after collecting payment for an order, merchants can now email the receipt in addition to printing it in Order Details > See Receipt if email is available on the device. [https://github.com/woocommerce/woocommerce-ios/pull/6833]

9.1
-----

- [*] Product name field in product form - Remove scroll behaviour and increase field height to fully display long product names. [https://github.com/woocommerce/woocommerce-ios/pull/6681]
- [*] Filter toolbar in Products list tab - Filter toolbar is pinned outside of the products list. [https://github.com/woocommerce/woocommerce-ios/pull/6698]
- [internal] Loading screens are refactored to avoid duplicated code and a potential crash. Please quickly smoke test them to make sure that everything still works as before. [https://github.com/woocommerce/woocommerce-ios/pull/6717]
- [*] Shipping settings - Weight and shipping package dimensions are localized based on device locale. Also, decimal point information is no longer lost upon saving a product, when using comma as a decimal separator. [https://github.com/woocommerce/woocommerce-ios/pull/6721]

9.0
-----

- [*] Share payment links from the order details screen. [https://github.com/woocommerce/woocommerce-ios/pull/6609]
- [internal] Reviews lists on Products and Menu tabs are refactored to avoid duplicated code. Please quickly smoke test them to make sure that everything still works as before. [https://github.com/woocommerce/woocommerce-ios/pull/6553]
- [**] Now it's possible to change the order of the product images. [https://github.com/woocommerce/woocommerce-ios/pull/6620]
- [*] Improved accessibility for the error banner and info banner displayed in Orders and Products. [https://github.com/woocommerce/woocommerce-ios/pull/6633]

8.9
-----
- [*] Coupons: Fixed issue loading the coupon list from the local storage on initial load. [https://github.com/woocommerce/woocommerce-ios/pull/6463]
- [*] Coupons: Update layout of the coupon details screen. [https://github.com/woocommerce/woocommerce-ios/pull/6522]
- [*] In-Person Payments: Removed collecting L2/L3 data. [https://github.com/woocommerce/woocommerce-ios/pull/6519]
- [*] Hub Menu: Multiple menu items can no longer be tapped simultaneously. [https://github.com/woocommerce/woocommerce-ios/pull/6484]
- [*] Jetpack CP: Fixed crash when attempting to access WP-Admin with an invalid URL that has an unsupported scheme. [https://github.com/woocommerce/woocommerce-ios/pull/6502]
- [***] Orders: Order Creation is now available to everyone! You can go to the Orders tab and tap the + button to create a new order. [https://github.com/woocommerce/woocommerce-ios/pull/6537]
- [internal] Loading screens are refactored to avoid duplicated code and a potential crash. Please quickly smoke test them to make sure that everything still works as before. [https://github.com/woocommerce/woocommerce-ios/pull/6535] [https://github.com/woocommerce/woocommerce-ios/pull/6544]

8.8
-----
- [*] Updates the app's About screen to be consistent with Automattic's other mobile apps. [https://github.com/woocommerce/woocommerce-ios/pull/6421]
- [***] Experimental Feature: It's now possible to add custom shipping method and fees in order creation flow. Tax amount and Order total is now synced from backend. [https://github.com/woocommerce/woocommerce-ios/pull/6429]
- [**] Now it's possible to filter orders by custom statuses. [https://github.com/woocommerce/woocommerce-ios/pull/6390]
- [*] Fixed issue presenting Edit Customer Note screen as a modal on large screens. [https://github.com/woocommerce/woocommerce-ios/pull/6406]
- [*] Products displayed in Order Detail now follow the same order of the web. [https://github.com/woocommerce/woocommerce-ios/pull/6401]
- [*] Simple Payments now shows a detailed tax break up before taking the payment. [https://github.com/woocommerce/woocommerce-ios/pull/6412]
- [*] Coupons list now shows an error view if coupons are disabled for the store. Coupons can be enabled again from this view. [https://github.com/woocommerce/woocommerce-ios/pull/6446]
- [*] Coupon details screen now displays more informative error messages when loading the total discount amount fails. [https://github.com/woocommerce/woocommerce-ios/pull/6457]
- [internal] Shipping Labels: the navigation bar in the web view for adding payments is now correctly hidden. [https://github.com/woocommerce/woocommerce-ios/pull/6435]

8.7
-----
- [**] In-Person Payments: Added card details to refund confirmation screen to help with refunding to the payment card [https://github.com/woocommerce/woocommerce-ios/pull/6241]
- [*] Coupons: Replace the toggles on Usage Details screen with text for uneditable contents. [https://github.com/woocommerce/woocommerce-ios/pull/6287]
- [*] Improve image loading for thumbnails especially on the Product list. [https://github.com/woocommerce/woocommerce-ios/pull/6299]
- [*] Coupons: Added feedback banner on the top of the coupon list. [https://github.com/woocommerce/woocommerce-ios/pull/6316]
- [*] Coupons: Handled error when loading total discounted amount fails. [https://github.com/woocommerce/woocommerce-ios/pull/6368]
- [internal] Removed all feature flags for Shipping Labels. Please smoke test all parts of Shipping Labels to make sure that everything still works as before. [https://github.com/woocommerce/woocommerce-ios/pull/6270]
- [*] In-Person Payments: Localized messages and UI [https://github.com/woocommerce/woocommerce-ios/pull/6317]
- [*] My Store: Fixed incorrect currency symbol of revenue text for stores with non-USD currency. [https://github.com/woocommerce/woocommerce-ios/pull/6335]
- [*] Notifications: Dismiss presented view before presenting content from notifications [https://github.com/woocommerce/woocommerce-ios/pull/6354]
- [*] Reviews: Fixed missing product information on first load [https://github.com/woocommerce/woocommerce-ios/pull/6367]
- [internal] Removed the feature flag for My store tab UI updates. Please smoke test the store stats and top performers in the "My store" tab to make sure everything works as before. [https://github.com/woocommerce/woocommerce-ios/pull/6334]
- [*] In-Person Payments: Add support for accepting payments on bookable products [https://github.com/woocommerce/woocommerce-ios/pull/6364]
- [*] In-Person Payments: Fixed issue where payment could be stuck prompting to remove the card if the payment was declined and retried before removing the card.

8.6
-----
- [***] Merchants can now view coupons in their stores by enabling Coupon Management in Experimental Features. [https://github.com/woocommerce/woocommerce-ios/pull/6209]
- [*] Orders: In the experimental Order Creation feature, product variations added to a new order now show a list of their attributes. [https://github.com/woocommerce/woocommerce-ios/pull/6131]
- [*] Enlarged the tap area for the action button on the notice view. [https://github.com/woocommerce/woocommerce-ios/pull/6146]
- [*] Reviews: Fixed crash on iPad when tapping the More button. [https://github.com/woocommerce/woocommerce-ios/pull/6187]
- [*] In-Person Payments: Remove Stripe from Experimental Features as it is always enabled now. [https://github.com/woocommerce/woocommerce-ios/pull/6205]
- [*] Disabled unnecessary selection of the "Refund via" row on the Refund Confirmation screen [https://github.com/woocommerce/woocommerce-ios/pull/6198]
- [*] Increased minimum version of Stripe extension for In-Person Payments to 6.2.0 [https://github.com/woocommerce/woocommerce-ios/pull/xxxx]
- [internal] Removed `pushNotificationsForAllStores` feature flag. Since the changes are non-trivial, it would be great to smoke test push notifications for all stores in beta testing. [https://github.com/woocommerce/woocommerce-ios/pull/6231]

8.5
-----
- [*] In-Person Payments: Inform the user when a card reader battery is so low that it needs to be charged before the reader can be connected. [https://github.com/woocommerce/woocommerce-ios/pull/5998]
- [***] The My store tab is having a new look with new conversion stats and shows up to 5 top performing products now (used to be 3). [https://github.com/woocommerce/woocommerce-ios/pull/5991]
- [**] Fixed a crash at the startup of the app, related to Gridicons. [https://github.com/woocommerce/woocommerce-ios/pull/6005]
- [***] Experimental Feature: It's now possible to create Orders in the app by enabling it in Settings > Experimental Features. For now you can change the order status, add products, and add customer details (billing and shipping addresses). [https://github.com/woocommerce/woocommerce-ios/pull/6060]
- [*] Fixed issue in date range selection for the orders filters where is some cases dates are not available for selection. [https://github.com/woocommerce/woocommerce-ios/pull/6090]
- [*] Enabled "view product in store" and "share product" options for variable products when accessing them through the order details screen. [https://github.com/woocommerce/woocommerce-ios/pull/6091]

8.4
-----
- [***] In-Person Payments: Support for Stripe M2 card reader. [https://github.com/woocommerce/woocommerce-ios/pull/5844]
- [***] We introduced a new tab called "Menu", a tab in the main navigation where you can browser different sub-sections of the app: Switch Store, Settings, WooCommerce Admin, View Store and Reviews. [https://github.com/woocommerce/woocommerce-ios/pull/5926]
- [***] Store admins can now access sites with plugins that have Jetpack Connection Package (e.g. WooCommerce Payments, Jetpack Backup) in the app. These sites do not require Jetpack-the-plugin to connect anymore. Store admins can still install Jetpack-the-plugin from the app through settings or a Jetpack banner. [https://github.com/woocommerce/woocommerce-ios/pull/5924]
- [*] Add/Edit Product screen: Fix transient product name while adding images.[https://github.com/woocommerce/woocommerce-ios/pull/5840]

8.3
-----
- [***] All merchants can create Simple Payments orders. [https://github.com/woocommerce/woocommerce-ios/pull/5684]
- [**] System status report can now be viewed and copied directly from within the app. [https://github.com/woocommerce/woocommerce-ios/pull/5702]
- [**] Product SKU input scanner is now available as a beta feature. To try it, enable it from settings and you can scan a barcode to use as the product SKU in product inventory settings! [https://github.com/woocommerce/woocommerce-ios/pull/5695]
- [**] Now you chan share a payment link when creating a Simple Payments order [https://github.com/woocommerce/woocommerce-ios/pull/5819]
- [*] Reviews: "Mark all as read" checkmark bar button item button replaced with menu button which launches an action sheet. Menu button is displayed only if there are unread reviews available.[https://github.com/woocommerce/woocommerce-ios/pull/5833]
- [internal] Refactored ReviewsViewController to add tests. [https://github.com/woocommerce/woocommerce-ios/pull/5834]

8.2
-----
- [***] In-Person Payments: Now you can collect Simple Payments on the go. [https://github.com/woocommerce/woocommerce-ios/pull/5635]
- [*] Products: After generating a new variation for a variable product, you are now taken directly to edit the new variation. [https://github.com/woocommerce/woocommerce-ios/pull/5649]
- [*] Dashboard: the visitor count in the Today tab is now shown when Jetpack site stats are enabled.
- [*] Add/Edit Product Images: tapping on the last `n` images while `n` images are pending upload does not crash the app anymore. [https://github.com/woocommerce/woocommerce-ios/pull/5672]

8.2
-----
- [*] Shipping Labels: Fixes a crash when saving a new shipping label after opening the order from a push notification. [https://github.com/woocommerce/woocommerce-ios/pull/5549]
- [**] In-Person Payments: Improved support for VoiceOver. [https://github.com/woocommerce/woocommerce-ios/pull/5572]
- [*] In-Person Payments: Fixes a crash when printing more than one receipt. [https://github.com/woocommerce/woocommerce-ios/pull/5575]

8.1
-----
- [***] Now it's possible to filter Order List by multiple statuses and date ranges. Plus, we removed the top tab bar on Orders Tab. [https://github.com/woocommerce/woocommerce-ios/pull/5491]
- [*] Login: Password AutoFill will suggest wordpress.com accounts. [https://github.com/woocommerce/woocommerce-ios/pull/5399]
- [*] Store picker: after logging in with store address, the pre-selected store is now the currently selected store instead of the store from login flow. [https://github.com/woocommerce/woocommerce-ios/pull/5508]
- [*] The application icon number from order push notifications is now cleared after visiting the orders tab. [https://github.com/woocommerce/woocommerce-ios/pull/5715]
- [internal] Migrated Settings screen to MVVM [https://github.com/woocommerce/woocommerce-ios/pull/5393]


8.0
-----
- [*] Product List: Add support for product filtering by category. [https://github.com/woocommerce/woocommerce-ios/pull/5388]
- [***] Push notifications are now supported for all connected stores. [https://github.com/woocommerce/woocommerce-ios/pull/5299]
- [*] Fix: in Settings > Switch Store, tapping "Dismiss" after selecting a different store does not switch stores anymore. [https://github.com/woocommerce/woocommerce-ios/pull/5359]

7.9
-----
- [*] Fix: after disconnecting a site or connecting to a new site, the sites in site picker (Settings > Switch Store) should be updated accordingly. The only exception is when the newly disconnected site is the currently selected site. [https://github.com/woocommerce/woocommerce-ios/pull/5241]
- [*] Order Details: Show a button on the "Product" section of Order Details screen to allow recreating shipping labels. [https://github.com/woocommerce/woocommerce-ios/pull/5255]
- [*] Edit Order Address - Enable `Done` button when `Use as {Shipping/Billing} Address` toggle is turned on. [https://github.com/woocommerce/woocommerce-ios/pull/5254]
- [*] Add/Edit Product: fix an issue where the product name keyboard is English only. [https://github.com/woocommerce/woocommerce-ios/pull/5288]
- [*] Order Details: some sites cannot parse order requests where the fields parameter has spaces, and the products section cannot load as a result. The spaces are now removed. [https://github.com/woocommerce/woocommerce-ios/pull/5298]

7.8
-----
- [***] Shipping Labels: merchants can create multiple packages for the same order, moving the items between different packages. [https://github.com/woocommerce/woocommerce-ios/pull/5190]
- [*] Fix: Navigation bar buttons are now consistently pink on iOS 15. [https://github.com/woocommerce/woocommerce-ios/pull/5139]
- [*] Fix incorrect info banner color and signature option spacing on Carrier and Rates screen. [https://github.com/woocommerce/woocommerce-ios/pull/5144]
- [x] Fix an error where merchants were unable to connect to valid stores when they have other stores with corrupted information https://github.com/woocommerce/woocommerce-ios/pull/5161
- [*] Shipping Labels: Fix issue with decimal values on customs form when setting the device with locales that use comma as decimal point. [https://github.com/woocommerce/woocommerce-ios/pull/5195]
- [*] Shipping Labels: Fix crash when tapping on Learn more rows of customs form. [https://github.com/woocommerce/woocommerce-ios/pull/5207]
- [*] Shipping Labels: The shipping address now prefills the phone number from the billing address if a shipping phone number is not available. [https://github.com/woocommerce/woocommerce-ios/pull/5177]
- [*] Shipping Labels: now in Carrier and Rates we always display the discounted rate instead of the retail rate if available. [https://github.com/woocommerce/woocommerce-ios/pull/5188]
- [*] Shipping Labels: If the shipping address is invalid, there are now options to email, call, or message the customer. [https://github.com/woocommerce/woocommerce-ios/pull/5228]
- [*] Accessibility: notify when offline mode banner appears or disappears. [https://github.com/woocommerce/woocommerce-ios/pull/5225]

7.7
-----
- [***] In-Person Payments: US merchants can now obtain a card reader and then collect payments directly from the app. [https://github.com/woocommerce/woocommerce-ios/pull/5030]
- [***] Shipping Labels: Merchants can now add new payment methods for shipping labels directly from the app. [https://github.com/woocommerce/woocommerce-ios/pull/5023]
- [**] Merchants can now edit shipping & billing addresses from orders. [https://github.com/woocommerce/woocommerce-ios/pull/5097]
- [x] Fix: now a default paper size will be selected in Shipping Label print screen. [https://github.com/woocommerce/woocommerce-ios/pull/5035]
- [*] Show banner on screens that use cached data when device is offline. [https://github.com/woocommerce/woocommerce-ios/pull/5000]
- [*] Fix incorrect subtitle on customs row of Shipping Label purchase flow. [https://github.com/woocommerce/woocommerce-ios/pull/5093]
- [*] Make sure customs form printing option is not available on non-international orders. [https://github.com/woocommerce/woocommerce-ios/pull/5104]
- [*] Fix incorrect logo for DHL in Shipping Labels flow. [https://github.com/woocommerce/woocommerce-ios/pull/5105]

7.6
-----
- [x] Show an improved error modal if there are problems while selecting a store. [https://github.com/woocommerce/woocommerce-ios/pull/5006]
- [***] Shipping Labels: Merchants can now add new custom and service packages for shipping labels directly from the app. [https://github.com/woocommerce/woocommerce-ios/pull/4976]
- [*] Fix: when product image upload fails, the image cell stop loading. [https://github.com/woocommerce/woocommerce-ios/pull/4989]

7.5
-----
- [***] Merchants can now purchase shipping labels and declare customs forms for international orders. [https://github.com/woocommerce/woocommerce-ios/pull/4896]
- [**] Merchants can now edit customer provided notes from orders. [https://github.com/woocommerce/woocommerce-ios/pull/4893]
- [*] Fix empty states sometimes not centered vertically [https://github.com/woocommerce/woocommerce-ios/pull/4890]
- [*] Fix error syncing products due to decoding failure of regular_price in product variations. [https://github.com/woocommerce/woocommerce-ios/pull/4901]
- [*] Hide bottom bar on shipping label purchase form. [https://github.com/woocommerce/woocommerce-ios/pull/4902]

7.4
-----
- [*] Fix an issue where some extension was not shown in order item details. [https://github.com/woocommerce/woocommerce-ios/pull/4753]
- [*] Fix: The refund button within Order Details will be hidden if the refund is zero. [https://github.com/woocommerce/woocommerce-ios/pull/4789]
- [*] Fix: Incorrect arrow direction for right-to-left languages on Shipping Label flow. [https://github.com/woocommerce/woocommerce-ios/pull/4796]
- [*] Fix: Shouldn't be able to schedule a sale without sale price. [https://github.com/woocommerce/woocommerce-ios/pull/4825]
- [*] Fix: Edit address screen is pushed twice in Shipping Label flow when missing name in origin or destination address. [https://github.com/woocommerce/woocommerce-ios/pull/4845]

7.3
-----
- [*] Order Detail: now we do not offer the "email note to customer" option if no email is available. [https://github.com/woocommerce/woocommerce-ios/pull/4680]
- [*] My Store: If there are errors loading the My Store screen, a banner now appears at the top of the screen with links to troubleshoot or contact support. [https://github.com/woocommerce/woocommerce-ios/pull/4704]
- [*] Fix: Added 'Product saved' confirmation message when a product is updated [https://github.com/woocommerce/woocommerce-ios/pull/4709]
- [*] Shipping Labels: Updated address validation to automatically use trivially normalized address for origin and destination. [https://github.com/woocommerce/woocommerce-ios/pull/4719]
- [*] Fix: Order details for products with negative prices now will show correctly [https://github.com/woocommerce/woocommerce-ios/pull/4683]
- [*] Fix: Order list not extend edge-to-edge in dark mode. [https://github.com/woocommerce/woocommerce-ios/pull/4728]
- [*] Plugins: Added list of active and inactive plugins that can be reached by admins in the settings screen. [https://github.com/woocommerce/woocommerce-ios/pull/4735]
- [*] Login: Updated appearance of back buttons in navigation bar to minimal style. [https://github.com/woocommerce/woocommerce-ios/pull/4726]
- [internal] Upgraded Zendesk SDK to version 5.3.0. [https://github.com/woocommerce/woocommerce-ios/pull/4699]
- [internal] Updated GoogleSignIn to version 6.0.1 through WordPressAuthenticator. There should be no functional changes, but may impact Google sign in flow. [https://github.com/woocommerce/woocommerce-ios/pull/4725]

7.2
-----
- [*] Order Fulfillment: Updated success notice message [https://github.com/woocommerce/woocommerce-ios/pull/4589]
- [*] Order Fulfillment: Fixed issue footer view getting clipped of by iPhone notch [https://github.com/woocommerce/woocommerce-ios/pull/4631]
- [*] Shipping Labels: Updated address validation to make sure a name is entered for each address. [https://github.com/woocommerce/woocommerce-ios/pull/4601]
- [*] Shipping Labels: Hide Contact button on Shipping To Address form when customer phone number is not provided. [https://github.com/woocommerce/woocommerce-ios/pull/4663]
- [*] Shipping Labels: Updated edge-to-edge table views for all forms. [https://github.com/woocommerce/woocommerce-ios/pull/4657]
- [*] Orders and Order Details: Updated edge-to-edge table views for consistent look across the app. [https://github.com/woocommerce/woocommerce-ios/pull/4638]
- [*] Reviews and Review Details: Updated edge-to-edge table views for consistent look across the app. [https://github.com/woocommerce/woocommerce-ios/pull/4637]
- [*] New error screen displayed to users without the required roles to access the store. [https://github.com/woocommerce/woocommerce-ios/pull/4493]

7.1
-----
- [***] Merchants from US can create shipping labels for physical orders from the app. The feature supports for now only orders where the shipping address is in the US. [https://github.com/woocommerce/woocommerce-ios/pull/4578]
- [**] Due to popular demand, the Order fulfill is displayed once again when clicking on the Mark order complete button. [https://github.com/woocommerce/woocommerce-ios/pull/4567]
- [*] Fix: Interactive pop gesture on Order Details and Settings screen. [https://github.com/woocommerce/woocommerce-ios/pull/4504]
- [*] Fix: Frozen refresh control and placeholder when switching tabs [https://github.com/woocommerce/woocommerce-ios/pull/4505]
- [internal] Stats tab: added network sync throttling [https://github.com/woocommerce/woocommerce-ios/pull/4494]

7.0
-----
- [**] Order Detail: now we display Order Items and Shipping Label Packages as separate sections. [https://github.com/woocommerce/woocommerce-ios/pull/4445]
- [*] Fix: Orders for a variable product with different configurations of a single variation will now show each order item separately. [https://github.com/woocommerce/woocommerce-ios/pull/4445]
- [*] If the Orders, Products, or Reviews lists can't load, a banner now appears at the top of the screen with links to troubleshoot or contact support. [https://github.com/woocommerce/woocommerce-ios/pull/4400, https://github.com/woocommerce/woocommerce-ios/pull/4407]
- [*] Fix: Stats tabs are now displayed and ordered correctly in RTL languages. [https://github.com/woocommerce/woocommerce-ios/pull/4444]
- [*] Fix: Missing "Add Tracking" button in orders details. [https://github.com/woocommerce/woocommerce-ios/pull/4520]


6.9
-----
- [*] Order Detail: now we display a loader on top, to communicate that the order detail view has not yet been fully loaded. [https://github.com/woocommerce/woocommerce-ios/pull/4396]
- [*] Products: You can edit product attributes for variations right from the main product form. [https://github.com/woocommerce/woocommerce-ios/pull/4350]
- [*] Improved CTA. "Print Shipping Label" instead of "Reprint Shipping Label". [https://github.com/woocommerce/woocommerce-ios/pull/4394]
- [*] Improved application log viewer. [https://github.com/woocommerce/woocommerce-ios/pull/4387]
- [*] Improved the experience when creating the first variation. [https://github.com/woocommerce/woocommerce-ios/pull/4405]

6.8
-----

- [***] Dropped iOS 13 support. From now we support iOS 14 and later. [https://github.com/woocommerce/woocommerce-ios/pull/4209]
- [**] Products: Added the option to create and edit a virtual product directly from the product detail screen. [https://github.com/woocommerce/woocommerce-ios/pull/4214]

6.7
-----
- [**] Add-Ons: Order add-ons are now available as a beta feature. To try it, enable it from settings! [https://github.com/woocommerce/woocommerce-ios/pull/4119]

6.6
-----
- [*] Fix: Product variations only support at most one image, so we won't show an option to add a second one. [https://github.com/woocommerce/woocommerce-ios/pull/3994]
- [*] Fix: The screen to select images from the Media Library would sometimes crash when the library had a specific number of images. [https://github.com/woocommerce/woocommerce-ios/pull/4003]
- [*] Improved error messages for logins. [https://github.com/woocommerce/woocommerce-ios/pull/3957]

6.5
-----
- [*] Fix: Product images with non-latin characters in filenames now will load correctly and won't break Media Library. [https://github.com/woocommerce/woocommerce-ios/pull/3935]
- [*] Fix: The screen to select images from the Media Library would sometimes crash when the library had a specific number of images. [https://github.com/woocommerce/woocommerce-ios/pull/4070]

6.4
-----
- [*] Login: New design and illustrations for the initial login screen, promoting the app's main features. [https://github.com/woocommerce/woocommerce-ios/pull/3867]
- [*] Enhancement/fix: Unify back button style across the app. [https://github.com/woocommerce/woocommerce-ios/pull/3872]

6.3
-----
- [**] Products: Now you can add variable products from the create product action sheet. [https://github.com/woocommerce/woocommerce-ios/pull/3836]
- [**] Products: Now you can easily publish a product draft or pending product using the navigation bar buttons [https://github.com/woocommerce/woocommerce-ios/pull/3846]
- [*] Fix: In landscape orientation, all backgrounds on detail screens and their subsections now extend edge-to-edge. [https://github.com/woocommerce/woocommerce-ios/pull/3808]
- [*] Fix: Creating an attribute or a variation no longer saves your product pending changes. [https://github.com/woocommerce/woocommerce-ios/pull/3832]
- [*] Enhancement/fix: image & text footnote info link rows are now center aligned in order details reprint shipping label info row and reprint screen. [https://github.com/woocommerce/woocommerce-ios/pull/3805]

6.2
-----

- [***] Products: When editing a product, you can now create/delete/update product variations, product attributes and product attribute options. https://github.com/woocommerce/woocommerce-ios/pull/3791
- [**] Large titles are enabled for the four main tabs like in Android. In Dashboard and Orders tab, a workaround is implemented with some UI/UX tradeoffs where the title size animation is not as smooth among other minor differences from Products and Reviews tab. We can encourage beta users to share any UI issues they find with large titles. [https://github.com/woocommerce/woocommerce-ios/pull/3763]
- [*] Fix: Load product inventory settings in read-only mode when the product has a decimal stock quantity. This fixes the products tab not loading due to product decoding errors when third-party plugins enable decimal stock quantities. [https://github.com/woocommerce/woocommerce-ios/pull/3717]
- [*] Fix: Loading state stuck in Reviews List. [https://github.com/woocommerce/woocommerce-ios/pull/3753]

6.1
-----
- [**] Products: When editing variable products, you can now edit the variation attributes to select different attribute options. [https://github.com/woocommerce/woocommerce-ios/pull/3628]
- [*] Fixes a bug where long pressing the back button sometimes displayed an empty list of screens.
- [*] Product Type: Updated product type detail to display "Downloadable" if a product is downloadable. [https://github.com/woocommerce/woocommerce-ios/pull/3647]
- [*] Product Description: Updated the placeholder text in the Aztec Editor screens to provide more context. [https://github.com/woocommerce/woocommerce-ios/pull/3668]
- [*] Fix: Update the downloadable files row to read-only, if the product is accessed from Order Details. [https://github.com/woocommerce/woocommerce-ios/pull/3669]
- [*] Fix: Thumbnail image of a product wasn't being loaded correctly in Order Details. [https://github.com/woocommerce/woocommerce-ios/pull/3678]
- [*] Fix: Allow product's `regular_price` to be a number and `sold_individually` to be `null` as some third-party plugins could alter the type in the API. This could help with the products tab not loading due to product decoding errors. [https://github.com/woocommerce/woocommerce-ios/pull/3679]
- [internal] Attempted fix for a crash in product image upload. [https://github.com/woocommerce/woocommerce-ios/pull/3693]

6.0
-----
- [**] Due to popular demand, the product SKU is displayed once again in Order Details screen. [https://github.com/woocommerce/woocommerce-ios/pull/3564]
- [*] Updated copyright notice to WooCommerce
- [*] Fix: top performers in "This Week" tab should be showing the same data as in WC Admin.
- [*] Fix: visitor stats in Dashboard should be more consistent with web data on days when the end date for more than one tab is the same (e.g. "This Week" and "This Month" both end on January 31). [https://github.com/woocommerce/woocommerce-ios/pull/3532]
- [*] Fix: navbar title on cross-sells products list displayed title for upsells [https://github.com/woocommerce/woocommerce-ios/pull/3565]
- [*] Added drag-and-drop sorting to Linked Products [https://github.com/woocommerce/woocommerce-ios/pull/3548]
- [internal] Refactored Core Data migrator stack to help reduce crashes [https://github.com/woocommerce/woocommerce-ios/pull/3523]


5.9
-----
- [**] Product List: if a user applies custom sort orders and filters in the Product List, now when they reopen the app will be able to see the previous settings applied. [https://github.com/woocommerce/woocommerce-ios/pull/3454]
- [*] Removed fulfillment screen and moved fulfillment to the order details screen. [https://github.com/woocommerce/woocommerce-ios/pull/3453]
- [*] Fix: billing information action sheets now are presented correctly on iPad. [https://github.com/woocommerce/woocommerce-ios/pull/3457]
- [*] fix: the rows in the product search list now don't have double separators. [https://github.com/woocommerce/woocommerce-ios/pull/3456]
- [*] Fix: During login, the spinner when a continue button is in loading state is now visible in dark mode. [https://github.com/woocommerce/woocommerce-ios/pull/3472]
- [*] fix: when adding a note to an order, the text gets no more deleted if you tap on “Email note to customer”. [https://github.com/woocommerce/woocommerce-ios/pull/3473]
- [*] Added Fees to order details. [https://github.com/woocommerce/woocommerce-ios/pull/3475]
- [*] fix: now we don't show any more similar alert notices if an error occurred. [https://github.com/woocommerce/woocommerce-ios/pull/3474]
- [*] fix: in Settings > Switch Store, the spinner in the "Continue" button at the bottom is now visible in dark mode. [https://github.com/woocommerce/woocommerce-ios/pull/3468]
- [*] fix: in order details, the shipping and billing address are displayed in the order of the country (in some eastern Asian countries, the address starts from the largest unit to the smallest). [https://github.com/woocommerce/woocommerce-ios/pull/3469]
- [*] fix: product is now read-only when opened from the order details. [https://github.com/woocommerce/woocommerce-ios/pull/3491]
- [*] fix: pull to refresh on the order status picker screen does not resets anymore the current selection. [https://github.com/woocommerce/woocommerce-ios/pull/3493]
- [*] When adding or editing a link (e.g. in a product description) link settings are now presented as a popover on iPad. [https://github.com/woocommerce/woocommerce-ios/pull/3492]
- [*] fix: the glitch when launching the app in logged out state or after tapping "Try another account" in store picker is now gone. [https://github.com/woocommerce/woocommerce-ios/pull/3498]
- [*] Minor enhancements: in product editing form > product reviews list, the rows don't show highlighted state on tap anymore since they are not actionable. Same for the number of upsell and cross-sell products in product editing form > linked products. [https://github.com/woocommerce/woocommerce-ios/pull/3502]


5.8
-----
- [***] Products M5 features are now available to all. Products M5 features: add and edit linked products, add and edit downloadable files, product deletion. [https://github.com/woocommerce/woocommerce-ios/pull/3420]
- [***] Shipping labels M1 features are now available to all: view shipping label details, request a refund, and reprint a shipping label via AirPrint. [https://github.com/woocommerce/woocommerce-ios/pull/3436]
- [**] Improved login flow, including better error handling. [https://github.com/woocommerce/woocommerce-ios/pull/3332]


5.7
-----
- [***] Dropped iOS 12 support. From now we support iOS 13 and later. [https://github.com/woocommerce/woocommerce-ios/pull/3216]
- [*] Fixed spinner appearance in the footer of orders list. [https://github.com/woocommerce/woocommerce-ios/pull/3249]
- [*] In order details, the image for a line item associated with a variation is shown now after the variation has been synced. [https://github.com/woocommerce/woocommerce-ios/pull/3314]
- [internal] Refactored Core Data stack so more errors will be propagated. [https://github.com/woocommerce/woocommerce-ios/pull/3267]


5.6
-----
- [**] Fixed order list sometimes not showing newly submitted orders.
- [*] now the date pickers on iOS 14 are opened as modal view. [https://github.com/woocommerce/woocommerce-ios/pull/3148]
- [*] now it's possible to remove an image from a Product Variation if the WC version 4.7+. [https://github.com/woocommerce/woocommerce-ios/pull/3159]
- [*] removed the Product Title in product screen navigation bar. [https://github.com/woocommerce/woocommerce-ios/pull/3187]
- [*] the icon of the cells inside the Product Detail are now aligned at 10px from the top margin. [https://github.com/woocommerce/woocommerce-ios/pull/3199]
- [**] Added the ability to issue refunds from the order screen. Refunds can be done towards products or towards shipping. [https://github.com/woocommerce/woocommerce-ios/pull/3204]
- [*] Prevent banner dismiss when tapping "give feedback" on products screen. [https://github.com/woocommerce/woocommerce-ios/pull/3221]
- [*] Add keyboard dismiss in Add Tracking screen [https://github.com/woocommerce/woocommerce-ios/pull/3220]


5.5
-----
- [**] Products M4 features are now available to all. Products M4 features: add a simple/grouped/external product with actions to publish or save as draft. [https://github.com/woocommerce/woocommerce-ios/pull/3133]
- [*] enhancement: Order details screen now shows variation attributes for WC version 4.7+. [https://github.com/woocommerce/woocommerce-ios/pull/3109]
- [*] fix: Product detail screen now includes the number of ratings for that product. [https://github.com/woocommerce/woocommerce-ios/pull/3089]
- [*] fix: Product subtitle now wraps correctly in order details. [https://github.com/woocommerce/woocommerce-ios/pull/3201]


5.4
-----
- [*] fix: text headers on Product price screen are no more clipped with large text sizes. [https://github.com/woocommerce/woocommerce-ios/pull/3090]


5.4
-----
- [*] fix: the footer in app Settings is now correctly centered.
- [*] fix: Products tab: earlier draft products now show up in the same order as in core when sorting by "Newest to Oldest".
- [*] enhancement: in product details > price settings, the sale dates can be edited inline in iOS 14 using the new date picker. Also, the sale end date picker editing does not automatically end on changes anymore. [https://github.com/woocommerce/woocommerce-ios/pull/3044]
- [*] enhancement: in order details > add tracking, the date shipped can be edited inline in iOS 14 using the new date picker. [https://github.com/woocommerce/woocommerce-ios/pull/3044]
- [*] enhancement: in products list, the "(No Title)" placeholder will be showed when a product doesn't have the title set. [https://github.com/woocommerce/woocommerce-ios/pull/3068]
- [*] fix: the placeholder views in the top dashboard chart and orders tab do not have unexpected white background color in Dark mode in iOS 14 anymore. [https://github.com/woocommerce/woocommerce-ios/pull/3063]


5.3
-----
- [**] In Settings > Experimental Features, a Products switch is now available for turning Products M4 features on and off (default off). Products M4 features: add a simple/grouped/external product with actions to publish or save as draft.
- [*] Opening a product from order details now shows readonly product details of the same styles as in editable product details.
- [*] Opening a product variation from order details now shows readonly product variation details and this product variation does not appear in the Products tab anymore.
- [*] Enhancement: when not saving a product as "published", the in-progress modal now shows title and message like "saving your product" instead of "publishing your product".
- [*] In product and variation list, the stock quantity is not shown anymore when stock management is disabled.
- [*] Enhancement: when the user attempts to dismiss the product selector search modal while at least one product is selected for a grouped product's linked products, a discard changes action sheet is shown.
- [internal] Renamed a product database table (Attribute) to GenericAttribute. This adds a new database migration.  [https://github.com/woocommerce/woocommerce-ios/pull/2883]
- [internal] Refactored the text fields in the Manual Shipment Tracking page. [https://github.com/woocommerce/woocommerce-ios/pull/2979]
- [internal] Attempt fix for startup crashes. [https://github.com/woocommerce/woocommerce-ios/pull/3069]


5.2
-----
- [**] Products: now you can editing basic fields for non-core products (whose product type is not simple/external/variable/grouped) - images, name, description, readonly price, readonly inventory, tags, categories, short description, and product settings.
- [*] Enhancement: for variable products, the stock status is now shown in its variation list.
- [*] Sign In With Apple: if the Apple ID has been disconnected from the WordPress app (e.g. in Settings > Apple ID > Password & Security > Apps using Apple ID), the app is logged out on app launch or app switch.
- [*] Now from an Order Detail it's only possible to open a Product in read-only mode.
- [internal] #2881 Upgraded WPAuth from 1.24 to 1.26-beta.12. Regressions may happen in login flows.
- [internal] #2896 Configured the same user agent header for all the network requests made through the app.
- [internal] #2879 After logging out, the persistent store is not reset anymore to fix a crash in SIWA revoked token scenario after app launch (issue #2830). No user-facing changes are intended, the data should be associated with a site after logging out and in like before.

5.1
-----
- [*] bugfix: now reviews are refreshed correctly. If you try to delete or to set as spam a review from the web, the result will match in the product reviews list.
- [*] If the Products switch is on in Settings > Experimental Features:
  - For a variable product, the stock status is not shown in the product details anymore when stock management is disabled since stock status is controlled at variation level.
- [internal] The Order List and Orders Search → Filter has a new backend architecture (#2820). This was changed as an experiment to fix #1543. This affects iOS 13.0 users only. No new behaviors have been added. Github project: https://git.io/JUBco.
- [*] Orders → Search list will now show the full counts instead of “99+”. #2825


5.0
-----
- [*] Order details > product details: tapping outside of the bottom sheet from "Add more details" menu does not dismiss the whole product details anymore.
- [*] If the Products switch is on in Settings > Experimental Features, product editing for basic fields are enabled for non-core products (whose product type is not simple/external/variable/grouped) - images, name, description, readonly price, readonly inventory, tags, categories, short description, and product settings.
- [*] Order Detail: added "Guest" placeholder on Order Details card when there's no customer name.
- [*] If the Products switch is on in Settings > Experimental Features:
  - Product editing for basic fields are enabled for non-core products (whose product type is not simple/external/variable/grouped) - images, name, description, readonly price, readonly inventory, tags, categories, short description, and product settings.
  - Inventory and shipping settings are now editable for a variable product.
  - A product variation's stock status is now editable in inventory settings.
  - Reviews row is now hidden if reviews are disabled.
  - Now it's possible to open the product's reviews screen also if there are no reviews.
  - We improved our VoiceOver support in Product Detail screen.
- [*] In Settings, the "Feature Request" button was replaced with "Send Feedback" (Survey) (https://git.io/JUmUY)


4.9
-----
- [**] Sign in with Apple is now available in the log in process.
- [**] In Settings > Experimental Features, a Products switch is now available for turning Products M3 features on and off for core products (default off for beta testing). Products M3 features: edit grouped, external and variable products, enable/disable reviews, change product type and update categories and tags.
- [*] Edit Products: the update action now shows up on the product details after updating just the sale price.
- [*] Fix a crash that sometimes happen when tapping on a Product Review push notification.
- [*] Variable product > variation list: a warning banner is shown if any variations do not have a price, and warning text is shown on these variation rows.


4.8
-----
- [*] Enabled right/left swipe on product images.


4.7
-----
- [*] Fixed an intermittent crash when sending an SMS from the app.


4.6
-----
- [*] Fix an issue in the y-axis values on the dashboard charts where a negative value could show two minus signs.
- [*] When a simple product doesn't have a price set, the price row on the product details screen now shows "Add Price" placeholder instead of an empty regular price.
- [*] If WooCommerce 4.0 is available the app will show the new stats dashboard, otherwise will show a banner indicating the user to upgrade.
- [*] The total orders row is removed from the readonly product details (products that are not a simple product) to avoid confusion since it's not shown on the editable form for simple products.


4.5
-----
- [**] Products: now you can update product images, product settings, viewing and sharing a product.
- [*] In Order Details, the item subtotal is now shown on the right side instead of the quantity. The quantity can still be viewed underneath the product name.
- [*] In Order Details, SKU was removed from the Products List. It is still shown when fulfilling the order or viewing the product details.
- [*] Polish the loading state on the product variations screen.
- [*] When opening a simple product from outside of the Products tab (e.g. from Top Performers section or an order), the product name and ellipsis menu (if the Products feature switch is enabled) should be visible in the navigation bar.


4.4
-----
- Order Detail: the HTML shipping method is now showed correctly
- [internal] Logging in via 'Log in with Google' has changes that can cause regressions. See https://git.io/Jf2Fs for full testing details.
- [**] Fix bugs related to push notifications: after receiving a new order push notification, the Reviews tab does not show a badge anymore. The application icon badge number is now cleared by navigating to the Orders tab and/or the Reviews tab, depending on the types of notifications received.
- [*] The discard changes prompt now only appears when navigating from product images screen if any images have been deleted.
- [*] Fix the issue where product details screen cannot be scrolled to the bottom in landscape after keyboard is dismissed (e.g. from editing product title).
- [*] The product name is now shown in the product details navigation bar so that the name is always visible.
- [*] The images pending upload should be visible after editing product images from product details.
- [*] The discard changes prompt does not appear when navigating from product settings detail screens with a text field (slug, purchase note, and menu order) anymore.
- [*] Fix the wrong cell appearance in the order status list.
- [*] The "View product in store" action will be shown only if the product is published.
- [internal] Modified the component used for fetching data from the database. Please watch out for crashes in lists.


4.3
-----
- Products: now the Product details can be edited and saved outside Products tab (e.g. from Order details or Top Performers).
- [internal]: the navigation to the password entry screen has changed and can cause regressions. See https://git.io/JflDW for testing details.
- [internal] Refactored some API calls for fetching a Note, Product, and Product Review.
- Products: we improved our VoiceOver support in Product Price settings
- In Settings > Experimental Features, a Products switch is now available for turning Products M2 features on and off for simple products (default off for beta testing). Products M2 features: update product images, product settings, viewing and sharing a product.
- The WIP banner on the Products tab is now collapsed by default for more vertical space.
- Dropped iOS 11 support. From now we support iOS 12 and later.
- In Order Details, the Payment card is now shown right after the Products and Refunded Products cards.


4.2
-----
- Products: now tapping anywhere on a product cell where you need to insert data, like in Product Price and Product Shipping settings, you start to edit the text field.
- Products: now the keyboard pop up automatically in Edit Description
- The Processing orders list will now show upcoming (future) orders.
- Improved stats: fixed the incorrect time range on "This Week" tab when loading improved stats on a day when daily saving time changes.
- [internal]: the "send magic link" screen has navigation changes that can cause regressions. See https://git.io/Jfqio for testing details.
- The Orders list is now automatically refreshed when reopening the app.
- The Orders list is automatically refreshed if a new order (push notification) comes in.
- Orders -> Search: The statuses now shows the total number of orders with that status.


4.1
-----
- Fix an intermittent crash when downloading Orders
- The Photo Library permission alert shouldn't be prompted when opening the readonly product details or edit product for simple products, which is reproducible on iOS 11 or 12 devices. (The permission is only triggered when uploading images in Zendesk support or in debug builds with Products M2 enabled.)
- [internal] Updated the empty search result views for Products and Orders. https://git.io/Jvdap


4.0
-----
- Products is now available with limited editing for simple products!
- Fix pulling to refresh on the Processing tab sometimes will not show the up-to-date orders.
- Edit Product > Price Settings: schedule sale is now available even when either the start or end date is not set, and the sale end date can be removed now.
- Improved stats: fixed a crash when loading improved stats on a day when daily saving time changes.
- [internal] Changed the Shipping and Tax classes list loading so that any cached data is shown right away
- [internal] Edit Products M2: added an image upload source for product images - WordPress Media Library.
- [internal] Slightly changed the dependency graph of the database fetching component. Please watch out for data loading regressions.
- [internal] the signup and login Magic Link flows have code changes. See https://git.io/JvyB3 for testing details.
- [internal] the login via Magic Link flows have code changes. See https://git.io/JvyB3 for testing details.
- [internal] the login via Continue with Google flows have code changes that can cause regressions. See https://git.io/Jvyjg for testing details.
- [internal] the signup and login Magic Link flows have code changes. See https://git.io/JvyB3 for testing details.
- [internal] under Edit Products M2 feature flag, there are 4 ways to sort the products on the products tab.
- [internal] the login flow has changes to the 2-factor authentication navigation. See https://git.io/JvdKP for testing details.

3.9
-----
- bugfix: now in the Order List the order status label is no more clipped
- bugfix: now the launch screen is no more stretched
- The Shipping Provider flow, will be called now Shipping Carrier.
- Edit Products: in price settings, the order of currency and price field follows the store currency options under wp-admin > WooCommerce > Settings > General.
- [internal] The signup and login flows have code changes. See https://git.io/Jv1Me for testing details.

3.8
-----
- Dashboard stats: any negative revenue (from refunds for example) for a time period are shown now.
- Redesigned Orders List: Processing and All Orders are now shown in front. Filtering was moved to the Search view.
- Fix Reviews sometimes failing to load on some WooCommerce configurations
- Experimental: a Products feature switch is visible in Settings > Experimental Features that shows/hides the Products tab, and allow to edit a product.

3.7
-----
- Dashboard: now tapping on a product on "Top Performers" section open the product detail

3.6
-----
- Order Details: see a list of issued refunds inside the order detail screen
- Orders tab: Orders to fulfill badge shows numbers 1-99, and now 99+ for anything over 99. Previously, it was 9+.
- Orders tab: The full total amount is now shown.
- Order Details & Product UI: if a Product name has HTML escape characters, they should be decoded in the app.
- Order Details: if the Order has multiple Products, tapping on any Product should open the same Product now.
- bugfix: the orders badge on tab bar now is correctly refreshed after switching to a store with badge count equal to zero.
- The orders tab now localizes item quantities and the order badge.


3.5
-----
- bugfix: when the app is in the foreground while receiving a push notification, the badge on the Orders tab and Reviews tab should be updated correctly based on the type of the notification.
- bugfix: after logging out and in, the Product list should be loaded to the correct store instead of being empty.
- bugfix: in Contact Support, a message should always be sent successfully now.

3.4
-----
- bugfix: on the Order Details screen, the product quantity title in the 2-column header view aligns to the right now
- bugfix: tapping on a new Order push notification, it used to go to the Reviews tab. Now it should go to the new Order screen
- bugfix: on the Products tab, if tapping on a Product and then switching stores, the old Product details used to remain on the Products tab. Now the Product list is always shown on the Products tab after switching stores.
- Dark mode: colors are updated up to design for the navigation bar, tab bar, Fulfill Order > add tracking icon, Review Details > product link icon.
- bugfix/enhancement: on the Products tab, if there are no Products the "Work In Progress" banner is shown with an image placeholder below now.
- bugfix: the deleted Product Variations should not show up after syncing anymore.
- bugfix: now the shipping address in the Order Detail is hidden if the order contains only virtual products
- bugfix: when logged out, Contact Support should be enabled now after typing a valid email address with an email keyboard type.

3.3
-----
- bugfix: add some padding to an order item image in the Fulfillment view, when no SKU exists
- bugfix: View Billing Information > Contact Details: the email button wouldn't do anything if you don't have an email account configured in the Mail app. Now an option to copy the email address is presented instead of doing nothing.
- bugfix: Fulfill Order screen now displays full customer provided note, instead of cutting it to a single line.
- bugfix: Fixed clipped content on section headings with larger font sizes
- bugfix: Fixed footer overlapping the last row in Settings > About with larger font sizes
- bugfix: the Orders badge on tab bar now is correctly refreshed after switching stores

3.2.1
-----
- bugfix: the order detail status and "Begin fulfillment" button now are correctly updated when the order status changes
- bugfix: after adding a new order note, now it appear correctly inside the order detail

3.2
-----
- Experimental: a Products feature switch is visible in Settings > Experimental Features that shows/hides the Products tab with a Work In Progress banner at the top.
- Experimental: if a Product has variations, the variants info are shown on the Product Details that navigates to a list of variations with each price or visibility shown.
- Enhancement: Support for dark mode
- bugfix: Settings no longer convert to partial dark mode.
- Experimental: Support the latest wc-admin plugin release, v0.23.0 and up

3.1
-----
- The order detail view now includes the shipping method of the order.
- Enhancement: The Reviews tab now presents all the Product Reviews
- Updated appearance of Order Details - temporarily disabling dark mode.
- bugfix: fixed UI appearance on cells of Order List when tapping with dark mode enabled.
- bugfix: Reviews no longer convert to partial dark mode. Dark mode coming soon!
- bugfix: Order Details now has the right space between cells.
- bugfix: update the new stats endpoint for WC Admin plugin version 0.22+, and notify the user about the minimum plugin version when they cannot see the new stats. It'd be great to also mention this in the App Store release notes: the new stats UI now requires WC Admin plugin version 0.22+.

3.0
-----
- bugfix: for sites with empty site time zone in the API (usually with UTC specified in wp-admin settings) and when the site time zone is not GMT+0, the stats v4 data no longer has the wrong boundaries (example in #1357).
- bugfix: fixed a UI appearance problem on mail composer on iOS 13.

2.9
-----
- bugfix: the badge "9+" on the Orders tab doesn't overlap with the tab label on iPhone SE/8 landscape now, and polished based on design spec.
- bugfix: the Top Performers in the new stats page should not have a dark header bar when launching the app in Dark mode.
- Enhancement: preselect current Order status when editing the status with a list of order statuses.
- bugfix: on Orders tab, the order status filter now stays after changing an Order status.

2.8
-----

2.7
-----
- Enhancement: Enhancements to the Order Details screen, adding more customer information.
- bugfix: the App Logs shouldn't be editable, only copy / paste.
- bugfix: Reviews were not localized.
- bugfix: On log in, some users would see the Continue button but be unable to Continue, due to errors with the account. A new "Try another account" button has been added as an option.
- bugfix: Product Details page was displaying the Price in the wrong currency.
- Enhancement: removed the "New Orders" card from the My store tab, now that the Orders tab displays the same information.
- Added brand new stats page for user with the WooCommerce Admin plugin and provided an option for users to opt in or out directly from the Settings page.
- bugfix: Order Details: icon on "Details" cell for fulfilled order can be wrong.

2.6
-----
- bugfix: 9+ orders in the orders badge text is now easier to read
- bugfix: Keep those sign-in bugs coming! We tracked down and fixed a `Log in with Jetpack` issue, where users with a Byte Order Mark in their `wp-config.php` file were returning error responses during API requests. These users would see their store listed in the sign-in screen, but were unable to tap the Continue button.
- bugfix: prevents a potential edge case where the login screen could be dismissed in a future version of iOS.
- bugfix: While tuning up the behind-the-scenes for Order Detail screens, we accidentally lost the ability to automatically download any missing product images. Product image downloads restored!

2.5
-----
- bugfix: on certain devices, pulling down to refresh on Order Details screen used to result in weird UI with misplaced labels. Should be fixed in this release.
- Enhancement: Display a badge in the bottom tab, overlapping the Orders icon, to indicate the number of orders processing.
- Enhancement: The Notifications tab has been replaced by Reviews

2.4
-----
- New feature: in Order Details > Shipment Tracking, a new action is added to the "more" action menu for copying tracking number.
- Enhancement: updated the footer in Settings to inform users that we're hiring.
- bugfix & improvement: when Jetpack site stats module is turned off or when user has no permission to view site stats, the generic error toast is not shown to the user anymore. Additionally, the visitors stats UI is shown/hidden when the Jetpack module is activated/deactivated respectively.

2.3
-----
- Improvement: improved Dynamic Type support in the body of the notification in the Notifications tab.

2.2
-----
- improvement: opting out of Tracks syncs with WordPress.com

2.1
-----
- improvement: improved support for RTL languages in the Dashboard
- enhancement: You can now view product images on orders. Tapping on Products in Orders will present a view-only version of the Product's Details.

2.0
-----
- bugfix: dates in the Order Details screen are now localised.
- improvement: improved support for larger font sizes in the login screen

1.9
-----
- bugfix: fixes "Unable to load content" error message when attempting to get Top Performers content.
- new feature: You can now manually add shipment tracking to an Order. This feature is for users who have the [Shipment Tracking plugin](https://woocommerce.com/products/shipment-tracking) installed.
- bugfix: fixes Store Picker: some users are unable to continue after logging in.
- bugfix: fixes a crash when the network connection is slow

1.8
-----

1.7.1
-----
- Fixed a bug where Order List did not load for some users.
- update: this app supports iOS 12.0 and up.
- improvement: improved support for large text sizes.
- bugfix: fixes Order List not loading for some users.
- bugfix: fixes "Unable to load content" error message when attempting to get Top Performers content.

1.7
-----
- improvement: you can now log in using a site address.

1.6
-----
- improvement: Tracking numbers can now be copied to the pasteboard from the order details screen.

1.5
-----
- bugfix: Sometimes Settings would style all the options like "Log Out". No longer happens now.
- bugfix: order status refreshes upon pull-to-refresh in Order Details
- bugfix: payment status label background color showing up beyond rounded border
- improvement: change top performers text from "Total Product Order" to "Total orders" for clarity
- bugfix: fixed an issue on the order details screen where the shipment tracking dates were incorrect

1.4
-----
- bugfix: fix a crash happening on log out
- new feature: Add shipment tracking to Order Details screen
- improvement: The store switcher now allows you to go back to the previous screen without logging you out
- improvement: Custom order status labels are now supported! Instead of just displaying the order status slug and capitalizing the slug, the custom order status label will now be fetched from the server and properly displayed.
- improvement: Filtering by custom order status now supported!
- new feature: You can now manually change the status of an order on the order details screen
- bugfix: correctly flips chevron on Dashboard > New Orders, to support RTL languages.
- bugfix: fixed an issue on the order details screen where the shipment tracking dates were incorrect

1.3
-----
- bugfix: Allows for decimal quantities which some extensions have
- new feature: quick site select. Navigate to Settings > select row with store website.
- improvement: Updated the colors of the bars in the charts for better readability
- improvement: Present an error message with an option to retry when adding a note to an order fails
- improvement: Present an error message with an option to retry when fulfilling an order fails
- bugfix: Log out of the current account right after selecting "Try another account" in store picker
- improvement: Use the store name for the title of the view in "My store" tab
- improvement: Add an alert to let the user know about our new store switcher
- improvement: Display Address in Order Details screen unless every field is empty<|MERGE_RESOLUTION|>--- conflicted
+++ resolved
@@ -2,12 +2,8 @@
 
 17.9
 -----
-<<<<<<< HEAD
 - [**] Orders: now it's possible to swiftly delete orders right from the Order Detail page.
-
-=======
 - [Internal] Payments: Updated StripeTerminal pod to 3.3.1 [https://github.com/woocommerce/woocommerce-ios/pull/12078]
->>>>>>> baae107e
 
 17.8
 -----
