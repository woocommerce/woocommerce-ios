--- conflicted
+++ resolved
@@ -2,11 +2,8 @@
 
 10.7
 -----
-<<<<<<< HEAD
 - [*] Universal Links: Users can now open universal links in the app. [https://github.com/woocommerce/woocommerce-ios/pull/7632]
-=======
 - [internal] Store picker: Show error when the role eligibility check fails while selecting a store. [https://github.com/woocommerce/woocommerce-ios/pull/7816]
->>>>>>> a2f713a2
 
 
 10.6
