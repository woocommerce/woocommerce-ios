*** PLEASE FOLLOW THIS FORMAT: [<priority indicator, more stars = higher priority>] <description> [<PR URL>]

11.9
-----
<<<<<<< HEAD
- [**] Now you can generate all possible variations for a product's attributes [https://github.com/woocommerce/woocommerce-ios/pull/8619]

=======
- [*] Mobile payments: fixed card reader manuals links. [https://github.com/woocommerce/woocommerce-ios/pull/8628]
>>>>>>> b1e3bf36

11.8
-----
- [*] Design refresh: Buttons, links, and other calls to action are now purple instead of pink. [https://github.com/woocommerce/woocommerce-ios/pull/8451]
- [internal] Design: Updated capitalization for various pages, links, and buttons to match new design guidelines. [https://github.com/woocommerce/woocommerce-ios/pull/8455]
- [internal] Remove A/B testing and release native Jetpack installation flow for all users. [https://github.com/woocommerce/woocommerce-ios/pull/8533]

11.7
-----
- [**] Analytics Hub: Now you can select custom date ranges. [https://github.com/woocommerce/woocommerce-ios/pull/8414]
- [**] Analytics Hub: Now you can see Views and Conversion Rate analytics in the new Sessions card. [https://github.com/woocommerce/woocommerce-ios/pull/8428]
- [*] My Store: We fixed an issue with Visitors and Conversion stats where sometimes visitors could be counted more than once in the selected period. [https://github.com/woocommerce/woocommerce-ios/pull/8427]


11.6
-----
- [***] We added a new Analytics Hub inside the My Store area of the app. Simply click on the See More button under the store stats to check more detailed information on Revenue, Orders and Products. [https://github.com/woocommerce/woocommerce-ios/pull/8356]
- [*] In-Person Payments: fixed timing issues in payments flow, which caused "Remove card" to be shown for too long [https://github.com/woocommerce/woocommerce-ios/pull/8351]

11.5
-----
- [*] Account deletion is now supported for all users in settings or in the empty stores screen (in the ellipsis menu). [https://github.com/woocommerce/woocommerce-ios/pull/8179, https://github.com/woocommerce/woocommerce-ios/pull/8272]
- [*] In-Person Payments: We removed any references to Simple Payments from Orders, and the red badge from the Menu tab and Menu Payments icon announcing the new Payments section. [https://github.com/woocommerce/woocommerce-ios/pull/8183]
- [internal] Store creation flow was improved with native implementation. It is available from the login prologue (`Get Started` CTA), login email error screen, and store picker (`Add a store` CTA from the empty stores screen or at the bottom of the store list). [Example testing steps in https://github.com/woocommerce/woocommerce-ios/pull/8251]
- [internal] New stores have two new Products onboarding features: A banner with an `Add a Product` CTA on the My Store screen, and the option to add new products using templates. [https://github.com/woocommerce/woocommerce-ios/pull/8294]

11.4
-----
- [*] Add System Status Report to ZenDesk support requests. [https://github.com/woocommerce/woocommerce-ios/pull/8171]


11.3
-----
- [*] In-Person Payments: Show spinner while preparing reader for payment, instead of saying it's ready before it is. [https://github.com/woocommerce/woocommerce-ios/pull/8115]
- [internal] In-Person Payments: update StripeTerminal from 2.7 to 2.14 [https://github.com/woocommerce/woocommerce-ios/pull/8132]
- [*] In-Person Payments: Fixed payment method prompt for WisePad 3 to show only Tap and Insert options [https://github.com/woocommerce/woocommerce-ios/pull/8136]

11.2
-----
- [***] You can now preview draft products before publishing. [https://github.com/woocommerce/woocommerce-ios/pull/8102]
- [*] The survey at the end of the login onboarding flow is no longer available. [https://github.com/woocommerce/woocommerce-ios/pull/8062]
- [*] Fixed layout issues on the Account Mismatch error screen. [https://github.com/woocommerce/woocommerce-ios/pull/8074]
- [*] The Accept Payments Easily banner has been removed from the order list [https://github.com/woocommerce/woocommerce-ios/pull/8078]

11.1
-----
- [**] You can now search customers when creating or editing an order. [https://github.com/woocommerce/woocommerce-ios/issues/7741]
- [internal] Store creation is available from the login prologue, login email error screen, and store picker. [https://github.com/woocommerce/woocommerce-ios/pull/8023]
- [internal] The login flow is simplified with only the option to log in with WordPress.com. This flow is presented in parallel with the existing flow in an A/B test experiment. [https://github.com/woocommerce/woocommerce-ios/pull/7996]
- [**] Relevant Just In Time Messages will be displayed on the My Store screen [https://github.com/woocommerce/woocommerce-ios/issues/7853]

11.0
-----
- [internal] Add support for controlling performance monitoring via Sentry. **Off by default**. [https://github.com/woocommerce/woocommerce-ios/pull/7831]


10.9
-----
- [***] Dropped iOS 14 support. From now we support iOS 15 and later. [https://github.com/woocommerce/woocommerce-ios/pull/7851]
- [*] Login: Now you can handle Jetpack site connection for your self-hosted sites from the app. [https://github.com/woocommerce/woocommerce-ios/pull/7847]


10.8
-----
- [***] Stats: Now you can add a Today's Stats Widget to your lock screen (iOS 16 only) to monitor your sales. [https://github.com/woocommerce/woocommerce-ios/pull/7839]
- [internal] In-Person Payments: add UTM parameters to card reader purchase URLs to allow attribution [https://github.com/woocommerce/woocommerce-ios/pull/7858]
- [*] In-Person Payments: the Purchase card reader links now all open in authenticated web views, to make it easier to log in to woocommerce.com. [https://github.com/woocommerce/woocommerce-ios/pull/7862]

10.7
-----
- [*] Universal Links: Users can now open universal links in the app. [https://github.com/woocommerce/woocommerce-ios/pull/7632]
- [internal] Store picker: Show error when the role eligibility check fails while selecting a store. [https://github.com/woocommerce/woocommerce-ios/pull/7816]
- [internal] Store picker: Add loading state to `Continue` button. [https://github.com/woocommerce/woocommerce-ios/pull/7821]
- [internal] Store picker: Use Jetpack tunnel API for fetching user info for role checking. [https://github.com/woocommerce/woocommerce-ios/pull/7822]
- [*] Allow in-app notices to be swiped away [https://github.com/woocommerce/woocommerce-ios/pull/7801]

10.6
-----

- [**] Products tab: products search now has an option to search products by SKU. Stores with WC version 6.6+ support partial SKU search, otherwise the product(s) with the exact SKU match is returned. [https://github.com/woocommerce/woocommerce-ios/pull/7781]
- [*] Fixed a rare crash when selecting a store in the store picker. [https://github.com/woocommerce/woocommerce-ios/pull/7765]
- [*] Settings: Display the WooCommerce version and available updates in Settings [https://github.com/woocommerce/woocommerce-ios/pull/7779]
- [*] Show suggestion for logging in to a WP.com site with a mismatched WP.com account. [https://github.com/woocommerce/woocommerce-ios/pull/7773]
- [*] Help center: Added help center web page with FAQs for "Not a WooCommerce site" and "Wrong WordPress.com account" error screens. [https://github.com/woocommerce/woocommerce-ios/pull/7767, https://github.com/woocommerce/woocommerce-ios/pull/7769]
- [*] Now you can bulk edit variation prices. [https://github.com/woocommerce/woocommerce-ios/pull/7803]
- [**] Reviews: Now you can reply to product reviews using the Reply button while viewing a product review. [https://github.com/woocommerce/woocommerce-ios/pull/7799]

10.5
-----
- [**] Products: Now you can duplicate products from the More menu of the product detail screen. [https://github.com/woocommerce/woocommerce-ios/pull/7727]
- [**] Login: Added Jetpack connection support from the Account Mismatch error screen. [https://github.com/woocommerce/woocommerce-ios/pull/7748]
- [*] Orders: We are bringing back the ability to add/edit customer notes and addresses from the main order screen [https://github.com/woocommerce/woocommerce-ios/pull/7750]
- [*] Help center: Added help center web page with FAQs for "Wrong WordPress.com account error" screen. [https://github.com/woocommerce/woocommerce-ios/pull/7747]
- [*] Widgets: The Today's Stat Widget adds support for bigger fonts. [https://github.com/woocommerce/woocommerce-ios/pull/7752]

10.4
-----
- [***] Stats: Now you can add a Today's Stats Widget to your homescreen to monitor your sales. [https://github.com/woocommerce/woocommerce-ios/pull/7732]
- [*] Help center: Added help center web page with FAQs for "Pick a WooCommerce Store", "Enter WordPress.com password" and "Open mail to find magic link" screens. [https://github.com/woocommerce/woocommerce-ios/pull/7641, https://github.com/woocommerce/woocommerce-ios/pull/7730, https://github.com/woocommerce/woocommerce-ios/pull/7737]
- [*] In-Person Payments: Fixed a bug where cancelling a card reader connection would temporarily prevent further connections [https://github.com/woocommerce/woocommerce-ios/pull/7689]
- [*] In-Person Payments: Improvements to the card reader connection flow UI [https://github.com/woocommerce/woocommerce-ios/pull/7687]
- [*] Login: Users can now set up the Jetpack connection between a self-hosted site and their WP.com account. [https://github.com/woocommerce/woocommerce-ios/pull/7608]
- [*] Product list: the "Draft" blue color is fixed to be more readable for a draft product row in the product list. [https://github.com/woocommerce/woocommerce-ios/pull/7724]
- [*] Notifications: App icon badge is now cleared correctly after visiting the orders tab. [https://github.com/woocommerce/woocommerce-ios/pull/7735]

10.3
-----
- [*] Dashboard: the last selected time range tab (Today/This Week/This Month/This Year) is persisted for the site and shown on the next site launch (app launch or switching stores). [https://github.com/woocommerce/woocommerce-ios/pull/7638]
- [*] Dashboard: swiping to another time range tab now triggers syncing for the target tab. Previously, the stats on the target tab aren't synced from the swipe gesture. [https://github.com/woocommerce/woocommerce-ios/pull/7650]
- [*] In-Person Payments: Fixed an issue where the Pay in Person toggle could be out of sync with the setting on the website. [https://github.com/woocommerce/woocommerce-ios/pull/7656]
- [*] In-Person Payments: Removed the need to sign in when purchasing a card reader [https://github.com/woocommerce/woocommerce-ios/pull/7670]
- [*] In-Person Payments: Fixed a bug where canceling a reader connection could result in being unable to connect a reader in future [https://github.com/woocommerce/woocommerce-ios/pull/7678]
- [*] In-Person Payments: Fixed a bug which prevented the Collect Payment button from being shown for Cash on Delivery orders  [https://github.com/woocommerce/woocommerce-ios/pull/7694]

10.2
-----
- [*] Help center: Added help center web page with FAQs for "Enter Store Credentials", "Enter WordPress.com email " and "Jetpack required Error" screens. [https://github.com/woocommerce/woocommerce-ios/pull/7588, https://github.com/woocommerce/woocommerce-ios/pull/7590, https://github.com/woocommerce/woocommerce-ios/pull/7621]
- [*] In-Person Payments: Fixed the Learn More link from the `Enable Pay in Person` onboarding screen for WCPay [https://github.com/woocommerce/woocommerce-ios/pull/7598]
- [**] In-Person Payments: Added a switch for the Pay in Person payment method on the Payments menu. This allows you to accept In-Person Payments for website orders [https://github.com/woocommerce/woocommerce-ios/pull/7613]

10.1
-----
- [*] In-Person Payments: The onboarding notice on the In-Person Payments menu is correctly dismissed after multiple prompts are shown. [https://github.com/woocommerce/woocommerce-ios/pull/7543]
- [*] Help center: Added custom help center web page with FAQs for "Enter Store Address" and "Enter WordPress.com email" screens. [https://github.com/woocommerce/woocommerce-ios/pull/7553, https://github.com/woocommerce/woocommerce-ios/pull/7573]
- [*] In-Person Payments: The plugin selection is saved correctly after multiple onboarding prompts. [https://github.com/woocommerce/woocommerce-ios/pull/7544]
- [**] In-Person Payments: A new prompt to enable `Pay in Person` for your store's checkout, to accept In-Person Payments for website orders [https://github.com/woocommerce/woocommerce-ios/issues/7474]

10.0
-----
- [**] In-Person Payments and Simple Payments have been moved to a new Payments section [https://github.com/woocommerce/woocommerce-ios/pull/7473]
- [*] Login: on the WP.com password screen, the magic link login option is moved from below "Reset your password" to below the primary Continue button for higher visibility. [https://github.com/woocommerce/woocommerce-ios/pull/7469]
- [*] Login: some minor enhancements are made to the error screen after entering an invalid WP.com email - a new "What is WordPress.com?" link, hiding the "Log in with store address" button when it's from the store address login flow, and some copy changes. [https://github.com/woocommerce/woocommerce-ios/pull/7485]
- [**] In-Person Payments: Accounts with pending requirements are no longer blocked from taking payments - we have added a skip button to the relevant screen. [https://github.com/woocommerce/woocommerce-ios/pull/7504]
- [*] Login: New button added to the empty site picker screen to enter a site address for troubleshooting. [https://github.com/woocommerce/woocommerce-ios/pull/7484]

9.9
-----
- [*] [Sign in with store credentials]: New screen added with instructions to verify Jetpack connected email. [https://github.com/woocommerce/woocommerce-ios/pull/7424]
- [*] [Sign in with store credentials]: Stop clearing username/password after an invalid attempt to enable users to fix typos. [https://github.com/woocommerce/woocommerce-ios/pull/7444]
- [*] Login: after entering WP.com email, a magic link is automatically sent when it is enabled (magic links are disabled for A8C emails and WP.com accounts with recently changed password) and a new screen is shown with an option to log in with password. [https://github.com/woocommerce/woocommerce-ios/pull/7449]

9.8
-----
- [***] Login: Introduce a way to sign in using store credentials.  [https://github.com/woocommerce/woocommerce-ios/pull/7320]
- [**] Login: You can now install WooCommerce to your self-hosted sites from the login flow. [https://github.com/woocommerce/woocommerce-ios/pull/7401]
- [**] Orders: Now you can quickly mark an order as completed by swiping it to the left! [https://github.com/woocommerce/woocommerce-ios/pull/7385]
- [*] In-Person Payments: The purchase card reader information card appears also in the Orders list screen. [https://github.com/woocommerce/woocommerce-ios/pull/7326]
- [*] Login: in release 9.7, when the app is in logged out state, an onboarding screen is shown before the prologue screen if the user hasn't finished or skipped it. In release 9.8, a survey is added to the end of the onboarding screen. [https://github.com/woocommerce/woocommerce-ios/pull/7416]
- [*] Login: a local notification is scheduled after the user encounters an error from logging in with an invalid site address or WP.com email/password. Please see testing scenarios in the PR, with regression testing on order/review remote notifications. [https://github.com/woocommerce/woocommerce-ios/pull/7323, https://github.com/woocommerce/woocommerce-ios/pull/7372, https://github.com/woocommerce/woocommerce-ios/pull/7422]

9.7
-----
- [***] Orders: Orders can now be edited within the app. [https://github.com/woocommerce/woocommerce-ios/pull/7300]
- [**] Orders: You can now view the Custom Fields for an order in the Order Details screen. [https://github.com/woocommerce/woocommerce-ios/pull/7310]
- [*] In-Person Payments: Card Reader Manuals now appear based on country availability, consolidated into an unique view [https://github.com/woocommerce/woocommerce-ios/pull/7178]
- [*] Login: Jetpack setup flow is now accessible from the Login with Store Address flow. [https://github.com/woocommerce/woocommerce-ios/pull/7294]
- [*] In-Person Payments: The purchase card reader information card can be dismissed [https://github.com/woocommerce/woocommerce-ios/pull/7260]
- [*] In-Person Payments: When dismissing the purchase card reader information card, the user can choose to be reminded in 14 days. [https://github.com/woocommerce/woocommerce-ios/pull/7271]
- [*] In-Person Payments: The purchase card reader information card appears also in the App Settings screen. [https://github.com/woocommerce/woocommerce-ios/pull/7308]
- [*] Refund lines in the Order details screen now appear ordered from oldest to newest [https://github.com/woocommerce/woocommerce-ios/pull/7287]
- [*] Login: when the app is in logged out state, an onboarding screen is shown before the prologue screen if the user hasn't finished or skipped it.  [https://github.com/woocommerce/woocommerce-ios/pull/7324]
- [*] Orders: When a store has no orders yet, there is an updated message with a link to learn more on the Orders tab. [https://github.com/woocommerce/woocommerce-ios/pull/7328]

9.6
-----
- [***] Coupons: Coupons can now be created from within the app. [https://github.com/woocommerce/woocommerce-ios/pull/7239]
- [**] Order Details: All unpaid orders have a Collect Payment button, which shows a payment method selection screen. Choices are Cash, Card, and Payment Link. [https://github.com/woocommerce/woocommerce-ios/pull/7111]
- [**] In-Person Payments: Support for selecting preferred payment gateway when multiple extensions are installed on the store. [https://github.com/woocommerce/woocommerce-ios/pull/7153]
- [*] Coupons: Removed the redundant animation when reloading the coupon list. [https://github.com/woocommerce/woocommerce-ios/pull/7137]
- [*] Login: Display "What is WordPress.com?" link in "Continue With WordPress.com" flow. [https://github.com/woocommerce/woocommerce-ios/pull/7213]
- [*] Login: Display the Jetpack requirement error after login is successful.
- [*] Login: Display a "New to WooCommerce?" link in the login prologue screen above the login buttons. [https://github.com/woocommerce/woocommerce-ios/pull/7261]
- [*] In-Person Payments: Publicize the Card Present Payments feature on the Payment Method screen [https://github.com/woocommerce/woocommerce-ios/pull/7225]
- [*] In-Person Payments: Add blog_id to IPP transaction description to match WCPay [https://github.com/woocommerce/woocommerce-ios/pull/7221]
- [*] Product form: after uploading an image, the product can now be saved immediately while the image is being uploaded in the background. When no images are pending upload for the saved product, the images are added to the product. Testing instructions: https://github.com/woocommerce/woocommerce-ios/pull/7196. [https://github.com/woocommerce/woocommerce-ios/pull/7254]

9.5
-----
- [*] Coupons: Fixed issue saving "Individual Use" and "Exclude Sale Items" fields. [https://github.com/woocommerce/woocommerce-ios/pull/7117]
- [*] Orders: The customer shipping/billing address form now navigates back automatically after selecting a country or state. [https://github.com/woocommerce/woocommerce-ios/pull/7119]
- [internal] In settings and empty stores screen, the "Close Account" link is shown for users who signed in with Apple (the only way to create an account) to close their WordPress.com account. [https://github.com/woocommerce/woocommerce-ios/pull/7143]

9.4
-----
- [*] Orders: Order details now displays both the date and time for all orders. [https://github.com/woocommerce/woocommerce-ios/pull/6996]
- [*] Simple payments have the `Card` option available for stores with configuration issues to resolve, and show onboarding to help resolve them [https://github.com/woocommerce/woocommerce-ios/pull/7002]
- [*] Order & Product list: Now, we can pull to refresh from an empty view. [https://github.com/woocommerce/woocommerce-ios/pull/7023, https://github.com/woocommerce/woocommerce-ios/pull/7030]
- [*] Order Creation: Fixes a bug where selecting a variable product to add to a new order would sometimes open the wrong list of product variations. [https://github.com/woocommerce/woocommerce-ios/pull/7042]
- [*] Collect payment button on Order Details no longer flickers when the screen loads [https://github.com/woocommerce/woocommerce-ios/pull/7043]
- [*] Issue refund button on Order Details is shown for all paid orders [https://github.com/woocommerce/woocommerce-ios/pull/7046]
- [*] Order Creation: Fixes several bugs with the Products section not showing the correct order items or not correctly updating the item quantity. [https://github.com/woocommerce/woocommerce-ios/pull/7067]

9.3
-----
- [***] In-Person Payments is now available for merchants using WooCommerce Payments in Canada. [https://github.com/woocommerce/woocommerce-ios/pull/6954]
- [*] In-Person Payments: Accessibility improvement [https://github.com/woocommerce/woocommerce-ios/pull/6869, https://github.com/woocommerce/woocommerce-ios/pull/6886, https://github.com/woocommerce/woocommerce-ios/pull/6906]
- [*] Orders: Now it's possible to select and copy text from the notes on an order. [https://github.com/woocommerce/woocommerce-ios/pull/6894]
- [*] Support Arabic numerals on amount fields. [https://github.com/woocommerce/woocommerce-ios/pull/6891]
- [*] Product Selector: Enabled selecting all variations on variable product rows. [https://github.com/woocommerce/woocommerce-ios/pull/6899]
- [internal] Order Creation: Adding new products, shipping, fee, or customer details to an order now blocks the UI immediately while the order is syncing remotely. [https://github.com/woocommerce/woocommerce-ios/pull/6974]

- [*] Coupons: Now it's possible to update discount types for coupons. [https://github.com/woocommerce/woocommerce-ios/pull/6935]
- [*] Orders tab: the view width now adjusts to the app in tablet split view on iOS 15. [https://github.com/woocommerce/woocommerce-ios/pull/6951]

9.2
-----
- [***] Experimental Features: Coupons editing and deletion features are now enabled as part of coupon management. [https://github.com/woocommerce/woocommerce-ios/pull/6853]
- [*] Order Creation: Updated percentage fee flow - added amount preview, disabled percentage option when editing. [https://github.com/woocommerce/woocommerce-ios/pull/6763]
- [*] Product Details: Update status badge layout and show it for more cases. [https://github.com/woocommerce/woocommerce-ios/pull/6768]
- [*] Coupons: now, the percentage amount of coupons will be displayed correctly in the listing and in coupon detail if the amount contains fraction digits. [https://github.com/woocommerce/woocommerce-ios/pull/6804]
- [*] Coupons: Filter initial search results to show only coupons of the currently selected store. [https://github.com/woocommerce/woocommerce-ios/pull/6800]
- [*] Coupons: Fixed crash when there are duplicated items on the coupon list. [https://github.com/woocommerce/woocommerce-ios/pull/6798]
- [*] In-Person Payments: Run onboarding checks when connecting a reader. [https://github.com/woocommerce/woocommerce-ios/pull/6761, https://github.com/woocommerce/woocommerce-ios/pull/6774, https://github.com/woocommerce/woocommerce-ios/pull/6789]
- [*] In-Person Payments: after collecting payment for an order, merchants can now email the receipt in addition to printing it in Order Details > See Receipt if email is available on the device. [https://github.com/woocommerce/woocommerce-ios/pull/6833]

9.1
-----

- [*] Product name field in product form - Remove scroll behaviour and increase field height to fully display long product names. [https://github.com/woocommerce/woocommerce-ios/pull/6681]
- [*] Filter toolbar in Products list tab - Filter toolbar is pinned outside of the products list. [https://github.com/woocommerce/woocommerce-ios/pull/6698]
- [internal] Loading screens are refactored to avoid duplicated code and a potential crash. Please quickly smoke test them to make sure that everything still works as before. [https://github.com/woocommerce/woocommerce-ios/pull/6717]
- [*] Shipping settings - Weight and shipping package dimensions are localized based on device locale. Also, decimal point information is no longer lost upon saving a product, when using comma as a decimal separator. [https://github.com/woocommerce/woocommerce-ios/pull/6721]

9.0
-----

- [*] Share payment links from the order details screen. [https://github.com/woocommerce/woocommerce-ios/pull/6609]
- [internal] Reviews lists on Products and Menu tabs are refactored to avoid duplicated code. Please quickly smoke test them to make sure that everything still works as before. [https://github.com/woocommerce/woocommerce-ios/pull/6553]
- [**] Now it's possible to change the order of the product images. [https://github.com/woocommerce/woocommerce-ios/pull/6620]
- [*] Improved accessibility for the error banner and info banner displayed in Orders and Products. [https://github.com/woocommerce/woocommerce-ios/pull/6633]

8.9
-----
- [*] Coupons: Fixed issue loading the coupon list from the local storage on initial load. [https://github.com/woocommerce/woocommerce-ios/pull/6463]
- [*] Coupons: Update layout of the coupon details screen. [https://github.com/woocommerce/woocommerce-ios/pull/6522]
- [*] In-Person Payments: Removed collecting L2/L3 data. [https://github.com/woocommerce/woocommerce-ios/pull/6519]
- [*] Hub Menu: Multiple menu items can no longer be tapped simultaneously. [https://github.com/woocommerce/woocommerce-ios/pull/6484]
- [*] Jetpack CP: Fixed crash when attempting to access WP-Admin with an invalid URL that has an unsupported scheme. [https://github.com/woocommerce/woocommerce-ios/pull/6502]
- [***] Orders: Order Creation is now available to everyone! You can go to the Orders tab and tap the + button to create a new order. [https://github.com/woocommerce/woocommerce-ios/pull/6537]
- [internal] Loading screens are refactored to avoid duplicated code and a potential crash. Please quickly smoke test them to make sure that everything still works as before. [https://github.com/woocommerce/woocommerce-ios/pull/6535] [https://github.com/woocommerce/woocommerce-ios/pull/6544]

8.8
-----
- [*] Updates the app's About screen to be consistent with Automattic's other mobile apps. [https://github.com/woocommerce/woocommerce-ios/pull/6421]
- [***] Experimental Feature: It's now possible to add custom shipping method and fees in order creation flow. Tax amount and Order total is now synced from backend. [https://github.com/woocommerce/woocommerce-ios/pull/6429]
- [**] Now it's possible to filter orders by custom statuses. [https://github.com/woocommerce/woocommerce-ios/pull/6390]
- [*] Fixed issue presenting Edit Customer Note screen as a modal on large screens. [https://github.com/woocommerce/woocommerce-ios/pull/6406]
- [*] Products displayed in Order Detail now follow the same order of the web. [https://github.com/woocommerce/woocommerce-ios/pull/6401]
- [*] Simple Payments now shows a detailed tax break up before taking the payment. [https://github.com/woocommerce/woocommerce-ios/pull/6412]
- [*] Coupons list now shows an error view if coupons are disabled for the store. Coupons can be enabled again from this view. [https://github.com/woocommerce/woocommerce-ios/pull/6446]
- [*] Coupon details screen now displays more informative error messages when loading the total discount amount fails. [https://github.com/woocommerce/woocommerce-ios/pull/6457]
- [internal] Shipping Labels: the navigation bar in the web view for adding payments is now correctly hidden. [https://github.com/woocommerce/woocommerce-ios/pull/6435]

8.7
-----
- [**] In-Person Payments: Added card details to refund confirmation screen to help with refunding to the payment card [https://github.com/woocommerce/woocommerce-ios/pull/6241]
- [*] Coupons: Replace the toggles on Usage Details screen with text for uneditable contents. [https://github.com/woocommerce/woocommerce-ios/pull/6287]
- [*] Improve image loading for thumbnails especially on the Product list. [https://github.com/woocommerce/woocommerce-ios/pull/6299]
- [*] Coupons: Added feedback banner on the top of the coupon list. [https://github.com/woocommerce/woocommerce-ios/pull/6316]
- [*] Coupons: Handled error when loading total discounted amount fails. [https://github.com/woocommerce/woocommerce-ios/pull/6368]
- [internal] Removed all feature flags for Shipping Labels. Please smoke test all parts of Shipping Labels to make sure that everything still works as before. [https://github.com/woocommerce/woocommerce-ios/pull/6270]
- [*] In-Person Payments: Localized messages and UI [https://github.com/woocommerce/woocommerce-ios/pull/6317]
- [*] My Store: Fixed incorrect currency symbol of revenue text for stores with non-USD currency. [https://github.com/woocommerce/woocommerce-ios/pull/6335]
- [*] Notifications: Dismiss presented view before presenting content from notifications [https://github.com/woocommerce/woocommerce-ios/pull/6354]
- [*] Reviews: Fixed missing product information on first load [https://github.com/woocommerce/woocommerce-ios/pull/6367]
- [internal] Removed the feature flag for My store tab UI updates. Please smoke test the store stats and top performers in the "My store" tab to make sure everything works as before. [https://github.com/woocommerce/woocommerce-ios/pull/6334]
- [*] In-Person Payments: Add support for accepting payments on bookable products [https://github.com/woocommerce/woocommerce-ios/pull/6364]
- [*] In-Person Payments: Fixed issue where payment could be stuck prompting to remove the card if the payment was declined and retried before removing the card.

8.6
-----
- [***] Merchants can now view coupons in their stores by enabling Coupon Management in Experimental Features. [https://github.com/woocommerce/woocommerce-ios/pull/6209]
- [*] Orders: In the experimental Order Creation feature, product variations added to a new order now show a list of their attributes. [https://github.com/woocommerce/woocommerce-ios/pull/6131]
- [*] Enlarged the tap area for the action button on the notice view. [https://github.com/woocommerce/woocommerce-ios/pull/6146]
- [*] Reviews: Fixed crash on iPad when tapping the More button. [https://github.com/woocommerce/woocommerce-ios/pull/6187]
- [*] In-Person Payments: Remove Stripe from Experimental Features as it is always enabled now. [https://github.com/woocommerce/woocommerce-ios/pull/6205]
- [*] Disabled unnecessary selection of the "Refund via" row on the Refund Confirmation screen [https://github.com/woocommerce/woocommerce-ios/pull/6198]
- [*] Increased minimum version of Stripe extension for In-Person Payments to 6.2.0 [https://github.com/woocommerce/woocommerce-ios/pull/xxxx]
- [internal] Removed `pushNotificationsForAllStores` feature flag. Since the changes are non-trivial, it would be great to smoke test push notifications for all stores in beta testing. [https://github.com/woocommerce/woocommerce-ios/pull/6231]

8.5
-----
- [*] In-Person Payments: Inform the user when a card reader battery is so low that it needs to be charged before the reader can be connected. [https://github.com/woocommerce/woocommerce-ios/pull/5998]
- [***] The My store tab is having a new look with new conversion stats and shows up to 5 top performing products now (used to be 3). [https://github.com/woocommerce/woocommerce-ios/pull/5991]
- [**] Fixed a crash at the startup of the app, related to Gridicons. [https://github.com/woocommerce/woocommerce-ios/pull/6005]
- [***] Experimental Feature: It's now possible to create Orders in the app by enabling it in Settings > Experimental Features. For now you can change the order status, add products, and add customer details (billing and shipping addresses). [https://github.com/woocommerce/woocommerce-ios/pull/6060]
- [*] Fixed issue in date range selection for the orders filters where is some cases dates are not available for selection. [https://github.com/woocommerce/woocommerce-ios/pull/6090]
- [*] Enabled "view product in store" and "share product" options for variable products when accessing them through the order details screen. [https://github.com/woocommerce/woocommerce-ios/pull/6091]

8.4
-----
- [***] In-Person Payments: Support for Stripe M2 card reader. [https://github.com/woocommerce/woocommerce-ios/pull/5844]
- [***] We introduced a new tab called "Menu", a tab in the main navigation where you can browser different sub-sections of the app: Switch Store, Settings, WooCommerce Admin, View Store and Reviews. [https://github.com/woocommerce/woocommerce-ios/pull/5926]
- [***] Store admins can now access sites with plugins that have Jetpack Connection Package (e.g. WooCommerce Payments, Jetpack Backup) in the app. These sites do not require Jetpack-the-plugin to connect anymore. Store admins can still install Jetpack-the-plugin from the app through settings or a Jetpack banner. [https://github.com/woocommerce/woocommerce-ios/pull/5924]
- [*] Add/Edit Product screen: Fix transient product name while adding images.[https://github.com/woocommerce/woocommerce-ios/pull/5840]

8.3
-----
- [***] All merchants can create Simple Payments orders. [https://github.com/woocommerce/woocommerce-ios/pull/5684]
- [**] System status report can now be viewed and copied directly from within the app. [https://github.com/woocommerce/woocommerce-ios/pull/5702]
- [**] Product SKU input scanner is now available as a beta feature. To try it, enable it from settings and you can scan a barcode to use as the product SKU in product inventory settings! [https://github.com/woocommerce/woocommerce-ios/pull/5695]
- [**] Now you chan share a payment link when creating a Simple Payments order [https://github.com/woocommerce/woocommerce-ios/pull/5819]
- [*] Reviews: "Mark all as read" checkmark bar button item button replaced with menu button which launches an action sheet. Menu button is displayed only if there are unread reviews available.[https://github.com/woocommerce/woocommerce-ios/pull/5833]
- [internal] Refactored ReviewsViewController to add tests. [https://github.com/woocommerce/woocommerce-ios/pull/5834]

8.2
-----
- [***] In-Person Payments: Now you can collect Simple Payments on the go. [https://github.com/woocommerce/woocommerce-ios/pull/5635]
- [*] Products: After generating a new variation for a variable product, you are now taken directly to edit the new variation. [https://github.com/woocommerce/woocommerce-ios/pull/5649]
- [*] Dashboard: the visitor count in the Today tab is now shown when Jetpack site stats are enabled.
- [*] Add/Edit Product Images: tapping on the last `n` images while `n` images are pending upload does not crash the app anymore. [https://github.com/woocommerce/woocommerce-ios/pull/5672]

8.2
-----
- [*] Shipping Labels: Fixes a crash when saving a new shipping label after opening the order from a push notification. [https://github.com/woocommerce/woocommerce-ios/pull/5549]
- [**] In-Person Payments: Improved support for VoiceOver. [https://github.com/woocommerce/woocommerce-ios/pull/5572]
- [*] In-Person Payments: Fixes a crash when printing more than one receipt. [https://github.com/woocommerce/woocommerce-ios/pull/5575]

8.1
-----
- [***] Now it's possible to filter Order List by multiple statuses and date ranges. Plus, we removed the top tab bar on Orders Tab. [https://github.com/woocommerce/woocommerce-ios/pull/5491]
- [*] Login: Password AutoFill will suggest wordpress.com accounts. [https://github.com/woocommerce/woocommerce-ios/pull/5399]
- [*] Store picker: after logging in with store address, the pre-selected store is now the currently selected store instead of the store from login flow. [https://github.com/woocommerce/woocommerce-ios/pull/5508]
- [*] The application icon number from order push notifications is now cleared after visiting the orders tab. [https://github.com/woocommerce/woocommerce-ios/pull/5715]
- [internal] Migrated Settings screen to MVVM [https://github.com/woocommerce/woocommerce-ios/pull/5393]


8.0
-----
- [*] Product List: Add support for product filtering by category. [https://github.com/woocommerce/woocommerce-ios/pull/5388]
- [***] Push notifications are now supported for all connected stores. [https://github.com/woocommerce/woocommerce-ios/pull/5299]
- [*] Fix: in Settings > Switch Store, tapping "Dismiss" after selecting a different store does not switch stores anymore. [https://github.com/woocommerce/woocommerce-ios/pull/5359]

7.9
-----
- [*] Fix: after disconnecting a site or connecting to a new site, the sites in site picker (Settings > Switch Store) should be updated accordingly. The only exception is when the newly disconnected site is the currently selected site. [https://github.com/woocommerce/woocommerce-ios/pull/5241]
- [*] Order Details: Show a button on the "Product" section of Order Details screen to allow recreating shipping labels. [https://github.com/woocommerce/woocommerce-ios/pull/5255]
- [*] Edit Order Address - Enable `Done` button when `Use as {Shipping/Billing} Address` toggle is turned on. [https://github.com/woocommerce/woocommerce-ios/pull/5254]
- [*] Add/Edit Product: fix an issue where the product name keyboard is English only. [https://github.com/woocommerce/woocommerce-ios/pull/5288]
- [*] Order Details: some sites cannot parse order requests where the fields parameter has spaces, and the products section cannot load as a result. The spaces are now removed. [https://github.com/woocommerce/woocommerce-ios/pull/5298]

7.8
-----
- [***] Shipping Labels: merchants can create multiple packages for the same order, moving the items between different packages. [https://github.com/woocommerce/woocommerce-ios/pull/5190]
- [*] Fix: Navigation bar buttons are now consistently pink on iOS 15. [https://github.com/woocommerce/woocommerce-ios/pull/5139]
- [*] Fix incorrect info banner color and signature option spacing on Carrier and Rates screen. [https://github.com/woocommerce/woocommerce-ios/pull/5144]
- [x] Fix an error where merchants were unable to connect to valid stores when they have other stores with corrupted information https://github.com/woocommerce/woocommerce-ios/pull/5161
- [*] Shipping Labels: Fix issue with decimal values on customs form when setting the device with locales that use comma as decimal point. [https://github.com/woocommerce/woocommerce-ios/pull/5195]
- [*] Shipping Labels: Fix crash when tapping on Learn more rows of customs form. [https://github.com/woocommerce/woocommerce-ios/pull/5207]
- [*] Shipping Labels: The shipping address now prefills the phone number from the billing address if a shipping phone number is not available. [https://github.com/woocommerce/woocommerce-ios/pull/5177]
- [*] Shipping Labels: now in Carrier and Rates we always display the discounted rate instead of the retail rate if available. [https://github.com/woocommerce/woocommerce-ios/pull/5188]
- [*] Shipping Labels: If the shipping address is invalid, there are now options to email, call, or message the customer. [https://github.com/woocommerce/woocommerce-ios/pull/5228]
- [*] Accessibility: notify when offline mode banner appears or disappears. [https://github.com/woocommerce/woocommerce-ios/pull/5225]

7.7
-----
- [***] In-Person Payments: US merchants can now obtain a card reader and then collect payments directly from the app. [https://github.com/woocommerce/woocommerce-ios/pull/5030]
- [***] Shipping Labels: Merchants can now add new payment methods for shipping labels directly from the app. [https://github.com/woocommerce/woocommerce-ios/pull/5023]
- [**] Merchants can now edit shipping & billing addresses from orders. [https://github.com/woocommerce/woocommerce-ios/pull/5097]
- [x] Fix: now a default paper size will be selected in Shipping Label print screen. [https://github.com/woocommerce/woocommerce-ios/pull/5035]
- [*] Show banner on screens that use cached data when device is offline. [https://github.com/woocommerce/woocommerce-ios/pull/5000]
- [*] Fix incorrect subtitle on customs row of Shipping Label purchase flow. [https://github.com/woocommerce/woocommerce-ios/pull/5093]
- [*] Make sure customs form printing option is not available on non-international orders. [https://github.com/woocommerce/woocommerce-ios/pull/5104]
- [*] Fix incorrect logo for DHL in Shipping Labels flow. [https://github.com/woocommerce/woocommerce-ios/pull/5105]

7.6
-----
- [x] Show an improved error modal if there are problems while selecting a store. [https://github.com/woocommerce/woocommerce-ios/pull/5006]
- [***] Shipping Labels: Merchants can now add new custom and service packages for shipping labels directly from the app. [https://github.com/woocommerce/woocommerce-ios/pull/4976]
- [*] Fix: when product image upload fails, the image cell stop loading. [https://github.com/woocommerce/woocommerce-ios/pull/4989]

7.5
-----
- [***] Merchants can now purchase shipping labels and declare customs forms for international orders. [https://github.com/woocommerce/woocommerce-ios/pull/4896]
- [**] Merchants can now edit customer provided notes from orders. [https://github.com/woocommerce/woocommerce-ios/pull/4893]
- [*] Fix empty states sometimes not centered vertically [https://github.com/woocommerce/woocommerce-ios/pull/4890]
- [*] Fix error syncing products due to decoding failure of regular_price in product variations. [https://github.com/woocommerce/woocommerce-ios/pull/4901]
- [*] Hide bottom bar on shipping label purchase form. [https://github.com/woocommerce/woocommerce-ios/pull/4902]

7.4
-----
- [*] Fix an issue where some extension was not shown in order item details. [https://github.com/woocommerce/woocommerce-ios/pull/4753]
- [*] Fix: The refund button within Order Details will be hidden if the refund is zero. [https://github.com/woocommerce/woocommerce-ios/pull/4789]
- [*] Fix: Incorrect arrow direction for right-to-left languages on Shipping Label flow. [https://github.com/woocommerce/woocommerce-ios/pull/4796]
- [*] Fix: Shouldn't be able to schedule a sale without sale price. [https://github.com/woocommerce/woocommerce-ios/pull/4825]
- [*] Fix: Edit address screen is pushed twice in Shipping Label flow when missing name in origin or destination address. [https://github.com/woocommerce/woocommerce-ios/pull/4845]

7.3
-----
- [*] Order Detail: now we do not offer the "email note to customer" option if no email is available. [https://github.com/woocommerce/woocommerce-ios/pull/4680]
- [*] My Store: If there are errors loading the My Store screen, a banner now appears at the top of the screen with links to troubleshoot or contact support. [https://github.com/woocommerce/woocommerce-ios/pull/4704]
- [*] Fix: Added 'Product saved' confirmation message when a product is updated [https://github.com/woocommerce/woocommerce-ios/pull/4709]
- [*] Shipping Labels: Updated address validation to automatically use trivially normalized address for origin and destination. [https://github.com/woocommerce/woocommerce-ios/pull/4719]
- [*] Fix: Order details for products with negative prices now will show correctly [https://github.com/woocommerce/woocommerce-ios/pull/4683]
- [*] Fix: Order list not extend edge-to-edge in dark mode. [https://github.com/woocommerce/woocommerce-ios/pull/4728]
- [*] Plugins: Added list of active and inactive plugins that can be reached by admins in the settings screen. [https://github.com/woocommerce/woocommerce-ios/pull/4735]
- [*] Login: Updated appearance of back buttons in navigation bar to minimal style. [https://github.com/woocommerce/woocommerce-ios/pull/4726]
- [internal] Upgraded Zendesk SDK to version 5.3.0. [https://github.com/woocommerce/woocommerce-ios/pull/4699]
- [internal] Updated GoogleSignIn to version 6.0.1 through WordPressAuthenticator. There should be no functional changes, but may impact Google sign in flow. [https://github.com/woocommerce/woocommerce-ios/pull/4725]

7.2
-----
- [*] Order Fulfillment: Updated success notice message [https://github.com/woocommerce/woocommerce-ios/pull/4589]
- [*] Order Fulfillment: Fixed issue footer view getting clipped of by iPhone notch [https://github.com/woocommerce/woocommerce-ios/pull/4631]
- [*] Shipping Labels: Updated address validation to make sure a name is entered for each address. [https://github.com/woocommerce/woocommerce-ios/pull/4601]
- [*] Shipping Labels: Hide Contact button on Shipping To Address form when customer phone number is not provided. [https://github.com/woocommerce/woocommerce-ios/pull/4663]
- [*] Shipping Labels: Updated edge-to-edge table views for all forms. [https://github.com/woocommerce/woocommerce-ios/pull/4657]
- [*] Orders and Order Details: Updated edge-to-edge table views for consistent look across the app. [https://github.com/woocommerce/woocommerce-ios/pull/4638]
- [*] Reviews and Review Details: Updated edge-to-edge table views for consistent look across the app. [https://github.com/woocommerce/woocommerce-ios/pull/4637]
- [*] New error screen displayed to users without the required roles to access the store. [https://github.com/woocommerce/woocommerce-ios/pull/4493]

7.1
-----
- [***] Merchants from US can create shipping labels for physical orders from the app. The feature supports for now only orders where the shipping address is in the US. [https://github.com/woocommerce/woocommerce-ios/pull/4578]
- [**] Due to popular demand, the Order fulfill is displayed once again when clicking on the Mark order complete button. [https://github.com/woocommerce/woocommerce-ios/pull/4567]
- [*] Fix: Interactive pop gesture on Order Details and Settings screen. [https://github.com/woocommerce/woocommerce-ios/pull/4504]
- [*] Fix: Frozen refresh control and placeholder when switching tabs [https://github.com/woocommerce/woocommerce-ios/pull/4505]
- [internal] Stats tab: added network sync throttling [https://github.com/woocommerce/woocommerce-ios/pull/4494]

7.0
-----
- [**] Order Detail: now we display Order Items and Shipping Label Packages as separate sections. [https://github.com/woocommerce/woocommerce-ios/pull/4445]
- [*] Fix: Orders for a variable product with different configurations of a single variation will now show each order item separately. [https://github.com/woocommerce/woocommerce-ios/pull/4445]
- [*] If the Orders, Products, or Reviews lists can't load, a banner now appears at the top of the screen with links to troubleshoot or contact support. [https://github.com/woocommerce/woocommerce-ios/pull/4400, https://github.com/woocommerce/woocommerce-ios/pull/4407]
- [*] Fix: Stats tabs are now displayed and ordered correctly in RTL languages. [https://github.com/woocommerce/woocommerce-ios/pull/4444]
- [*] Fix: Missing "Add Tracking" button in orders details. [https://github.com/woocommerce/woocommerce-ios/pull/4520]


6.9
-----
- [*] Order Detail: now we display a loader on top, to communicate that the order detail view has not yet been fully loaded. [https://github.com/woocommerce/woocommerce-ios/pull/4396]
- [*] Products: You can edit product attributes for variations right from the main product form. [https://github.com/woocommerce/woocommerce-ios/pull/4350]
- [*] Improved CTA. "Print Shipping Label" instead of "Reprint Shipping Label". [https://github.com/woocommerce/woocommerce-ios/pull/4394]
- [*] Improved application log viewer. [https://github.com/woocommerce/woocommerce-ios/pull/4387]
- [*] Improved the experience when creating the first variation. [https://github.com/woocommerce/woocommerce-ios/pull/4405]

6.8
-----

- [***] Dropped iOS 13 support. From now we support iOS 14 and later. [https://github.com/woocommerce/woocommerce-ios/pull/4209]
- [**] Products: Added the option to create and edit a virtual product directly from the product detail screen. [https://github.com/woocommerce/woocommerce-ios/pull/4214]

6.7
-----
- [**] Add-Ons: Order add-ons are now available as a beta feature. To try it, enable it from settings! [https://github.com/woocommerce/woocommerce-ios/pull/4119]

6.6
-----
- [*] Fix: Product variations only support at most one image, so we won't show an option to add a second one. [https://github.com/woocommerce/woocommerce-ios/pull/3994]
- [*] Fix: The screen to select images from the Media Library would sometimes crash when the library had a specific number of images. [https://github.com/woocommerce/woocommerce-ios/pull/4003]
- [*] Improved error messages for logins. [https://github.com/woocommerce/woocommerce-ios/pull/3957]

6.5
-----
- [*] Fix: Product images with non-latin characters in filenames now will load correctly and won't break Media Library. [https://github.com/woocommerce/woocommerce-ios/pull/3935]
- [*] Fix: The screen to select images from the Media Library would sometimes crash when the library had a specific number of images. [https://github.com/woocommerce/woocommerce-ios/pull/4070]

6.4
-----
- [*] Login: New design and illustrations for the initial login screen, promoting the app's main features. [https://github.com/woocommerce/woocommerce-ios/pull/3867]
- [*] Enhancement/fix: Unify back button style across the app. [https://github.com/woocommerce/woocommerce-ios/pull/3872]

6.3
-----
- [**] Products: Now you can add variable products from the create product action sheet. [https://github.com/woocommerce/woocommerce-ios/pull/3836]
- [**] Products: Now you can easily publish a product draft or pending product using the navigation bar buttons [https://github.com/woocommerce/woocommerce-ios/pull/3846]
- [*] Fix: In landscape orientation, all backgrounds on detail screens and their subsections now extend edge-to-edge. [https://github.com/woocommerce/woocommerce-ios/pull/3808]
- [*] Fix: Creating an attribute or a variation no longer saves your product pending changes. [https://github.com/woocommerce/woocommerce-ios/pull/3832]
- [*] Enhancement/fix: image & text footnote info link rows are now center aligned in order details reprint shipping label info row and reprint screen. [https://github.com/woocommerce/woocommerce-ios/pull/3805]

6.2
-----

- [***] Products: When editing a product, you can now create/delete/update product variations, product attributes and product attribute options. https://github.com/woocommerce/woocommerce-ios/pull/3791
- [**] Large titles are enabled for the four main tabs like in Android. In Dashboard and Orders tab, a workaround is implemented with some UI/UX tradeoffs where the title size animation is not as smooth among other minor differences from Products and Reviews tab. We can encourage beta users to share any UI issues they find with large titles. [https://github.com/woocommerce/woocommerce-ios/pull/3763]
- [*] Fix: Load product inventory settings in read-only mode when the product has a decimal stock quantity. This fixes the products tab not loading due to product decoding errors when third-party plugins enable decimal stock quantities. [https://github.com/woocommerce/woocommerce-ios/pull/3717]
- [*] Fix: Loading state stuck in Reviews List. [https://github.com/woocommerce/woocommerce-ios/pull/3753]

6.1
-----
- [**] Products: When editing variable products, you can now edit the variation attributes to select different attribute options. [https://github.com/woocommerce/woocommerce-ios/pull/3628]
- [*] Fixes a bug where long pressing the back button sometimes displayed an empty list of screens.
- [*] Product Type: Updated product type detail to display "Downloadable" if a product is downloadable. [https://github.com/woocommerce/woocommerce-ios/pull/3647]
- [*] Product Description: Updated the placeholder text in the Aztec Editor screens to provide more context. [https://github.com/woocommerce/woocommerce-ios/pull/3668]
- [*] Fix: Update the downloadable files row to read-only, if the product is accessed from Order Details. [https://github.com/woocommerce/woocommerce-ios/pull/3669]
- [*] Fix: Thumbnail image of a product wasn't being loaded correctly in Order Details. [https://github.com/woocommerce/woocommerce-ios/pull/3678]
- [*] Fix: Allow product's `regular_price` to be a number and `sold_individually` to be `null` as some third-party plugins could alter the type in the API. This could help with the products tab not loading due to product decoding errors. [https://github.com/woocommerce/woocommerce-ios/pull/3679]
- [internal] Attempted fix for a crash in product image upload. [https://github.com/woocommerce/woocommerce-ios/pull/3693]

6.0
-----
- [**] Due to popular demand, the product SKU is displayed once again in Order Details screen. [https://github.com/woocommerce/woocommerce-ios/pull/3564]
- [*] Updated copyright notice to WooCommerce
- [*] Fix: top performers in "This Week" tab should be showing the same data as in WC Admin.
- [*] Fix: visitor stats in Dashboard should be more consistent with web data on days when the end date for more than one tab is the same (e.g. "This Week" and "This Month" both end on January 31). [https://github.com/woocommerce/woocommerce-ios/pull/3532]
- [*] Fix: navbar title on cross-sells products list displayed title for upsells [https://github.com/woocommerce/woocommerce-ios/pull/3565]
- [*] Added drag-and-drop sorting to Linked Products [https://github.com/woocommerce/woocommerce-ios/pull/3548]
- [internal] Refactored Core Data migrator stack to help reduce crashes [https://github.com/woocommerce/woocommerce-ios/pull/3523]


5.9
-----
- [**] Product List: if a user applies custom sort orders and filters in the Product List, now when they reopen the app will be able to see the previous settings applied. [https://github.com/woocommerce/woocommerce-ios/pull/3454]
- [*] Removed fulfillment screen and moved fulfillment to the order details screen. [https://github.com/woocommerce/woocommerce-ios/pull/3453]
- [*] Fix: billing information action sheets now are presented correctly on iPad. [https://github.com/woocommerce/woocommerce-ios/pull/3457]
- [*] fix: the rows in the product search list now don't have double separators. [https://github.com/woocommerce/woocommerce-ios/pull/3456]
- [*] Fix: During login, the spinner when a continue button is in loading state is now visible in dark mode. [https://github.com/woocommerce/woocommerce-ios/pull/3472]
- [*] fix: when adding a note to an order, the text gets no more deleted if you tap on “Email note to customer”. [https://github.com/woocommerce/woocommerce-ios/pull/3473]
- [*] Added Fees to order details. [https://github.com/woocommerce/woocommerce-ios/pull/3475]
- [*] fix: now we don't show any more similar alert notices if an error occurred. [https://github.com/woocommerce/woocommerce-ios/pull/3474]
- [*] fix: in Settings > Switch Store, the spinner in the "Continue" button at the bottom is now visible in dark mode. [https://github.com/woocommerce/woocommerce-ios/pull/3468]
- [*] fix: in order details, the shipping and billing address are displayed in the order of the country (in some eastern Asian countries, the address starts from the largest unit to the smallest). [https://github.com/woocommerce/woocommerce-ios/pull/3469]
- [*] fix: product is now read-only when opened from the order details. [https://github.com/woocommerce/woocommerce-ios/pull/3491]
- [*] fix: pull to refresh on the order status picker screen does not resets anymore the current selection. [https://github.com/woocommerce/woocommerce-ios/pull/3493]
- [*] When adding or editing a link (e.g. in a product description) link settings are now presented as a popover on iPad. [https://github.com/woocommerce/woocommerce-ios/pull/3492]
- [*] fix: the glitch when launching the app in logged out state or after tapping "Try another account" in store picker is now gone. [https://github.com/woocommerce/woocommerce-ios/pull/3498]
- [*] Minor enhancements: in product editing form > product reviews list, the rows don't show highlighted state on tap anymore since they are not actionable. Same for the number of upsell and cross-sell products in product editing form > linked products. [https://github.com/woocommerce/woocommerce-ios/pull/3502]


5.8
-----
- [***] Products M5 features are now available to all. Products M5 features: add and edit linked products, add and edit downloadable files, product deletion. [https://github.com/woocommerce/woocommerce-ios/pull/3420]
- [***] Shipping labels M1 features are now available to all: view shipping label details, request a refund, and reprint a shipping label via AirPrint. [https://github.com/woocommerce/woocommerce-ios/pull/3436]
- [**] Improved login flow, including better error handling. [https://github.com/woocommerce/woocommerce-ios/pull/3332]


5.7
-----
- [***] Dropped iOS 12 support. From now we support iOS 13 and later. [https://github.com/woocommerce/woocommerce-ios/pull/3216]
- [*] Fixed spinner appearance in the footer of orders list. [https://github.com/woocommerce/woocommerce-ios/pull/3249]
- [*] In order details, the image for a line item associated with a variation is shown now after the variation has been synced. [https://github.com/woocommerce/woocommerce-ios/pull/3314]
- [internal] Refactored Core Data stack so more errors will be propagated. [https://github.com/woocommerce/woocommerce-ios/pull/3267]


5.6
-----
- [**] Fixed order list sometimes not showing newly submitted orders.
- [*] now the date pickers on iOS 14 are opened as modal view. [https://github.com/woocommerce/woocommerce-ios/pull/3148]
- [*] now it's possible to remove an image from a Product Variation if the WC version 4.7+. [https://github.com/woocommerce/woocommerce-ios/pull/3159]
- [*] removed the Product Title in product screen navigation bar. [https://github.com/woocommerce/woocommerce-ios/pull/3187]
- [*] the icon of the cells inside the Product Detail are now aligned at 10px from the top margin. [https://github.com/woocommerce/woocommerce-ios/pull/3199]
- [**] Added the ability to issue refunds from the order screen. Refunds can be done towards products or towards shipping. [https://github.com/woocommerce/woocommerce-ios/pull/3204]
- [*] Prevent banner dismiss when tapping "give feedback" on products screen. [https://github.com/woocommerce/woocommerce-ios/pull/3221]
- [*] Add keyboard dismiss in Add Tracking screen [https://github.com/woocommerce/woocommerce-ios/pull/3220]


5.5
-----
- [**] Products M4 features are now available to all. Products M4 features: add a simple/grouped/external product with actions to publish or save as draft. [https://github.com/woocommerce/woocommerce-ios/pull/3133]
- [*] enhancement: Order details screen now shows variation attributes for WC version 4.7+. [https://github.com/woocommerce/woocommerce-ios/pull/3109]
- [*] fix: Product detail screen now includes the number of ratings for that product. [https://github.com/woocommerce/woocommerce-ios/pull/3089]
- [*] fix: Product subtitle now wraps correctly in order details. [https://github.com/woocommerce/woocommerce-ios/pull/3201]


5.4
-----
- [*] fix: text headers on Product price screen are no more clipped with large text sizes. [https://github.com/woocommerce/woocommerce-ios/pull/3090]


5.4
-----
- [*] fix: the footer in app Settings is now correctly centered.
- [*] fix: Products tab: earlier draft products now show up in the same order as in core when sorting by "Newest to Oldest".
- [*] enhancement: in product details > price settings, the sale dates can be edited inline in iOS 14 using the new date picker. Also, the sale end date picker editing does not automatically end on changes anymore. [https://github.com/woocommerce/woocommerce-ios/pull/3044]
- [*] enhancement: in order details > add tracking, the date shipped can be edited inline in iOS 14 using the new date picker. [https://github.com/woocommerce/woocommerce-ios/pull/3044]
- [*] enhancement: in products list, the "(No Title)" placeholder will be showed when a product doesn't have the title set. [https://github.com/woocommerce/woocommerce-ios/pull/3068]
- [*] fix: the placeholder views in the top dashboard chart and orders tab do not have unexpected white background color in Dark mode in iOS 14 anymore. [https://github.com/woocommerce/woocommerce-ios/pull/3063]


5.3
-----
- [**] In Settings > Experimental Features, a Products switch is now available for turning Products M4 features on and off (default off). Products M4 features: add a simple/grouped/external product with actions to publish or save as draft.
- [*] Opening a product from order details now shows readonly product details of the same styles as in editable product details.
- [*] Opening a product variation from order details now shows readonly product variation details and this product variation does not appear in the Products tab anymore.
- [*] Enhancement: when not saving a product as "published", the in-progress modal now shows title and message like "saving your product" instead of "publishing your product".
- [*] In product and variation list, the stock quantity is not shown anymore when stock management is disabled.
- [*] Enhancement: when the user attempts to dismiss the product selector search modal while at least one product is selected for a grouped product's linked products, a discard changes action sheet is shown.
- [internal] Renamed a product database table (Attribute) to GenericAttribute. This adds a new database migration.  [https://github.com/woocommerce/woocommerce-ios/pull/2883]
- [internal] Refactored the text fields in the Manual Shipment Tracking page. [https://github.com/woocommerce/woocommerce-ios/pull/2979]
- [internal] Attempt fix for startup crashes. [https://github.com/woocommerce/woocommerce-ios/pull/3069]


5.2
-----
- [**] Products: now you can editing basic fields for non-core products (whose product type is not simple/external/variable/grouped) - images, name, description, readonly price, readonly inventory, tags, categories, short description, and product settings.
- [*] Enhancement: for variable products, the stock status is now shown in its variation list.
- [*] Sign In With Apple: if the Apple ID has been disconnected from the WordPress app (e.g. in Settings > Apple ID > Password & Security > Apps using Apple ID), the app is logged out on app launch or app switch.
- [*] Now from an Order Detail it's only possible to open a Product in read-only mode.
- [internal] #2881 Upgraded WPAuth from 1.24 to 1.26-beta.12. Regressions may happen in login flows.
- [internal] #2896 Configured the same user agent header for all the network requests made through the app.
- [internal] #2879 After logging out, the persistent store is not reset anymore to fix a crash in SIWA revoked token scenario after app launch (issue #2830). No user-facing changes are intended, the data should be associated with a site after logging out and in like before.

5.1
-----
- [*] bugfix: now reviews are refreshed correctly. If you try to delete or to set as spam a review from the web, the result will match in the product reviews list.
- [*] If the Products switch is on in Settings > Experimental Features:
  - For a variable product, the stock status is not shown in the product details anymore when stock management is disabled since stock status is controlled at variation level.
- [internal] The Order List and Orders Search → Filter has a new backend architecture (#2820). This was changed as an experiment to fix #1543. This affects iOS 13.0 users only. No new behaviors have been added. Github project: https://git.io/JUBco.
- [*] Orders → Search list will now show the full counts instead of “99+”. #2825


5.0
-----
- [*] Order details > product details: tapping outside of the bottom sheet from "Add more details" menu does not dismiss the whole product details anymore.
- [*] If the Products switch is on in Settings > Experimental Features, product editing for basic fields are enabled for non-core products (whose product type is not simple/external/variable/grouped) - images, name, description, readonly price, readonly inventory, tags, categories, short description, and product settings.
- [*] Order Detail: added "Guest" placeholder on Order Details card when there's no customer name.
- [*] If the Products switch is on in Settings > Experimental Features:
  - Product editing for basic fields are enabled for non-core products (whose product type is not simple/external/variable/grouped) - images, name, description, readonly price, readonly inventory, tags, categories, short description, and product settings.
  - Inventory and shipping settings are now editable for a variable product.
  - A product variation's stock status is now editable in inventory settings.
  - Reviews row is now hidden if reviews are disabled.
  - Now it's possible to open the product's reviews screen also if there are no reviews.
  - We improved our VoiceOver support in Product Detail screen.
- [*] In Settings, the "Feature Request" button was replaced with "Send Feedback" (Survey) (https://git.io/JUmUY)


4.9
-----
- [**] Sign in with Apple is now available in the log in process.
- [**] In Settings > Experimental Features, a Products switch is now available for turning Products M3 features on and off for core products (default off for beta testing). Products M3 features: edit grouped, external and variable products, enable/disable reviews, change product type and update categories and tags.
- [*] Edit Products: the update action now shows up on the product details after updating just the sale price.
- [*] Fix a crash that sometimes happen when tapping on a Product Review push notification.
- [*] Variable product > variation list: a warning banner is shown if any variations do not have a price, and warning text is shown on these variation rows.


4.8
-----
- [*] Enabled right/left swipe on product images.


4.7
-----
- [*] Fixed an intermittent crash when sending an SMS from the app.


4.6
-----
- [*] Fix an issue in the y-axis values on the dashboard charts where a negative value could show two minus signs.
- [*] When a simple product doesn't have a price set, the price row on the product details screen now shows "Add Price" placeholder instead of an empty regular price.
- [*] If WooCommerce 4.0 is available the app will show the new stats dashboard, otherwise will show a banner indicating the user to upgrade.
- [*] The total orders row is removed from the readonly product details (products that are not a simple product) to avoid confusion since it's not shown on the editable form for simple products.


4.5
-----
- [**] Products: now you can update product images, product settings, viewing and sharing a product.
- [*] In Order Details, the item subtotal is now shown on the right side instead of the quantity. The quantity can still be viewed underneath the product name.
- [*] In Order Details, SKU was removed from the Products List. It is still shown when fulfilling the order or viewing the product details.
- [*] Polish the loading state on the product variations screen.
- [*] When opening a simple product from outside of the Products tab (e.g. from Top Performers section or an order), the product name and ellipsis menu (if the Products feature switch is enabled) should be visible in the navigation bar.


4.4
-----
- Order Detail: the HTML shipping method is now showed correctly
- [internal] Logging in via 'Log in with Google' has changes that can cause regressions. See https://git.io/Jf2Fs for full testing details.
- [**] Fix bugs related to push notifications: after receiving a new order push notification, the Reviews tab does not show a badge anymore. The application icon badge number is now cleared by navigating to the Orders tab and/or the Reviews tab, depending on the types of notifications received.
- [*] The discard changes prompt now only appears when navigating from product images screen if any images have been deleted.
- [*] Fix the issue where product details screen cannot be scrolled to the bottom in landscape after keyboard is dismissed (e.g. from editing product title).
- [*] The product name is now shown in the product details navigation bar so that the name is always visible.
- [*] The images pending upload should be visible after editing product images from product details.
- [*] The discard changes prompt does not appear when navigating from product settings detail screens with a text field (slug, purchase note, and menu order) anymore.
- [*] Fix the wrong cell appearance in the order status list.
- [*] The "View product in store" action will be shown only if the product is published.
- [internal] Modified the component used for fetching data from the database. Please watch out for crashes in lists.


4.3
-----
- Products: now the Product details can be edited and saved outside Products tab (e.g. from Order details or Top Performers).
- [internal]: the navigation to the password entry screen has changed and can cause regressions. See https://git.io/JflDW for testing details.
- [internal] Refactored some API calls for fetching a Note, Product, and Product Review.
- Products: we improved our VoiceOver support in Product Price settings
- In Settings > Experimental Features, a Products switch is now available for turning Products M2 features on and off for simple products (default off for beta testing). Products M2 features: update product images, product settings, viewing and sharing a product.
- The WIP banner on the Products tab is now collapsed by default for more vertical space.
- Dropped iOS 11 support. From now we support iOS 12 and later.
- In Order Details, the Payment card is now shown right after the Products and Refunded Products cards.


4.2
-----
- Products: now tapping anywhere on a product cell where you need to insert data, like in Product Price and Product Shipping settings, you start to edit the text field.
- Products: now the keyboard pop up automatically in Edit Description
- The Processing orders list will now show upcoming (future) orders.
- Improved stats: fixed the incorrect time range on "This Week" tab when loading improved stats on a day when daily saving time changes.
- [internal]: the "send magic link" screen has navigation changes that can cause regressions. See https://git.io/Jfqio for testing details.
- The Orders list is now automatically refreshed when reopening the app.
- The Orders list is automatically refreshed if a new order (push notification) comes in.
- Orders -> Search: The statuses now shows the total number of orders with that status.


4.1
-----
- Fix an intermittent crash when downloading Orders
- The Photo Library permission alert shouldn't be prompted when opening the readonly product details or edit product for simple products, which is reproducible on iOS 11 or 12 devices. (The permission is only triggered when uploading images in Zendesk support or in debug builds with Products M2 enabled.)
- [internal] Updated the empty search result views for Products and Orders. https://git.io/Jvdap


4.0
-----
- Products is now available with limited editing for simple products!
- Fix pulling to refresh on the Processing tab sometimes will not show the up-to-date orders.
- Edit Product > Price Settings: schedule sale is now available even when either the start or end date is not set, and the sale end date can be removed now.
- Improved stats: fixed a crash when loading improved stats on a day when daily saving time changes.
- [internal] Changed the Shipping and Tax classes list loading so that any cached data is shown right away
- [internal] Edit Products M2: added an image upload source for product images - WordPress Media Library.
- [internal] Slightly changed the dependency graph of the database fetching component. Please watch out for data loading regressions.
- [internal] the signup and login Magic Link flows have code changes. See https://git.io/JvyB3 for testing details.
- [internal] the login via Magic Link flows have code changes. See https://git.io/JvyB3 for testing details.
- [internal] the login via Continue with Google flows have code changes that can cause regressions. See https://git.io/Jvyjg for testing details.
- [internal] the signup and login Magic Link flows have code changes. See https://git.io/JvyB3 for testing details.
- [internal] under Edit Products M2 feature flag, there are 4 ways to sort the products on the products tab.
- [internal] the login flow has changes to the 2-factor authentication navigation. See https://git.io/JvdKP for testing details.

3.9
-----
- bugfix: now in the Order List the order status label is no more clipped
- bugfix: now the launch screen is no more stretched
- The Shipping Provider flow, will be called now Shipping Carrier.
- Edit Products: in price settings, the order of currency and price field follows the store currency options under wp-admin > WooCommerce > Settings > General.
- [internal] The signup and login flows have code changes. See https://git.io/Jv1Me for testing details.

3.8
-----
- Dashboard stats: any negative revenue (from refunds for example) for a time period are shown now.
- Redesigned Orders List: Processing and All Orders are now shown in front. Filtering was moved to the Search view.
- Fix Reviews sometimes failing to load on some WooCommerce configurations
- Experimental: a Products feature switch is visible in Settings > Experimental Features that shows/hides the Products tab, and allow to edit a product.

3.7
-----
- Dashboard: now tapping on a product on "Top Performers" section open the product detail

3.6
-----
- Order Details: see a list of issued refunds inside the order detail screen
- Orders tab: Orders to fulfill badge shows numbers 1-99, and now 99+ for anything over 99. Previously, it was 9+.
- Orders tab: The full total amount is now shown.
- Order Details & Product UI: if a Product name has HTML escape characters, they should be decoded in the app.
- Order Details: if the Order has multiple Products, tapping on any Product should open the same Product now.
- bugfix: the orders badge on tab bar now is correctly refreshed after switching to a store with badge count equal to zero.
- The orders tab now localizes item quantities and the order badge.


3.5
-----
- bugfix: when the app is in the foreground while receiving a push notification, the badge on the Orders tab and Reviews tab should be updated correctly based on the type of the notification.
- bugfix: after logging out and in, the Product list should be loaded to the correct store instead of being empty.
- bugfix: in Contact Support, a message should always be sent successfully now.

3.4
-----
- bugfix: on the Order Details screen, the product quantity title in the 2-column header view aligns to the right now
- bugfix: tapping on a new Order push notification, it used to go to the Reviews tab. Now it should go to the new Order screen
- bugfix: on the Products tab, if tapping on a Product and then switching stores, the old Product details used to remain on the Products tab. Now the Product list is always shown on the Products tab after switching stores.
- Dark mode: colors are updated up to design for the navigation bar, tab bar, Fulfill Order > add tracking icon, Review Details > product link icon.
- bugfix/enhancement: on the Products tab, if there are no Products the "Work In Progress" banner is shown with an image placeholder below now.
- bugfix: the deleted Product Variations should not show up after syncing anymore.
- bugfix: now the shipping address in the Order Detail is hidden if the order contains only virtual products
- bugfix: when logged out, Contact Support should be enabled now after typing a valid email address with an email keyboard type.

3.3
-----
- bugfix: add some padding to an order item image in the Fulfillment view, when no SKU exists
- bugfix: View Billing Information > Contact Details: the email button wouldn't do anything if you don't have an email account configured in the Mail app. Now an option to copy the email address is presented instead of doing nothing.
- bugfix: Fulfill Order screen now displays full customer provided note, instead of cutting it to a single line.
- bugfix: Fixed clipped content on section headings with larger font sizes
- bugfix: Fixed footer overlapping the last row in Settings > About with larger font sizes
- bugfix: the Orders badge on tab bar now is correctly refreshed after switching stores

3.2.1
-----
- bugfix: the order detail status and "Begin fulfillment" button now are correctly updated when the order status changes
- bugfix: after adding a new order note, now it appear correctly inside the order detail

3.2
-----
- Experimental: a Products feature switch is visible in Settings > Experimental Features that shows/hides the Products tab with a Work In Progress banner at the top.
- Experimental: if a Product has variations, the variants info are shown on the Product Details that navigates to a list of variations with each price or visibility shown.
- Enhancement: Support for dark mode
- bugfix: Settings no longer convert to partial dark mode.
- Experimental: Support the latest wc-admin plugin release, v0.23.0 and up

3.1
-----
- The order detail view now includes the shipping method of the order.
- Enhancement: The Reviews tab now presents all the Product Reviews
- Updated appearance of Order Details - temporarily disabling dark mode.
- bugfix: fixed UI appearance on cells of Order List when tapping with dark mode enabled.
- bugfix: Reviews no longer convert to partial dark mode. Dark mode coming soon!
- bugfix: Order Details now has the right space between cells.
- bugfix: update the new stats endpoint for WC Admin plugin version 0.22+, and notify the user about the minimum plugin version when they cannot see the new stats. It'd be great to also mention this in the App Store release notes: the new stats UI now requires WC Admin plugin version 0.22+.

3.0
-----
- bugfix: for sites with empty site time zone in the API (usually with UTC specified in wp-admin settings) and when the site time zone is not GMT+0, the stats v4 data no longer has the wrong boundaries (example in #1357).
- bugfix: fixed a UI appearance problem on mail composer on iOS 13.

2.9
-----
- bugfix: the badge "9+" on the Orders tab doesn't overlap with the tab label on iPhone SE/8 landscape now, and polished based on design spec.
- bugfix: the Top Performers in the new stats page should not have a dark header bar when launching the app in Dark mode.
- Enhancement: preselect current Order status when editing the status with a list of order statuses.
- bugfix: on Orders tab, the order status filter now stays after changing an Order status.

2.8
-----

2.7
-----
- Enhancement: Enhancements to the Order Details screen, adding more customer information.
- bugfix: the App Logs shouldn't be editable, only copy / paste.
- bugfix: Reviews were not localized.
- bugfix: On log in, some users would see the Continue button but be unable to Continue, due to errors with the account. A new "Try another account" button has been added as an option.
- bugfix: Product Details page was displaying the Price in the wrong currency.
- Enhancement: removed the "New Orders" card from the My store tab, now that the Orders tab displays the same information.
- Added brand new stats page for user with the WooCommerce Admin plugin and provided an option for users to opt in or out directly from the Settings page.
- bugfix: Order Details: icon on "Details" cell for fulfilled order can be wrong.

2.6
-----
- bugfix: 9+ orders in the orders badge text is now easier to read
- bugfix: Keep those sign-in bugs coming! We tracked down and fixed a `Log in with Jetpack` issue, where users with a Byte Order Mark in their `wp-config.php` file were returning error responses during API requests. These users would see their store listed in the sign-in screen, but were unable to tap the Continue button.
- bugfix: prevents a potential edge case where the login screen could be dismissed in a future version of iOS.
- bugfix: While tuning up the behind-the-scenes for Order Detail screens, we accidentally lost the ability to automatically download any missing product images. Product image downloads restored!

2.5
-----
- bugfix: on certain devices, pulling down to refresh on Order Details screen used to result in weird UI with misplaced labels. Should be fixed in this release.
- Enhancement: Display a badge in the bottom tab, overlapping the Orders icon, to indicate the number of orders processing.
- Enhancement: The Notifications tab has been replaced by Reviews

2.4
-----
- New feature: in Order Details > Shipment Tracking, a new action is added to the "more" action menu for copying tracking number.
- Enhancement: updated the footer in Settings to inform users that we're hiring.
- bugfix & improvement: when Jetpack site stats module is turned off or when user has no permission to view site stats, the generic error toast is not shown to the user anymore. Additionally, the visitors stats UI is shown/hidden when the Jetpack module is activated/deactivated respectively.

2.3
-----
- Improvement: improved Dynamic Type support in the body of the notification in the Notifications tab.

2.2
-----
- improvement: opting out of Tracks syncs with WordPress.com

2.1
-----
- improvement: improved support for RTL languages in the Dashboard
- enhancement: You can now view product images on orders. Tapping on Products in Orders will present a view-only version of the Product's Details.

2.0
-----
- bugfix: dates in the Order Details screen are now localised.
- improvement: improved support for larger font sizes in the login screen

1.9
-----
- bugfix: fixes "Unable to load content" error message when attempting to get Top Performers content.
- new feature: You can now manually add shipment tracking to an Order. This feature is for users who have the [Shipment Tracking plugin](https://woocommerce.com/products/shipment-tracking) installed.
- bugfix: fixes Store Picker: some users are unable to continue after logging in.
- bugfix: fixes a crash when the network connection is slow

1.8
-----

1.7.1
-----
- Fixed a bug where Order List did not load for some users.
- update: this app supports iOS 12.0 and up.
- improvement: improved support for large text sizes.
- bugfix: fixes Order List not loading for some users.
- bugfix: fixes "Unable to load content" error message when attempting to get Top Performers content.

1.7
-----
- improvement: you can now log in using a site address.

1.6
-----
- improvement: Tracking numbers can now be copied to the pasteboard from the order details screen.

1.5
-----
- bugfix: Sometimes Settings would style all the options like "Log Out". No longer happens now.
- bugfix: order status refreshes upon pull-to-refresh in Order Details
- bugfix: payment status label background color showing up beyond rounded border
- improvement: change top performers text from "Total Product Order" to "Total orders" for clarity
- bugfix: fixed an issue on the order details screen where the shipment tracking dates were incorrect

1.4
-----
- bugfix: fix a crash happening on log out
- new feature: Add shipment tracking to Order Details screen
- improvement: The store switcher now allows you to go back to the previous screen without logging you out
- improvement: Custom order status labels are now supported! Instead of just displaying the order status slug and capitalizing the slug, the custom order status label will now be fetched from the server and properly displayed.
- improvement: Filtering by custom order status now supported!
- new feature: You can now manually change the status of an order on the order details screen
- bugfix: correctly flips chevron on Dashboard > New Orders, to support RTL languages.
- bugfix: fixed an issue on the order details screen where the shipment tracking dates were incorrect

1.3
-----
- bugfix: Allows for decimal quantities which some extensions have
- new feature: quick site select. Navigate to Settings > select row with store website.
- improvement: Updated the colors of the bars in the charts for better readability
- improvement: Present an error message with an option to retry when adding a note to an order fails
- improvement: Present an error message with an option to retry when fulfilling an order fails
- bugfix: Log out of the current account right after selecting "Try another account" in store picker
- improvement: Use the store name for the title of the view in "My store" tab
- improvement: Add an alert to let the user know about our new store switcher
- improvement: Display Address in Order Details screen unless every field is empty<|MERGE_RESOLUTION|>--- conflicted
+++ resolved
@@ -2,12 +2,8 @@
 
 11.9
 -----
-<<<<<<< HEAD
 - [**] Now you can generate all possible variations for a product's attributes [https://github.com/woocommerce/woocommerce-ios/pull/8619]
-
-=======
 - [*] Mobile payments: fixed card reader manuals links. [https://github.com/woocommerce/woocommerce-ios/pull/8628]
->>>>>>> b1e3bf36
 
 11.8
 -----
