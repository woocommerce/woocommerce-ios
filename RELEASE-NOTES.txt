*** PLEASE FOLLOW THIS FORMAT: [<priority indicator, more stars = higher priority>] <description> [<PR URL>]

14.2
-----
<<<<<<< HEAD
- [Internal] Performance: When loading the refunds on an order (e.g. in order details), we now only request them from remote if they are not already in local storage. [https://github.com/woocommerce/woocommerce-ios/pull/10039]
=======
- [*] Orders: Users can can now add coupons to orders [https://github.com/woocommerce/woocommerce-ios/pull/10035]

- [*] Coupons: The Coupons Management feature is fully released and not in Beta anymore [https://github.com/woocommerce/woocommerce-ios/pull/10032]
- [Internal] Performance: When loading a single order (e.g. in order details), we now load the order from storage unless it has been modified remotely. [https://github.com/woocommerce/woocommerce-ios/pull/10036]
- [*] Store creation: the progress view copy was updated to inform the merchants that it can take a few minutes for the store to be ready. [https://github.com/woocommerce/woocommerce-ios/pull/10047]
>>>>>>> 9df4837c

14.1
-----
- [*] Plans: Expired or cancelled plans are now shown more reliably [https://github.com/woocommerce/woocommerce-ios/pull/9924]
- [*] Product Sharing: AI-generated messages are now available. [https://github.com/woocommerce/woocommerce-ios/pull/9976]
- [***] Orders: Users can add products to orders by scanning their sku barcode or QR-code [https://github.com/woocommerce/woocommerce-ios/pull/9972] 
- [Internal] Store creation: a workaround was previously implemented that can result in an inaccurate app experience like when the free trial banner is not shown immediately after store creation due to out-of-sync site properties. Now that the API issue is fixed, the app now waits for the site for a bit longer but ensures all necessary properties are synced. [https://github.com/woocommerce/woocommerce-ios/pull/9957]
- [Internal] Product details AI: Updated prompts to identify the language in provided text to use in responses for product description and sharing. [https://github.com/woocommerce/woocommerce-ios/pull/9961]
- [*] Blaze: products can now be promoted in WordPress.com and Tumblr from the app if the site/product is eligible. Two entry points: 1) Menu tab > General, 2) Product form > more menu. [https://github.com/woocommerce/woocommerce-ios/pull/9906]

14.0
-----
- [*] Payments: Remove the upsell-card-readers banner from the Payment Methods Screen [https://github.com/woocommerce/woocommerce-ios/pull/9869]


13.9
-----
- [*] Orders: Allow alternative types for the `taxID` in `ShippingLineTax` or `sku` in `OrderItem`, as some third-party plugins alter the type in the API. This helps with the order list not loading due to order decoding errors. [https://github.com/woocommerce/woocommerce-ios/pull/9844]
- [*] Payments: Location permissions request is not shown to TTP users who grant "Allow once" permission on first foregrounding the app any more [https://github.com/woocommerce/woocommerce-ios/pull/9821]
- [*] Products: Allow alternative types for `stockQuantity` in `Product` and `ProductVariation`, as some third-party plugins alter the type in the API. This helps with the product list not loading due to product decoding errors. [https://github.com/woocommerce/woocommerce-ios/pull/9850]
- [*] Products: Allow alternative types for the `backordersAllowed` and `onSale` in `Product` and `ProductVariation`, as some third-party plugins alter the types in the API. This helps with the product list not loading due to product decoding errors. [https://github.com/woocommerce/woocommerce-ios/pull/9849]
- [*] Products: Allow alternative types for the `sku` and `weight` in `ProductVariation`, as some third-party plugins alter the types in the API. This helps with the product variation list not loading due to product variation decoding errors. [https://github.com/woocommerce/woocommerce-ios/pull/9847]
- [*] Products: Allow alternative types for the `sku` and `weight` in `Product`, the dimensions in `ProductDimensions`, and the `downloadID` in `ProductDownload`, as some third-party plugins alter the types in the API. This helps with the product list not loading due to product decoding errors. [https://github.com/woocommerce/woocommerce-ios/pull/9846]
- [*] Products: Add support for parsing variation objects for the `variations` field in `Product`, as some third-party plugins alter the type for this field in the API. This allows the variations to be loaded for variable products if those third-party plugins are active. [https://github.com/woocommerce/woocommerce-ios/pull/9857]

13.8
-----
- [Internal] Orders: Bundled products (within a product bundle) are now indented, to show their relationship to the parent bundle. [https://github.com/woocommerce/woocommerce-ios/pull/9778]
- [Internal] Orders: Composite components (within a composite product) are now indented, to show their relationship to the parent composite product. [https://github.com/woocommerce/woocommerce-ios/pull/9780]
- [*] Add Products: A new view is display to celebrate when the first product is created in a store. [https://github.com/woocommerce/woocommerce-ios/pull/9790]
- [*] Product List: Added swipe-to-share gesture on product rows. [https://github.com/woocommerce/woocommerce-ios/pull/9799]
- [*] Product form: a share action is shown in the navigation bar if the product can be shared and no more than one action is displayed, in addition to the more menu > Share. [https://github.com/woocommerce/woocommerce-ios/pull/9789]
- [*] Payments: show badges leading to Set up Tap to Pay on iPhone for eligible stores and devices [https://github.com/woocommerce/woocommerce-ios/pull/9812]
- [*] Orders: Fixes a bug where the Orders list would not load if an order had a non-integer gift card amount applied to the order (with the Gift Cards extension). [https://github.com/woocommerce/woocommerce-ios/pull/9795]

- [*] My Store: A new button to share the current store is added on the top right of the screen. [https://github.com/woocommerce/woocommerce-ios/pull/9796]
- [*] Mobile Payments: The screen brightness is increased when showing the Scan to Pay view so the QR code can be scanned more easily [https://github.com/woocommerce/woocommerce-ios/pull/9807]
- [*] Mobile Payments: The Woo logo is added to the QR code on the Scan to Pay screen [https://github.com/woocommerce/woocommerce-ios/pull/9823]
- [*] Allow EU merchants to have better control of their privacy choices. A privacy choices banner will be shown the next time they open the app. [https://github.com/woocommerce/woocommerce-ios/pull/9825]
 
13.7
-----
- [Internal] Adds guidance for new Customs rule when shipping to some EU countries. [https://github.com/woocommerce/woocommerce-ios/pull/9715]
- [*] JITMs: Added modal-style Just in Time Message support on the dashboard [https://github.com/woocommerce/woocommerce-ios/pull/9694]
- [**] Order Creation: Products can be searched by SKU when adding products to an order. [https://github.com/woocommerce/woocommerce-ios/pull/9711]
- [*] Orders: Fixes order details so separate order items are not combined just because they are the same product or variation. [https://github.com/woocommerce/woocommerce-ios/pull/9710]
- [Internal] Store creation: starting May 4, store creation used to time out while waiting for the site to be ready (become a Jetpack/Woo site). A workaround was implemented to wait for the site differently. [https://github.com/woocommerce/woocommerce-ios/pull/9767]
- [**] Mobile Payments: Tap to Pay is initialised on launch or foreground, to speed up payments [https://github.com/woocommerce/woocommerce-ios/pull/9750]
- [*] Store Creation: Local notifications are used to support users during the store creation process. [https://github.com/woocommerce/woocommerce-ios/pull/9717, https://github.com/woocommerce/woocommerce-ios/pull/9719, https://github.com/woocommerce/woocommerce-ios/pull/9749]
- [**] Mobile Payments: Merchants can now collect in-person payments by showing a QR code to their customers. [https://github.com/woocommerce/woocommerce-ios/pull/9762]
- [Internal] Orders: Bundled products (within a product bundle) are now indented, to show their relationship to the parent bundle. [https://github.com/woocommerce/woocommerce-ios/pull/9778]

13.6
-----
- [*] Remove login error local notifications that used to be scheduled 24 hours from certain login errors. [https://github.com/woocommerce/woocommerce-ios/pull/9666]
- [*] JITMs: Added customization to Just in Time Message banner background and badges [https://github.com/woocommerce/woocommerce-ios/pull/9633]
- [*] Product form > description editor: fix the extra bottom inset after hiding the keyboard either manually (available on a tablet) or applying an AI-generated product description. [https://github.com/woocommerce/woocommerce-ios/pull/9638]
- [*] Products: Fixes stock statuses for Product Bundles so that backordered bundles and bundle stock quantities are displayed as expected. [https://github.com/woocommerce/woocommerce-ios/pull/9681]

13.5
-----
- [*] Settings > Domains: Premium domains are now supported, the domain suggestions now match the results on web and Android. It's more noticeable for stores with a domain credit, where not all domains are free for the first year anymore. [https://github.com/woocommerce/woocommerce-ios/pull/9607]
- [*] Product form > Inventory: the SKU scanner is enabled for all users, where it used to be behind a feature switch in Settings > Experimental Features. [https://github.com/woocommerce/woocommerce-ios/pull/9631]
[Internal] Products: Simplify Product Editing experiment is removed; there should be no changes to the existing product creation/editing behavior. [https://github.com/woocommerce/woocommerce-ios/pull/9602]
- [*] Payments: Products are removed directly from an order when its count is below one, instead of opening an extra screen to remove it. [https://github.com/woocommerce/woocommerce-ios/pull/9624]
- [*] Orders: Parses HTML-encoded characters and removes extraneous, non-attribute meta data from the list of attributes for an item in an order. [https://github.com/woocommerce/woocommerce-ios/pull/9603]
- [*] Products: Adds the component descriptions to the list of components in a composite product (using the Composite Products extension). [https://github.com/woocommerce/woocommerce-ios/pull/9634]
- [*] Products: Adds the product SKU to the bundled products list in product details, for Bundle products (using the Product Bundles extension). [https://github.com/woocommerce/woocommerce-ios/pull/9626]
- [*] Product form > description editor AI for WPCOM stores: the prompt was updated so that the generated description is shorter. [https://github.com/woocommerce/woocommerce-ios/pull/9637]

13.4
-----
- [*] Payments: Popular and last sold products are displayed on top of the products selection screen when creating or editing an order. [https://github.com/woocommerce/woocommerce-ios/pull/9539]

- [Internal] Payments: Update StripeTerminal pod to 2.19.1 [https://github.com/woocommerce/woocommerce-ios/pull/9537]
- [**] Adds read-only support for the Gift Cards extension in order details. [https://github.com/woocommerce/woocommerce-ios/pull/9558]
- [**] Adds read-only support for the Subscriptions extension in order and product details. [https://github.com/woocommerce/woocommerce-ios/pull/9541]
- [*] Product form > description editor: a magic wand button is added to the keyboard toolbar to auto-generate a product description using Jetpack AI for WPCOM stores. [https://github.com/woocommerce/woocommerce-ios/pull/9577]
- [Internal] Payments: Upate Tap to Pay connection flow strings to avoid mentioning "reader" [https://github.com/woocommerce/woocommerce-ios/pull/9563]
- [*] Store onboarding: Now the onboarding task list can be shown/hidden from settings and also from the dashboard. [https://github.com/woocommerce/woocommerce-ios/pull/9572, https://github.com/woocommerce/woocommerce-ios/pull/9573]
- [**] Adds read-only support for the Min/Max Quantities extension in product details. [https://github.com/woocommerce/woocommerce-ios/pull/9585]

13.3
-----
- [***] Payments: UK-based stores merchants can take In-Person Payments. [https://github.com/woocommerce/woocommerce-ios/pull/9496]
- [*] Store creation free trial flow now includes 3 profiler questions again with updated options: store category, selling status, and store country. [https://github.com/woocommerce/woocommerce-ios/pull/9513]
- [*] Shipping Labels: Origin address's phone number is now saved locally and pre-populated in the creation form. [https://github.com/woocommerce/woocommerce-ios/pull/9520]
- [Internal] Almost all mappers have been updated to only decode without the data envelope if it's not available. Please do a smoke test to ensure that all features still work as before. [https://github.com/woocommerce/woocommerce-ios/pull/9510]
- [Internal] Store onboarding: Mark "Launch your store" task as complete if the store is already public. This is a workaround for a backend issue which marks "Launch your store" task incomplete for already live stores. [https://github.com/woocommerce/woocommerce-ios/pull/9507]
- [*] Payments: Added Universal Link support for Set up Tap to Pay on iPhone, and to open Universal Links from Just in Time Messages, to more easily navigate to app features. [https://github.com/woocommerce/woocommerce-ios/pull/9518]
- [*] Login: Potentially fixed the crash on the onboarding screen. [https://github.com/woocommerce/woocommerce-ios/pull/9523]

13.2
-----
- [Internal] Store creation: New loading screen added for create store flow. [https://github.com/woocommerce/woocommerce-ios/pull/9383]
- [*] Payments: Add account type field to receipts [https://github.com/woocommerce/woocommerce-ios/pull/9416]
- [*] Products can now be filtered within Order creation [https://github.com/woocommerce/woocommerce-ios/pull/9258]
- [*] Products: Adds read-only support for the Composite Products extension in the Products list, including a list of components in product details. [https://github.com/woocommerce/woocommerce-ios/pull/9455]


13.1
-----
- [internal] Users can now create a Free Trial store from the app from the Get Started section of the app prologue. [https://github.com/woocommerce/woocommerce-ios/pull/9396]
- [**] Adds support for Product Multi-selection when creating and/or editing Orders. [https://github.com/woocommerce/woocommerce-ios/issues/8888]
- [**] Users can now install Jetpack for their non-Jetpack sites after logging in with application passwords. [https://github.com/woocommerce/woocommerce-ios/pull/9354]
- [*] Payments: We show a Tap to Pay on iPhone feedback survey button in the Payments menu after the first Tap to Pay on iPhone payment is taken [https://github.com/woocommerce/woocommerce-ios/pull/9366]
- [Internal] Added SiteID to some IPP tracks events [https://github.com/woocommerce/woocommerce-ios/pull/9572,]

13.0
-----
- [*] Adds a banner in "Launch store" task screen to upgrade from free trial plan. [https://github.com/woocommerce/woocommerce-ios/pull/9323]
- [*] Fix: Description, sale price, and image will be copied over to the new product variations when duplicating a variable product. [https://github.com/woocommerce/woocommerce-ios/pull/9322]


12.9
-----
- [**] Dashboard: an onboarding card is shown for sites with the following tasks if any is incomplete: "tell us more about your store" (store location) that opens a webview, "add your first product" that starts the product creation flow, "launch your store" that publishes the store, "customize your domain" that starts the domain purchase flow, and "get paid" that opens a webview. A subset of the tasks may be shown to self-hosted sites and WPCOM sites on a free trial. [https://github.com/woocommerce/woocommerce-ios/pull/9285]
- [*] Jetpack benefit banner and modal is now available on the dashboard screen after logging in with site credentials. [https://github.com/woocommerce/woocommerce-ios/pull/9232]
- [*] Payments: Local search is added to the products selection screen in the order creation flow to speed the process. [https://github.com/woocommerce/woocommerce-ios/pull/9178]
- [*] Fix: Prevent product variations not loading due to an encoding error for `permalink`, which was altered by a plugin. [https://github.com/woocommerce/woocommerce-ios/pull/9233]
- [*] Login: Users can now log in to self-hosted sites without Jetpack by approving application password authorization to their sites. [https://github.com/woocommerce/woocommerce-ios/pull/9260]
- [*] Payments: Tap to Pay on iPhone can now be selected from the Payment Methods screen [https://github.com/woocommerce/woocommerce-ios/pull/9242]
- [**] Payments: Set up Tap to Pay on iPhone flow added to the Payments Menu. Use it to configure the reader, and try a payment, before collecting a card payment with a customer. [https://github.com/woocommerce/woocommerce-ios/pull/9280]

12.8
-----
- [*] Shortcuts: We can now trigger the order creation and payment collection flows from the iOS Shortcuts app. [https://github.com/woocommerce/woocommerce-ios/pull/9103]
- [Internal] Dashboard: the UI layer had a major refactoring to allow scrolling for content more than stats for the onboarding project. The main design change is on the refresh control, where it was moved from each stats tab to below the navigation bar. Other design changes are not expected. [https://github.com/woocommerce/woocommerce-ios/pull/9031]
- [**] Products: Adds read-only support for the Product Bundles extension, including a list of bundled products and stock status for product bundles. [https://github.com/woocommerce/woocommerce-ios/pull/9177]
- [Internal] Mobile Payments: Updated StripeTerminal to 2.18 [https://github.com/woocommerce/woocommerce-ios/pull/9118]

12.7
-----
- [Internal] Shipping Label: add condition checks before showing contact options [https://github.com/woocommerce/woocommerce-ios/pull/8982]
- [*] Main screens are now accessible through the Home Screen Spotlight Search [https://github.com/woocommerce/woocommerce-ios/pull/9082]
- [*] Stats: Fixed a crash when order stats use a date and time matching the start of Daylight Saving Time. [https://github.com/woocommerce/woocommerce-ios/pull/9083]
- [*] Fix: Dismiss Take Payment popup after sharing the payment link to another app. [https://github.com/woocommerce/woocommerce-ios/pull/9042]
- [*] Site credential login: Catch invalid cookie nonce [https://github.com/woocommerce/woocommerce-ios/pull/9102]
- [*] Better error messages for site credential login failures [https://github.com/woocommerce/woocommerce-ios/pull/9125]
- [Internal] New Zendesk tag for site credential login errors [https://github.com/woocommerce/woocommerce-ios/pull/9150]

12.6
-----
- [*] Fix: When a product's details can be edited, they display a disclosure indicator (chevron). [https://github.com/woocommerce/woocommerce-ios/pull/8980]
- [*] Payments: fixed a bug where enabled rows in the Payments Menu were sometimes incorrectly shown as disabled [https://github.com/woocommerce/woocommerce-ios/pull/8983]
- [Internal] Mobile Payments: fixed logic on display of IPP feedback banner on Order List [https://github.com/woocommerce/woocommerce-ios/pull/8994]
- [**] Support: Merchants can now contact support with a new and refined experience. [https://github.com/woocommerce/woocommerce-ios/pull/9006/files]
- [***] Mobile Payments: Tap to Pay on iPhone enabled for all US merchants [https://github.com/woocommerce/woocommerce-ios/pull/9023]

12.5
-----
- [Internal] Dashboard: the stats implementation had a major update to replace a third-party library in order to support the upcoming store onboarding card. Minimal design changes are expected, and horizontal scrolling between different time range tabs is not available anymore. [https://github.com/woocommerce/woocommerce-ios/pull/8942]

12.4
-----
- [**] Menu > Settings: adds a `Domains` row for WPCOM sites to see their site domains, add a new domain, or redeems a domain credit if available. [https://github.com/woocommerce/woocommerce-ios/pull/8870]
- [Internal] Prologue screen now has only the entry point to site address login flow, and application password authentication is used for sites without Jetpack. [https://github.com/woocommerce/woocommerce-ios/pull/8846]
- [Internal] A new tag has been added for Zendesk for users authenticated with application password. [https://github.com/woocommerce/woocommerce-ios/pull/8850]
- [Internal] Failures in the logged-out state are now tracked with anonymous ID. [https://github.com/woocommerce/woocommerce-ios/pull/8861]
- [*] Fix: Fixed a crash when switching away from the Products tab. [https://github.com/woocommerce/woocommerce-ios/pull/8874]

12.3
-----
- [Internal] We have updated the Zendesk SDK to version 6.0 [https://github.com/woocommerce/woocommerce-ios/pull/8828]
- [Internal] Tap to Pay on iPhone made publicly available via an Experimental Feature toggle [https://github.com/woocommerce/woocommerce-ios/pull/8814]

12.2
-----
- [*] Fix: Adding a new attribute will auto-capitalize the first letter for each word in the attribute name. [https://github.com/woocommerce/woocommerce-ios/pull/8772]
- [internal] Logging: Improvements on logging potential errors when loading Order Details [https://github.com/woocommerce/woocommerce-ios/pull/8781]
- [Internal] Now we track the specific error code when a networking-related operation fails [https://github.com/woocommerce/woocommerce-ios/issues/8527]

12.1
-----
- [*] Adds an In-Person Payments survey banner on top of the Orders view [https://github.com/woocommerce/woocommerce-ios/issues/8530]
- [*] Fix: Allow product's `purchasable` to be a number as some third-party plugins could alter the type in the API. This could help with the Products tab not loading due to product decoding errors. [https://github.com/woocommerce/woocommerce-ios/pull/8718]
- [***] [Internal] Start the AB test for allowing login to the app using site credentials [https://github.com/woocommerce/woocommerce-ios/pull/8744]

12.0
-----
- [**] Adds a feature of bulk updating products from the product's list. [https://github.com/woocommerce/woocommerce-ios/pull/8704]
- [internal] Store creation flow now includes 3 profiler questions: store category, selling status, and store country. [https://github.com/woocommerce/woocommerce-ios/pull/8667]

11.9
-----
- [**] Now you can generate all possible variations for a product's attributes [https://github.com/woocommerce/woocommerce-ios/pull/8619]
- [*] Mobile payments: fixed card reader manuals links. [https://github.com/woocommerce/woocommerce-ios/pull/8628]

11.8
-----
- [*] Design refresh: Buttons, links, and other calls to action are now purple instead of pink. [https://github.com/woocommerce/woocommerce-ios/pull/8451]
- [internal] Design: Updated capitalization for various pages, links, and buttons to match new design guidelines. [https://github.com/woocommerce/woocommerce-ios/pull/8455]
- [internal] Remove A/B testing and release native Jetpack installation flow for all users. [https://github.com/woocommerce/woocommerce-ios/pull/8533]

11.7
-----
- [**] Analytics Hub: Now you can select custom date ranges. [https://github.com/woocommerce/woocommerce-ios/pull/8414]
- [**] Analytics Hub: Now you can see Views and Conversion Rate analytics in the new Sessions card. [https://github.com/woocommerce/woocommerce-ios/pull/8428]
- [*] My Store: We fixed an issue with Visitors and Conversion stats where sometimes visitors could be counted more than once in the selected period. [https://github.com/woocommerce/woocommerce-ios/pull/8427]


11.6
-----
- [***] We added a new Analytics Hub inside the My Store area of the app. Simply click on the See More button under the store stats to check more detailed information on Revenue, Orders and Products. [https://github.com/woocommerce/woocommerce-ios/pull/8356]
- [*] In-Person Payments: fixed timing issues in payments flow, which caused "Remove card" to be shown for too long [https://github.com/woocommerce/woocommerce-ios/pull/8351]

11.5
-----
- [*] Account deletion is now supported for all users in settings or in the empty stores screen (in the ellipsis menu). [https://github.com/woocommerce/woocommerce-ios/pull/8179, https://github.com/woocommerce/woocommerce-ios/pull/8272]
- [*] In-Person Payments: We removed any references to Simple Payments from Orders, and the red badge from the Menu tab and Menu Payments icon announcing the new Payments section. [https://github.com/woocommerce/woocommerce-ios/pull/8183]
- [internal] Store creation flow was improved with native implementation. It is available from the login prologue (`Get Started` CTA), login email error screen, and store picker (`Add a store` CTA from the empty stores screen or at the bottom of the store list). [Example testing steps in https://github.com/woocommerce/woocommerce-ios/pull/8251]
- [internal] New stores have two new Products onboarding features: A banner with an `Add a Product` CTA on the My Store screen, and the option to add new products using templates. [https://github.com/woocommerce/woocommerce-ios/pull/8294]

11.4
-----
- [*] Add System Status Report to ZenDesk support requests. [https://github.com/woocommerce/woocommerce-ios/pull/8171]


11.3
-----
- [*] In-Person Payments: Show spinner while preparing reader for payment, instead of saying it's ready before it is. [https://github.com/woocommerce/woocommerce-ios/pull/8115]
- [internal] In-Person Payments: update StripeTerminal from 2.7 to 2.14 [https://github.com/woocommerce/woocommerce-ios/pull/8132]
- [*] In-Person Payments: Fixed payment method prompt for WisePad 3 to show only Tap and Insert options [https://github.com/woocommerce/woocommerce-ios/pull/8136]

11.2
-----
- [***] You can now preview draft products before publishing. [https://github.com/woocommerce/woocommerce-ios/pull/8102]
- [*] The survey at the end of the login onboarding flow is no longer available. [https://github.com/woocommerce/woocommerce-ios/pull/8062]
- [*] Fixed layout issues on the Account Mismatch error screen. [https://github.com/woocommerce/woocommerce-ios/pull/8074]
- [*] The Accept Payments Easily banner has been removed from the order list [https://github.com/woocommerce/woocommerce-ios/pull/8078]

11.1
-----
- [**] You can now search customers when creating or editing an order. [https://github.com/woocommerce/woocommerce-ios/issues/7741]
- [internal] Store creation is available from the login prologue, login email error screen, and store picker. [https://github.com/woocommerce/woocommerce-ios/pull/8023]
- [internal] The login flow is simplified with only the option to log in with WordPress.com. This flow is presented in parallel with the existing flow in an A/B test experiment. [https://github.com/woocommerce/woocommerce-ios/pull/7996]
- [**] Relevant Just In Time Messages will be displayed on the My Store screen [https://github.com/woocommerce/woocommerce-ios/issues/7853]

11.0
-----
- [internal] Add support for controlling performance monitoring via Sentry. **Off by default**. [https://github.com/woocommerce/woocommerce-ios/pull/7831]


10.9
-----
- [***] Dropped iOS 14 support. From now we support iOS 15 and later. [https://github.com/woocommerce/woocommerce-ios/pull/7851]
- [*] Login: Now you can handle Jetpack site connection for your self-hosted sites from the app. [https://github.com/woocommerce/woocommerce-ios/pull/7847]


10.8
-----
- [***] Stats: Now you can add a Today's Stats Widget to your lock screen (iOS 16 only) to monitor your sales. [https://github.com/woocommerce/woocommerce-ios/pull/7839]
- [internal] In-Person Payments: add UTM parameters to card reader purchase URLs to allow attribution [https://github.com/woocommerce/woocommerce-ios/pull/7858]
- [*] In-Person Payments: the Purchase card reader links now all open in authenticated web views, to make it easier to log in to woocommerce.com. [https://github.com/woocommerce/woocommerce-ios/pull/7862]

10.7
-----
- [*] Universal Links: Users can now open universal links in the app. [https://github.com/woocommerce/woocommerce-ios/pull/7632]
- [internal] Store picker: Show error when the role eligibility check fails while selecting a store. [https://github.com/woocommerce/woocommerce-ios/pull/7816]
- [internal] Store picker: Add loading state to `Continue` button. [https://github.com/woocommerce/woocommerce-ios/pull/7821]
- [internal] Store picker: Use Jetpack tunnel API for fetching user info for role checking. [https://github.com/woocommerce/woocommerce-ios/pull/7822]
- [*] Allow in-app notices to be swiped away [https://github.com/woocommerce/woocommerce-ios/pull/7801]

10.6
-----

- [**] Products tab: products search now has an option to search products by SKU. Stores with WC version 6.6+ support partial SKU search, otherwise the product(s) with the exact SKU match is returned. [https://github.com/woocommerce/woocommerce-ios/pull/7781]
- [*] Fixed a rare crash when selecting a store in the store picker. [https://github.com/woocommerce/woocommerce-ios/pull/7765]
- [*] Settings: Display the WooCommerce version and available updates in Settings [https://github.com/woocommerce/woocommerce-ios/pull/7779]
- [*] Show suggestion for logging in to a WP.com site with a mismatched WP.com account. [https://github.com/woocommerce/woocommerce-ios/pull/7773]
- [*] Help center: Added help center web page with FAQs for "Not a WooCommerce site" and "Wrong WordPress.com account" error screens. [https://github.com/woocommerce/woocommerce-ios/pull/7767, https://github.com/woocommerce/woocommerce-ios/pull/7769]
- [*] Now you can bulk edit variation prices. [https://github.com/woocommerce/woocommerce-ios/pull/7803]
- [**] Reviews: Now you can reply to product reviews using the Reply button while viewing a product review. [https://github.com/woocommerce/woocommerce-ios/pull/7799]

10.5
-----
- [**] Products: Now you can duplicate products from the More menu of the product detail screen. [https://github.com/woocommerce/woocommerce-ios/pull/7727]
- [**] Login: Added Jetpack connection support from the Account Mismatch error screen. [https://github.com/woocommerce/woocommerce-ios/pull/7748]
- [*] Orders: We are bringing back the ability to add/edit customer notes and addresses from the main order screen [https://github.com/woocommerce/woocommerce-ios/pull/7750]
- [*] Help center: Added help center web page with FAQs for "Wrong WordPress.com account error" screen. [https://github.com/woocommerce/woocommerce-ios/pull/7747]
- [*] Widgets: The Today's Stat Widget adds support for bigger fonts. [https://github.com/woocommerce/woocommerce-ios/pull/7752]

10.4
-----
- [***] Stats: Now you can add a Today's Stats Widget to your homescreen to monitor your sales. [https://github.com/woocommerce/woocommerce-ios/pull/7732]
- [*] Help center: Added help center web page with FAQs for "Pick a WooCommerce Store", "Enter WordPress.com password" and "Open mail to find magic link" screens. [https://github.com/woocommerce/woocommerce-ios/pull/7641, https://github.com/woocommerce/woocommerce-ios/pull/7730, https://github.com/woocommerce/woocommerce-ios/pull/7737]
- [*] In-Person Payments: Fixed a bug where cancelling a card reader connection would temporarily prevent further connections [https://github.com/woocommerce/woocommerce-ios/pull/7689]
- [*] In-Person Payments: Improvements to the card reader connection flow UI [https://github.com/woocommerce/woocommerce-ios/pull/7687]
- [*] Login: Users can now set up the Jetpack connection between a self-hosted site and their WP.com account. [https://github.com/woocommerce/woocommerce-ios/pull/7608]
- [*] Product list: the "Draft" blue color is fixed to be more readable for a draft product row in the product list. [https://github.com/woocommerce/woocommerce-ios/pull/7724]
- [*] Notifications: App icon badge is now cleared correctly after visiting the orders tab. [https://github.com/woocommerce/woocommerce-ios/pull/7735]

10.3
-----
- [*] Dashboard: the last selected time range tab (Today/This Week/This Month/This Year) is persisted for the site and shown on the next site launch (app launch or switching stores). [https://github.com/woocommerce/woocommerce-ios/pull/7638]
- [*] Dashboard: swiping to another time range tab now triggers syncing for the target tab. Previously, the stats on the target tab aren't synced from the swipe gesture. [https://github.com/woocommerce/woocommerce-ios/pull/7650]
- [*] In-Person Payments: Fixed an issue where the Pay in Person toggle could be out of sync with the setting on the website. [https://github.com/woocommerce/woocommerce-ios/pull/7656]
- [*] In-Person Payments: Removed the need to sign in when purchasing a card reader [https://github.com/woocommerce/woocommerce-ios/pull/7670]
- [*] In-Person Payments: Fixed a bug where canceling a reader connection could result in being unable to connect a reader in future [https://github.com/woocommerce/woocommerce-ios/pull/7678]
- [*] In-Person Payments: Fixed a bug which prevented the Collect Payment button from being shown for Cash on Delivery orders  [https://github.com/woocommerce/woocommerce-ios/pull/7694]

10.2
-----
- [*] Help center: Added help center web page with FAQs for "Enter Store Credentials", "Enter WordPress.com email " and "Jetpack required Error" screens. [https://github.com/woocommerce/woocommerce-ios/pull/7588, https://github.com/woocommerce/woocommerce-ios/pull/7590, https://github.com/woocommerce/woocommerce-ios/pull/7621]
- [*] In-Person Payments: Fixed the Learn More link from the `Enable Pay in Person` onboarding screen for WCPay [https://github.com/woocommerce/woocommerce-ios/pull/7598]
- [**] In-Person Payments: Added a switch for the Pay in Person payment method on the Payments menu. This allows you to accept In-Person Payments for website orders [https://github.com/woocommerce/woocommerce-ios/pull/7613]

10.1
-----
- [*] In-Person Payments: The onboarding notice on the In-Person Payments menu is correctly dismissed after multiple prompts are shown. [https://github.com/woocommerce/woocommerce-ios/pull/7543]
- [*] Help center: Added custom help center web page with FAQs for "Enter Store Address" and "Enter WordPress.com email" screens. [https://github.com/woocommerce/woocommerce-ios/pull/7553, https://github.com/woocommerce/woocommerce-ios/pull/7573]
- [*] In-Person Payments: The plugin selection is saved correctly after multiple onboarding prompts. [https://github.com/woocommerce/woocommerce-ios/pull/7544]
- [**] In-Person Payments: A new prompt to enable `Pay in Person` for your store's checkout, to accept In-Person Payments for website orders [https://github.com/woocommerce/woocommerce-ios/issues/7474]

10.0
-----
- [**] In-Person Payments and Simple Payments have been moved to a new Payments section [https://github.com/woocommerce/woocommerce-ios/pull/7473]
- [*] Login: on the WP.com password screen, the magic link login option is moved from below "Reset your password" to below the primary Continue button for higher visibility. [https://github.com/woocommerce/woocommerce-ios/pull/7469]
- [*] Login: some minor enhancements are made to the error screen after entering an invalid WP.com email - a new "What is WordPress.com?" link, hiding the "Log in with store address" button when it's from the store address login flow, and some copy changes. [https://github.com/woocommerce/woocommerce-ios/pull/7485]
- [**] In-Person Payments: Accounts with pending requirements are no longer blocked from taking payments - we have added a skip button to the relevant screen. [https://github.com/woocommerce/woocommerce-ios/pull/7504]
- [*] Login: New button added to the empty site picker screen to enter a site address for troubleshooting. [https://github.com/woocommerce/woocommerce-ios/pull/7484]

9.9
-----
- [*] [Sign in with store credentials]: New screen added with instructions to verify Jetpack connected email. [https://github.com/woocommerce/woocommerce-ios/pull/7424]
- [*] [Sign in with store credentials]: Stop clearing username/password after an invalid attempt to enable users to fix typos. [https://github.com/woocommerce/woocommerce-ios/pull/7444]
- [*] Login: after entering WP.com email, a magic link is automatically sent when it is enabled (magic links are disabled for A8C emails and WP.com accounts with recently changed password) and a new screen is shown with an option to log in with password. [https://github.com/woocommerce/woocommerce-ios/pull/7449]

9.8
-----
- [***] Login: Introduce a way to sign in using store credentials.  [https://github.com/woocommerce/woocommerce-ios/pull/7320]
- [**] Login: You can now install WooCommerce to your self-hosted sites from the login flow. [https://github.com/woocommerce/woocommerce-ios/pull/7401]
- [**] Orders: Now you can quickly mark an order as completed by swiping it to the left! [https://github.com/woocommerce/woocommerce-ios/pull/7385]
- [*] In-Person Payments: The purchase card reader information card appears also in the Orders list screen. [https://github.com/woocommerce/woocommerce-ios/pull/7326]
- [*] Login: in release 9.7, when the app is in logged out state, an onboarding screen is shown before the prologue screen if the user hasn't finished or skipped it. In release 9.8, a survey is added to the end of the onboarding screen. [https://github.com/woocommerce/woocommerce-ios/pull/7416]
- [*] Login: a local notification is scheduled after the user encounters an error from logging in with an invalid site address or WP.com email/password. Please see testing scenarios in the PR, with regression testing on order/review remote notifications. [https://github.com/woocommerce/woocommerce-ios/pull/7323, https://github.com/woocommerce/woocommerce-ios/pull/7372, https://github.com/woocommerce/woocommerce-ios/pull/7422]

9.7
-----
- [***] Orders: Orders can now be edited within the app. [https://github.com/woocommerce/woocommerce-ios/pull/7300]
- [**] Orders: You can now view the Custom Fields for an order in the Order Details screen. [https://github.com/woocommerce/woocommerce-ios/pull/7310]
- [*] In-Person Payments: Card Reader Manuals now appear based on country availability, consolidated into an unique view [https://github.com/woocommerce/woocommerce-ios/pull/7178]
- [*] Login: Jetpack setup flow is now accessible from the Login with Store Address flow. [https://github.com/woocommerce/woocommerce-ios/pull/7294]
- [*] In-Person Payments: The purchase card reader information card can be dismissed [https://github.com/woocommerce/woocommerce-ios/pull/7260]
- [*] In-Person Payments: When dismissing the purchase card reader information card, the user can choose to be reminded in 14 days. [https://github.com/woocommerce/woocommerce-ios/pull/7271]
- [*] In-Person Payments: The purchase card reader information card appears also in the App Settings screen. [https://github.com/woocommerce/woocommerce-ios/pull/7308]
- [*] Refund lines in the Order details screen now appear ordered from oldest to newest [https://github.com/woocommerce/woocommerce-ios/pull/7287]
- [*] Login: when the app is in logged out state, an onboarding screen is shown before the prologue screen if the user hasn't finished or skipped it.  [https://github.com/woocommerce/woocommerce-ios/pull/7324]
- [*] Orders: When a store has no orders yet, there is an updated message with a link to learn more on the Orders tab. [https://github.com/woocommerce/woocommerce-ios/pull/7328]

9.6
-----
- [***] Coupons: Coupons can now be created from within the app. [https://github.com/woocommerce/woocommerce-ios/pull/7239]
- [**] Order Details: All unpaid orders have a Collect Payment button, which shows a payment method selection screen. Choices are Cash, Card, and Payment Link. [https://github.com/woocommerce/woocommerce-ios/pull/7111]
- [**] In-Person Payments: Support for selecting preferred payment gateway when multiple extensions are installed on the store. [https://github.com/woocommerce/woocommerce-ios/pull/7153]
- [*] Coupons: Removed the redundant animation when reloading the coupon list. [https://github.com/woocommerce/woocommerce-ios/pull/7137]
- [*] Login: Display "What is WordPress.com?" link in "Continue With WordPress.com" flow. [https://github.com/woocommerce/woocommerce-ios/pull/7213]
- [*] Login: Display the Jetpack requirement error after login is successful.
- [*] Login: Display a "New to WooCommerce?" link in the login prologue screen above the login buttons. [https://github.com/woocommerce/woocommerce-ios/pull/7261]
- [*] In-Person Payments: Publicize the Card Present Payments feature on the Payment Method screen [https://github.com/woocommerce/woocommerce-ios/pull/7225]
- [*] In-Person Payments: Add blog_id to IPP transaction description to match WCPay [https://github.com/woocommerce/woocommerce-ios/pull/7221]
- [*] Product form: after uploading an image, the product can now be saved immediately while the image is being uploaded in the background. When no images are pending upload for the saved product, the images are added to the product. Testing instructions: https://github.com/woocommerce/woocommerce-ios/pull/7196. [https://github.com/woocommerce/woocommerce-ios/pull/7254]

9.5
-----
- [*] Coupons: Fixed issue saving "Individual Use" and "Exclude Sale Items" fields. [https://github.com/woocommerce/woocommerce-ios/pull/7117]
- [*] Orders: The customer shipping/billing address form now navigates back automatically after selecting a country or state. [https://github.com/woocommerce/woocommerce-ios/pull/7119]
- [internal] In settings and empty stores screen, the "Close Account" link is shown for users who signed in with Apple (the only way to create an account) to close their WordPress.com account. [https://github.com/woocommerce/woocommerce-ios/pull/7143]

9.4
-----
- [*] Orders: Order details now displays both the date and time for all orders. [https://github.com/woocommerce/woocommerce-ios/pull/6996]
- [*] Simple payments have the `Card` option available for stores with configuration issues to resolve, and show onboarding to help resolve them [https://github.com/woocommerce/woocommerce-ios/pull/7002]
- [*] Order & Product list: Now, we can pull to refresh from an empty view. [https://github.com/woocommerce/woocommerce-ios/pull/7023, https://github.com/woocommerce/woocommerce-ios/pull/7030]
- [*] Order Creation: Fixes a bug where selecting a variable product to add to a new order would sometimes open the wrong list of product variations. [https://github.com/woocommerce/woocommerce-ios/pull/7042]
- [*] Collect payment button on Order Details no longer flickers when the screen loads [https://github.com/woocommerce/woocommerce-ios/pull/7043]
- [*] Issue refund button on Order Details is shown for all paid orders [https://github.com/woocommerce/woocommerce-ios/pull/7046]
- [*] Order Creation: Fixes several bugs with the Products section not showing the correct order items or not correctly updating the item quantity. [https://github.com/woocommerce/woocommerce-ios/pull/7067]

9.3
-----
- [***] In-Person Payments is now available for merchants using WooCommerce Payments in Canada. [https://github.com/woocommerce/woocommerce-ios/pull/6954]
- [*] In-Person Payments: Accessibility improvement [https://github.com/woocommerce/woocommerce-ios/pull/6869, https://github.com/woocommerce/woocommerce-ios/pull/6886, https://github.com/woocommerce/woocommerce-ios/pull/6906]
- [*] Orders: Now it's possible to select and copy text from the notes on an order. [https://github.com/woocommerce/woocommerce-ios/pull/6894]
- [*] Support Arabic numerals on amount fields. [https://github.com/woocommerce/woocommerce-ios/pull/6891]
- [*] Product Selector: Enabled selecting all variations on variable product rows. [https://github.com/woocommerce/woocommerce-ios/pull/6899]
- [internal] Order Creation: Adding new products, shipping, fee, or customer details to an order now blocks the UI immediately while the order is syncing remotely. [https://github.com/woocommerce/woocommerce-ios/pull/6974]

- [*] Coupons: Now it's possible to update discount types for coupons. [https://github.com/woocommerce/woocommerce-ios/pull/6935]
- [*] Orders tab: the view width now adjusts to the app in tablet split view on iOS 15. [https://github.com/woocommerce/woocommerce-ios/pull/6951]

9.2
-----
- [***] Experimental Features: Coupons editing and deletion features are now enabled as part of coupon management. [https://github.com/woocommerce/woocommerce-ios/pull/6853]
- [*] Order Creation: Updated percentage fee flow - added amount preview, disabled percentage option when editing. [https://github.com/woocommerce/woocommerce-ios/pull/6763]
- [*] Product Details: Update status badge layout and show it for more cases. [https://github.com/woocommerce/woocommerce-ios/pull/6768]
- [*] Coupons: now, the percentage amount of coupons will be displayed correctly in the listing and in coupon detail if the amount contains fraction digits. [https://github.com/woocommerce/woocommerce-ios/pull/6804]
- [*] Coupons: Filter initial search results to show only coupons of the currently selected store. [https://github.com/woocommerce/woocommerce-ios/pull/6800]
- [*] Coupons: Fixed crash when there are duplicated items on the coupon list. [https://github.com/woocommerce/woocommerce-ios/pull/6798]
- [*] In-Person Payments: Run onboarding checks when connecting a reader. [https://github.com/woocommerce/woocommerce-ios/pull/6761, https://github.com/woocommerce/woocommerce-ios/pull/6774, https://github.com/woocommerce/woocommerce-ios/pull/6789]
- [*] In-Person Payments: after collecting payment for an order, merchants can now email the receipt in addition to printing it in Order Details > See Receipt if email is available on the device. [https://github.com/woocommerce/woocommerce-ios/pull/6833]

9.1
-----

- [*] Product name field in product form - Remove scroll behaviour and increase field height to fully display long product names. [https://github.com/woocommerce/woocommerce-ios/pull/6681]
- [*] Filter toolbar in Products list tab - Filter toolbar is pinned outside of the products list. [https://github.com/woocommerce/woocommerce-ios/pull/6698]
- [internal] Loading screens are refactored to avoid duplicated code and a potential crash. Please quickly smoke test them to make sure that everything still works as before. [https://github.com/woocommerce/woocommerce-ios/pull/6717]
- [*] Shipping settings - Weight and shipping package dimensions are localized based on device locale. Also, decimal point information is no longer lost upon saving a product, when using comma as a decimal separator. [https://github.com/woocommerce/woocommerce-ios/pull/6721]

9.0
-----

- [*] Share payment links from the order details screen. [https://github.com/woocommerce/woocommerce-ios/pull/6609]
- [internal] Reviews lists on Products and Menu tabs are refactored to avoid duplicated code. Please quickly smoke test them to make sure that everything still works as before. [https://github.com/woocommerce/woocommerce-ios/pull/6553]
- [**] Now it's possible to change the order of the product images. [https://github.com/woocommerce/woocommerce-ios/pull/6620]
- [*] Improved accessibility for the error banner and info banner displayed in Orders and Products. [https://github.com/woocommerce/woocommerce-ios/pull/6633]

8.9
-----
- [*] Coupons: Fixed issue loading the coupon list from the local storage on initial load. [https://github.com/woocommerce/woocommerce-ios/pull/6463]
- [*] Coupons: Update layout of the coupon details screen. [https://github.com/woocommerce/woocommerce-ios/pull/6522]
- [*] In-Person Payments: Removed collecting L2/L3 data. [https://github.com/woocommerce/woocommerce-ios/pull/6519]
- [*] Hub Menu: Multiple menu items can no longer be tapped simultaneously. [https://github.com/woocommerce/woocommerce-ios/pull/6484]
- [*] Jetpack CP: Fixed crash when attempting to access WP-Admin with an invalid URL that has an unsupported scheme. [https://github.com/woocommerce/woocommerce-ios/pull/6502]
- [***] Orders: Order Creation is now available to everyone! You can go to the Orders tab and tap the + button to create a new order. [https://github.com/woocommerce/woocommerce-ios/pull/6537]
- [internal] Loading screens are refactored to avoid duplicated code and a potential crash. Please quickly smoke test them to make sure that everything still works as before. [https://github.com/woocommerce/woocommerce-ios/pull/6535] [https://github.com/woocommerce/woocommerce-ios/pull/6544]

8.8
-----
- [*] Updates the app's About screen to be consistent with Automattic's other mobile apps. [https://github.com/woocommerce/woocommerce-ios/pull/6421]
- [***] Experimental Feature: It's now possible to add custom shipping method and fees in order creation flow. Tax amount and Order total is now synced from backend. [https://github.com/woocommerce/woocommerce-ios/pull/6429]
- [**] Now it's possible to filter orders by custom statuses. [https://github.com/woocommerce/woocommerce-ios/pull/6390]
- [*] Fixed issue presenting Edit Customer Note screen as a modal on large screens. [https://github.com/woocommerce/woocommerce-ios/pull/6406]
- [*] Products displayed in Order Detail now follow the same order of the web. [https://github.com/woocommerce/woocommerce-ios/pull/6401]
- [*] Simple Payments now shows a detailed tax break up before taking the payment. [https://github.com/woocommerce/woocommerce-ios/pull/6412]
- [*] Coupons list now shows an error view if coupons are disabled for the store. Coupons can be enabled again from this view. [https://github.com/woocommerce/woocommerce-ios/pull/6446]
- [*] Coupon details screen now displays more informative error messages when loading the total discount amount fails. [https://github.com/woocommerce/woocommerce-ios/pull/6457]
- [internal] Shipping Labels: the navigation bar in the web view for adding payments is now correctly hidden. [https://github.com/woocommerce/woocommerce-ios/pull/6435]

8.7
-----
- [**] In-Person Payments: Added card details to refund confirmation screen to help with refunding to the payment card [https://github.com/woocommerce/woocommerce-ios/pull/6241]
- [*] Coupons: Replace the toggles on Usage Details screen with text for uneditable contents. [https://github.com/woocommerce/woocommerce-ios/pull/6287]
- [*] Improve image loading for thumbnails especially on the Product list. [https://github.com/woocommerce/woocommerce-ios/pull/6299]
- [*] Coupons: Added feedback banner on the top of the coupon list. [https://github.com/woocommerce/woocommerce-ios/pull/6316]
- [*] Coupons: Handled error when loading total discounted amount fails. [https://github.com/woocommerce/woocommerce-ios/pull/6368]
- [internal] Removed all feature flags for Shipping Labels. Please smoke test all parts of Shipping Labels to make sure that everything still works as before. [https://github.com/woocommerce/woocommerce-ios/pull/6270]
- [*] In-Person Payments: Localized messages and UI [https://github.com/woocommerce/woocommerce-ios/pull/6317]
- [*] My Store: Fixed incorrect currency symbol of revenue text for stores with non-USD currency. [https://github.com/woocommerce/woocommerce-ios/pull/6335]
- [*] Notifications: Dismiss presented view before presenting content from notifications [https://github.com/woocommerce/woocommerce-ios/pull/6354]
- [*] Reviews: Fixed missing product information on first load [https://github.com/woocommerce/woocommerce-ios/pull/6367]
- [internal] Removed the feature flag for My store tab UI updates. Please smoke test the store stats and top performers in the "My store" tab to make sure everything works as before. [https://github.com/woocommerce/woocommerce-ios/pull/6334]
- [*] In-Person Payments: Add support for accepting payments on bookable products [https://github.com/woocommerce/woocommerce-ios/pull/6364]
- [*] In-Person Payments: Fixed issue where payment could be stuck prompting to remove the card if the payment was declined and retried before removing the card.

8.6
-----
- [***] Merchants can now view coupons in their stores by enabling Coupon Management in Experimental Features. [https://github.com/woocommerce/woocommerce-ios/pull/6209]
- [*] Orders: In the experimental Order Creation feature, product variations added to a new order now show a list of their attributes. [https://github.com/woocommerce/woocommerce-ios/pull/6131]
- [*] Enlarged the tap area for the action button on the notice view. [https://github.com/woocommerce/woocommerce-ios/pull/6146]
- [*] Reviews: Fixed crash on iPad when tapping the More button. [https://github.com/woocommerce/woocommerce-ios/pull/6187]
- [*] In-Person Payments: Remove Stripe from Experimental Features as it is always enabled now. [https://github.com/woocommerce/woocommerce-ios/pull/6205]
- [*] Disabled unnecessary selection of the "Refund via" row on the Refund Confirmation screen [https://github.com/woocommerce/woocommerce-ios/pull/6198]
- [*] Increased minimum version of Stripe extension for In-Person Payments to 6.2.0 [https://github.com/woocommerce/woocommerce-ios/pull/xxxx]
- [internal] Removed `pushNotificationsForAllStores` feature flag. Since the changes are non-trivial, it would be great to smoke test push notifications for all stores in beta testing. [https://github.com/woocommerce/woocommerce-ios/pull/6231]

8.5
-----
- [*] In-Person Payments: Inform the user when a card reader battery is so low that it needs to be charged before the reader can be connected. [https://github.com/woocommerce/woocommerce-ios/pull/5998]
- [***] The My store tab is having a new look with new conversion stats and shows up to 5 top performing products now (used to be 3). [https://github.com/woocommerce/woocommerce-ios/pull/5991]
- [**] Fixed a crash at the startup of the app, related to Gridicons. [https://github.com/woocommerce/woocommerce-ios/pull/6005]
- [***] Experimental Feature: It's now possible to create Orders in the app by enabling it in Settings > Experimental Features. For now you can change the order status, add products, and add customer details (billing and shipping addresses). [https://github.com/woocommerce/woocommerce-ios/pull/6060]
- [*] Fixed issue in date range selection for the orders filters where is some cases dates are not available for selection. [https://github.com/woocommerce/woocommerce-ios/pull/6090]
- [*] Enabled "view product in store" and "share product" options for variable products when accessing them through the order details screen. [https://github.com/woocommerce/woocommerce-ios/pull/6091]

8.4
-----
- [***] In-Person Payments: Support for Stripe M2 card reader. [https://github.com/woocommerce/woocommerce-ios/pull/5844]
- [***] We introduced a new tab called "Menu", a tab in the main navigation where you can browser different sub-sections of the app: Switch Store, Settings, WooCommerce Admin, View Store and Reviews. [https://github.com/woocommerce/woocommerce-ios/pull/5926]
- [***] Store admins can now access sites with plugins that have Jetpack Connection Package (e.g. WooCommerce Payments, Jetpack Backup) in the app. These sites do not require Jetpack-the-plugin to connect anymore. Store admins can still install Jetpack-the-plugin from the app through settings or a Jetpack banner. [https://github.com/woocommerce/woocommerce-ios/pull/5924]
- [*] Add/Edit Product screen: Fix transient product name while adding images.[https://github.com/woocommerce/woocommerce-ios/pull/5840]

8.3
-----
- [***] All merchants can create Simple Payments orders. [https://github.com/woocommerce/woocommerce-ios/pull/5684]
- [**] System status report can now be viewed and copied directly from within the app. [https://github.com/woocommerce/woocommerce-ios/pull/5702]
- [**] Product SKU input scanner is now available as a beta feature. To try it, enable it from settings and you can scan a barcode to use as the product SKU in product inventory settings! [https://github.com/woocommerce/woocommerce-ios/pull/5695]
- [**] Now you chan share a payment link when creating a Simple Payments order [https://github.com/woocommerce/woocommerce-ios/pull/5819]
- [*] Reviews: "Mark all as read" checkmark bar button item button replaced with menu button which launches an action sheet. Menu button is displayed only if there are unread reviews available.[https://github.com/woocommerce/woocommerce-ios/pull/5833]
- [internal] Refactored ReviewsViewController to add tests. [https://github.com/woocommerce/woocommerce-ios/pull/5834]

8.2
-----
- [***] In-Person Payments: Now you can collect Simple Payments on the go. [https://github.com/woocommerce/woocommerce-ios/pull/5635]
- [*] Products: After generating a new variation for a variable product, you are now taken directly to edit the new variation. [https://github.com/woocommerce/woocommerce-ios/pull/5649]
- [*] Dashboard: the visitor count in the Today tab is now shown when Jetpack site stats are enabled.
- [*] Add/Edit Product Images: tapping on the last `n` images while `n` images are pending upload does not crash the app anymore. [https://github.com/woocommerce/woocommerce-ios/pull/5672]

8.2
-----
- [*] Shipping Labels: Fixes a crash when saving a new shipping label after opening the order from a push notification. [https://github.com/woocommerce/woocommerce-ios/pull/5549]
- [**] In-Person Payments: Improved support for VoiceOver. [https://github.com/woocommerce/woocommerce-ios/pull/5572]
- [*] In-Person Payments: Fixes a crash when printing more than one receipt. [https://github.com/woocommerce/woocommerce-ios/pull/5575]

8.1
-----
- [***] Now it's possible to filter Order List by multiple statuses and date ranges. Plus, we removed the top tab bar on Orders Tab. [https://github.com/woocommerce/woocommerce-ios/pull/5491]
- [*] Login: Password AutoFill will suggest wordpress.com accounts. [https://github.com/woocommerce/woocommerce-ios/pull/5399]
- [*] Store picker: after logging in with store address, the pre-selected store is now the currently selected store instead of the store from login flow. [https://github.com/woocommerce/woocommerce-ios/pull/5508]
- [*] The application icon number from order push notifications is now cleared after visiting the orders tab. [https://github.com/woocommerce/woocommerce-ios/pull/5715]
- [internal] Migrated Settings screen to MVVM [https://github.com/woocommerce/woocommerce-ios/pull/5393]


8.0
-----
- [*] Product List: Add support for product filtering by category. [https://github.com/woocommerce/woocommerce-ios/pull/5388]
- [***] Push notifications are now supported for all connected stores. [https://github.com/woocommerce/woocommerce-ios/pull/5299]
- [*] Fix: in Settings > Switch Store, tapping "Dismiss" after selecting a different store does not switch stores anymore. [https://github.com/woocommerce/woocommerce-ios/pull/5359]

7.9
-----
- [*] Fix: after disconnecting a site or connecting to a new site, the sites in site picker (Settings > Switch Store) should be updated accordingly. The only exception is when the newly disconnected site is the currently selected site. [https://github.com/woocommerce/woocommerce-ios/pull/5241]
- [*] Order Details: Show a button on the "Product" section of Order Details screen to allow recreating shipping labels. [https://github.com/woocommerce/woocommerce-ios/pull/5255]
- [*] Edit Order Address - Enable `Done` button when `Use as {Shipping/Billing} Address` toggle is turned on. [https://github.com/woocommerce/woocommerce-ios/pull/5254]
- [*] Add/Edit Product: fix an issue where the product name keyboard is English only. [https://github.com/woocommerce/woocommerce-ios/pull/5288]
- [*] Order Details: some sites cannot parse order requests where the fields parameter has spaces, and the products section cannot load as a result. The spaces are now removed. [https://github.com/woocommerce/woocommerce-ios/pull/5298]

7.8
-----
- [***] Shipping Labels: merchants can create multiple packages for the same order, moving the items between different packages. [https://github.com/woocommerce/woocommerce-ios/pull/5190]
- [*] Fix: Navigation bar buttons are now consistently pink on iOS 15. [https://github.com/woocommerce/woocommerce-ios/pull/5139]
- [*] Fix incorrect info banner color and signature option spacing on Carrier and Rates screen. [https://github.com/woocommerce/woocommerce-ios/pull/5144]
- [x] Fix an error where merchants were unable to connect to valid stores when they have other stores with corrupted information https://github.com/woocommerce/woocommerce-ios/pull/5161
- [*] Shipping Labels: Fix issue with decimal values on customs form when setting the device with locales that use comma as decimal point. [https://github.com/woocommerce/woocommerce-ios/pull/5195]
- [*] Shipping Labels: Fix crash when tapping on Learn more rows of customs form. [https://github.com/woocommerce/woocommerce-ios/pull/5207]
- [*] Shipping Labels: The shipping address now prefills the phone number from the billing address if a shipping phone number is not available. [https://github.com/woocommerce/woocommerce-ios/pull/5177]
- [*] Shipping Labels: now in Carrier and Rates we always display the discounted rate instead of the retail rate if available. [https://github.com/woocommerce/woocommerce-ios/pull/5188]
- [*] Shipping Labels: If the shipping address is invalid, there are now options to email, call, or message the customer. [https://github.com/woocommerce/woocommerce-ios/pull/5228]
- [*] Accessibility: notify when offline mode banner appears or disappears. [https://github.com/woocommerce/woocommerce-ios/pull/5225]

7.7
-----
- [***] In-Person Payments: US merchants can now obtain a card reader and then collect payments directly from the app. [https://github.com/woocommerce/woocommerce-ios/pull/5030]
- [***] Shipping Labels: Merchants can now add new payment methods for shipping labels directly from the app. [https://github.com/woocommerce/woocommerce-ios/pull/5023]
- [**] Merchants can now edit shipping & billing addresses from orders. [https://github.com/woocommerce/woocommerce-ios/pull/5097]
- [x] Fix: now a default paper size will be selected in Shipping Label print screen. [https://github.com/woocommerce/woocommerce-ios/pull/5035]
- [*] Show banner on screens that use cached data when device is offline. [https://github.com/woocommerce/woocommerce-ios/pull/5000]
- [*] Fix incorrect subtitle on customs row of Shipping Label purchase flow. [https://github.com/woocommerce/woocommerce-ios/pull/5093]
- [*] Make sure customs form printing option is not available on non-international orders. [https://github.com/woocommerce/woocommerce-ios/pull/5104]
- [*] Fix incorrect logo for DHL in Shipping Labels flow. [https://github.com/woocommerce/woocommerce-ios/pull/5105]

7.6
-----
- [x] Show an improved error modal if there are problems while selecting a store. [https://github.com/woocommerce/woocommerce-ios/pull/5006]
- [***] Shipping Labels: Merchants can now add new custom and service packages for shipping labels directly from the app. [https://github.com/woocommerce/woocommerce-ios/pull/4976]
- [*] Fix: when product image upload fails, the image cell stop loading. [https://github.com/woocommerce/woocommerce-ios/pull/4989]

7.5
-----
- [***] Merchants can now purchase shipping labels and declare customs forms for international orders. [https://github.com/woocommerce/woocommerce-ios/pull/4896]
- [**] Merchants can now edit customer provided notes from orders. [https://github.com/woocommerce/woocommerce-ios/pull/4893]
- [*] Fix empty states sometimes not centered vertically [https://github.com/woocommerce/woocommerce-ios/pull/4890]
- [*] Fix error syncing products due to decoding failure of regular_price in product variations. [https://github.com/woocommerce/woocommerce-ios/pull/4901]
- [*] Hide bottom bar on shipping label purchase form. [https://github.com/woocommerce/woocommerce-ios/pull/4902]

7.4
-----
- [*] Fix an issue where some extension was not shown in order item details. [https://github.com/woocommerce/woocommerce-ios/pull/4753]
- [*] Fix: The refund button within Order Details will be hidden if the refund is zero. [https://github.com/woocommerce/woocommerce-ios/pull/4789]
- [*] Fix: Incorrect arrow direction for right-to-left languages on Shipping Label flow. [https://github.com/woocommerce/woocommerce-ios/pull/4796]
- [*] Fix: Shouldn't be able to schedule a sale without sale price. [https://github.com/woocommerce/woocommerce-ios/pull/4825]
- [*] Fix: Edit address screen is pushed twice in Shipping Label flow when missing name in origin or destination address. [https://github.com/woocommerce/woocommerce-ios/pull/4845]

7.3
-----
- [*] Order Detail: now we do not offer the "email note to customer" option if no email is available. [https://github.com/woocommerce/woocommerce-ios/pull/4680]
- [*] My Store: If there are errors loading the My Store screen, a banner now appears at the top of the screen with links to troubleshoot or contact support. [https://github.com/woocommerce/woocommerce-ios/pull/4704]
- [*] Fix: Added 'Product saved' confirmation message when a product is updated [https://github.com/woocommerce/woocommerce-ios/pull/4709]
- [*] Shipping Labels: Updated address validation to automatically use trivially normalized address for origin and destination. [https://github.com/woocommerce/woocommerce-ios/pull/4719]
- [*] Fix: Order details for products with negative prices now will show correctly [https://github.com/woocommerce/woocommerce-ios/pull/4683]
- [*] Fix: Order list not extend edge-to-edge in dark mode. [https://github.com/woocommerce/woocommerce-ios/pull/4728]
- [*] Plugins: Added list of active and inactive plugins that can be reached by admins in the settings screen. [https://github.com/woocommerce/woocommerce-ios/pull/4735]
- [*] Login: Updated appearance of back buttons in navigation bar to minimal style. [https://github.com/woocommerce/woocommerce-ios/pull/4726]
- [internal] Upgraded Zendesk SDK to version 5.3.0. [https://github.com/woocommerce/woocommerce-ios/pull/4699]
- [internal] Updated GoogleSignIn to version 6.0.1 through WordPressAuthenticator. There should be no functional changes, but may impact Google sign in flow. [https://github.com/woocommerce/woocommerce-ios/pull/4725]

7.2
-----
- [*] Order Fulfillment: Updated success notice message [https://github.com/woocommerce/woocommerce-ios/pull/4589]
- [*] Order Fulfillment: Fixed issue footer view getting clipped of by iPhone notch [https://github.com/woocommerce/woocommerce-ios/pull/4631]
- [*] Shipping Labels: Updated address validation to make sure a name is entered for each address. [https://github.com/woocommerce/woocommerce-ios/pull/4601]
- [*] Shipping Labels: Hide Contact button on Shipping To Address form when customer phone number is not provided. [https://github.com/woocommerce/woocommerce-ios/pull/4663]
- [*] Shipping Labels: Updated edge-to-edge table views for all forms. [https://github.com/woocommerce/woocommerce-ios/pull/4657]
- [*] Orders and Order Details: Updated edge-to-edge table views for consistent look across the app. [https://github.com/woocommerce/woocommerce-ios/pull/4638]
- [*] Reviews and Review Details: Updated edge-to-edge table views for consistent look across the app. [https://github.com/woocommerce/woocommerce-ios/pull/4637]
- [*] New error screen displayed to users without the required roles to access the store. [https://github.com/woocommerce/woocommerce-ios/pull/4493]

7.1
-----
- [***] Merchants from US can create shipping labels for physical orders from the app. The feature supports for now only orders where the shipping address is in the US. [https://github.com/woocommerce/woocommerce-ios/pull/4578]
- [**] Due to popular demand, the Order fulfill is displayed once again when clicking on the Mark order complete button. [https://github.com/woocommerce/woocommerce-ios/pull/4567]
- [*] Fix: Interactive pop gesture on Order Details and Settings screen. [https://github.com/woocommerce/woocommerce-ios/pull/4504]
- [*] Fix: Frozen refresh control and placeholder when switching tabs [https://github.com/woocommerce/woocommerce-ios/pull/4505]
- [internal] Stats tab: added network sync throttling [https://github.com/woocommerce/woocommerce-ios/pull/4494]

7.0
-----
- [**] Order Detail: now we display Order Items and Shipping Label Packages as separate sections. [https://github.com/woocommerce/woocommerce-ios/pull/4445]
- [*] Fix: Orders for a variable product with different configurations of a single variation will now show each order item separately. [https://github.com/woocommerce/woocommerce-ios/pull/4445]
- [*] If the Orders, Products, or Reviews lists can't load, a banner now appears at the top of the screen with links to troubleshoot or contact support. [https://github.com/woocommerce/woocommerce-ios/pull/4400, https://github.com/woocommerce/woocommerce-ios/pull/4407]
- [*] Fix: Stats tabs are now displayed and ordered correctly in RTL languages. [https://github.com/woocommerce/woocommerce-ios/pull/4444]
- [*] Fix: Missing "Add Tracking" button in orders details. [https://github.com/woocommerce/woocommerce-ios/pull/4520]


6.9
-----
- [*] Order Detail: now we display a loader on top, to communicate that the order detail view has not yet been fully loaded. [https://github.com/woocommerce/woocommerce-ios/pull/4396]
- [*] Products: You can edit product attributes for variations right from the main product form. [https://github.com/woocommerce/woocommerce-ios/pull/4350]
- [*] Improved CTA. "Print Shipping Label" instead of "Reprint Shipping Label". [https://github.com/woocommerce/woocommerce-ios/pull/4394]
- [*] Improved application log viewer. [https://github.com/woocommerce/woocommerce-ios/pull/4387]
- [*] Improved the experience when creating the first variation. [https://github.com/woocommerce/woocommerce-ios/pull/4405]

6.8
-----

- [***] Dropped iOS 13 support. From now we support iOS 14 and later. [https://github.com/woocommerce/woocommerce-ios/pull/4209]
- [**] Products: Added the option to create and edit a virtual product directly from the product detail screen. [https://github.com/woocommerce/woocommerce-ios/pull/4214]

6.7
-----
- [**] Add-Ons: Order add-ons are now available as a beta feature. To try it, enable it from settings! [https://github.com/woocommerce/woocommerce-ios/pull/4119]

6.6
-----
- [*] Fix: Product variations only support at most one image, so we won't show an option to add a second one. [https://github.com/woocommerce/woocommerce-ios/pull/3994]
- [*] Fix: The screen to select images from the Media Library would sometimes crash when the library had a specific number of images. [https://github.com/woocommerce/woocommerce-ios/pull/4003]
- [*] Improved error messages for logins. [https://github.com/woocommerce/woocommerce-ios/pull/3957]

6.5
-----
- [*] Fix: Product images with non-latin characters in filenames now will load correctly and won't break Media Library. [https://github.com/woocommerce/woocommerce-ios/pull/3935]
- [*] Fix: The screen to select images from the Media Library would sometimes crash when the library had a specific number of images. [https://github.com/woocommerce/woocommerce-ios/pull/4070]

6.4
-----
- [*] Login: New design and illustrations for the initial login screen, promoting the app's main features. [https://github.com/woocommerce/woocommerce-ios/pull/3867]
- [*] Enhancement/fix: Unify back button style across the app. [https://github.com/woocommerce/woocommerce-ios/pull/3872]

6.3
-----
- [**] Products: Now you can add variable products from the create product action sheet. [https://github.com/woocommerce/woocommerce-ios/pull/3836]
- [**] Products: Now you can easily publish a product draft or pending product using the navigation bar buttons [https://github.com/woocommerce/woocommerce-ios/pull/3846]
- [*] Fix: In landscape orientation, all backgrounds on detail screens and their subsections now extend edge-to-edge. [https://github.com/woocommerce/woocommerce-ios/pull/3808]
- [*] Fix: Creating an attribute or a variation no longer saves your product pending changes. [https://github.com/woocommerce/woocommerce-ios/pull/3832]
- [*] Enhancement/fix: image & text footnote info link rows are now center aligned in order details reprint shipping label info row and reprint screen. [https://github.com/woocommerce/woocommerce-ios/pull/3805]

6.2
-----

- [***] Products: When editing a product, you can now create/delete/update product variations, product attributes and product attribute options. https://github.com/woocommerce/woocommerce-ios/pull/3791
- [**] Large titles are enabled for the four main tabs like in Android. In Dashboard and Orders tab, a workaround is implemented with some UI/UX tradeoffs where the title size animation is not as smooth among other minor differences from Products and Reviews tab. We can encourage beta users to share any UI issues they find with large titles. [https://github.com/woocommerce/woocommerce-ios/pull/3763]
- [*] Fix: Load product inventory settings in read-only mode when the product has a decimal stock quantity. This fixes the products tab not loading due to product decoding errors when third-party plugins enable decimal stock quantities. [https://github.com/woocommerce/woocommerce-ios/pull/3717]
- [*] Fix: Loading state stuck in Reviews List. [https://github.com/woocommerce/woocommerce-ios/pull/3753]

6.1
-----
- [**] Products: When editing variable products, you can now edit the variation attributes to select different attribute options. [https://github.com/woocommerce/woocommerce-ios/pull/3628]
- [*] Fixes a bug where long pressing the back button sometimes displayed an empty list of screens.
- [*] Product Type: Updated product type detail to display "Downloadable" if a product is downloadable. [https://github.com/woocommerce/woocommerce-ios/pull/3647]
- [*] Product Description: Updated the placeholder text in the Aztec Editor screens to provide more context. [https://github.com/woocommerce/woocommerce-ios/pull/3668]
- [*] Fix: Update the downloadable files row to read-only, if the product is accessed from Order Details. [https://github.com/woocommerce/woocommerce-ios/pull/3669]
- [*] Fix: Thumbnail image of a product wasn't being loaded correctly in Order Details. [https://github.com/woocommerce/woocommerce-ios/pull/3678]
- [*] Fix: Allow product's `regular_price` to be a number and `sold_individually` to be `null` as some third-party plugins could alter the type in the API. This could help with the products tab not loading due to product decoding errors. [https://github.com/woocommerce/woocommerce-ios/pull/3679]
- [internal] Attempted fix for a crash in product image upload. [https://github.com/woocommerce/woocommerce-ios/pull/3693]

6.0
-----
- [**] Due to popular demand, the product SKU is displayed once again in Order Details screen. [https://github.com/woocommerce/woocommerce-ios/pull/3564]
- [*] Updated copyright notice to WooCommerce
- [*] Fix: top performers in "This Week" tab should be showing the same data as in WC Admin.
- [*] Fix: visitor stats in Dashboard should be more consistent with web data on days when the end date for more than one tab is the same (e.g. "This Week" and "This Month" both end on January 31). [https://github.com/woocommerce/woocommerce-ios/pull/3532]
- [*] Fix: navbar title on cross-sells products list displayed title for upsells [https://github.com/woocommerce/woocommerce-ios/pull/3565]
- [*] Added drag-and-drop sorting to Linked Products [https://github.com/woocommerce/woocommerce-ios/pull/3548]
- [internal] Refactored Core Data migrator stack to help reduce crashes [https://github.com/woocommerce/woocommerce-ios/pull/3523]


5.9
-----
- [**] Product List: if a user applies custom sort orders and filters in the Product List, now when they reopen the app will be able to see the previous settings applied. [https://github.com/woocommerce/woocommerce-ios/pull/3454]
- [*] Removed fulfillment screen and moved fulfillment to the order details screen. [https://github.com/woocommerce/woocommerce-ios/pull/3453]
- [*] Fix: billing information action sheets now are presented correctly on iPad. [https://github.com/woocommerce/woocommerce-ios/pull/3457]
- [*] fix: the rows in the product search list now don't have double separators. [https://github.com/woocommerce/woocommerce-ios/pull/3456]
- [*] Fix: During login, the spinner when a continue button is in loading state is now visible in dark mode. [https://github.com/woocommerce/woocommerce-ios/pull/3472]
- [*] fix: when adding a note to an order, the text gets no more deleted if you tap on “Email note to customer”. [https://github.com/woocommerce/woocommerce-ios/pull/3473]
- [*] Added Fees to order details. [https://github.com/woocommerce/woocommerce-ios/pull/3475]
- [*] fix: now we don't show any more similar alert notices if an error occurred. [https://github.com/woocommerce/woocommerce-ios/pull/3474]
- [*] fix: in Settings > Switch Store, the spinner in the "Continue" button at the bottom is now visible in dark mode. [https://github.com/woocommerce/woocommerce-ios/pull/3468]
- [*] fix: in order details, the shipping and billing address are displayed in the order of the country (in some eastern Asian countries, the address starts from the largest unit to the smallest). [https://github.com/woocommerce/woocommerce-ios/pull/3469]
- [*] fix: product is now read-only when opened from the order details. [https://github.com/woocommerce/woocommerce-ios/pull/3491]
- [*] fix: pull to refresh on the order status picker screen does not resets anymore the current selection. [https://github.com/woocommerce/woocommerce-ios/pull/3493]
- [*] When adding or editing a link (e.g. in a product description) link settings are now presented as a popover on iPad. [https://github.com/woocommerce/woocommerce-ios/pull/3492]
- [*] fix: the glitch when launching the app in logged out state or after tapping "Try another account" in store picker is now gone. [https://github.com/woocommerce/woocommerce-ios/pull/3498]
- [*] Minor enhancements: in product editing form > product reviews list, the rows don't show highlighted state on tap anymore since they are not actionable. Same for the number of upsell and cross-sell products in product editing form > linked products. [https://github.com/woocommerce/woocommerce-ios/pull/3502]


5.8
-----
- [***] Products M5 features are now available to all. Products M5 features: add and edit linked products, add and edit downloadable files, product deletion. [https://github.com/woocommerce/woocommerce-ios/pull/3420]
- [***] Shipping labels M1 features are now available to all: view shipping label details, request a refund, and reprint a shipping label via AirPrint. [https://github.com/woocommerce/woocommerce-ios/pull/3436]
- [**] Improved login flow, including better error handling. [https://github.com/woocommerce/woocommerce-ios/pull/3332]


5.7
-----
- [***] Dropped iOS 12 support. From now we support iOS 13 and later. [https://github.com/woocommerce/woocommerce-ios/pull/3216]
- [*] Fixed spinner appearance in the footer of orders list. [https://github.com/woocommerce/woocommerce-ios/pull/3249]
- [*] In order details, the image for a line item associated with a variation is shown now after the variation has been synced. [https://github.com/woocommerce/woocommerce-ios/pull/3314]
- [internal] Refactored Core Data stack so more errors will be propagated. [https://github.com/woocommerce/woocommerce-ios/pull/3267]


5.6
-----
- [**] Fixed order list sometimes not showing newly submitted orders.
- [*] now the date pickers on iOS 14 are opened as modal view. [https://github.com/woocommerce/woocommerce-ios/pull/3148]
- [*] now it's possible to remove an image from a Product Variation if the WC version 4.7+. [https://github.com/woocommerce/woocommerce-ios/pull/3159]
- [*] removed the Product Title in product screen navigation bar. [https://github.com/woocommerce/woocommerce-ios/pull/3187]
- [*] the icon of the cells inside the Product Detail are now aligned at 10px from the top margin. [https://github.com/woocommerce/woocommerce-ios/pull/3199]
- [**] Added the ability to issue refunds from the order screen. Refunds can be done towards products or towards shipping. [https://github.com/woocommerce/woocommerce-ios/pull/3204]
- [*] Prevent banner dismiss when tapping "give feedback" on products screen. [https://github.com/woocommerce/woocommerce-ios/pull/3221]
- [*] Add keyboard dismiss in Add Tracking screen [https://github.com/woocommerce/woocommerce-ios/pull/3220]


5.5
-----
- [**] Products M4 features are now available to all. Products M4 features: add a simple/grouped/external product with actions to publish or save as draft. [https://github.com/woocommerce/woocommerce-ios/pull/3133]
- [*] enhancement: Order details screen now shows variation attributes for WC version 4.7+. [https://github.com/woocommerce/woocommerce-ios/pull/3109]
- [*] fix: Product detail screen now includes the number of ratings for that product. [https://github.com/woocommerce/woocommerce-ios/pull/3089]
- [*] fix: Product subtitle now wraps correctly in order details. [https://github.com/woocommerce/woocommerce-ios/pull/3201]


5.4
-----
- [*] fix: text headers on Product price screen are no more clipped with large text sizes. [https://github.com/woocommerce/woocommerce-ios/pull/3090]


5.4
-----
- [*] fix: the footer in app Settings is now correctly centered.
- [*] fix: Products tab: earlier draft products now show up in the same order as in core when sorting by "Newest to Oldest".
- [*] enhancement: in product details > price settings, the sale dates can be edited inline in iOS 14 using the new date picker. Also, the sale end date picker editing does not automatically end on changes anymore. [https://github.com/woocommerce/woocommerce-ios/pull/3044]
- [*] enhancement: in order details > add tracking, the date shipped can be edited inline in iOS 14 using the new date picker. [https://github.com/woocommerce/woocommerce-ios/pull/3044]
- [*] enhancement: in products list, the "(No Title)" placeholder will be showed when a product doesn't have the title set. [https://github.com/woocommerce/woocommerce-ios/pull/3068]
- [*] fix: the placeholder views in the top dashboard chart and orders tab do not have unexpected white background color in Dark mode in iOS 14 anymore. [https://github.com/woocommerce/woocommerce-ios/pull/3063]


5.3
-----
- [**] In Settings > Experimental Features, a Products switch is now available for turning Products M4 features on and off (default off). Products M4 features: add a simple/grouped/external product with actions to publish or save as draft.
- [*] Opening a product from order details now shows readonly product details of the same styles as in editable product details.
- [*] Opening a product variation from order details now shows readonly product variation details and this product variation does not appear in the Products tab anymore.
- [*] Enhancement: when not saving a product as "published", the in-progress modal now shows title and message like "saving your product" instead of "publishing your product".
- [*] In product and variation list, the stock quantity is not shown anymore when stock management is disabled.
- [*] Enhancement: when the user attempts to dismiss the product selector search modal while at least one product is selected for a grouped product's linked products, a discard changes action sheet is shown.
- [internal] Renamed a product database table (Attribute) to GenericAttribute. This adds a new database migration.  [https://github.com/woocommerce/woocommerce-ios/pull/2883]
- [internal] Refactored the text fields in the Manual Shipment Tracking page. [https://github.com/woocommerce/woocommerce-ios/pull/2979]
- [internal] Attempt fix for startup crashes. [https://github.com/woocommerce/woocommerce-ios/pull/3069]


5.2
-----
- [**] Products: now you can editing basic fields for non-core products (whose product type is not simple/external/variable/grouped) - images, name, description, readonly price, readonly inventory, tags, categories, short description, and product settings.
- [*] Enhancement: for variable products, the stock status is now shown in its variation list.
- [*] Sign In With Apple: if the Apple ID has been disconnected from the WordPress app (e.g. in Settings > Apple ID > Password & Security > Apps using Apple ID), the app is logged out on app launch or app switch.
- [*] Now from an Order Detail it's only possible to open a Product in read-only mode.
- [internal] #2881 Upgraded WPAuth from 1.24 to 1.26-beta.12. Regressions may happen in login flows.
- [internal] #2896 Configured the same user agent header for all the network requests made through the app.
- [internal] #2879 After logging out, the persistent store is not reset anymore to fix a crash in SIWA revoked token scenario after app launch (issue #2830). No user-facing changes are intended, the data should be associated with a site after logging out and in like before.

5.1
-----
- [*] bugfix: now reviews are refreshed correctly. If you try to delete or to set as spam a review from the web, the result will match in the product reviews list.
- [*] If the Products switch is on in Settings > Experimental Features:
  - For a variable product, the stock status is not shown in the product details anymore when stock management is disabled since stock status is controlled at variation level.
- [internal] The Order List and Orders Search → Filter has a new backend architecture (#2820). This was changed as an experiment to fix #1543. This affects iOS 13.0 users only. No new behaviors have been added. Github project: https://git.io/JUBco.
- [*] Orders → Search list will now show the full counts instead of “99+”. #2825


5.0
-----
- [*] Order details > product details: tapping outside of the bottom sheet from "Add more details" menu does not dismiss the whole product details anymore.
- [*] If the Products switch is on in Settings > Experimental Features, product editing for basic fields are enabled for non-core products (whose product type is not simple/external/variable/grouped) - images, name, description, readonly price, readonly inventory, tags, categories, short description, and product settings.
- [*] Order Detail: added "Guest" placeholder on Order Details card when there's no customer name.
- [*] If the Products switch is on in Settings > Experimental Features:
  - Product editing for basic fields are enabled for non-core products (whose product type is not simple/external/variable/grouped) - images, name, description, readonly price, readonly inventory, tags, categories, short description, and product settings.
  - Inventory and shipping settings are now editable for a variable product.
  - A product variation's stock status is now editable in inventory settings.
  - Reviews row is now hidden if reviews are disabled.
  - Now it's possible to open the product's reviews screen also if there are no reviews.
  - We improved our VoiceOver support in Product Detail screen.
- [*] In Settings, the "Feature Request" button was replaced with "Send Feedback" (Survey) (https://git.io/JUmUY)


4.9
-----
- [**] Sign in with Apple is now available in the log in process.
- [**] In Settings > Experimental Features, a Products switch is now available for turning Products M3 features on and off for core products (default off for beta testing). Products M3 features: edit grouped, external and variable products, enable/disable reviews, change product type and update categories and tags.
- [*] Edit Products: the update action now shows up on the product details after updating just the sale price.
- [*] Fix a crash that sometimes happen when tapping on a Product Review push notification.
- [*] Variable product > variation list: a warning banner is shown if any variations do not have a price, and warning text is shown on these variation rows.


4.8
-----
- [*] Enabled right/left swipe on product images.


4.7
-----
- [*] Fixed an intermittent crash when sending an SMS from the app.


4.6
-----
- [*] Fix an issue in the y-axis values on the dashboard charts where a negative value could show two minus signs.
- [*] When a simple product doesn't have a price set, the price row on the product details screen now shows "Add Price" placeholder instead of an empty regular price.
- [*] If WooCommerce 4.0 is available the app will show the new stats dashboard, otherwise will show a banner indicating the user to upgrade.
- [*] The total orders row is removed from the readonly product details (products that are not a simple product) to avoid confusion since it's not shown on the editable form for simple products.


4.5
-----
- [**] Products: now you can update product images, product settings, viewing and sharing a product.
- [*] In Order Details, the item subtotal is now shown on the right side instead of the quantity. The quantity can still be viewed underneath the product name.
- [*] In Order Details, SKU was removed from the Products List. It is still shown when fulfilling the order or viewing the product details.
- [*] Polish the loading state on the product variations screen.
- [*] When opening a simple product from outside of the Products tab (e.g. from Top Performers section or an order), the product name and ellipsis menu (if the Products feature switch is enabled) should be visible in the navigation bar.


4.4
-----
- Order Detail: the HTML shipping method is now showed correctly
- [internal] Logging in via 'Log in with Google' has changes that can cause regressions. See https://git.io/Jf2Fs for full testing details.
- [**] Fix bugs related to push notifications: after receiving a new order push notification, the Reviews tab does not show a badge anymore. The application icon badge number is now cleared by navigating to the Orders tab and/or the Reviews tab, depending on the types of notifications received.
- [*] The discard changes prompt now only appears when navigating from product images screen if any images have been deleted.
- [*] Fix the issue where product details screen cannot be scrolled to the bottom in landscape after keyboard is dismissed (e.g. from editing product title).
- [*] The product name is now shown in the product details navigation bar so that the name is always visible.
- [*] The images pending upload should be visible after editing product images from product details.
- [*] The discard changes prompt does not appear when navigating from product settings detail screens with a text field (slug, purchase note, and menu order) anymore.
- [*] Fix the wrong cell appearance in the order status list.
- [*] The "View product in store" action will be shown only if the product is published.
- [internal] Modified the component used for fetching data from the database. Please watch out for crashes in lists.


4.3
-----
- Products: now the Product details can be edited and saved outside Products tab (e.g. from Order details or Top Performers).
- [internal]: the navigation to the password entry screen has changed and can cause regressions. See https://git.io/JflDW for testing details.
- [internal] Refactored some API calls for fetching a Note, Product, and Product Review.
- Products: we improved our VoiceOver support in Product Price settings
- In Settings > Experimental Features, a Products switch is now available for turning Products M2 features on and off for simple products (default off for beta testing). Products M2 features: update product images, product settings, viewing and sharing a product.
- The WIP banner on the Products tab is now collapsed by default for more vertical space.
- Dropped iOS 11 support. From now we support iOS 12 and later.
- In Order Details, the Payment card is now shown right after the Products and Refunded Products cards.


4.2
-----
- Products: now tapping anywhere on a product cell where you need to insert data, like in Product Price and Product Shipping settings, you start to edit the text field.
- Products: now the keyboard pop up automatically in Edit Description
- The Processing orders list will now show upcoming (future) orders.
- Improved stats: fixed the incorrect time range on "This Week" tab when loading improved stats on a day when daily saving time changes.
- [internal]: the "send magic link" screen has navigation changes that can cause regressions. See https://git.io/Jfqio for testing details.
- The Orders list is now automatically refreshed when reopening the app.
- The Orders list is automatically refreshed if a new order (push notification) comes in.
- Orders -> Search: The statuses now shows the total number of orders with that status.


4.1
-----
- Fix an intermittent crash when downloading Orders
- The Photo Library permission alert shouldn't be prompted when opening the readonly product details or edit product for simple products, which is reproducible on iOS 11 or 12 devices. (The permission is only triggered when uploading images in Zendesk support or in debug builds with Products M2 enabled.)
- [internal] Updated the empty search result views for Products and Orders. https://git.io/Jvdap


4.0
-----
- Products is now available with limited editing for simple products!
- Fix pulling to refresh on the Processing tab sometimes will not show the up-to-date orders.
- Edit Product > Price Settings: schedule sale is now available even when either the start or end date is not set, and the sale end date can be removed now.
- Improved stats: fixed a crash when loading improved stats on a day when daily saving time changes.
- [internal] Changed the Shipping and Tax classes list loading so that any cached data is shown right away
- [internal] Edit Products M2: added an image upload source for product images - WordPress Media Library.
- [internal] Slightly changed the dependency graph of the database fetching component. Please watch out for data loading regressions.
- [internal] the signup and login Magic Link flows have code changes. See https://git.io/JvyB3 for testing details.
- [internal] the login via Magic Link flows have code changes. See https://git.io/JvyB3 for testing details.
- [internal] the login via Continue with Google flows have code changes that can cause regressions. See https://git.io/Jvyjg for testing details.
- [internal] the signup and login Magic Link flows have code changes. See https://git.io/JvyB3 for testing details.
- [internal] under Edit Products M2 feature flag, there are 4 ways to sort the products on the products tab.
- [internal] the login flow has changes to the 2-factor authentication navigation. See https://git.io/JvdKP for testing details.

3.9
-----
- bugfix: now in the Order List the order status label is no more clipped
- bugfix: now the launch screen is no more stretched
- The Shipping Provider flow, will be called now Shipping Carrier.
- Edit Products: in price settings, the order of currency and price field follows the store currency options under wp-admin > WooCommerce > Settings > General.
- [internal] The signup and login flows have code changes. See https://git.io/Jv1Me for testing details.

3.8
-----
- Dashboard stats: any negative revenue (from refunds for example) for a time period are shown now.
- Redesigned Orders List: Processing and All Orders are now shown in front. Filtering was moved to the Search view.
- Fix Reviews sometimes failing to load on some WooCommerce configurations
- Experimental: a Products feature switch is visible in Settings > Experimental Features that shows/hides the Products tab, and allow to edit a product.

3.7
-----
- Dashboard: now tapping on a product on "Top Performers" section open the product detail

3.6
-----
- Order Details: see a list of issued refunds inside the order detail screen
- Orders tab: Orders to fulfill badge shows numbers 1-99, and now 99+ for anything over 99. Previously, it was 9+.
- Orders tab: The full total amount is now shown.
- Order Details & Product UI: if a Product name has HTML escape characters, they should be decoded in the app.
- Order Details: if the Order has multiple Products, tapping on any Product should open the same Product now.
- bugfix: the orders badge on tab bar now is correctly refreshed after switching to a store with badge count equal to zero.
- The orders tab now localizes item quantities and the order badge.


3.5
-----
- bugfix: when the app is in the foreground while receiving a push notification, the badge on the Orders tab and Reviews tab should be updated correctly based on the type of the notification.
- bugfix: after logging out and in, the Product list should be loaded to the correct store instead of being empty.
- bugfix: in Contact Support, a message should always be sent successfully now.

3.4
-----
- bugfix: on the Order Details screen, the product quantity title in the 2-column header view aligns to the right now
- bugfix: tapping on a new Order push notification, it used to go to the Reviews tab. Now it should go to the new Order screen
- bugfix: on the Products tab, if tapping on a Product and then switching stores, the old Product details used to remain on the Products tab. Now the Product list is always shown on the Products tab after switching stores.
- Dark mode: colors are updated up to design for the navigation bar, tab bar, Fulfill Order > add tracking icon, Review Details > product link icon.
- bugfix/enhancement: on the Products tab, if there are no Products the "Work In Progress" banner is shown with an image placeholder below now.
- bugfix: the deleted Product Variations should not show up after syncing anymore.
- bugfix: now the shipping address in the Order Detail is hidden if the order contains only virtual products
- bugfix: when logged out, Contact Support should be enabled now after typing a valid email address with an email keyboard type.

3.3
-----
- bugfix: add some padding to an order item image in the Fulfillment view, when no SKU exists
- bugfix: View Billing Information > Contact Details: the email button wouldn't do anything if you don't have an email account configured in the Mail app. Now an option to copy the email address is presented instead of doing nothing.
- bugfix: Fulfill Order screen now displays full customer provided note, instead of cutting it to a single line.
- bugfix: Fixed clipped content on section headings with larger font sizes
- bugfix: Fixed footer overlapping the last row in Settings > About with larger font sizes
- bugfix: the Orders badge on tab bar now is correctly refreshed after switching stores

3.2.1
-----
- bugfix: the order detail status and "Begin fulfillment" button now are correctly updated when the order status changes
- bugfix: after adding a new order note, now it appear correctly inside the order detail

3.2
-----
- Experimental: a Products feature switch is visible in Settings > Experimental Features that shows/hides the Products tab with a Work In Progress banner at the top.
- Experimental: if a Product has variations, the variants info are shown on the Product Details that navigates to a list of variations with each price or visibility shown.
- Enhancement: Support for dark mode
- bugfix: Settings no longer convert to partial dark mode.
- Experimental: Support the latest wc-admin plugin release, v0.23.0 and up

3.1
-----
- The order detail view now includes the shipping method of the order.
- Enhancement: The Reviews tab now presents all the Product Reviews
- Updated appearance of Order Details - temporarily disabling dark mode.
- bugfix: fixed UI appearance on cells of Order List when tapping with dark mode enabled.
- bugfix: Reviews no longer convert to partial dark mode. Dark mode coming soon!
- bugfix: Order Details now has the right space between cells.
- bugfix: update the new stats endpoint for WC Admin plugin version 0.22+, and notify the user about the minimum plugin version when they cannot see the new stats. It'd be great to also mention this in the App Store release notes: the new stats UI now requires WC Admin plugin version 0.22+.

3.0
-----
- bugfix: for sites with empty site time zone in the API (usually with UTC specified in wp-admin settings) and when the site time zone is not GMT+0, the stats v4 data no longer has the wrong boundaries (example in #1357).
- bugfix: fixed a UI appearance problem on mail composer on iOS 13.

2.9
-----
- bugfix: the badge "9+" on the Orders tab doesn't overlap with the tab label on iPhone SE/8 landscape now, and polished based on design spec.
- bugfix: the Top Performers in the new stats page should not have a dark header bar when launching the app in Dark mode.
- Enhancement: preselect current Order status when editing the status with a list of order statuses.
- bugfix: on Orders tab, the order status filter now stays after changing an Order status.

2.8
-----

2.7
-----
- Enhancement: Enhancements to the Order Details screen, adding more customer information.
- bugfix: the App Logs shouldn't be editable, only copy / paste.
- bugfix: Reviews were not localized.
- bugfix: On log in, some users would see the Continue button but be unable to Continue, due to errors with the account. A new "Try another account" button has been added as an option.
- bugfix: Product Details page was displaying the Price in the wrong currency.
- Enhancement: removed the "New Orders" card from the My store tab, now that the Orders tab displays the same information.
- Added brand new stats page for user with the WooCommerce Admin plugin and provided an option for users to opt in or out directly from the Settings page.
- bugfix: Order Details: icon on "Details" cell for fulfilled order can be wrong.

2.6
-----
- bugfix: 9+ orders in the orders badge text is now easier to read
- bugfix: Keep those sign-in bugs coming! We tracked down and fixed a `Log in with Jetpack` issue, where users with a Byte Order Mark in their `wp-config.php` file were returning error responses during API requests. These users would see their store listed in the sign-in screen, but were unable to tap the Continue button.
- bugfix: prevents a potential edge case where the login screen could be dismissed in a future version of iOS.
- bugfix: While tuning up the behind-the-scenes for Order Detail screens, we accidentally lost the ability to automatically download any missing product images. Product image downloads restored!

2.5
-----
- bugfix: on certain devices, pulling down to refresh on Order Details screen used to result in weird UI with misplaced labels. Should be fixed in this release.
- Enhancement: Display a badge in the bottom tab, overlapping the Orders icon, to indicate the number of orders processing.
- Enhancement: The Notifications tab has been replaced by Reviews

2.4
-----
- New feature: in Order Details > Shipment Tracking, a new action is added to the "more" action menu for copying tracking number.
- Enhancement: updated the footer in Settings to inform users that we're hiring.
- bugfix & improvement: when Jetpack site stats module is turned off or when user has no permission to view site stats, the generic error toast is not shown to the user anymore. Additionally, the visitors stats UI is shown/hidden when the Jetpack module is activated/deactivated respectively.

2.3
-----
- Improvement: improved Dynamic Type support in the body of the notification in the Notifications tab.

2.2
-----
- improvement: opting out of Tracks syncs with WordPress.com

2.1
-----
- improvement: improved support for RTL languages in the Dashboard
- enhancement: You can now view product images on orders. Tapping on Products in Orders will present a view-only version of the Product's Details.

2.0
-----
- bugfix: dates in the Order Details screen are now localised.
- improvement: improved support for larger font sizes in the login screen

1.9
-----
- bugfix: fixes "Unable to load content" error message when attempting to get Top Performers content.
- new feature: You can now manually add shipment tracking to an Order. This feature is for users who have the [Shipment Tracking plugin](https://woocommerce.com/products/shipment-tracking) installed.
- bugfix: fixes Store Picker: some users are unable to continue after logging in.
- bugfix: fixes a crash when the network connection is slow

1.8
-----

1.7.1
-----
- Fixed a bug where Order List did not load for some users.
- update: this app supports iOS 12.0 and up.
- improvement: improved support for large text sizes.
- bugfix: fixes Order List not loading for some users.
- bugfix: fixes "Unable to load content" error message when attempting to get Top Performers content.

1.7
-----
- improvement: you can now log in using a site address.

1.6
-----
- improvement: Tracking numbers can now be copied to the pasteboard from the order details screen.

1.5
-----
- bugfix: Sometimes Settings would style all the options like "Log Out". No longer happens now.
- bugfix: order status refreshes upon pull-to-refresh in Order Details
- bugfix: payment status label background color showing up beyond rounded border
- improvement: change top performers text from "Total Product Order" to "Total orders" for clarity
- bugfix: fixed an issue on the order details screen where the shipment tracking dates were incorrect

1.4
-----
- bugfix: fix a crash happening on log out
- new feature: Add shipment tracking to Order Details screen
- improvement: The store switcher now allows you to go back to the previous screen without logging you out
- improvement: Custom order status labels are now supported! Instead of just displaying the order status slug and capitalizing the slug, the custom order status label will now be fetched from the server and properly displayed.
- improvement: Filtering by custom order status now supported!
- new feature: You can now manually change the status of an order on the order details screen
- bugfix: correctly flips chevron on Dashboard > New Orders, to support RTL languages.
- bugfix: fixed an issue on the order details screen where the shipment tracking dates were incorrect

1.3
-----
- bugfix: Allows for decimal quantities which some extensions have
- new feature: quick site select. Navigate to Settings > select row with store website.
- improvement: Updated the colors of the bars in the charts for better readability
- improvement: Present an error message with an option to retry when adding a note to an order fails
- improvement: Present an error message with an option to retry when fulfilling an order fails
- bugfix: Log out of the current account right after selecting "Try another account" in store picker
- improvement: Use the store name for the title of the view in "My store" tab
- improvement: Add an alert to let the user know about our new store switcher
- improvement: Display Address in Order Details screen unless every field is empty<|MERGE_RESOLUTION|>--- conflicted
+++ resolved
@@ -2,15 +2,12 @@
 
 14.2
 -----
-<<<<<<< HEAD
 - [Internal] Performance: When loading the refunds on an order (e.g. in order details), we now only request them from remote if they are not already in local storage. [https://github.com/woocommerce/woocommerce-ios/pull/10039]
-=======
 - [*] Orders: Users can can now add coupons to orders [https://github.com/woocommerce/woocommerce-ios/pull/10035]
 
 - [*] Coupons: The Coupons Management feature is fully released and not in Beta anymore [https://github.com/woocommerce/woocommerce-ios/pull/10032]
 - [Internal] Performance: When loading a single order (e.g. in order details), we now load the order from storage unless it has been modified remotely. [https://github.com/woocommerce/woocommerce-ios/pull/10036]
 - [*] Store creation: the progress view copy was updated to inform the merchants that it can take a few minutes for the store to be ready. [https://github.com/woocommerce/woocommerce-ios/pull/10047]
->>>>>>> 9df4837c
 
 14.1
 -----
