*** PLEASE FOLLOW THIS FORMAT: [<priority indicator, more stars = higher priority>] <description> [<PR URL>]

14.3
-----
- [*] SKU Scanner: Add the SKU to the error message after a failure. [https://github.com/woocommerce/woocommerce-ios/pull/10085]
- [*] Add URL route handler to open the `My Store` tab when a deeplink to `/mobile` is opened, instead of bouncing back to Safari [https://github.com/woocommerce/woocommerce-ios/pull/10077]
- [*] A feedback banner is added for product description AI and product sharing AI sheets. [https://github.com/woocommerce/woocommerce-ios/pull/10102]
- [*] Product creation: the product type row is now editable when creating a product. [https://github.com/woocommerce/woocommerce-ios/pull/10087]
<<<<<<< HEAD
- [*] Improved prompt for AI-generated product description. [https://github.com/woocommerce/woocommerce-ios/pull/10120]
=======
- [***] Store creation: US users can upgrade Woo Express free trial stores via In-App Purchase [https://github.com/woocommerce/woocommerce-ios/pull/10123]
>>>>>>> 1c398e86

14.2
-----
- [Internal] Blaze status check was updated to save an API request. The Blaze eligibility for each site should remain the same. [https://github.com/woocommerce/woocommerce-ios/pull/10020]
- [*] Fixed the unusable state of the app when the default store runs on an expired free trial plan. [https://github.com/woocommerce/woocommerce-ios/pull/10059]
- [Internal] Performance: When loading the refunds on an order (e.g. in order details), we now only request them from remote if they are not already in local storage. [https://github.com/woocommerce/woocommerce-ios/pull/10039]
- [*] Orders: Users can can now add coupons to orders [https://github.com/woocommerce/woocommerce-ios/pull/10035]
- [*] Coupons: The Coupons Management feature is fully released and not in Beta anymore [https://github.com/woocommerce/woocommerce-ios/pull/10032]
- [*] Store creation: the progress view copy was updated to inform the merchants that it can take a few minutes for the store to be ready. The progress view is now only shown after necessary requests are made before the app is likely backgrounded. The error handling is also polished.  [https://github.com/woocommerce/woocommerce-ios/pull/10047, https://github.com/woocommerce/woocommerce-ios/pull/10069]
- [Internal] Performance: When loading a single order (e.g. in order details), we now load the order from storage unless it has been modified remotely. [https://github.com/woocommerce/woocommerce-ios/pull/10036]
- [Internal] Performance: When the Orders tab is opened, we now only sync orders that have been created or modified since the last successful sync. [https://github.com/woocommerce/woocommerce-ios/pull/10065]
- [Internal] App size: Replaced 30MB PDFs on Store Creation waiting screen with ~400KB PNGs - to assess impact on app bundle size. [https://github.com/woocommerce/woocommerce-ios/pull/10067]

14.1
-----
- [*] Plans: Expired or cancelled plans are now shown more reliably [https://github.com/woocommerce/woocommerce-ios/pull/9924]
- [*] Product Sharing: AI-generated messages are now available. [https://github.com/woocommerce/woocommerce-ios/pull/9976]
- [***] Orders: Users can add products to orders by scanning their sku barcode or QR-code [https://github.com/woocommerce/woocommerce-ios/pull/9972] 
- [Internal] Store creation: a workaround was previously implemented that can result in an inaccurate app experience like when the free trial banner is not shown immediately after store creation due to out-of-sync site properties. Now that the API issue is fixed, the app now waits for the site for a bit longer but ensures all necessary properties are synced. [https://github.com/woocommerce/woocommerce-ios/pull/9957]
- [Internal] Product details AI: Updated prompts to identify the language in provided text to use in responses for product description and sharing. [https://github.com/woocommerce/woocommerce-ios/pull/9961]
- [*] Blaze: products can now be promoted in WordPress.com and Tumblr from the app if the site/product is eligible. Two entry points: 1) Menu tab > General, 2) Product form > more menu. [https://github.com/woocommerce/woocommerce-ios/pull/9906]

14.0
-----
- [*] Payments: Remove the upsell-card-readers banner from the Payment Methods Screen [https://github.com/woocommerce/woocommerce-ios/pull/9869]


13.9
-----
- [*] Orders: Allow alternative types for the `taxID` in `ShippingLineTax` or `sku` in `OrderItem`, as some third-party plugins alter the type in the API. This helps with the order list not loading due to order decoding errors. [https://github.com/woocommerce/woocommerce-ios/pull/9844]
- [*] Payments: Location permissions request is not shown to TTP users who grant "Allow once" permission on first foregrounding the app any more [https://github.com/woocommerce/woocommerce-ios/pull/9821]
- [*] Products: Allow alternative types for `stockQuantity` in `Product` and `ProductVariation`, as some third-party plugins alter the type in the API. This helps with the product list not loading due to product decoding errors. [https://github.com/woocommerce/woocommerce-ios/pull/9850]
- [*] Products: Allow alternative types for the `backordersAllowed` and `onSale` in `Product` and `ProductVariation`, as some third-party plugins alter the types in the API. This helps with the product list not loading due to product decoding errors. [https://github.com/woocommerce/woocommerce-ios/pull/9849]
- [*] Products: Allow alternative types for the `sku` and `weight` in `ProductVariation`, as some third-party plugins alter the types in the API. This helps with the product variation list not loading due to product variation decoding errors. [https://github.com/woocommerce/woocommerce-ios/pull/9847]
- [*] Products: Allow alternative types for the `sku` and `weight` in `Product`, the dimensions in `ProductDimensions`, and the `downloadID` in `ProductDownload`, as some third-party plugins alter the types in the API. This helps with the product list not loading due to product decoding errors. [https://github.com/woocommerce/woocommerce-ios/pull/9846]
- [*] Products: Add support for parsing variation objects for the `variations` field in `Product`, as some third-party plugins alter the type for this field in the API. This allows the variations to be loaded for variable products if those third-party plugins are active. [https://github.com/woocommerce/woocommerce-ios/pull/9857]

13.8
-----
- [Internal] Orders: Bundled products (within a product bundle) are now indented, to show their relationship to the parent bundle. [https://github.com/woocommerce/woocommerce-ios/pull/9778]
- [Internal] Orders: Composite components (within a composite product) are now indented, to show their relationship to the parent composite product. [https://github.com/woocommerce/woocommerce-ios/pull/9780]
- [*] Add Products: A new view is display to celebrate when the first product is created in a store. [https://github.com/woocommerce/woocommerce-ios/pull/9790]
- [*] Product List: Added swipe-to-share gesture on product rows. [https://github.com/woocommerce/woocommerce-ios/pull/9799]
- [*] Product form: a share action is shown in the navigation bar if the product can be shared and no more than one action is displayed, in addition to the more menu > Share. [https://github.com/woocommerce/woocommerce-ios/pull/9789]
- [*] Payments: show badges leading to Set up Tap to Pay on iPhone for eligible stores and devices [https://github.com/woocommerce/woocommerce-ios/pull/9812]
- [*] Orders: Fixes a bug where the Orders list would not load if an order had a non-integer gift card amount applied to the order (with the Gift Cards extension). [https://github.com/woocommerce/woocommerce-ios/pull/9795]

- [*] My Store: A new button to share the current store is added on the top right of the screen. [https://github.com/woocommerce/woocommerce-ios/pull/9796]
- [*] Mobile Payments: The screen brightness is increased when showing the Scan to Pay view so the QR code can be scanned more easily [https://github.com/woocommerce/woocommerce-ios/pull/9807]
- [*] Mobile Payments: The Woo logo is added to the QR code on the Scan to Pay screen [https://github.com/woocommerce/woocommerce-ios/pull/9823]
- [*] Allow EU merchants to have better control of their privacy choices. A privacy choices banner will be shown the next time they open the app. [https://github.com/woocommerce/woocommerce-ios/pull/9825]
 
13.7
-----
- [Internal] Adds guidance for new Customs rule when shipping to some EU countries. [https://github.com/woocommerce/woocommerce-ios/pull/9715]
- [*] JITMs: Added modal-style Just in Time Message support on the dashboard [https://github.com/woocommerce/woocommerce-ios/pull/9694]
- [**] Order Creation: Products can be searched by SKU when adding products to an order. [https://github.com/woocommerce/woocommerce-ios/pull/9711]
- [*] Orders: Fixes order details so separate order items are not combined just because they are the same product or variation. [https://github.com/woocommerce/woocommerce-ios/pull/9710]
- [Internal] Store creation: starting May 4, store creation used to time out while waiting for the site to be ready (become a Jetpack/Woo site). A workaround was implemented to wait for the site differently. [https://github.com/woocommerce/woocommerce-ios/pull/9767]
- [**] Mobile Payments: Tap to Pay is initialised on launch or foreground, to speed up payments [https://github.com/woocommerce/woocommerce-ios/pull/9750]
- [*] Store Creation: Local notifications are used to support users during the store creation process. [https://github.com/woocommerce/woocommerce-ios/pull/9717, https://github.com/woocommerce/woocommerce-ios/pull/9719, https://github.com/woocommerce/woocommerce-ios/pull/9749]
- [**] Mobile Payments: Merchants can now collect in-person payments by showing a QR code to their customers. [https://github.com/woocommerce/woocommerce-ios/pull/9762]
- [Internal] Orders: Bundled products (within a product bundle) are now indented, to show their relationship to the parent bundle. [https://github.com/woocommerce/woocommerce-ios/pull/9778]

13.6
-----
- [*] Remove login error local notifications that used to be scheduled 24 hours from certain login errors. [https://github.com/woocommerce/woocommerce-ios/pull/9666]
- [*] JITMs: Added customization to Just in Time Message banner background and badges [https://github.com/woocommerce/woocommerce-ios/pull/9633]
- [*] Product form > description editor: fix the extra bottom inset after hiding the keyboard either manually (available on a tablet) or applying an AI-generated product description. [https://github.com/woocommerce/woocommerce-ios/pull/9638]
- [*] Products: Fixes stock statuses for Product Bundles so that backordered bundles and bundle stock quantities are displayed as expected. [https://github.com/woocommerce/woocommerce-ios/pull/9681]

13.5
-----
- [*] Settings > Domains: Premium domains are now supported, the domain suggestions now match the results on web and Android. It's more noticeable for stores with a domain credit, where not all domains are free for the first year anymore. [https://github.com/woocommerce/woocommerce-ios/pull/9607]
- [*] Product form > Inventory: the SKU scanner is enabled for all users, where it used to be behind a feature switch in Settings > Experimental Features. [https://github.com/woocommerce/woocommerce-ios/pull/9631]
[Internal] Products: Simplify Product Editing experiment is removed; there should be no changes to the existing product creation/editing behavior. [https://github.com/woocommerce/woocommerce-ios/pull/9602]
- [*] Payments: Products are removed directly from an order when its count is below one, instead of opening an extra screen to remove it. [https://github.com/woocommerce/woocommerce-ios/pull/9624]
- [*] Orders: Parses HTML-encoded characters and removes extraneous, non-attribute meta data from the list of attributes for an item in an order. [https://github.com/woocommerce/woocommerce-ios/pull/9603]
- [*] Products: Adds the component descriptions to the list of components in a composite product (using the Composite Products extension). [https://github.com/woocommerce/woocommerce-ios/pull/9634]
- [*] Products: Adds the product SKU to the bundled products list in product details, for Bundle products (using the Product Bundles extension). [https://github.com/woocommerce/woocommerce-ios/pull/9626]
- [*] Product form > description editor AI for WPCOM stores: the prompt was updated so that the generated description is shorter. [https://github.com/woocommerce/woocommerce-ios/pull/9637]

13.4
-----
- [*] Payments: Popular and last sold products are displayed on top of the products selection screen when creating or editing an order. [https://github.com/woocommerce/woocommerce-ios/pull/9539]

- [Internal] Payments: Update StripeTerminal pod to 2.19.1 [https://github.com/woocommerce/woocommerce-ios/pull/9537]
- [**] Adds read-only support for the Gift Cards extension in order details. [https://github.com/woocommerce/woocommerce-ios/pull/9558]
- [**] Adds read-only support for the Subscriptions extension in order and product details. [https://github.com/woocommerce/woocommerce-ios/pull/9541]
- [*] Product form > description editor: a magic wand button is added to the keyboard toolbar to auto-generate a product description using Jetpack AI for WPCOM stores. [https://github.com/woocommerce/woocommerce-ios/pull/9577]
- [Internal] Payments: Upate Tap to Pay connection flow strings to avoid mentioning "reader" [https://github.com/woocommerce/woocommerce-ios/pull/9563]
- [*] Store onboarding: Now the onboarding task list can be shown/hidden from settings and also from the dashboard. [https://github.com/woocommerce/woocommerce-ios/pull/9572, https://github.com/woocommerce/woocommerce-ios/pull/9573]
- [**] Adds read-only support for the Min/Max Quantities extension in product details. [https://github.com/woocommerce/woocommerce-ios/pull/9585]

13.3
-----
- [***] Payments: UK-based stores merchants can take In-Person Payments. [https://github.com/woocommerce/woocommerce-ios/pull/9496]
- [*] Store creation free trial flow now includes 3 profiler questions again with updated options: store category, selling status, and store country. [https://github.com/woocommerce/woocommerce-ios/pull/9513]
- [*] Shipping Labels: Origin address's phone number is now saved locally and pre-populated in the creation form. [https://github.com/woocommerce/woocommerce-ios/pull/9520]
- [Internal] Almost all mappers have been updated to only decode without the data envelope if it's not available. Please do a smoke test to ensure that all features still work as before. [https://github.com/woocommerce/woocommerce-ios/pull/9510]
- [Internal] Store onboarding: Mark "Launch your store" task as complete if the store is already public. This is a workaround for a backend issue which marks "Launch your store" task incomplete for already live stores. [https://github.com/woocommerce/woocommerce-ios/pull/9507]
- [*] Payments: Added Universal Link support for Set up Tap to Pay on iPhone, and to open Universal Links from Just in Time Messages, to more easily navigate to app features. [https://github.com/woocommerce/woocommerce-ios/pull/9518]
- [*] Login: Potentially fixed the crash on the onboarding screen. [https://github.com/woocommerce/woocommerce-ios/pull/9523]

13.2
-----
- [Internal] Store creation: New loading screen added for create store flow. [https://github.com/woocommerce/woocommerce-ios/pull/9383]
- [*] Payments: Add account type field to receipts [https://github.com/woocommerce/woocommerce-ios/pull/9416]
- [*] Products can now be filtered within Order creation [https://github.com/woocommerce/woocommerce-ios/pull/9258]
- [*] Products: Adds read-only support for the Composite Products extension in the Products list, including a list of components in product details. [https://github.com/woocommerce/woocommerce-ios/pull/9455]


13.1
-----
- [internal] Users can now create a Free Trial store from the app from the Get Started section of the app prologue. [https://github.com/woocommerce/woocommerce-ios/pull/9396]
- [**] Adds support for Product Multi-selection when creating and/or editing Orders. [https://github.com/woocommerce/woocommerce-ios/issues/8888]
- [**] Users can now install Jetpack for their non-Jetpack sites after logging in with application passwords. [https://github.com/woocommerce/woocommerce-ios/pull/9354]
- [*] Payments: We show a Tap to Pay on iPhone feedback survey button in the Payments menu after the first Tap to Pay on iPhone payment is taken [https://github.com/woocommerce/woocommerce-ios/pull/9366]
- [Internal] Added SiteID to some IPP tracks events [https://github.com/woocommerce/woocommerce-ios/pull/9572,]

13.0
-----
- [*] Adds a banner in "Launch store" task screen to upgrade from free trial plan. [https://github.com/woocommerce/woocommerce-ios/pull/9323]
- [*] Fix: Description, sale price, and image will be copied over to the new product variations when duplicating a variable product. [https://github.com/woocommerce/woocommerce-ios/pull/9322]


12.9
-----
- [**] Dashboard: an onboarding card is shown for sites with the following tasks if any is incomplete: "tell us more about your store" (store location) that opens a webview, "add your first product" that starts the product creation flow, "launch your store" that publishes the store, "customize your domain" that starts the domain purchase flow, and "get paid" that opens a webview. A subset of the tasks may be shown to self-hosted sites and WPCOM sites on a free trial. [https://github.com/woocommerce/woocommerce-ios/pull/9285]
- [*] Jetpack benefit banner and modal is now available on the dashboard screen after logging in with site credentials. [https://github.com/woocommerce/woocommerce-ios/pull/9232]
- [*] Payments: Local search is added to the products selection screen in the order creation flow to speed the process. [https://github.com/woocommerce/woocommerce-ios/pull/9178]
- [*] Fix: Prevent product variations not loading due to an encoding error for `permalink`, which was altered by a plugin. [https://github.com/woocommerce/woocommerce-ios/pull/9233]
- [*] Login: Users can now log in to self-hosted sites without Jetpack by approving application password authorization to their sites. [https://github.com/woocommerce/woocommerce-ios/pull/9260]
- [*] Payments: Tap to Pay on iPhone can now be selected from the Payment Methods screen [https://github.com/woocommerce/woocommerce-ios/pull/9242]
- [**] Payments: Set up Tap to Pay on iPhone flow added to the Payments Menu. Use it to configure the reader, and try a payment, before collecting a card payment with a customer. [https://github.com/woocommerce/woocommerce-ios/pull/9280]

12.8
-----
- [*] Shortcuts: We can now trigger the order creation and payment collection flows from the iOS Shortcuts app. [https://github.com/woocommerce/woocommerce-ios/pull/9103]
- [Internal] Dashboard: the UI layer had a major refactoring to allow scrolling for content more than stats for the onboarding project. The main design change is on the refresh control, where it was moved from each stats tab to below the navigation bar. Other design changes are not expected. [https://github.com/woocommerce/woocommerce-ios/pull/9031]
- [**] Products: Adds read-only support for the Product Bundles extension, including a list of bundled products and stock status for product bundles. [https://github.com/woocommerce/woocommerce-ios/pull/9177]
- [Internal] Mobile Payments: Updated StripeTerminal to 2.18 [https://github.com/woocommerce/woocommerce-ios/pull/9118]

12.7
-----
- [Internal] Shipping Label: add condition checks before showing contact options [https://github.com/woocommerce/woocommerce-ios/pull/8982]
- [*] Main screens are now accessible through the Home Screen Spotlight Search [https://github.com/woocommerce/woocommerce-ios/pull/9082]
- [*] Stats: Fixed a crash when order stats use a date and time matching the start of Daylight Saving Time. [https://github.com/woocommerce/woocommerce-ios/pull/9083]
- [*] Fix: Dismiss Take Payment popup after sharing the payment link to another app. [https://github.com/woocommerce/woocommerce-ios/pull/9042]
- [*] Site credential login: Catch invalid cookie nonce [https://github.com/woocommerce/woocommerce-ios/pull/9102]
- [*] Better error messages for site credential login failures [https://github.com/woocommerce/woocommerce-ios/pull/9125]
- [Internal] New Zendesk tag for site credential login errors [https://github.com/woocommerce/woocommerce-ios/pull/9150]

12.6
-----
- [*] Fix: When a product's details can be edited, they display a disclosure indicator (chevron). [https://github.com/woocommerce/woocommerce-ios/pull/8980]
- [*] Payments: fixed a bug where enabled rows in the Payments Menu were sometimes incorrectly shown as disabled [https://github.com/woocommerce/woocommerce-ios/pull/8983]
- [Internal] Mobile Payments: fixed logic on display of IPP feedback banner on Order List [https://github.com/woocommerce/woocommerce-ios/pull/8994]
- [**] Support: Merchants can now contact support with a new and refined experience. [https://github.com/woocommerce/woocommerce-ios/pull/9006/files]
- [***] Mobile Payments: Tap to Pay on iPhone enabled for all US merchants [https://github.com/woocommerce/woocommerce-ios/pull/9023]

12.5
-----
- [Internal] Dashboard: the stats implementation had a major update to replace a third-party library in order to support the upcoming store onboarding card. Minimal design changes are expected, and horizontal scrolling between different time range tabs is not available anymore. [https://github.com/woocommerce/woocommerce-ios/pull/8942]

12.4
-----
- [**] Menu > Settings: adds a `Domains` row for WPCOM sites to see their site domains, add a new domain, or redeems a domain credit if available. [https://github.com/woocommerce/woocommerce-ios/pull/8870]
- [Internal] Prologue screen now has only the entry point to site address login flow, and application password authentication is used for sites without Jetpack. [https://github.com/woocommerce/woocommerce-ios/pull/8846]
- [Internal] A new tag has been added for Zendesk for users authenticated with application password. [https://github.com/woocommerce/woocommerce-ios/pull/8850]
- [Internal] Failures in the logged-out state are now tracked with anonymous ID. [https://github.com/woocommerce/woocommerce-ios/pull/8861]
- [*] Fix: Fixed a crash when switching away from the Products tab. [https://github.com/woocommerce/woocommerce-ios/pull/8874]

12.3
-----
- [Internal] We have updated the Zendesk SDK to version 6.0 [https://github.com/woocommerce/woocommerce-ios/pull/8828]
- [Internal] Tap to Pay on iPhone made publicly available via an Experimental Feature toggle [https://github.com/woocommerce/woocommerce-ios/pull/8814]

12.2
-----
- [*] Fix: Adding a new attribute will auto-capitalize the first letter for each word in the attribute name. [https://github.com/woocommerce/woocommerce-ios/pull/8772]
- [internal] Logging: Improvements on logging potential errors when loading Order Details [https://github.com/woocommerce/woocommerce-ios/pull/8781]
- [Internal] Now we track the specific error code when a networking-related operation fails [https://github.com/woocommerce/woocommerce-ios/issues/8527]

12.1
-----
- [*] Adds an In-Person Payments survey banner on top of the Orders view [https://github.com/woocommerce/woocommerce-ios/issues/8530]
- [*] Fix: Allow product's `purchasable` to be a number as some third-party plugins could alter the type in the API. This could help with the Products tab not loading due to product decoding errors. [https://github.com/woocommerce/woocommerce-ios/pull/8718]
- [***] [Internal] Start the AB test for allowing login to the app using site credentials [https://github.com/woocommerce/woocommerce-ios/pull/8744]

12.0
-----
- [**] Adds a feature of bulk updating products from the product's list. [https://github.com/woocommerce/woocommerce-ios/pull/8704]
- [internal] Store creation flow now includes 3 profiler questions: store category, selling status, and store country. [https://github.com/woocommerce/woocommerce-ios/pull/8667]

11.9
-----
- [**] Now you can generate all possible variations for a product's attributes [https://github.com/woocommerce/woocommerce-ios/pull/8619]
- [*] Mobile payments: fixed card reader manuals links. [https://github.com/woocommerce/woocommerce-ios/pull/8628]

11.8
-----
- [*] Design refresh: Buttons, links, and other calls to action are now purple instead of pink. [https://github.com/woocommerce/woocommerce-ios/pull/8451]
- [internal] Design: Updated capitalization for various pages, links, and buttons to match new design guidelines. [https://github.com/woocommerce/woocommerce-ios/pull/8455]
- [internal] Remove A/B testing and release native Jetpack installation flow for all users. [https://github.com/woocommerce/woocommerce-ios/pull/8533]

11.7
-----
- [**] Analytics Hub: Now you can select custom date ranges. [https://github.com/woocommerce/woocommerce-ios/pull/8414]
- [**] Analytics Hub: Now you can see Views and Conversion Rate analytics in the new Sessions card. [https://github.com/woocommerce/woocommerce-ios/pull/8428]
- [*] My Store: We fixed an issue with Visitors and Conversion stats where sometimes visitors could be counted more than once in the selected period. [https://github.com/woocommerce/woocommerce-ios/pull/8427]


11.6
-----
- [***] We added a new Analytics Hub inside the My Store area of the app. Simply click on the See More button under the store stats to check more detailed information on Revenue, Orders and Products. [https://github.com/woocommerce/woocommerce-ios/pull/8356]
- [*] In-Person Payments: fixed timing issues in payments flow, which caused "Remove card" to be shown for too long [https://github.com/woocommerce/woocommerce-ios/pull/8351]

11.5
-----
- [*] Account deletion is now supported for all users in settings or in the empty stores screen (in the ellipsis menu). [https://github.com/woocommerce/woocommerce-ios/pull/8179, https://github.com/woocommerce/woocommerce-ios/pull/8272]
- [*] In-Person Payments: We removed any references to Simple Payments from Orders, and the red badge from the Menu tab and Menu Payments icon announcing the new Payments section. [https://github.com/woocommerce/woocommerce-ios/pull/8183]
- [internal] Store creation flow was improved with native implementation. It is available from the login prologue (`Get Started` CTA), login email error screen, and store picker (`Add a store` CTA from the empty stores screen or at the bottom of the store list). [Example testing steps in https://github.com/woocommerce/woocommerce-ios/pull/8251]
- [internal] New stores have two new Products onboarding features: A banner with an `Add a Product` CTA on the My Store screen, and the option to add new products using templates. [https://github.com/woocommerce/woocommerce-ios/pull/8294]

11.4
-----
- [*] Add System Status Report to ZenDesk support requests. [https://github.com/woocommerce/woocommerce-ios/pull/8171]


11.3
-----
- [*] In-Person Payments: Show spinner while preparing reader for payment, instead of saying it's ready before it is. [https://github.com/woocommerce/woocommerce-ios/pull/8115]
- [internal] In-Person Payments: update StripeTerminal from 2.7 to 2.14 [https://github.com/woocommerce/woocommerce-ios/pull/8132]
- [*] In-Person Payments: Fixed payment method prompt for WisePad 3 to show only Tap and Insert options [https://github.com/woocommerce/woocommerce-ios/pull/8136]

11.2
-----
- [***] You can now preview draft products before publishing. [https://github.com/woocommerce/woocommerce-ios/pull/8102]
- [*] The survey at the end of the login onboarding flow is no longer available. [https://github.com/woocommerce/woocommerce-ios/pull/8062]
- [*] Fixed layout issues on the Account Mismatch error screen. [https://github.com/woocommerce/woocommerce-ios/pull/8074]
- [*] The Accept Payments Easily banner has been removed from the order list [https://github.com/woocommerce/woocommerce-ios/pull/8078]

11.1
-----
- [**] You can now search customers when creating or editing an order. [https://github.com/woocommerce/woocommerce-ios/issues/7741]
- [internal] Store creation is available from the login prologue, login email error screen, and store picker. [https://github.com/woocommerce/woocommerce-ios/pull/8023]
- [internal] The login flow is simplified with only the option to log in with WordPress.com. This flow is presented in parallel with the existing flow in an A/B test experiment. [https://github.com/woocommerce/woocommerce-ios/pull/7996]
- [**] Relevant Just In Time Messages will be displayed on the My Store screen [https://github.com/woocommerce/woocommerce-ios/issues/7853]

11.0
-----
- [internal] Add support for controlling performance monitoring via Sentry. **Off by default**. [https://github.com/woocommerce/woocommerce-ios/pull/7831]


10.9
-----
- [***] Dropped iOS 14 support. From now we support iOS 15 and later. [https://github.com/woocommerce/woocommerce-ios/pull/7851]
- [*] Login: Now you can handle Jetpack site connection for your self-hosted sites from the app. [https://github.com/woocommerce/woocommerce-ios/pull/7847]


10.8
-----
- [***] Stats: Now you can add a Today's Stats Widget to your lock screen (iOS 16 only) to monitor your sales. [https://github.com/woocommerce/woocommerce-ios/pull/7839]
- [internal] In-Person Payments: add UTM parameters to card reader purchase URLs to allow attribution [https://github.com/woocommerce/woocommerce-ios/pull/7858]
- [*] In-Person Payments: the Purchase card reader links now all open in authenticated web views, to make it easier to log in to woocommerce.com. [https://github.com/woocommerce/woocommerce-ios/pull/7862]

10.7
-----
- [*] Universal Links: Users can now open universal links in the app. [https://github.com/woocommerce/woocommerce-ios/pull/7632]
- [internal] Store picker: Show error when the role eligibility check fails while selecting a store. [https://github.com/woocommerce/woocommerce-ios/pull/7816]
- [internal] Store picker: Add loading state to `Continue` button. [https://github.com/woocommerce/woocommerce-ios/pull/7821]
- [internal] Store picker: Use Jetpack tunnel API for fetching user info for role checking. [https://github.com/woocommerce/woocommerce-ios/pull/7822]
- [*] Allow in-app notices to be swiped away [https://github.com/woocommerce/woocommerce-ios/pull/7801]

10.6
-----

- [**] Products tab: products search now has an option to search products by SKU. Stores with WC version 6.6+ support partial SKU search, otherwise the product(s) with the exact SKU match is returned. [https://github.com/woocommerce/woocommerce-ios/pull/7781]
- [*] Fixed a rare crash when selecting a store in the store picker. [https://github.com/woocommerce/woocommerce-ios/pull/7765]
- [*] Settings: Display the WooCommerce version and available updates in Settings [https://github.com/woocommerce/woocommerce-ios/pull/7779]
- [*] Show suggestion for logging in to a WP.com site with a mismatched WP.com account. [https://github.com/woocommerce/woocommerce-ios/pull/7773]
- [*] Help center: Added help center web page with FAQs for "Not a WooCommerce site" and "Wrong WordPress.com account" error screens. [https://github.com/woocommerce/woocommerce-ios/pull/7767, https://github.com/woocommerce/woocommerce-ios/pull/7769]
- [*] Now you can bulk edit variation prices. [https://github.com/woocommerce/woocommerce-ios/pull/7803]
- [**] Reviews: Now you can reply to product reviews using the Reply button while viewing a product review. [https://github.com/woocommerce/woocommerce-ios/pull/7799]

10.5
-----
- [**] Products: Now you can duplicate products from the More menu of the product detail screen. [https://github.com/woocommerce/woocommerce-ios/pull/7727]
- [**] Login: Added Jetpack connection support from the Account Mismatch error screen. [https://github.com/woocommerce/woocommerce-ios/pull/7748]
- [*] Orders: We are bringing back the ability to add/edit customer notes and addresses from the main order screen [https://github.com/woocommerce/woocommerce-ios/pull/7750]
- [*] Help center: Added help center web page with FAQs for "Wrong WordPress.com account error" screen. [https://github.com/woocommerce/woocommerce-ios/pull/7747]
- [*] Widgets: The Today's Stat Widget adds support for bigger fonts. [https://github.com/woocommerce/woocommerce-ios/pull/7752]

10.4
-----
- [***] Stats: Now you can add a Today's Stats Widget to your homescreen to monitor your sales. [https://github.com/woocommerce/woocommerce-ios/pull/7732]
- [*] Help center: Added help center web page with FAQs for "Pick a WooCommerce Store", "Enter WordPress.com password" and "Open mail to find magic link" screens. [https://github.com/woocommerce/woocommerce-ios/pull/7641, https://github.com/woocommerce/woocommerce-ios/pull/7730, https://github.com/woocommerce/woocommerce-ios/pull/7737]
- [*] In-Person Payments: Fixed a bug where cancelling a card reader connection would temporarily prevent further connections [https://github.com/woocommerce/woocommerce-ios/pull/7689]
- [*] In-Person Payments: Improvements to the card reader connection flow UI [https://github.com/woocommerce/woocommerce-ios/pull/7687]
- [*] Login: Users can now set up the Jetpack connection between a self-hosted site and their WP.com account. [https://github.com/woocommerce/woocommerce-ios/pull/7608]
- [*] Product list: the "Draft" blue color is fixed to be more readable for a draft product row in the product list. [https://github.com/woocommerce/woocommerce-ios/pull/7724]
- [*] Notifications: App icon badge is now cleared correctly after visiting the orders tab. [https://github.com/woocommerce/woocommerce-ios/pull/7735]

10.3
-----
- [*] Dashboard: the last selected time range tab (Today/This Week/This Month/This Year) is persisted for the site and shown on the next site launch (app launch or switching stores). [https://github.com/woocommerce/woocommerce-ios/pull/7638]
- [*] Dashboard: swiping to another time range tab now triggers syncing for the target tab. Previously, the stats on the target tab aren't synced from the swipe gesture. [https://github.com/woocommerce/woocommerce-ios/pull/7650]
- [*] In-Person Payments: Fixed an issue where the Pay in Person toggle could be out of sync with the setting on the website. [https://github.com/woocommerce/woocommerce-ios/pull/7656]
- [*] In-Person Payments: Removed the need to sign in when purchasing a card reader [https://github.com/woocommerce/woocommerce-ios/pull/7670]
- [*] In-Person Payments: Fixed a bug where canceling a reader connection could result in being unable to connect a reader in future [https://github.com/woocommerce/woocommerce-ios/pull/7678]
- [*] In-Person Payments: Fixed a bug which prevented the Collect Payment button from being shown for Cash on Delivery orders  [https://github.com/woocommerce/woocommerce-ios/pull/7694]

10.2
-----
- [*] Help center: Added help center web page with FAQs for "Enter Store Credentials", "Enter WordPress.com email " and "Jetpack required Error" screens. [https://github.com/woocommerce/woocommerce-ios/pull/7588, https://github.com/woocommerce/woocommerce-ios/pull/7590, https://github.com/woocommerce/woocommerce-ios/pull/7621]
- [*] In-Person Payments: Fixed the Learn More link from the `Enable Pay in Person` onboarding screen for WCPay [https://github.com/woocommerce/woocommerce-ios/pull/7598]
- [**] In-Person Payments: Added a switch for the Pay in Person payment method on the Payments menu. This allows you to accept In-Person Payments for website orders [https://github.com/woocommerce/woocommerce-ios/pull/7613]

10.1
-----
- [*] In-Person Payments: The onboarding notice on the In-Person Payments menu is correctly dismissed after multiple prompts are shown. [https://github.com/woocommerce/woocommerce-ios/pull/7543]
- [*] Help center: Added custom help center web page with FAQs for "Enter Store Address" and "Enter WordPress.com email" screens. [https://github.com/woocommerce/woocommerce-ios/pull/7553, https://github.com/woocommerce/woocommerce-ios/pull/7573]
- [*] In-Person Payments: The plugin selection is saved correctly after multiple onboarding prompts. [https://github.com/woocommerce/woocommerce-ios/pull/7544]
- [**] In-Person Payments: A new prompt to enable `Pay in Person` for your store's checkout, to accept In-Person Payments for website orders [https://github.com/woocommerce/woocommerce-ios/issues/7474]

10.0
-----
- [**] In-Person Payments and Simple Payments have been moved to a new Payments section [https://github.com/woocommerce/woocommerce-ios/pull/7473]
- [*] Login: on the WP.com password screen, the magic link login option is moved from below "Reset your password" to below the primary Continue button for higher visibility. [https://github.com/woocommerce/woocommerce-ios/pull/7469]
- [*] Login: some minor enhancements are made to the error screen after entering an invalid WP.com email - a new "What is WordPress.com?" link, hiding the "Log in with store address" button when it's from the store address login flow, and some copy changes. [https://github.com/woocommerce/woocommerce-ios/pull/7485]
- [**] In-Person Payments: Accounts with pending requirements are no longer blocked from taking payments - we have added a skip button to the relevant screen. [https://github.com/woocommerce/woocommerce-ios/pull/7504]
- [*] Login: New button added to the empty site picker screen to enter a site address for troubleshooting. [https://github.com/woocommerce/woocommerce-ios/pull/7484]

9.9
-----
- [*] [Sign in with store credentials]: New screen added with instructions to verify Jetpack connected email. [https://github.com/woocommerce/woocommerce-ios/pull/7424]
- [*] [Sign in with store credentials]: Stop clearing username/password after an invalid attempt to enable users to fix typos. [https://github.com/woocommerce/woocommerce-ios/pull/7444]
- [*] Login: after entering WP.com email, a magic link is automatically sent when it is enabled (magic links are disabled for A8C emails and WP.com accounts with recently changed password) and a new screen is shown with an option to log in with password. [https://github.com/woocommerce/woocommerce-ios/pull/7449]

9.8
-----
- [***] Login: Introduce a way to sign in using store credentials.  [https://github.com/woocommerce/woocommerce-ios/pull/7320]
- [**] Login: You can now install WooCommerce to your self-hosted sites from the login flow. [https://github.com/woocommerce/woocommerce-ios/pull/7401]
- [**] Orders: Now you can quickly mark an order as completed by swiping it to the left! [https://github.com/woocommerce/woocommerce-ios/pull/7385]
- [*] In-Person Payments: The purchase card reader information card appears also in the Orders list screen. [https://github.com/woocommerce/woocommerce-ios/pull/7326]
- [*] Login: in release 9.7, when the app is in logged out state, an onboarding screen is shown before the prologue screen if the user hasn't finished or skipped it. In release 9.8, a survey is added to the end of the onboarding screen. [https://github.com/woocommerce/woocommerce-ios/pull/7416]
- [*] Login: a local notification is scheduled after the user encounters an error from logging in with an invalid site address or WP.com email/password. Please see testing scenarios in the PR, with regression testing on order/review remote notifications. [https://github.com/woocommerce/woocommerce-ios/pull/7323, https://github.com/woocommerce/woocommerce-ios/pull/7372, https://github.com/woocommerce/woocommerce-ios/pull/7422]

9.7
-----
- [***] Orders: Orders can now be edited within the app. [https://github.com/woocommerce/woocommerce-ios/pull/7300]
- [**] Orders: You can now view the Custom Fields for an order in the Order Details screen. [https://github.com/woocommerce/woocommerce-ios/pull/7310]
- [*] In-Person Payments: Card Reader Manuals now appear based on country availability, consolidated into an unique view [https://github.com/woocommerce/woocommerce-ios/pull/7178]
- [*] Login: Jetpack setup flow is now accessible from the Login with Store Address flow. [https://github.com/woocommerce/woocommerce-ios/pull/7294]
- [*] In-Person Payments: The purchase card reader information card can be dismissed [https://github.com/woocommerce/woocommerce-ios/pull/7260]
- [*] In-Person Payments: When dismissing the purchase card reader information card, the user can choose to be reminded in 14 days. [https://github.com/woocommerce/woocommerce-ios/pull/7271]
- [*] In-Person Payments: The purchase card reader information card appears also in the App Settings screen. [https://github.com/woocommerce/woocommerce-ios/pull/7308]
- [*] Refund lines in the Order details screen now appear ordered from oldest to newest [https://github.com/woocommerce/woocommerce-ios/pull/7287]
- [*] Login: when the app is in logged out state, an onboarding screen is shown before the prologue screen if the user hasn't finished or skipped it.  [https://github.com/woocommerce/woocommerce-ios/pull/7324]
- [*] Orders: When a store has no orders yet, there is an updated message with a link to learn more on the Orders tab. [https://github.com/woocommerce/woocommerce-ios/pull/7328]

9.6
-----
- [***] Coupons: Coupons can now be created from within the app. [https://github.com/woocommerce/woocommerce-ios/pull/7239]
- [**] Order Details: All unpaid orders have a Collect Payment button, which shows a payment method selection screen. Choices are Cash, Card, and Payment Link. [https://github.com/woocommerce/woocommerce-ios/pull/7111]
- [**] In-Person Payments: Support for selecting preferred payment gateway when multiple extensions are installed on the store. [https://github.com/woocommerce/woocommerce-ios/pull/7153]
- [*] Coupons: Removed the redundant animation when reloading the coupon list. [https://github.com/woocommerce/woocommerce-ios/pull/7137]
- [*] Login: Display "What is WordPress.com?" link in "Continue With WordPress.com" flow. [https://github.com/woocommerce/woocommerce-ios/pull/7213]
- [*] Login: Display the Jetpack requirement error after login is successful.
- [*] Login: Display a "New to WooCommerce?" link in the login prologue screen above the login buttons. [https://github.com/woocommerce/woocommerce-ios/pull/7261]
- [*] In-Person Payments: Publicize the Card Present Payments feature on the Payment Method screen [https://github.com/woocommerce/woocommerce-ios/pull/7225]
- [*] In-Person Payments: Add blog_id to IPP transaction description to match WCPay [https://github.com/woocommerce/woocommerce-ios/pull/7221]
- [*] Product form: after uploading an image, the product can now be saved immediately while the image is being uploaded in the background. When no images are pending upload for the saved product, the images are added to the product. Testing instructions: https://github.com/woocommerce/woocommerce-ios/pull/7196. [https://github.com/woocommerce/woocommerce-ios/pull/7254]

9.5
-----
- [*] Coupons: Fixed issue saving "Individual Use" and "Exclude Sale Items" fields. [https://github.com/woocommerce/woocommerce-ios/pull/7117]
- [*] Orders: The customer shipping/billing address form now navigates back automatically after selecting a country or state. [https://github.com/woocommerce/woocommerce-ios/pull/7119]
- [internal] In settings and empty stores screen, the "Close Account" link is shown for users who signed in with Apple (the only way to create an account) to close their WordPress.com account. [https://github.com/woocommerce/woocommerce-ios/pull/7143]

9.4
-----
- [*] Orders: Order details now displays both the date and time for all orders. [https://github.com/woocommerce/woocommerce-ios/pull/6996]
- [*] Simple payments have the `Card` option available for stores with configuration issues to resolve, and show onboarding to help resolve them [https://github.com/woocommerce/woocommerce-ios/pull/7002]
- [*] Order & Product list: Now, we can pull to refresh from an empty view. [https://github.com/woocommerce/woocommerce-ios/pull/7023, https://github.com/woocommerce/woocommerce-ios/pull/7030]
- [*] Order Creation: Fixes a bug where selecting a variable product to add to a new order would sometimes open the wrong list of product variations. [https://github.com/woocommerce/woocommerce-ios/pull/7042]
- [*] Collect payment button on Order Details no longer flickers when the screen loads [https://github.com/woocommerce/woocommerce-ios/pull/7043]
- [*] Issue refund button on Order Details is shown for all paid orders [https://github.com/woocommerce/woocommerce-ios/pull/7046]
- [*] Order Creation: Fixes several bugs with the Products section not showing the correct order items or not correctly updating the item quantity. [https://github.com/woocommerce/woocommerce-ios/pull/7067]

9.3
-----
- [***] In-Person Payments is now available for merchants using WooCommerce Payments in Canada. [https://github.com/woocommerce/woocommerce-ios/pull/6954]
- [*] In-Person Payments: Accessibility improvement [https://github.com/woocommerce/woocommerce-ios/pull/6869, https://github.com/woocommerce/woocommerce-ios/pull/6886, https://github.com/woocommerce/woocommerce-ios/pull/6906]
- [*] Orders: Now it's possible to select and copy text from the notes on an order. [https://github.com/woocommerce/woocommerce-ios/pull/6894]
- [*] Support Arabic numerals on amount fields. [https://github.com/woocommerce/woocommerce-ios/pull/6891]
- [*] Product Selector: Enabled selecting all variations on variable product rows. [https://github.com/woocommerce/woocommerce-ios/pull/6899]
- [internal] Order Creation: Adding new products, shipping, fee, or customer details to an order now blocks the UI immediately while the order is syncing remotely. [https://github.com/woocommerce/woocommerce-ios/pull/6974]

- [*] Coupons: Now it's possible to update discount types for coupons. [https://github.com/woocommerce/woocommerce-ios/pull/6935]
- [*] Orders tab: the view width now adjusts to the app in tablet split view on iOS 15. [https://github.com/woocommerce/woocommerce-ios/pull/6951]

9.2
-----
- [***] Experimental Features: Coupons editing and deletion features are now enabled as part of coupon management. [https://github.com/woocommerce/woocommerce-ios/pull/6853]
- [*] Order Creation: Updated percentage fee flow - added amount preview, disabled percentage option when editing. [https://github.com/woocommerce/woocommerce-ios/pull/6763]
- [*] Product Details: Update status badge layout and show it for more cases. [https://github.com/woocommerce/woocommerce-ios/pull/6768]
- [*] Coupons: now, the percentage amount of coupons will be displayed correctly in the listing and in coupon detail if the amount contains fraction digits. [https://github.com/woocommerce/woocommerce-ios/pull/6804]
- [*] Coupons: Filter initial search results to show only coupons of the currently selected store. [https://github.com/woocommerce/woocommerce-ios/pull/6800]
- [*] Coupons: Fixed crash when there are duplicated items on the coupon list. [https://github.com/woocommerce/woocommerce-ios/pull/6798]
- [*] In-Person Payments: Run onboarding checks when connecting a reader. [https://github.com/woocommerce/woocommerce-ios/pull/6761, https://github.com/woocommerce/woocommerce-ios/pull/6774, https://github.com/woocommerce/woocommerce-ios/pull/6789]
- [*] In-Person Payments: after collecting payment for an order, merchants can now email the receipt in addition to printing it in Order Details > See Receipt if email is available on the device. [https://github.com/woocommerce/woocommerce-ios/pull/6833]

9.1
-----

- [*] Product name field in product form - Remove scroll behaviour and increase field height to fully display long product names. [https://github.com/woocommerce/woocommerce-ios/pull/6681]
- [*] Filter toolbar in Products list tab - Filter toolbar is pinned outside of the products list. [https://github.com/woocommerce/woocommerce-ios/pull/6698]
- [internal] Loading screens are refactored to avoid duplicated code and a potential crash. Please quickly smoke test them to make sure that everything still works as before. [https://github.com/woocommerce/woocommerce-ios/pull/6717]
- [*] Shipping settings - Weight and shipping package dimensions are localized based on device locale. Also, decimal point information is no longer lost upon saving a product, when using comma as a decimal separator. [https://github.com/woocommerce/woocommerce-ios/pull/6721]

9.0
-----

- [*] Share payment links from the order details screen. [https://github.com/woocommerce/woocommerce-ios/pull/6609]
- [internal] Reviews lists on Products and Menu tabs are refactored to avoid duplicated code. Please quickly smoke test them to make sure that everything still works as before. [https://github.com/woocommerce/woocommerce-ios/pull/6553]
- [**] Now it's possible to change the order of the product images. [https://github.com/woocommerce/woocommerce-ios/pull/6620]
- [*] Improved accessibility for the error banner and info banner displayed in Orders and Products. [https://github.com/woocommerce/woocommerce-ios/pull/6633]

8.9
-----
- [*] Coupons: Fixed issue loading the coupon list from the local storage on initial load. [https://github.com/woocommerce/woocommerce-ios/pull/6463]
- [*] Coupons: Update layout of the coupon details screen. [https://github.com/woocommerce/woocommerce-ios/pull/6522]
- [*] In-Person Payments: Removed collecting L2/L3 data. [https://github.com/woocommerce/woocommerce-ios/pull/6519]
- [*] Hub Menu: Multiple menu items can no longer be tapped simultaneously. [https://github.com/woocommerce/woocommerce-ios/pull/6484]
- [*] Jetpack CP: Fixed crash when attempting to access WP-Admin with an invalid URL that has an unsupported scheme. [https://github.com/woocommerce/woocommerce-ios/pull/6502]
- [***] Orders: Order Creation is now available to everyone! You can go to the Orders tab and tap the + button to create a new order. [https://github.com/woocommerce/woocommerce-ios/pull/6537]
- [internal] Loading screens are refactored to avoid duplicated code and a potential crash. Please quickly smoke test them to make sure that everything still works as before. [https://github.com/woocommerce/woocommerce-ios/pull/6535] [https://github.com/woocommerce/woocommerce-ios/pull/6544]

8.8
-----
- [*] Updates the app's About screen to be consistent with Automattic's other mobile apps. [https://github.com/woocommerce/woocommerce-ios/pull/6421]
- [***] Experimental Feature: It's now possible to add custom shipping method and fees in order creation flow. Tax amount and Order total is now synced from backend. [https://github.com/woocommerce/woocommerce-ios/pull/6429]
- [**] Now it's possible to filter orders by custom statuses. [https://github.com/woocommerce/woocommerce-ios/pull/6390]
- [*] Fixed issue presenting Edit Customer Note screen as a modal on large screens. [https://github.com/woocommerce/woocommerce-ios/pull/6406]
- [*] Products displayed in Order Detail now follow the same order of the web. [https://github.com/woocommerce/woocommerce-ios/pull/6401]
- [*] Simple Payments now shows a detailed tax break up before taking the payment. [https://github.com/woocommerce/woocommerce-ios/pull/6412]
- [*] Coupons list now shows an error view if coupons are disabled for the store. Coupons can be enabled again from this view. [https://github.com/woocommerce/woocommerce-ios/pull/6446]
- [*] Coupon details screen now displays more informative error messages when loading the total discount amount fails. [https://github.com/woocommerce/woocommerce-ios/pull/6457]
- [internal] Shipping Labels: the navigation bar in the web view for adding payments is now correctly hidden. [https://github.com/woocommerce/woocommerce-ios/pull/6435]

8.7
-----
- [**] In-Person Payments: Added card details to refund confirmation screen to help with refunding to the payment card [https://github.com/woocommerce/woocommerce-ios/pull/6241]
- [*] Coupons: Replace the toggles on Usage Details screen with text for uneditable contents. [https://github.com/woocommerce/woocommerce-ios/pull/6287]
- [*] Improve image loading for thumbnails especially on the Product list. [https://github.com/woocommerce/woocommerce-ios/pull/6299]
- [*] Coupons: Added feedback banner on the top of the coupon list. [https://github.com/woocommerce/woocommerce-ios/pull/6316]
- [*] Coupons: Handled error when loading total discounted amount fails. [https://github.com/woocommerce/woocommerce-ios/pull/6368]
- [internal] Removed all feature flags for Shipping Labels. Please smoke test all parts of Shipping Labels to make sure that everything still works as before. [https://github.com/woocommerce/woocommerce-ios/pull/6270]
- [*] In-Person Payments: Localized messages and UI [https://github.com/woocommerce/woocommerce-ios/pull/6317]
- [*] My Store: Fixed incorrect currency symbol of revenue text for stores with non-USD currency. [https://github.com/woocommerce/woocommerce-ios/pull/6335]
- [*] Notifications: Dismiss presented view before presenting content from notifications [https://github.com/woocommerce/woocommerce-ios/pull/6354]
- [*] Reviews: Fixed missing product information on first load [https://github.com/woocommerce/woocommerce-ios/pull/6367]
- [internal] Removed the feature flag for My store tab UI updates. Please smoke test the store stats and top performers in the "My store" tab to make sure everything works as before. [https://github.com/woocommerce/woocommerce-ios/pull/6334]
- [*] In-Person Payments: Add support for accepting payments on bookable products [https://github.com/woocommerce/woocommerce-ios/pull/6364]
- [*] In-Person Payments: Fixed issue where payment could be stuck prompting to remove the card if the payment was declined and retried before removing the card.

8.6
-----
- [***] Merchants can now view coupons in their stores by enabling Coupon Management in Experimental Features. [https://github.com/woocommerce/woocommerce-ios/pull/6209]
- [*] Orders: In the experimental Order Creation feature, product variations added to a new order now show a list of their attributes. [https://github.com/woocommerce/woocommerce-ios/pull/6131]
- [*] Enlarged the tap area for the action button on the notice view. [https://github.com/woocommerce/woocommerce-ios/pull/6146]
- [*] Reviews: Fixed crash on iPad when tapping the More button. [https://github.com/woocommerce/woocommerce-ios/pull/6187]
- [*] In-Person Payments: Remove Stripe from Experimental Features as it is always enabled now. [https://github.com/woocommerce/woocommerce-ios/pull/6205]
- [*] Disabled unnecessary selection of the "Refund via" row on the Refund Confirmation screen [https://github.com/woocommerce/woocommerce-ios/pull/6198]
- [*] Increased minimum version of Stripe extension for In-Person Payments to 6.2.0 [https://github.com/woocommerce/woocommerce-ios/pull/xxxx]
- [internal] Removed `pushNotificationsForAllStores` feature flag. Since the changes are non-trivial, it would be great to smoke test push notifications for all stores in beta testing. [https://github.com/woocommerce/woocommerce-ios/pull/6231]

8.5
-----
- [*] In-Person Payments: Inform the user when a card reader battery is so low that it needs to be charged before the reader can be connected. [https://github.com/woocommerce/woocommerce-ios/pull/5998]
- [***] The My store tab is having a new look with new conversion stats and shows up to 5 top performing products now (used to be 3). [https://github.com/woocommerce/woocommerce-ios/pull/5991]
- [**] Fixed a crash at the startup of the app, related to Gridicons. [https://github.com/woocommerce/woocommerce-ios/pull/6005]
- [***] Experimental Feature: It's now possible to create Orders in the app by enabling it in Settings > Experimental Features. For now you can change the order status, add products, and add customer details (billing and shipping addresses). [https://github.com/woocommerce/woocommerce-ios/pull/6060]
- [*] Fixed issue in date range selection for the orders filters where is some cases dates are not available for selection. [https://github.com/woocommerce/woocommerce-ios/pull/6090]
- [*] Enabled "view product in store" and "share product" options for variable products when accessing them through the order details screen. [https://github.com/woocommerce/woocommerce-ios/pull/6091]

8.4
-----
- [***] In-Person Payments: Support for Stripe M2 card reader. [https://github.com/woocommerce/woocommerce-ios/pull/5844]
- [***] We introduced a new tab called "Menu", a tab in the main navigation where you can browser different sub-sections of the app: Switch Store, Settings, WooCommerce Admin, View Store and Reviews. [https://github.com/woocommerce/woocommerce-ios/pull/5926]
- [***] Store admins can now access sites with plugins that have Jetpack Connection Package (e.g. WooCommerce Payments, Jetpack Backup) in the app. These sites do not require Jetpack-the-plugin to connect anymore. Store admins can still install Jetpack-the-plugin from the app through settings or a Jetpack banner. [https://github.com/woocommerce/woocommerce-ios/pull/5924]
- [*] Add/Edit Product screen: Fix transient product name while adding images.[https://github.com/woocommerce/woocommerce-ios/pull/5840]

8.3
-----
- [***] All merchants can create Simple Payments orders. [https://github.com/woocommerce/woocommerce-ios/pull/5684]
- [**] System status report can now be viewed and copied directly from within the app. [https://github.com/woocommerce/woocommerce-ios/pull/5702]
- [**] Product SKU input scanner is now available as a beta feature. To try it, enable it from settings and you can scan a barcode to use as the product SKU in product inventory settings! [https://github.com/woocommerce/woocommerce-ios/pull/5695]
- [**] Now you chan share a payment link when creating a Simple Payments order [https://github.com/woocommerce/woocommerce-ios/pull/5819]
- [*] Reviews: "Mark all as read" checkmark bar button item button replaced with menu button which launches an action sheet. Menu button is displayed only if there are unread reviews available.[https://github.com/woocommerce/woocommerce-ios/pull/5833]
- [internal] Refactored ReviewsViewController to add tests. [https://github.com/woocommerce/woocommerce-ios/pull/5834]

8.2
-----
- [***] In-Person Payments: Now you can collect Simple Payments on the go. [https://github.com/woocommerce/woocommerce-ios/pull/5635]
- [*] Products: After generating a new variation for a variable product, you are now taken directly to edit the new variation. [https://github.com/woocommerce/woocommerce-ios/pull/5649]
- [*] Dashboard: the visitor count in the Today tab is now shown when Jetpack site stats are enabled.
- [*] Add/Edit Product Images: tapping on the last `n` images while `n` images are pending upload does not crash the app anymore. [https://github.com/woocommerce/woocommerce-ios/pull/5672]

8.2
-----
- [*] Shipping Labels: Fixes a crash when saving a new shipping label after opening the order from a push notification. [https://github.com/woocommerce/woocommerce-ios/pull/5549]
- [**] In-Person Payments: Improved support for VoiceOver. [https://github.com/woocommerce/woocommerce-ios/pull/5572]
- [*] In-Person Payments: Fixes a crash when printing more than one receipt. [https://github.com/woocommerce/woocommerce-ios/pull/5575]

8.1
-----
- [***] Now it's possible to filter Order List by multiple statuses and date ranges. Plus, we removed the top tab bar on Orders Tab. [https://github.com/woocommerce/woocommerce-ios/pull/5491]
- [*] Login: Password AutoFill will suggest wordpress.com accounts. [https://github.com/woocommerce/woocommerce-ios/pull/5399]
- [*] Store picker: after logging in with store address, the pre-selected store is now the currently selected store instead of the store from login flow. [https://github.com/woocommerce/woocommerce-ios/pull/5508]
- [*] The application icon number from order push notifications is now cleared after visiting the orders tab. [https://github.com/woocommerce/woocommerce-ios/pull/5715]
- [internal] Migrated Settings screen to MVVM [https://github.com/woocommerce/woocommerce-ios/pull/5393]


8.0
-----
- [*] Product List: Add support for product filtering by category. [https://github.com/woocommerce/woocommerce-ios/pull/5388]
- [***] Push notifications are now supported for all connected stores. [https://github.com/woocommerce/woocommerce-ios/pull/5299]
- [*] Fix: in Settings > Switch Store, tapping "Dismiss" after selecting a different store does not switch stores anymore. [https://github.com/woocommerce/woocommerce-ios/pull/5359]

7.9
-----
- [*] Fix: after disconnecting a site or connecting to a new site, the sites in site picker (Settings > Switch Store) should be updated accordingly. The only exception is when the newly disconnected site is the currently selected site. [https://github.com/woocommerce/woocommerce-ios/pull/5241]
- [*] Order Details: Show a button on the "Product" section of Order Details screen to allow recreating shipping labels. [https://github.com/woocommerce/woocommerce-ios/pull/5255]
- [*] Edit Order Address - Enable `Done` button when `Use as {Shipping/Billing} Address` toggle is turned on. [https://github.com/woocommerce/woocommerce-ios/pull/5254]
- [*] Add/Edit Product: fix an issue where the product name keyboard is English only. [https://github.com/woocommerce/woocommerce-ios/pull/5288]
- [*] Order Details: some sites cannot parse order requests where the fields parameter has spaces, and the products section cannot load as a result. The spaces are now removed. [https://github.com/woocommerce/woocommerce-ios/pull/5298]

7.8
-----
- [***] Shipping Labels: merchants can create multiple packages for the same order, moving the items between different packages. [https://github.com/woocommerce/woocommerce-ios/pull/5190]
- [*] Fix: Navigation bar buttons are now consistently pink on iOS 15. [https://github.com/woocommerce/woocommerce-ios/pull/5139]
- [*] Fix incorrect info banner color and signature option spacing on Carrier and Rates screen. [https://github.com/woocommerce/woocommerce-ios/pull/5144]
- [x] Fix an error where merchants were unable to connect to valid stores when they have other stores with corrupted information https://github.com/woocommerce/woocommerce-ios/pull/5161
- [*] Shipping Labels: Fix issue with decimal values on customs form when setting the device with locales that use comma as decimal point. [https://github.com/woocommerce/woocommerce-ios/pull/5195]
- [*] Shipping Labels: Fix crash when tapping on Learn more rows of customs form. [https://github.com/woocommerce/woocommerce-ios/pull/5207]
- [*] Shipping Labels: The shipping address now prefills the phone number from the billing address if a shipping phone number is not available. [https://github.com/woocommerce/woocommerce-ios/pull/5177]
- [*] Shipping Labels: now in Carrier and Rates we always display the discounted rate instead of the retail rate if available. [https://github.com/woocommerce/woocommerce-ios/pull/5188]
- [*] Shipping Labels: If the shipping address is invalid, there are now options to email, call, or message the customer. [https://github.com/woocommerce/woocommerce-ios/pull/5228]
- [*] Accessibility: notify when offline mode banner appears or disappears. [https://github.com/woocommerce/woocommerce-ios/pull/5225]

7.7
-----
- [***] In-Person Payments: US merchants can now obtain a card reader and then collect payments directly from the app. [https://github.com/woocommerce/woocommerce-ios/pull/5030]
- [***] Shipping Labels: Merchants can now add new payment methods for shipping labels directly from the app. [https://github.com/woocommerce/woocommerce-ios/pull/5023]
- [**] Merchants can now edit shipping & billing addresses from orders. [https://github.com/woocommerce/woocommerce-ios/pull/5097]
- [x] Fix: now a default paper size will be selected in Shipping Label print screen. [https://github.com/woocommerce/woocommerce-ios/pull/5035]
- [*] Show banner on screens that use cached data when device is offline. [https://github.com/woocommerce/woocommerce-ios/pull/5000]
- [*] Fix incorrect subtitle on customs row of Shipping Label purchase flow. [https://github.com/woocommerce/woocommerce-ios/pull/5093]
- [*] Make sure customs form printing option is not available on non-international orders. [https://github.com/woocommerce/woocommerce-ios/pull/5104]
- [*] Fix incorrect logo for DHL in Shipping Labels flow. [https://github.com/woocommerce/woocommerce-ios/pull/5105]

7.6
-----
- [x] Show an improved error modal if there are problems while selecting a store. [https://github.com/woocommerce/woocommerce-ios/pull/5006]
- [***] Shipping Labels: Merchants can now add new custom and service packages for shipping labels directly from the app. [https://github.com/woocommerce/woocommerce-ios/pull/4976]
- [*] Fix: when product image upload fails, the image cell stop loading. [https://github.com/woocommerce/woocommerce-ios/pull/4989]

7.5
-----
- [***] Merchants can now purchase shipping labels and declare customs forms for international orders. [https://github.com/woocommerce/woocommerce-ios/pull/4896]
- [**] Merchants can now edit customer provided notes from orders. [https://github.com/woocommerce/woocommerce-ios/pull/4893]
- [*] Fix empty states sometimes not centered vertically [https://github.com/woocommerce/woocommerce-ios/pull/4890]
- [*] Fix error syncing products due to decoding failure of regular_price in product variations. [https://github.com/woocommerce/woocommerce-ios/pull/4901]
- [*] Hide bottom bar on shipping label purchase form. [https://github.com/woocommerce/woocommerce-ios/pull/4902]

7.4
-----
- [*] Fix an issue where some extension was not shown in order item details. [https://github.com/woocommerce/woocommerce-ios/pull/4753]
- [*] Fix: The refund button within Order Details will be hidden if the refund is zero. [https://github.com/woocommerce/woocommerce-ios/pull/4789]
- [*] Fix: Incorrect arrow direction for right-to-left languages on Shipping Label flow. [https://github.com/woocommerce/woocommerce-ios/pull/4796]
- [*] Fix: Shouldn't be able to schedule a sale without sale price. [https://github.com/woocommerce/woocommerce-ios/pull/4825]
- [*] Fix: Edit address screen is pushed twice in Shipping Label flow when missing name in origin or destination address. [https://github.com/woocommerce/woocommerce-ios/pull/4845]

7.3
-----
- [*] Order Detail: now we do not offer the "email note to customer" option if no email is available. [https://github.com/woocommerce/woocommerce-ios/pull/4680]
- [*] My Store: If there are errors loading the My Store screen, a banner now appears at the top of the screen with links to troubleshoot or contact support. [https://github.com/woocommerce/woocommerce-ios/pull/4704]
- [*] Fix: Added 'Product saved' confirmation message when a product is updated [https://github.com/woocommerce/woocommerce-ios/pull/4709]
- [*] Shipping Labels: Updated address validation to automatically use trivially normalized address for origin and destination. [https://github.com/woocommerce/woocommerce-ios/pull/4719]
- [*] Fix: Order details for products with negative prices now will show correctly [https://github.com/woocommerce/woocommerce-ios/pull/4683]
- [*] Fix: Order list not extend edge-to-edge in dark mode. [https://github.com/woocommerce/woocommerce-ios/pull/4728]
- [*] Plugins: Added list of active and inactive plugins that can be reached by admins in the settings screen. [https://github.com/woocommerce/woocommerce-ios/pull/4735]
- [*] Login: Updated appearance of back buttons in navigation bar to minimal style. [https://github.com/woocommerce/woocommerce-ios/pull/4726]
- [internal] Upgraded Zendesk SDK to version 5.3.0. [https://github.com/woocommerce/woocommerce-ios/pull/4699]
- [internal] Updated GoogleSignIn to version 6.0.1 through WordPressAuthenticator. There should be no functional changes, but may impact Google sign in flow. [https://github.com/woocommerce/woocommerce-ios/pull/4725]

7.2
-----
- [*] Order Fulfillment: Updated success notice message [https://github.com/woocommerce/woocommerce-ios/pull/4589]
- [*] Order Fulfillment: Fixed issue footer view getting clipped of by iPhone notch [https://github.com/woocommerce/woocommerce-ios/pull/4631]
- [*] Shipping Labels: Updated address validation to make sure a name is entered for each address. [https://github.com/woocommerce/woocommerce-ios/pull/4601]
- [*] Shipping Labels: Hide Contact button on Shipping To Address form when customer phone number is not provided. [https://github.com/woocommerce/woocommerce-ios/pull/4663]
- [*] Shipping Labels: Updated edge-to-edge table views for all forms. [https://github.com/woocommerce/woocommerce-ios/pull/4657]
- [*] Orders and Order Details: Updated edge-to-edge table views for consistent look across the app. [https://github.com/woocommerce/woocommerce-ios/pull/4638]
- [*] Reviews and Review Details: Updated edge-to-edge table views for consistent look across the app. [https://github.com/woocommerce/woocommerce-ios/pull/4637]
- [*] New error screen displayed to users without the required roles to access the store. [https://github.com/woocommerce/woocommerce-ios/pull/4493]

7.1
-----
- [***] Merchants from US can create shipping labels for physical orders from the app. The feature supports for now only orders where the shipping address is in the US. [https://github.com/woocommerce/woocommerce-ios/pull/4578]
- [**] Due to popular demand, the Order fulfill is displayed once again when clicking on the Mark order complete button. [https://github.com/woocommerce/woocommerce-ios/pull/4567]
- [*] Fix: Interactive pop gesture on Order Details and Settings screen. [https://github.com/woocommerce/woocommerce-ios/pull/4504]
- [*] Fix: Frozen refresh control and placeholder when switching tabs [https://github.com/woocommerce/woocommerce-ios/pull/4505]
- [internal] Stats tab: added network sync throttling [https://github.com/woocommerce/woocommerce-ios/pull/4494]

7.0
-----
- [**] Order Detail: now we display Order Items and Shipping Label Packages as separate sections. [https://github.com/woocommerce/woocommerce-ios/pull/4445]
- [*] Fix: Orders for a variable product with different configurations of a single variation will now show each order item separately. [https://github.com/woocommerce/woocommerce-ios/pull/4445]
- [*] If the Orders, Products, or Reviews lists can't load, a banner now appears at the top of the screen with links to troubleshoot or contact support. [https://github.com/woocommerce/woocommerce-ios/pull/4400, https://github.com/woocommerce/woocommerce-ios/pull/4407]
- [*] Fix: Stats tabs are now displayed and ordered correctly in RTL languages. [https://github.com/woocommerce/woocommerce-ios/pull/4444]
- [*] Fix: Missing "Add Tracking" button in orders details. [https://github.com/woocommerce/woocommerce-ios/pull/4520]


6.9
-----
- [*] Order Detail: now we display a loader on top, to communicate that the order detail view has not yet been fully loaded. [https://github.com/woocommerce/woocommerce-ios/pull/4396]
- [*] Products: You can edit product attributes for variations right from the main product form. [https://github.com/woocommerce/woocommerce-ios/pull/4350]
- [*] Improved CTA. "Print Shipping Label" instead of "Reprint Shipping Label". [https://github.com/woocommerce/woocommerce-ios/pull/4394]
- [*] Improved application log viewer. [https://github.com/woocommerce/woocommerce-ios/pull/4387]
- [*] Improved the experience when creating the first variation. [https://github.com/woocommerce/woocommerce-ios/pull/4405]

6.8
-----

- [***] Dropped iOS 13 support. From now we support iOS 14 and later. [https://github.com/woocommerce/woocommerce-ios/pull/4209]
- [**] Products: Added the option to create and edit a virtual product directly from the product detail screen. [https://github.com/woocommerce/woocommerce-ios/pull/4214]

6.7
-----
- [**] Add-Ons: Order add-ons are now available as a beta feature. To try it, enable it from settings! [https://github.com/woocommerce/woocommerce-ios/pull/4119]

6.6
-----
- [*] Fix: Product variations only support at most one image, so we won't show an option to add a second one. [https://github.com/woocommerce/woocommerce-ios/pull/3994]
- [*] Fix: The screen to select images from the Media Library would sometimes crash when the library had a specific number of images. [https://github.com/woocommerce/woocommerce-ios/pull/4003]
- [*] Improved error messages for logins. [https://github.com/woocommerce/woocommerce-ios/pull/3957]

6.5
-----
- [*] Fix: Product images with non-latin characters in filenames now will load correctly and won't break Media Library. [https://github.com/woocommerce/woocommerce-ios/pull/3935]
- [*] Fix: The screen to select images from the Media Library would sometimes crash when the library had a specific number of images. [https://github.com/woocommerce/woocommerce-ios/pull/4070]

6.4
-----
- [*] Login: New design and illustrations for the initial login screen, promoting the app's main features. [https://github.com/woocommerce/woocommerce-ios/pull/3867]
- [*] Enhancement/fix: Unify back button style across the app. [https://github.com/woocommerce/woocommerce-ios/pull/3872]

6.3
-----
- [**] Products: Now you can add variable products from the create product action sheet. [https://github.com/woocommerce/woocommerce-ios/pull/3836]
- [**] Products: Now you can easily publish a product draft or pending product using the navigation bar buttons [https://github.com/woocommerce/woocommerce-ios/pull/3846]
- [*] Fix: In landscape orientation, all backgrounds on detail screens and their subsections now extend edge-to-edge. [https://github.com/woocommerce/woocommerce-ios/pull/3808]
- [*] Fix: Creating an attribute or a variation no longer saves your product pending changes. [https://github.com/woocommerce/woocommerce-ios/pull/3832]
- [*] Enhancement/fix: image & text footnote info link rows are now center aligned in order details reprint shipping label info row and reprint screen. [https://github.com/woocommerce/woocommerce-ios/pull/3805]

6.2
-----

- [***] Products: When editing a product, you can now create/delete/update product variations, product attributes and product attribute options. https://github.com/woocommerce/woocommerce-ios/pull/3791
- [**] Large titles are enabled for the four main tabs like in Android. In Dashboard and Orders tab, a workaround is implemented with some UI/UX tradeoffs where the title size animation is not as smooth among other minor differences from Products and Reviews tab. We can encourage beta users to share any UI issues they find with large titles. [https://github.com/woocommerce/woocommerce-ios/pull/3763]
- [*] Fix: Load product inventory settings in read-only mode when the product has a decimal stock quantity. This fixes the products tab not loading due to product decoding errors when third-party plugins enable decimal stock quantities. [https://github.com/woocommerce/woocommerce-ios/pull/3717]
- [*] Fix: Loading state stuck in Reviews List. [https://github.com/woocommerce/woocommerce-ios/pull/3753]

6.1
-----
- [**] Products: When editing variable products, you can now edit the variation attributes to select different attribute options. [https://github.com/woocommerce/woocommerce-ios/pull/3628]
- [*] Fixes a bug where long pressing the back button sometimes displayed an empty list of screens.
- [*] Product Type: Updated product type detail to display "Downloadable" if a product is downloadable. [https://github.com/woocommerce/woocommerce-ios/pull/3647]
- [*] Product Description: Updated the placeholder text in the Aztec Editor screens to provide more context. [https://github.com/woocommerce/woocommerce-ios/pull/3668]
- [*] Fix: Update the downloadable files row to read-only, if the product is accessed from Order Details. [https://github.com/woocommerce/woocommerce-ios/pull/3669]
- [*] Fix: Thumbnail image of a product wasn't being loaded correctly in Order Details. [https://github.com/woocommerce/woocommerce-ios/pull/3678]
- [*] Fix: Allow product's `regular_price` to be a number and `sold_individually` to be `null` as some third-party plugins could alter the type in the API. This could help with the products tab not loading due to product decoding errors. [https://github.com/woocommerce/woocommerce-ios/pull/3679]
- [internal] Attempted fix for a crash in product image upload. [https://github.com/woocommerce/woocommerce-ios/pull/3693]

6.0
-----
- [**] Due to popular demand, the product SKU is displayed once again in Order Details screen. [https://github.com/woocommerce/woocommerce-ios/pull/3564]
- [*] Updated copyright notice to WooCommerce
- [*] Fix: top performers in "This Week" tab should be showing the same data as in WC Admin.
- [*] Fix: visitor stats in Dashboard should be more consistent with web data on days when the end date for more than one tab is the same (e.g. "This Week" and "This Month" both end on January 31). [https://github.com/woocommerce/woocommerce-ios/pull/3532]
- [*] Fix: navbar title on cross-sells products list displayed title for upsells [https://github.com/woocommerce/woocommerce-ios/pull/3565]
- [*] Added drag-and-drop sorting to Linked Products [https://github.com/woocommerce/woocommerce-ios/pull/3548]
- [internal] Refactored Core Data migrator stack to help reduce crashes [https://github.com/woocommerce/woocommerce-ios/pull/3523]


5.9
-----
- [**] Product List: if a user applies custom sort orders and filters in the Product List, now when they reopen the app will be able to see the previous settings applied. [https://github.com/woocommerce/woocommerce-ios/pull/3454]
- [*] Removed fulfillment screen and moved fulfillment to the order details screen. [https://github.com/woocommerce/woocommerce-ios/pull/3453]
- [*] Fix: billing information action sheets now are presented correctly on iPad. [https://github.com/woocommerce/woocommerce-ios/pull/3457]
- [*] fix: the rows in the product search list now don't have double separators. [https://github.com/woocommerce/woocommerce-ios/pull/3456]
- [*] Fix: During login, the spinner when a continue button is in loading state is now visible in dark mode. [https://github.com/woocommerce/woocommerce-ios/pull/3472]
- [*] fix: when adding a note to an order, the text gets no more deleted if you tap on “Email note to customer”. [https://github.com/woocommerce/woocommerce-ios/pull/3473]
- [*] Added Fees to order details. [https://github.com/woocommerce/woocommerce-ios/pull/3475]
- [*] fix: now we don't show any more similar alert notices if an error occurred. [https://github.com/woocommerce/woocommerce-ios/pull/3474]
- [*] fix: in Settings > Switch Store, the spinner in the "Continue" button at the bottom is now visible in dark mode. [https://github.com/woocommerce/woocommerce-ios/pull/3468]
- [*] fix: in order details, the shipping and billing address are displayed in the order of the country (in some eastern Asian countries, the address starts from the largest unit to the smallest). [https://github.com/woocommerce/woocommerce-ios/pull/3469]
- [*] fix: product is now read-only when opened from the order details. [https://github.com/woocommerce/woocommerce-ios/pull/3491]
- [*] fix: pull to refresh on the order status picker screen does not resets anymore the current selection. [https://github.com/woocommerce/woocommerce-ios/pull/3493]
- [*] When adding or editing a link (e.g. in a product description) link settings are now presented as a popover on iPad. [https://github.com/woocommerce/woocommerce-ios/pull/3492]
- [*] fix: the glitch when launching the app in logged out state or after tapping "Try another account" in store picker is now gone. [https://github.com/woocommerce/woocommerce-ios/pull/3498]
- [*] Minor enhancements: in product editing form > product reviews list, the rows don't show highlighted state on tap anymore since they are not actionable. Same for the number of upsell and cross-sell products in product editing form > linked products. [https://github.com/woocommerce/woocommerce-ios/pull/3502]


5.8
-----
- [***] Products M5 features are now available to all. Products M5 features: add and edit linked products, add and edit downloadable files, product deletion. [https://github.com/woocommerce/woocommerce-ios/pull/3420]
- [***] Shipping labels M1 features are now available to all: view shipping label details, request a refund, and reprint a shipping label via AirPrint. [https://github.com/woocommerce/woocommerce-ios/pull/3436]
- [**] Improved login flow, including better error handling. [https://github.com/woocommerce/woocommerce-ios/pull/3332]


5.7
-----
- [***] Dropped iOS 12 support. From now we support iOS 13 and later. [https://github.com/woocommerce/woocommerce-ios/pull/3216]
- [*] Fixed spinner appearance in the footer of orders list. [https://github.com/woocommerce/woocommerce-ios/pull/3249]
- [*] In order details, the image for a line item associated with a variation is shown now after the variation has been synced. [https://github.com/woocommerce/woocommerce-ios/pull/3314]
- [internal] Refactored Core Data stack so more errors will be propagated. [https://github.com/woocommerce/woocommerce-ios/pull/3267]


5.6
-----
- [**] Fixed order list sometimes not showing newly submitted orders.
- [*] now the date pickers on iOS 14 are opened as modal view. [https://github.com/woocommerce/woocommerce-ios/pull/3148]
- [*] now it's possible to remove an image from a Product Variation if the WC version 4.7+. [https://github.com/woocommerce/woocommerce-ios/pull/3159]
- [*] removed the Product Title in product screen navigation bar. [https://github.com/woocommerce/woocommerce-ios/pull/3187]
- [*] the icon of the cells inside the Product Detail are now aligned at 10px from the top margin. [https://github.com/woocommerce/woocommerce-ios/pull/3199]
- [**] Added the ability to issue refunds from the order screen. Refunds can be done towards products or towards shipping. [https://github.com/woocommerce/woocommerce-ios/pull/3204]
- [*] Prevent banner dismiss when tapping "give feedback" on products screen. [https://github.com/woocommerce/woocommerce-ios/pull/3221]
- [*] Add keyboard dismiss in Add Tracking screen [https://github.com/woocommerce/woocommerce-ios/pull/3220]


5.5
-----
- [**] Products M4 features are now available to all. Products M4 features: add a simple/grouped/external product with actions to publish or save as draft. [https://github.com/woocommerce/woocommerce-ios/pull/3133]
- [*] enhancement: Order details screen now shows variation attributes for WC version 4.7+. [https://github.com/woocommerce/woocommerce-ios/pull/3109]
- [*] fix: Product detail screen now includes the number of ratings for that product. [https://github.com/woocommerce/woocommerce-ios/pull/3089]
- [*] fix: Product subtitle now wraps correctly in order details. [https://github.com/woocommerce/woocommerce-ios/pull/3201]


5.4
-----
- [*] fix: text headers on Product price screen are no more clipped with large text sizes. [https://github.com/woocommerce/woocommerce-ios/pull/3090]


5.4
-----
- [*] fix: the footer in app Settings is now correctly centered.
- [*] fix: Products tab: earlier draft products now show up in the same order as in core when sorting by "Newest to Oldest".
- [*] enhancement: in product details > price settings, the sale dates can be edited inline in iOS 14 using the new date picker. Also, the sale end date picker editing does not automatically end on changes anymore. [https://github.com/woocommerce/woocommerce-ios/pull/3044]
- [*] enhancement: in order details > add tracking, the date shipped can be edited inline in iOS 14 using the new date picker. [https://github.com/woocommerce/woocommerce-ios/pull/3044]
- [*] enhancement: in products list, the "(No Title)" placeholder will be showed when a product doesn't have the title set. [https://github.com/woocommerce/woocommerce-ios/pull/3068]
- [*] fix: the placeholder views in the top dashboard chart and orders tab do not have unexpected white background color in Dark mode in iOS 14 anymore. [https://github.com/woocommerce/woocommerce-ios/pull/3063]


5.3
-----
- [**] In Settings > Experimental Features, a Products switch is now available for turning Products M4 features on and off (default off). Products M4 features: add a simple/grouped/external product with actions to publish or save as draft.
- [*] Opening a product from order details now shows readonly product details of the same styles as in editable product details.
- [*] Opening a product variation from order details now shows readonly product variation details and this product variation does not appear in the Products tab anymore.
- [*] Enhancement: when not saving a product as "published", the in-progress modal now shows title and message like "saving your product" instead of "publishing your product".
- [*] In product and variation list, the stock quantity is not shown anymore when stock management is disabled.
- [*] Enhancement: when the user attempts to dismiss the product selector search modal while at least one product is selected for a grouped product's linked products, a discard changes action sheet is shown.
- [internal] Renamed a product database table (Attribute) to GenericAttribute. This adds a new database migration.  [https://github.com/woocommerce/woocommerce-ios/pull/2883]
- [internal] Refactored the text fields in the Manual Shipment Tracking page. [https://github.com/woocommerce/woocommerce-ios/pull/2979]
- [internal] Attempt fix for startup crashes. [https://github.com/woocommerce/woocommerce-ios/pull/3069]


5.2
-----
- [**] Products: now you can editing basic fields for non-core products (whose product type is not simple/external/variable/grouped) - images, name, description, readonly price, readonly inventory, tags, categories, short description, and product settings.
- [*] Enhancement: for variable products, the stock status is now shown in its variation list.
- [*] Sign In With Apple: if the Apple ID has been disconnected from the WordPress app (e.g. in Settings > Apple ID > Password & Security > Apps using Apple ID), the app is logged out on app launch or app switch.
- [*] Now from an Order Detail it's only possible to open a Product in read-only mode.
- [internal] #2881 Upgraded WPAuth from 1.24 to 1.26-beta.12. Regressions may happen in login flows.
- [internal] #2896 Configured the same user agent header for all the network requests made through the app.
- [internal] #2879 After logging out, the persistent store is not reset anymore to fix a crash in SIWA revoked token scenario after app launch (issue #2830). No user-facing changes are intended, the data should be associated with a site after logging out and in like before.

5.1
-----
- [*] bugfix: now reviews are refreshed correctly. If you try to delete or to set as spam a review from the web, the result will match in the product reviews list.
- [*] If the Products switch is on in Settings > Experimental Features:
  - For a variable product, the stock status is not shown in the product details anymore when stock management is disabled since stock status is controlled at variation level.
- [internal] The Order List and Orders Search → Filter has a new backend architecture (#2820). This was changed as an experiment to fix #1543. This affects iOS 13.0 users only. No new behaviors have been added. Github project: https://git.io/JUBco.
- [*] Orders → Search list will now show the full counts instead of “99+”. #2825


5.0
-----
- [*] Order details > product details: tapping outside of the bottom sheet from "Add more details" menu does not dismiss the whole product details anymore.
- [*] If the Products switch is on in Settings > Experimental Features, product editing for basic fields are enabled for non-core products (whose product type is not simple/external/variable/grouped) - images, name, description, readonly price, readonly inventory, tags, categories, short description, and product settings.
- [*] Order Detail: added "Guest" placeholder on Order Details card when there's no customer name.
- [*] If the Products switch is on in Settings > Experimental Features:
  - Product editing for basic fields are enabled for non-core products (whose product type is not simple/external/variable/grouped) - images, name, description, readonly price, readonly inventory, tags, categories, short description, and product settings.
  - Inventory and shipping settings are now editable for a variable product.
  - A product variation's stock status is now editable in inventory settings.
  - Reviews row is now hidden if reviews are disabled.
  - Now it's possible to open the product's reviews screen also if there are no reviews.
  - We improved our VoiceOver support in Product Detail screen.
- [*] In Settings, the "Feature Request" button was replaced with "Send Feedback" (Survey) (https://git.io/JUmUY)


4.9
-----
- [**] Sign in with Apple is now available in the log in process.
- [**] In Settings > Experimental Features, a Products switch is now available for turning Products M3 features on and off for core products (default off for beta testing). Products M3 features: edit grouped, external and variable products, enable/disable reviews, change product type and update categories and tags.
- [*] Edit Products: the update action now shows up on the product details after updating just the sale price.
- [*] Fix a crash that sometimes happen when tapping on a Product Review push notification.
- [*] Variable product > variation list: a warning banner is shown if any variations do not have a price, and warning text is shown on these variation rows.


4.8
-----
- [*] Enabled right/left swipe on product images.


4.7
-----
- [*] Fixed an intermittent crash when sending an SMS from the app.


4.6
-----
- [*] Fix an issue in the y-axis values on the dashboard charts where a negative value could show two minus signs.
- [*] When a simple product doesn't have a price set, the price row on the product details screen now shows "Add Price" placeholder instead of an empty regular price.
- [*] If WooCommerce 4.0 is available the app will show the new stats dashboard, otherwise will show a banner indicating the user to upgrade.
- [*] The total orders row is removed from the readonly product details (products that are not a simple product) to avoid confusion since it's not shown on the editable form for simple products.


4.5
-----
- [**] Products: now you can update product images, product settings, viewing and sharing a product.
- [*] In Order Details, the item subtotal is now shown on the right side instead of the quantity. The quantity can still be viewed underneath the product name.
- [*] In Order Details, SKU was removed from the Products List. It is still shown when fulfilling the order or viewing the product details.
- [*] Polish the loading state on the product variations screen.
- [*] When opening a simple product from outside of the Products tab (e.g. from Top Performers section or an order), the product name and ellipsis menu (if the Products feature switch is enabled) should be visible in the navigation bar.


4.4
-----
- Order Detail: the HTML shipping method is now showed correctly
- [internal] Logging in via 'Log in with Google' has changes that can cause regressions. See https://git.io/Jf2Fs for full testing details.
- [**] Fix bugs related to push notifications: after receiving a new order push notification, the Reviews tab does not show a badge anymore. The application icon badge number is now cleared by navigating to the Orders tab and/or the Reviews tab, depending on the types of notifications received.
- [*] The discard changes prompt now only appears when navigating from product images screen if any images have been deleted.
- [*] Fix the issue where product details screen cannot be scrolled to the bottom in landscape after keyboard is dismissed (e.g. from editing product title).
- [*] The product name is now shown in the product details navigation bar so that the name is always visible.
- [*] The images pending upload should be visible after editing product images from product details.
- [*] The discard changes prompt does not appear when navigating from product settings detail screens with a text field (slug, purchase note, and menu order) anymore.
- [*] Fix the wrong cell appearance in the order status list.
- [*] The "View product in store" action will be shown only if the product is published.
- [internal] Modified the component used for fetching data from the database. Please watch out for crashes in lists.


4.3
-----
- Products: now the Product details can be edited and saved outside Products tab (e.g. from Order details or Top Performers).
- [internal]: the navigation to the password entry screen has changed and can cause regressions. See https://git.io/JflDW for testing details.
- [internal] Refactored some API calls for fetching a Note, Product, and Product Review.
- Products: we improved our VoiceOver support in Product Price settings
- In Settings > Experimental Features, a Products switch is now available for turning Products M2 features on and off for simple products (default off for beta testing). Products M2 features: update product images, product settings, viewing and sharing a product.
- The WIP banner on the Products tab is now collapsed by default for more vertical space.
- Dropped iOS 11 support. From now we support iOS 12 and later.
- In Order Details, the Payment card is now shown right after the Products and Refunded Products cards.


4.2
-----
- Products: now tapping anywhere on a product cell where you need to insert data, like in Product Price and Product Shipping settings, you start to edit the text field.
- Products: now the keyboard pop up automatically in Edit Description
- The Processing orders list will now show upcoming (future) orders.
- Improved stats: fixed the incorrect time range on "This Week" tab when loading improved stats on a day when daily saving time changes.
- [internal]: the "send magic link" screen has navigation changes that can cause regressions. See https://git.io/Jfqio for testing details.
- The Orders list is now automatically refreshed when reopening the app.
- The Orders list is automatically refreshed if a new order (push notification) comes in.
- Orders -> Search: The statuses now shows the total number of orders with that status.


4.1
-----
- Fix an intermittent crash when downloading Orders
- The Photo Library permission alert shouldn't be prompted when opening the readonly product details or edit product for simple products, which is reproducible on iOS 11 or 12 devices. (The permission is only triggered when uploading images in Zendesk support or in debug builds with Products M2 enabled.)
- [internal] Updated the empty search result views for Products and Orders. https://git.io/Jvdap


4.0
-----
- Products is now available with limited editing for simple products!
- Fix pulling to refresh on the Processing tab sometimes will not show the up-to-date orders.
- Edit Product > Price Settings: schedule sale is now available even when either the start or end date is not set, and the sale end date can be removed now.
- Improved stats: fixed a crash when loading improved stats on a day when daily saving time changes.
- [internal] Changed the Shipping and Tax classes list loading so that any cached data is shown right away
- [internal] Edit Products M2: added an image upload source for product images - WordPress Media Library.
- [internal] Slightly changed the dependency graph of the database fetching component. Please watch out for data loading regressions.
- [internal] the signup and login Magic Link flows have code changes. See https://git.io/JvyB3 for testing details.
- [internal] the login via Magic Link flows have code changes. See https://git.io/JvyB3 for testing details.
- [internal] the login via Continue with Google flows have code changes that can cause regressions. See https://git.io/Jvyjg for testing details.
- [internal] the signup and login Magic Link flows have code changes. See https://git.io/JvyB3 for testing details.
- [internal] under Edit Products M2 feature flag, there are 4 ways to sort the products on the products tab.
- [internal] the login flow has changes to the 2-factor authentication navigation. See https://git.io/JvdKP for testing details.

3.9
-----
- bugfix: now in the Order List the order status label is no more clipped
- bugfix: now the launch screen is no more stretched
- The Shipping Provider flow, will be called now Shipping Carrier.
- Edit Products: in price settings, the order of currency and price field follows the store currency options under wp-admin > WooCommerce > Settings > General.
- [internal] The signup and login flows have code changes. See https://git.io/Jv1Me for testing details.

3.8
-----
- Dashboard stats: any negative revenue (from refunds for example) for a time period are shown now.
- Redesigned Orders List: Processing and All Orders are now shown in front. Filtering was moved to the Search view.
- Fix Reviews sometimes failing to load on some WooCommerce configurations
- Experimental: a Products feature switch is visible in Settings > Experimental Features that shows/hides the Products tab, and allow to edit a product.

3.7
-----
- Dashboard: now tapping on a product on "Top Performers" section open the product detail

3.6
-----
- Order Details: see a list of issued refunds inside the order detail screen
- Orders tab: Orders to fulfill badge shows numbers 1-99, and now 99+ for anything over 99. Previously, it was 9+.
- Orders tab: The full total amount is now shown.
- Order Details & Product UI: if a Product name has HTML escape characters, they should be decoded in the app.
- Order Details: if the Order has multiple Products, tapping on any Product should open the same Product now.
- bugfix: the orders badge on tab bar now is correctly refreshed after switching to a store with badge count equal to zero.
- The orders tab now localizes item quantities and the order badge.


3.5
-----
- bugfix: when the app is in the foreground while receiving a push notification, the badge on the Orders tab and Reviews tab should be updated correctly based on the type of the notification.
- bugfix: after logging out and in, the Product list should be loaded to the correct store instead of being empty.
- bugfix: in Contact Support, a message should always be sent successfully now.

3.4
-----
- bugfix: on the Order Details screen, the product quantity title in the 2-column header view aligns to the right now
- bugfix: tapping on a new Order push notification, it used to go to the Reviews tab. Now it should go to the new Order screen
- bugfix: on the Products tab, if tapping on a Product and then switching stores, the old Product details used to remain on the Products tab. Now the Product list is always shown on the Products tab after switching stores.
- Dark mode: colors are updated up to design for the navigation bar, tab bar, Fulfill Order > add tracking icon, Review Details > product link icon.
- bugfix/enhancement: on the Products tab, if there are no Products the "Work In Progress" banner is shown with an image placeholder below now.
- bugfix: the deleted Product Variations should not show up after syncing anymore.
- bugfix: now the shipping address in the Order Detail is hidden if the order contains only virtual products
- bugfix: when logged out, Contact Support should be enabled now after typing a valid email address with an email keyboard type.

3.3
-----
- bugfix: add some padding to an order item image in the Fulfillment view, when no SKU exists
- bugfix: View Billing Information > Contact Details: the email button wouldn't do anything if you don't have an email account configured in the Mail app. Now an option to copy the email address is presented instead of doing nothing.
- bugfix: Fulfill Order screen now displays full customer provided note, instead of cutting it to a single line.
- bugfix: Fixed clipped content on section headings with larger font sizes
- bugfix: Fixed footer overlapping the last row in Settings > About with larger font sizes
- bugfix: the Orders badge on tab bar now is correctly refreshed after switching stores

3.2.1
-----
- bugfix: the order detail status and "Begin fulfillment" button now are correctly updated when the order status changes
- bugfix: after adding a new order note, now it appear correctly inside the order detail

3.2
-----
- Experimental: a Products feature switch is visible in Settings > Experimental Features that shows/hides the Products tab with a Work In Progress banner at the top.
- Experimental: if a Product has variations, the variants info are shown on the Product Details that navigates to a list of variations with each price or visibility shown.
- Enhancement: Support for dark mode
- bugfix: Settings no longer convert to partial dark mode.
- Experimental: Support the latest wc-admin plugin release, v0.23.0 and up

3.1
-----
- The order detail view now includes the shipping method of the order.
- Enhancement: The Reviews tab now presents all the Product Reviews
- Updated appearance of Order Details - temporarily disabling dark mode.
- bugfix: fixed UI appearance on cells of Order List when tapping with dark mode enabled.
- bugfix: Reviews no longer convert to partial dark mode. Dark mode coming soon!
- bugfix: Order Details now has the right space between cells.
- bugfix: update the new stats endpoint for WC Admin plugin version 0.22+, and notify the user about the minimum plugin version when they cannot see the new stats. It'd be great to also mention this in the App Store release notes: the new stats UI now requires WC Admin plugin version 0.22+.

3.0
-----
- bugfix: for sites with empty site time zone in the API (usually with UTC specified in wp-admin settings) and when the site time zone is not GMT+0, the stats v4 data no longer has the wrong boundaries (example in #1357).
- bugfix: fixed a UI appearance problem on mail composer on iOS 13.

2.9
-----
- bugfix: the badge "9+" on the Orders tab doesn't overlap with the tab label on iPhone SE/8 landscape now, and polished based on design spec.
- bugfix: the Top Performers in the new stats page should not have a dark header bar when launching the app in Dark mode.
- Enhancement: preselect current Order status when editing the status with a list of order statuses.
- bugfix: on Orders tab, the order status filter now stays after changing an Order status.

2.8
-----

2.7
-----
- Enhancement: Enhancements to the Order Details screen, adding more customer information.
- bugfix: the App Logs shouldn't be editable, only copy / paste.
- bugfix: Reviews were not localized.
- bugfix: On log in, some users would see the Continue button but be unable to Continue, due to errors with the account. A new "Try another account" button has been added as an option.
- bugfix: Product Details page was displaying the Price in the wrong currency.
- Enhancement: removed the "New Orders" card from the My store tab, now that the Orders tab displays the same information.
- Added brand new stats page for user with the WooCommerce Admin plugin and provided an option for users to opt in or out directly from the Settings page.
- bugfix: Order Details: icon on "Details" cell for fulfilled order can be wrong.

2.6
-----
- bugfix: 9+ orders in the orders badge text is now easier to read
- bugfix: Keep those sign-in bugs coming! We tracked down and fixed a `Log in with Jetpack` issue, where users with a Byte Order Mark in their `wp-config.php` file were returning error responses during API requests. These users would see their store listed in the sign-in screen, but were unable to tap the Continue button.
- bugfix: prevents a potential edge case where the login screen could be dismissed in a future version of iOS.
- bugfix: While tuning up the behind-the-scenes for Order Detail screens, we accidentally lost the ability to automatically download any missing product images. Product image downloads restored!

2.5
-----
- bugfix: on certain devices, pulling down to refresh on Order Details screen used to result in weird UI with misplaced labels. Should be fixed in this release.
- Enhancement: Display a badge in the bottom tab, overlapping the Orders icon, to indicate the number of orders processing.
- Enhancement: The Notifications tab has been replaced by Reviews

2.4
-----
- New feature: in Order Details > Shipment Tracking, a new action is added to the "more" action menu for copying tracking number.
- Enhancement: updated the footer in Settings to inform users that we're hiring.
- bugfix & improvement: when Jetpack site stats module is turned off or when user has no permission to view site stats, the generic error toast is not shown to the user anymore. Additionally, the visitors stats UI is shown/hidden when the Jetpack module is activated/deactivated respectively.

2.3
-----
- Improvement: improved Dynamic Type support in the body of the notification in the Notifications tab.

2.2
-----
- improvement: opting out of Tracks syncs with WordPress.com

2.1
-----
- improvement: improved support for RTL languages in the Dashboard
- enhancement: You can now view product images on orders. Tapping on Products in Orders will present a view-only version of the Product's Details.

2.0
-----
- bugfix: dates in the Order Details screen are now localised.
- improvement: improved support for larger font sizes in the login screen

1.9
-----
- bugfix: fixes "Unable to load content" error message when attempting to get Top Performers content.
- new feature: You can now manually add shipment tracking to an Order. This feature is for users who have the [Shipment Tracking plugin](https://woocommerce.com/products/shipment-tracking) installed.
- bugfix: fixes Store Picker: some users are unable to continue after logging in.
- bugfix: fixes a crash when the network connection is slow

1.8
-----

1.7.1
-----
- Fixed a bug where Order List did not load for some users.
- update: this app supports iOS 12.0 and up.
- improvement: improved support for large text sizes.
- bugfix: fixes Order List not loading for some users.
- bugfix: fixes "Unable to load content" error message when attempting to get Top Performers content.

1.7
-----
- improvement: you can now log in using a site address.

1.6
-----
- improvement: Tracking numbers can now be copied to the pasteboard from the order details screen.

1.5
-----
- bugfix: Sometimes Settings would style all the options like "Log Out". No longer happens now.
- bugfix: order status refreshes upon pull-to-refresh in Order Details
- bugfix: payment status label background color showing up beyond rounded border
- improvement: change top performers text from "Total Product Order" to "Total orders" for clarity
- bugfix: fixed an issue on the order details screen where the shipment tracking dates were incorrect

1.4
-----
- bugfix: fix a crash happening on log out
- new feature: Add shipment tracking to Order Details screen
- improvement: The store switcher now allows you to go back to the previous screen without logging you out
- improvement: Custom order status labels are now supported! Instead of just displaying the order status slug and capitalizing the slug, the custom order status label will now be fetched from the server and properly displayed.
- improvement: Filtering by custom order status now supported!
- new feature: You can now manually change the status of an order on the order details screen
- bugfix: correctly flips chevron on Dashboard > New Orders, to support RTL languages.
- bugfix: fixed an issue on the order details screen where the shipment tracking dates were incorrect

1.3
-----
- bugfix: Allows for decimal quantities which some extensions have
- new feature: quick site select. Navigate to Settings > select row with store website.
- improvement: Updated the colors of the bars in the charts for better readability
- improvement: Present an error message with an option to retry when adding a note to an order fails
- improvement: Present an error message with an option to retry when fulfilling an order fails
- bugfix: Log out of the current account right after selecting "Try another account" in store picker
- improvement: Use the store name for the title of the view in "My store" tab
- improvement: Add an alert to let the user know about our new store switcher
- improvement: Display Address in Order Details screen unless every field is empty<|MERGE_RESOLUTION|>--- conflicted
+++ resolved
@@ -6,11 +6,8 @@
 - [*] Add URL route handler to open the `My Store` tab when a deeplink to `/mobile` is opened, instead of bouncing back to Safari [https://github.com/woocommerce/woocommerce-ios/pull/10077]
 - [*] A feedback banner is added for product description AI and product sharing AI sheets. [https://github.com/woocommerce/woocommerce-ios/pull/10102]
 - [*] Product creation: the product type row is now editable when creating a product. [https://github.com/woocommerce/woocommerce-ios/pull/10087]
-<<<<<<< HEAD
 - [*] Improved prompt for AI-generated product description. [https://github.com/woocommerce/woocommerce-ios/pull/10120]
-=======
 - [***] Store creation: US users can upgrade Woo Express free trial stores via In-App Purchase [https://github.com/woocommerce/woocommerce-ios/pull/10123]
->>>>>>> 1c398e86
 
 14.2
 -----
