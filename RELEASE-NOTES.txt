--- conflicted
+++ resolved
@@ -4,12 +4,9 @@
 -----
 - [**] Orders: order creation sections are optimised for a simpler and more intuitive flow. [https://github.com/woocommerce/woocommerce-ios/pull/11042]
 - [*] Payments: Fix Tap to Pay reconnection on foreground, to speed up TTP transactions. [https://github.com/woocommerce/woocommerce-ios/pull/11054]
-<<<<<<< HEAD
 - [*] Payments: Fix Tap to Pay reconnection on fresh launch, to speed up TTP transactions. [https://github.com/woocommerce/woocommerce-ios/pull/11056]
-=======
 - [*] Orders: Fix a bug that shows the wrong customer screen during the order creation flow. [https://github.com/woocommerce/woocommerce-ios/pull/11053]
 - [*] Orders: All order edit buttons render now with the pencil system image to make them consistent. [https://github.com/woocommerce/woocommerce-ios/pull/11048]
->>>>>>> ef978ca0
 
 16.0
 -----
