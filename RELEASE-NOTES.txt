--- conflicted
+++ resolved
@@ -2,12 +2,9 @@
 
 13.7
 -----
-<<<<<<< HEAD
 - [*] JITMs: Added modal-style Just in Time Message support on the dashboard [https://github.com/woocommerce/woocommerce-ios/pull/9694]
-=======
 - [*] Order Creation: Products can be searched by SKU when adding products to an order. [https://github.com/woocommerce/woocommerce-ios/pull/9711]
 - [*] Orders: Fixes order details so separate order items are not combined just because they are the same product or variation. [https://github.com/woocommerce/woocommerce-ios/pull/9710]
->>>>>>> bc4962ab
 
 13.6
 -----
