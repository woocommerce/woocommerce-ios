*** PLEASE FOLLOW THIS FORMAT: [<priority indicator, more stars = higher priority>] <description> [<PR URL>]

15.1
-----
<<<<<<< HEAD
- [*] What's New announcements support dark mode properly [https://github.com/woocommerce/woocommerce-ios/pull/10540]
=======
- [*] Updated UI and copy on prologue and free trial summary screens. [https://github.com/woocommerce/woocommerce-ios/pull/10539]

>>>>>>> c6877cd5

15.0
-----
- [*] The store name can now be updated from the Settings screen. [https://github.com/woocommerce/woocommerce-ios/pull/10485]
- [**] The store creation flow has been optimized to start store creation immediately and show profiler questions afterward. [https://github.com/woocommerce/woocommerce-ios/pull/10473, https://github.com/woocommerce/woocommerce-ios/pull/10466]
- [*] Settings: Close Account option is moved to a new section Account Settings and is now available for all WPCom users. [https://github.com/woocommerce/woocommerce-ios/pull/10502]

14.9
-----
- [*] Only show Blaze banner on the My Store and Product List screens if the store has no existing orders. [https://github.com/woocommerce/woocommerce-ios/pull/10438]
- [**] Order creation: We improved the way the merchants can request, search and select a customer when creating an order. [https://github.com/woocommerce/woocommerce-ios/pull/10456]


14.8
-----
- [Internal] Native store creation flow with free trial is enabled by default - all code for the old flows have been removed. [https://github.com/woocommerce/woocommerce-ios/pull/10362]
- [*] Store creation: Improvements to the Upgrades screen accessibility [https://github.com/woocommerce/woocommerce-ios/pull/10363]
- [*] Stores with expired WooExpress plans can now be upgraded within the app (if eligible for IAP) via a new banner. [https://github.com/woocommerce/woocommerce-ios/pull/10369]
- [*] The expired site plan should navigate to IAP for sites with expired WooExpress plans (if eligible for IAP). [https://github.com/woocommerce/woocommerce-ios/pull/10384]
- [Internal] New default property `plan` is tracked in every event for logged-in users. [https://github.com/woocommerce/woocommerce-ios/pull/10356]
- [Internal] Google sign in now defaults to bypassing the Google SDK [https://github.com/woocommerce/woocommerce-ios/pull/10341]
- [*] Product list filter (Products tab and order creation > add products > filter): product types from extensions supported in the app are now available for product filtering - subscription, variable subscription, bundle, and composite. [https://github.com/woocommerce/woocommerce-ios/pull/10382]
 
14.7
-----
- [*] Local notifications: Add a reminder to purchase a plan is scheduled 6hr after a free trial subscription. [https://github.com/woocommerce/woocommerce-ios/pull/10268]
- [Internal] Shipment tracking is only enabled and synced when the order has non-virtual products.  [https://github.com/woocommerce/woocommerce-ios/pull/10288]
- [Internal] New default property `was_ecommerce_trial` is tracked in every event for logged-in users. [https://github.com/woocommerce/woocommerce-ios/pull/10343]
- [*] Photo -> Product: Reset details from previous image when new image is selected. [https://github.com/woocommerce/woocommerce-ios/pull/10297]
- [**] You can now see your shipping zone list from Settings. [https://github.com/woocommerce/woocommerce-ios/pull/10258]
- [*] Order list: Suggest testing orders for stores without any orders. [https://github.com/woocommerce/woocommerce-ios/pull/10346]
- [*] Local notifications: Show free trial survey after 24h since subscription. [https://github.com/woocommerce/woocommerce-ios/pull/10324, https://github.com/woocommerce/woocommerce-ios/pull/10328]
- [*] Local notifications: Add a reminder after 3 days if answered "Still Exploring" in Free trial survey. [https://github.com/woocommerce/woocommerce-ios/pull/10331]
- [*] Product description AI: the AI sheet has been improved with the product name field made more prominent. [https://github.com/woocommerce/woocommerce-ios/pull/10333]
- [**] Store creation: US users can upgrade to a choice of plans for their store via In-App Purchase [https://github.com/woocommerce/woocommerce-ios/pull/10340]

14.6
-----
- [Internal] Switched AI endpoint to be able to track and measure costs. [https://github.com/woocommerce/woocommerce-ios/pull/10218]
- [Internal] Media picker flow was refactored to support interactive dismissal for device photo picker and WordPress media picker sources. Affected flows: product form > images, and virtual product form > downloadable files. [https://github.com/woocommerce/woocommerce-ios/pull/10236]
- [Internal] Errors: Improved error message when orders, products, or reviews can't be loaded due to a parsing (decoding) error. [https://github.com/woocommerce/woocommerce-ios/pull/10252, https://github.com/woocommerce/woocommerce-ios/pull/10260]
- [*] Orders with Coupons: Users can now select a coupon from a list when adding it to an order. [https://github.com/woocommerce/woocommerce-ios/pull/10255]
- [Internal] Orders: Improved error message when orders can't be loaded due to a parsing (decoding) error. [https://github.com/woocommerce/woocommerce-ios/pull/10252]
- [**] Product discounts: Users can now add discounts to products when creating an order. [https://github.com/woocommerce/woocommerce-ios/pull/10244]
- [*] We've resolved an issue that was causing the app to crash when trying to dismiss certain screens (bottom sheets). [https://github.com/woocommerce/woocommerce-ios/pull/10254]
- [Internal] Fixed a bug preventing the "We couldn't load your data" error banner from appearing on the My store dashboard. [https://github.com/woocommerce/woocommerce-ios/pull/10262]
- [Internal] Errors: Improved error message and troubleshooting guide when the Jetpack connection is broken. [https://github.com/woocommerce/woocommerce-ios/pull/10275]
- [Internal] A new way to create a product from an image using AI is being A/B tested. [https://github.com/woocommerce/woocommerce-ios/pull/10253]

14.5
-----
- [*] Product details: The share button is displayed with text instead of icon for better discoverability. [https://github.com/woocommerce/woocommerce-ios/pull/10216]
- [*] Resolved an issue where users were unable to add a new note to an order. Previously, upon opening an order detail and selecting the "Add a new note" option, the text field was non-selectable, preventing users from writing down the note. This issue has now been addressed and users should be able to add notes to their orders without any issues. [https://github.com/woocommerce/woocommerce-ios/pull/10222]
- [*] Store creation: Update the timeout view with the option to retry the site check. [https://github.com/woocommerce/woocommerce-ios/pull/10221]
- [*] Fixed issue showing the expired alert for sites that got reverted to simple sites after their plan expired. [https://github.com/woocommerce/woocommerce-ios/pull/10228]

14.4
-----
- [*] Blaze: New banner on the My Store and Products screens for admins of eligible stores. [https://github.com/woocommerce/woocommerce-ios/pull/10135, https://github.com/woocommerce/woocommerce-ios/pull/10160, https://github.com/woocommerce/woocommerce-ios/pull/10172]
- [*] Shipping Labels: Fixed a bug preventing label printing in orders viewed from search [https://github.com/woocommerce/woocommerce-ios/pull/10161]
- [*] Blaze: Disable the entry point in the product creation form. [https://github.com/woocommerce/woocommerce-ios/pull/10173]
- [*] Product description and sharing message AI: Fixed incorrect language issue by using a separate prompt for identifying language. [https://github.com/woocommerce/woocommerce-ios/pull/10169, https://github.com/woocommerce/woocommerce-ios/pull/10177, https://github.com/woocommerce/woocommerce-ios/pull/10179]

14.3
-----
- [*] SKU Scanner: Add the SKU to the error message after a failure. [https://github.com/woocommerce/woocommerce-ios/pull/10085]
- [*] Add URL route handler to open the `My Store` tab when a deeplink to `/mobile` is opened, instead of bouncing back to Safari [https://github.com/woocommerce/woocommerce-ios/pull/10077]
- [Internal] Performance: Replaces the endpoint used to load Top Performers on the My Store tab, for faster loading. [https://github.com/woocommerce/woocommerce-ios/pull/10113]
- [*] A feedback banner is added for product description AI and product sharing AI sheets. [https://github.com/woocommerce/woocommerce-ios/pull/10102]
- [*] Product creation: the product type row is now editable when creating a product. [https://github.com/woocommerce/woocommerce-ios/pull/10087]
- [***] Store creation: US users can upgrade Woo Express free trial stores via In-App Purchase [https://github.com/woocommerce/woocommerce-ios/pull/10123]
- [*] Orders: Users can can now add multiple coupons to orders (not only one) [https://github.com/woocommerce/woocommerce-ios/pull/10126]
- [*] Free trial: Local notification after 24 hours since Free trial subscription time to remind to purchase plan. [https://github.com/woocommerce/woocommerce-ios/pull/10133, https://github.com/woocommerce/woocommerce-ios/pull/10130]
- [**] Product description AI: an announcement modal is shown for WPCOM stores about the feature, and a new CTA "Write with AI" is more discoverable in the product form with a tooltip. [https://github.com/woocommerce/woocommerce-ios/pull/10142]

14.2
-----
- [Internal] Blaze status check was updated to save an API request. The Blaze eligibility for each site should remain the same. [https://github.com/woocommerce/woocommerce-ios/pull/10020]
- [*] Fixed the unusable state of the app when the default store runs on an expired free trial plan. [https://github.com/woocommerce/woocommerce-ios/pull/10059]
- [Internal] Performance: When loading the refunds on an order (e.g. in order details), we now only request them from remote if they are not already in local storage. [https://github.com/woocommerce/woocommerce-ios/pull/10039]
- [*] Orders: Users can can now add coupons to orders [https://github.com/woocommerce/woocommerce-ios/pull/10035]
- [*] Coupons: The Coupons Management feature is fully released and not in Beta anymore [https://github.com/woocommerce/woocommerce-ios/pull/10032]
- [*] Store creation: the progress view copy was updated to inform the merchants that it can take a few minutes for the store to be ready. The progress view is now only shown after necessary requests are made before the app is likely backgrounded. The error handling is also polished.  [https://github.com/woocommerce/woocommerce-ios/pull/10047, https://github.com/woocommerce/woocommerce-ios/pull/10069]
- [Internal] Performance: When loading a single order (e.g. in order details), we now load the order from storage unless it has been modified remotely. [https://github.com/woocommerce/woocommerce-ios/pull/10036]
- [Internal] Performance: When the Orders tab is opened, we now only sync orders that have been created or modified since the last successful sync. [https://github.com/woocommerce/woocommerce-ios/pull/10065]
- [Internal] App size: Replaced 30MB PDFs on Store Creation waiting screen with ~400KB PNGs - to assess impact on app bundle size. [https://github.com/woocommerce/woocommerce-ios/pull/10067]

14.1
-----
- [*] Plans: Expired or cancelled plans are now shown more reliably [https://github.com/woocommerce/woocommerce-ios/pull/9924]
- [*] Product Sharing: AI-generated messages are now available. [https://github.com/woocommerce/woocommerce-ios/pull/9976]
- [***] Orders: Users can add products to orders by scanning their sku barcode or QR-code [https://github.com/woocommerce/woocommerce-ios/pull/9972]
- [Internal] Store creation: a workaround was previously implemented that can result in an inaccurate app experience like when the free trial banner is not shown immediately after store creation due to out-of-sync site properties. Now that the API issue is fixed, the app now waits for the site for a bit longer but ensures all necessary properties are synced. [https://github.com/woocommerce/woocommerce-ios/pull/9957]
- [Internal] Product details AI: Updated prompts to identify the language in provided text to use in responses for product description and sharing. [https://github.com/woocommerce/woocommerce-ios/pull/9961]
- [*] Blaze: products can now be promoted in WordPress.com and Tumblr from the app if the site/product is eligible. Two entry points: 1) Menu tab > General, 2) Product form > more menu. [https://github.com/woocommerce/woocommerce-ios/pull/9906]

14.0
-----
- [*] Payments: Remove the upsell-card-readers banner from the Payment Methods Screen [https://github.com/woocommerce/woocommerce-ios/pull/9869]


13.9
-----
- [*] Orders: Allow alternative types for the `taxID` in `ShippingLineTax` or `sku` in `OrderItem`, as some third-party plugins alter the type in the API. This helps with the order list not loading due to order decoding errors. [https://github.com/woocommerce/woocommerce-ios/pull/9844]
- [*] Payments: Location permissions request is not shown to TTP users who grant "Allow once" permission on first foregrounding the app any more [https://github.com/woocommerce/woocommerce-ios/pull/9821]
- [*] Products: Allow alternative types for `stockQuantity` in `Product` and `ProductVariation`, as some third-party plugins alter the type in the API. This helps with the product list not loading due to product decoding errors. [https://github.com/woocommerce/woocommerce-ios/pull/9850]
- [*] Products: Allow alternative types for the `backordersAllowed` and `onSale` in `Product` and `ProductVariation`, as some third-party plugins alter the types in the API. This helps with the product list not loading due to product decoding errors. [https://github.com/woocommerce/woocommerce-ios/pull/9849]
- [*] Products: Allow alternative types for the `sku` and `weight` in `ProductVariation`, as some third-party plugins alter the types in the API. This helps with the product variation list not loading due to product variation decoding errors. [https://github.com/woocommerce/woocommerce-ios/pull/9847]
- [*] Products: Allow alternative types for the `sku` and `weight` in `Product`, the dimensions in `ProductDimensions`, and the `downloadID` in `ProductDownload`, as some third-party plugins alter the types in the API. This helps with the product list not loading due to product decoding errors. [https://github.com/woocommerce/woocommerce-ios/pull/9846]
- [*] Products: Add support for parsing variation objects for the `variations` field in `Product`, as some third-party plugins alter the type for this field in the API. This allows the variations to be loaded for variable products if those third-party plugins are active. [https://github.com/woocommerce/woocommerce-ios/pull/9857]

13.8
-----
- [Internal] Orders: Bundled products (within a product bundle) are now indented, to show their relationship to the parent bundle. [https://github.com/woocommerce/woocommerce-ios/pull/9778]
- [Internal] Orders: Composite components (within a composite product) are now indented, to show their relationship to the parent composite product. [https://github.com/woocommerce/woocommerce-ios/pull/9780]
- [*] Add Products: A new view is display to celebrate when the first product is created in a store. [https://github.com/woocommerce/woocommerce-ios/pull/9790]
- [*] Product List: Added swipe-to-share gesture on product rows. [https://github.com/woocommerce/woocommerce-ios/pull/9799]
- [*] Product form: a share action is shown in the navigation bar if the product can be shared and no more than one action is displayed, in addition to the more menu > Share. [https://github.com/woocommerce/woocommerce-ios/pull/9789]
- [*] Payments: show badges leading to Set up Tap to Pay on iPhone for eligible stores and devices [https://github.com/woocommerce/woocommerce-ios/pull/9812]
- [*] Orders: Fixes a bug where the Orders list would not load if an order had a non-integer gift card amount applied to the order (with the Gift Cards extension). [https://github.com/woocommerce/woocommerce-ios/pull/9795]

- [*] My Store: A new button to share the current store is added on the top right of the screen. [https://github.com/woocommerce/woocommerce-ios/pull/9796]
- [*] Mobile Payments: The screen brightness is increased when showing the Scan to Pay view so the QR code can be scanned more easily [https://github.com/woocommerce/woocommerce-ios/pull/9807]
- [*] Mobile Payments: The Woo logo is added to the QR code on the Scan to Pay screen [https://github.com/woocommerce/woocommerce-ios/pull/9823]
- [*] Allow EU merchants to have better control of their privacy choices. A privacy choices banner will be shown the next time they open the app. [https://github.com/woocommerce/woocommerce-ios/pull/9825]

13.7
-----
- [Internal] Adds guidance for new Customs rule when shipping to some EU countries. [https://github.com/woocommerce/woocommerce-ios/pull/9715]
- [*] JITMs: Added modal-style Just in Time Message support on the dashboard [https://github.com/woocommerce/woocommerce-ios/pull/9694]
- [**] Order Creation: Products can be searched by SKU when adding products to an order. [https://github.com/woocommerce/woocommerce-ios/pull/9711]
- [*] Orders: Fixes order details so separate order items are not combined just because they are the same product or variation. [https://github.com/woocommerce/woocommerce-ios/pull/9710]
- [Internal] Store creation: starting May 4, store creation used to time out while waiting for the site to be ready (become a Jetpack/Woo site). A workaround was implemented to wait for the site differently. [https://github.com/woocommerce/woocommerce-ios/pull/9767]
- [**] Mobile Payments: Tap to Pay is initialised on launch or foreground, to speed up payments [https://github.com/woocommerce/woocommerce-ios/pull/9750]
- [*] Store Creation: Local notifications are used to support users during the store creation process. [https://github.com/woocommerce/woocommerce-ios/pull/9717, https://github.com/woocommerce/woocommerce-ios/pull/9719, https://github.com/woocommerce/woocommerce-ios/pull/9749]
- [**] Mobile Payments: Merchants can now collect in-person payments by showing a QR code to their customers. [https://github.com/woocommerce/woocommerce-ios/pull/9762]
- [Internal] Orders: Bundled products (within a product bundle) are now indented, to show their relationship to the parent bundle. [https://github.com/woocommerce/woocommerce-ios/pull/9778]

13.6
-----
- [*] Remove login error local notifications that used to be scheduled 24 hours from certain login errors. [https://github.com/woocommerce/woocommerce-ios/pull/9666]
- [*] JITMs: Added customization to Just in Time Message banner background and badges [https://github.com/woocommerce/woocommerce-ios/pull/9633]
- [*] Product form > description editor: fix the extra bottom inset after hiding the keyboard either manually (available on a tablet) or applying an AI-generated product description. [https://github.com/woocommerce/woocommerce-ios/pull/9638]
- [*] Products: Fixes stock statuses for Product Bundles so that backordered bundles and bundle stock quantities are displayed as expected. [https://github.com/woocommerce/woocommerce-ios/pull/9681]

13.5
-----
- [*] Settings > Domains: Premium domains are now supported, the domain suggestions now match the results on web and Android. It's more noticeable for stores with a domain credit, where not all domains are free for the first year anymore. [https://github.com/woocommerce/woocommerce-ios/pull/9607]
- [*] Product form > Inventory: the SKU scanner is enabled for all users, where it used to be behind a feature switch in Settings > Experimental Features. [https://github.com/woocommerce/woocommerce-ios/pull/9631]
[Internal] Products: Simplify Product Editing experiment is removed; there should be no changes to the existing product creation/editing behavior. [https://github.com/woocommerce/woocommerce-ios/pull/9602]
- [*] Payments: Products are removed directly from an order when its count is below one, instead of opening an extra screen to remove it. [https://github.com/woocommerce/woocommerce-ios/pull/9624]
- [*] Orders: Parses HTML-encoded characters and removes extraneous, non-attribute meta data from the list of attributes for an item in an order. [https://github.com/woocommerce/woocommerce-ios/pull/9603]
- [*] Products: Adds the component descriptions to the list of components in a composite product (using the Composite Products extension). [https://github.com/woocommerce/woocommerce-ios/pull/9634]
- [*] Products: Adds the product SKU to the bundled products list in product details, for Bundle products (using the Product Bundles extension). [https://github.com/woocommerce/woocommerce-ios/pull/9626]
- [*] Product form > description editor AI for WPCOM stores: the prompt was updated so that the generated description is shorter. [https://github.com/woocommerce/woocommerce-ios/pull/9637]

13.4
-----
- [*] Payments: Popular and last sold products are displayed on top of the products selection screen when creating or editing an order. [https://github.com/woocommerce/woocommerce-ios/pull/9539]

- [Internal] Payments: Update StripeTerminal pod to 2.19.1 [https://github.com/woocommerce/woocommerce-ios/pull/9537]
- [**] Adds read-only support for the Gift Cards extension in order details. [https://github.com/woocommerce/woocommerce-ios/pull/9558]
- [**] Adds read-only support for the Subscriptions extension in order and product details. [https://github.com/woocommerce/woocommerce-ios/pull/9541]
- [*] Product form > description editor: a magic wand button is added to the keyboard toolbar to auto-generate a product description using Jetpack AI for WPCOM stores. [https://github.com/woocommerce/woocommerce-ios/pull/9577]
- [Internal] Payments: Upate Tap to Pay connection flow strings to avoid mentioning "reader" [https://github.com/woocommerce/woocommerce-ios/pull/9563]
- [*] Store onboarding: Now the onboarding task list can be shown/hidden from settings and also from the dashboard. [https://github.com/woocommerce/woocommerce-ios/pull/9572, https://github.com/woocommerce/woocommerce-ios/pull/9573]
- [**] Adds read-only support for the Min/Max Quantities extension in product details. [https://github.com/woocommerce/woocommerce-ios/pull/9585]

13.3
-----
- [***] Payments: UK-based stores merchants can take In-Person Payments. [https://github.com/woocommerce/woocommerce-ios/pull/9496]
- [*] Store creation free trial flow now includes 3 profiler questions again with updated options: store category, selling status, and store country. [https://github.com/woocommerce/woocommerce-ios/pull/9513]
- [*] Shipping Labels: Origin address's phone number is now saved locally and pre-populated in the creation form. [https://github.com/woocommerce/woocommerce-ios/pull/9520]
- [Internal] Almost all mappers have been updated to only decode without the data envelope if it's not available. Please do a smoke test to ensure that all features still work as before. [https://github.com/woocommerce/woocommerce-ios/pull/9510]
- [Internal] Store onboarding: Mark "Launch your store" task as complete if the store is already public. This is a workaround for a backend issue which marks "Launch your store" task incomplete for already live stores. [https://github.com/woocommerce/woocommerce-ios/pull/9507]
- [*] Payments: Added Universal Link support for Set up Tap to Pay on iPhone, and to open Universal Links from Just in Time Messages, to more easily navigate to app features. [https://github.com/woocommerce/woocommerce-ios/pull/9518]
- [*] Login: Potentially fixed the crash on the onboarding screen. [https://github.com/woocommerce/woocommerce-ios/pull/9523]

13.2
-----
- [Internal] Store creation: New loading screen added for create store flow. [https://github.com/woocommerce/woocommerce-ios/pull/9383]
- [*] Payments: Add account type field to receipts [https://github.com/woocommerce/woocommerce-ios/pull/9416]
- [*] Products can now be filtered within Order creation [https://github.com/woocommerce/woocommerce-ios/pull/9258]
- [*] Products: Adds read-only support for the Composite Products extension in the Products list, including a list of components in product details. [https://github.com/woocommerce/woocommerce-ios/pull/9455]


13.1
-----
- [internal] Users can now create a Free Trial store from the app from the Get Started section of the app prologue. [https://github.com/woocommerce/woocommerce-ios/pull/9396]
- [**] Adds support for Product Multi-selection when creating and/or editing Orders. [https://github.com/woocommerce/woocommerce-ios/issues/8888]
- [**] Users can now install Jetpack for their non-Jetpack sites after logging in with application passwords. [https://github.com/woocommerce/woocommerce-ios/pull/9354]
- [*] Payments: We show a Tap to Pay on iPhone feedback survey button in the Payments menu after the first Tap to Pay on iPhone payment is taken [https://github.com/woocommerce/woocommerce-ios/pull/9366]
- [Internal] Added SiteID to some IPP tracks events [https://github.com/woocommerce/woocommerce-ios/pull/9572,]

13.0
-----
- [*] Adds a banner in "Launch store" task screen to upgrade from free trial plan. [https://github.com/woocommerce/woocommerce-ios/pull/9323]
- [*] Fix: Description, sale price, and image will be copied over to the new product variations when duplicating a variable product. [https://github.com/woocommerce/woocommerce-ios/pull/9322]


12.9
-----
- [**] Dashboard: an onboarding card is shown for sites with the following tasks if any is incomplete: "tell us more about your store" (store location) that opens a webview, "add your first product" that starts the product creation flow, "launch your store" that publishes the store, "customize your domain" that starts the domain purchase flow, and "get paid" that opens a webview. A subset of the tasks may be shown to self-hosted sites and WPCOM sites on a free trial. [https://github.com/woocommerce/woocommerce-ios/pull/9285]
- [*] Jetpack benefit banner and modal is now available on the dashboard screen after logging in with site credentials. [https://github.com/woocommerce/woocommerce-ios/pull/9232]
- [*] Payments: Local search is added to the products selection screen in the order creation flow to speed the process. [https://github.com/woocommerce/woocommerce-ios/pull/9178]
- [*] Fix: Prevent product variations not loading due to an encoding error for `permalink`, which was altered by a plugin. [https://github.com/woocommerce/woocommerce-ios/pull/9233]
- [*] Login: Users can now log in to self-hosted sites without Jetpack by approving application password authorization to their sites. [https://github.com/woocommerce/woocommerce-ios/pull/9260]
- [*] Payments: Tap to Pay on iPhone can now be selected from the Payment Methods screen [https://github.com/woocommerce/woocommerce-ios/pull/9242]
- [**] Payments: Set up Tap to Pay on iPhone flow added to the Payments Menu. Use it to configure the reader, and try a payment, before collecting a card payment with a customer. [https://github.com/woocommerce/woocommerce-ios/pull/9280]

12.8
-----
- [*] Shortcuts: We can now trigger the order creation and payment collection flows from the iOS Shortcuts app. [https://github.com/woocommerce/woocommerce-ios/pull/9103]
- [Internal] Dashboard: the UI layer had a major refactoring to allow scrolling for content more than stats for the onboarding project. The main design change is on the refresh control, where it was moved from each stats tab to below the navigation bar. Other design changes are not expected. [https://github.com/woocommerce/woocommerce-ios/pull/9031]
- [**] Products: Adds read-only support for the Product Bundles extension, including a list of bundled products and stock status for product bundles. [https://github.com/woocommerce/woocommerce-ios/pull/9177]
- [Internal] Mobile Payments: Updated StripeTerminal to 2.18 [https://github.com/woocommerce/woocommerce-ios/pull/9118]

12.7
-----
- [Internal] Shipping Label: add condition checks before showing contact options [https://github.com/woocommerce/woocommerce-ios/pull/8982]
- [*] Main screens are now accessible through the Home Screen Spotlight Search [https://github.com/woocommerce/woocommerce-ios/pull/9082]
- [*] Stats: Fixed a crash when order stats use a date and time matching the start of Daylight Saving Time. [https://github.com/woocommerce/woocommerce-ios/pull/9083]
- [*] Fix: Dismiss Take Payment popup after sharing the payment link to another app. [https://github.com/woocommerce/woocommerce-ios/pull/9042]
- [*] Site credential login: Catch invalid cookie nonce [https://github.com/woocommerce/woocommerce-ios/pull/9102]
- [*] Better error messages for site credential login failures [https://github.com/woocommerce/woocommerce-ios/pull/9125]
- [Internal] New Zendesk tag for site credential login errors [https://github.com/woocommerce/woocommerce-ios/pull/9150]

12.6
-----
- [*] Fix: When a product's details can be edited, they display a disclosure indicator (chevron). [https://github.com/woocommerce/woocommerce-ios/pull/8980]
- [*] Payments: fixed a bug where enabled rows in the Payments Menu were sometimes incorrectly shown as disabled [https://github.com/woocommerce/woocommerce-ios/pull/8983]
- [Internal] Mobile Payments: fixed logic on display of IPP feedback banner on Order List [https://github.com/woocommerce/woocommerce-ios/pull/8994]
- [**] Support: Merchants can now contact support with a new and refined experience. [https://github.com/woocommerce/woocommerce-ios/pull/9006/files]
- [***] Mobile Payments: Tap to Pay on iPhone enabled for all US merchants [https://github.com/woocommerce/woocommerce-ios/pull/9023]

12.5
-----
- [Internal] Dashboard: the stats implementation had a major update to replace a third-party library in order to support the upcoming store onboarding card. Minimal design changes are expected, and horizontal scrolling between different time range tabs is not available anymore. [https://github.com/woocommerce/woocommerce-ios/pull/8942]

12.4
-----
- [**] Menu > Settings: adds a `Domains` row for WPCOM sites to see their site domains, add a new domain, or redeems a domain credit if available. [https://github.com/woocommerce/woocommerce-ios/pull/8870]
- [Internal] Prologue screen now has only the entry point to site address login flow, and application password authentication is used for sites without Jetpack. [https://github.com/woocommerce/woocommerce-ios/pull/8846]
- [Internal] A new tag has been added for Zendesk for users authenticated with application password. [https://github.com/woocommerce/woocommerce-ios/pull/8850]
- [Internal] Failures in the logged-out state are now tracked with anonymous ID. [https://github.com/woocommerce/woocommerce-ios/pull/8861]
- [*] Fix: Fixed a crash when switching away from the Products tab. [https://github.com/woocommerce/woocommerce-ios/pull/8874]

12.3
-----
- [Internal] We have updated the Zendesk SDK to version 6.0 [https://github.com/woocommerce/woocommerce-ios/pull/8828]
- [Internal] Tap to Pay on iPhone made publicly available via an Experimental Feature toggle [https://github.com/woocommerce/woocommerce-ios/pull/8814]

12.2
-----
- [*] Fix: Adding a new attribute will auto-capitalize the first letter for each word in the attribute name. [https://github.com/woocommerce/woocommerce-ios/pull/8772]
- [internal] Logging: Improvements on logging potential errors when loading Order Details [https://github.com/woocommerce/woocommerce-ios/pull/8781]
- [Internal] Now we track the specific error code when a networking-related operation fails [https://github.com/woocommerce/woocommerce-ios/issues/8527]

12.1
-----
- [*] Adds an In-Person Payments survey banner on top of the Orders view [https://github.com/woocommerce/woocommerce-ios/issues/8530]
- [*] Fix: Allow product's `purchasable` to be a number as some third-party plugins could alter the type in the API. This could help with the Products tab not loading due to product decoding errors. [https://github.com/woocommerce/woocommerce-ios/pull/8718]
- [***] [Internal] Start the AB test for allowing login to the app using site credentials [https://github.com/woocommerce/woocommerce-ios/pull/8744]

12.0
-----
- [**] Adds a feature of bulk updating products from the product's list. [https://github.com/woocommerce/woocommerce-ios/pull/8704]
- [internal] Store creation flow now includes 3 profiler questions: store category, selling status, and store country. [https://github.com/woocommerce/woocommerce-ios/pull/8667]

11.9
-----
- [**] Now you can generate all possible variations for a product's attributes [https://github.com/woocommerce/woocommerce-ios/pull/8619]
- [*] Mobile payments: fixed card reader manuals links. [https://github.com/woocommerce/woocommerce-ios/pull/8628]

11.8
-----
- [*] Design refresh: Buttons, links, and other calls to action are now purple instead of pink. [https://github.com/woocommerce/woocommerce-ios/pull/8451]
- [internal] Design: Updated capitalization for various pages, links, and buttons to match new design guidelines. [https://github.com/woocommerce/woocommerce-ios/pull/8455]
- [internal] Remove A/B testing and release native Jetpack installation flow for all users. [https://github.com/woocommerce/woocommerce-ios/pull/8533]

11.7
-----
- [**] Analytics Hub: Now you can select custom date ranges. [https://github.com/woocommerce/woocommerce-ios/pull/8414]
- [**] Analytics Hub: Now you can see Views and Conversion Rate analytics in the new Sessions card. [https://github.com/woocommerce/woocommerce-ios/pull/8428]
- [*] My Store: We fixed an issue with Visitors and Conversion stats where sometimes visitors could be counted more than once in the selected period. [https://github.com/woocommerce/woocommerce-ios/pull/8427]


11.6
-----
- [***] We added a new Analytics Hub inside the My Store area of the app. Simply click on the See More button under the store stats to check more detailed information on Revenue, Orders and Products. [https://github.com/woocommerce/woocommerce-ios/pull/8356]
- [*] In-Person Payments: fixed timing issues in payments flow, which caused "Remove card" to be shown for too long [https://github.com/woocommerce/woocommerce-ios/pull/8351]

11.5
-----
- [*] Account deletion is now supported for all users in settings or in the empty stores screen (in the ellipsis menu). [https://github.com/woocommerce/woocommerce-ios/pull/8179, https://github.com/woocommerce/woocommerce-ios/pull/8272]
- [*] In-Person Payments: We removed any references to Simple Payments from Orders, and the red badge from the Menu tab and Menu Payments icon announcing the new Payments section. [https://github.com/woocommerce/woocommerce-ios/pull/8183]
- [internal] Store creation flow was improved with native implementation. It is available from the login prologue (`Get Started` CTA), login email error screen, and store picker (`Add a store` CTA from the empty stores screen or at the bottom of the store list). [Example testing steps in https://github.com/woocommerce/woocommerce-ios/pull/8251]
- [internal] New stores have two new Products onboarding features: A banner with an `Add a Product` CTA on the My Store screen, and the option to add new products using templates. [https://github.com/woocommerce/woocommerce-ios/pull/8294]

11.4
-----
- [*] Add System Status Report to ZenDesk support requests. [https://github.com/woocommerce/woocommerce-ios/pull/8171]


11.3
-----
- [*] In-Person Payments: Show spinner while preparing reader for payment, instead of saying it's ready before it is. [https://github.com/woocommerce/woocommerce-ios/pull/8115]
- [internal] In-Person Payments: update StripeTerminal from 2.7 to 2.14 [https://github.com/woocommerce/woocommerce-ios/pull/8132]
- [*] In-Person Payments: Fixed payment method prompt for WisePad 3 to show only Tap and Insert options [https://github.com/woocommerce/woocommerce-ios/pull/8136]

11.2
-----
- [***] You can now preview draft products before publishing. [https://github.com/woocommerce/woocommerce-ios/pull/8102]
- [*] The survey at the end of the login onboarding flow is no longer available. [https://github.com/woocommerce/woocommerce-ios/pull/8062]
- [*] Fixed layout issues on the Account Mismatch error screen. [https://github.com/woocommerce/woocommerce-ios/pull/8074]
- [*] The Accept Payments Easily banner has been removed from the order list [https://github.com/woocommerce/woocommerce-ios/pull/8078]

11.1
-----
- [**] You can now search customers when creating or editing an order. [https://github.com/woocommerce/woocommerce-ios/issues/7741]
- [internal] Store creation is available from the login prologue, login email error screen, and store picker. [https://github.com/woocommerce/woocommerce-ios/pull/8023]
- [internal] The login flow is simplified with only the option to log in with WordPress.com. This flow is presented in parallel with the existing flow in an A/B test experiment. [https://github.com/woocommerce/woocommerce-ios/pull/7996]
- [**] Relevant Just In Time Messages will be displayed on the My Store screen [https://github.com/woocommerce/woocommerce-ios/issues/7853]

11.0
-----
- [internal] Add support for controlling performance monitoring via Sentry. **Off by default**. [https://github.com/woocommerce/woocommerce-ios/pull/7831]


10.9
-----
- [***] Dropped iOS 14 support. From now we support iOS 15 and later. [https://github.com/woocommerce/woocommerce-ios/pull/7851]
- [*] Login: Now you can handle Jetpack site connection for your self-hosted sites from the app. [https://github.com/woocommerce/woocommerce-ios/pull/7847]


10.8
-----
- [***] Stats: Now you can add a Today's Stats Widget to your lock screen (iOS 16 only) to monitor your sales. [https://github.com/woocommerce/woocommerce-ios/pull/7839]
- [internal] In-Person Payments: add UTM parameters to card reader purchase URLs to allow attribution [https://github.com/woocommerce/woocommerce-ios/pull/7858]
- [*] In-Person Payments: the Purchase card reader links now all open in authenticated web views, to make it easier to log in to woocommerce.com. [https://github.com/woocommerce/woocommerce-ios/pull/7862]

10.7
-----
- [*] Universal Links: Users can now open universal links in the app. [https://github.com/woocommerce/woocommerce-ios/pull/7632]
- [internal] Store picker: Show error when the role eligibility check fails while selecting a store. [https://github.com/woocommerce/woocommerce-ios/pull/7816]
- [internal] Store picker: Add loading state to `Continue` button. [https://github.com/woocommerce/woocommerce-ios/pull/7821]
- [internal] Store picker: Use Jetpack tunnel API for fetching user info for role checking. [https://github.com/woocommerce/woocommerce-ios/pull/7822]
- [*] Allow in-app notices to be swiped away [https://github.com/woocommerce/woocommerce-ios/pull/7801]

10.6
-----

- [**] Products tab: products search now has an option to search products by SKU. Stores with WC version 6.6+ support partial SKU search, otherwise the product(s) with the exact SKU match is returned. [https://github.com/woocommerce/woocommerce-ios/pull/7781]
- [*] Fixed a rare crash when selecting a store in the store picker. [https://github.com/woocommerce/woocommerce-ios/pull/7765]
- [*] Settings: Display the WooCommerce version and available updates in Settings [https://github.com/woocommerce/woocommerce-ios/pull/7779]
- [*] Show suggestion for logging in to a WP.com site with a mismatched WP.com account. [https://github.com/woocommerce/woocommerce-ios/pull/7773]
- [*] Help center: Added help center web page with FAQs for "Not a WooCommerce site" and "Wrong WordPress.com account" error screens. [https://github.com/woocommerce/woocommerce-ios/pull/7767, https://github.com/woocommerce/woocommerce-ios/pull/7769]
- [*] Now you can bulk edit variation prices. [https://github.com/woocommerce/woocommerce-ios/pull/7803]
- [**] Reviews: Now you can reply to product reviews using the Reply button while viewing a product review. [https://github.com/woocommerce/woocommerce-ios/pull/7799]

10.5
-----
- [**] Products: Now you can duplicate products from the More menu of the product detail screen. [https://github.com/woocommerce/woocommerce-ios/pull/7727]
- [**] Login: Added Jetpack connection support from the Account Mismatch error screen. [https://github.com/woocommerce/woocommerce-ios/pull/7748]
- [*] Orders: We are bringing back the ability to add/edit customer notes and addresses from the main order screen [https://github.com/woocommerce/woocommerce-ios/pull/7750]
- [*] Help center: Added help center web page with FAQs for "Wrong WordPress.com account error" screen. [https://github.com/woocommerce/woocommerce-ios/pull/7747]
- [*] Widgets: The Today's Stat Widget adds support for bigger fonts. [https://github.com/woocommerce/woocommerce-ios/pull/7752]

10.4
-----
- [***] Stats: Now you can add a Today's Stats Widget to your homescreen to monitor your sales. [https://github.com/woocommerce/woocommerce-ios/pull/7732]
- [*] Help center: Added help center web page with FAQs for "Pick a WooCommerce Store", "Enter WordPress.com password" and "Open mail to find magic link" screens. [https://github.com/woocommerce/woocommerce-ios/pull/7641, https://github.com/woocommerce/woocommerce-ios/pull/7730, https://github.com/woocommerce/woocommerce-ios/pull/7737]
- [*] In-Person Payments: Fixed a bug where cancelling a card reader connection would temporarily prevent further connections [https://github.com/woocommerce/woocommerce-ios/pull/7689]
- [*] In-Person Payments: Improvements to the card reader connection flow UI [https://github.com/woocommerce/woocommerce-ios/pull/7687]
- [*] Login: Users can now set up the Jetpack connection between a self-hosted site and their WP.com account. [https://github.com/woocommerce/woocommerce-ios/pull/7608]
- [*] Product list: the "Draft" blue color is fixed to be more readable for a draft product row in the product list. [https://github.com/woocommerce/woocommerce-ios/pull/7724]
- [*] Notifications: App icon badge is now cleared correctly after visiting the orders tab. [https://github.com/woocommerce/woocommerce-ios/pull/7735]

10.3
-----
- [*] Dashboard: the last selected time range tab (Today/This Week/This Month/This Year) is persisted for the site and shown on the next site launch (app launch or switching stores). [https://github.com/woocommerce/woocommerce-ios/pull/7638]
- [*] Dashboard: swiping to another time range tab now triggers syncing for the target tab. Previously, the stats on the target tab aren't synced from the swipe gesture. [https://github.com/woocommerce/woocommerce-ios/pull/7650]
- [*] In-Person Payments: Fixed an issue where the Pay in Person toggle could be out of sync with the setting on the website. [https://github.com/woocommerce/woocommerce-ios/pull/7656]
- [*] In-Person Payments: Removed the need to sign in when purchasing a card reader [https://github.com/woocommerce/woocommerce-ios/pull/7670]
- [*] In-Person Payments: Fixed a bug where canceling a reader connection could result in being unable to connect a reader in future [https://github.com/woocommerce/woocommerce-ios/pull/7678]
- [*] In-Person Payments: Fixed a bug which prevented the Collect Payment button from being shown for Cash on Delivery orders  [https://github.com/woocommerce/woocommerce-ios/pull/7694]

10.2
-----
- [*] Help center: Added help center web page with FAQs for "Enter Store Credentials", "Enter WordPress.com email " and "Jetpack required Error" screens. [https://github.com/woocommerce/woocommerce-ios/pull/7588, https://github.com/woocommerce/woocommerce-ios/pull/7590, https://github.com/woocommerce/woocommerce-ios/pull/7621]
- [*] In-Person Payments: Fixed the Learn More link from the `Enable Pay in Person` onboarding screen for WCPay [https://github.com/woocommerce/woocommerce-ios/pull/7598]
- [**] In-Person Payments: Added a switch for the Pay in Person payment method on the Payments menu. This allows you to accept In-Person Payments for website orders [https://github.com/woocommerce/woocommerce-ios/pull/7613]

10.1
-----
- [*] In-Person Payments: The onboarding notice on the In-Person Payments menu is correctly dismissed after multiple prompts are shown. [https://github.com/woocommerce/woocommerce-ios/pull/7543]
- [*] Help center: Added custom help center web page with FAQs for "Enter Store Address" and "Enter WordPress.com email" screens. [https://github.com/woocommerce/woocommerce-ios/pull/7553, https://github.com/woocommerce/woocommerce-ios/pull/7573]
- [*] In-Person Payments: The plugin selection is saved correctly after multiple onboarding prompts. [https://github.com/woocommerce/woocommerce-ios/pull/7544]
- [**] In-Person Payments: A new prompt to enable `Pay in Person` for your store's checkout, to accept In-Person Payments for website orders [https://github.com/woocommerce/woocommerce-ios/issues/7474]

10.0
-----
- [**] In-Person Payments and Simple Payments have been moved to a new Payments section [https://github.com/woocommerce/woocommerce-ios/pull/7473]
- [*] Login: on the WP.com password screen, the magic link login option is moved from below "Reset your password" to below the primary Continue button for higher visibility. [https://github.com/woocommerce/woocommerce-ios/pull/7469]
- [*] Login: some minor enhancements are made to the error screen after entering an invalid WP.com email - a new "What is WordPress.com?" link, hiding the "Log in with store address" button when it's from the store address login flow, and some copy changes. [https://github.com/woocommerce/woocommerce-ios/pull/7485]
- [**] In-Person Payments: Accounts with pending requirements are no longer blocked from taking payments - we have added a skip button to the relevant screen. [https://github.com/woocommerce/woocommerce-ios/pull/7504]
- [*] Login: New button added to the empty site picker screen to enter a site address for troubleshooting. [https://github.com/woocommerce/woocommerce-ios/pull/7484]

9.9
-----
- [*] [Sign in with store credentials]: New screen added with instructions to verify Jetpack connected email. [https://github.com/woocommerce/woocommerce-ios/pull/7424]
- [*] [Sign in with store credentials]: Stop clearing username/password after an invalid attempt to enable users to fix typos. [https://github.com/woocommerce/woocommerce-ios/pull/7444]
- [*] Login: after entering WP.com email, a magic link is automatically sent when it is enabled (magic links are disabled for A8C emails and WP.com accounts with recently changed password) and a new screen is shown with an option to log in with password. [https://github.com/woocommerce/woocommerce-ios/pull/7449]

9.8
-----
- [***] Login: Introduce a way to sign in using store credentials.  [https://github.com/woocommerce/woocommerce-ios/pull/7320]
- [**] Login: You can now install WooCommerce to your self-hosted sites from the login flow. [https://github.com/woocommerce/woocommerce-ios/pull/7401]
- [**] Orders: Now you can quickly mark an order as completed by swiping it to the left! [https://github.com/woocommerce/woocommerce-ios/pull/7385]
- [*] In-Person Payments: The purchase card reader information card appears also in the Orders list screen. [https://github.com/woocommerce/woocommerce-ios/pull/7326]
- [*] Login: in release 9.7, when the app is in logged out state, an onboarding screen is shown before the prologue screen if the user hasn't finished or skipped it. In release 9.8, a survey is added to the end of the onboarding screen. [https://github.com/woocommerce/woocommerce-ios/pull/7416]
- [*] Login: a local notification is scheduled after the user encounters an error from logging in with an invalid site address or WP.com email/password. Please see testing scenarios in the PR, with regression testing on order/review remote notifications. [https://github.com/woocommerce/woocommerce-ios/pull/7323, https://github.com/woocommerce/woocommerce-ios/pull/7372, https://github.com/woocommerce/woocommerce-ios/pull/7422]

9.7
-----
- [***] Orders: Orders can now be edited within the app. [https://github.com/woocommerce/woocommerce-ios/pull/7300]
- [**] Orders: You can now view the Custom Fields for an order in the Order Details screen. [https://github.com/woocommerce/woocommerce-ios/pull/7310]
- [*] In-Person Payments: Card Reader Manuals now appear based on country availability, consolidated into an unique view [https://github.com/woocommerce/woocommerce-ios/pull/7178]
- [*] Login: Jetpack setup flow is now accessible from the Login with Store Address flow. [https://github.com/woocommerce/woocommerce-ios/pull/7294]
- [*] In-Person Payments: The purchase card reader information card can be dismissed [https://github.com/woocommerce/woocommerce-ios/pull/7260]
- [*] In-Person Payments: When dismissing the purchase card reader information card, the user can choose to be reminded in 14 days. [https://github.com/woocommerce/woocommerce-ios/pull/7271]
- [*] In-Person Payments: The purchase card reader information card appears also in the App Settings screen. [https://github.com/woocommerce/woocommerce-ios/pull/7308]
- [*] Refund lines in the Order details screen now appear ordered from oldest to newest [https://github.com/woocommerce/woocommerce-ios/pull/7287]
- [*] Login: when the app is in logged out state, an onboarding screen is shown before the prologue screen if the user hasn't finished or skipped it.  [https://github.com/woocommerce/woocommerce-ios/pull/7324]
- [*] Orders: When a store has no orders yet, there is an updated message with a link to learn more on the Orders tab. [https://github.com/woocommerce/woocommerce-ios/pull/7328]

9.6
-----
- [***] Coupons: Coupons can now be created from within the app. [https://github.com/woocommerce/woocommerce-ios/pull/7239]
- [**] Order Details: All unpaid orders have a Collect Payment button, which shows a payment method selection screen. Choices are Cash, Card, and Payment Link. [https://github.com/woocommerce/woocommerce-ios/pull/7111]
- [**] In-Person Payments: Support for selecting preferred payment gateway when multiple extensions are installed on the store. [https://github.com/woocommerce/woocommerce-ios/pull/7153]
- [*] Coupons: Removed the redundant animation when reloading the coupon list. [https://github.com/woocommerce/woocommerce-ios/pull/7137]
- [*] Login: Display "What is WordPress.com?" link in "Continue With WordPress.com" flow. [https://github.com/woocommerce/woocommerce-ios/pull/7213]
- [*] Login: Display the Jetpack requirement error after login is successful.
- [*] Login: Display a "New to WooCommerce?" link in the login prologue screen above the login buttons. [https://github.com/woocommerce/woocommerce-ios/pull/7261]
- [*] In-Person Payments: Publicize the Card Present Payments feature on the Payment Method screen [https://github.com/woocommerce/woocommerce-ios/pull/7225]
- [*] In-Person Payments: Add blog_id to IPP transaction description to match WCPay [https://github.com/woocommerce/woocommerce-ios/pull/7221]
- [*] Product form: after uploading an image, the product can now be saved immediately while the image is being uploaded in the background. When no images are pending upload for the saved product, the images are added to the product. Testing instructions: https://github.com/woocommerce/woocommerce-ios/pull/7196. [https://github.com/woocommerce/woocommerce-ios/pull/7254]

9.5
-----
- [*] Coupons: Fixed issue saving "Individual Use" and "Exclude Sale Items" fields. [https://github.com/woocommerce/woocommerce-ios/pull/7117]
- [*] Orders: The customer shipping/billing address form now navigates back automatically after selecting a country or state. [https://github.com/woocommerce/woocommerce-ios/pull/7119]
- [internal] In settings and empty stores screen, the "Close Account" link is shown for users who signed in with Apple (the only way to create an account) to close their WordPress.com account. [https://github.com/woocommerce/woocommerce-ios/pull/7143]

9.4
-----
- [*] Orders: Order details now displays both the date and time for all orders. [https://github.com/woocommerce/woocommerce-ios/pull/6996]
- [*] Simple payments have the `Card` option available for stores with configuration issues to resolve, and show onboarding to help resolve them [https://github.com/woocommerce/woocommerce-ios/pull/7002]
- [*] Order & Product list: Now, we can pull to refresh from an empty view. [https://github.com/woocommerce/woocommerce-ios/pull/7023, https://github.com/woocommerce/woocommerce-ios/pull/7030]
- [*] Order Creation: Fixes a bug where selecting a variable product to add to a new order would sometimes open the wrong list of product variations. [https://github.com/woocommerce/woocommerce-ios/pull/7042]
- [*] Collect payment button on Order Details no longer flickers when the screen loads [https://github.com/woocommerce/woocommerce-ios/pull/7043]
- [*] Issue refund button on Order Details is shown for all paid orders [https://github.com/woocommerce/woocommerce-ios/pull/7046]
- [*] Order Creation: Fixes several bugs with the Products section not showing the correct order items or not correctly updating the item quantity. [https://github.com/woocommerce/woocommerce-ios/pull/7067]

9.3
-----
- [***] In-Person Payments is now available for merchants using WooCommerce Payments in Canada. [https://github.com/woocommerce/woocommerce-ios/pull/6954]
- [*] In-Person Payments: Accessibility improvement [https://github.com/woocommerce/woocommerce-ios/pull/6869, https://github.com/woocommerce/woocommerce-ios/pull/6886, https://github.com/woocommerce/woocommerce-ios/pull/6906]
- [*] Orders: Now it's possible to select and copy text from the notes on an order. [https://github.com/woocommerce/woocommerce-ios/pull/6894]
- [*] Support Arabic numerals on amount fields. [https://github.com/woocommerce/woocommerce-ios/pull/6891]
- [*] Product Selector: Enabled selecting all variations on variable product rows. [https://github.com/woocommerce/woocommerce-ios/pull/6899]
- [internal] Order Creation: Adding new products, shipping, fee, or customer details to an order now blocks the UI immediately while the order is syncing remotely. [https://github.com/woocommerce/woocommerce-ios/pull/6974]

- [*] Coupons: Now it's possible to update discount types for coupons. [https://github.com/woocommerce/woocommerce-ios/pull/6935]
- [*] Orders tab: the view width now adjusts to the app in tablet split view on iOS 15. [https://github.com/woocommerce/woocommerce-ios/pull/6951]

9.2
-----
- [***] Experimental Features: Coupons editing and deletion features are now enabled as part of coupon management. [https://github.com/woocommerce/woocommerce-ios/pull/6853]
- [*] Order Creation: Updated percentage fee flow - added amount preview, disabled percentage option when editing. [https://github.com/woocommerce/woocommerce-ios/pull/6763]
- [*] Product Details: Update status badge layout and show it for more cases. [https://github.com/woocommerce/woocommerce-ios/pull/6768]
- [*] Coupons: now, the percentage amount of coupons will be displayed correctly in the listing and in coupon detail if the amount contains fraction digits. [https://github.com/woocommerce/woocommerce-ios/pull/6804]
- [*] Coupons: Filter initial search results to show only coupons of the currently selected store. [https://github.com/woocommerce/woocommerce-ios/pull/6800]
- [*] Coupons: Fixed crash when there are duplicated items on the coupon list. [https://github.com/woocommerce/woocommerce-ios/pull/6798]
- [*] In-Person Payments: Run onboarding checks when connecting a reader. [https://github.com/woocommerce/woocommerce-ios/pull/6761, https://github.com/woocommerce/woocommerce-ios/pull/6774, https://github.com/woocommerce/woocommerce-ios/pull/6789]
- [*] In-Person Payments: after collecting payment for an order, merchants can now email the receipt in addition to printing it in Order Details > See Receipt if email is available on the device. [https://github.com/woocommerce/woocommerce-ios/pull/6833]

9.1
-----

- [*] Product name field in product form - Remove scroll behaviour and increase field height to fully display long product names. [https://github.com/woocommerce/woocommerce-ios/pull/6681]
- [*] Filter toolbar in Products list tab - Filter toolbar is pinned outside of the products list. [https://github.com/woocommerce/woocommerce-ios/pull/6698]
- [internal] Loading screens are refactored to avoid duplicated code and a potential crash. Please quickly smoke test them to make sure that everything still works as before. [https://github.com/woocommerce/woocommerce-ios/pull/6717]
- [*] Shipping settings - Weight and shipping package dimensions are localized based on device locale. Also, decimal point information is no longer lost upon saving a product, when using comma as a decimal separator. [https://github.com/woocommerce/woocommerce-ios/pull/6721]

9.0
-----

- [*] Share payment links from the order details screen. [https://github.com/woocommerce/woocommerce-ios/pull/6609]
- [internal] Reviews lists on Products and Menu tabs are refactored to avoid duplicated code. Please quickly smoke test them to make sure that everything still works as before. [https://github.com/woocommerce/woocommerce-ios/pull/6553]
- [**] Now it's possible to change the order of the product images. [https://github.com/woocommerce/woocommerce-ios/pull/6620]
- [*] Improved accessibility for the error banner and info banner displayed in Orders and Products. [https://github.com/woocommerce/woocommerce-ios/pull/6633]

8.9
-----
- [*] Coupons: Fixed issue loading the coupon list from the local storage on initial load. [https://github.com/woocommerce/woocommerce-ios/pull/6463]
- [*] Coupons: Update layout of the coupon details screen. [https://github.com/woocommerce/woocommerce-ios/pull/6522]
- [*] In-Person Payments: Removed collecting L2/L3 data. [https://github.com/woocommerce/woocommerce-ios/pull/6519]
- [*] Hub Menu: Multiple menu items can no longer be tapped simultaneously. [https://github.com/woocommerce/woocommerce-ios/pull/6484]
- [*] Jetpack CP: Fixed crash when attempting to access WP-Admin with an invalid URL that has an unsupported scheme. [https://github.com/woocommerce/woocommerce-ios/pull/6502]
- [***] Orders: Order Creation is now available to everyone! You can go to the Orders tab and tap the + button to create a new order. [https://github.com/woocommerce/woocommerce-ios/pull/6537]
- [internal] Loading screens are refactored to avoid duplicated code and a potential crash. Please quickly smoke test them to make sure that everything still works as before. [https://github.com/woocommerce/woocommerce-ios/pull/6535] [https://github.com/woocommerce/woocommerce-ios/pull/6544]

8.8
-----
- [*] Updates the app's About screen to be consistent with Automattic's other mobile apps. [https://github.com/woocommerce/woocommerce-ios/pull/6421]
- [***] Experimental Feature: It's now possible to add custom shipping method and fees in order creation flow. Tax amount and Order total is now synced from backend. [https://github.com/woocommerce/woocommerce-ios/pull/6429]
- [**] Now it's possible to filter orders by custom statuses. [https://github.com/woocommerce/woocommerce-ios/pull/6390]
- [*] Fixed issue presenting Edit Customer Note screen as a modal on large screens. [https://github.com/woocommerce/woocommerce-ios/pull/6406]
- [*] Products displayed in Order Detail now follow the same order of the web. [https://github.com/woocommerce/woocommerce-ios/pull/6401]
- [*] Simple Payments now shows a detailed tax break up before taking the payment. [https://github.com/woocommerce/woocommerce-ios/pull/6412]
- [*] Coupons list now shows an error view if coupons are disabled for the store. Coupons can be enabled again from this view. [https://github.com/woocommerce/woocommerce-ios/pull/6446]
- [*] Coupon details screen now displays more informative error messages when loading the total discount amount fails. [https://github.com/woocommerce/woocommerce-ios/pull/6457]
- [internal] Shipping Labels: the navigation bar in the web view for adding payments is now correctly hidden. [https://github.com/woocommerce/woocommerce-ios/pull/6435]

8.7
-----
- [**] In-Person Payments: Added card details to refund confirmation screen to help with refunding to the payment card [https://github.com/woocommerce/woocommerce-ios/pull/6241]
- [*] Coupons: Replace the toggles on Usage Details screen with text for uneditable contents. [https://github.com/woocommerce/woocommerce-ios/pull/6287]
- [*] Improve image loading for thumbnails especially on the Product list. [https://github.com/woocommerce/woocommerce-ios/pull/6299]
- [*] Coupons: Added feedback banner on the top of the coupon list. [https://github.com/woocommerce/woocommerce-ios/pull/6316]
- [*] Coupons: Handled error when loading total discounted amount fails. [https://github.com/woocommerce/woocommerce-ios/pull/6368]
- [internal] Removed all feature flags for Shipping Labels. Please smoke test all parts of Shipping Labels to make sure that everything still works as before. [https://github.com/woocommerce/woocommerce-ios/pull/6270]
- [*] In-Person Payments: Localized messages and UI [https://github.com/woocommerce/woocommerce-ios/pull/6317]
- [*] My Store: Fixed incorrect currency symbol of revenue text for stores with non-USD currency. [https://github.com/woocommerce/woocommerce-ios/pull/6335]
- [*] Notifications: Dismiss presented view before presenting content from notifications [https://github.com/woocommerce/woocommerce-ios/pull/6354]
- [*] Reviews: Fixed missing product information on first load [https://github.com/woocommerce/woocommerce-ios/pull/6367]
- [internal] Removed the feature flag for My store tab UI updates. Please smoke test the store stats and top performers in the "My store" tab to make sure everything works as before. [https://github.com/woocommerce/woocommerce-ios/pull/6334]
- [*] In-Person Payments: Add support for accepting payments on bookable products [https://github.com/woocommerce/woocommerce-ios/pull/6364]
- [*] In-Person Payments: Fixed issue where payment could be stuck prompting to remove the card if the payment was declined and retried before removing the card.

8.6
-----
- [***] Merchants can now view coupons in their stores by enabling Coupon Management in Experimental Features. [https://github.com/woocommerce/woocommerce-ios/pull/6209]
- [*] Orders: In the experimental Order Creation feature, product variations added to a new order now show a list of their attributes. [https://github.com/woocommerce/woocommerce-ios/pull/6131]
- [*] Enlarged the tap area for the action button on the notice view. [https://github.com/woocommerce/woocommerce-ios/pull/6146]
- [*] Reviews: Fixed crash on iPad when tapping the More button. [https://github.com/woocommerce/woocommerce-ios/pull/6187]
- [*] In-Person Payments: Remove Stripe from Experimental Features as it is always enabled now. [https://github.com/woocommerce/woocommerce-ios/pull/6205]
- [*] Disabled unnecessary selection of the "Refund via" row on the Refund Confirmation screen [https://github.com/woocommerce/woocommerce-ios/pull/6198]
- [*] Increased minimum version of Stripe extension for In-Person Payments to 6.2.0 [https://github.com/woocommerce/woocommerce-ios/pull/xxxx]
- [internal] Removed `pushNotificationsForAllStores` feature flag. Since the changes are non-trivial, it would be great to smoke test push notifications for all stores in beta testing. [https://github.com/woocommerce/woocommerce-ios/pull/6231]

8.5
-----
- [*] In-Person Payments: Inform the user when a card reader battery is so low that it needs to be charged before the reader can be connected. [https://github.com/woocommerce/woocommerce-ios/pull/5998]
- [***] The My store tab is having a new look with new conversion stats and shows up to 5 top performing products now (used to be 3). [https://github.com/woocommerce/woocommerce-ios/pull/5991]
- [**] Fixed a crash at the startup of the app, related to Gridicons. [https://github.com/woocommerce/woocommerce-ios/pull/6005]
- [***] Experimental Feature: It's now possible to create Orders in the app by enabling it in Settings > Experimental Features. For now you can change the order status, add products, and add customer details (billing and shipping addresses). [https://github.com/woocommerce/woocommerce-ios/pull/6060]
- [*] Fixed issue in date range selection for the orders filters where is some cases dates are not available for selection. [https://github.com/woocommerce/woocommerce-ios/pull/6090]
- [*] Enabled "view product in store" and "share product" options for variable products when accessing them through the order details screen. [https://github.com/woocommerce/woocommerce-ios/pull/6091]

8.4
-----
- [***] In-Person Payments: Support for Stripe M2 card reader. [https://github.com/woocommerce/woocommerce-ios/pull/5844]
- [***] We introduced a new tab called "Menu", a tab in the main navigation where you can browser different sub-sections of the app: Switch Store, Settings, WooCommerce Admin, View Store and Reviews. [https://github.com/woocommerce/woocommerce-ios/pull/5926]
- [***] Store admins can now access sites with plugins that have Jetpack Connection Package (e.g. WooCommerce Payments, Jetpack Backup) in the app. These sites do not require Jetpack-the-plugin to connect anymore. Store admins can still install Jetpack-the-plugin from the app through settings or a Jetpack banner. [https://github.com/woocommerce/woocommerce-ios/pull/5924]
- [*] Add/Edit Product screen: Fix transient product name while adding images.[https://github.com/woocommerce/woocommerce-ios/pull/5840]

8.3
-----
- [***] All merchants can create Simple Payments orders. [https://github.com/woocommerce/woocommerce-ios/pull/5684]
- [**] System status report can now be viewed and copied directly from within the app. [https://github.com/woocommerce/woocommerce-ios/pull/5702]
- [**] Product SKU input scanner is now available as a beta feature. To try it, enable it from settings and you can scan a barcode to use as the product SKU in product inventory settings! [https://github.com/woocommerce/woocommerce-ios/pull/5695]
- [**] Now you chan share a payment link when creating a Simple Payments order [https://github.com/woocommerce/woocommerce-ios/pull/5819]
- [*] Reviews: "Mark all as read" checkmark bar button item button replaced with menu button which launches an action sheet. Menu button is displayed only if there are unread reviews available.[https://github.com/woocommerce/woocommerce-ios/pull/5833]
- [internal] Refactored ReviewsViewController to add tests. [https://github.com/woocommerce/woocommerce-ios/pull/5834]

8.2
-----
- [***] In-Person Payments: Now you can collect Simple Payments on the go. [https://github.com/woocommerce/woocommerce-ios/pull/5635]
- [*] Products: After generating a new variation for a variable product, you are now taken directly to edit the new variation. [https://github.com/woocommerce/woocommerce-ios/pull/5649]
- [*] Dashboard: the visitor count in the Today tab is now shown when Jetpack site stats are enabled.
- [*] Add/Edit Product Images: tapping on the last `n` images while `n` images are pending upload does not crash the app anymore. [https://github.com/woocommerce/woocommerce-ios/pull/5672]

8.2
-----
- [*] Shipping Labels: Fixes a crash when saving a new shipping label after opening the order from a push notification. [https://github.com/woocommerce/woocommerce-ios/pull/5549]
- [**] In-Person Payments: Improved support for VoiceOver. [https://github.com/woocommerce/woocommerce-ios/pull/5572]
- [*] In-Person Payments: Fixes a crash when printing more than one receipt. [https://github.com/woocommerce/woocommerce-ios/pull/5575]

8.1
-----
- [***] Now it's possible to filter Order List by multiple statuses and date ranges. Plus, we removed the top tab bar on Orders Tab. [https://github.com/woocommerce/woocommerce-ios/pull/5491]
- [*] Login: Password AutoFill will suggest wordpress.com accounts. [https://github.com/woocommerce/woocommerce-ios/pull/5399]
- [*] Store picker: after logging in with store address, the pre-selected store is now the currently selected store instead of the store from login flow. [https://github.com/woocommerce/woocommerce-ios/pull/5508]
- [*] The application icon number from order push notifications is now cleared after visiting the orders tab. [https://github.com/woocommerce/woocommerce-ios/pull/5715]
- [internal] Migrated Settings screen to MVVM [https://github.com/woocommerce/woocommerce-ios/pull/5393]


8.0
-----
- [*] Product List: Add support for product filtering by category. [https://github.com/woocommerce/woocommerce-ios/pull/5388]
- [***] Push notifications are now supported for all connected stores. [https://github.com/woocommerce/woocommerce-ios/pull/5299]
- [*] Fix: in Settings > Switch Store, tapping "Dismiss" after selecting a different store does not switch stores anymore. [https://github.com/woocommerce/woocommerce-ios/pull/5359]

7.9
-----
- [*] Fix: after disconnecting a site or connecting to a new site, the sites in site picker (Settings > Switch Store) should be updated accordingly. The only exception is when the newly disconnected site is the currently selected site. [https://github.com/woocommerce/woocommerce-ios/pull/5241]
- [*] Order Details: Show a button on the "Product" section of Order Details screen to allow recreating shipping labels. [https://github.com/woocommerce/woocommerce-ios/pull/5255]
- [*] Edit Order Address - Enable `Done` button when `Use as {Shipping/Billing} Address` toggle is turned on. [https://github.com/woocommerce/woocommerce-ios/pull/5254]
- [*] Add/Edit Product: fix an issue where the product name keyboard is English only. [https://github.com/woocommerce/woocommerce-ios/pull/5288]
- [*] Order Details: some sites cannot parse order requests where the fields parameter has spaces, and the products section cannot load as a result. The spaces are now removed. [https://github.com/woocommerce/woocommerce-ios/pull/5298]

7.8
-----
- [***] Shipping Labels: merchants can create multiple packages for the same order, moving the items between different packages. [https://github.com/woocommerce/woocommerce-ios/pull/5190]
- [*] Fix: Navigation bar buttons are now consistently pink on iOS 15. [https://github.com/woocommerce/woocommerce-ios/pull/5139]
- [*] Fix incorrect info banner color and signature option spacing on Carrier and Rates screen. [https://github.com/woocommerce/woocommerce-ios/pull/5144]
- [x] Fix an error where merchants were unable to connect to valid stores when they have other stores with corrupted information https://github.com/woocommerce/woocommerce-ios/pull/5161
- [*] Shipping Labels: Fix issue with decimal values on customs form when setting the device with locales that use comma as decimal point. [https://github.com/woocommerce/woocommerce-ios/pull/5195]
- [*] Shipping Labels: Fix crash when tapping on Learn more rows of customs form. [https://github.com/woocommerce/woocommerce-ios/pull/5207]
- [*] Shipping Labels: The shipping address now prefills the phone number from the billing address if a shipping phone number is not available. [https://github.com/woocommerce/woocommerce-ios/pull/5177]
- [*] Shipping Labels: now in Carrier and Rates we always display the discounted rate instead of the retail rate if available. [https://github.com/woocommerce/woocommerce-ios/pull/5188]
- [*] Shipping Labels: If the shipping address is invalid, there are now options to email, call, or message the customer. [https://github.com/woocommerce/woocommerce-ios/pull/5228]
- [*] Accessibility: notify when offline mode banner appears or disappears. [https://github.com/woocommerce/woocommerce-ios/pull/5225]

7.7
-----
- [***] In-Person Payments: US merchants can now obtain a card reader and then collect payments directly from the app. [https://github.com/woocommerce/woocommerce-ios/pull/5030]
- [***] Shipping Labels: Merchants can now add new payment methods for shipping labels directly from the app. [https://github.com/woocommerce/woocommerce-ios/pull/5023]
- [**] Merchants can now edit shipping & billing addresses from orders. [https://github.com/woocommerce/woocommerce-ios/pull/5097]
- [x] Fix: now a default paper size will be selected in Shipping Label print screen. [https://github.com/woocommerce/woocommerce-ios/pull/5035]
- [*] Show banner on screens that use cached data when device is offline. [https://github.com/woocommerce/woocommerce-ios/pull/5000]
- [*] Fix incorrect subtitle on customs row of Shipping Label purchase flow. [https://github.com/woocommerce/woocommerce-ios/pull/5093]
- [*] Make sure customs form printing option is not available on non-international orders. [https://github.com/woocommerce/woocommerce-ios/pull/5104]
- [*] Fix incorrect logo for DHL in Shipping Labels flow. [https://github.com/woocommerce/woocommerce-ios/pull/5105]

7.6
-----
- [x] Show an improved error modal if there are problems while selecting a store. [https://github.com/woocommerce/woocommerce-ios/pull/5006]
- [***] Shipping Labels: Merchants can now add new custom and service packages for shipping labels directly from the app. [https://github.com/woocommerce/woocommerce-ios/pull/4976]
- [*] Fix: when product image upload fails, the image cell stop loading. [https://github.com/woocommerce/woocommerce-ios/pull/4989]

7.5
-----
- [***] Merchants can now purchase shipping labels and declare customs forms for international orders. [https://github.com/woocommerce/woocommerce-ios/pull/4896]
- [**] Merchants can now edit customer provided notes from orders. [https://github.com/woocommerce/woocommerce-ios/pull/4893]
- [*] Fix empty states sometimes not centered vertically [https://github.com/woocommerce/woocommerce-ios/pull/4890]
- [*] Fix error syncing products due to decoding failure of regular_price in product variations. [https://github.com/woocommerce/woocommerce-ios/pull/4901]
- [*] Hide bottom bar on shipping label purchase form. [https://github.com/woocommerce/woocommerce-ios/pull/4902]

7.4
-----
- [*] Fix an issue where some extension was not shown in order item details. [https://github.com/woocommerce/woocommerce-ios/pull/4753]
- [*] Fix: The refund button within Order Details will be hidden if the refund is zero. [https://github.com/woocommerce/woocommerce-ios/pull/4789]
- [*] Fix: Incorrect arrow direction for right-to-left languages on Shipping Label flow. [https://github.com/woocommerce/woocommerce-ios/pull/4796]
- [*] Fix: Shouldn't be able to schedule a sale without sale price. [https://github.com/woocommerce/woocommerce-ios/pull/4825]
- [*] Fix: Edit address screen is pushed twice in Shipping Label flow when missing name in origin or destination address. [https://github.com/woocommerce/woocommerce-ios/pull/4845]

7.3
-----
- [*] Order Detail: now we do not offer the "email note to customer" option if no email is available. [https://github.com/woocommerce/woocommerce-ios/pull/4680]
- [*] My Store: If there are errors loading the My Store screen, a banner now appears at the top of the screen with links to troubleshoot or contact support. [https://github.com/woocommerce/woocommerce-ios/pull/4704]
- [*] Fix: Added 'Product saved' confirmation message when a product is updated [https://github.com/woocommerce/woocommerce-ios/pull/4709]
- [*] Shipping Labels: Updated address validation to automatically use trivially normalized address for origin and destination. [https://github.com/woocommerce/woocommerce-ios/pull/4719]
- [*] Fix: Order details for products with negative prices now will show correctly [https://github.com/woocommerce/woocommerce-ios/pull/4683]
- [*] Fix: Order list not extend edge-to-edge in dark mode. [https://github.com/woocommerce/woocommerce-ios/pull/4728]
- [*] Plugins: Added list of active and inactive plugins that can be reached by admins in the settings screen. [https://github.com/woocommerce/woocommerce-ios/pull/4735]
- [*] Login: Updated appearance of back buttons in navigation bar to minimal style. [https://github.com/woocommerce/woocommerce-ios/pull/4726]
- [internal] Upgraded Zendesk SDK to version 5.3.0. [https://github.com/woocommerce/woocommerce-ios/pull/4699]
- [internal] Updated GoogleSignIn to version 6.0.1 through WordPressAuthenticator. There should be no functional changes, but may impact Google sign in flow. [https://github.com/woocommerce/woocommerce-ios/pull/4725]

7.2
-----
- [*] Order Fulfillment: Updated success notice message [https://github.com/woocommerce/woocommerce-ios/pull/4589]
- [*] Order Fulfillment: Fixed issue footer view getting clipped of by iPhone notch [https://github.com/woocommerce/woocommerce-ios/pull/4631]
- [*] Shipping Labels: Updated address validation to make sure a name is entered for each address. [https://github.com/woocommerce/woocommerce-ios/pull/4601]
- [*] Shipping Labels: Hide Contact button on Shipping To Address form when customer phone number is not provided. [https://github.com/woocommerce/woocommerce-ios/pull/4663]
- [*] Shipping Labels: Updated edge-to-edge table views for all forms. [https://github.com/woocommerce/woocommerce-ios/pull/4657]
- [*] Orders and Order Details: Updated edge-to-edge table views for consistent look across the app. [https://github.com/woocommerce/woocommerce-ios/pull/4638]
- [*] Reviews and Review Details: Updated edge-to-edge table views for consistent look across the app. [https://github.com/woocommerce/woocommerce-ios/pull/4637]
- [*] New error screen displayed to users without the required roles to access the store. [https://github.com/woocommerce/woocommerce-ios/pull/4493]

7.1
-----
- [***] Merchants from US can create shipping labels for physical orders from the app. The feature supports for now only orders where the shipping address is in the US. [https://github.com/woocommerce/woocommerce-ios/pull/4578]
- [**] Due to popular demand, the Order fulfill is displayed once again when clicking on the Mark order complete button. [https://github.com/woocommerce/woocommerce-ios/pull/4567]
- [*] Fix: Interactive pop gesture on Order Details and Settings screen. [https://github.com/woocommerce/woocommerce-ios/pull/4504]
- [*] Fix: Frozen refresh control and placeholder when switching tabs [https://github.com/woocommerce/woocommerce-ios/pull/4505]
- [internal] Stats tab: added network sync throttling [https://github.com/woocommerce/woocommerce-ios/pull/4494]

7.0
-----
- [**] Order Detail: now we display Order Items and Shipping Label Packages as separate sections. [https://github.com/woocommerce/woocommerce-ios/pull/4445]
- [*] Fix: Orders for a variable product with different configurations of a single variation will now show each order item separately. [https://github.com/woocommerce/woocommerce-ios/pull/4445]
- [*] If the Orders, Products, or Reviews lists can't load, a banner now appears at the top of the screen with links to troubleshoot or contact support. [https://github.com/woocommerce/woocommerce-ios/pull/4400, https://github.com/woocommerce/woocommerce-ios/pull/4407]
- [*] Fix: Stats tabs are now displayed and ordered correctly in RTL languages. [https://github.com/woocommerce/woocommerce-ios/pull/4444]
- [*] Fix: Missing "Add Tracking" button in orders details. [https://github.com/woocommerce/woocommerce-ios/pull/4520]


6.9
-----
- [*] Order Detail: now we display a loader on top, to communicate that the order detail view has not yet been fully loaded. [https://github.com/woocommerce/woocommerce-ios/pull/4396]
- [*] Products: You can edit product attributes for variations right from the main product form. [https://github.com/woocommerce/woocommerce-ios/pull/4350]
- [*] Improved CTA. "Print Shipping Label" instead of "Reprint Shipping Label". [https://github.com/woocommerce/woocommerce-ios/pull/4394]
- [*] Improved application log viewer. [https://github.com/woocommerce/woocommerce-ios/pull/4387]
- [*] Improved the experience when creating the first variation. [https://github.com/woocommerce/woocommerce-ios/pull/4405]

6.8
-----

- [***] Dropped iOS 13 support. From now we support iOS 14 and later. [https://github.com/woocommerce/woocommerce-ios/pull/4209]
- [**] Products: Added the option to create and edit a virtual product directly from the product detail screen. [https://github.com/woocommerce/woocommerce-ios/pull/4214]

6.7
-----
- [**] Add-Ons: Order add-ons are now available as a beta feature. To try it, enable it from settings! [https://github.com/woocommerce/woocommerce-ios/pull/4119]

6.6
-----
- [*] Fix: Product variations only support at most one image, so we won't show an option to add a second one. [https://github.com/woocommerce/woocommerce-ios/pull/3994]
- [*] Fix: The screen to select images from the Media Library would sometimes crash when the library had a specific number of images. [https://github.com/woocommerce/woocommerce-ios/pull/4003]
- [*] Improved error messages for logins. [https://github.com/woocommerce/woocommerce-ios/pull/3957]

6.5
-----
- [*] Fix: Product images with non-latin characters in filenames now will load correctly and won't break Media Library. [https://github.com/woocommerce/woocommerce-ios/pull/3935]
- [*] Fix: The screen to select images from the Media Library would sometimes crash when the library had a specific number of images. [https://github.com/woocommerce/woocommerce-ios/pull/4070]

6.4
-----
- [*] Login: New design and illustrations for the initial login screen, promoting the app's main features. [https://github.com/woocommerce/woocommerce-ios/pull/3867]
- [*] Enhancement/fix: Unify back button style across the app. [https://github.com/woocommerce/woocommerce-ios/pull/3872]

6.3
-----
- [**] Products: Now you can add variable products from the create product action sheet. [https://github.com/woocommerce/woocommerce-ios/pull/3836]
- [**] Products: Now you can easily publish a product draft or pending product using the navigation bar buttons [https://github.com/woocommerce/woocommerce-ios/pull/3846]
- [*] Fix: In landscape orientation, all backgrounds on detail screens and their subsections now extend edge-to-edge. [https://github.com/woocommerce/woocommerce-ios/pull/3808]
- [*] Fix: Creating an attribute or a variation no longer saves your product pending changes. [https://github.com/woocommerce/woocommerce-ios/pull/3832]
- [*] Enhancement/fix: image & text footnote info link rows are now center aligned in order details reprint shipping label info row and reprint screen. [https://github.com/woocommerce/woocommerce-ios/pull/3805]

6.2
-----

- [***] Products: When editing a product, you can now create/delete/update product variations, product attributes and product attribute options. https://github.com/woocommerce/woocommerce-ios/pull/3791
- [**] Large titles are enabled for the four main tabs like in Android. In Dashboard and Orders tab, a workaround is implemented with some UI/UX tradeoffs where the title size animation is not as smooth among other minor differences from Products and Reviews tab. We can encourage beta users to share any UI issues they find with large titles. [https://github.com/woocommerce/woocommerce-ios/pull/3763]
- [*] Fix: Load product inventory settings in read-only mode when the product has a decimal stock quantity. This fixes the products tab not loading due to product decoding errors when third-party plugins enable decimal stock quantities. [https://github.com/woocommerce/woocommerce-ios/pull/3717]
- [*] Fix: Loading state stuck in Reviews List. [https://github.com/woocommerce/woocommerce-ios/pull/3753]

6.1
-----
- [**] Products: When editing variable products, you can now edit the variation attributes to select different attribute options. [https://github.com/woocommerce/woocommerce-ios/pull/3628]
- [*] Fixes a bug where long pressing the back button sometimes displayed an empty list of screens.
- [*] Product Type: Updated product type detail to display "Downloadable" if a product is downloadable. [https://github.com/woocommerce/woocommerce-ios/pull/3647]
- [*] Product Description: Updated the placeholder text in the Aztec Editor screens to provide more context. [https://github.com/woocommerce/woocommerce-ios/pull/3668]
- [*] Fix: Update the downloadable files row to read-only, if the product is accessed from Order Details. [https://github.com/woocommerce/woocommerce-ios/pull/3669]
- [*] Fix: Thumbnail image of a product wasn't being loaded correctly in Order Details. [https://github.com/woocommerce/woocommerce-ios/pull/3678]
- [*] Fix: Allow product's `regular_price` to be a number and `sold_individually` to be `null` as some third-party plugins could alter the type in the API. This could help with the products tab not loading due to product decoding errors. [https://github.com/woocommerce/woocommerce-ios/pull/3679]
- [internal] Attempted fix for a crash in product image upload. [https://github.com/woocommerce/woocommerce-ios/pull/3693]

6.0
-----
- [**] Due to popular demand, the product SKU is displayed once again in Order Details screen. [https://github.com/woocommerce/woocommerce-ios/pull/3564]
- [*] Updated copyright notice to WooCommerce
- [*] Fix: top performers in "This Week" tab should be showing the same data as in WC Admin.
- [*] Fix: visitor stats in Dashboard should be more consistent with web data on days when the end date for more than one tab is the same (e.g. "This Week" and "This Month" both end on January 31). [https://github.com/woocommerce/woocommerce-ios/pull/3532]
- [*] Fix: navbar title on cross-sells products list displayed title for upsells [https://github.com/woocommerce/woocommerce-ios/pull/3565]
- [*] Added drag-and-drop sorting to Linked Products [https://github.com/woocommerce/woocommerce-ios/pull/3548]
- [internal] Refactored Core Data migrator stack to help reduce crashes [https://github.com/woocommerce/woocommerce-ios/pull/3523]


5.9
-----
- [**] Product List: if a user applies custom sort orders and filters in the Product List, now when they reopen the app will be able to see the previous settings applied. [https://github.com/woocommerce/woocommerce-ios/pull/3454]
- [*] Removed fulfillment screen and moved fulfillment to the order details screen. [https://github.com/woocommerce/woocommerce-ios/pull/3453]
- [*] Fix: billing information action sheets now are presented correctly on iPad. [https://github.com/woocommerce/woocommerce-ios/pull/3457]
- [*] fix: the rows in the product search list now don't have double separators. [https://github.com/woocommerce/woocommerce-ios/pull/3456]
- [*] Fix: During login, the spinner when a continue button is in loading state is now visible in dark mode. [https://github.com/woocommerce/woocommerce-ios/pull/3472]
- [*] fix: when adding a note to an order, the text gets no more deleted if you tap on “Email note to customer”. [https://github.com/woocommerce/woocommerce-ios/pull/3473]
- [*] Added Fees to order details. [https://github.com/woocommerce/woocommerce-ios/pull/3475]
- [*] fix: now we don't show any more similar alert notices if an error occurred. [https://github.com/woocommerce/woocommerce-ios/pull/3474]
- [*] fix: in Settings > Switch Store, the spinner in the "Continue" button at the bottom is now visible in dark mode. [https://github.com/woocommerce/woocommerce-ios/pull/3468]
- [*] fix: in order details, the shipping and billing address are displayed in the order of the country (in some eastern Asian countries, the address starts from the largest unit to the smallest). [https://github.com/woocommerce/woocommerce-ios/pull/3469]
- [*] fix: product is now read-only when opened from the order details. [https://github.com/woocommerce/woocommerce-ios/pull/3491]
- [*] fix: pull to refresh on the order status picker screen does not resets anymore the current selection. [https://github.com/woocommerce/woocommerce-ios/pull/3493]
- [*] When adding or editing a link (e.g. in a product description) link settings are now presented as a popover on iPad. [https://github.com/woocommerce/woocommerce-ios/pull/3492]
- [*] fix: the glitch when launching the app in logged out state or after tapping "Try another account" in store picker is now gone. [https://github.com/woocommerce/woocommerce-ios/pull/3498]
- [*] Minor enhancements: in product editing form > product reviews list, the rows don't show highlighted state on tap anymore since they are not actionable. Same for the number of upsell and cross-sell products in product editing form > linked products. [https://github.com/woocommerce/woocommerce-ios/pull/3502]


5.8
-----
- [***] Products M5 features are now available to all. Products M5 features: add and edit linked products, add and edit downloadable files, product deletion. [https://github.com/woocommerce/woocommerce-ios/pull/3420]
- [***] Shipping labels M1 features are now available to all: view shipping label details, request a refund, and reprint a shipping label via AirPrint. [https://github.com/woocommerce/woocommerce-ios/pull/3436]
- [**] Improved login flow, including better error handling. [https://github.com/woocommerce/woocommerce-ios/pull/3332]


5.7
-----
- [***] Dropped iOS 12 support. From now we support iOS 13 and later. [https://github.com/woocommerce/woocommerce-ios/pull/3216]
- [*] Fixed spinner appearance in the footer of orders list. [https://github.com/woocommerce/woocommerce-ios/pull/3249]
- [*] In order details, the image for a line item associated with a variation is shown now after the variation has been synced. [https://github.com/woocommerce/woocommerce-ios/pull/3314]
- [internal] Refactored Core Data stack so more errors will be propagated. [https://github.com/woocommerce/woocommerce-ios/pull/3267]


5.6
-----
- [**] Fixed order list sometimes not showing newly submitted orders.
- [*] now the date pickers on iOS 14 are opened as modal view. [https://github.com/woocommerce/woocommerce-ios/pull/3148]
- [*] now it's possible to remove an image from a Product Variation if the WC version 4.7+. [https://github.com/woocommerce/woocommerce-ios/pull/3159]
- [*] removed the Product Title in product screen navigation bar. [https://github.com/woocommerce/woocommerce-ios/pull/3187]
- [*] the icon of the cells inside the Product Detail are now aligned at 10px from the top margin. [https://github.com/woocommerce/woocommerce-ios/pull/3199]
- [**] Added the ability to issue refunds from the order screen. Refunds can be done towards products or towards shipping. [https://github.com/woocommerce/woocommerce-ios/pull/3204]
- [*] Prevent banner dismiss when tapping "give feedback" on products screen. [https://github.com/woocommerce/woocommerce-ios/pull/3221]
- [*] Add keyboard dismiss in Add Tracking screen [https://github.com/woocommerce/woocommerce-ios/pull/3220]


5.5
-----
- [**] Products M4 features are now available to all. Products M4 features: add a simple/grouped/external product with actions to publish or save as draft. [https://github.com/woocommerce/woocommerce-ios/pull/3133]
- [*] enhancement: Order details screen now shows variation attributes for WC version 4.7+. [https://github.com/woocommerce/woocommerce-ios/pull/3109]
- [*] fix: Product detail screen now includes the number of ratings for that product. [https://github.com/woocommerce/woocommerce-ios/pull/3089]
- [*] fix: Product subtitle now wraps correctly in order details. [https://github.com/woocommerce/woocommerce-ios/pull/3201]


5.4
-----
- [*] fix: text headers on Product price screen are no more clipped with large text sizes. [https://github.com/woocommerce/woocommerce-ios/pull/3090]


5.4
-----
- [*] fix: the footer in app Settings is now correctly centered.
- [*] fix: Products tab: earlier draft products now show up in the same order as in core when sorting by "Newest to Oldest".
- [*] enhancement: in product details > price settings, the sale dates can be edited inline in iOS 14 using the new date picker. Also, the sale end date picker editing does not automatically end on changes anymore. [https://github.com/woocommerce/woocommerce-ios/pull/3044]
- [*] enhancement: in order details > add tracking, the date shipped can be edited inline in iOS 14 using the new date picker. [https://github.com/woocommerce/woocommerce-ios/pull/3044]
- [*] enhancement: in products list, the "(No Title)" placeholder will be showed when a product doesn't have the title set. [https://github.com/woocommerce/woocommerce-ios/pull/3068]
- [*] fix: the placeholder views in the top dashboard chart and orders tab do not have unexpected white background color in Dark mode in iOS 14 anymore. [https://github.com/woocommerce/woocommerce-ios/pull/3063]


5.3
-----
- [**] In Settings > Experimental Features, a Products switch is now available for turning Products M4 features on and off (default off). Products M4 features: add a simple/grouped/external product with actions to publish or save as draft.
- [*] Opening a product from order details now shows readonly product details of the same styles as in editable product details.
- [*] Opening a product variation from order details now shows readonly product variation details and this product variation does not appear in the Products tab anymore.
- [*] Enhancement: when not saving a product as "published", the in-progress modal now shows title and message like "saving your product" instead of "publishing your product".
- [*] In product and variation list, the stock quantity is not shown anymore when stock management is disabled.
- [*] Enhancement: when the user attempts to dismiss the product selector search modal while at least one product is selected for a grouped product's linked products, a discard changes action sheet is shown.
- [internal] Renamed a product database table (Attribute) to GenericAttribute. This adds a new database migration.  [https://github.com/woocommerce/woocommerce-ios/pull/2883]
- [internal] Refactored the text fields in the Manual Shipment Tracking page. [https://github.com/woocommerce/woocommerce-ios/pull/2979]
- [internal] Attempt fix for startup crashes. [https://github.com/woocommerce/woocommerce-ios/pull/3069]


5.2
-----
- [**] Products: now you can editing basic fields for non-core products (whose product type is not simple/external/variable/grouped) - images, name, description, readonly price, readonly inventory, tags, categories, short description, and product settings.
- [*] Enhancement: for variable products, the stock status is now shown in its variation list.
- [*] Sign In With Apple: if the Apple ID has been disconnected from the WordPress app (e.g. in Settings > Apple ID > Password & Security > Apps using Apple ID), the app is logged out on app launch or app switch.
- [*] Now from an Order Detail it's only possible to open a Product in read-only mode.
- [internal] #2881 Upgraded WPAuth from 1.24 to 1.26-beta.12. Regressions may happen in login flows.
- [internal] #2896 Configured the same user agent header for all the network requests made through the app.
- [internal] #2879 After logging out, the persistent store is not reset anymore to fix a crash in SIWA revoked token scenario after app launch (issue #2830). No user-facing changes are intended, the data should be associated with a site after logging out and in like before.

5.1
-----
- [*] bugfix: now reviews are refreshed correctly. If you try to delete or to set as spam a review from the web, the result will match in the product reviews list.
- [*] If the Products switch is on in Settings > Experimental Features:
  - For a variable product, the stock status is not shown in the product details anymore when stock management is disabled since stock status is controlled at variation level.
- [internal] The Order List and Orders Search → Filter has a new backend architecture (#2820). This was changed as an experiment to fix #1543. This affects iOS 13.0 users only. No new behaviors have been added. Github project: https://git.io/JUBco.
- [*] Orders → Search list will now show the full counts instead of “99+”. #2825


5.0
-----
- [*] Order details > product details: tapping outside of the bottom sheet from "Add more details" menu does not dismiss the whole product details anymore.
- [*] If the Products switch is on in Settings > Experimental Features, product editing for basic fields are enabled for non-core products (whose product type is not simple/external/variable/grouped) - images, name, description, readonly price, readonly inventory, tags, categories, short description, and product settings.
- [*] Order Detail: added "Guest" placeholder on Order Details card when there's no customer name.
- [*] If the Products switch is on in Settings > Experimental Features:
  - Product editing for basic fields are enabled for non-core products (whose product type is not simple/external/variable/grouped) - images, name, description, readonly price, readonly inventory, tags, categories, short description, and product settings.
  - Inventory and shipping settings are now editable for a variable product.
  - A product variation's stock status is now editable in inventory settings.
  - Reviews row is now hidden if reviews are disabled.
  - Now it's possible to open the product's reviews screen also if there are no reviews.
  - We improved our VoiceOver support in Product Detail screen.
- [*] In Settings, the "Feature Request" button was replaced with "Send Feedback" (Survey) (https://git.io/JUmUY)


4.9
-----
- [**] Sign in with Apple is now available in the log in process.
- [**] In Settings > Experimental Features, a Products switch is now available for turning Products M3 features on and off for core products (default off for beta testing). Products M3 features: edit grouped, external and variable products, enable/disable reviews, change product type and update categories and tags.
- [*] Edit Products: the update action now shows up on the product details after updating just the sale price.
- [*] Fix a crash that sometimes happen when tapping on a Product Review push notification.
- [*] Variable product > variation list: a warning banner is shown if any variations do not have a price, and warning text is shown on these variation rows.


4.8
-----
- [*] Enabled right/left swipe on product images.


4.7
-----
- [*] Fixed an intermittent crash when sending an SMS from the app.


4.6
-----
- [*] Fix an issue in the y-axis values on the dashboard charts where a negative value could show two minus signs.
- [*] When a simple product doesn't have a price set, the price row on the product details screen now shows "Add Price" placeholder instead of an empty regular price.
- [*] If WooCommerce 4.0 is available the app will show the new stats dashboard, otherwise will show a banner indicating the user to upgrade.
- [*] The total orders row is removed from the readonly product details (products that are not a simple product) to avoid confusion since it's not shown on the editable form for simple products.


4.5
-----
- [**] Products: now you can update product images, product settings, viewing and sharing a product.
- [*] In Order Details, the item subtotal is now shown on the right side instead of the quantity. The quantity can still be viewed underneath the product name.
- [*] In Order Details, SKU was removed from the Products List. It is still shown when fulfilling the order or viewing the product details.
- [*] Polish the loading state on the product variations screen.
- [*] When opening a simple product from outside of the Products tab (e.g. from Top Performers section or an order), the product name and ellipsis menu (if the Products feature switch is enabled) should be visible in the navigation bar.


4.4
-----
- Order Detail: the HTML shipping method is now showed correctly
- [internal] Logging in via 'Log in with Google' has changes that can cause regressions. See https://git.io/Jf2Fs for full testing details.
- [**] Fix bugs related to push notifications: after receiving a new order push notification, the Reviews tab does not show a badge anymore. The application icon badge number is now cleared by navigating to the Orders tab and/or the Reviews tab, depending on the types of notifications received.
- [*] The discard changes prompt now only appears when navigating from product images screen if any images have been deleted.
- [*] Fix the issue where product details screen cannot be scrolled to the bottom in landscape after keyboard is dismissed (e.g. from editing product title).
- [*] The product name is now shown in the product details navigation bar so that the name is always visible.
- [*] The images pending upload should be visible after editing product images from product details.
- [*] The discard changes prompt does not appear when navigating from product settings detail screens with a text field (slug, purchase note, and menu order) anymore.
- [*] Fix the wrong cell appearance in the order status list.
- [*] The "View product in store" action will be shown only if the product is published.
- [internal] Modified the component used for fetching data from the database. Please watch out for crashes in lists.


4.3
-----
- Products: now the Product details can be edited and saved outside Products tab (e.g. from Order details or Top Performers).
- [internal]: the navigation to the password entry screen has changed and can cause regressions. See https://git.io/JflDW for testing details.
- [internal] Refactored some API calls for fetching a Note, Product, and Product Review.
- Products: we improved our VoiceOver support in Product Price settings
- In Settings > Experimental Features, a Products switch is now available for turning Products M2 features on and off for simple products (default off for beta testing). Products M2 features: update product images, product settings, viewing and sharing a product.
- The WIP banner on the Products tab is now collapsed by default for more vertical space.
- Dropped iOS 11 support. From now we support iOS 12 and later.
- In Order Details, the Payment card is now shown right after the Products and Refunded Products cards.


4.2
-----
- Products: now tapping anywhere on a product cell where you need to insert data, like in Product Price and Product Shipping settings, you start to edit the text field.
- Products: now the keyboard pop up automatically in Edit Description
- The Processing orders list will now show upcoming (future) orders.
- Improved stats: fixed the incorrect time range on "This Week" tab when loading improved stats on a day when daily saving time changes.
- [internal]: the "send magic link" screen has navigation changes that can cause regressions. See https://git.io/Jfqio for testing details.
- The Orders list is now automatically refreshed when reopening the app.
- The Orders list is automatically refreshed if a new order (push notification) comes in.
- Orders -> Search: The statuses now shows the total number of orders with that status.


4.1
-----
- Fix an intermittent crash when downloading Orders
- The Photo Library permission alert shouldn't be prompted when opening the readonly product details or edit product for simple products, which is reproducible on iOS 11 or 12 devices. (The permission is only triggered when uploading images in Zendesk support or in debug builds with Products M2 enabled.)
- [internal] Updated the empty search result views for Products and Orders. https://git.io/Jvdap


4.0
-----
- Products is now available with limited editing for simple products!
- Fix pulling to refresh on the Processing tab sometimes will not show the up-to-date orders.
- Edit Product > Price Settings: schedule sale is now available even when either the start or end date is not set, and the sale end date can be removed now.
- Improved stats: fixed a crash when loading improved stats on a day when daily saving time changes.
- [internal] Changed the Shipping and Tax classes list loading so that any cached data is shown right away
- [internal] Edit Products M2: added an image upload source for product images - WordPress Media Library.
- [internal] Slightly changed the dependency graph of the database fetching component. Please watch out for data loading regressions.
- [internal] the signup and login Magic Link flows have code changes. See https://git.io/JvyB3 for testing details.
- [internal] the login via Magic Link flows have code changes. See https://git.io/JvyB3 for testing details.
- [internal] the login via Continue with Google flows have code changes that can cause regressions. See https://git.io/Jvyjg for testing details.
- [internal] the signup and login Magic Link flows have code changes. See https://git.io/JvyB3 for testing details.
- [internal] under Edit Products M2 feature flag, there are 4 ways to sort the products on the products tab.
- [internal] the login flow has changes to the 2-factor authentication navigation. See https://git.io/JvdKP for testing details.

3.9
-----
- bugfix: now in the Order List the order status label is no more clipped
- bugfix: now the launch screen is no more stretched
- The Shipping Provider flow, will be called now Shipping Carrier.
- Edit Products: in price settings, the order of currency and price field follows the store currency options under wp-admin > WooCommerce > Settings > General.
- [internal] The signup and login flows have code changes. See https://git.io/Jv1Me for testing details.

3.8
-----
- Dashboard stats: any negative revenue (from refunds for example) for a time period are shown now.
- Redesigned Orders List: Processing and All Orders are now shown in front. Filtering was moved to the Search view.
- Fix Reviews sometimes failing to load on some WooCommerce configurations
- Experimental: a Products feature switch is visible in Settings > Experimental Features that shows/hides the Products tab, and allow to edit a product.

3.7
-----
- Dashboard: now tapping on a product on "Top Performers" section open the product detail

3.6
-----
- Order Details: see a list of issued refunds inside the order detail screen
- Orders tab: Orders to fulfill badge shows numbers 1-99, and now 99+ for anything over 99. Previously, it was 9+.
- Orders tab: The full total amount is now shown.
- Order Details & Product UI: if a Product name has HTML escape characters, they should be decoded in the app.
- Order Details: if the Order has multiple Products, tapping on any Product should open the same Product now.
- bugfix: the orders badge on tab bar now is correctly refreshed after switching to a store with badge count equal to zero.
- The orders tab now localizes item quantities and the order badge.


3.5
-----
- bugfix: when the app is in the foreground while receiving a push notification, the badge on the Orders tab and Reviews tab should be updated correctly based on the type of the notification.
- bugfix: after logging out and in, the Product list should be loaded to the correct store instead of being empty.
- bugfix: in Contact Support, a message should always be sent successfully now.

3.4
-----
- bugfix: on the Order Details screen, the product quantity title in the 2-column header view aligns to the right now
- bugfix: tapping on a new Order push notification, it used to go to the Reviews tab. Now it should go to the new Order screen
- bugfix: on the Products tab, if tapping on a Product and then switching stores, the old Product details used to remain on the Products tab. Now the Product list is always shown on the Products tab after switching stores.
- Dark mode: colors are updated up to design for the navigation bar, tab bar, Fulfill Order > add tracking icon, Review Details > product link icon.
- bugfix/enhancement: on the Products tab, if there are no Products the "Work In Progress" banner is shown with an image placeholder below now.
- bugfix: the deleted Product Variations should not show up after syncing anymore.
- bugfix: now the shipping address in the Order Detail is hidden if the order contains only virtual products
- bugfix: when logged out, Contact Support should be enabled now after typing a valid email address with an email keyboard type.

3.3
-----
- bugfix: add some padding to an order item image in the Fulfillment view, when no SKU exists
- bugfix: View Billing Information > Contact Details: the email button wouldn't do anything if you don't have an email account configured in the Mail app. Now an option to copy the email address is presented instead of doing nothing.
- bugfix: Fulfill Order screen now displays full customer provided note, instead of cutting it to a single line.
- bugfix: Fixed clipped content on section headings with larger font sizes
- bugfix: Fixed footer overlapping the last row in Settings > About with larger font sizes
- bugfix: the Orders badge on tab bar now is correctly refreshed after switching stores

3.2.1
-----
- bugfix: the order detail status and "Begin fulfillment" button now are correctly updated when the order status changes
- bugfix: after adding a new order note, now it appear correctly inside the order detail

3.2
-----
- Experimental: a Products feature switch is visible in Settings > Experimental Features that shows/hides the Products tab with a Work In Progress banner at the top.
- Experimental: if a Product has variations, the variants info are shown on the Product Details that navigates to a list of variations with each price or visibility shown.
- Enhancement: Support for dark mode
- bugfix: Settings no longer convert to partial dark mode.
- Experimental: Support the latest wc-admin plugin release, v0.23.0 and up

3.1
-----
- The order detail view now includes the shipping method of the order.
- Enhancement: The Reviews tab now presents all the Product Reviews
- Updated appearance of Order Details - temporarily disabling dark mode.
- bugfix: fixed UI appearance on cells of Order List when tapping with dark mode enabled.
- bugfix: Reviews no longer convert to partial dark mode. Dark mode coming soon!
- bugfix: Order Details now has the right space between cells.
- bugfix: update the new stats endpoint for WC Admin plugin version 0.22+, and notify the user about the minimum plugin version when they cannot see the new stats. It'd be great to also mention this in the App Store release notes: the new stats UI now requires WC Admin plugin version 0.22+.

3.0
-----
- bugfix: for sites with empty site time zone in the API (usually with UTC specified in wp-admin settings) and when the site time zone is not GMT+0, the stats v4 data no longer has the wrong boundaries (example in #1357).
- bugfix: fixed a UI appearance problem on mail composer on iOS 13.

2.9
-----
- bugfix: the badge "9+" on the Orders tab doesn't overlap with the tab label on iPhone SE/8 landscape now, and polished based on design spec.
- bugfix: the Top Performers in the new stats page should not have a dark header bar when launching the app in Dark mode.
- Enhancement: preselect current Order status when editing the status with a list of order statuses.
- bugfix: on Orders tab, the order status filter now stays after changing an Order status.

2.8
-----

2.7
-----
- Enhancement: Enhancements to the Order Details screen, adding more customer information.
- bugfix: the App Logs shouldn't be editable, only copy / paste.
- bugfix: Reviews were not localized.
- bugfix: On log in, some users would see the Continue button but be unable to Continue, due to errors with the account. A new "Try another account" button has been added as an option.
- bugfix: Product Details page was displaying the Price in the wrong currency.
- Enhancement: removed the "New Orders" card from the My store tab, now that the Orders tab displays the same information.
- Added brand new stats page for user with the WooCommerce Admin plugin and provided an option for users to opt in or out directly from the Settings page.
- bugfix: Order Details: icon on "Details" cell for fulfilled order can be wrong.

2.6
-----
- bugfix: 9+ orders in the orders badge text is now easier to read
- bugfix: Keep those sign-in bugs coming! We tracked down and fixed a `Log in with Jetpack` issue, where users with a Byte Order Mark in their `wp-config.php` file were returning error responses during API requests. These users would see their store listed in the sign-in screen, but were unable to tap the Continue button.
- bugfix: prevents a potential edge case where the login screen could be dismissed in a future version of iOS.
- bugfix: While tuning up the behind-the-scenes for Order Detail screens, we accidentally lost the ability to automatically download any missing product images. Product image downloads restored!

2.5
-----
- bugfix: on certain devices, pulling down to refresh on Order Details screen used to result in weird UI with misplaced labels. Should be fixed in this release.
- Enhancement: Display a badge in the bottom tab, overlapping the Orders icon, to indicate the number of orders processing.
- Enhancement: The Notifications tab has been replaced by Reviews

2.4
-----
- New feature: in Order Details > Shipment Tracking, a new action is added to the "more" action menu for copying tracking number.
- Enhancement: updated the footer in Settings to inform users that we're hiring.
- bugfix & improvement: when Jetpack site stats module is turned off or when user has no permission to view site stats, the generic error toast is not shown to the user anymore. Additionally, the visitors stats UI is shown/hidden when the Jetpack module is activated/deactivated respectively.

2.3
-----
- Improvement: improved Dynamic Type support in the body of the notification in the Notifications tab.

2.2
-----
- improvement: opting out of Tracks syncs with WordPress.com

2.1
-----
- improvement: improved support for RTL languages in the Dashboard
- enhancement: You can now view product images on orders. Tapping on Products in Orders will present a view-only version of the Product's Details.

2.0
-----
- bugfix: dates in the Order Details screen are now localised.
- improvement: improved support for larger font sizes in the login screen

1.9
-----
- bugfix: fixes "Unable to load content" error message when attempting to get Top Performers content.
- new feature: You can now manually add shipment tracking to an Order. This feature is for users who have the [Shipment Tracking plugin](https://woocommerce.com/products/shipment-tracking) installed.
- bugfix: fixes Store Picker: some users are unable to continue after logging in.
- bugfix: fixes a crash when the network connection is slow

1.8
-----

1.7.1
-----
- Fixed a bug where Order List did not load for some users.
- update: this app supports iOS 12.0 and up.
- improvement: improved support for large text sizes.
- bugfix: fixes Order List not loading for some users.
- bugfix: fixes "Unable to load content" error message when attempting to get Top Performers content.

1.7
-----
- improvement: you can now log in using a site address.

1.6
-----
- improvement: Tracking numbers can now be copied to the pasteboard from the order details screen.

1.5
-----
- bugfix: Sometimes Settings would style all the options like "Log Out". No longer happens now.
- bugfix: order status refreshes upon pull-to-refresh in Order Details
- bugfix: payment status label background color showing up beyond rounded border
- improvement: change top performers text from "Total Product Order" to "Total orders" for clarity
- bugfix: fixed an issue on the order details screen where the shipment tracking dates were incorrect

1.4
-----
- bugfix: fix a crash happening on log out
- new feature: Add shipment tracking to Order Details screen
- improvement: The store switcher now allows you to go back to the previous screen without logging you out
- improvement: Custom order status labels are now supported! Instead of just displaying the order status slug and capitalizing the slug, the custom order status label will now be fetched from the server and properly displayed.
- improvement: Filtering by custom order status now supported!
- new feature: You can now manually change the status of an order on the order details screen
- bugfix: correctly flips chevron on Dashboard > New Orders, to support RTL languages.
- bugfix: fixed an issue on the order details screen where the shipment tracking dates were incorrect

1.3
-----
- bugfix: Allows for decimal quantities which some extensions have
- new feature: quick site select. Navigate to Settings > select row with store website.
- improvement: Updated the colors of the bars in the charts for better readability
- improvement: Present an error message with an option to retry when adding a note to an order fails
- improvement: Present an error message with an option to retry when fulfilling an order fails
- bugfix: Log out of the current account right after selecting "Try another account" in store picker
- improvement: Use the store name for the title of the view in "My store" tab
- improvement: Add an alert to let the user know about our new store switcher
- improvement: Display Address in Order Details screen unless every field is empty<|MERGE_RESOLUTION|>--- conflicted
+++ resolved
@@ -2,12 +2,8 @@
 
 15.1
 -----
-<<<<<<< HEAD
 - [*] What's New announcements support dark mode properly [https://github.com/woocommerce/woocommerce-ios/pull/10540]
-=======
 - [*] Updated UI and copy on prologue and free trial summary screens. [https://github.com/woocommerce/woocommerce-ios/pull/10539]
-
->>>>>>> c6877cd5
 
 15.0
 -----
