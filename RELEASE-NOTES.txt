--- conflicted
+++ resolved
@@ -3,11 +3,8 @@
 10.1
 -----
 - [*] In-Person Payments: The onboarding notice on the In-Person Payments menu is correctly dismissed after multiple prompts are shown. [https://github.com/woocommerce/woocommerce-ios/pull/7543]
-<<<<<<< HEAD
 - [*] Help center: Added custom help center web page with FAQs for "Enter Store Address" screen. [https://github.com/woocommerce/woocommerce-ios/pull/7553]
-=======
 - [*] In-Person Payments: The plugin selection is saved correctly after multiple onboarding prompts. [https://github.com/woocommerce/woocommerce-ios/pull/7544]
->>>>>>> 43ab0aab
 
 10.0
 -----
