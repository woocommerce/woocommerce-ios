--- conflicted
+++ resolved
@@ -2,12 +2,8 @@
 
 19.6
 -----
-<<<<<<< HEAD
+- [**] Product Creation AI: Milestone 1 which simplifies package photo flow and revamps UI. [https://github.com/woocommerce/woocommerce-ios/pull/13331]
 - [Internal] Removed feature flag for product description AI [https://github.com/woocommerce/woocommerce-ios/pull/13334]
-=======
-
-- [**] Product Creation AI: Milestone 1 which simplifies package photo flow and revamps UI. [https://github.com/woocommerce/woocommerce-ios/pull/13331]
->>>>>>> 9fa7dd67
 
 19.5
 -----
