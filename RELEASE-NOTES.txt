--- conflicted
+++ resolved
@@ -2,15 +2,12 @@
 
 19.2
 -----
-<<<<<<< HEAD
 - [*] Internal: Add additional logs for payment gateway accounts missing requirements. [https://github.com/woocommerce/woocommerce-ios/pull/13078]
-=======
 - [*] The `Private` tag was not displayed for products set to private on the product list tab. [https://github.com/woocommerce/woocommerce-ios/pull/13083]
 - [*] Product Form: Support picking videos from local library for downloadable files. [https://github.com/woocommerce/woocommerce-ios/pull/13051]
 - [*] Disable bookable products from the order creation form. [https://github.com/woocommerce/woocommerce-ios/pull/13022]
 - [internal] Update: ZendeskSupportSDK from v6.0 to v.8.0.3 [https://github.com/woocommerce/woocommerce-ios/pull/12984]
 - [*] Order Creation: Fixes a bug where the customer list would not load when adding a customer to an order, if the store had a customer with no previous activity. [https://github.com/woocommerce/woocommerce-ios/pull/13094]
->>>>>>> d357bed6
 
 19.1
 -----
