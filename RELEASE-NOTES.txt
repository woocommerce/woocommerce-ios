--- conflicted
+++ resolved
@@ -3,13 +3,10 @@
 16.8
 -----
 - [**] Payments: merchants can collect payment directly from the order creation form [https://github.com/woocommerce/woocommerce-ios/pull/11490]
-<<<<<<< HEAD
 - [*] Payments: order totals are now shown in an expandable drawer, so they're accessible without scrolling [https://github.com/woocommerce/woocommerce-ios/pull/11503]
-=======
 - [*] Store creation: Inform user once store ready if app killed while waiting for store to be ready. [https://github.com/woocommerce/woocommerce-ios/pull/11478]
 - [*] Dashboard: Resolves a decoding error with certain payment gateway plugins that previously caused an error loading data in the dashboard. [https://github.com/woocommerce/woocommerce-ios/pull/11489]
 - [**] Lightweight Storefront: Added option to select themes for WPCom store in both Settings and Store Creation flows. [https://github.com/woocommerce/woocommerce-ios/issues/11291]
->>>>>>> 5772eb19
 
 16.7
 -----
