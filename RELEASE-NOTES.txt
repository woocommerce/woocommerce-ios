--- conflicted
+++ resolved
@@ -2,11 +2,8 @@
 
 19.4
 -----
-<<<<<<< HEAD
 - [**] Stats: The Analytics Hub (accessed by tapping "View all store analytics" on the My Store dashboard) now includes analytics for Google Ads campaigns, when the Google Listings & Ads extension is active and connected to Google. [https://github.com/woocommerce/woocommerce-ios/pull/13245]
-=======
 - [***] Inbox Notes have been enabled in both the Dynamic Dashboard and the Hub Menu, offering users a centralized and non-intrusive method for receiving important updates, feature announcements, and pertinent information. [https://github.com/woocommerce/woocommerce-ios/pull/13214]
->>>>>>> b49851e4
 
 19.3
 -----
