--- conflicted
+++ resolved
@@ -1,11 +1,8 @@
 2.3
 -----
-<<<<<<< HEAD
 - Improvement: improved Dynamic Type support in the body of the notification in the Notifications tab.
 
-=======
  
->>>>>>> 26b142df
 2.2
 -----
 - improvement: opting out of Tracks syncs with WordPress.com
