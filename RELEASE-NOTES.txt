--- conflicted
+++ resolved
@@ -2,11 +2,7 @@
 
 19.6
 -----
-<<<<<<< HEAD
-=======
 - [**] Google Ads campaign management is now available for stores with plugin version 2.7.5 or later. [https://github.com/woocommerce/woocommerce-ios/pull/13331]
-
->>>>>>> 363f651c
 - [**] Product Creation AI: Milestone 1 which simplifies package photo flow and revamps UI. [https://github.com/woocommerce/woocommerce-ios/pull/13331]
 - [Internal] Removed feature flag for product description AI [https://github.com/woocommerce/woocommerce-ios/pull/13334]
 
