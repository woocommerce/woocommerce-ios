--- conflicted
+++ resolved
@@ -2,11 +2,8 @@
 
 9.3
 -----
-<<<<<<< HEAD
 - [*] Orders: Now it's possible to select and copy text from the notes on an order. [https://github.com/woocommerce/woocommerce-ios/pull/6894]
-=======
 - [*] Support Arabic numerals on amount fields. [https://github.com/woocommerce/woocommerce-ios/pull/6891]
->>>>>>> 014a7e9c
 
 9.2
 -----
