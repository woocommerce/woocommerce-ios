--- conflicted
+++ resolved
@@ -2,11 +2,8 @@
 
 13.9
 -----
-<<<<<<< HEAD
 - [*] Orders: Allow alternative types for the `taxID` in `ShippingLineTax` or `sku` in `OrderItem`, as some third-party plugins alter the type in the API. This helps with the order list not loading due to order decoding errors. [https://github.com/woocommerce/woocommerce-ios/pull/9844]
-=======
 - [*] Payments: Location permissions request is not shown to TTP users who grant "Allow once" permission on first foregrounding the app any more [https://github.com/woocommerce/woocommerce-ios/pull/9821]
->>>>>>> 68bbc4ce
 
 13.8
 -----
