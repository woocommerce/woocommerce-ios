*** PLEASE FOLLOW THIS FORMAT: [<priority indicator, more stars = higher priority>] <description> [<PR URL>]
*** Use [*****] to indicate smoke tests of all critical flows should be run on the final IPA before release (e.g. major library or OS update).

20.5
-----
<<<<<<< HEAD
- [*] Blaze: Schedule a reminder local notification asking to continue abandoned campaign creation flow. [https://github.com/woocommerce/woocommerce-ios/pull/13950]
=======

>>>>>>> b12416c1

20.4
-----
- [Internal] Mark order notification read if needed on watch app and notification extension https://github.com/woocommerce/woocommerce-ios/pull/13896
- [*] Blaze: Enhanced the layout of the campaign list item. [https://github.com/woocommerce/woocommerce-ios/pull/13934]
- [*] Fixed the incorrect navigation title of the product selector in the Blaze campaign creation flow. [https://github.com/woocommerce/woocommerce-ios/pull/13903]
- [*] Payments: Fixed an issue to ensure the payment onboarding state is reset after logout and login. [https://github.com/woocommerce/woocommerce-ios/pull/13897]
- [*] Blaze: Handle links on the campaign detail web view natively. [https://github.com/woocommerce/woocommerce-ios/pull/13922]
- [*] Blaze: Open blaze campaign detail page upon tapping push notification. [https://github.com/woocommerce/woocommerce-ios/pull/13843]
- [internal] Updated dependencies for Xcode 16 Support [https://github.com/woocommerce/woocommerce-ios/pull/13911]


20.3
-----
- [**] Users who log in using wp-admin credentials (application password) can now set up a password on Products, provided WooCommerce version is 8.1 or higher.
- [Internal] New order notification: Added parsing of "note_full_data" parameter so we can properly open specific order https://github.com/woocommerce/woocommerce-ios/pull/13734
- [*] Hub Menu: Fix incorrect title for Coupons list screen. [https://github.com/woocommerce/woocommerce-ios/pull/13836]
- [Internal] Blaze: Parse and store `startTime` from campaign list response. [https://github.com/woocommerce/woocommerce-ios/pull/13807]
- [*] Product scanner: Added swap camera button to code scanner https://github.com/woocommerce/woocommerce-ios/pull/13830
- [*] Blaze: Changes on the schedule setting screen should only be applied after tapping the Apply button. [https://github.com/woocommerce/woocommerce-ios/pull/13846]
- [*] Blaze: Schedule a reminder local notification asking to promote products. [https://github.com/woocommerce/woocommerce-ios/pull/13816]
- [*] Cash payments and discounts: Improve handling of numbers with grouping separators, e.g. $1,000.00 [https://github.com/woocommerce/woocommerce-ios/pull/13854]
- [*] Blaze: Updated the image picker from existing product images. [https://github.com/woocommerce/woocommerce-ios/pull/13796]
- [*] Order Tracking in HACK Week: Allow users to scan their order tracking number [https://github.com/woocommerce/woocommerce-ios/pull/13850]

20.2
-----
- [*] Hub Menu: Fixed voiceover issue on the menu items. [https://github.com/woocommerce/woocommerce-ios/pull/13690]
- [*] Hub menu: Fix disappearing title bug on Coupons and Reviews screen.[https://github.com/woocommerce/woocommerce-ios/pull/13726]
- [*] Orders/Products: The filter menu can now be swiped to dismiss it if there are no changes to the selected filters. [https://github.com/woocommerce/woocommerce-ios/pull/13737]
- [*] Home Screen Widget: Tapping on the Orders section of the home screen widget opens the Orders part of the app.
- [*] Payments: Punctuation updates to error and decline reason messages [https://github.com/woocommerce/woocommerce-ios/pull/13739]
- [*] Blaze: Display budget field on the dashboard card. [https://github.com/woocommerce/woocommerce-ios/pull/13761]
- [*] Store picker: fixed the irresponsive Continue button in the site discovery flow. [https://github.com/woocommerce/woocommerce-ios/pull/13766]
- [*] Products: Fixed a bug where editing the product price did not work as expected, depending on the store's currency settings. [https://github.com/woocommerce/woocommerce-ios/pull/13768]
- [*] Products: Products can now be created and edited with negative prices. [https://github.com/woocommerce/woocommerce-ios/pull/13776]
- [**] Blaze: Support evergreen campaign creation. [https://github.com/woocommerce/woocommerce-ios/pull/13684]
- [Internal] Custom fields: Renamed the OrderMetaData entity to MetaData [https://github.com/woocommerce/woocommerce-ios/pull/13736]
- [Internal] Tooling: updated Sentry to avoid potential crash [https://github.com/woocommerce/woocommerce-ios/pull/13828]

20.1
-----
- [*] Order Creation: Fix an occasional issue where text fields wouldn't automatically focus and accept input. [https://github.com/woocommerce/woocommerce-ios/pull/13650]
- [Internal] Orders: The orders list now only wraps name on multiple lines if it's too long to fit on a single line. [https://github.com/woocommerce/woocommerce-ios/pull/13652]
- [*] Blaze: Campaign creation on devices using language with non-Western Arabic numbering system now should work correctly. [https://github.com/woocommerce/woocommerce-ios/pull/13658]
- [*] Blaze: Updated campaign item's displayed budget. [https://github.com/woocommerce/woocommerce-ios/pull/13605]
- [*] Blaze: Updated budget field for active campaigns. [https://github.com/woocommerce/woocommerce-ios/pull/13621]
- [*] Orders: Fixed the discard confirmation prompt during order creation, so you will be prompted to discard changes if you exit the order form after making changes to a new order. [https://github.com/woocommerce/woocommerce-ios/pull/13654]
- [*] Orders: Fixed an issue where the last item in an order couldn't be removed. [https://github.com/woocommerce/woocommerce-ios/pull/13665]
- [*] Design: Updates the barcode scanner icon to a new icon from SF Symbols [https://github.com/woocommerce/woocommerce-ios/pull/13666]
- [*] Hub Menu: Fixes a crash while navigating to the Menu tab. This crash happens in iOS 18 beta. [https://github.com/woocommerce/woocommerce-ios/pull/13671, https://github.com/woocommerce/woocommerce-ios/pull/13697]
- [Internal] Products: Fix for Partial swipe back gesture from product details removes the content https://github.com/woocommerce/woocommerce-ios/pull/13667

20.0
-----
- [*] Blaze: Now you can select media attached to the current product while creating Blaze ads. You don't have to scroll through all media in your store. [https://github.com/woocommerce/woocommerce-ios/pull/13540]
- [*] Better experience for embedded web view with loading indicator. [https://github.com/woocommerce/woocommerce-ios/pull/13587]
- [*] Fix: "Report Subscription Issue" button in Subscriptions screen now works consistently. [https://github.com/woocommerce/woocommerce-ios/pull/13577]
- [*] Payments: fixed issue where site credential login couldn't be used to install plugins, e.g. WooPayments [https://github.com/woocommerce/woocommerce-ios/pull/13582]
- [*] Fix SSR parsing error for WPORG login. [https://github.com/woocommerce/woocommerce-ios/pull/13579]
- [*] Settings: Fixed error updating site name when authenticated without WPCom. [https://github.com/woocommerce/woocommerce-ios/pull/13567]
- [*] Help & Support: Systems Status Report option now only shown on logged-in state. [https://github.com/woocommerce/woocommerce-ios/pull/13568]
- [*] System status report: restored the missing title. [https://github.com/woocommerce/woocommerce-ios/pull/13593]
- [*] Payments: fixed issue preventing the Try out Tap to Pay on iPhone flow from working [https://github.com/woocommerce/woocommerce-ios/pull/13600]
- [Internal] Products: Removed template option for product creation. [https://github.com/woocommerce/woocommerce-ios/pull/13594]
- [Internal] Orders: Fixed "Receipt print button unresponsive after first tap". [https://github.com/woocommerce/woocommerce-ios/pull/13598]
- [*] Payments: Fixed contact support link from some In Person Payments onboarding screens [https://github.com/woocommerce/woocommerce-ios/pull/13601]
- [*] Orders: Fixes an issue where tooltips in the order form were not displayed correctly. [https://github.com/woocommerce/woocommerce-ios/pull/13616]
- [*] Payments: Fixed display of card decline reasons for In-Person Payment failures [https://github.com/woocommerce/woocommerce-ios/pull/13606]
- [*] Payments: Fixed issue where new WooPayments accounts couldn't be used for In Person Payments while they were pending verification [https://github.com/woocommerce/woocommerce-ios/pull/13610]
- [Internal] Custom Fields: Started effort to rename OrderMetaData to MetaData to share it with Products, starting with Networking layer. [https://github.com/woocommerce/woocommerce-ios/pull/13620]
- [*] Login: Hid the site credential login option when entering a WPCom site address. [https://github.com/woocommerce/woocommerce-ios/pull/13623]
- [Internal] Beta fix: Fixed unreliable states of the Inbox screen when navigated from the Hub Menu. [https://github.com/woocommerce/woocommerce-ios/pull/13645]
- [Internal] Beta fix: Fixed navigation to variations in stock card for some stores. [https://github.com/woocommerce/woocommerce-ios/pull/13648]
- [*] Payments Beta fix: Fixed an issue which could lead to a frozen state after an error starting Tap to Pay on iPhone [https://github.com/woocommerce/woocommerce-ios/pull/13682]

19.9
-----
- [*] Enabled Blaze for JCP sites with Blaze plugin [https://github.com/woocommerce/woocommerce-ios/pull/13500]
- [**] Fixed Collect Payment from the menu on iPads running iOS 16 [https://github.com/woocommerce/woocommerce-ios/pull/13491]
- [Internal] Added missing events for custom range on the stats dashboard card. [https://github.com/woocommerce/woocommerce-ios/pull/13506]
- [**] Disable focus for order rows on iPadOS 16 and 16.1 to avoid crashes. [https://github.com/woocommerce/woocommerce-ios/pull/13512]
- [*] Added Universal Link to Create Order: /mobile/orders/create. [https://github.com/woocommerce/woocommerce-ios/pull/13541]

19.8
-----
- [*] Add support to background update the order list and the dashboard analytics cards(Performance & Top Performers).
- [*] Dynamic Dashboard: Display unavailable analytics view when logged in without WPCom. [https://github.com/woocommerce/woocommerce-ios/pull/13440]
- [*] Fix large text support in Bar Code Scanner. [https://github.com/woocommerce/woocommerce-ios/pull/13464]
- [internal] Enable Blaze only if the store has Jetpack installed and connected. [https://github.com/woocommerce/woocommerce-ios/pull/13448]

19.7.1
-----
- [***] Prologue: Restored web view for `Starting a new store?` button [https://github.com/woocommerce/woocommerce-ios/pull/13518]

19.7
-----
- [*] Order status is consistent across the order list/dashboard card/filter list/search list. [https://github.com/woocommerce/woocommerce-ios/pull/13408]
- [*] Stats: The Google Campaign analytics card now has a call to action to create a paid campaign if there are no campaign analytics for the selected time period. [https://github.com/woocommerce/woocommerce-ios/pull/13397]
- [*] Blaze: Hide the Promote with Blaze button on the product form after creating a campaign. [https://github.com/woocommerce/woocommerce-ios/pull/13410]
- [**] Google Ads campaign management is now available for stores with plugin version 2.7.7 or later. [https://github.com/woocommerce/woocommerce-ios/pull/13421]
- [*] Product Creation AI: Progress bar and guidance text to encourage users to enter product features. [https://github.com/woocommerce/woocommerce-ios/pull/13412]
- [*] Blaze: Hide the product URL destination in campaign creation if the URL is empty. [https://github.com/woocommerce/woocommerce-ios/pull/13430]

19.6
-----

- [*] Order Creation: Improved tax-inclusive product price presentation [https://github.com/woocommerce/woocommerce-ios/pull/13305]
- [**] Product Creation AI: Milestone 1 which simplifies package photo flow and revamps UI. [https://github.com/woocommerce/woocommerce-ios/pull/13335]
- [**] Stats: The Google Campaigns analytics card now supports selecting any available campaign metric. [https://github.com/woocommerce/woocommerce-ios/pull/13366]
- [internal] Blaze: Check that product URL is not empty before campaign creation. [https://github.com/woocommerce/woocommerce-ios/pull/13351]
- [Internal] Removed feature flag for product description AI [https://github.com/woocommerce/woocommerce-ios/pull/13334]
- [Internal] Removed feature flag for product sharing AI [https://github.com/woocommerce/woocommerce-ios/pull/13337]
- [Internal] Removed feature flag for product description AI tooltip [https://github.com/woocommerce/woocommerce-ios/pull/13341]
- [Internal] Removed feature flag for the native Blaze campaign creation flow. [https://github.com/woocommerce/woocommerce-ios/pull/13356]
- [Internal] Removed feature flag for dynamic dashboard M2. [https://github.com/woocommerce/woocommerce-ios/pull/13359]
- [Internal] Removed store creation related code. [https://github.com/woocommerce/woocommerce-ios/pull/13379]

19.5
-----
- [**] Cash Payment: Set the payment method and payment method title to orders completed with cash payment. [https://github.com/woocommerce/woocommerce-ios/pull/13257]

19.4
-----
- [**] Stats: The Analytics Hub (accessed by tapping "View all store analytics" on the My Store dashboard) now includes analytics for Google Ads campaigns, when the Google Listings & Ads extension is active and connected to Google. [https://github.com/woocommerce/woocommerce-ios/pull/13245]
- [***] Inbox Notes have been enabled in both the Dynamic Dashboard and the Hub Menu, offering users a centralized and non-intrusive method for receiving important updates, feature announcements, and pertinent information. [https://github.com/woocommerce/woocommerce-ios/pull/13214]

19.3
-----
- [*] Blaze Campaigns: Added date range checks to ensure campaign start dates are within 60 days from today to avoid validation errors. [https://github.com/woocommerce/woocommerce-ios/pull/13124]
- [*] Payments: fixed issue when connecting to a card reader after cancelling reader discovery [https://github.com/woocommerce/woocommerce-ios/issues/13125]
- [*] Payments: fixed issue when connecting to a card reader after an error during reader connection [https://github.com/woocommerce/woocommerce-ios/pull/13126]
- [*] Blaze i3: Implemented ux improvements for a more intuitive and streamlined interface. [https://github.com/woocommerce/woocommerce-ios/pull/13172]
- [*] Payments: improved collect payment error handling, by checking whether the payment was actually successful on some errors [https://github.com/woocommerce/woocommerce-ios/pull/13165]

19.2
-----
- [*] Internal: Add additional logs for payment gateway accounts missing requirements. [https://github.com/woocommerce/woocommerce-ios/pull/13078]
- [*] The `Private` tag was not displayed for products set to private on the product list tab. [https://github.com/woocommerce/woocommerce-ios/pull/13083]
- [*] Product Form: Support picking videos from local library for downloadable files. [https://github.com/woocommerce/woocommerce-ios/pull/13051]
- [*] Disable bookable products from the order creation form. [https://github.com/woocommerce/woocommerce-ios/pull/13022]
- [internal] Update: ZendeskSupportSDK from v6.0 to v.8.0.3 [https://github.com/woocommerce/woocommerce-ios/pull/12984]
- [*] Order Creation: Fixes a bug where the customer list would not load when adding a customer to an order, if the store had a customer with no previous activity. [https://github.com/woocommerce/woocommerce-ios/pull/13094]
- [*] Dynamic dashboard: Fix potential issue rendering Stock card when stock quantity is non-integer. [https://github.com/woocommerce/woocommerce-ios/pull/13098]

19.1
-----
- [*] Added "Private" filter option for enhanced product filtering on iOS. [https://github.com/woocommerce/woocommerce-ios/pull/13009]
- [*] Products: The creation sheet is now simplified and categorized better [https://github.com/woocommerce/woocommerce-ios/pull/12273]
- [*] Restore a missing navigation bar on the privacy settings screen. [https://github.com/woocommerce/woocommerce-ios/pull/13018]
- [**] Customers: The customers section (Menu > Customers) now includes registered customers' phone number and billing/shipping addresses, when available, with actions to copy their contact details or contact them via phone. [https://github.com/woocommerce/woocommerce-ios/pull/13034]
- [*] Product form: Hide subscription product type options when site is ineligible for subscription products. [https://github.com/woocommerce/woocommerce-ios/pull/13049]
- [**] Customers: You can now create a new order for registered customers in the Customers section (Menu > Customers). Tap the + button in a customer's details to create a new order with that customer pre-filled in the order form.


19.0
-----
- [***] Now you can add more sections to the My Store screen including contents for the last orders, top products with low stock, top active coupons and more! [https://github.com/woocommerce/woocommerce-ios/pull/12890]
- [internal] Resolved an issue where users were unable to upload product images when the store is set to private on WP.com. [https://github.com/woocommerce/woocommerce-ios/issues/12646]
- [internal] Bump Tracks iOS library to v.3.4.1, that fix a deadlock while getting device info. [https://github.com/woocommerce/woocommerce-ios/pull/12939]

18.9
-----
- [***] Explore our new Watch App to get glance of you store data and latest orders.
- [*] Orders: Fixes an issue where adding shipping to an order without selecting a shipping method prevented the order from being created/updated. [https://github.com/woocommerce/woocommerce-ios/pull/12870]
- [**] Orders: Multiple shipping lines can now be viewed, added, edited, or removed on orders; previously only the first shipping line on an order was supported. [https://github.com/woocommerce/woocommerce-ios/pull/12888]
- [internal] Orders: An empty order list screen after applying filters no longer affects Dashboard cards eligibility. [https://github.com/woocommerce/woocommerce-ios/pull/12873]

18.8
-----
- [*] Menu > Payments > Collect Payment: fix the the "card reader" & "Tap To Pay" payment methods where it was no-op before. [https://github.com/woocommerce/woocommerce-ios/pull/12801]
- [internal] Optimize API calls sent for Dashboard screen. [https://github.com/woocommerce/woocommerce-ios/pull/12775]
- [**] Adds edit support for the Min/Max Quantities extension in product details. [https://github.com/woocommerce/woocommerce-ios/pull/12758]

18.7
-----
- [*] Resolved an issue where the image on the tutorial of application password on the iPad login page was displayed too large, improving the login experience for iPad users. [https://github.com/woocommerce/woocommerce-ios/pull/12759]

18.7
-----

18.6
-----
- [*] Change text color in badge view in order products list to fix the dark mode readability. [https://github.com/woocommerce/woocommerce-ios/pull/12630]
- [*] Speculative fix for a crash when opening order notifications [https://github.com/woocommerce/woocommerce-ios/pull/12643]
- [internal] Show In-App feedback card in dashboard. [https://github.com/woocommerce/woocommerce-ios/pull/12636]
- [*] Shipping: A shipping method can now be selected when adding or editing shipping on an order. [https://github.com/woocommerce/woocommerce-ios/pull/12688]

18.5
-----
- [*] Barcode scanning: Fixed bug where variable parent products could be added to orders directly using the barcode scanner. [https://github.com/woocommerce/woocommerce-ios/pull/12576]

18.4.1
-----
- [***] The application crashes when the `Charts` library attempts to calculate stride values for the y-axis with negative numbers, typically occurring when the data contains negative revenue (refunds). The issue is traced to the `NumberBins.init(size:range:)` method within the library, causing a crash seconds after app launch when viewing stats in the new Dynamic Dashboard. [https://github.com/woocommerce/woocommerce-ios/pull/12672]

18.4
-----
- [*] Bug fix: tapping on the "Collect payment" quick action (long press on the app icon) or deeplink (http://woo.com/mobile/payments/collect-payment) now shows the order form instead of a blank view. [https://github.com/woocommerce/woocommerce-ios/pull/12559]
- [internal] Blaze: Change campaign image minimum expected dimensions. [https://github.com/woocommerce/woocommerce-ios/pull/12544]


18.3
-----
- [*] Fixed an issue where the "Reset Activity log" button did not clear the current day's log files, ensuring all logs are now properly reset when the button is pressed. [https://github.com/woocommerce/woocommerce-ios/pull/12479]

18.2
-----
- [*] Menu > Payments > Collect Payment: the simple payments flow has been migrated to order form with custom amount. [https://github.com/woocommerce/woocommerce-ios/pull/12455]
- [*] Login: Allow login using site credentials for Jetpack connected stores. [https://github.com/woocommerce/woocommerce-ios/pull/12429]
- [internal] Updated all `woo.com` URLs to use `woocommerce.com` domain. [https://github.com/woocommerce/woocommerce-ios/pull/12452]
- [*] Blaze: Validate that campaign image has minimum expected dimensions. [https://github.com/woocommerce/woocommerce-ios/pull/12470]

18.1
-----
- [**] Orders: now it's possible to swiftly delete orders right from the Order Detail page.
- [**] Stats: The Analytics Hub now includes analytics for Product Bundles and Gift Cards, when those extensions are active. [https://github.com/woocommerce/woocommerce-ios/pull/12425]
- [*] Login: Fix issues in Jetpack installation feature. [https://github.com/woocommerce/woocommerce-ios/pull/12426]
- [Internal] WooExpress: Site creation with WooExpress is now disabled. [https://github.com/woocommerce/woocommerce-ios/issues/12323]
- [*] Product Creation AI: Update prompt to fix error during product creation. [https://github.com/woocommerce/woocommerce-ios/pull/12457]
- [internal] Fix product package flow error by specifying json as response format. [https://github.com/woocommerce/woocommerce-ios/pull/12466]

18.0
-----
- [**] Hub Menu: A new Customers section shows a searchable list of customers with their details, including the option to contact a customer via email. [https://github.com/woocommerce/woocommerce-ios/pull/12349]
- [Internal] Update Woo Purple color palette [https://github.com/woocommerce/woocommerce-ios/pull/12330]
- [internal] The dependency setup in `AppDelegate`'s `application(_:willFinishLaunchingWithOptions:)` was updated as an attempted fix for one of the top crashes. [https://github.com/woocommerce/woocommerce-ios/pull/12268]
- [*] Order List: Speculative fix for a crash on the iPad when viewing orders [https://github.com/woocommerce/woocommerce-ios/pull/12369]

17.9
-----
- [***] Blaze: revamped the Blaze advertising flow with a native implementation to enhance user experience. This allows merchants to seamlessly create and manage their campaigns directly within the Woo mobile apps, without opening the flow in a webview. [https://github.com/woocommerce/woocommerce-ios/pull/12361]
- [**] Added 4 home screen quick actions: "New Order", "Orders", "Add a product", "Collect Payment" [https://github.com/woocommerce/woocommerce-ios/pull/12264/]
- [Internal] Payments: Updated StripeTerminal pod to 3.3.1 [https://github.com/woocommerce/woocommerce-ios/pull/12078]

17.8
-----

17.7
-----
- [***] [internal] Alamofire, which is the HTTP client library used in the app, has been updated to v5. [https://github.com/woocommerce/woocommerce-ios/pull/12125]
- [internal] Blaze: Update campaign status values to match v1.1 endpoint. [https://github.com/woocommerce/woocommerce-ios/pull/12207]
- [**] Orders: Merchants can filter orders by selecting a customer [https://github.com/woocommerce/woocommerce-ios/pull/12100]
- [**] Login: Adds a small tutorial before presenting the web view application password authentication screen. [https://github.com/woocommerce/woocommerce-ios/pull/12240]
- [**] Performance: Add a connectivity tool to diagnose possible network failures [https://github.com/woocommerce/woocommerce-ios/pull/12240]
- [internal] Performance: Retries orders timeout errors [https://github.com/woocommerce/woocommerce-ios/pull/12240]
- [**] My Store Analytics: Now a custom date range can be added for analyzing store performance in any arbitrary time ranges. [https://github.com/woocommerce/woocommerce-ios/pull/12243]
- [***] Orders: Side-by-side view for Order Creation or Editing on iPad and larger iPhones [https://github.com/woocommerce/woocommerce-ios/pull/12246]



17.6
-----
- Orders: Merchants can now contact their customers through WhatsApp and Telegram apps. [https://github.com/woocommerce/woocommerce-ios/pull/12099]
- [internal] Blaze: Use v1.1 endpoint to load campaigns list. [https://github.com/woocommerce/woocommerce-ios/pull/12127]
- Orders: Merchants can filter orders by selecting a product. [https://github.com/woocommerce/woocommerce-ios/pull/12129]
- [**] Products tab: split view is now supported in the products tab. [https://github.com/woocommerce/woocommerce-ios/pull/12158]
- [***] Stats: Merchants can now customize their analytics by enabling/disabling and reordering the cards in the Analytics Hub. [https://github.com/woocommerce/woocommerce-ios/pull/12156]


17.5
-----


17.4
-----
- [***] Dropped iOS 15 support. From now we support iOS 16 and later. [https://github.com/woocommerce/woocommerce-ios/pull/11965]

17.3
-----
- [***] Products: Cache product images to reduce network requests. [https://github.com/woocommerce/woocommerce-ios/pull/11902]
- [***] Stats: The Analytics Hub now includes links to the full analytics report for each supported analytics card (Revenue, Orders, Products). [https://github.com/woocommerce/woocommerce-ios/pull/11920]
- [**] Orders: Show the order attribution info in the order detail screen. [https://github.com/woocommerce/woocommerce-ios/pull/11963, https://github.com/woocommerce/woocommerce-ios/pull/11966]
- [**] Orders: Orders have an associated receipt now. Receipts can be printed, or shared via other apps installed on device. The feature will become available for merchants with WooCommerce version of 8.7.0+. [https://github.com/woocommerce/woocommerce-ios/pull/11956]
- [*] Products > product scanning: in wider devices, the product details after scanning a barcode does not show in split view with an empty secondary view anymore. Camera capture is also enabled when the app is in split mode with another app in iOS 16+ for supported devices. [https://github.com/woocommerce/woocommerce-ios/pull/11931]

17.2
-----
- [*] Added configureDefaultBackgroundConfiguration(), updateDefaultBackgroundConfiguration() and listSelectedBackground for default cell selected background color [https://github.com/woocommerce/woocommerce-ios/pull/11777]
- [*] Orders: the placeholder cells shown in the loading state have the animated redacted content again. [https://github.com/woocommerce/woocommerce-ios/pull/11842]
- [*] Fixed arrow directions for RTL locales. [https://github.com/woocommerce/woocommerce-ios/pull/11833]
- [*] Update Product Creation AI prompt to avoid unexpected response from AI. [https://github.com/woocommerce/woocommerce-ios/pull/11853]
- [*] Fixed incorrect site URL when creating Blaze campaigns after switching stores. [https://github.com/woocommerce/woocommerce-ios/pull/11872]
- [*] Orders in split view: when the store has no orders and then an order is created, the order list is now shown instead of the empty view. [https://github.com/woocommerce/woocommerce-ios/pull/11849]
- [*] Fixed a crash in product description. [https://github.com/woocommerce/woocommerce-ios/pull/11865]
- [*] Products: attempted fix of a crash when adding images [https://github.com/woocommerce/woocommerce-ios/pull/11843]

17.1
-----
- [*] Fixed issue loading system status report for sites using faulty themes. [https://github.com/woocommerce/woocommerce-ios/pull/11798]
- [*] Blaze: Hide the Blaze section on the Dashboard screen when logged in without WPCom. [https://github.com/woocommerce/woocommerce-ios/pull/11797]
- [*] Shipping labels: Show the purchase and print flows in modal screens [https://github.com/woocommerce/woocommerce-ios/pull/11815]
- [***] Orders: side-by-side view for Order List and Order Details on iPad (and large iPhones) [https://github.com/woocommerce/woocommerce-ios/pull/11818]

17.0
-----
- [*] Payments: cash payment is now in fullscreen and supports entering a different amount paid by the customer with an option to record it in an order note. The calculated change due amount is also shown. [https://github.com/woocommerce/woocommerce-ios/pull/11365]
- [internal] Analytics Hub: Sessions card (views and conversion rate) is now hidden for non-Jetpack stores, since they don't have those stats. [https://github.com/woocommerce/woocommerce-ios/pull/11694]
- [*] Analytics Hub: Sessions card now shows a prompt for admins to enable Jetpack Stats if the Jetpack module is disabled. [https://github.com/woocommerce/woocommerce-ios/pull/11708]
- [***] [internal] Refactor WP.com sign in API requests. [https://github.com/woocommerce/woocommerce-ios/pull/11734]

16.9
-----
- [*] Order Creation/Editing: removed ability to delete an order line using the `-` button on the stepper, to avoid accidental deletion. [https://github.com/woocommerce/woocommerce-ios/pull/11651]
- [internal] Product Creation AI: Change when and how many times we ask users to participate in survey. [https://github.com/woocommerce/woocommerce-ios/pull/11646]
- [*] Order creation: after selecting a registered customer, the customer is now linked to the order. [https://github.com/woocommerce/woocommerce-ios/pull/11645]

16.8
-----
- [**] Payments: merchants can collect payment directly from the order creation form [https://github.com/woocommerce/woocommerce-ios/pull/11490]
- [*] Payments: order totals are now shown in an expandable drawer, so they're accessible without scrolling [https://github.com/woocommerce/woocommerce-ios/pull/11503]
- [*] Store creation: Inform user once store ready if app killed while waiting for store to be ready. [https://github.com/woocommerce/woocommerce-ios/pull/11478]
- [*] Dashboard: Resolves a decoding error with certain payment gateway plugins that previously caused an error loading data in the dashboard. [https://github.com/woocommerce/woocommerce-ios/pull/11489]
- [*] Payments: Updated UI for Deposit Summary [https://github.com/woocommerce/woocommerce-ios/pull/11533]
- [**] Lightweight Storefront: Added option to select themes for WPCom store in both Settings and Store Creation flows. [https://github.com/woocommerce/woocommerce-ios/issues/11291]
- [*] Orders: order creation/paid/refund dates are now shown in the store time zone instead of the device time zone. [https://github.com/woocommerce/woocommerce-ios/pull/11539, https://github.com/woocommerce/woocommerce-ios/pull/11536]
- [*] Similar to orders above, the latest time range in analytics is now in the store time zone instead of the device time zone. [https://github.com/woocommerce/woocommerce-ios/pull/11479]
- [*] For JCP sites, Jetpack installation flow should now succeed without an error in the beginning. [https://github.com/woocommerce/woocommerce-ios/pull/11558]
- [*] Login: logging in to self-hosted sites without Jetpack connection (with application password) on multiple devices of the same device family (iPhone/iPad) is now supported. Previously, the previously logged in device becomes logged out after logging in to the same account/store on a different device of the same device family.   [https://github.com/woocommerce/woocommerce-ios/pull/11575]
- [*] Product bundles: bundle configuration form is now shown after scanning a bundle product with barcode in the order list or order form. [https://github.com/woocommerce/woocommerce-ios/pull/11610]
- [internal] Dashboard: The "Add products to sell" products onboarding banner is removed from the dashboard (replaced by Add Product task in store onboarding task list) [https://github.com/woocommerce/woocommerce-ios/pull/11596]

16.7
-----
- [*] Order editing: fixed bug preventing retry for errors when editing or creating an order [https://github.com/woocommerce/woocommerce-ios/pull/11391]
- [*] Payments: Tap to Pay trial payments are now automatically refunded [https://github.com/woocommerce/woocommerce-ios/pull/11395]
- [*] Product Creation AI: Show survey to collect user feedback. [https://github.com/woocommerce/woocommerce-ios/pull/11390]
- [*] Edit Products: category list is now searchable. [https://github.com/woocommerce/woocommerce-ios/pull/11380]
- [*] Show one time shipping setting status in product details screen. [https://github.com/woocommerce/woocommerce-ios/pull/11403]
- [*] Remove features and challenges questions from the store creation profiler flow. [https://github.com/woocommerce/woocommerce-ios/pull/11410]
- [*] Edit Products: make downloadable files more discoverable [https://github.com/woocommerce/woocommerce-ios/pull/11388]
- [**] [internal] A minor refactor in authentication flow, including but not limited to social sign-in and two factor authentication. [https://github.com/woocommerce/woocommerce-ios/pull/11402]
- [*] Login: after logging in from the `Create a New Store` CTA in the prologue screen, it should start the store creation flow. [https://github.com/woocommerce/woocommerce-ios/pull/11385]
- [**] Products: Merchants now can scan product barcodes directly from the Product list in order to update inventory [https://github.com/woocommerce/woocommerce-ios/pull/11457]

16.6
-----
- [**] Order form: quantity can now be typed in [https://github.com/woocommerce/woocommerce-ios/pull/11349]
- [*] Payments: Supress displaying an error when the card reader connection is manually cancelled [https://github.com/woocommerce/woocommerce-ios/pull/11230]
- [internal] Fix runtime warning when uploading media when built from Xcode 15 [https://github.com/woocommerce/woocommerce-ios/pull/11355]
- [*] Products: Downloadable products now accept local files of types other than images. [https://github.com/woocommerce/woocommerce-ios/pull/11353]
- [*] Products: Downloadable products now accept file types other than images from WordPress media library. [https://github.com/woocommerce/woocommerce-ios/pull/11356]
- [*] Payments menu: restored the ability to search for Payments in device Spotlight. [https://github.com/woocommerce/woocommerce-ios/pull/11343]
- [*] Payments menu: show the selected payment gateway when there's more than one to choose from [https://github.com/woocommerce/woocommerce-ios/pull/11345]
- [**] Fixed a crash that occurred when reordering product images during the image upload process. Now, users will not be able to reorder images until the upload is complete, providing a smoother and more stable experience. [https://github.com/woocommerce/woocommerce-ios/pull/11350]
- [internal] Process network response in background thread to avoid blocking main thread. [https://github.com/woocommerce/woocommerce-ios/pull/11381]
- [**] Attempted to fix a crash that has been occurring for some users during magic link login. [https://github.com/woocommerce/woocommerce-ios/pull/11373]
- [*] Fixed a crash due to using unavailable system image in devices below iOS 16.0. [https://github.com/woocommerce/woocommerce-ios/pull/11394]

16.5
-----
- [*] Payments: WooPayments merchants can swipe between currencies in the Deposit Summary on the Payments menu [https://github.com/woocommerce/woocommerce-ios/pull/11309]
- [**] Shipping Labels: Fixed issue presenting the printing view for customs forms. [https://github.com/woocommerce/woocommerce-ios/pull/11288]
- [*] Now, merchants can manage "One time shipping" setting for a subscription product. [https://github.com/woocommerce/woocommerce-ios/pull/11310]
- [**] My Store: The Blaze section is now dismissible. [https://github.com/woocommerce/woocommerce-ios/pull/11308]
- [internal] Product Subscriptions: Handle yearly Synchronise renewals case while enabling One time shipping setting. [https://github.com/woocommerce/woocommerce-ios/pull/11312]
- [internal] Order form: Updated design for product bundles and their bundled items in order creation/editing, to more clearly show the hierarchy and bundled item prices. [https://github.com/woocommerce/woocommerce-ios/pull/11321]
- [internal] Update Shimmer dependency to avoid high CPU and memory use crashing the app when built with Xcode 15 [https://github.com/woocommerce/woocommerce-ios/pull/11320]
- [internal] Fix issue with scrolling some views when built from Xcode 15 [https://github.com/woocommerce/woocommerce-ios/pull/11335]
- [*] Animate display of the onboarding notice in the payments menu [https://github.com/woocommerce/woocommerce-ios/pull/11339]

16.4
-----
- [internal] Adds `store_id` to track events. [https://github.com/woocommerce/woocommerce-ios/pull/11227]
- [Internal] Payments: Updated StripeTerminal pod to 3.1.0 [https://github.com/woocommerce/woocommerce-ios/pull/11080]
- [internal] Payments: Restored analytics for Payments Menu after SwiftUI rewrite [https://github.com/woocommerce/woocommerce-ios/pull/11262]
- [***] Merchants can now create or edit subscription products. [https://github.com/woocommerce/woocommerce-ios/issues/11183]
- [*] Order form: when adding/updating a bundle with an optional & non-selected variable item, any other bundled items should be added/updated properly. [https://github.com/woocommerce/woocommerce-ios/pull/11254]
- [internal] Order form: Fix a bug where the wrong product details appeared when adding a discount to a product in an order. [https://github.com/woocommerce/woocommerce-ios/pull/11280]
- [*] Now the Blaze section in the Dashboard (My store tab) is displayed under the Stats. Before, it was on top of the view. [https://github.com/woocommerce/woocommerce-ios/pull/11275]

16.3
-----
- [internal] Payments Menu: rewritten in SwiftUI [https://github.com/woocommerce/woocommerce-ios/pull/11169]
- [*] Orders: users can now calculate a custom amount based on the order total percentage. [https://github.com/woocommerce/woocommerce-ios/pull/11154]
- [*] Orders: users can now decide whether their custom amounts are taxable or not. [https://github.com/woocommerce/woocommerce-ios/pull/11156]
- [*] Order form: the merchant can now configure a bundle product (quantity and variation attributes of the bundled products). Testing plan: pe5pgL-3Ze-p2 [https://github.com/woocommerce/woocommerce-ios/pull/11186]
- [internal] Updated all `woocommerce.com` URLs to use `woo.com` domain [https://github.com/woocommerce/woocommerce-ios/pull/11182]

16.2
-----
- [**] Orders: order details show custom amounts on their own section. Other fields are re-designed towards a cleaner look. [https://github.com/woocommerce/woocommerce-ios/pull/11097]
- [*] Add support for Universal Links in the woo.com domain [https://github.com/woocommerce/woocommerce-ios/pull/11098]
- [*] Order form: when adding a product/variation by scanning a barcode, only the product/variation with the exact SKU should be added to the order. [https://github.com/woocommerce/woocommerce-ios/pull/11089]

16.1
-----
- [**] Orders: order creation sections are optimised for a simpler and more intuitive flow. [https://github.com/woocommerce/woocommerce-ios/pull/11042]
- [*] Payments: Fix Tap to Pay reconnection on foreground, to speed up TTP transactions. [https://github.com/woocommerce/woocommerce-ios/pull/11054]
- [*] Payments: Fix Tap to Pay reconnection on fresh launch, to speed up TTP transactions. [https://github.com/woocommerce/woocommerce-ios/pull/11056]
- [*] Orders: Fix a bug that shows the wrong customer screen during the order creation flow. [https://github.com/woocommerce/woocommerce-ios/pull/11053]
- [*] Orders: All order edit buttons render now with the pencil system image to make them consistent. [https://github.com/woocommerce/woocommerce-ios/pull/11048]

16.0
-----
- [*] Optimized Blaze experience in My store. Improved Blaze campaign creation and list screens. [https://github.com/woocommerce/woocommerce-ios/pull/10969, https://github.com/woocommerce/woocommerce-ios/pull/10959]
- [*] Orders: Fixed UI issue where an incorrect tooltip is displayed during Order Creation [https://github.com/woocommerce/woocommerce-ios/pull/10998]
- [*] Orders: Fixed UI issue showing incorrect discounted total product value in certain cases [https://github.com/woocommerce/woocommerce-ios/pull/11016]
- [*] Fix a crash on launch related to Core Data and Tracks [https://github.com/woocommerce/woocommerce-ios/pull/10994]
- [*] Login: Fixed issue checking site info for some users. [https://github.com/woocommerce/woocommerce-ios/pull/11006]
- [**] Orders: Users can now add custom amounts to orders. [https://github.com/woocommerce/woocommerce-ios/pull/11022]
- [*] Payments: hide the `Set up Tap to Pay` button in About Tap to Pay when set up is complete [https://github.com/woocommerce/woocommerce-ios/pull/11025]

15.9
-----
- [***] User can now use their stored passkeys to log in into WordPress.com [https://github.com/woocommerce/woocommerce-ios/pull/10904]
- [***] Payments: UK-based merchants can take payments using Tap to Pay on iPhone [https://github.com/woocommerce/woocommerce-ios/pull/10957]
- [*] App login links are now handled when the onboarding screen is shown. [https://github.com/woocommerce/woocommerce-ios/pull/10974]

15.8
-----
- [*] Users can now navigate to other orders without leaving the Order Detail screen. [https://github.com/woocommerce/woocommerce-ios/pull/10849]
- [*] The Set up Tap to Pay on iPhone row in the Payments menu now reflects when you've completed set up for the current device and store [https://github.com/woocommerce/woocommerce-ios/pull/10923]
- [*] The Set up Tap to Pay on iPhone Learn More button opens more details about Tap to Pay [https://github.com/woocommerce/woocommerce-ios/pull/10934]
- [internal] Use minimumAllowedChargeAmount, not 0.50, for the Try a Payment flow [https://github.com/woocommerce/woocommerce-ios/pull/10937]
- [*] Changes to the Payments menu to make it clearer [https://github.com/woocommerce/woocommerce-ios/pull/10936]
- [*] Order creation: We updated the UX by allowing direct product discounts to be added, and improved the Product Discount screen [https://github.com/woocommerce/woocommerce-ios/pull/10929]

15.7
-----
- [*] Generate new tags/categories while creating product using AI. [https://github.com/woocommerce/woocommerce-ios/pull/10864]
- [*] Fix: in order details where an order item is a variable product with attributes and has add-ons, the variation attributes are shown now. [https://github.com/woocommerce/woocommerce-ios/pull/10877]

15.6
-----
- [**] Taxes in orders: Users can now store the tax rate's location to add it automatically to a new order customer's address. [https://github.com/woocommerce/woocommerce-ios/pull/10802]
- [**] WPCOM stores and self-hosted stores with Jetpack AI plugin can now create products using AI. [https://github.com/woocommerce/woocommerce-ios/pull/10812]
- [*] Order form: the merchant can apply a gift card to an order. [https://github.com/woocommerce/woocommerce-ios/pull/10759]

15.5
-----
- [*] Store creation: Start store creation flow after a new WPCOM account sign up. [https://github.com/woocommerce/woocommerce-ios/pull/10729]
- [*] Different orders with the same gift card code applied should all show the gift card info in order details now. [https://github.com/woocommerce/woocommerce-ios/pull/10719]
- [*] Enabled product description and product sharing AI features for self-hosted sites with Jetpack AI plugin. [https://github.com/woocommerce/woocommerce-ios/pull/10747]
- [*] Order form: the applied gift cards are shown below the coupon section. [https://github.com/woocommerce/woocommerce-ios/pull/10743]

15.4
-----
- [*] Enable editing product details when tapping on order item on the order detail screen. [https://github.com/woocommerce/woocommerce-ios/pull/10632]
- [*] Taxes in orders: Add empty state design for the Tax Rate selector. [https://github.com/woocommerce/woocommerce-ios/pull/10665]
- [*] Added protection against accidental double-charging with In-Person Payments in poor network conditions [https://github.com/woocommerce/woocommerce-ios/pull/10647]
- [**] Improved retry handling for In-Person Payments that fail [https://github.com/woocommerce/woocommerce-ios/pull/10673]
- [*] See more of your order by long pressing an order push notification. [https://github.com/woocommerce/woocommerce-ios/pull/10658]
- [*] Order details: product add-ons for a line item are shown in separate lines for better readability. [https://github.com/woocommerce/woocommerce-ios/pull/10661]
- [**] Product categories now can be deleted as part of the product editing flow. [https://github.com/woocommerce/woocommerce-ios/pull/10643]
- [**] Product categories can now be updated as part of the product editing flow. [https://github.com/woocommerce/woocommerce-ios/pull/10648]

15.3
-----
- [internal] Add `site_url` to Tracks events [https://github.com/woocommerce/woocommerce-ios/pull/10610]
- [Internal] Some internal changes were made to the image upload feature to support image processing in the app, no app changes are expected. [https://github.com/woocommerce/woocommerce-ios/pull/10631]
- [**] Taxes in orders: Users can now select the tax rate's location to add it to the order customer's address. [https://github.com/woocommerce/woocommerce-ios/pull/10651]
- [*] Automatically show the media selector sheet on the product images screen when there are no pre-existing images. [https://github.com/woocommerce/woocommerce-ios/pull/10644]

15.2
-----
- [*] Fixed minor UI issues in the store creation profiler flow. [https://github.com/woocommerce/woocommerce-ios/pull/10555]
- [*] Updated priority, description and URL for payment onboarding task. [https://github.com/woocommerce/woocommerce-ios/pull/10572]
- [*] New setup instructions screen for WCPay store onboarding task. [https://github.com/woocommerce/woocommerce-ios/pull/10579]
- [*] Show celebration view after successful WCPay setup. [https://github.com/woocommerce/woocommerce-ios/pull/10594]
- [**] Taxes in orders: Users can now see the order tax rates, get more information about them, and navigate to wp-admin to change them. [https://github.com/woocommerce/woocommerce-ios/pull/10569]


15.1
-----
- [*] What's New announcements support dark mode properly [https://github.com/woocommerce/woocommerce-ios/pull/10540]
- [*] Updated UI and copy on prologue and free trial summary screens. [https://github.com/woocommerce/woocommerce-ios/pull/10539]

15.0
-----
- [*] The store name can now be updated from the Settings screen. [https://github.com/woocommerce/woocommerce-ios/pull/10485]
- [**] The store creation flow has been optimized to start store creation immediately and show profiler questions afterward. [https://github.com/woocommerce/woocommerce-ios/pull/10473, https://github.com/woocommerce/woocommerce-ios/pull/10466]
- [*] Settings: Close Account option is moved to a new section Account Settings and is now available for all WPCom users. [https://github.com/woocommerce/woocommerce-ios/pull/10502]

14.9
-----
- [*] Only show Blaze banner on the My Store and Product List screens if the store has no existing orders. [https://github.com/woocommerce/woocommerce-ios/pull/10438]
- [**] Order creation: We improved the way the merchants can request, search and select a customer when creating an order. [https://github.com/woocommerce/woocommerce-ios/pull/10456]


14.8
-----
- [Internal] Native store creation flow with free trial is enabled by default - all code for the old flows have been removed. [https://github.com/woocommerce/woocommerce-ios/pull/10362]
- [*] Store creation: Improvements to the Upgrades screen accessibility [https://github.com/woocommerce/woocommerce-ios/pull/10363]
- [*] Stores with expired WooExpress plans can now be upgraded within the app (if eligible for IAP) via a new banner. [https://github.com/woocommerce/woocommerce-ios/pull/10369]
- [*] The expired site plan should navigate to IAP for sites with expired WooExpress plans (if eligible for IAP). [https://github.com/woocommerce/woocommerce-ios/pull/10384]
- [Internal] New default property `plan` is tracked in every event for logged-in users. [https://github.com/woocommerce/woocommerce-ios/pull/10356]
- [Internal] Google sign in now defaults to bypassing the Google SDK [https://github.com/woocommerce/woocommerce-ios/pull/10341]
- [*] Product list filter (Products tab and order creation > add products > filter): product types from extensions supported in the app are now available for product filtering - subscription, variable subscription, bundle, and composite. [https://github.com/woocommerce/woocommerce-ios/pull/10382]
 
14.7
-----
- [*] Local notifications: Add a reminder to purchase a plan is scheduled 6hr after a free trial subscription. [https://github.com/woocommerce/woocommerce-ios/pull/10268]
- [Internal] Shipment tracking is only enabled and synced when the order has non-virtual products.  [https://github.com/woocommerce/woocommerce-ios/pull/10288]
- [Internal] New default property `was_ecommerce_trial` is tracked in every event for logged-in users. [https://github.com/woocommerce/woocommerce-ios/pull/10343]
- [*] Photo -> Product: Reset details from previous image when new image is selected. [https://github.com/woocommerce/woocommerce-ios/pull/10297]
- [**] You can now see your shipping zone list from Settings. [https://github.com/woocommerce/woocommerce-ios/pull/10258]
- [*] Order list: Suggest testing orders for stores without any orders. [https://github.com/woocommerce/woocommerce-ios/pull/10346]
- [*] Local notifications: Show free trial survey after 24h since subscription. [https://github.com/woocommerce/woocommerce-ios/pull/10324, https://github.com/woocommerce/woocommerce-ios/pull/10328]
- [*] Local notifications: Add a reminder after 3 days if answered "Still Exploring" in Free trial survey. [https://github.com/woocommerce/woocommerce-ios/pull/10331]
- [*] Product description AI: the AI sheet has been improved with the product name field made more prominent. [https://github.com/woocommerce/woocommerce-ios/pull/10333]
- [**] Store creation: US users can upgrade to a choice of plans for their store via In-App Purchase [https://github.com/woocommerce/woocommerce-ios/pull/10340]

14.6
-----
- [Internal] Switched AI endpoint to be able to track and measure costs. [https://github.com/woocommerce/woocommerce-ios/pull/10218]
- [Internal] Media picker flow was refactored to support interactive dismissal for device photo picker and WordPress media picker sources. Affected flows: product form > images, and virtual product form > downloadable files. [https://github.com/woocommerce/woocommerce-ios/pull/10236]
- [Internal] Errors: Improved error message when orders, products, or reviews can't be loaded due to a parsing (decoding) error. [https://github.com/woocommerce/woocommerce-ios/pull/10252, https://github.com/woocommerce/woocommerce-ios/pull/10260]
- [*] Orders with Coupons: Users can now select a coupon from a list when adding it to an order. [https://github.com/woocommerce/woocommerce-ios/pull/10255]
- [Internal] Orders: Improved error message when orders can't be loaded due to a parsing (decoding) error. [https://github.com/woocommerce/woocommerce-ios/pull/10252]
- [**] Product discounts: Users can now add discounts to products when creating an order. [https://github.com/woocommerce/woocommerce-ios/pull/10244]
- [*] We've resolved an issue that was causing the app to crash when trying to dismiss certain screens (bottom sheets). [https://github.com/woocommerce/woocommerce-ios/pull/10254]
- [Internal] Fixed a bug preventing the "We couldn't load your data" error banner from appearing on the My store dashboard. [https://github.com/woocommerce/woocommerce-ios/pull/10262]
- [Internal] Errors: Improved error message and troubleshooting guide when the Jetpack connection is broken. [https://github.com/woocommerce/woocommerce-ios/pull/10275]
- [Internal] A new way to create a product from an image using AI is being A/B tested. [https://github.com/woocommerce/woocommerce-ios/pull/10253]

14.5
-----
- [*] Product details: The share button is displayed with text instead of icon for better discoverability. [https://github.com/woocommerce/woocommerce-ios/pull/10216]
- [*] Resolved an issue where users were unable to add a new note to an order. Previously, upon opening an order detail and selecting the "Add a new note" option, the text field was non-selectable, preventing users from writing down the note. This issue has now been addressed and users should be able to add notes to their orders without any issues. [https://github.com/woocommerce/woocommerce-ios/pull/10222]
- [*] Store creation: Update the timeout view with the option to retry the site check. [https://github.com/woocommerce/woocommerce-ios/pull/10221]
- [*] Fixed issue showing the expired alert for sites that got reverted to simple sites after their plan expired. [https://github.com/woocommerce/woocommerce-ios/pull/10228]

14.4
-----
- [*] Blaze: New banner on the My Store and Products screens for admins of eligible stores. [https://github.com/woocommerce/woocommerce-ios/pull/10135, https://github.com/woocommerce/woocommerce-ios/pull/10160, https://github.com/woocommerce/woocommerce-ios/pull/10172]
- [*] Shipping Labels: Fixed a bug preventing label printing in orders viewed from search [https://github.com/woocommerce/woocommerce-ios/pull/10161]
- [*] Blaze: Disable the entry point in the product creation form. [https://github.com/woocommerce/woocommerce-ios/pull/10173]
- [*] Product description and sharing message AI: Fixed incorrect language issue by using a separate prompt for identifying language. [https://github.com/woocommerce/woocommerce-ios/pull/10169, https://github.com/woocommerce/woocommerce-ios/pull/10177, https://github.com/woocommerce/woocommerce-ios/pull/10179]

14.3
-----
- [*] SKU Scanner: Add the SKU to the error message after a failure. [https://github.com/woocommerce/woocommerce-ios/pull/10085]
- [*] Add URL route handler to open the `My Store` tab when a deeplink to `/mobile` is opened, instead of bouncing back to Safari [https://github.com/woocommerce/woocommerce-ios/pull/10077]
- [Internal] Performance: Replaces the endpoint used to load Top Performers on the My Store tab, for faster loading. [https://github.com/woocommerce/woocommerce-ios/pull/10113]
- [*] A feedback banner is added for product description AI and product sharing AI sheets. [https://github.com/woocommerce/woocommerce-ios/pull/10102]
- [*] Product creation: the product type row is now editable when creating a product. [https://github.com/woocommerce/woocommerce-ios/pull/10087]
- [***] Store creation: US users can upgrade Woo Express free trial stores via In-App Purchase [https://github.com/woocommerce/woocommerce-ios/pull/10123]
- [*] Orders: Users can can now add multiple coupons to orders (not only one) [https://github.com/woocommerce/woocommerce-ios/pull/10126]
- [*] Free trial: Local notification after 24 hours since Free trial subscription time to remind to purchase plan. [https://github.com/woocommerce/woocommerce-ios/pull/10133, https://github.com/woocommerce/woocommerce-ios/pull/10130]
- [**] Product description AI: an announcement modal is shown for WPCOM stores about the feature, and a new CTA "Write with AI" is more discoverable in the product form with a tooltip. [https://github.com/woocommerce/woocommerce-ios/pull/10142]

14.2
-----
- [Internal] Blaze status check was updated to save an API request. The Blaze eligibility for each site should remain the same. [https://github.com/woocommerce/woocommerce-ios/pull/10020]
- [*] Fixed the unusable state of the app when the default store runs on an expired free trial plan. [https://github.com/woocommerce/woocommerce-ios/pull/10059]
- [Internal] Performance: When loading the refunds on an order (e.g. in order details), we now only request them from remote if they are not already in local storage. [https://github.com/woocommerce/woocommerce-ios/pull/10039]
- [*] Orders: Users can can now add coupons to orders [https://github.com/woocommerce/woocommerce-ios/pull/10035]
- [*] Coupons: The Coupons Management feature is fully released and not in Beta anymore [https://github.com/woocommerce/woocommerce-ios/pull/10032]
- [*] Store creation: the progress view copy was updated to inform the merchants that it can take a few minutes for the store to be ready. The progress view is now only shown after necessary requests are made before the app is likely backgrounded. The error handling is also polished.  [https://github.com/woocommerce/woocommerce-ios/pull/10047, https://github.com/woocommerce/woocommerce-ios/pull/10069]
- [Internal] Performance: When loading a single order (e.g. in order details), we now load the order from storage unless it has been modified remotely. [https://github.com/woocommerce/woocommerce-ios/pull/10036]
- [Internal] Performance: When the Orders tab is opened, we now only sync orders that have been created or modified since the last successful sync. [https://github.com/woocommerce/woocommerce-ios/pull/10065]
- [Internal] App size: Replaced 30MB PDFs on Store Creation waiting screen with ~400KB PNGs - to assess impact on app bundle size. [https://github.com/woocommerce/woocommerce-ios/pull/10067]

14.1
-----
- [*] Plans: Expired or cancelled plans are now shown more reliably [https://github.com/woocommerce/woocommerce-ios/pull/9924]
- [*] Product Sharing: AI-generated messages are now available. [https://github.com/woocommerce/woocommerce-ios/pull/9976]
- [***] Orders: Users can add products to orders by scanning their sku barcode or QR-code [https://github.com/woocommerce/woocommerce-ios/pull/9972]
- [Internal] Store creation: a workaround was previously implemented that can result in an inaccurate app experience like when the free trial banner is not shown immediately after store creation due to out-of-sync site properties. Now that the API issue is fixed, the app now waits for the site for a bit longer but ensures all necessary properties are synced. [https://github.com/woocommerce/woocommerce-ios/pull/9957]
- [Internal] Product details AI: Updated prompts to identify the language in provided text to use in responses for product description and sharing. [https://github.com/woocommerce/woocommerce-ios/pull/9961]
- [*] Blaze: products can now be promoted in WordPress.com and Tumblr from the app if the site/product is eligible. Two entry points: 1) Menu tab > General, 2) Product form > more menu. [https://github.com/woocommerce/woocommerce-ios/pull/9906]

14.0
-----
- [*] Payments: Remove the upsell-card-readers banner from the Payment Methods Screen [https://github.com/woocommerce/woocommerce-ios/pull/9869]


13.9
-----
- [*] Orders: Allow alternative types for the `taxID` in `ShippingLineTax` or `sku` in `OrderItem`, as some third-party plugins alter the type in the API. This helps with the order list not loading due to order decoding errors. [https://github.com/woocommerce/woocommerce-ios/pull/9844]
- [*] Payments: Location permissions request is not shown to TTP users who grant "Allow once" permission on first foregrounding the app any more [https://github.com/woocommerce/woocommerce-ios/pull/9821]
- [*] Products: Allow alternative types for `stockQuantity` in `Product` and `ProductVariation`, as some third-party plugins alter the type in the API. This helps with the product list not loading due to product decoding errors. [https://github.com/woocommerce/woocommerce-ios/pull/9850]
- [*] Products: Allow alternative types for the `backordersAllowed` and `onSale` in `Product` and `ProductVariation`, as some third-party plugins alter the types in the API. This helps with the product list not loading due to product decoding errors. [https://github.com/woocommerce/woocommerce-ios/pull/9849]
- [*] Products: Allow alternative types for the `sku` and `weight` in `ProductVariation`, as some third-party plugins alter the types in the API. This helps with the product variation list not loading due to product variation decoding errors. [https://github.com/woocommerce/woocommerce-ios/pull/9847]
- [*] Products: Allow alternative types for the `sku` and `weight` in `Product`, the dimensions in `ProductDimensions`, and the `downloadID` in `ProductDownload`, as some third-party plugins alter the types in the API. This helps with the product list not loading due to product decoding errors. [https://github.com/woocommerce/woocommerce-ios/pull/9846]
- [*] Products: Add support for parsing variation objects for the `variations` field in `Product`, as some third-party plugins alter the type for this field in the API. This allows the variations to be loaded for variable products if those third-party plugins are active. [https://github.com/woocommerce/woocommerce-ios/pull/9857]

13.8
-----
- [Internal] Orders: Bundled products (within a product bundle) are now indented, to show their relationship to the parent bundle. [https://github.com/woocommerce/woocommerce-ios/pull/9778]
- [Internal] Orders: Composite components (within a composite product) are now indented, to show their relationship to the parent composite product. [https://github.com/woocommerce/woocommerce-ios/pull/9780]
- [*] Add Products: A new view is display to celebrate when the first product is created in a store. [https://github.com/woocommerce/woocommerce-ios/pull/9790]
- [*] Product List: Added swipe-to-share gesture on product rows. [https://github.com/woocommerce/woocommerce-ios/pull/9799]
- [*] Product form: a share action is shown in the navigation bar if the product can be shared and no more than one action is displayed, in addition to the more menu > Share. [https://github.com/woocommerce/woocommerce-ios/pull/9789]
- [*] Payments: show badges leading to Set up Tap to Pay on iPhone for eligible stores and devices [https://github.com/woocommerce/woocommerce-ios/pull/9812]
- [*] Orders: Fixes a bug where the Orders list would not load if an order had a non-integer gift card amount applied to the order (with the Gift Cards extension). [https://github.com/woocommerce/woocommerce-ios/pull/9795]

- [*] My Store: A new button to share the current store is added on the top right of the screen. [https://github.com/woocommerce/woocommerce-ios/pull/9796]
- [*] Mobile Payments: The screen brightness is increased when showing the Scan to Pay view so the QR code can be scanned more easily [https://github.com/woocommerce/woocommerce-ios/pull/9807]
- [*] Mobile Payments: The Woo logo is added to the QR code on the Scan to Pay screen [https://github.com/woocommerce/woocommerce-ios/pull/9823]
- [*] Allow EU merchants to have better control of their privacy choices. A privacy choices banner will be shown the next time they open the app. [https://github.com/woocommerce/woocommerce-ios/pull/9825]

13.7
-----
- [Internal] Adds guidance for new Customs rule when shipping to some EU countries. [https://github.com/woocommerce/woocommerce-ios/pull/9715]
- [*] JITMs: Added modal-style Just in Time Message support on the dashboard [https://github.com/woocommerce/woocommerce-ios/pull/9694]
- [**] Order Creation: Products can be searched by SKU when adding products to an order. [https://github.com/woocommerce/woocommerce-ios/pull/9711]
- [*] Orders: Fixes order details so separate order items are not combined just because they are the same product or variation. [https://github.com/woocommerce/woocommerce-ios/pull/9710]
- [Internal] Store creation: starting May 4, store creation used to time out while waiting for the site to be ready (become a Jetpack/Woo site). A workaround was implemented to wait for the site differently. [https://github.com/woocommerce/woocommerce-ios/pull/9767]
- [**] Mobile Payments: Tap to Pay is initialised on launch or foreground, to speed up payments [https://github.com/woocommerce/woocommerce-ios/pull/9750]
- [*] Store Creation: Local notifications are used to support users during the store creation process. [https://github.com/woocommerce/woocommerce-ios/pull/9717, https://github.com/woocommerce/woocommerce-ios/pull/9719, https://github.com/woocommerce/woocommerce-ios/pull/9749]
- [**] Mobile Payments: Merchants can now collect in-person payments by showing a QR code to their customers. [https://github.com/woocommerce/woocommerce-ios/pull/9762]
- [Internal] Orders: Bundled products (within a product bundle) are now indented, to show their relationship to the parent bundle. [https://github.com/woocommerce/woocommerce-ios/pull/9778]

13.6
-----
- [*] Remove login error local notifications that used to be scheduled 24 hours from certain login errors. [https://github.com/woocommerce/woocommerce-ios/pull/9666]
- [*] JITMs: Added customization to Just in Time Message banner background and badges [https://github.com/woocommerce/woocommerce-ios/pull/9633]
- [*] Product form > description editor: fix the extra bottom inset after hiding the keyboard either manually (available on a tablet) or applying an AI-generated product description. [https://github.com/woocommerce/woocommerce-ios/pull/9638]
- [*] Products: Fixes stock statuses for Product Bundles so that backordered bundles and bundle stock quantities are displayed as expected. [https://github.com/woocommerce/woocommerce-ios/pull/9681]

13.5
-----
- [*] Settings > Domains: Premium domains are now supported, the domain suggestions now match the results on web and Android. It's more noticeable for stores with a domain credit, where not all domains are free for the first year anymore. [https://github.com/woocommerce/woocommerce-ios/pull/9607]
- [*] Product form > Inventory: the SKU scanner is enabled for all users, where it used to be behind a feature switch in Settings > Experimental Features. [https://github.com/woocommerce/woocommerce-ios/pull/9631]
[Internal] Products: Simplify Product Editing experiment is removed; there should be no changes to the existing product creation/editing behavior. [https://github.com/woocommerce/woocommerce-ios/pull/9602]
- [*] Payments: Products are removed directly from an order when its count is below one, instead of opening an extra screen to remove it. [https://github.com/woocommerce/woocommerce-ios/pull/9624]
- [*] Orders: Parses HTML-encoded characters and removes extraneous, non-attribute meta data from the list of attributes for an item in an order. [https://github.com/woocommerce/woocommerce-ios/pull/9603]
- [*] Products: Adds the component descriptions to the list of components in a composite product (using the Composite Products extension). [https://github.com/woocommerce/woocommerce-ios/pull/9634]
- [*] Products: Adds the product SKU to the bundled products list in product details, for Bundle products (using the Product Bundles extension). [https://github.com/woocommerce/woocommerce-ios/pull/9626]
- [*] Product form > description editor AI for WPCOM stores: the prompt was updated so that the generated description is shorter. [https://github.com/woocommerce/woocommerce-ios/pull/9637]

13.4
-----
- [*] Payments: Popular and last sold products are displayed on top of the products selection screen when creating or editing an order. [https://github.com/woocommerce/woocommerce-ios/pull/9539]

- [Internal] Payments: Update StripeTerminal pod to 2.19.1 [https://github.com/woocommerce/woocommerce-ios/pull/9537]
- [**] Adds read-only support for the Gift Cards extension in order details. [https://github.com/woocommerce/woocommerce-ios/pull/9558]
- [**] Adds read-only support for the Subscriptions extension in order and product details. [https://github.com/woocommerce/woocommerce-ios/pull/9541]
- [*] Product form > description editor: a magic wand button is added to the keyboard toolbar to auto-generate a product description using Jetpack AI for WPCOM stores. [https://github.com/woocommerce/woocommerce-ios/pull/9577]
- [Internal] Payments: Upate Tap to Pay connection flow strings to avoid mentioning "reader" [https://github.com/woocommerce/woocommerce-ios/pull/9563]
- [*] Store onboarding: Now the onboarding task list can be shown/hidden from settings and also from the dashboard. [https://github.com/woocommerce/woocommerce-ios/pull/9572, https://github.com/woocommerce/woocommerce-ios/pull/9573]
- [**] Adds read-only support for the Min/Max Quantities extension in product details. [https://github.com/woocommerce/woocommerce-ios/pull/9585]

13.3
-----
- [***] Payments: UK-based stores merchants can take In-Person Payments. [https://github.com/woocommerce/woocommerce-ios/pull/9496]
- [*] Store creation free trial flow now includes 3 profiler questions again with updated options: store category, selling status, and store country. [https://github.com/woocommerce/woocommerce-ios/pull/9513]
- [*] Shipping Labels: Origin address's phone number is now saved locally and pre-populated in the creation form. [https://github.com/woocommerce/woocommerce-ios/pull/9520]
- [Internal] Almost all mappers have been updated to only decode without the data envelope if it's not available. Please do a smoke test to ensure that all features still work as before. [https://github.com/woocommerce/woocommerce-ios/pull/9510]
- [Internal] Store onboarding: Mark "Launch your store" task as complete if the store is already public. This is a workaround for a backend issue which marks "Launch your store" task incomplete for already live stores. [https://github.com/woocommerce/woocommerce-ios/pull/9507]
- [*] Payments: Added Universal Link support for Set up Tap to Pay on iPhone, and to open Universal Links from Just in Time Messages, to more easily navigate to app features. [https://github.com/woocommerce/woocommerce-ios/pull/9518]
- [*] Login: Potentially fixed the crash on the onboarding screen. [https://github.com/woocommerce/woocommerce-ios/pull/9523]

13.2
-----
- [Internal] Store creation: New loading screen added for create store flow. [https://github.com/woocommerce/woocommerce-ios/pull/9383]
- [*] Payments: Add account type field to receipts [https://github.com/woocommerce/woocommerce-ios/pull/9416]
- [*] Products can now be filtered within Order creation [https://github.com/woocommerce/woocommerce-ios/pull/9258]
- [*] Products: Adds read-only support for the Composite Products extension in the Products list, including a list of components in product details. [https://github.com/woocommerce/woocommerce-ios/pull/9455]


13.1
-----
- [internal] Users can now create a Free Trial store from the app from the Get Started section of the app prologue. [https://github.com/woocommerce/woocommerce-ios/pull/9396]
- [**] Adds support for Product Multi-selection when creating and/or editing Orders. [https://github.com/woocommerce/woocommerce-ios/issues/8888]
- [**] Users can now install Jetpack for their non-Jetpack sites after logging in with application passwords. [https://github.com/woocommerce/woocommerce-ios/pull/9354]
- [*] Payments: We show a Tap to Pay on iPhone feedback survey button in the Payments menu after the first Tap to Pay on iPhone payment is taken [https://github.com/woocommerce/woocommerce-ios/pull/9366]
- [Internal] Added SiteID to some IPP tracks events [https://github.com/woocommerce/woocommerce-ios/pull/9572,]

13.0
-----
- [*] Adds a banner in "Launch store" task screen to upgrade from free trial plan. [https://github.com/woocommerce/woocommerce-ios/pull/9323]
- [*] Fix: Description, sale price, and image will be copied over to the new product variations when duplicating a variable product. [https://github.com/woocommerce/woocommerce-ios/pull/9322]


12.9
-----
- [**] Dashboard: an onboarding card is shown for sites with the following tasks if any is incomplete: "tell us more about your store" (store location) that opens a webview, "add your first product" that starts the product creation flow, "launch your store" that publishes the store, "customize your domain" that starts the domain purchase flow, and "get paid" that opens a webview. A subset of the tasks may be shown to self-hosted sites and WPCOM sites on a free trial. [https://github.com/woocommerce/woocommerce-ios/pull/9285]
- [*] Jetpack benefit banner and modal is now available on the dashboard screen after logging in with site credentials. [https://github.com/woocommerce/woocommerce-ios/pull/9232]
- [*] Payments: Local search is added to the products selection screen in the order creation flow to speed the process. [https://github.com/woocommerce/woocommerce-ios/pull/9178]
- [*] Fix: Prevent product variations not loading due to an encoding error for `permalink`, which was altered by a plugin. [https://github.com/woocommerce/woocommerce-ios/pull/9233]
- [*] Login: Users can now log in to self-hosted sites without Jetpack by approving application password authorization to their sites. [https://github.com/woocommerce/woocommerce-ios/pull/9260]
- [*] Payments: Tap to Pay on iPhone can now be selected from the Payment Methods screen [https://github.com/woocommerce/woocommerce-ios/pull/9242]
- [**] Payments: Set up Tap to Pay on iPhone flow added to the Payments Menu. Use it to configure the reader, and try a payment, before collecting a card payment with a customer. [https://github.com/woocommerce/woocommerce-ios/pull/9280]

12.8
-----
- [*] Shortcuts: We can now trigger the order creation and payment collection flows from the iOS Shortcuts app. [https://github.com/woocommerce/woocommerce-ios/pull/9103]
- [Internal] Dashboard: the UI layer had a major refactoring to allow scrolling for content more than stats for the onboarding project. The main design change is on the refresh control, where it was moved from each stats tab to below the navigation bar. Other design changes are not expected. [https://github.com/woocommerce/woocommerce-ios/pull/9031]
- [**] Products: Adds read-only support for the Product Bundles extension, including a list of bundled products and stock status for product bundles. [https://github.com/woocommerce/woocommerce-ios/pull/9177]
- [Internal] Mobile Payments: Updated StripeTerminal to 2.18 [https://github.com/woocommerce/woocommerce-ios/pull/9118]

12.7
-----
- [Internal] Shipping Label: add condition checks before showing contact options [https://github.com/woocommerce/woocommerce-ios/pull/8982]
- [*] Main screens are now accessible through the Home Screen Spotlight Search [https://github.com/woocommerce/woocommerce-ios/pull/9082]
- [*] Stats: Fixed a crash when order stats use a date and time matching the start of Daylight Saving Time. [https://github.com/woocommerce/woocommerce-ios/pull/9083]
- [*] Fix: Dismiss Take Payment popup after sharing the payment link to another app. [https://github.com/woocommerce/woocommerce-ios/pull/9042]
- [*] Site credential login: Catch invalid cookie nonce [https://github.com/woocommerce/woocommerce-ios/pull/9102]
- [*] Better error messages for site credential login failures [https://github.com/woocommerce/woocommerce-ios/pull/9125]
- [Internal] New Zendesk tag for site credential login errors [https://github.com/woocommerce/woocommerce-ios/pull/9150]

12.6
-----
- [*] Fix: When a product's details can be edited, they display a disclosure indicator (chevron). [https://github.com/woocommerce/woocommerce-ios/pull/8980]
- [*] Payments: fixed a bug where enabled rows in the Payments Menu were sometimes incorrectly shown as disabled [https://github.com/woocommerce/woocommerce-ios/pull/8983]
- [Internal] Mobile Payments: fixed logic on display of IPP feedback banner on Order List [https://github.com/woocommerce/woocommerce-ios/pull/8994]
- [**] Support: Merchants can now contact support with a new and refined experience. [https://github.com/woocommerce/woocommerce-ios/pull/9006/files]
- [***] Mobile Payments: Tap to Pay on iPhone enabled for all US merchants [https://github.com/woocommerce/woocommerce-ios/pull/9023]

12.5
-----
- [Internal] Dashboard: the stats implementation had a major update to replace a third-party library in order to support the upcoming store onboarding card. Minimal design changes are expected, and horizontal scrolling between different time range tabs is not available anymore. [https://github.com/woocommerce/woocommerce-ios/pull/8942]

12.4
-----
- [**] Menu > Settings: adds a `Domains` row for WPCOM sites to see their site domains, add a new domain, or redeems a domain credit if available. [https://github.com/woocommerce/woocommerce-ios/pull/8870]
- [Internal] Prologue screen now has only the entry point to site address login flow, and application password authentication is used for sites without Jetpack. [https://github.com/woocommerce/woocommerce-ios/pull/8846]
- [Internal] A new tag has been added for Zendesk for users authenticated with application password. [https://github.com/woocommerce/woocommerce-ios/pull/8850]
- [Internal] Failures in the logged-out state are now tracked with anonymous ID. [https://github.com/woocommerce/woocommerce-ios/pull/8861]
- [*] Fix: Fixed a crash when switching away from the Products tab. [https://github.com/woocommerce/woocommerce-ios/pull/8874]

12.3
-----
- [Internal] We have updated the Zendesk SDK to version 6.0 [https://github.com/woocommerce/woocommerce-ios/pull/8828]
- [Internal] Tap to Pay on iPhone made publicly available via an Experimental Feature toggle [https://github.com/woocommerce/woocommerce-ios/pull/8814]

12.2
-----
- [*] Fix: Adding a new attribute will auto-capitalize the first letter for each word in the attribute name. [https://github.com/woocommerce/woocommerce-ios/pull/8772]
- [internal] Logging: Improvements on logging potential errors when loading Order Details [https://github.com/woocommerce/woocommerce-ios/pull/8781]
- [Internal] Now we track the specific error code when a networking-related operation fails [https://github.com/woocommerce/woocommerce-ios/issues/8527]

12.1
-----
- [*] Adds an In-Person Payments survey banner on top of the Orders view [https://github.com/woocommerce/woocommerce-ios/issues/8530]
- [*] Fix: Allow product's `purchasable` to be a number as some third-party plugins could alter the type in the API. This could help with the Products tab not loading due to product decoding errors. [https://github.com/woocommerce/woocommerce-ios/pull/8718]
- [***] [Internal] Start the AB test for allowing login to the app using site credentials [https://github.com/woocommerce/woocommerce-ios/pull/8744]

12.0
-----
- [**] Adds a feature of bulk updating products from the product's list. [https://github.com/woocommerce/woocommerce-ios/pull/8704]
- [internal] Store creation flow now includes 3 profiler questions: store category, selling status, and store country. [https://github.com/woocommerce/woocommerce-ios/pull/8667]

11.9
-----
- [**] Now you can generate all possible variations for a product's attributes [https://github.com/woocommerce/woocommerce-ios/pull/8619]
- [*] Mobile payments: fixed card reader manuals links. [https://github.com/woocommerce/woocommerce-ios/pull/8628]

11.8
-----
- [*] Design refresh: Buttons, links, and other calls to action are now purple instead of pink. [https://github.com/woocommerce/woocommerce-ios/pull/8451]
- [internal] Design: Updated capitalization for various pages, links, and buttons to match new design guidelines. [https://github.com/woocommerce/woocommerce-ios/pull/8455]
- [internal] Remove A/B testing and release native Jetpack installation flow for all users. [https://github.com/woocommerce/woocommerce-ios/pull/8533]

11.7
-----
- [**] Analytics Hub: Now you can select custom date ranges. [https://github.com/woocommerce/woocommerce-ios/pull/8414]
- [**] Analytics Hub: Now you can see Views and Conversion Rate analytics in the new Sessions card. [https://github.com/woocommerce/woocommerce-ios/pull/8428]
- [*] My Store: We fixed an issue with Visitors and Conversion stats where sometimes visitors could be counted more than once in the selected period. [https://github.com/woocommerce/woocommerce-ios/pull/8427]


11.6
-----
- [***] We added a new Analytics Hub inside the My Store area of the app. Simply click on the See More button under the store stats to check more detailed information on Revenue, Orders and Products. [https://github.com/woocommerce/woocommerce-ios/pull/8356]
- [*] In-Person Payments: fixed timing issues in payments flow, which caused "Remove card" to be shown for too long [https://github.com/woocommerce/woocommerce-ios/pull/8351]

11.5
-----
- [*] Account deletion is now supported for all users in settings or in the empty stores screen (in the ellipsis menu). [https://github.com/woocommerce/woocommerce-ios/pull/8179, https://github.com/woocommerce/woocommerce-ios/pull/8272]
- [*] In-Person Payments: We removed any references to Simple Payments from Orders, and the red badge from the Menu tab and Menu Payments icon announcing the new Payments section. [https://github.com/woocommerce/woocommerce-ios/pull/8183]
- [internal] Store creation flow was improved with native implementation. It is available from the login prologue (`Get Started` CTA), login email error screen, and store picker (`Add a store` CTA from the empty stores screen or at the bottom of the store list). [Example testing steps in https://github.com/woocommerce/woocommerce-ios/pull/8251]
- [internal] New stores have two new Products onboarding features: A banner with an `Add a Product` CTA on the My Store screen, and the option to add new products using templates. [https://github.com/woocommerce/woocommerce-ios/pull/8294]

11.4
-----
- [*] Add System Status Report to ZenDesk support requests. [https://github.com/woocommerce/woocommerce-ios/pull/8171]


11.3
-----
- [*] In-Person Payments: Show spinner while preparing reader for payment, instead of saying it's ready before it is. [https://github.com/woocommerce/woocommerce-ios/pull/8115]
- [internal] In-Person Payments: update StripeTerminal from 2.7 to 2.14 [https://github.com/woocommerce/woocommerce-ios/pull/8132]
- [*] In-Person Payments: Fixed payment method prompt for WisePad 3 to show only Tap and Insert options [https://github.com/woocommerce/woocommerce-ios/pull/8136]

11.2
-----
- [***] You can now preview draft products before publishing. [https://github.com/woocommerce/woocommerce-ios/pull/8102]
- [*] The survey at the end of the login onboarding flow is no longer available. [https://github.com/woocommerce/woocommerce-ios/pull/8062]
- [*] Fixed layout issues on the Account Mismatch error screen. [https://github.com/woocommerce/woocommerce-ios/pull/8074]
- [*] The Accept Payments Easily banner has been removed from the order list [https://github.com/woocommerce/woocommerce-ios/pull/8078]

11.1
-----
- [**] You can now search customers when creating or editing an order. [https://github.com/woocommerce/woocommerce-ios/issues/7741]
- [internal] Store creation is available from the login prologue, login email error screen, and store picker. [https://github.com/woocommerce/woocommerce-ios/pull/8023]
- [internal] The login flow is simplified with only the option to log in with WordPress.com. This flow is presented in parallel with the existing flow in an A/B test experiment. [https://github.com/woocommerce/woocommerce-ios/pull/7996]
- [**] Relevant Just In Time Messages will be displayed on the My Store screen [https://github.com/woocommerce/woocommerce-ios/issues/7853]

11.0
-----
- [internal] Add support for controlling performance monitoring via Sentry. **Off by default**. [https://github.com/woocommerce/woocommerce-ios/pull/7831]


10.9
-----
- [***] Dropped iOS 14 support. From now we support iOS 15 and later. [https://github.com/woocommerce/woocommerce-ios/pull/7851]
- [*] Login: Now you can handle Jetpack site connection for your self-hosted sites from the app. [https://github.com/woocommerce/woocommerce-ios/pull/7847]


10.8
-----
- [***] Stats: Now you can add a Today's Stats Widget to your lock screen (iOS 16 only) to monitor your sales. [https://github.com/woocommerce/woocommerce-ios/pull/7839]
- [internal] In-Person Payments: add UTM parameters to card reader purchase URLs to allow attribution [https://github.com/woocommerce/woocommerce-ios/pull/7858]
- [*] In-Person Payments: the Purchase card reader links now all open in authenticated web views, to make it easier to log in to woocommerce.com. [https://github.com/woocommerce/woocommerce-ios/pull/7862]

10.7
-----
- [*] Universal Links: Users can now open universal links in the app. [https://github.com/woocommerce/woocommerce-ios/pull/7632]
- [internal] Store picker: Show error when the role eligibility check fails while selecting a store. [https://github.com/woocommerce/woocommerce-ios/pull/7816]
- [internal] Store picker: Add loading state to `Continue` button. [https://github.com/woocommerce/woocommerce-ios/pull/7821]
- [internal] Store picker: Use Jetpack tunnel API for fetching user info for role checking. [https://github.com/woocommerce/woocommerce-ios/pull/7822]
- [*] Allow in-app notices to be swiped away [https://github.com/woocommerce/woocommerce-ios/pull/7801]

10.6
-----

- [**] Products tab: products search now has an option to search products by SKU. Stores with WC version 6.6+ support partial SKU search, otherwise the product(s) with the exact SKU match is returned. [https://github.com/woocommerce/woocommerce-ios/pull/7781]
- [*] Fixed a rare crash when selecting a store in the store picker. [https://github.com/woocommerce/woocommerce-ios/pull/7765]
- [*] Settings: Display the WooCommerce version and available updates in Settings [https://github.com/woocommerce/woocommerce-ios/pull/7779]
- [*] Show suggestion for logging in to a WP.com site with a mismatched WP.com account. [https://github.com/woocommerce/woocommerce-ios/pull/7773]
- [*] Help center: Added help center web page with FAQs for "Not a WooCommerce site" and "Wrong WordPress.com account" error screens. [https://github.com/woocommerce/woocommerce-ios/pull/7767, https://github.com/woocommerce/woocommerce-ios/pull/7769]
- [*] Now you can bulk edit variation prices. [https://github.com/woocommerce/woocommerce-ios/pull/7803]
- [**] Reviews: Now you can reply to product reviews using the Reply button while viewing a product review. [https://github.com/woocommerce/woocommerce-ios/pull/7799]

10.5
-----
- [**] Products: Now you can duplicate products from the More menu of the product detail screen. [https://github.com/woocommerce/woocommerce-ios/pull/7727]
- [**] Login: Added Jetpack connection support from the Account Mismatch error screen. [https://github.com/woocommerce/woocommerce-ios/pull/7748]
- [*] Orders: We are bringing back the ability to add/edit customer notes and addresses from the main order screen [https://github.com/woocommerce/woocommerce-ios/pull/7750]
- [*] Help center: Added help center web page with FAQs for "Wrong WordPress.com account error" screen. [https://github.com/woocommerce/woocommerce-ios/pull/7747]
- [*] Widgets: The Today's Stat Widget adds support for bigger fonts. [https://github.com/woocommerce/woocommerce-ios/pull/7752]

10.4
-----
- [***] Stats: Now you can add a Today's Stats Widget to your homescreen to monitor your sales. [https://github.com/woocommerce/woocommerce-ios/pull/7732]
- [*] Help center: Added help center web page with FAQs for "Pick a WooCommerce Store", "Enter WordPress.com password" and "Open mail to find magic link" screens. [https://github.com/woocommerce/woocommerce-ios/pull/7641, https://github.com/woocommerce/woocommerce-ios/pull/7730, https://github.com/woocommerce/woocommerce-ios/pull/7737]
- [*] In-Person Payments: Fixed a bug where cancelling a card reader connection would temporarily prevent further connections [https://github.com/woocommerce/woocommerce-ios/pull/7689]
- [*] In-Person Payments: Improvements to the card reader connection flow UI [https://github.com/woocommerce/woocommerce-ios/pull/7687]
- [*] Login: Users can now set up the Jetpack connection between a self-hosted site and their WP.com account. [https://github.com/woocommerce/woocommerce-ios/pull/7608]
- [*] Product list: the "Draft" blue color is fixed to be more readable for a draft product row in the product list. [https://github.com/woocommerce/woocommerce-ios/pull/7724]
- [*] Notifications: App icon badge is now cleared correctly after visiting the orders tab. [https://github.com/woocommerce/woocommerce-ios/pull/7735]

10.3
-----
- [*] Dashboard: the last selected time range tab (Today/This Week/This Month/This Year) is persisted for the site and shown on the next site launch (app launch or switching stores). [https://github.com/woocommerce/woocommerce-ios/pull/7638]
- [*] Dashboard: swiping to another time range tab now triggers syncing for the target tab. Previously, the stats on the target tab aren't synced from the swipe gesture. [https://github.com/woocommerce/woocommerce-ios/pull/7650]
- [*] In-Person Payments: Fixed an issue where the Pay in Person toggle could be out of sync with the setting on the website. [https://github.com/woocommerce/woocommerce-ios/pull/7656]
- [*] In-Person Payments: Removed the need to sign in when purchasing a card reader [https://github.com/woocommerce/woocommerce-ios/pull/7670]
- [*] In-Person Payments: Fixed a bug where canceling a reader connection could result in being unable to connect a reader in future [https://github.com/woocommerce/woocommerce-ios/pull/7678]
- [*] In-Person Payments: Fixed a bug which prevented the Collect Payment button from being shown for Cash on Delivery orders  [https://github.com/woocommerce/woocommerce-ios/pull/7694]

10.2
-----
- [*] Help center: Added help center web page with FAQs for "Enter Store Credentials", "Enter WordPress.com email " and "Jetpack required Error" screens. [https://github.com/woocommerce/woocommerce-ios/pull/7588, https://github.com/woocommerce/woocommerce-ios/pull/7590, https://github.com/woocommerce/woocommerce-ios/pull/7621]
- [*] In-Person Payments: Fixed the Learn More link from the `Enable Pay in Person` onboarding screen for WCPay [https://github.com/woocommerce/woocommerce-ios/pull/7598]
- [**] In-Person Payments: Added a switch for the Pay in Person payment method on the Payments menu. This allows you to accept In-Person Payments for website orders [https://github.com/woocommerce/woocommerce-ios/pull/7613]

10.1
-----
- [*] In-Person Payments: The onboarding notice on the In-Person Payments menu is correctly dismissed after multiple prompts are shown. [https://github.com/woocommerce/woocommerce-ios/pull/7543]
- [*] Help center: Added custom help center web page with FAQs for "Enter Store Address" and "Enter WordPress.com email" screens. [https://github.com/woocommerce/woocommerce-ios/pull/7553, https://github.com/woocommerce/woocommerce-ios/pull/7573]
- [*] In-Person Payments: The plugin selection is saved correctly after multiple onboarding prompts. [https://github.com/woocommerce/woocommerce-ios/pull/7544]
- [**] In-Person Payments: A new prompt to enable `Pay in Person` for your store's checkout, to accept In-Person Payments for website orders [https://github.com/woocommerce/woocommerce-ios/issues/7474]

10.0
-----
- [**] In-Person Payments and Simple Payments have been moved to a new Payments section [https://github.com/woocommerce/woocommerce-ios/pull/7473]
- [*] Login: on the WP.com password screen, the magic link login option is moved from below "Reset your password" to below the primary Continue button for higher visibility. [https://github.com/woocommerce/woocommerce-ios/pull/7469]
- [*] Login: some minor enhancements are made to the error screen after entering an invalid WP.com email - a new "What is WordPress.com?" link, hiding the "Log in with store address" button when it's from the store address login flow, and some copy changes. [https://github.com/woocommerce/woocommerce-ios/pull/7485]
- [**] In-Person Payments: Accounts with pending requirements are no longer blocked from taking payments - we have added a skip button to the relevant screen. [https://github.com/woocommerce/woocommerce-ios/pull/7504]
- [*] Login: New button added to the empty site picker screen to enter a site address for troubleshooting. [https://github.com/woocommerce/woocommerce-ios/pull/7484]

9.9
-----
- [*] [Sign in with store credentials]: New screen added with instructions to verify Jetpack connected email. [https://github.com/woocommerce/woocommerce-ios/pull/7424]
- [*] [Sign in with store credentials]: Stop clearing username/password after an invalid attempt to enable users to fix typos. [https://github.com/woocommerce/woocommerce-ios/pull/7444]
- [*] Login: after entering WP.com email, a magic link is automatically sent when it is enabled (magic links are disabled for A8C emails and WP.com accounts with recently changed password) and a new screen is shown with an option to log in with password. [https://github.com/woocommerce/woocommerce-ios/pull/7449]

9.8
-----
- [***] Login: Introduce a way to sign in using store credentials.  [https://github.com/woocommerce/woocommerce-ios/pull/7320]
- [**] Login: You can now install WooCommerce to your self-hosted sites from the login flow. [https://github.com/woocommerce/woocommerce-ios/pull/7401]
- [**] Orders: Now you can quickly mark an order as completed by swiping it to the left! [https://github.com/woocommerce/woocommerce-ios/pull/7385]
- [*] In-Person Payments: The purchase card reader information card appears also in the Orders list screen. [https://github.com/woocommerce/woocommerce-ios/pull/7326]
- [*] Login: in release 9.7, when the app is in logged out state, an onboarding screen is shown before the prologue screen if the user hasn't finished or skipped it. In release 9.8, a survey is added to the end of the onboarding screen. [https://github.com/woocommerce/woocommerce-ios/pull/7416]
- [*] Login: a local notification is scheduled after the user encounters an error from logging in with an invalid site address or WP.com email/password. Please see testing scenarios in the PR, with regression testing on order/review remote notifications. [https://github.com/woocommerce/woocommerce-ios/pull/7323, https://github.com/woocommerce/woocommerce-ios/pull/7372, https://github.com/woocommerce/woocommerce-ios/pull/7422]

9.7
-----
- [***] Orders: Orders can now be edited within the app. [https://github.com/woocommerce/woocommerce-ios/pull/7300]
- [**] Orders: You can now view the Custom Fields for an order in the Order Details screen. [https://github.com/woocommerce/woocommerce-ios/pull/7310]
- [*] In-Person Payments: Card Reader Manuals now appear based on country availability, consolidated into an unique view [https://github.com/woocommerce/woocommerce-ios/pull/7178]
- [*] Login: Jetpack setup flow is now accessible from the Login with Store Address flow. [https://github.com/woocommerce/woocommerce-ios/pull/7294]
- [*] In-Person Payments: The purchase card reader information card can be dismissed [https://github.com/woocommerce/woocommerce-ios/pull/7260]
- [*] In-Person Payments: When dismissing the purchase card reader information card, the user can choose to be reminded in 14 days. [https://github.com/woocommerce/woocommerce-ios/pull/7271]
- [*] In-Person Payments: The purchase card reader information card appears also in the App Settings screen. [https://github.com/woocommerce/woocommerce-ios/pull/7308]
- [*] Refund lines in the Order details screen now appear ordered from oldest to newest [https://github.com/woocommerce/woocommerce-ios/pull/7287]
- [*] Login: when the app is in logged out state, an onboarding screen is shown before the prologue screen if the user hasn't finished or skipped it.  [https://github.com/woocommerce/woocommerce-ios/pull/7324]
- [*] Orders: When a store has no orders yet, there is an updated message with a link to learn more on the Orders tab. [https://github.com/woocommerce/woocommerce-ios/pull/7328]

9.6
-----
- [***] Coupons: Coupons can now be created from within the app. [https://github.com/woocommerce/woocommerce-ios/pull/7239]
- [**] Order Details: All unpaid orders have a Collect Payment button, which shows a payment method selection screen. Choices are Cash, Card, and Payment Link. [https://github.com/woocommerce/woocommerce-ios/pull/7111]
- [**] In-Person Payments: Support for selecting preferred payment gateway when multiple extensions are installed on the store. [https://github.com/woocommerce/woocommerce-ios/pull/7153]
- [*] Coupons: Removed the redundant animation when reloading the coupon list. [https://github.com/woocommerce/woocommerce-ios/pull/7137]
- [*] Login: Display "What is WordPress.com?" link in "Continue With WordPress.com" flow. [https://github.com/woocommerce/woocommerce-ios/pull/7213]
- [*] Login: Display the Jetpack requirement error after login is successful.
- [*] Login: Display a "New to WooCommerce?" link in the login prologue screen above the login buttons. [https://github.com/woocommerce/woocommerce-ios/pull/7261]
- [*] In-Person Payments: Publicize the Card Present Payments feature on the Payment Method screen [https://github.com/woocommerce/woocommerce-ios/pull/7225]
- [*] In-Person Payments: Add blog_id to IPP transaction description to match WCPay [https://github.com/woocommerce/woocommerce-ios/pull/7221]
- [*] Product form: after uploading an image, the product can now be saved immediately while the image is being uploaded in the background. When no images are pending upload for the saved product, the images are added to the product. Testing instructions: https://github.com/woocommerce/woocommerce-ios/pull/7196. [https://github.com/woocommerce/woocommerce-ios/pull/7254]

9.5
-----
- [*] Coupons: Fixed issue saving "Individual Use" and "Exclude Sale Items" fields. [https://github.com/woocommerce/woocommerce-ios/pull/7117]
- [*] Orders: The customer shipping/billing address form now navigates back automatically after selecting a country or state. [https://github.com/woocommerce/woocommerce-ios/pull/7119]
- [internal] In settings and empty stores screen, the "Close Account" link is shown for users who signed in with Apple (the only way to create an account) to close their WordPress.com account. [https://github.com/woocommerce/woocommerce-ios/pull/7143]

9.4
-----
- [*] Orders: Order details now displays both the date and time for all orders. [https://github.com/woocommerce/woocommerce-ios/pull/6996]
- [*] Simple payments have the `Card` option available for stores with configuration issues to resolve, and show onboarding to help resolve them [https://github.com/woocommerce/woocommerce-ios/pull/7002]
- [*] Order & Product list: Now, we can pull to refresh from an empty view. [https://github.com/woocommerce/woocommerce-ios/pull/7023, https://github.com/woocommerce/woocommerce-ios/pull/7030]
- [*] Order Creation: Fixes a bug where selecting a variable product to add to a new order would sometimes open the wrong list of product variations. [https://github.com/woocommerce/woocommerce-ios/pull/7042]
- [*] Collect payment button on Order Details no longer flickers when the screen loads [https://github.com/woocommerce/woocommerce-ios/pull/7043]
- [*] Issue refund button on Order Details is shown for all paid orders [https://github.com/woocommerce/woocommerce-ios/pull/7046]
- [*] Order Creation: Fixes several bugs with the Products section not showing the correct order items or not correctly updating the item quantity. [https://github.com/woocommerce/woocommerce-ios/pull/7067]

9.3
-----
- [***] In-Person Payments is now available for merchants using WooCommerce Payments in Canada. [https://github.com/woocommerce/woocommerce-ios/pull/6954]
- [*] In-Person Payments: Accessibility improvement [https://github.com/woocommerce/woocommerce-ios/pull/6869, https://github.com/woocommerce/woocommerce-ios/pull/6886, https://github.com/woocommerce/woocommerce-ios/pull/6906]
- [*] Orders: Now it's possible to select and copy text from the notes on an order. [https://github.com/woocommerce/woocommerce-ios/pull/6894]
- [*] Support Arabic numerals on amount fields. [https://github.com/woocommerce/woocommerce-ios/pull/6891]
- [*] Product Selector: Enabled selecting all variations on variable product rows. [https://github.com/woocommerce/woocommerce-ios/pull/6899]
- [internal] Order Creation: Adding new products, shipping, fee, or customer details to an order now blocks the UI immediately while the order is syncing remotely. [https://github.com/woocommerce/woocommerce-ios/pull/6974]

- [*] Coupons: Now it's possible to update discount types for coupons. [https://github.com/woocommerce/woocommerce-ios/pull/6935]
- [*] Orders tab: the view width now adjusts to the app in tablet split view on iOS 15. [https://github.com/woocommerce/woocommerce-ios/pull/6951]

9.2
-----
- [***] Experimental Features: Coupons editing and deletion features are now enabled as part of coupon management. [https://github.com/woocommerce/woocommerce-ios/pull/6853]
- [*] Order Creation: Updated percentage fee flow - added amount preview, disabled percentage option when editing. [https://github.com/woocommerce/woocommerce-ios/pull/6763]
- [*] Product Details: Update status badge layout and show it for more cases. [https://github.com/woocommerce/woocommerce-ios/pull/6768]
- [*] Coupons: now, the percentage amount of coupons will be displayed correctly in the listing and in coupon detail if the amount contains fraction digits. [https://github.com/woocommerce/woocommerce-ios/pull/6804]
- [*] Coupons: Filter initial search results to show only coupons of the currently selected store. [https://github.com/woocommerce/woocommerce-ios/pull/6800]
- [*] Coupons: Fixed crash when there are duplicated items on the coupon list. [https://github.com/woocommerce/woocommerce-ios/pull/6798]
- [*] In-Person Payments: Run onboarding checks when connecting a reader. [https://github.com/woocommerce/woocommerce-ios/pull/6761, https://github.com/woocommerce/woocommerce-ios/pull/6774, https://github.com/woocommerce/woocommerce-ios/pull/6789]
- [*] In-Person Payments: after collecting payment for an order, merchants can now email the receipt in addition to printing it in Order Details > See Receipt if email is available on the device. [https://github.com/woocommerce/woocommerce-ios/pull/6833]

9.1
-----

- [*] Product name field in product form - Remove scroll behaviour and increase field height to fully display long product names. [https://github.com/woocommerce/woocommerce-ios/pull/6681]
- [*] Filter toolbar in Products list tab - Filter toolbar is pinned outside of the products list. [https://github.com/woocommerce/woocommerce-ios/pull/6698]
- [internal] Loading screens are refactored to avoid duplicated code and a potential crash. Please quickly smoke test them to make sure that everything still works as before. [https://github.com/woocommerce/woocommerce-ios/pull/6717]
- [*] Shipping settings - Weight and shipping package dimensions are localized based on device locale. Also, decimal point information is no longer lost upon saving a product, when using comma as a decimal separator. [https://github.com/woocommerce/woocommerce-ios/pull/6721]

9.0
-----

- [*] Share payment links from the order details screen. [https://github.com/woocommerce/woocommerce-ios/pull/6609]
- [internal] Reviews lists on Products and Menu tabs are refactored to avoid duplicated code. Please quickly smoke test them to make sure that everything still works as before. [https://github.com/woocommerce/woocommerce-ios/pull/6553]
- [**] Now it's possible to change the order of the product images. [https://github.com/woocommerce/woocommerce-ios/pull/6620]
- [*] Improved accessibility for the error banner and info banner displayed in Orders and Products. [https://github.com/woocommerce/woocommerce-ios/pull/6633]

8.9
-----
- [*] Coupons: Fixed issue loading the coupon list from the local storage on initial load. [https://github.com/woocommerce/woocommerce-ios/pull/6463]
- [*] Coupons: Update layout of the coupon details screen. [https://github.com/woocommerce/woocommerce-ios/pull/6522]
- [*] In-Person Payments: Removed collecting L2/L3 data. [https://github.com/woocommerce/woocommerce-ios/pull/6519]
- [*] Hub Menu: Multiple menu items can no longer be tapped simultaneously. [https://github.com/woocommerce/woocommerce-ios/pull/6484]
- [*] Jetpack CP: Fixed crash when attempting to access WP-Admin with an invalid URL that has an unsupported scheme. [https://github.com/woocommerce/woocommerce-ios/pull/6502]
- [***] Orders: Order Creation is now available to everyone! You can go to the Orders tab and tap the + button to create a new order. [https://github.com/woocommerce/woocommerce-ios/pull/6537]
- [internal] Loading screens are refactored to avoid duplicated code and a potential crash. Please quickly smoke test them to make sure that everything still works as before. [https://github.com/woocommerce/woocommerce-ios/pull/6535] [https://github.com/woocommerce/woocommerce-ios/pull/6544]

8.8
-----
- [*] Updates the app's About screen to be consistent with Automattic's other mobile apps. [https://github.com/woocommerce/woocommerce-ios/pull/6421]
- [***] Experimental Feature: It's now possible to add custom shipping method and fees in order creation flow. Tax amount and Order total is now synced from backend. [https://github.com/woocommerce/woocommerce-ios/pull/6429]
- [**] Now it's possible to filter orders by custom statuses. [https://github.com/woocommerce/woocommerce-ios/pull/6390]
- [*] Fixed issue presenting Edit Customer Note screen as a modal on large screens. [https://github.com/woocommerce/woocommerce-ios/pull/6406]
- [*] Products displayed in Order Detail now follow the same order of the web. [https://github.com/woocommerce/woocommerce-ios/pull/6401]
- [*] Simple Payments now shows a detailed tax break up before taking the payment. [https://github.com/woocommerce/woocommerce-ios/pull/6412]
- [*] Coupons list now shows an error view if coupons are disabled for the store. Coupons can be enabled again from this view. [https://github.com/woocommerce/woocommerce-ios/pull/6446]
- [*] Coupon details screen now displays more informative error messages when loading the total discount amount fails. [https://github.com/woocommerce/woocommerce-ios/pull/6457]
- [internal] Shipping Labels: the navigation bar in the web view for adding payments is now correctly hidden. [https://github.com/woocommerce/woocommerce-ios/pull/6435]

8.7
-----
- [**] In-Person Payments: Added card details to refund confirmation screen to help with refunding to the payment card [https://github.com/woocommerce/woocommerce-ios/pull/6241]
- [*] Coupons: Replace the toggles on Usage Details screen with text for uneditable contents. [https://github.com/woocommerce/woocommerce-ios/pull/6287]
- [*] Improve image loading for thumbnails especially on the Product list. [https://github.com/woocommerce/woocommerce-ios/pull/6299]
- [*] Coupons: Added feedback banner on the top of the coupon list. [https://github.com/woocommerce/woocommerce-ios/pull/6316]
- [*] Coupons: Handled error when loading total discounted amount fails. [https://github.com/woocommerce/woocommerce-ios/pull/6368]
- [internal] Removed all feature flags for Shipping Labels. Please smoke test all parts of Shipping Labels to make sure that everything still works as before. [https://github.com/woocommerce/woocommerce-ios/pull/6270]
- [*] In-Person Payments: Localized messages and UI [https://github.com/woocommerce/woocommerce-ios/pull/6317]
- [*] My Store: Fixed incorrect currency symbol of revenue text for stores with non-USD currency. [https://github.com/woocommerce/woocommerce-ios/pull/6335]
- [*] Notifications: Dismiss presented view before presenting content from notifications [https://github.com/woocommerce/woocommerce-ios/pull/6354]
- [*] Reviews: Fixed missing product information on first load [https://github.com/woocommerce/woocommerce-ios/pull/6367]
- [internal] Removed the feature flag for My store tab UI updates. Please smoke test the store stats and top performers in the "My store" tab to make sure everything works as before. [https://github.com/woocommerce/woocommerce-ios/pull/6334]
- [*] In-Person Payments: Add support for accepting payments on bookable products [https://github.com/woocommerce/woocommerce-ios/pull/6364]
- [*] In-Person Payments: Fixed issue where payment could be stuck prompting to remove the card if the payment was declined and retried before removing the card.

8.6
-----
- [***] Merchants can now view coupons in their stores by enabling Coupon Management in Experimental Features. [https://github.com/woocommerce/woocommerce-ios/pull/6209]
- [*] Orders: In the experimental Order Creation feature, product variations added to a new order now show a list of their attributes. [https://github.com/woocommerce/woocommerce-ios/pull/6131]
- [*] Enlarged the tap area for the action button on the notice view. [https://github.com/woocommerce/woocommerce-ios/pull/6146]
- [*] Reviews: Fixed crash on iPad when tapping the More button. [https://github.com/woocommerce/woocommerce-ios/pull/6187]
- [*] In-Person Payments: Remove Stripe from Experimental Features as it is always enabled now. [https://github.com/woocommerce/woocommerce-ios/pull/6205]
- [*] Disabled unnecessary selection of the "Refund via" row on the Refund Confirmation screen [https://github.com/woocommerce/woocommerce-ios/pull/6198]
- [*] Increased minimum version of Stripe extension for In-Person Payments to 6.2.0 [https://github.com/woocommerce/woocommerce-ios/pull/xxxx]
- [internal] Removed `pushNotificationsForAllStores` feature flag. Since the changes are non-trivial, it would be great to smoke test push notifications for all stores in beta testing. [https://github.com/woocommerce/woocommerce-ios/pull/6231]

8.5
-----
- [*] In-Person Payments: Inform the user when a card reader battery is so low that it needs to be charged before the reader can be connected. [https://github.com/woocommerce/woocommerce-ios/pull/5998]
- [***] The My store tab is having a new look with new conversion stats and shows up to 5 top performing products now (used to be 3). [https://github.com/woocommerce/woocommerce-ios/pull/5991]
- [**] Fixed a crash at the startup of the app, related to Gridicons. [https://github.com/woocommerce/woocommerce-ios/pull/6005]
- [***] Experimental Feature: It's now possible to create Orders in the app by enabling it in Settings > Experimental Features. For now you can change the order status, add products, and add customer details (billing and shipping addresses). [https://github.com/woocommerce/woocommerce-ios/pull/6060]
- [*] Fixed issue in date range selection for the orders filters where is some cases dates are not available for selection. [https://github.com/woocommerce/woocommerce-ios/pull/6090]
- [*] Enabled "view product in store" and "share product" options for variable products when accessing them through the order details screen. [https://github.com/woocommerce/woocommerce-ios/pull/6091]

8.4
-----
- [***] In-Person Payments: Support for Stripe M2 card reader. [https://github.com/woocommerce/woocommerce-ios/pull/5844]
- [***] We introduced a new tab called "Menu", a tab in the main navigation where you can browser different sub-sections of the app: Switch Store, Settings, WooCommerce Admin, View Store and Reviews. [https://github.com/woocommerce/woocommerce-ios/pull/5926]
- [***] Store admins can now access sites with plugins that have Jetpack Connection Package (e.g. WooCommerce Payments, Jetpack Backup) in the app. These sites do not require Jetpack-the-plugin to connect anymore. Store admins can still install Jetpack-the-plugin from the app through settings or a Jetpack banner. [https://github.com/woocommerce/woocommerce-ios/pull/5924]
- [*] Add/Edit Product screen: Fix transient product name while adding images.[https://github.com/woocommerce/woocommerce-ios/pull/5840]

8.3
-----
- [***] All merchants can create Simple Payments orders. [https://github.com/woocommerce/woocommerce-ios/pull/5684]
- [**] System status report can now be viewed and copied directly from within the app. [https://github.com/woocommerce/woocommerce-ios/pull/5702]
- [**] Product SKU input scanner is now available as a beta feature. To try it, enable it from settings and you can scan a barcode to use as the product SKU in product inventory settings! [https://github.com/woocommerce/woocommerce-ios/pull/5695]
- [**] Now you chan share a payment link when creating a Simple Payments order [https://github.com/woocommerce/woocommerce-ios/pull/5819]
- [*] Reviews: "Mark all as read" checkmark bar button item button replaced with menu button which launches an action sheet. Menu button is displayed only if there are unread reviews available.[https://github.com/woocommerce/woocommerce-ios/pull/5833]
- [internal] Refactored ReviewsViewController to add tests. [https://github.com/woocommerce/woocommerce-ios/pull/5834]

8.2
-----
- [***] In-Person Payments: Now you can collect Simple Payments on the go. [https://github.com/woocommerce/woocommerce-ios/pull/5635]
- [*] Products: After generating a new variation for a variable product, you are now taken directly to edit the new variation. [https://github.com/woocommerce/woocommerce-ios/pull/5649]
- [*] Dashboard: the visitor count in the Today tab is now shown when Jetpack site stats are enabled.
- [*] Add/Edit Product Images: tapping on the last `n` images while `n` images are pending upload does not crash the app anymore. [https://github.com/woocommerce/woocommerce-ios/pull/5672]

8.2
-----
- [*] Shipping Labels: Fixes a crash when saving a new shipping label after opening the order from a push notification. [https://github.com/woocommerce/woocommerce-ios/pull/5549]
- [**] In-Person Payments: Improved support for VoiceOver. [https://github.com/woocommerce/woocommerce-ios/pull/5572]
- [*] In-Person Payments: Fixes a crash when printing more than one receipt. [https://github.com/woocommerce/woocommerce-ios/pull/5575]

8.1
-----
- [***] Now it's possible to filter Order List by multiple statuses and date ranges. Plus, we removed the top tab bar on Orders Tab. [https://github.com/woocommerce/woocommerce-ios/pull/5491]
- [*] Login: Password AutoFill will suggest wordpress.com accounts. [https://github.com/woocommerce/woocommerce-ios/pull/5399]
- [*] Store picker: after logging in with store address, the pre-selected store is now the currently selected store instead of the store from login flow. [https://github.com/woocommerce/woocommerce-ios/pull/5508]
- [*] The application icon number from order push notifications is now cleared after visiting the orders tab. [https://github.com/woocommerce/woocommerce-ios/pull/5715]
- [internal] Migrated Settings screen to MVVM [https://github.com/woocommerce/woocommerce-ios/pull/5393]


8.0
-----
- [*] Product List: Add support for product filtering by category. [https://github.com/woocommerce/woocommerce-ios/pull/5388]
- [***] Push notifications are now supported for all connected stores. [https://github.com/woocommerce/woocommerce-ios/pull/5299]
- [*] Fix: in Settings > Switch Store, tapping "Dismiss" after selecting a different store does not switch stores anymore. [https://github.com/woocommerce/woocommerce-ios/pull/5359]

7.9
-----
- [*] Fix: after disconnecting a site or connecting to a new site, the sites in site picker (Settings > Switch Store) should be updated accordingly. The only exception is when the newly disconnected site is the currently selected site. [https://github.com/woocommerce/woocommerce-ios/pull/5241]
- [*] Order Details: Show a button on the "Product" section of Order Details screen to allow recreating shipping labels. [https://github.com/woocommerce/woocommerce-ios/pull/5255]
- [*] Edit Order Address - Enable `Done` button when `Use as {Shipping/Billing} Address` toggle is turned on. [https://github.com/woocommerce/woocommerce-ios/pull/5254]
- [*] Add/Edit Product: fix an issue where the product name keyboard is English only. [https://github.com/woocommerce/woocommerce-ios/pull/5288]
- [*] Order Details: some sites cannot parse order requests where the fields parameter has spaces, and the products section cannot load as a result. The spaces are now removed. [https://github.com/woocommerce/woocommerce-ios/pull/5298]

7.8
-----
- [***] Shipping Labels: merchants can create multiple packages for the same order, moving the items between different packages. [https://github.com/woocommerce/woocommerce-ios/pull/5190]
- [*] Fix: Navigation bar buttons are now consistently pink on iOS 15. [https://github.com/woocommerce/woocommerce-ios/pull/5139]
- [*] Fix incorrect info banner color and signature option spacing on Carrier and Rates screen. [https://github.com/woocommerce/woocommerce-ios/pull/5144]
- [x] Fix an error where merchants were unable to connect to valid stores when they have other stores with corrupted information https://github.com/woocommerce/woocommerce-ios/pull/5161
- [*] Shipping Labels: Fix issue with decimal values on customs form when setting the device with locales that use comma as decimal point. [https://github.com/woocommerce/woocommerce-ios/pull/5195]
- [*] Shipping Labels: Fix crash when tapping on Learn more rows of customs form. [https://github.com/woocommerce/woocommerce-ios/pull/5207]
- [*] Shipping Labels: The shipping address now prefills the phone number from the billing address if a shipping phone number is not available. [https://github.com/woocommerce/woocommerce-ios/pull/5177]
- [*] Shipping Labels: now in Carrier and Rates we always display the discounted rate instead of the retail rate if available. [https://github.com/woocommerce/woocommerce-ios/pull/5188]
- [*] Shipping Labels: If the shipping address is invalid, there are now options to email, call, or message the customer. [https://github.com/woocommerce/woocommerce-ios/pull/5228]
- [*] Accessibility: notify when offline mode banner appears or disappears. [https://github.com/woocommerce/woocommerce-ios/pull/5225]

7.7
-----
- [***] In-Person Payments: US merchants can now obtain a card reader and then collect payments directly from the app. [https://github.com/woocommerce/woocommerce-ios/pull/5030]
- [***] Shipping Labels: Merchants can now add new payment methods for shipping labels directly from the app. [https://github.com/woocommerce/woocommerce-ios/pull/5023]
- [**] Merchants can now edit shipping & billing addresses from orders. [https://github.com/woocommerce/woocommerce-ios/pull/5097]
- [x] Fix: now a default paper size will be selected in Shipping Label print screen. [https://github.com/woocommerce/woocommerce-ios/pull/5035]
- [*] Show banner on screens that use cached data when device is offline. [https://github.com/woocommerce/woocommerce-ios/pull/5000]
- [*] Fix incorrect subtitle on customs row of Shipping Label purchase flow. [https://github.com/woocommerce/woocommerce-ios/pull/5093]
- [*] Make sure customs form printing option is not available on non-international orders. [https://github.com/woocommerce/woocommerce-ios/pull/5104]
- [*] Fix incorrect logo for DHL in Shipping Labels flow. [https://github.com/woocommerce/woocommerce-ios/pull/5105]

7.6
-----
- [x] Show an improved error modal if there are problems while selecting a store. [https://github.com/woocommerce/woocommerce-ios/pull/5006]
- [***] Shipping Labels: Merchants can now add new custom and service packages for shipping labels directly from the app. [https://github.com/woocommerce/woocommerce-ios/pull/4976]
- [*] Fix: when product image upload fails, the image cell stop loading. [https://github.com/woocommerce/woocommerce-ios/pull/4989]

7.5
-----
- [***] Merchants can now purchase shipping labels and declare customs forms for international orders. [https://github.com/woocommerce/woocommerce-ios/pull/4896]
- [**] Merchants can now edit customer provided notes from orders. [https://github.com/woocommerce/woocommerce-ios/pull/4893]
- [*] Fix empty states sometimes not centered vertically [https://github.com/woocommerce/woocommerce-ios/pull/4890]
- [*] Fix error syncing products due to decoding failure of regular_price in product variations. [https://github.com/woocommerce/woocommerce-ios/pull/4901]
- [*] Hide bottom bar on shipping label purchase form. [https://github.com/woocommerce/woocommerce-ios/pull/4902]

7.4
-----
- [*] Fix an issue where some extension was not shown in order item details. [https://github.com/woocommerce/woocommerce-ios/pull/4753]
- [*] Fix: The refund button within Order Details will be hidden if the refund is zero. [https://github.com/woocommerce/woocommerce-ios/pull/4789]
- [*] Fix: Incorrect arrow direction for right-to-left languages on Shipping Label flow. [https://github.com/woocommerce/woocommerce-ios/pull/4796]
- [*] Fix: Shouldn't be able to schedule a sale without sale price. [https://github.com/woocommerce/woocommerce-ios/pull/4825]
- [*] Fix: Edit address screen is pushed twice in Shipping Label flow when missing name in origin or destination address. [https://github.com/woocommerce/woocommerce-ios/pull/4845]

7.3
-----
- [*] Order Detail: now we do not offer the "email note to customer" option if no email is available. [https://github.com/woocommerce/woocommerce-ios/pull/4680]
- [*] My Store: If there are errors loading the My Store screen, a banner now appears at the top of the screen with links to troubleshoot or contact support. [https://github.com/woocommerce/woocommerce-ios/pull/4704]
- [*] Fix: Added 'Product saved' confirmation message when a product is updated [https://github.com/woocommerce/woocommerce-ios/pull/4709]
- [*] Shipping Labels: Updated address validation to automatically use trivially normalized address for origin and destination. [https://github.com/woocommerce/woocommerce-ios/pull/4719]
- [*] Fix: Order details for products with negative prices now will show correctly [https://github.com/woocommerce/woocommerce-ios/pull/4683]
- [*] Fix: Order list not extend edge-to-edge in dark mode. [https://github.com/woocommerce/woocommerce-ios/pull/4728]
- [*] Plugins: Added list of active and inactive plugins that can be reached by admins in the settings screen. [https://github.com/woocommerce/woocommerce-ios/pull/4735]
- [*] Login: Updated appearance of back buttons in navigation bar to minimal style. [https://github.com/woocommerce/woocommerce-ios/pull/4726]
- [internal] Upgraded Zendesk SDK to version 5.3.0. [https://github.com/woocommerce/woocommerce-ios/pull/4699]
- [internal] Updated GoogleSignIn to version 6.0.1 through WordPressAuthenticator. There should be no functional changes, but may impact Google sign in flow. [https://github.com/woocommerce/woocommerce-ios/pull/4725]

7.2
-----
- [*] Order Fulfillment: Updated success notice message [https://github.com/woocommerce/woocommerce-ios/pull/4589]
- [*] Order Fulfillment: Fixed issue footer view getting clipped of by iPhone notch [https://github.com/woocommerce/woocommerce-ios/pull/4631]
- [*] Shipping Labels: Updated address validation to make sure a name is entered for each address. [https://github.com/woocommerce/woocommerce-ios/pull/4601]
- [*] Shipping Labels: Hide Contact button on Shipping To Address form when customer phone number is not provided. [https://github.com/woocommerce/woocommerce-ios/pull/4663]
- [*] Shipping Labels: Updated edge-to-edge table views for all forms. [https://github.com/woocommerce/woocommerce-ios/pull/4657]
- [*] Orders and Order Details: Updated edge-to-edge table views for consistent look across the app. [https://github.com/woocommerce/woocommerce-ios/pull/4638]
- [*] Reviews and Review Details: Updated edge-to-edge table views for consistent look across the app. [https://github.com/woocommerce/woocommerce-ios/pull/4637]
- [*] New error screen displayed to users without the required roles to access the store. [https://github.com/woocommerce/woocommerce-ios/pull/4493]

7.1
-----
- [***] Merchants from US can create shipping labels for physical orders from the app. The feature supports for now only orders where the shipping address is in the US. [https://github.com/woocommerce/woocommerce-ios/pull/4578]
- [**] Due to popular demand, the Order fulfill is displayed once again when clicking on the Mark order complete button. [https://github.com/woocommerce/woocommerce-ios/pull/4567]
- [*] Fix: Interactive pop gesture on Order Details and Settings screen. [https://github.com/woocommerce/woocommerce-ios/pull/4504]
- [*] Fix: Frozen refresh control and placeholder when switching tabs [https://github.com/woocommerce/woocommerce-ios/pull/4505]
- [internal] Stats tab: added network sync throttling [https://github.com/woocommerce/woocommerce-ios/pull/4494]

7.0
-----
- [**] Order Detail: now we display Order Items and Shipping Label Packages as separate sections. [https://github.com/woocommerce/woocommerce-ios/pull/4445]
- [*] Fix: Orders for a variable product with different configurations of a single variation will now show each order item separately. [https://github.com/woocommerce/woocommerce-ios/pull/4445]
- [*] If the Orders, Products, or Reviews lists can't load, a banner now appears at the top of the screen with links to troubleshoot or contact support. [https://github.com/woocommerce/woocommerce-ios/pull/4400, https://github.com/woocommerce/woocommerce-ios/pull/4407]
- [*] Fix: Stats tabs are now displayed and ordered correctly in RTL languages. [https://github.com/woocommerce/woocommerce-ios/pull/4444]
- [*] Fix: Missing "Add Tracking" button in orders details. [https://github.com/woocommerce/woocommerce-ios/pull/4520]


6.9
-----
- [*] Order Detail: now we display a loader on top, to communicate that the order detail view has not yet been fully loaded. [https://github.com/woocommerce/woocommerce-ios/pull/4396]
- [*] Products: You can edit product attributes for variations right from the main product form. [https://github.com/woocommerce/woocommerce-ios/pull/4350]
- [*] Improved CTA. "Print Shipping Label" instead of "Reprint Shipping Label". [https://github.com/woocommerce/woocommerce-ios/pull/4394]
- [*] Improved application log viewer. [https://github.com/woocommerce/woocommerce-ios/pull/4387]
- [*] Improved the experience when creating the first variation. [https://github.com/woocommerce/woocommerce-ios/pull/4405]

6.8
-----

- [***] Dropped iOS 13 support. From now we support iOS 14 and later. [https://github.com/woocommerce/woocommerce-ios/pull/4209]
- [**] Products: Added the option to create and edit a virtual product directly from the product detail screen. [https://github.com/woocommerce/woocommerce-ios/pull/4214]

6.7
-----
- [**] Add-Ons: Order add-ons are now available as a beta feature. To try it, enable it from settings! [https://github.com/woocommerce/woocommerce-ios/pull/4119]

6.6
-----
- [*] Fix: Product variations only support at most one image, so we won't show an option to add a second one. [https://github.com/woocommerce/woocommerce-ios/pull/3994]
- [*] Fix: The screen to select images from the Media Library would sometimes crash when the library had a specific number of images. [https://github.com/woocommerce/woocommerce-ios/pull/4003]
- [*] Improved error messages for logins. [https://github.com/woocommerce/woocommerce-ios/pull/3957]

6.5
-----
- [*] Fix: Product images with non-latin characters in filenames now will load correctly and won't break Media Library. [https://github.com/woocommerce/woocommerce-ios/pull/3935]
- [*] Fix: The screen to select images from the Media Library would sometimes crash when the library had a specific number of images. [https://github.com/woocommerce/woocommerce-ios/pull/4070]

6.4
-----
- [*] Login: New design and illustrations for the initial login screen, promoting the app's main features. [https://github.com/woocommerce/woocommerce-ios/pull/3867]
- [*] Enhancement/fix: Unify back button style across the app. [https://github.com/woocommerce/woocommerce-ios/pull/3872]

6.3
-----
- [**] Products: Now you can add variable products from the create product action sheet. [https://github.com/woocommerce/woocommerce-ios/pull/3836]
- [**] Products: Now you can easily publish a product draft or pending product using the navigation bar buttons [https://github.com/woocommerce/woocommerce-ios/pull/3846]
- [*] Fix: In landscape orientation, all backgrounds on detail screens and their subsections now extend edge-to-edge. [https://github.com/woocommerce/woocommerce-ios/pull/3808]
- [*] Fix: Creating an attribute or a variation no longer saves your product pending changes. [https://github.com/woocommerce/woocommerce-ios/pull/3832]
- [*] Enhancement/fix: image & text footnote info link rows are now center aligned in order details reprint shipping label info row and reprint screen. [https://github.com/woocommerce/woocommerce-ios/pull/3805]

6.2
-----

- [***] Products: When editing a product, you can now create/delete/update product variations, product attributes and product attribute options. https://github.com/woocommerce/woocommerce-ios/pull/3791
- [**] Large titles are enabled for the four main tabs like in Android. In Dashboard and Orders tab, a workaround is implemented with some UI/UX tradeoffs where the title size animation is not as smooth among other minor differences from Products and Reviews tab. We can encourage beta users to share any UI issues they find with large titles. [https://github.com/woocommerce/woocommerce-ios/pull/3763]
- [*] Fix: Load product inventory settings in read-only mode when the product has a decimal stock quantity. This fixes the products tab not loading due to product decoding errors when third-party plugins enable decimal stock quantities. [https://github.com/woocommerce/woocommerce-ios/pull/3717]
- [*] Fix: Loading state stuck in Reviews List. [https://github.com/woocommerce/woocommerce-ios/pull/3753]

6.1
-----
- [**] Products: When editing variable products, you can now edit the variation attributes to select different attribute options. [https://github.com/woocommerce/woocommerce-ios/pull/3628]
- [*] Fixes a bug where long pressing the back button sometimes displayed an empty list of screens.
- [*] Product Type: Updated product type detail to display "Downloadable" if a product is downloadable. [https://github.com/woocommerce/woocommerce-ios/pull/3647]
- [*] Product Description: Updated the placeholder text in the Aztec Editor screens to provide more context. [https://github.com/woocommerce/woocommerce-ios/pull/3668]
- [*] Fix: Update the downloadable files row to read-only, if the product is accessed from Order Details. [https://github.com/woocommerce/woocommerce-ios/pull/3669]
- [*] Fix: Thumbnail image of a product wasn't being loaded correctly in Order Details. [https://github.com/woocommerce/woocommerce-ios/pull/3678]
- [*] Fix: Allow product's `regular_price` to be a number and `sold_individually` to be `null` as some third-party plugins could alter the type in the API. This could help with the products tab not loading due to product decoding errors. [https://github.com/woocommerce/woocommerce-ios/pull/3679]
- [internal] Attempted fix for a crash in product image upload. [https://github.com/woocommerce/woocommerce-ios/pull/3693]

6.0
-----
- [**] Due to popular demand, the product SKU is displayed once again in Order Details screen. [https://github.com/woocommerce/woocommerce-ios/pull/3564]
- [*] Updated copyright notice to WooCommerce
- [*] Fix: top performers in "This Week" tab should be showing the same data as in WC Admin.
- [*] Fix: visitor stats in Dashboard should be more consistent with web data on days when the end date for more than one tab is the same (e.g. "This Week" and "This Month" both end on January 31). [https://github.com/woocommerce/woocommerce-ios/pull/3532]
- [*] Fix: navbar title on cross-sells products list displayed title for upsells [https://github.com/woocommerce/woocommerce-ios/pull/3565]
- [*] Added drag-and-drop sorting to Linked Products [https://github.com/woocommerce/woocommerce-ios/pull/3548]
- [internal] Refactored Core Data migrator stack to help reduce crashes [https://github.com/woocommerce/woocommerce-ios/pull/3523]


5.9
-----
- [**] Product List: if a user applies custom sort orders and filters in the Product List, now when they reopen the app will be able to see the previous settings applied. [https://github.com/woocommerce/woocommerce-ios/pull/3454]
- [*] Removed fulfillment screen and moved fulfillment to the order details screen. [https://github.com/woocommerce/woocommerce-ios/pull/3453]
- [*] Fix: billing information action sheets now are presented correctly on iPad. [https://github.com/woocommerce/woocommerce-ios/pull/3457]
- [*] fix: the rows in the product search list now don't have double separators. [https://github.com/woocommerce/woocommerce-ios/pull/3456]
- [*] Fix: During login, the spinner when a continue button is in loading state is now visible in dark mode. [https://github.com/woocommerce/woocommerce-ios/pull/3472]
- [*] fix: when adding a note to an order, the text gets no more deleted if you tap on “Email note to customer”. [https://github.com/woocommerce/woocommerce-ios/pull/3473]
- [*] Added Fees to order details. [https://github.com/woocommerce/woocommerce-ios/pull/3475]
- [*] fix: now we don't show any more similar alert notices if an error occurred. [https://github.com/woocommerce/woocommerce-ios/pull/3474]
- [*] fix: in Settings > Switch Store, the spinner in the "Continue" button at the bottom is now visible in dark mode. [https://github.com/woocommerce/woocommerce-ios/pull/3468]
- [*] fix: in order details, the shipping and billing address are displayed in the order of the country (in some eastern Asian countries, the address starts from the largest unit to the smallest). [https://github.com/woocommerce/woocommerce-ios/pull/3469]
- [*] fix: product is now read-only when opened from the order details. [https://github.com/woocommerce/woocommerce-ios/pull/3491]
- [*] fix: pull to refresh on the order status picker screen does not resets anymore the current selection. [https://github.com/woocommerce/woocommerce-ios/pull/3493]
- [*] When adding or editing a link (e.g. in a product description) link settings are now presented as a popover on iPad. [https://github.com/woocommerce/woocommerce-ios/pull/3492]
- [*] fix: the glitch when launching the app in logged out state or after tapping "Try another account" in store picker is now gone. [https://github.com/woocommerce/woocommerce-ios/pull/3498]
- [*] Minor enhancements: in product editing form > product reviews list, the rows don't show highlighted state on tap anymore since they are not actionable. Same for the number of upsell and cross-sell products in product editing form > linked products. [https://github.com/woocommerce/woocommerce-ios/pull/3502]


5.8
-----
- [***] Products M5 features are now available to all. Products M5 features: add and edit linked products, add and edit downloadable files, product deletion. [https://github.com/woocommerce/woocommerce-ios/pull/3420]
- [***] Shipping labels M1 features are now available to all: view shipping label details, request a refund, and reprint a shipping label via AirPrint. [https://github.com/woocommerce/woocommerce-ios/pull/3436]
- [**] Improved login flow, including better error handling. [https://github.com/woocommerce/woocommerce-ios/pull/3332]


5.7
-----
- [***] Dropped iOS 12 support. From now we support iOS 13 and later. [https://github.com/woocommerce/woocommerce-ios/pull/3216]
- [*] Fixed spinner appearance in the footer of orders list. [https://github.com/woocommerce/woocommerce-ios/pull/3249]
- [*] In order details, the image for a line item associated with a variation is shown now after the variation has been synced. [https://github.com/woocommerce/woocommerce-ios/pull/3314]
- [internal] Refactored Core Data stack so more errors will be propagated. [https://github.com/woocommerce/woocommerce-ios/pull/3267]


5.6
-----
- [**] Fixed order list sometimes not showing newly submitted orders.
- [*] now the date pickers on iOS 14 are opened as modal view. [https://github.com/woocommerce/woocommerce-ios/pull/3148]
- [*] now it's possible to remove an image from a Product Variation if the WC version 4.7+. [https://github.com/woocommerce/woocommerce-ios/pull/3159]
- [*] removed the Product Title in product screen navigation bar. [https://github.com/woocommerce/woocommerce-ios/pull/3187]
- [*] the icon of the cells inside the Product Detail are now aligned at 10px from the top margin. [https://github.com/woocommerce/woocommerce-ios/pull/3199]
- [**] Added the ability to issue refunds from the order screen. Refunds can be done towards products or towards shipping. [https://github.com/woocommerce/woocommerce-ios/pull/3204]
- [*] Prevent banner dismiss when tapping "give feedback" on products screen. [https://github.com/woocommerce/woocommerce-ios/pull/3221]
- [*] Add keyboard dismiss in Add Tracking screen [https://github.com/woocommerce/woocommerce-ios/pull/3220]


5.5
-----
- [**] Products M4 features are now available to all. Products M4 features: add a simple/grouped/external product with actions to publish or save as draft. [https://github.com/woocommerce/woocommerce-ios/pull/3133]
- [*] enhancement: Order details screen now shows variation attributes for WC version 4.7+. [https://github.com/woocommerce/woocommerce-ios/pull/3109]
- [*] fix: Product detail screen now includes the number of ratings for that product. [https://github.com/woocommerce/woocommerce-ios/pull/3089]
- [*] fix: Product subtitle now wraps correctly in order details. [https://github.com/woocommerce/woocommerce-ios/pull/3201]


5.4
-----
- [*] fix: text headers on Product price screen are no more clipped with large text sizes. [https://github.com/woocommerce/woocommerce-ios/pull/3090]


5.4
-----
- [*] fix: the footer in app Settings is now correctly centered.
- [*] fix: Products tab: earlier draft products now show up in the same order as in core when sorting by "Newest to Oldest".
- [*] enhancement: in product details > price settings, the sale dates can be edited inline in iOS 14 using the new date picker. Also, the sale end date picker editing does not automatically end on changes anymore. [https://github.com/woocommerce/woocommerce-ios/pull/3044]
- [*] enhancement: in order details > add tracking, the date shipped can be edited inline in iOS 14 using the new date picker. [https://github.com/woocommerce/woocommerce-ios/pull/3044]
- [*] enhancement: in products list, the "(No Title)" placeholder will be showed when a product doesn't have the title set. [https://github.com/woocommerce/woocommerce-ios/pull/3068]
- [*] fix: the placeholder views in the top dashboard chart and orders tab do not have unexpected white background color in Dark mode in iOS 14 anymore. [https://github.com/woocommerce/woocommerce-ios/pull/3063]


5.3
-----
- [**] In Settings > Experimental Features, a Products switch is now available for turning Products M4 features on and off (default off). Products M4 features: add a simple/grouped/external product with actions to publish or save as draft.
- [*] Opening a product from order details now shows readonly product details of the same styles as in editable product details.
- [*] Opening a product variation from order details now shows readonly product variation details and this product variation does not appear in the Products tab anymore.
- [*] Enhancement: when not saving a product as "published", the in-progress modal now shows title and message like "saving your product" instead of "publishing your product".
- [*] In product and variation list, the stock quantity is not shown anymore when stock management is disabled.
- [*] Enhancement: when the user attempts to dismiss the product selector search modal while at least one product is selected for a grouped product's linked products, a discard changes action sheet is shown.
- [internal] Renamed a product database table (Attribute) to GenericAttribute. This adds a new database migration.  [https://github.com/woocommerce/woocommerce-ios/pull/2883]
- [internal] Refactored the text fields in the Manual Shipment Tracking page. [https://github.com/woocommerce/woocommerce-ios/pull/2979]
- [internal] Attempt fix for startup crashes. [https://github.com/woocommerce/woocommerce-ios/pull/3069]


5.2
-----
- [**] Products: now you can editing basic fields for non-core products (whose product type is not simple/external/variable/grouped) - images, name, description, readonly price, readonly inventory, tags, categories, short description, and product settings.
- [*] Enhancement: for variable products, the stock status is now shown in its variation list.
- [*] Sign In With Apple: if the Apple ID has been disconnected from the WordPress app (e.g. in Settings > Apple ID > Password & Security > Apps using Apple ID), the app is logged out on app launch or app switch.
- [*] Now from an Order Detail it's only possible to open a Product in read-only mode.
- [internal] #2881 Upgraded WPAuth from 1.24 to 1.26-beta.12. Regressions may happen in login flows.
- [internal] #2896 Configured the same user agent header for all the network requests made through the app.
- [internal] #2879 After logging out, the persistent store is not reset anymore to fix a crash in SIWA revoked token scenario after app launch (issue #2830). No user-facing changes are intended, the data should be associated with a site after logging out and in like before.

5.1
-----
- [*] bugfix: now reviews are refreshed correctly. If you try to delete or to set as spam a review from the web, the result will match in the product reviews list.
- [*] If the Products switch is on in Settings > Experimental Features:
  - For a variable product, the stock status is not shown in the product details anymore when stock management is disabled since stock status is controlled at variation level.
- [internal] The Order List and Orders Search → Filter has a new backend architecture (#2820). This was changed as an experiment to fix #1543. This affects iOS 13.0 users only. No new behaviors have been added. Github project: https://git.io/JUBco.
- [*] Orders → Search list will now show the full counts instead of “99+”. #2825


5.0
-----
- [*] Order details > product details: tapping outside of the bottom sheet from "Add more details" menu does not dismiss the whole product details anymore.
- [*] If the Products switch is on in Settings > Experimental Features, product editing for basic fields are enabled for non-core products (whose product type is not simple/external/variable/grouped) - images, name, description, readonly price, readonly inventory, tags, categories, short description, and product settings.
- [*] Order Detail: added "Guest" placeholder on Order Details card when there's no customer name.
- [*] If the Products switch is on in Settings > Experimental Features:
  - Product editing for basic fields are enabled for non-core products (whose product type is not simple/external/variable/grouped) - images, name, description, readonly price, readonly inventory, tags, categories, short description, and product settings.
  - Inventory and shipping settings are now editable for a variable product.
  - A product variation's stock status is now editable in inventory settings.
  - Reviews row is now hidden if reviews are disabled.
  - Now it's possible to open the product's reviews screen also if there are no reviews.
  - We improved our VoiceOver support in Product Detail screen.
- [*] In Settings, the "Feature Request" button was replaced with "Send Feedback" (Survey) (https://git.io/JUmUY)


4.9
-----
- [**] Sign in with Apple is now available in the log in process.
- [**] In Settings > Experimental Features, a Products switch is now available for turning Products M3 features on and off for core products (default off for beta testing). Products M3 features: edit grouped, external and variable products, enable/disable reviews, change product type and update categories and tags.
- [*] Edit Products: the update action now shows up on the product details after updating just the sale price.
- [*] Fix a crash that sometimes happen when tapping on a Product Review push notification.
- [*] Variable product > variation list: a warning banner is shown if any variations do not have a price, and warning text is shown on these variation rows.


4.8
-----
- [*] Enabled right/left swipe on product images.


4.7
-----
- [*] Fixed an intermittent crash when sending an SMS from the app.


4.6
-----
- [*] Fix an issue in the y-axis values on the dashboard charts where a negative value could show two minus signs.
- [*] When a simple product doesn't have a price set, the price row on the product details screen now shows "Add Price" placeholder instead of an empty regular price.
- [*] If WooCommerce 4.0 is available the app will show the new stats dashboard, otherwise will show a banner indicating the user to upgrade.
- [*] The total orders row is removed from the readonly product details (products that are not a simple product) to avoid confusion since it's not shown on the editable form for simple products.


4.5
-----
- [**] Products: now you can update product images, product settings, viewing and sharing a product.
- [*] In Order Details, the item subtotal is now shown on the right side instead of the quantity. The quantity can still be viewed underneath the product name.
- [*] In Order Details, SKU was removed from the Products List. It is still shown when fulfilling the order or viewing the product details.
- [*] Polish the loading state on the product variations screen.
- [*] When opening a simple product from outside of the Products tab (e.g. from Top Performers section or an order), the product name and ellipsis menu (if the Products feature switch is enabled) should be visible in the navigation bar.


4.4
-----
- Order Detail: the HTML shipping method is now showed correctly
- [internal] Logging in via 'Log in with Google' has changes that can cause regressions. See https://git.io/Jf2Fs for full testing details.
- [**] Fix bugs related to push notifications: after receiving a new order push notification, the Reviews tab does not show a badge anymore. The application icon badge number is now cleared by navigating to the Orders tab and/or the Reviews tab, depending on the types of notifications received.
- [*] The discard changes prompt now only appears when navigating from product images screen if any images have been deleted.
- [*] Fix the issue where product details screen cannot be scrolled to the bottom in landscape after keyboard is dismissed (e.g. from editing product title).
- [*] The product name is now shown in the product details navigation bar so that the name is always visible.
- [*] The images pending upload should be visible after editing product images from product details.
- [*] The discard changes prompt does not appear when navigating from product settings detail screens with a text field (slug, purchase note, and menu order) anymore.
- [*] Fix the wrong cell appearance in the order status list.
- [*] The "View product in store" action will be shown only if the product is published.
- [internal] Modified the component used for fetching data from the database. Please watch out for crashes in lists.


4.3
-----
- Products: now the Product details can be edited and saved outside Products tab (e.g. from Order details or Top Performers).
- [internal]: the navigation to the password entry screen has changed and can cause regressions. See https://git.io/JflDW for testing details.
- [internal] Refactored some API calls for fetching a Note, Product, and Product Review.
- Products: we improved our VoiceOver support in Product Price settings
- In Settings > Experimental Features, a Products switch is now available for turning Products M2 features on and off for simple products (default off for beta testing). Products M2 features: update product images, product settings, viewing and sharing a product.
- The WIP banner on the Products tab is now collapsed by default for more vertical space.
- Dropped iOS 11 support. From now we support iOS 12 and later.
- In Order Details, the Payment card is now shown right after the Products and Refunded Products cards.


4.2
-----
- Products: now tapping anywhere on a product cell where you need to insert data, like in Product Price and Product Shipping settings, you start to edit the text field.
- Products: now the keyboard pop up automatically in Edit Description
- The Processing orders list will now show upcoming (future) orders.
- Improved stats: fixed the incorrect time range on "This Week" tab when loading improved stats on a day when daily saving time changes.
- [internal]: the "send magic link" screen has navigation changes that can cause regressions. See https://git.io/Jfqio for testing details.
- The Orders list is now automatically refreshed when reopening the app.
- The Orders list is automatically refreshed if a new order (push notification) comes in.
- Orders -> Search: The statuses now shows the total number of orders with that status.


4.1
-----
- Fix an intermittent crash when downloading Orders
- The Photo Library permission alert shouldn't be prompted when opening the readonly product details or edit product for simple products, which is reproducible on iOS 11 or 12 devices. (The permission is only triggered when uploading images in Zendesk support or in debug builds with Products M2 enabled.)
- [internal] Updated the empty search result views for Products and Orders. https://git.io/Jvdap


4.0
-----
- Products is now available with limited editing for simple products!
- Fix pulling to refresh on the Processing tab sometimes will not show the up-to-date orders.
- Edit Product > Price Settings: schedule sale is now available even when either the start or end date is not set, and the sale end date can be removed now.
- Improved stats: fixed a crash when loading improved stats on a day when daily saving time changes.
- [internal] Changed the Shipping and Tax classes list loading so that any cached data is shown right away
- [internal] Edit Products M2: added an image upload source for product images - WordPress Media Library.
- [internal] Slightly changed the dependency graph of the database fetching component. Please watch out for data loading regressions.
- [internal] the signup and login Magic Link flows have code changes. See https://git.io/JvyB3 for testing details.
- [internal] the login via Magic Link flows have code changes. See https://git.io/JvyB3 for testing details.
- [internal] the login via Continue with Google flows have code changes that can cause regressions. See https://git.io/Jvyjg for testing details.
- [internal] the signup and login Magic Link flows have code changes. See https://git.io/JvyB3 for testing details.
- [internal] under Edit Products M2 feature flag, there are 4 ways to sort the products on the products tab.
- [internal] the login flow has changes to the 2-factor authentication navigation. See https://git.io/JvdKP for testing details.

3.9
-----
- bugfix: now in the Order List the order status label is no more clipped
- bugfix: now the launch screen is no more stretched
- The Shipping Provider flow, will be called now Shipping Carrier.
- Edit Products: in price settings, the order of currency and price field follows the store currency options under wp-admin > WooCommerce > Settings > General.
- [internal] The signup and login flows have code changes. See https://git.io/Jv1Me for testing details.

3.8
-----
- Dashboard stats: any negative revenue (from refunds for example) for a time period are shown now.
- Redesigned Orders List: Processing and All Orders are now shown in front. Filtering was moved to the Search view.
- Fix Reviews sometimes failing to load on some WooCommerce configurations
- Experimental: a Products feature switch is visible in Settings > Experimental Features that shows/hides the Products tab, and allow to edit a product.

3.7
-----
- Dashboard: now tapping on a product on "Top Performers" section open the product detail

3.6
-----
- Order Details: see a list of issued refunds inside the order detail screen
- Orders tab: Orders to fulfill badge shows numbers 1-99, and now 99+ for anything over 99. Previously, it was 9+.
- Orders tab: The full total amount is now shown.
- Order Details & Product UI: if a Product name has HTML escape characters, they should be decoded in the app.
- Order Details: if the Order has multiple Products, tapping on any Product should open the same Product now.
- bugfix: the orders badge on tab bar now is correctly refreshed after switching to a store with badge count equal to zero.
- The orders tab now localizes item quantities and the order badge.


3.5
-----
- bugfix: when the app is in the foreground while receiving a push notification, the badge on the Orders tab and Reviews tab should be updated correctly based on the type of the notification.
- bugfix: after logging out and in, the Product list should be loaded to the correct store instead of being empty.
- bugfix: in Contact Support, a message should always be sent successfully now.

3.4
-----
- bugfix: on the Order Details screen, the product quantity title in the 2-column header view aligns to the right now
- bugfix: tapping on a new Order push notification, it used to go to the Reviews tab. Now it should go to the new Order screen
- bugfix: on the Products tab, if tapping on a Product and then switching stores, the old Product details used to remain on the Products tab. Now the Product list is always shown on the Products tab after switching stores.
- Dark mode: colors are updated up to design for the navigation bar, tab bar, Fulfill Order > add tracking icon, Review Details > product link icon.
- bugfix/enhancement: on the Products tab, if there are no Products the "Work In Progress" banner is shown with an image placeholder below now.
- bugfix: the deleted Product Variations should not show up after syncing anymore.
- bugfix: now the shipping address in the Order Detail is hidden if the order contains only virtual products
- bugfix: when logged out, Contact Support should be enabled now after typing a valid email address with an email keyboard type.

3.3
-----
- bugfix: add some padding to an order item image in the Fulfillment view, when no SKU exists
- bugfix: View Billing Information > Contact Details: the email button wouldn't do anything if you don't have an email account configured in the Mail app. Now an option to copy the email address is presented instead of doing nothing.
- bugfix: Fulfill Order screen now displays full customer provided note, instead of cutting it to a single line.
- bugfix: Fixed clipped content on section headings with larger font sizes
- bugfix: Fixed footer overlapping the last row in Settings > About with larger font sizes
- bugfix: the Orders badge on tab bar now is correctly refreshed after switching stores

3.2.1
-----
- bugfix: the order detail status and "Begin fulfillment" button now are correctly updated when the order status changes
- bugfix: after adding a new order note, now it appear correctly inside the order detail

3.2
-----
- Experimental: a Products feature switch is visible in Settings > Experimental Features that shows/hides the Products tab with a Work In Progress banner at the top.
- Experimental: if a Product has variations, the variants info are shown on the Product Details that navigates to a list of variations with each price or visibility shown.
- Enhancement: Support for dark mode
- bugfix: Settings no longer convert to partial dark mode.
- Experimental: Support the latest wc-admin plugin release, v0.23.0 and up

3.1
-----
- The order detail view now includes the shipping method of the order.
- Enhancement: The Reviews tab now presents all the Product Reviews
- Updated appearance of Order Details - temporarily disabling dark mode.
- bugfix: fixed UI appearance on cells of Order List when tapping with dark mode enabled.
- bugfix: Reviews no longer convert to partial dark mode. Dark mode coming soon!
- bugfix: Order Details now has the right space between cells.
- bugfix: update the new stats endpoint for WC Admin plugin version 0.22+, and notify the user about the minimum plugin version when they cannot see the new stats. It'd be great to also mention this in the App Store release notes: the new stats UI now requires WC Admin plugin version 0.22+.

3.0
-----
- bugfix: for sites with empty site time zone in the API (usually with UTC specified in wp-admin settings) and when the site time zone is not GMT+0, the stats v4 data no longer has the wrong boundaries (example in #1357).
- bugfix: fixed a UI appearance problem on mail composer on iOS 13.

2.9
-----
- bugfix: the badge "9+" on the Orders tab doesn't overlap with the tab label on iPhone SE/8 landscape now, and polished based on design spec.
- bugfix: the Top Performers in the new stats page should not have a dark header bar when launching the app in Dark mode.
- Enhancement: preselect current Order status when editing the status with a list of order statuses.
- bugfix: on Orders tab, the order status filter now stays after changing an Order status.

2.8
-----

2.7
-----
- Enhancement: Enhancements to the Order Details screen, adding more customer information.
- bugfix: the App Logs shouldn't be editable, only copy / paste.
- bugfix: Reviews were not localized.
- bugfix: On log in, some users would see the Continue button but be unable to Continue, due to errors with the account. A new "Try another account" button has been added as an option.
- bugfix: Product Details page was displaying the Price in the wrong currency.
- Enhancement: removed the "New Orders" card from the My store tab, now that the Orders tab displays the same information.
- Added brand new stats page for user with the WooCommerce Admin plugin and provided an option for users to opt in or out directly from the Settings page.
- bugfix: Order Details: icon on "Details" cell for fulfilled order can be wrong.

2.6
-----
- bugfix: 9+ orders in the orders badge text is now easier to read
- bugfix: Keep those sign-in bugs coming! We tracked down and fixed a `Log in with Jetpack` issue, where users with a Byte Order Mark in their `wp-config.php` file were returning error responses during API requests. These users would see their store listed in the sign-in screen, but were unable to tap the Continue button.
- bugfix: prevents a potential edge case where the login screen could be dismissed in a future version of iOS.
- bugfix: While tuning up the behind-the-scenes for Order Detail screens, we accidentally lost the ability to automatically download any missing product images. Product image downloads restored!

2.5
-----
- bugfix: on certain devices, pulling down to refresh on Order Details screen used to result in weird UI with misplaced labels. Should be fixed in this release.
- Enhancement: Display a badge in the bottom tab, overlapping the Orders icon, to indicate the number of orders processing.
- Enhancement: The Notifications tab has been replaced by Reviews

2.4
-----
- New feature: in Order Details > Shipment Tracking, a new action is added to the "more" action menu for copying tracking number.
- Enhancement: updated the footer in Settings to inform users that we're hiring.
- bugfix & improvement: when Jetpack site stats module is turned off or when user has no permission to view site stats, the generic error toast is not shown to the user anymore. Additionally, the visitors stats UI is shown/hidden when the Jetpack module is activated/deactivated respectively.

2.3
-----
- Improvement: improved Dynamic Type support in the body of the notification in the Notifications tab.

2.2
-----
- improvement: opting out of Tracks syncs with WordPress.com

2.1
-----
- improvement: improved support for RTL languages in the Dashboard
- enhancement: You can now view product images on orders. Tapping on Products in Orders will present a view-only version of the Product's Details.

2.0
-----
- bugfix: dates in the Order Details screen are now localised.
- improvement: improved support for larger font sizes in the login screen

1.9
-----
- bugfix: fixes "Unable to load content" error message when attempting to get Top Performers content.
- new feature: You can now manually add shipment tracking to an Order. This feature is for users who have the [Shipment Tracking plugin](https://woocommerce.com/products/shipment-tracking) installed.
- bugfix: fixes Store Picker: some users are unable to continue after logging in.
- bugfix: fixes a crash when the network connection is slow

1.8
-----

1.7.1
-----
- Fixed a bug where Order List did not load for some users.
- update: this app supports iOS 12.0 and up.
- improvement: improved support for large text sizes.
- bugfix: fixes Order List not loading for some users.
- bugfix: fixes "Unable to load content" error message when attempting to get Top Performers content.

1.7
-----
- improvement: you can now log in using a site address.

1.6
-----
- improvement: Tracking numbers can now be copied to the pasteboard from the order details screen.

1.5
-----
- bugfix: Sometimes Settings would style all the options like "Log Out". No longer happens now.
- bugfix: order status refreshes upon pull-to-refresh in Order Details
- bugfix: payment status label background color showing up beyond rounded border
- improvement: change top performers text from "Total Product Order" to "Total orders" for clarity
- bugfix: fixed an issue on the order details screen where the shipment tracking dates were incorrect

1.4
-----
- bugfix: fix a crash happening on log out
- new feature: Add shipment tracking to Order Details screen
- improvement: The store switcher now allows you to go back to the previous screen without logging you out
- improvement: Custom order status labels are now supported! Instead of just displaying the order status slug and capitalizing the slug, the custom order status label will now be fetched from the server and properly displayed.
- improvement: Filtering by custom order status now supported!
- new feature: You can now manually change the status of an order on the order details screen
- bugfix: correctly flips chevron on Dashboard > New Orders, to support RTL languages.
- bugfix: fixed an issue on the order details screen where the shipment tracking dates were incorrect

1.3
-----
- bugfix: Allows for decimal quantities which some extensions have
- new feature: quick site select. Navigate to Settings > select row with store website.
- improvement: Updated the colors of the bars in the charts for better readability
- improvement: Present an error message with an option to retry when adding a note to an order fails
- improvement: Present an error message with an option to retry when fulfilling an order fails
- bugfix: Log out of the current account right after selecting "Try another account" in store picker
- improvement: Use the store name for the title of the view in "My store" tab
- improvement: Add an alert to let the user know about our new store switcher
- improvement: Display Address in Order Details screen unless every field is empty<|MERGE_RESOLUTION|>--- conflicted
+++ resolved
@@ -3,11 +3,8 @@
 
 20.5
 -----
-<<<<<<< HEAD
 - [*] Blaze: Schedule a reminder local notification asking to continue abandoned campaign creation flow. [https://github.com/woocommerce/woocommerce-ios/pull/13950]
-=======
-
->>>>>>> b12416c1
+
 
 20.4
 -----
