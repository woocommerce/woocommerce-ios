--- conflicted
+++ resolved
@@ -3,11 +3,8 @@
 19.8
 -----
 - [*] Add support to background update the order list and the dashboard analytics cards(Performance & Top Performers).
-<<<<<<< HEAD
 - [*] Dynamic Dashboard: Display unavailable analytics view when logged in without WPCom. [https://github.com/woocommerce/woocommerce-ios/pull/13440]
-=======
 - [internal] Enable Blaze only if the store has Jetpack installed and connected. [https://github.com/woocommerce/woocommerce-ios/pull/13448]
->>>>>>> 30b77369
 
 19.7
 -----
