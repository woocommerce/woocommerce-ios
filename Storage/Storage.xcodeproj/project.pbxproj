// !$*UTF8*$!
{
	archiveVersion = 1;
	classes = {
	};
	objectVersion = 52;
	objects = {

/* Begin PBXBuildFile section */
		021EAA4725493A1600AA8CCD /* OrderItemAttribute+CoreDataClass.swift in Sources */ = {isa = PBXBuildFile; fileRef = 021EAA4525493A1600AA8CCD /* OrderItemAttribute+CoreDataClass.swift */; };
		021EAA4825493A1600AA8CCD /* OrderItemAttribute+CoreDataProperties.swift in Sources */ = {isa = PBXBuildFile; fileRef = 021EAA4625493A1600AA8CCD /* OrderItemAttribute+CoreDataProperties.swift */; };
		023FA29523316A4D008C1769 /* Product+CoreDataProperties.swift in Sources */ = {isa = PBXBuildFile; fileRef = 023FA29223316A4D008C1769 /* Product+CoreDataProperties.swift */; };
		023FA29623316A4D008C1769 /* ProductSearchResults+CoreDataProperties.swift in Sources */ = {isa = PBXBuildFile; fileRef = 023FA29323316A4D008C1769 /* ProductSearchResults+CoreDataProperties.swift */; };
		023FA29723316A4D008C1769 /* ProductSearchResults+CoreDataClass.swift in Sources */ = {isa = PBXBuildFile; fileRef = 023FA29423316A4D008C1769 /* ProductSearchResults+CoreDataClass.swift */; };
		025CA2BD238EB86200B05C81 /* ProductShippingClass+CoreDataClass.swift in Sources */ = {isa = PBXBuildFile; fileRef = 025CA2BB238EB86200B05C81 /* ProductShippingClass+CoreDataClass.swift */; };
		025CA2BE238EB86200B05C81 /* ProductShippingClass+CoreDataProperties.swift in Sources */ = {isa = PBXBuildFile; fileRef = 025CA2BC238EB86200B05C81 /* ProductShippingClass+CoreDataProperties.swift */; };
		027D3E6E23A0EEA4007D91B0 /* StorageType+Deletions.swift in Sources */ = {isa = PBXBuildFile; fileRef = 027D3E6D23A0EEA4007D91B0 /* StorageType+Deletions.swift */; };
		028296F2237D404F00E84012 /* ProductVariation+CoreDataClass.swift in Sources */ = {isa = PBXBuildFile; fileRef = 028296EE237D404F00E84012 /* ProductVariation+CoreDataClass.swift */; };
		028296F3237D404F00E84012 /* ProductVariation+CoreDataProperties.swift in Sources */ = {isa = PBXBuildFile; fileRef = 028296EF237D404F00E84012 /* ProductVariation+CoreDataProperties.swift */; };
		028296F4237D404F00E84012 /* GenericAttribute+CoreDataClass.swift in Sources */ = {isa = PBXBuildFile; fileRef = 028296F0237D404F00E84012 /* GenericAttribute+CoreDataClass.swift */; };
		028296F5237D404F00E84012 /* GenericAttribute+CoreDataProperties.swift in Sources */ = {isa = PBXBuildFile; fileRef = 028296F1237D404F00E84012 /* GenericAttribute+CoreDataProperties.swift */; };
		029DE81025BAD9E10046EFF5 /* WooCommerceModelV42toV43.xcmappingmodel in Sources */ = {isa = PBXBuildFile; fileRef = 0284BD8825BAC83700D00C06 /* WooCommerceModelV42toV43.xcmappingmodel */; };
		02A098272480D160002F8C7A /* MockCrashLogger.swift in Sources */ = {isa = PBXBuildFile; fileRef = 02A098262480D160002F8C7A /* MockCrashLogger.swift */; };
		02C254EB2563B12E00A04423 /* ShippingLabelSettings+CoreDataClass.swift in Sources */ = {isa = PBXBuildFile; fileRef = 02C254E32563B12E00A04423 /* ShippingLabelSettings+CoreDataClass.swift */; };
		02C254EC2563B12E00A04423 /* ShippingLabelSettings+CoreDataProperties.swift in Sources */ = {isa = PBXBuildFile; fileRef = 02C254E42563B12E00A04423 /* ShippingLabelSettings+CoreDataProperties.swift */; };
		02C254ED2563B12E00A04423 /* ShippingLabel+CoreDataClass.swift in Sources */ = {isa = PBXBuildFile; fileRef = 02C254E52563B12E00A04423 /* ShippingLabel+CoreDataClass.swift */; };
		02C254EE2563B12E00A04423 /* ShippingLabel+CoreDataProperties.swift in Sources */ = {isa = PBXBuildFile; fileRef = 02C254E62563B12E00A04423 /* ShippingLabel+CoreDataProperties.swift */; };
		02C254EF2563B12E00A04423 /* ShippingLabelRefund+CoreDataClass.swift in Sources */ = {isa = PBXBuildFile; fileRef = 02C254E72563B12E00A04423 /* ShippingLabelRefund+CoreDataClass.swift */; };
		02C254F02563B12E00A04423 /* ShippingLabelRefund+CoreDataProperties.swift in Sources */ = {isa = PBXBuildFile; fileRef = 02C254E82563B12E00A04423 /* ShippingLabelRefund+CoreDataProperties.swift */; };
		02C254F12563B12E00A04423 /* ShippingLabelAddress+CoreDataClass.swift in Sources */ = {isa = PBXBuildFile; fileRef = 02C254E92563B12E00A04423 /* ShippingLabelAddress+CoreDataClass.swift */; };
		02C254F22563B12E00A04423 /* ShippingLabelAddress+CoreDataProperties.swift in Sources */ = {isa = PBXBuildFile; fileRef = 02C254EA2563B12E00A04423 /* ShippingLabelAddress+CoreDataProperties.swift */; };
		02D200D8253FDEE500840173 /* WooCommerceModelV32toV33.xcmappingmodel in Sources */ = {isa = PBXBuildFile; fileRef = 02D200D7253FDEE500840173 /* WooCommerceModelV32toV33.xcmappingmodel */; };
		02D45649231CFB27008CF0A9 /* StatsVersionBannerVisibility.swift in Sources */ = {isa = PBXBuildFile; fileRef = 02D45648231CFB27008CF0A9 /* StatsVersionBannerVisibility.swift */; };
		02DA64192313C2AA00284168 /* StatsVersion.swift in Sources */ = {isa = PBXBuildFile; fileRef = 02DA64182313C2AA00284168 /* StatsVersion.swift */; };
		02EAB6D72480A86D00FD873C /* CrashLogger.swift in Sources */ = {isa = PBXBuildFile; fileRef = 02EAB6D62480A86D00FD873C /* CrashLogger.swift */; };
		031C1EA127AD3AFE00298699 /* WCPayCharge+CoreDataClass.swift in Sources */ = {isa = PBXBuildFile; fileRef = 031C1E9927AD3AFE00298699 /* WCPayCharge+CoreDataClass.swift */; };
		031C1EA227AD3AFE00298699 /* WCPayCharge+CoreDataProperties.swift in Sources */ = {isa = PBXBuildFile; fileRef = 031C1E9A27AD3AFE00298699 /* WCPayCharge+CoreDataProperties.swift */; };
		031C1EA327AD3AFE00298699 /* WCPayCardPresentPaymentDetails+CoreDataClass.swift in Sources */ = {isa = PBXBuildFile; fileRef = 031C1E9B27AD3AFE00298699 /* WCPayCardPresentPaymentDetails+CoreDataClass.swift */; };
		031C1EA427AD3AFE00298699 /* WCPayCardPresentPaymentDetails+CoreDataProperties.swift in Sources */ = {isa = PBXBuildFile; fileRef = 031C1E9C27AD3AFE00298699 /* WCPayCardPresentPaymentDetails+CoreDataProperties.swift */; };
		031C1EA527AD3AFE00298699 /* WCPayCardPaymentDetails+CoreDataClass.swift in Sources */ = {isa = PBXBuildFile; fileRef = 031C1E9D27AD3AFE00298699 /* WCPayCardPaymentDetails+CoreDataClass.swift */; };
		031C1EA627AD3AFE00298699 /* WCPayCardPaymentDetails+CoreDataProperties.swift in Sources */ = {isa = PBXBuildFile; fileRef = 031C1E9E27AD3AFE00298699 /* WCPayCardPaymentDetails+CoreDataProperties.swift */; };
		031C1EA727AD3AFE00298699 /* WCPayCardPresentReceiptDetails+CoreDataClass.swift in Sources */ = {isa = PBXBuildFile; fileRef = 031C1E9F27AD3AFE00298699 /* WCPayCardPresentReceiptDetails+CoreDataClass.swift */; };
		031C1EA827AD3AFE00298699 /* WCPayCardPresentReceiptDetails+CoreDataProperties.swift in Sources */ = {isa = PBXBuildFile; fileRef = 031C1EA027AD3AFE00298699 /* WCPayCardPresentReceiptDetails+CoreDataProperties.swift */; };
		077F39C4269F1F4600ABEADC /* SystemPlugin+CoreDataClass.swift in Sources */ = {isa = PBXBuildFile; fileRef = 077F39C3269F1F4600ABEADC /* SystemPlugin+CoreDataClass.swift */; };
		077F39C6269F1F7C00ABEADC /* SystemPlugin+CoreDataProperties.swift in Sources */ = {isa = PBXBuildFile; fileRef = 077F39C5269F1F7C00ABEADC /* SystemPlugin+CoreDataProperties.swift */; };
		2618707325409C65006522A1 /* ShippingLineTax+CoreDataClass.swift in Sources */ = {isa = PBXBuildFile; fileRef = 2618707125409C65006522A1 /* ShippingLineTax+CoreDataClass.swift */; };
		2618707425409C65006522A1 /* ShippingLineTax+CoreDataProperties.swift in Sources */ = {isa = PBXBuildFile; fileRef = 2618707225409C65006522A1 /* ShippingLineTax+CoreDataProperties.swift */; };
		2619F71925AF95030006DAFF /* StorageTypeExtensionsTests.swift in Sources */ = {isa = PBXBuildFile; fileRef = 2619F71825AF95020006DAFF /* StorageTypeExtensionsTests.swift */; };
		2619F72525B236E60006DAFF /* TypedPredicates.swift in Sources */ = {isa = PBXBuildFile; fileRef = 2619F72425B236E60006DAFF /* TypedPredicates.swift */; };
		2619F78625B5D29B0006DAFF /* TypedPredicateTests.swift in Sources */ = {isa = PBXBuildFile; fileRef = 2619F78525B5D29B0006DAFF /* TypedPredicateTests.swift */; };
		261CF1C4255B291F0090D8D3 /* PaymentGateway+CoreDataClass.swift in Sources */ = {isa = PBXBuildFile; fileRef = 261CF1C2255B291F0090D8D3 /* PaymentGateway+CoreDataClass.swift */; };
		261CF1C5255B291F0090D8D3 /* PaymentGateway+CoreDataProperties.swift in Sources */ = {isa = PBXBuildFile; fileRef = 261CF1C3255B291F0090D8D3 /* PaymentGateway+CoreDataProperties.swift */; };
		262B27092621411C00A421CF /* ProductAddOn+CoreDataClass.swift in Sources */ = {isa = PBXBuildFile; fileRef = 262B26782621401A00A421CF /* ProductAddOn+CoreDataClass.swift */; };
		262B270E2621412000A421CF /* ProductAddOn+CoreDataProperties.swift in Sources */ = {isa = PBXBuildFile; fileRef = 262B26752621401A00A421CF /* ProductAddOn+CoreDataProperties.swift */; };
		262B27132621412700A421CF /* ProductAddOnOption+CoreDataClass.swift in Sources */ = {isa = PBXBuildFile; fileRef = 262B26762621401A00A421CF /* ProductAddOnOption+CoreDataClass.swift */; };
		262B27182621412D00A421CF /* ProductAddOnOption+CoreDataProperties.swift in Sources */ = {isa = PBXBuildFile; fileRef = 262B26772621401A00A421CF /* ProductAddOnOption+CoreDataProperties.swift */; };
		263E37D72641AD5100260D3B /* Codegen in Frameworks */ = {isa = PBXBuildFile; productRef = 263E37D62641AD5100260D3B /* Codegen */; };
		26577519243D808B003168A5 /* WooCommerceModelV26toV27.xcmappingmodel in Sources */ = {isa = PBXBuildFile; fileRef = 26577518243D808B003168A5 /* WooCommerceModelV26toV27.xcmappingmodel */; };
		267439D624E5D45A0090696C /* FeedbackSettings.swift in Sources */ = {isa = PBXBuildFile; fileRef = 267439D524E5D45A0090696C /* FeedbackSettings.swift */; };
		2685C108263C88B000D9EE97 /* AddOnGroup+CoreDataClass.swift in Sources */ = {isa = PBXBuildFile; fileRef = 2685C106263C88B000D9EE97 /* AddOnGroup+CoreDataClass.swift */; };
		2685C109263C88B000D9EE97 /* AddOnGroup+CoreDataProperties.swift in Sources */ = {isa = PBXBuildFile; fileRef = 2685C107263C88B000D9EE97 /* AddOnGroup+CoreDataProperties.swift */; };
		2685C11D263DEF0C00D9EE97 /* StorageTypeDeletionsTests.swift in Sources */ = {isa = PBXBuildFile; fileRef = 2685C11C263DEF0B00D9EE97 /* StorageTypeDeletionsTests.swift */; };
		268BF6DB2642CBA6003948D8 /* Models+Copiable.generated.swift in Sources */ = {isa = PBXBuildFile; fileRef = 268BF6DA2642CBA5003948D8 /* Models+Copiable.generated.swift */; };
		26B64556259CE7A900EF3FB3 /* ProductAttributeTerm+CoreDataProperties.swift in Sources */ = {isa = PBXBuildFile; fileRef = 26B64554259CE7A800EF3FB3 /* ProductAttributeTerm+CoreDataProperties.swift */; };
		26B64557259CE7A900EF3FB3 /* ProductAttributeTerm+CoreDataClass.swift in Sources */ = {isa = PBXBuildFile; fileRef = 26B64555259CE7A800EF3FB3 /* ProductAttributeTerm+CoreDataClass.swift */; };
		26EA01D124EC3AEA00176A57 /* FeedbackType.swift in Sources */ = {isa = PBXBuildFile; fileRef = 26EA01D024EC3AEA00176A57 /* FeedbackType.swift */; };
		26EA01D524EC44B300176A57 /* GeneralAppSettingsTests.swift in Sources */ = {isa = PBXBuildFile; fileRef = 26EA01D424EC44B300176A57 /* GeneralAppSettingsTests.swift */; };
		31D9C8C826684AEC000AC134 /* PaymentGatewayAccount+CoreDataClass.swift in Sources */ = {isa = PBXBuildFile; fileRef = 31D9C8C626684AEC000AC134 /* PaymentGatewayAccount+CoreDataClass.swift */; };
		31D9C8C926684AEC000AC134 /* PaymentGatewayAccount+CoreDataProperties.swift in Sources */ = {isa = PBXBuildFile; fileRef = 31D9C8C726684AEC000AC134 /* PaymentGatewayAccount+CoreDataProperties.swift */; };
		450106892399AC7400E24722 /* TaxClass+CoreDataClass.swift in Sources */ = {isa = PBXBuildFile; fileRef = 450106882399AC7400E24722 /* TaxClass+CoreDataClass.swift */; };
		4501068B2399AC9B00E24722 /* TaxClass+CoreDataProperties.swift in Sources */ = {isa = PBXBuildFile; fileRef = 4501068A2399AC9B00E24722 /* TaxClass+CoreDataProperties.swift */; };
		452C23B427B4129300822986 /* InboxAction+CoreDataClass.swift in Sources */ = {isa = PBXBuildFile; fileRef = 452C23B027B4129300822986 /* InboxAction+CoreDataClass.swift */; };
		452C23B527B4129300822986 /* InboxAction+CoreDataProperties.swift in Sources */ = {isa = PBXBuildFile; fileRef = 452C23B127B4129300822986 /* InboxAction+CoreDataProperties.swift */; };
		452C23B627B4129300822986 /* InboxNote+CoreDataClass.swift in Sources */ = {isa = PBXBuildFile; fileRef = 452C23B227B4129300822986 /* InboxNote+CoreDataClass.swift */; };
		452C23B727B4129300822986 /* InboxNote+CoreDataProperties.swift in Sources */ = {isa = PBXBuildFile; fileRef = 452C23B327B4129300822986 /* InboxNote+CoreDataProperties.swift */; };
		454005AA24AE4D350087FDD1 /* WooCommerceModelV28toV29.xcmappingmodel in Sources */ = {isa = PBXBuildFile; fileRef = 454005A924AE4D350087FDD1 /* WooCommerceModelV28toV29.xcmappingmodel */; };
		455C0C9025DD6D93007B6F38 /* AccountSettings+CoreDataClass.swift in Sources */ = {isa = PBXBuildFile; fileRef = 455C0C8E25DD6D93007B6F38 /* AccountSettings+CoreDataClass.swift */; };
		455C0C9125DD6D93007B6F38 /* AccountSettings+CoreDataProperties.swift in Sources */ = {isa = PBXBuildFile; fileRef = 455C0C8F25DD6D93007B6F38 /* AccountSettings+CoreDataProperties.swift */; };
		457E6E8227D8B60F00173F69 /* Order+CoreDataClass.swift in Sources */ = {isa = PBXBuildFile; fileRef = 457E6E8027D8B60F00173F69 /* Order+CoreDataClass.swift */; };
		457E6E8327D8B60F00173F69 /* Order+CoreDataProperties.swift in Sources */ = {isa = PBXBuildFile; fileRef = 457E6E8127D8B60F00173F69 /* Order+CoreDataProperties.swift */; };
		45E1862E2370450C009241F3 /* ShippingLine+CoreDataClass.swift in Sources */ = {isa = PBXBuildFile; fileRef = 45E1862D2370450C009241F3 /* ShippingLine+CoreDataClass.swift */; };
		45E1863023704519009241F3 /* ShippingLine+CoreDataProperties.swift in Sources */ = {isa = PBXBuildFile; fileRef = 45E1862F23704519009241F3 /* ShippingLine+CoreDataProperties.swift */; };
		45E462072684BCEE00011BF2 /* StateOfACountry+CoreDataClass.swift in Sources */ = {isa = PBXBuildFile; fileRef = 45E462042684BCEE00011BF2 /* StateOfACountry+CoreDataClass.swift */; };
		45E462082684BCEE00011BF2 /* Country+CoreDataProperties.swift in Sources */ = {isa = PBXBuildFile; fileRef = 45E462052684BCEE00011BF2 /* Country+CoreDataProperties.swift */; };
		45E462092684BCEE00011BF2 /* StateOfACountry+CoreDataProperties.swift in Sources */ = {isa = PBXBuildFile; fileRef = 45E462032684BCEE00011BF2 /* StateOfACountry+CoreDataProperties.swift */; };
		45E4620A2684BCEE00011BF2 /* Country+CoreDataClass.swift in Sources */ = {isa = PBXBuildFile; fileRef = 45E462062684BCEE00011BF2 /* Country+CoreDataClass.swift */; };
		5707FBC425B5FE2200B7C1A6 /* CoreDataIterativeMigrator+MigrationStep.swift in Sources */ = {isa = PBXBuildFile; fileRef = 5707FBC325B5FE2200B7C1A6 /* CoreDataIterativeMigrator+MigrationStep.swift */; };
		5707FBC825B610DA00B7C1A6 /* CoreDataIterativeMigrator+MigrationStepTests.swift in Sources */ = {isa = PBXBuildFile; fileRef = 5707FBC725B610DA00B7C1A6 /* CoreDataIterativeMigrator+MigrationStepTests.swift */; };
		57150E1324F462DF00E81611 /* TestKit in Frameworks */ = {isa = PBXBuildFile; productRef = 57150E1224F462DF00E81611 /* TestKit */; };
		572B40E425A5414D00DB20E0 /* DeleteEntityObjectsMigrationPolicy.swift in Sources */ = {isa = PBXBuildFile; fileRef = 572B40E325A5414D00DB20E0 /* DeleteEntityObjectsMigrationPolicy.swift */; };
		572C099625475208005372E1 /* SpyFileManager.swift in Sources */ = {isa = PBXBuildFile; fileRef = 572C099525475208005372E1 /* SpyFileManager.swift */; };
		5736878E24AAADAE00B528FE /* ManagedObjectModelsInventory.swift in Sources */ = {isa = PBXBuildFile; fileRef = 5736878D24AAADAE00B528FE /* ManagedObjectModelsInventory.swift */; };
		5736879024AABE4D00B528FE /* ManagedObjectModelsInventoryTests.swift in Sources */ = {isa = PBXBuildFile; fileRef = 5736878F24AABE4D00B528FE /* ManagedObjectModelsInventoryTests.swift */; };
		574B774C24AA87FA0042116F /* FileManagerProtocol.swift in Sources */ = {isa = PBXBuildFile; fileRef = 574B774B24AA87FA0042116F /* FileManagerProtocol.swift */; };
		574B774E24AA883D0042116F /* MockFileManager.swift in Sources */ = {isa = PBXBuildFile; fileRef = 574B774D24AA883D0042116F /* MockFileManager.swift */; };
		574B775024AA897E0042116F /* FileManager+FileManagerProtocol.swift in Sources */ = {isa = PBXBuildFile; fileRef = 574B774F24AA897E0042116F /* FileManager+FileManagerProtocol.swift */; };
		574CFDEC25A531C90044730C /* WooCommerceModelV39toV40.xcmappingmodel in Sources */ = {isa = PBXBuildFile; fileRef = 574CFDEB25A531C90044730C /* WooCommerceModelV39toV40.xcmappingmodel */; };
		57589E90252275CA000F22CE /* NSManagedObjectContext+TestHelpers.swift in Sources */ = {isa = PBXBuildFile; fileRef = 57589E8F252275CA000F22CE /* NSManagedObjectContext+TestHelpers.swift */; };
		57589E9225227F95000F22CE /* WooCommerceModelV31toV32.xcmappingmodel in Sources */ = {isa = PBXBuildFile; fileRef = 57589E9125227F95000F22CE /* WooCommerceModelV31toV32.xcmappingmodel */; };
		575CD4DC24ABE77800755B2B /* Collection+Extensions.swift in Sources */ = {isa = PBXBuildFile; fileRef = 575CD4DB24ABE77800755B2B /* Collection+Extensions.swift */; };
		5772841F25BF45B90092FB2C /* PersistentStoreCoordinatorProtocol.swift in Sources */ = {isa = PBXBuildFile; fileRef = 5772841E25BF45B90092FB2C /* PersistentStoreCoordinatorProtocol.swift */; };
		5772842325BF465A0092FB2C /* NSPersistentStoreCoordinator+PersistentStoreCoordinatorProtocol.swift in Sources */ = {isa = PBXBuildFile; fileRef = 5772842225BF465A0092FB2C /* NSPersistentStoreCoordinator+PersistentStoreCoordinatorProtocol.swift */; };
		5772842725BF5BFB0092FB2C /* SpyPersistentStoreCoordinator.swift in Sources */ = {isa = PBXBuildFile; fileRef = 5772842625BF5BFB0092FB2C /* SpyPersistentStoreCoordinator.swift */; };
		5772842C25BF62A90092FB2C /* Assertions.swift in Sources */ = {isa = PBXBuildFile; fileRef = 5772842B25BF62A90092FB2C /* Assertions.swift */; };
		5784D65925CB52C400428B75 /* MappingModelTests.swift in Sources */ = {isa = PBXBuildFile; fileRef = 5784D65825CB52C400428B75 /* MappingModelTests.swift */; };
		57A29FB825226BDC004DEE01 /* MigrationTests.swift in Sources */ = {isa = PBXBuildFile; fileRef = 57A29FB725226BDC004DEE01 /* MigrationTests.swift */; };
		57A881A024CA396D00AE0943 /* GeneralAppSettings.swift in Sources */ = {isa = PBXBuildFile; fileRef = 57A8819F24CA396D00AE0943 /* GeneralAppSettings.swift */; };
		57CEB1A22525349B00D8544F /* ProductVariationTests.swift in Sources */ = {isa = PBXBuildFile; fileRef = 57CEB1A12525349B00D8544F /* ProductVariationTests.swift */; };
		68BC97FB41770051C287D1A8 /* Pods_StorageTests.framework in Frameworks */ = {isa = PBXBuildFile; fileRef = 47556EE256120BEE49FF5FD3 /* Pods_StorageTests.framework */; };
		7028A41485A08AC748206184 /* Pods_Storage.framework in Frameworks */ = {isa = PBXBuildFile; fileRef = DF3D3B298350F68191CD1DAD /* Pods_Storage.framework */; };
		7426A05020F69D00002A4E07 /* OrderCoupon+CoreDataClass.swift in Sources */ = {isa = PBXBuildFile; fileRef = 7426A04E20F69D00002A4E07 /* OrderCoupon+CoreDataClass.swift */; };
		7426A05120F69D00002A4E07 /* OrderCoupon+CoreDataProperties.swift in Sources */ = {isa = PBXBuildFile; fileRef = 7426A04F20F69D00002A4E07 /* OrderCoupon+CoreDataProperties.swift */; };
		7426A05420F69DA4002A4E07 /* OrderItem+CoreDataClass.swift in Sources */ = {isa = PBXBuildFile; fileRef = 7426A05220F69DA4002A4E07 /* OrderItem+CoreDataClass.swift */; };
		7426A05520F69DA4002A4E07 /* OrderItem+CoreDataProperties.swift in Sources */ = {isa = PBXBuildFile; fileRef = 7426A05320F69DA4002A4E07 /* OrderItem+CoreDataProperties.swift */; };
		746A9D21214078080013F6FF /* TopEarnerStats+CoreDataClass.swift in Sources */ = {isa = PBXBuildFile; fileRef = 746A9D1D214078080013F6FF /* TopEarnerStats+CoreDataClass.swift */; };
		746A9D22214078080013F6FF /* TopEarnerStats+CoreDataProperties.swift in Sources */ = {isa = PBXBuildFile; fileRef = 746A9D1E214078080013F6FF /* TopEarnerStats+CoreDataProperties.swift */; };
		746A9D23214078080013F6FF /* TopEarnerStatsItem+CoreDataClass.swift in Sources */ = {isa = PBXBuildFile; fileRef = 746A9D1F214078080013F6FF /* TopEarnerStatsItem+CoreDataClass.swift */; };
		746A9D24214078080013F6FF /* TopEarnerStatsItem+CoreDataProperties.swift in Sources */ = {isa = PBXBuildFile; fileRef = 746A9D20214078080013F6FF /* TopEarnerStatsItem+CoreDataProperties.swift */; };
		7471A514216CF0FE00219F7E /* SiteVisitStats+CoreDataClass.swift in Sources */ = {isa = PBXBuildFile; fileRef = 7471A510216CF0FD00219F7E /* SiteVisitStats+CoreDataClass.swift */; };
		7471A515216CF0FE00219F7E /* SiteVisitStatsItem+CoreDataProperties.swift in Sources */ = {isa = PBXBuildFile; fileRef = 7471A511216CF0FE00219F7E /* SiteVisitStatsItem+CoreDataProperties.swift */; };
		7471A516216CF0FE00219F7E /* SiteVisitStatsItem+CoreDataClass.swift in Sources */ = {isa = PBXBuildFile; fileRef = 7471A512216CF0FE00219F7E /* SiteVisitStatsItem+CoreDataClass.swift */; };
		7471A517216CF0FE00219F7E /* SiteVisitStats+CoreDataProperties.swift in Sources */ = {isa = PBXBuildFile; fileRef = 7471A513216CF0FE00219F7E /* SiteVisitStats+CoreDataProperties.swift */; };
		7474539B2242C85E00E0B5EE /* ProductDimensions+CoreDataClass.swift in Sources */ = {isa = PBXBuildFile; fileRef = 7474538D2242C85E00E0B5EE /* ProductDimensions+CoreDataClass.swift */; };
		7474539C2242C85E00E0B5EE /* ProductDimensions+CoreDataProperties.swift in Sources */ = {isa = PBXBuildFile; fileRef = 7474538E2242C85E00E0B5EE /* ProductDimensions+CoreDataProperties.swift */; };
		7474539D2242C85E00E0B5EE /* ProductAttribute+CoreDataClass.swift in Sources */ = {isa = PBXBuildFile; fileRef = 7474538F2242C85E00E0B5EE /* ProductAttribute+CoreDataClass.swift */; };
		7474539E2242C85E00E0B5EE /* ProductAttribute+CoreDataProperties.swift in Sources */ = {isa = PBXBuildFile; fileRef = 747453902242C85E00E0B5EE /* ProductAttribute+CoreDataProperties.swift */; };
		7474539F2242C85E00E0B5EE /* ProductImage+CoreDataClass.swift in Sources */ = {isa = PBXBuildFile; fileRef = 747453912242C85E00E0B5EE /* ProductImage+CoreDataClass.swift */; };
		747453A02242C85E00E0B5EE /* ProductImage+CoreDataProperties.swift in Sources */ = {isa = PBXBuildFile; fileRef = 747453922242C85E00E0B5EE /* ProductImage+CoreDataProperties.swift */; };
		747453A12242C85E00E0B5EE /* ProductCategory+CoreDataClass.swift in Sources */ = {isa = PBXBuildFile; fileRef = 747453932242C85E00E0B5EE /* ProductCategory+CoreDataClass.swift */; };
		747453A22242C85E00E0B5EE /* ProductCategory+CoreDataProperties.swift in Sources */ = {isa = PBXBuildFile; fileRef = 747453942242C85E00E0B5EE /* ProductCategory+CoreDataProperties.swift */; };
		747453A32242C85E00E0B5EE /* Product+CoreDataClass.swift in Sources */ = {isa = PBXBuildFile; fileRef = 747453952242C85E00E0B5EE /* Product+CoreDataClass.swift */; };
		747453A52242C85E00E0B5EE /* ProductDefaultAttribute+CoreDataClass.swift in Sources */ = {isa = PBXBuildFile; fileRef = 747453972242C85E00E0B5EE /* ProductDefaultAttribute+CoreDataClass.swift */; };
		747453A62242C85E00E0B5EE /* ProductDefaultAttribute+CoreDataProperties.swift in Sources */ = {isa = PBXBuildFile; fileRef = 747453982242C85E00E0B5EE /* ProductDefaultAttribute+CoreDataProperties.swift */; };
		747453A72242C85E00E0B5EE /* ProductTag+CoreDataClass.swift in Sources */ = {isa = PBXBuildFile; fileRef = 747453992242C85E00E0B5EE /* ProductTag+CoreDataClass.swift */; };
		747453A82242C85E00E0B5EE /* ProductTag+CoreDataProperties.swift in Sources */ = {isa = PBXBuildFile; fileRef = 7474539A2242C85E00E0B5EE /* ProductTag+CoreDataProperties.swift */; };
		7492FAD6217FA9C100ED2C69 /* SiteSetting+CoreDataClass.swift in Sources */ = {isa = PBXBuildFile; fileRef = 7492FAD4217FA9C100ED2C69 /* SiteSetting+CoreDataClass.swift */; };
		7492FAD7217FA9C100ED2C69 /* SiteSetting+CoreDataProperties.swift in Sources */ = {isa = PBXBuildFile; fileRef = 7492FAD5217FA9C100ED2C69 /* SiteSetting+CoreDataProperties.swift */; };
		7499FA44221C7A60004EC0B4 /* ShipmentTracking+CoreDataClass.swift in Sources */ = {isa = PBXBuildFile; fileRef = 7499FA42221C7A60004EC0B4 /* ShipmentTracking+CoreDataClass.swift */; };
		7499FA45221C7A60004EC0B4 /* ShipmentTracking+CoreDataProperties.swift in Sources */ = {isa = PBXBuildFile; fileRef = 7499FA43221C7A60004EC0B4 /* ShipmentTracking+CoreDataProperties.swift */; };
		74B7D6AD20F90CBB002667AC /* OrderNote+CoreDataClass.swift in Sources */ = {isa = PBXBuildFile; fileRef = 74B7D6AB20F90CBB002667AC /* OrderNote+CoreDataClass.swift */; };
		74B7D6AE20F90CBB002667AC /* OrderNote+CoreDataProperties.swift in Sources */ = {isa = PBXBuildFile; fileRef = 74B7D6AC20F90CBB002667AC /* OrderNote+CoreDataProperties.swift */; };
		74F009C02183B99B002B4566 /* Note+CoreDataClass.swift in Sources */ = {isa = PBXBuildFile; fileRef = 74F009BE2183B99B002B4566 /* Note+CoreDataClass.swift */; };
		74F009C12183B99B002B4566 /* Note+CoreDataProperties.swift in Sources */ = {isa = PBXBuildFile; fileRef = 74F009BF2183B99B002B4566 /* Note+CoreDataProperties.swift */; };
		9302E3A6220DC3AE00DA5018 /* CoreDataIterativeMigrator.swift in Sources */ = {isa = PBXBuildFile; fileRef = 9302E3A5220DC3AE00DA5018 /* CoreDataIterativeMigrator.swift */; };
		9302E3AC220E1CE900DA5018 /* CoreDataIterativeMigratorTests.swift in Sources */ = {isa = PBXBuildFile; fileRef = 9302E3AB220E1CE900DA5018 /* CoreDataIterativeMigratorTests.swift */; };
		933A27302222344D00C2143A /* Logging.swift in Sources */ = {isa = PBXBuildFile; fileRef = 933A272F2222344D00C2143A /* Logging.swift */; };
		AE93BE90272C0E9F001B55EA /* GeneralStoreSettings.swift in Sources */ = {isa = PBXBuildFile; fileRef = AE93BE8F272C0E9F001B55EA /* GeneralStoreSettings.swift */; };
		B505255420EE6914008090F5 /* StorageType+Extensions.swift in Sources */ = {isa = PBXBuildFile; fileRef = B505255320EE6914008090F5 /* StorageType+Extensions.swift */; };
		B505F6DA20BEEA3200BB1B69 /* Account+CoreDataProperties.swift in Sources */ = {isa = PBXBuildFile; fileRef = B505F6D820BEEA3100BB1B69 /* Account+CoreDataProperties.swift */; };
		B505F6DB20BEEA3200BB1B69 /* Account+CoreDataClass.swift in Sources */ = {isa = PBXBuildFile; fileRef = B505F6D920BEEA3200BB1B69 /* Account+CoreDataClass.swift */; };
		B505F6DE20BEEA4F00BB1B69 /* CoreDataManager.swift in Sources */ = {isa = PBXBuildFile; fileRef = B505F6DD20BEEA4F00BB1B69 /* CoreDataManager.swift */; };
		B505F6E020BEEA8100BB1B69 /* StorageType.swift in Sources */ = {isa = PBXBuildFile; fileRef = B505F6DF20BEEA8100BB1B69 /* StorageType.swift */; };
		B52B0F7920AA287C00477698 /* StorageManagerType.swift in Sources */ = {isa = PBXBuildFile; fileRef = B52B0F7820AA287C00477698 /* StorageManagerType.swift */; };
		B52B0F7B20AA28A800477698 /* Object.swift in Sources */ = {isa = PBXBuildFile; fileRef = B52B0F7A20AA28A800477698 /* Object.swift */; };
		B54CA5A320A4BBA600F38CD1 /* Storage.framework in Frameworks */ = {isa = PBXBuildFile; fileRef = B54CA59920A4BBA500F38CD1 /* Storage.framework */; };
		B54CA5AA20A4BBA600F38CD1 /* Storage.h in Headers */ = {isa = PBXBuildFile; fileRef = B54CA59C20A4BBA500F38CD1 /* Storage.h */; settings = {ATTRIBUTES = (Public, ); }; };
		B54CA5B520A4BC0300F38CD1 /* CoreData.framework in Frameworks */ = {isa = PBXBuildFile; fileRef = B54CA5B420A4BC0300F38CD1 /* CoreData.framework */; };
		B54CA5BB20A4BD2800F38CD1 /* NSManagedObject+Object.swift in Sources */ = {isa = PBXBuildFile; fileRef = B54CA5BA20A4BD2800F38CD1 /* NSManagedObject+Object.swift */; };
		B54CA5BD20A4BD3B00F38CD1 /* NSManagedObjectContext+Storage.swift in Sources */ = {isa = PBXBuildFile; fileRef = B54CA5BC20A4BD3B00F38CD1 /* NSManagedObjectContext+Storage.swift */; };
		B54CA5C220A4BF6900F38CD1 /* NSManagedObjectStorageTests.swift in Sources */ = {isa = PBXBuildFile; fileRef = B54CA5C020A4BF6900F38CD1 /* NSManagedObjectStorageTests.swift */; };
		B54CA5C320A4BF6900F38CD1 /* NSManagedObjectContextStorageTests.swift in Sources */ = {isa = PBXBuildFile; fileRef = B54CA5C120A4BF6900F38CD1 /* NSManagedObjectContextStorageTests.swift */; };
		B54CA5C720A4BFDC00F38CD1 /* DummyStack.swift in Sources */ = {isa = PBXBuildFile; fileRef = B54CA5C620A4BFDC00F38CD1 /* DummyStack.swift */; };
		B54CA5C920A4C17800F38CD1 /* NSObject+Storage.swift in Sources */ = {isa = PBXBuildFile; fileRef = B54CA5C820A4C17800F38CD1 /* NSObject+Storage.swift */; };
		B59E11DE20A9F1FB004121A4 /* CoreDataManagerTests.swift in Sources */ = {isa = PBXBuildFile; fileRef = B59E11DD20A9F1FB004121A4 /* CoreDataManagerTests.swift */; };
		B59E11E020A9F5E6004121A4 /* Constants.swift in Sources */ = {isa = PBXBuildFile; fileRef = B59E11DF20A9F5E6004121A4 /* Constants.swift */; };
		B5B914C520EFF03500F2F832 /* Site+CoreDataClass.swift in Sources */ = {isa = PBXBuildFile; fileRef = B5B914C320EFF03500F2F832 /* Site+CoreDataClass.swift */; };
		B5B914C620EFF03500F2F832 /* Site+CoreDataProperties.swift in Sources */ = {isa = PBXBuildFile; fileRef = B5B914C420EFF03500F2F832 /* Site+CoreDataProperties.swift */; };
		B5FD111E21D4046E00560344 /* OrderSearchResults+CoreDataProperties.swift in Sources */ = {isa = PBXBuildFile; fileRef = B5FD111C21D4046E00560344 /* OrderSearchResults+CoreDataProperties.swift */; };
		B5FD111F21D4046E00560344 /* OrderSearchResults+CoreDataClass.swift in Sources */ = {isa = PBXBuildFile; fileRef = B5FD111D21D4046E00560344 /* OrderSearchResults+CoreDataClass.swift */; };
		BAB373762796327000837B4A /* OrderTaxLine+CoreDataClass.swift in Sources */ = {isa = PBXBuildFile; fileRef = BAB373742796327000837B4A /* OrderTaxLine+CoreDataClass.swift */; };
		BAB373772796327000837B4A /* OrderTaxLine+CoreDataProperties.swift in Sources */ = {isa = PBXBuildFile; fileRef = BAB373752796327000837B4A /* OrderTaxLine+CoreDataProperties.swift */; };
		CC2C0309262DCC6900928C9C /* ShippingLabelAccountSettings+CoreDataProperties.swift in Sources */ = {isa = PBXBuildFile; fileRef = CC2C0305262DCC6900928C9C /* ShippingLabelAccountSettings+CoreDataProperties.swift */; };
		CC2C030A262DCC6900928C9C /* ShippingLabelPaymentMethod+CoreDataClass.swift in Sources */ = {isa = PBXBuildFile; fileRef = CC2C0306262DCC6900928C9C /* ShippingLabelPaymentMethod+CoreDataClass.swift */; };
		CC2C030B262DCC6900928C9C /* ShippingLabelAccountSettings+CoreDataClass.swift in Sources */ = {isa = PBXBuildFile; fileRef = CC2C0307262DCC6900928C9C /* ShippingLabelAccountSettings+CoreDataClass.swift */; };
		CC2C030C262DCC6900928C9C /* ShippingLabelPaymentMethod+CoreDataProperties.swift in Sources */ = {isa = PBXBuildFile; fileRef = CC2C0308262DCC6900928C9C /* ShippingLabelPaymentMethod+CoreDataProperties.swift */; };
		CCBEBD4027C68E660010C96F /* FeatureIcon.swift in Sources */ = {isa = PBXBuildFile; fileRef = CCBEBD3F27C68E660010C96F /* FeatureIcon.swift */; };
		CCD2E70725DE9AAA00BD975D /* WooCommerceModelV45toV46.xcmappingmodel in Sources */ = {isa = PBXBuildFile; fileRef = CCD2E70625DE9AAA00BD975D /* WooCommerceModelV45toV46.xcmappingmodel */; };
		CE12FBE32220515600C59248 /* WooCommerceModelV9toV10.xcmappingmodel in Sources */ = {isa = PBXBuildFile; fileRef = CE12FBE22220515600C59248 /* WooCommerceModelV9toV10.xcmappingmodel */; };
		CE3B7AD22225E62C0050FE4B /* OrderStatus+CoreDataClass.swift in Sources */ = {isa = PBXBuildFile; fileRef = CE3B7AD02225E62C0050FE4B /* OrderStatus+CoreDataClass.swift */; };
		CE3B7AD32225E62C0050FE4B /* OrderStatus+CoreDataProperties.swift in Sources */ = {isa = PBXBuildFile; fileRef = CE3B7AD12225E62C0050FE4B /* OrderStatus+CoreDataProperties.swift */; };
		CE43A8FD229F498D00A4FF29 /* ProductDownload+CoreDataClass.swift in Sources */ = {isa = PBXBuildFile; fileRef = CE43A8FB229F498D00A4FF29 /* ProductDownload+CoreDataClass.swift */; };
		CE43A8FE229F498D00A4FF29 /* ProductDownload+CoreDataProperties.swift in Sources */ = {isa = PBXBuildFile; fileRef = CE43A8FC229F498D00A4FF29 /* ProductDownload+CoreDataProperties.swift */; };
		CE4FD4472350EB7600A16B31 /* OrderItemRefund+CoreDataClass.swift in Sources */ = {isa = PBXBuildFile; fileRef = CE4FD43F2350EB7600A16B31 /* OrderItemRefund+CoreDataClass.swift */; };
		CE4FD4482350EB7600A16B31 /* OrderItemRefund+CoreDataProperties.swift in Sources */ = {isa = PBXBuildFile; fileRef = CE4FD4402350EB7600A16B31 /* OrderItemRefund+CoreDataProperties.swift */; };
		CE4FD4492350EB7600A16B31 /* OrderItemTax+CoreDataClass.swift in Sources */ = {isa = PBXBuildFile; fileRef = CE4FD4412350EB7600A16B31 /* OrderItemTax+CoreDataClass.swift */; };
		CE4FD44A2350EB7600A16B31 /* OrderItemTax+CoreDataProperties.swift in Sources */ = {isa = PBXBuildFile; fileRef = CE4FD4422350EB7600A16B31 /* OrderItemTax+CoreDataProperties.swift */; };
		CE4FD44B2350EB7600A16B31 /* OrderItemTaxRefund+CoreDataClass.swift in Sources */ = {isa = PBXBuildFile; fileRef = CE4FD4432350EB7600A16B31 /* OrderItemTaxRefund+CoreDataClass.swift */; };
		CE4FD44C2350EB7600A16B31 /* OrderItemTaxRefund+CoreDataProperties.swift in Sources */ = {isa = PBXBuildFile; fileRef = CE4FD4442350EB7600A16B31 /* OrderItemTaxRefund+CoreDataProperties.swift */; };
		CE4FD44D2350EB7600A16B31 /* Refund+CoreDataClass.swift in Sources */ = {isa = PBXBuildFile; fileRef = CE4FD4452350EB7600A16B31 /* Refund+CoreDataClass.swift */; };
		CE4FD44E2350EB7600A16B31 /* Refund+CoreDataProperties.swift in Sources */ = {isa = PBXBuildFile; fileRef = CE4FD4462350EB7600A16B31 /* Refund+CoreDataProperties.swift */; };
		CEF88DB2233EAAF100BED485 /* OrderRefundCondensed+CoreDataClass.swift in Sources */ = {isa = PBXBuildFile; fileRef = CEF88DB0233EAAF000BED485 /* OrderRefundCondensed+CoreDataClass.swift */; };
		CEF88DB3233EAAF100BED485 /* OrderRefundCondensed+CoreDataProperties.swift in Sources */ = {isa = PBXBuildFile; fileRef = CEF88DB1233EAAF000BED485 /* OrderRefundCondensed+CoreDataProperties.swift */; };
		D4466F5626D524FC003E931B /* Feature.swift in Sources */ = {isa = PBXBuildFile; fileRef = D4466F5526D524FC003E931B /* Feature.swift */; };
		D4ABCACF26D6E7E400CD18F4 /* Announcement.swift in Sources */ = {isa = PBXBuildFile; fileRef = D4ABCACE26D6E7E400CD18F4 /* Announcement.swift */; };
		D821645B2239F5FC00F46F89 /* ShipmentTrackingProvider+CoreDataClass.swift in Sources */ = {isa = PBXBuildFile; fileRef = D82164572239F5FC00F46F89 /* ShipmentTrackingProvider+CoreDataClass.swift */; };
		D821645C2239F5FC00F46F89 /* ShipmentTrackingProvider+CoreDataProperties.swift in Sources */ = {isa = PBXBuildFile; fileRef = D82164582239F5FC00F46F89 /* ShipmentTrackingProvider+CoreDataProperties.swift */; };
		D821645D2239F5FC00F46F89 /* ShipmentTrackingProviderGroup+CoreDataClass.swift in Sources */ = {isa = PBXBuildFile; fileRef = D82164592239F5FC00F46F89 /* ShipmentTrackingProviderGroup+CoreDataClass.swift */; };
		D821645E2239F5FC00F46F89 /* ShipmentTrackingProviderGroup+CoreDataProperties.swift in Sources */ = {isa = PBXBuildFile; fileRef = D821645A2239F5FC00F46F89 /* ShipmentTrackingProviderGroup+CoreDataProperties.swift */; };
		D8550D02230D3F8B00AAC4F8 /* ProductReview+CoreDataProperties.swift in Sources */ = {isa = PBXBuildFile; fileRef = D8550D00230D3F8B00AAC4F8 /* ProductReview+CoreDataProperties.swift */; };
		D8550D03230D3F8B00AAC4F8 /* ProductReview+CoreDataClass.swift in Sources */ = {isa = PBXBuildFile; fileRef = D8550D01230D3F8B00AAC4F8 /* ProductReview+CoreDataClass.swift */; };
		D87F614E22657C2F0031A13B /* PreselectedProvider.swift in Sources */ = {isa = PBXBuildFile; fileRef = D87F614D22657C2F0031A13B /* PreselectedProvider.swift */; };
		D87F61532265AA230031A13B /* FileStorage.swift in Sources */ = {isa = PBXBuildFile; fileRef = D87F61522265AA230031A13B /* FileStorage.swift */; };
		D87F61552265AA900031A13B /* PListFileStorage.swift in Sources */ = {isa = PBXBuildFile; fileRef = D87F61542265AA900031A13B /* PListFileStorage.swift */; };
		D87F61572265AD980031A13B /* FileStorageTests.swift in Sources */ = {isa = PBXBuildFile; fileRef = D87F61562265AD980031A13B /* FileStorageTests.swift */; };
		D87F615C2265AF190031A13B /* shipment-provider.plist in Resources */ = {isa = PBXBuildFile; fileRef = D87F615B2265AF190031A13B /* shipment-provider.plist */; };
		D88E233B25AE08C90023F3B1 /* OrderFeeLine+CoreDataClass.swift in Sources */ = {isa = PBXBuildFile; fileRef = D88E233A25AE08C90023F3B1 /* OrderFeeLine+CoreDataClass.swift */; };
		D88E234125AE08F10023F3B1 /* OrderFeeLine+CoreDataProperties.swift in Sources */ = {isa = PBXBuildFile; fileRef = D88E234025AE08F10023F3B1 /* OrderFeeLine+CoreDataProperties.swift */; };
		D8FBFF5522D66A06006E3336 /* OrderStatsV4Interval+CoreDataClass.swift in Sources */ = {isa = PBXBuildFile; fileRef = D8FBFF4F22D66A06006E3336 /* OrderStatsV4Interval+CoreDataClass.swift */; };
		D8FBFF5622D66A06006E3336 /* OrderStatsV4Interval+CoreDataProperties.swift in Sources */ = {isa = PBXBuildFile; fileRef = D8FBFF5022D66A06006E3336 /* OrderStatsV4Interval+CoreDataProperties.swift */; };
		D8FBFF5722D66A06006E3336 /* OrderStatsV4Totals+CoreDataClass.swift in Sources */ = {isa = PBXBuildFile; fileRef = D8FBFF5122D66A06006E3336 /* OrderStatsV4Totals+CoreDataClass.swift */; };
		D8FBFF5822D66A06006E3336 /* OrderStatsV4Totals+CoreDataProperties.swift in Sources */ = {isa = PBXBuildFile; fileRef = D8FBFF5222D66A06006E3336 /* OrderStatsV4Totals+CoreDataProperties.swift */; };
		D8FBFF5922D66A06006E3336 /* OrderStatsV4+CoreDataClass.swift in Sources */ = {isa = PBXBuildFile; fileRef = D8FBFF5322D66A06006E3336 /* OrderStatsV4+CoreDataClass.swift */; };
		D8FBFF5A22D66A06006E3336 /* OrderStatsV4+CoreDataProperties.swift in Sources */ = {isa = PBXBuildFile; fileRef = D8FBFF5422D66A06006E3336 /* OrderStatsV4+CoreDataProperties.swift */; };
		DE00132E279FDC2200EB0350 /* CouponSearchResult+CoreDataClass.swift in Sources */ = {isa = PBXBuildFile; fileRef = DE00132B279FDC2200EB0350 /* CouponSearchResult+CoreDataClass.swift */; };
		DE001330279FDC2200EB0350 /* CouponSearchResult+CoreDataProperties.swift in Sources */ = {isa = PBXBuildFile; fileRef = DE00132C279FDC2200EB0350 /* CouponSearchResult+CoreDataProperties.swift */; };
		DE26B5262775C5F000A2EA0A /* Coupon+CoreDataClass.swift in Sources */ = {isa = PBXBuildFile; fileRef = DE26B5242775C5F000A2EA0A /* Coupon+CoreDataClass.swift */; };
		DE26B5272775C5F000A2EA0A /* Coupon+CoreDataProperties.swift in Sources */ = {isa = PBXBuildFile; fileRef = DE26B5252775C5F000A2EA0A /* Coupon+CoreDataProperties.swift */; };
		DEC51AE0275B41BE009F3DF4 /* WooCommerce.xcdatamodeld in Sources */ = {isa = PBXBuildFile; fileRef = DEC51AA4275B41BE009F3DF4 /* WooCommerce.xcdatamodeld */; };
		DEFD6D422641B70400E51E0D /* SitePlugin+CoreDataProperties.swift in Sources */ = {isa = PBXBuildFile; fileRef = DEFD6D412641B70400E51E0D /* SitePlugin+CoreDataProperties.swift */; };
		DEFD6D432641B70400E51E0D /* SitePlugin+CoreDataClass.swift in Sources */ = {isa = PBXBuildFile; fileRef = DEFD6D402641B70400E51E0D /* SitePlugin+CoreDataClass.swift */; };
<<<<<<< HEAD
		E16D3741284F1CDA005676BC /* GeneralAppSettingsStorageTests.swift in Sources */ = {isa = PBXBuildFile; fileRef = E16D3740284F1CDA005676BC /* GeneralAppSettingsStorageTests.swift */; };
		E16D3743284F1E76005676BC /* MockInMemoryStorage.swift in Sources */ = {isa = PBXBuildFile; fileRef = E16D3742284F1E76005676BC /* MockInMemoryStorage.swift */; };
		E1E632C02846245D00878082 /* GeneralAppSettingsStorage.swift in Sources */ = {isa = PBXBuildFile; fileRef = E1E632BF2846245D00878082 /* GeneralAppSettingsStorage.swift */; };
=======
		E1BCBE842844D35E00087C33 /* GeneralStoreSettingsTests.swift in Sources */ = {isa = PBXBuildFile; fileRef = E1BCBE832844D35E00087C33 /* GeneralStoreSettingsTests.swift */; };
>>>>>>> 4b1db96e
		FEDD70AD26A5DBDD00194C3A /* EligibilityErrorInfo.swift in Sources */ = {isa = PBXBuildFile; fileRef = FEDD70AC26A5DBDD00194C3A /* EligibilityErrorInfo.swift */; };
/* End PBXBuildFile section */

/* Begin PBXContainerItemProxy section */
		B54CA5A420A4BBA600F38CD1 /* PBXContainerItemProxy */ = {
			isa = PBXContainerItemProxy;
			containerPortal = B54CA59020A4BBA500F38CD1 /* Project object */;
			proxyType = 1;
			remoteGlobalIDString = B54CA59820A4BBA500F38CD1;
			remoteInfo = Storage;
		};
/* End PBXContainerItemProxy section */

/* Begin PBXCopyFilesBuildPhase section */
		263E37D82641AD5100260D3B /* Embed Frameworks */ = {
			isa = PBXCopyFilesBuildPhase;
			buildActionMask = 2147483647;
			dstPath = "";
			dstSubfolderSpec = 10;
			files = (
			);
			name = "Embed Frameworks";
			runOnlyForDeploymentPostprocessing = 0;
		};
/* End PBXCopyFilesBuildPhase section */

/* Begin PBXFileReference section */
		021EAA4525493A1600AA8CCD /* OrderItemAttribute+CoreDataClass.swift */ = {isa = PBXFileReference; lastKnownFileType = sourcecode.swift; path = "OrderItemAttribute+CoreDataClass.swift"; sourceTree = "<group>"; };
		021EAA4625493A1600AA8CCD /* OrderItemAttribute+CoreDataProperties.swift */ = {isa = PBXFileReference; lastKnownFileType = sourcecode.swift; path = "OrderItemAttribute+CoreDataProperties.swift"; sourceTree = "<group>"; };
		023FA29223316A4D008C1769 /* Product+CoreDataProperties.swift */ = {isa = PBXFileReference; fileEncoding = 4; lastKnownFileType = sourcecode.swift; path = "Product+CoreDataProperties.swift"; sourceTree = "<group>"; };
		023FA29323316A4D008C1769 /* ProductSearchResults+CoreDataProperties.swift */ = {isa = PBXFileReference; fileEncoding = 4; lastKnownFileType = sourcecode.swift; path = "ProductSearchResults+CoreDataProperties.swift"; sourceTree = "<group>"; };
		023FA29423316A4D008C1769 /* ProductSearchResults+CoreDataClass.swift */ = {isa = PBXFileReference; fileEncoding = 4; lastKnownFileType = sourcecode.swift; path = "ProductSearchResults+CoreDataClass.swift"; sourceTree = "<group>"; };
		025CA2BB238EB86200B05C81 /* ProductShippingClass+CoreDataClass.swift */ = {isa = PBXFileReference; lastKnownFileType = sourcecode.swift; path = "ProductShippingClass+CoreDataClass.swift"; sourceTree = "<group>"; };
		025CA2BC238EB86200B05C81 /* ProductShippingClass+CoreDataProperties.swift */ = {isa = PBXFileReference; lastKnownFileType = sourcecode.swift; path = "ProductShippingClass+CoreDataProperties.swift"; sourceTree = "<group>"; };
		027D3E6D23A0EEA4007D91B0 /* StorageType+Deletions.swift */ = {isa = PBXFileReference; lastKnownFileType = sourcecode.swift; path = "StorageType+Deletions.swift"; sourceTree = "<group>"; };
		028296EE237D404F00E84012 /* ProductVariation+CoreDataClass.swift */ = {isa = PBXFileReference; lastKnownFileType = sourcecode.swift; path = "ProductVariation+CoreDataClass.swift"; sourceTree = "<group>"; };
		028296EF237D404F00E84012 /* ProductVariation+CoreDataProperties.swift */ = {isa = PBXFileReference; lastKnownFileType = sourcecode.swift; path = "ProductVariation+CoreDataProperties.swift"; sourceTree = "<group>"; };
		028296F0237D404F00E84012 /* GenericAttribute+CoreDataClass.swift */ = {isa = PBXFileReference; lastKnownFileType = sourcecode.swift; path = "GenericAttribute+CoreDataClass.swift"; sourceTree = "<group>"; };
		028296F1237D404F00E84012 /* GenericAttribute+CoreDataProperties.swift */ = {isa = PBXFileReference; lastKnownFileType = sourcecode.swift; path = "GenericAttribute+CoreDataProperties.swift"; sourceTree = "<group>"; };
		0284BD8825BAC83700D00C06 /* WooCommerceModelV42toV43.xcmappingmodel */ = {isa = PBXFileReference; lastKnownFileType = wrapper.xcmappingmodel; path = WooCommerceModelV42toV43.xcmappingmodel; sourceTree = "<group>"; };
		02A098262480D160002F8C7A /* MockCrashLogger.swift */ = {isa = PBXFileReference; lastKnownFileType = sourcecode.swift; path = MockCrashLogger.swift; sourceTree = "<group>"; };
		02C254E32563B12E00A04423 /* ShippingLabelSettings+CoreDataClass.swift */ = {isa = PBXFileReference; lastKnownFileType = sourcecode.swift; path = "ShippingLabelSettings+CoreDataClass.swift"; sourceTree = "<group>"; };
		02C254E42563B12E00A04423 /* ShippingLabelSettings+CoreDataProperties.swift */ = {isa = PBXFileReference; lastKnownFileType = sourcecode.swift; path = "ShippingLabelSettings+CoreDataProperties.swift"; sourceTree = "<group>"; };
		02C254E52563B12E00A04423 /* ShippingLabel+CoreDataClass.swift */ = {isa = PBXFileReference; lastKnownFileType = sourcecode.swift; path = "ShippingLabel+CoreDataClass.swift"; sourceTree = "<group>"; };
		02C254E62563B12E00A04423 /* ShippingLabel+CoreDataProperties.swift */ = {isa = PBXFileReference; lastKnownFileType = sourcecode.swift; path = "ShippingLabel+CoreDataProperties.swift"; sourceTree = "<group>"; };
		02C254E72563B12E00A04423 /* ShippingLabelRefund+CoreDataClass.swift */ = {isa = PBXFileReference; lastKnownFileType = sourcecode.swift; path = "ShippingLabelRefund+CoreDataClass.swift"; sourceTree = "<group>"; };
		02C254E82563B12E00A04423 /* ShippingLabelRefund+CoreDataProperties.swift */ = {isa = PBXFileReference; lastKnownFileType = sourcecode.swift; path = "ShippingLabelRefund+CoreDataProperties.swift"; sourceTree = "<group>"; };
		02C254E92563B12E00A04423 /* ShippingLabelAddress+CoreDataClass.swift */ = {isa = PBXFileReference; lastKnownFileType = sourcecode.swift; path = "ShippingLabelAddress+CoreDataClass.swift"; sourceTree = "<group>"; };
		02C254EA2563B12E00A04423 /* ShippingLabelAddress+CoreDataProperties.swift */ = {isa = PBXFileReference; lastKnownFileType = sourcecode.swift; path = "ShippingLabelAddress+CoreDataProperties.swift"; sourceTree = "<group>"; };
		02D200D7253FDEE500840173 /* WooCommerceModelV32toV33.xcmappingmodel */ = {isa = PBXFileReference; lastKnownFileType = wrapper.xcmappingmodel; path = WooCommerceModelV32toV33.xcmappingmodel; sourceTree = "<group>"; };
		02D45648231CFB27008CF0A9 /* StatsVersionBannerVisibility.swift */ = {isa = PBXFileReference; lastKnownFileType = sourcecode.swift; path = StatsVersionBannerVisibility.swift; sourceTree = "<group>"; };
		02DA64182313C2AA00284168 /* StatsVersion.swift */ = {isa = PBXFileReference; lastKnownFileType = sourcecode.swift; path = StatsVersion.swift; sourceTree = "<group>"; };
		02EAB6D62480A86D00FD873C /* CrashLogger.swift */ = {isa = PBXFileReference; lastKnownFileType = sourcecode.swift; path = CrashLogger.swift; sourceTree = "<group>"; };
		0306C18227BAB09D0070B617 /* Model 65.xcdatamodel */ = {isa = PBXFileReference; lastKnownFileType = wrapper.xcdatamodel; path = "Model 65.xcdatamodel"; sourceTree = "<group>"; };
		031C1E9927AD3AFE00298699 /* WCPayCharge+CoreDataClass.swift */ = {isa = PBXFileReference; lastKnownFileType = sourcecode.swift; path = "WCPayCharge+CoreDataClass.swift"; sourceTree = "<group>"; };
		031C1E9A27AD3AFE00298699 /* WCPayCharge+CoreDataProperties.swift */ = {isa = PBXFileReference; lastKnownFileType = sourcecode.swift; path = "WCPayCharge+CoreDataProperties.swift"; sourceTree = "<group>"; };
		031C1E9B27AD3AFE00298699 /* WCPayCardPresentPaymentDetails+CoreDataClass.swift */ = {isa = PBXFileReference; lastKnownFileType = sourcecode.swift; path = "WCPayCardPresentPaymentDetails+CoreDataClass.swift"; sourceTree = "<group>"; };
		031C1E9C27AD3AFE00298699 /* WCPayCardPresentPaymentDetails+CoreDataProperties.swift */ = {isa = PBXFileReference; lastKnownFileType = sourcecode.swift; path = "WCPayCardPresentPaymentDetails+CoreDataProperties.swift"; sourceTree = "<group>"; };
		031C1E9D27AD3AFE00298699 /* WCPayCardPaymentDetails+CoreDataClass.swift */ = {isa = PBXFileReference; lastKnownFileType = sourcecode.swift; path = "WCPayCardPaymentDetails+CoreDataClass.swift"; sourceTree = "<group>"; };
		031C1E9E27AD3AFE00298699 /* WCPayCardPaymentDetails+CoreDataProperties.swift */ = {isa = PBXFileReference; lastKnownFileType = sourcecode.swift; path = "WCPayCardPaymentDetails+CoreDataProperties.swift"; sourceTree = "<group>"; };
		031C1E9F27AD3AFE00298699 /* WCPayCardPresentReceiptDetails+CoreDataClass.swift */ = {isa = PBXFileReference; lastKnownFileType = sourcecode.swift; path = "WCPayCardPresentReceiptDetails+CoreDataClass.swift"; sourceTree = "<group>"; };
		031C1EA027AD3AFE00298699 /* WCPayCardPresentReceiptDetails+CoreDataProperties.swift */ = {isa = PBXFileReference; lastKnownFileType = sourcecode.swift; path = "WCPayCardPresentReceiptDetails+CoreDataProperties.swift"; sourceTree = "<group>"; };
		0345DB4527A8122700B02D0C /* Model 63.xcdatamodel */ = {isa = PBXFileReference; lastKnownFileType = wrapper.xcdatamodel; path = "Model 63.xcdatamodel"; sourceTree = "<group>"; };
		077F39C3269F1F4600ABEADC /* SystemPlugin+CoreDataClass.swift */ = {isa = PBXFileReference; lastKnownFileType = sourcecode.swift; path = "SystemPlugin+CoreDataClass.swift"; sourceTree = "<group>"; };
		077F39C5269F1F7C00ABEADC /* SystemPlugin+CoreDataProperties.swift */ = {isa = PBXFileReference; lastKnownFileType = sourcecode.swift; path = "SystemPlugin+CoreDataProperties.swift"; sourceTree = "<group>"; };
		2618707125409C65006522A1 /* ShippingLineTax+CoreDataClass.swift */ = {isa = PBXFileReference; lastKnownFileType = sourcecode.swift; path = "ShippingLineTax+CoreDataClass.swift"; sourceTree = "<group>"; };
		2618707225409C65006522A1 /* ShippingLineTax+CoreDataProperties.swift */ = {isa = PBXFileReference; lastKnownFileType = sourcecode.swift; path = "ShippingLineTax+CoreDataProperties.swift"; sourceTree = "<group>"; };
		2619F71825AF95020006DAFF /* StorageTypeExtensionsTests.swift */ = {isa = PBXFileReference; lastKnownFileType = sourcecode.swift; path = StorageTypeExtensionsTests.swift; sourceTree = "<group>"; };
		2619F72425B236E60006DAFF /* TypedPredicates.swift */ = {isa = PBXFileReference; lastKnownFileType = sourcecode.swift; path = TypedPredicates.swift; sourceTree = "<group>"; };
		2619F78525B5D29B0006DAFF /* TypedPredicateTests.swift */ = {isa = PBXFileReference; lastKnownFileType = sourcecode.swift; path = TypedPredicateTests.swift; sourceTree = "<group>"; };
		261CF1C2255B291F0090D8D3 /* PaymentGateway+CoreDataClass.swift */ = {isa = PBXFileReference; fileEncoding = 4; lastKnownFileType = sourcecode.swift; path = "PaymentGateway+CoreDataClass.swift"; sourceTree = "<group>"; };
		261CF1C3255B291F0090D8D3 /* PaymentGateway+CoreDataProperties.swift */ = {isa = PBXFileReference; fileEncoding = 4; lastKnownFileType = sourcecode.swift; path = "PaymentGateway+CoreDataProperties.swift"; sourceTree = "<group>"; };
		262B26752621401A00A421CF /* ProductAddOn+CoreDataProperties.swift */ = {isa = PBXFileReference; fileEncoding = 4; lastKnownFileType = sourcecode.swift; path = "ProductAddOn+CoreDataProperties.swift"; sourceTree = "<group>"; };
		262B26762621401A00A421CF /* ProductAddOnOption+CoreDataClass.swift */ = {isa = PBXFileReference; fileEncoding = 4; lastKnownFileType = sourcecode.swift; path = "ProductAddOnOption+CoreDataClass.swift"; sourceTree = "<group>"; };
		262B26772621401A00A421CF /* ProductAddOnOption+CoreDataProperties.swift */ = {isa = PBXFileReference; fileEncoding = 4; lastKnownFileType = sourcecode.swift; path = "ProductAddOnOption+CoreDataProperties.swift"; sourceTree = "<group>"; };
		262B26782621401A00A421CF /* ProductAddOn+CoreDataClass.swift */ = {isa = PBXFileReference; fileEncoding = 4; lastKnownFileType = sourcecode.swift; path = "ProductAddOn+CoreDataClass.swift"; sourceTree = "<group>"; };
		26577518243D808B003168A5 /* WooCommerceModelV26toV27.xcmappingmodel */ = {isa = PBXFileReference; lastKnownFileType = wrapper.xcmappingmodel; path = WooCommerceModelV26toV27.xcmappingmodel; sourceTree = "<group>"; };
		265A462127FDDAAF003AB1DA /* Model 67.xcdatamodel */ = {isa = PBXFileReference; lastKnownFileType = wrapper.xcdatamodel; path = "Model 67.xcdatamodel"; sourceTree = "<group>"; };
		267439D524E5D45A0090696C /* FeedbackSettings.swift */ = {isa = PBXFileReference; lastKnownFileType = sourcecode.swift; path = FeedbackSettings.swift; sourceTree = "<group>"; };
		2685C106263C88B000D9EE97 /* AddOnGroup+CoreDataClass.swift */ = {isa = PBXFileReference; fileEncoding = 4; lastKnownFileType = sourcecode.swift; path = "AddOnGroup+CoreDataClass.swift"; sourceTree = "<group>"; };
		2685C107263C88B000D9EE97 /* AddOnGroup+CoreDataProperties.swift */ = {isa = PBXFileReference; fileEncoding = 4; lastKnownFileType = sourcecode.swift; path = "AddOnGroup+CoreDataProperties.swift"; sourceTree = "<group>"; };
		2685C11C263DEF0B00D9EE97 /* StorageTypeDeletionsTests.swift */ = {isa = PBXFileReference; lastKnownFileType = sourcecode.swift; path = StorageTypeDeletionsTests.swift; sourceTree = "<group>"; };
		268BF6DA2642CBA5003948D8 /* Models+Copiable.generated.swift */ = {isa = PBXFileReference; fileEncoding = 4; lastKnownFileType = sourcecode.swift; path = "Models+Copiable.generated.swift"; sourceTree = "<group>"; };
		26B64554259CE7A800EF3FB3 /* ProductAttributeTerm+CoreDataProperties.swift */ = {isa = PBXFileReference; fileEncoding = 4; lastKnownFileType = sourcecode.swift; path = "ProductAttributeTerm+CoreDataProperties.swift"; sourceTree = "<group>"; };
		26B64555259CE7A800EF3FB3 /* ProductAttributeTerm+CoreDataClass.swift */ = {isa = PBXFileReference; fileEncoding = 4; lastKnownFileType = sourcecode.swift; path = "ProductAttributeTerm+CoreDataClass.swift"; sourceTree = "<group>"; };
		26EA01D024EC3AEA00176A57 /* FeedbackType.swift */ = {isa = PBXFileReference; lastKnownFileType = sourcecode.swift; path = FeedbackType.swift; sourceTree = "<group>"; };
		26EA01D424EC44B300176A57 /* GeneralAppSettingsTests.swift */ = {isa = PBXFileReference; lastKnownFileType = sourcecode.swift; path = GeneralAppSettingsTests.swift; sourceTree = "<group>"; };
		31D9C8C626684AEC000AC134 /* PaymentGatewayAccount+CoreDataClass.swift */ = {isa = PBXFileReference; lastKnownFileType = sourcecode.swift; name = "PaymentGatewayAccount+CoreDataClass.swift"; path = "../../../PaymentGatewayAccount+CoreDataClass.swift"; sourceTree = "<group>"; };
		31D9C8C726684AEC000AC134 /* PaymentGatewayAccount+CoreDataProperties.swift */ = {isa = PBXFileReference; lastKnownFileType = sourcecode.swift; name = "PaymentGatewayAccount+CoreDataProperties.swift"; path = "../../../PaymentGatewayAccount+CoreDataProperties.swift"; sourceTree = "<group>"; };
		450106882399AC7400E24722 /* TaxClass+CoreDataClass.swift */ = {isa = PBXFileReference; lastKnownFileType = sourcecode.swift; path = "TaxClass+CoreDataClass.swift"; sourceTree = "<group>"; };
		4501068A2399AC9B00E24722 /* TaxClass+CoreDataProperties.swift */ = {isa = PBXFileReference; lastKnownFileType = sourcecode.swift; path = "TaxClass+CoreDataProperties.swift"; sourceTree = "<group>"; };
		45260E412823E7990080C548 /* Model 68.xcdatamodel */ = {isa = PBXFileReference; lastKnownFileType = wrapper.xcdatamodel; path = "Model 68.xcdatamodel"; sourceTree = "<group>"; };
		452C23B027B4129300822986 /* InboxAction+CoreDataClass.swift */ = {isa = PBXFileReference; lastKnownFileType = sourcecode.swift; name = "InboxAction+CoreDataClass.swift"; path = "../../../InboxAction+CoreDataClass.swift"; sourceTree = "<group>"; };
		452C23B127B4129300822986 /* InboxAction+CoreDataProperties.swift */ = {isa = PBXFileReference; lastKnownFileType = sourcecode.swift; name = "InboxAction+CoreDataProperties.swift"; path = "../../../InboxAction+CoreDataProperties.swift"; sourceTree = "<group>"; };
		452C23B227B4129300822986 /* InboxNote+CoreDataClass.swift */ = {isa = PBXFileReference; lastKnownFileType = sourcecode.swift; name = "InboxNote+CoreDataClass.swift"; path = "../../../InboxNote+CoreDataClass.swift"; sourceTree = "<group>"; };
		452C23B327B4129300822986 /* InboxNote+CoreDataProperties.swift */ = {isa = PBXFileReference; lastKnownFileType = sourcecode.swift; name = "InboxNote+CoreDataProperties.swift"; path = "../../../InboxNote+CoreDataProperties.swift"; sourceTree = "<group>"; };
		454005A924AE4D350087FDD1 /* WooCommerceModelV28toV29.xcmappingmodel */ = {isa = PBXFileReference; lastKnownFileType = wrapper.xcmappingmodel; path = WooCommerceModelV28toV29.xcmappingmodel; sourceTree = "<group>"; };
		455C0C8E25DD6D93007B6F38 /* AccountSettings+CoreDataClass.swift */ = {isa = PBXFileReference; lastKnownFileType = sourcecode.swift; path = "AccountSettings+CoreDataClass.swift"; sourceTree = "<group>"; };
		455C0C8F25DD6D93007B6F38 /* AccountSettings+CoreDataProperties.swift */ = {isa = PBXFileReference; lastKnownFileType = sourcecode.swift; path = "AccountSettings+CoreDataProperties.swift"; sourceTree = "<group>"; };
		457E6E7F27D8B51E00173F69 /* Model 66.xcdatamodel */ = {isa = PBXFileReference; lastKnownFileType = wrapper.xcdatamodel; path = "Model 66.xcdatamodel"; sourceTree = "<group>"; };
		457E6E8027D8B60F00173F69 /* Order+CoreDataClass.swift */ = {isa = PBXFileReference; lastKnownFileType = sourcecode.swift; path = "Order+CoreDataClass.swift"; sourceTree = "<group>"; };
		457E6E8127D8B60F00173F69 /* Order+CoreDataProperties.swift */ = {isa = PBXFileReference; lastKnownFileType = sourcecode.swift; path = "Order+CoreDataProperties.swift"; sourceTree = "<group>"; };
		459E342327B4069E0054FF01 /* Model 64.xcdatamodel */ = {isa = PBXFileReference; lastKnownFileType = wrapper.xcdatamodel; path = "Model 64.xcdatamodel"; sourceTree = "<group>"; };
		45E1862D2370450C009241F3 /* ShippingLine+CoreDataClass.swift */ = {isa = PBXFileReference; lastKnownFileType = sourcecode.swift; path = "ShippingLine+CoreDataClass.swift"; sourceTree = "<group>"; };
		45E1862F23704519009241F3 /* ShippingLine+CoreDataProperties.swift */ = {isa = PBXFileReference; lastKnownFileType = sourcecode.swift; path = "ShippingLine+CoreDataProperties.swift"; sourceTree = "<group>"; };
		45E462032684BCEE00011BF2 /* StateOfACountry+CoreDataProperties.swift */ = {isa = PBXFileReference; lastKnownFileType = sourcecode.swift; path = "StateOfACountry+CoreDataProperties.swift"; sourceTree = "<group>"; };
		45E462042684BCEE00011BF2 /* StateOfACountry+CoreDataClass.swift */ = {isa = PBXFileReference; lastKnownFileType = sourcecode.swift; path = "StateOfACountry+CoreDataClass.swift"; sourceTree = "<group>"; };
		45E462052684BCEE00011BF2 /* Country+CoreDataProperties.swift */ = {isa = PBXFileReference; lastKnownFileType = sourcecode.swift; path = "Country+CoreDataProperties.swift"; sourceTree = "<group>"; };
		45E462062684BCEE00011BF2 /* Country+CoreDataClass.swift */ = {isa = PBXFileReference; lastKnownFileType = sourcecode.swift; path = "Country+CoreDataClass.swift"; sourceTree = "<group>"; };
		47556EE256120BEE49FF5FD3 /* Pods_StorageTests.framework */ = {isa = PBXFileReference; explicitFileType = wrapper.framework; includeInIndex = 0; path = Pods_StorageTests.framework; sourceTree = BUILT_PRODUCTS_DIR; };
		5707FBC325B5FE2200B7C1A6 /* CoreDataIterativeMigrator+MigrationStep.swift */ = {isa = PBXFileReference; lastKnownFileType = sourcecode.swift; path = "CoreDataIterativeMigrator+MigrationStep.swift"; sourceTree = "<group>"; };
		5707FBC725B610DA00B7C1A6 /* CoreDataIterativeMigrator+MigrationStepTests.swift */ = {isa = PBXFileReference; lastKnownFileType = sourcecode.swift; path = "CoreDataIterativeMigrator+MigrationStepTests.swift"; sourceTree = "<group>"; };
		572B40E325A5414D00DB20E0 /* DeleteEntityObjectsMigrationPolicy.swift */ = {isa = PBXFileReference; lastKnownFileType = sourcecode.swift; path = DeleteEntityObjectsMigrationPolicy.swift; sourceTree = "<group>"; };
		572C099525475208005372E1 /* SpyFileManager.swift */ = {isa = PBXFileReference; lastKnownFileType = sourcecode.swift; path = SpyFileManager.swift; sourceTree = "<group>"; };
		5736878D24AAADAE00B528FE /* ManagedObjectModelsInventory.swift */ = {isa = PBXFileReference; lastKnownFileType = sourcecode.swift; path = ManagedObjectModelsInventory.swift; sourceTree = "<group>"; };
		5736878F24AABE4D00B528FE /* ManagedObjectModelsInventoryTests.swift */ = {isa = PBXFileReference; lastKnownFileType = sourcecode.swift; path = ManagedObjectModelsInventoryTests.swift; sourceTree = "<group>"; };
		574B774B24AA87FA0042116F /* FileManagerProtocol.swift */ = {isa = PBXFileReference; lastKnownFileType = sourcecode.swift; path = FileManagerProtocol.swift; sourceTree = "<group>"; };
		574B774D24AA883D0042116F /* MockFileManager.swift */ = {isa = PBXFileReference; lastKnownFileType = sourcecode.swift; path = MockFileManager.swift; sourceTree = "<group>"; };
		574B774F24AA897E0042116F /* FileManager+FileManagerProtocol.swift */ = {isa = PBXFileReference; lastKnownFileType = sourcecode.swift; path = "FileManager+FileManagerProtocol.swift"; sourceTree = "<group>"; };
		574CFDEB25A531C90044730C /* WooCommerceModelV39toV40.xcmappingmodel */ = {isa = PBXFileReference; lastKnownFileType = wrapper.xcmappingmodel; path = WooCommerceModelV39toV40.xcmappingmodel; sourceTree = "<group>"; };
		57589E8F252275CA000F22CE /* NSManagedObjectContext+TestHelpers.swift */ = {isa = PBXFileReference; lastKnownFileType = sourcecode.swift; path = "NSManagedObjectContext+TestHelpers.swift"; sourceTree = "<group>"; };
		57589E9125227F95000F22CE /* WooCommerceModelV31toV32.xcmappingmodel */ = {isa = PBXFileReference; lastKnownFileType = wrapper.xcmappingmodel; path = WooCommerceModelV31toV32.xcmappingmodel; sourceTree = "<group>"; };
		575CD4DB24ABE77800755B2B /* Collection+Extensions.swift */ = {isa = PBXFileReference; lastKnownFileType = sourcecode.swift; path = "Collection+Extensions.swift"; sourceTree = "<group>"; };
		5772841E25BF45B90092FB2C /* PersistentStoreCoordinatorProtocol.swift */ = {isa = PBXFileReference; lastKnownFileType = sourcecode.swift; path = PersistentStoreCoordinatorProtocol.swift; sourceTree = "<group>"; };
		5772842225BF465A0092FB2C /* NSPersistentStoreCoordinator+PersistentStoreCoordinatorProtocol.swift */ = {isa = PBXFileReference; lastKnownFileType = sourcecode.swift; path = "NSPersistentStoreCoordinator+PersistentStoreCoordinatorProtocol.swift"; sourceTree = "<group>"; };
		5772842625BF5BFB0092FB2C /* SpyPersistentStoreCoordinator.swift */ = {isa = PBXFileReference; lastKnownFileType = sourcecode.swift; path = SpyPersistentStoreCoordinator.swift; sourceTree = "<group>"; };
		5772842B25BF62A90092FB2C /* Assertions.swift */ = {isa = PBXFileReference; lastKnownFileType = sourcecode.swift; path = Assertions.swift; sourceTree = "<group>"; };
		5784D65825CB52C400428B75 /* MappingModelTests.swift */ = {isa = PBXFileReference; lastKnownFileType = sourcecode.swift; path = MappingModelTests.swift; sourceTree = "<group>"; };
		57A29FB725226BDC004DEE01 /* MigrationTests.swift */ = {isa = PBXFileReference; lastKnownFileType = sourcecode.swift; path = MigrationTests.swift; sourceTree = "<group>"; };
		57A8819F24CA396D00AE0943 /* GeneralAppSettings.swift */ = {isa = PBXFileReference; lastKnownFileType = sourcecode.swift; path = GeneralAppSettings.swift; sourceTree = "<group>"; };
		57CEB1A12525349B00D8544F /* ProductVariationTests.swift */ = {isa = PBXFileReference; lastKnownFileType = sourcecode.swift; path = ProductVariationTests.swift; sourceTree = "<group>"; };
		5D12CAE2D0EA6AB66F162FF9 /* Pods-StorageTests.debug.xcconfig */ = {isa = PBXFileReference; includeInIndex = 1; lastKnownFileType = text.xcconfig; name = "Pods-StorageTests.debug.xcconfig"; path = "../Pods/Target Support Files/Pods-StorageTests/Pods-StorageTests.debug.xcconfig"; sourceTree = "<group>"; };
		7426A04E20F69D00002A4E07 /* OrderCoupon+CoreDataClass.swift */ = {isa = PBXFileReference; lastKnownFileType = sourcecode.swift; path = "OrderCoupon+CoreDataClass.swift"; sourceTree = "<group>"; };
		7426A04F20F69D00002A4E07 /* OrderCoupon+CoreDataProperties.swift */ = {isa = PBXFileReference; lastKnownFileType = sourcecode.swift; path = "OrderCoupon+CoreDataProperties.swift"; sourceTree = "<group>"; };
		7426A05220F69DA4002A4E07 /* OrderItem+CoreDataClass.swift */ = {isa = PBXFileReference; lastKnownFileType = sourcecode.swift; path = "OrderItem+CoreDataClass.swift"; sourceTree = "<group>"; };
		7426A05320F69DA4002A4E07 /* OrderItem+CoreDataProperties.swift */ = {isa = PBXFileReference; lastKnownFileType = sourcecode.swift; path = "OrderItem+CoreDataProperties.swift"; sourceTree = "<group>"; };
		746A9D12214071EB0013F6FF /* MIGRATIONS.md */ = {isa = PBXFileReference; fileEncoding = 4; lastKnownFileType = net.daringfireball.markdown; path = MIGRATIONS.md; sourceTree = "<group>"; };
		746A9D1D214078080013F6FF /* TopEarnerStats+CoreDataClass.swift */ = {isa = PBXFileReference; lastKnownFileType = sourcecode.swift; path = "TopEarnerStats+CoreDataClass.swift"; sourceTree = "<group>"; };
		746A9D1E214078080013F6FF /* TopEarnerStats+CoreDataProperties.swift */ = {isa = PBXFileReference; lastKnownFileType = sourcecode.swift; path = "TopEarnerStats+CoreDataProperties.swift"; sourceTree = "<group>"; };
		746A9D1F214078080013F6FF /* TopEarnerStatsItem+CoreDataClass.swift */ = {isa = PBXFileReference; lastKnownFileType = sourcecode.swift; path = "TopEarnerStatsItem+CoreDataClass.swift"; sourceTree = "<group>"; };
		746A9D20214078080013F6FF /* TopEarnerStatsItem+CoreDataProperties.swift */ = {isa = PBXFileReference; lastKnownFileType = sourcecode.swift; path = "TopEarnerStatsItem+CoreDataProperties.swift"; sourceTree = "<group>"; };
		7471A510216CF0FD00219F7E /* SiteVisitStats+CoreDataClass.swift */ = {isa = PBXFileReference; lastKnownFileType = sourcecode.swift; path = "SiteVisitStats+CoreDataClass.swift"; sourceTree = "<group>"; };
		7471A511216CF0FE00219F7E /* SiteVisitStatsItem+CoreDataProperties.swift */ = {isa = PBXFileReference; lastKnownFileType = sourcecode.swift; path = "SiteVisitStatsItem+CoreDataProperties.swift"; sourceTree = "<group>"; };
		7471A512216CF0FE00219F7E /* SiteVisitStatsItem+CoreDataClass.swift */ = {isa = PBXFileReference; lastKnownFileType = sourcecode.swift; path = "SiteVisitStatsItem+CoreDataClass.swift"; sourceTree = "<group>"; };
		7471A513216CF0FE00219F7E /* SiteVisitStats+CoreDataProperties.swift */ = {isa = PBXFileReference; lastKnownFileType = sourcecode.swift; path = "SiteVisitStats+CoreDataProperties.swift"; sourceTree = "<group>"; };
		7474538D2242C85E00E0B5EE /* ProductDimensions+CoreDataClass.swift */ = {isa = PBXFileReference; lastKnownFileType = sourcecode.swift; path = "ProductDimensions+CoreDataClass.swift"; sourceTree = "<group>"; };
		7474538E2242C85E00E0B5EE /* ProductDimensions+CoreDataProperties.swift */ = {isa = PBXFileReference; lastKnownFileType = sourcecode.swift; path = "ProductDimensions+CoreDataProperties.swift"; sourceTree = "<group>"; };
		7474538F2242C85E00E0B5EE /* ProductAttribute+CoreDataClass.swift */ = {isa = PBXFileReference; lastKnownFileType = sourcecode.swift; path = "ProductAttribute+CoreDataClass.swift"; sourceTree = "<group>"; };
		747453902242C85E00E0B5EE /* ProductAttribute+CoreDataProperties.swift */ = {isa = PBXFileReference; lastKnownFileType = sourcecode.swift; path = "ProductAttribute+CoreDataProperties.swift"; sourceTree = "<group>"; };
		747453912242C85E00E0B5EE /* ProductImage+CoreDataClass.swift */ = {isa = PBXFileReference; lastKnownFileType = sourcecode.swift; path = "ProductImage+CoreDataClass.swift"; sourceTree = "<group>"; };
		747453922242C85E00E0B5EE /* ProductImage+CoreDataProperties.swift */ = {isa = PBXFileReference; lastKnownFileType = sourcecode.swift; path = "ProductImage+CoreDataProperties.swift"; sourceTree = "<group>"; };
		747453932242C85E00E0B5EE /* ProductCategory+CoreDataClass.swift */ = {isa = PBXFileReference; lastKnownFileType = sourcecode.swift; path = "ProductCategory+CoreDataClass.swift"; sourceTree = "<group>"; };
		747453942242C85E00E0B5EE /* ProductCategory+CoreDataProperties.swift */ = {isa = PBXFileReference; lastKnownFileType = sourcecode.swift; path = "ProductCategory+CoreDataProperties.swift"; sourceTree = "<group>"; };
		747453952242C85E00E0B5EE /* Product+CoreDataClass.swift */ = {isa = PBXFileReference; lastKnownFileType = sourcecode.swift; path = "Product+CoreDataClass.swift"; sourceTree = "<group>"; };
		747453972242C85E00E0B5EE /* ProductDefaultAttribute+CoreDataClass.swift */ = {isa = PBXFileReference; lastKnownFileType = sourcecode.swift; path = "ProductDefaultAttribute+CoreDataClass.swift"; sourceTree = "<group>"; };
		747453982242C85E00E0B5EE /* ProductDefaultAttribute+CoreDataProperties.swift */ = {isa = PBXFileReference; lastKnownFileType = sourcecode.swift; path = "ProductDefaultAttribute+CoreDataProperties.swift"; sourceTree = "<group>"; };
		747453992242C85E00E0B5EE /* ProductTag+CoreDataClass.swift */ = {isa = PBXFileReference; lastKnownFileType = sourcecode.swift; path = "ProductTag+CoreDataClass.swift"; sourceTree = "<group>"; };
		7474539A2242C85E00E0B5EE /* ProductTag+CoreDataProperties.swift */ = {isa = PBXFileReference; lastKnownFileType = sourcecode.swift; path = "ProductTag+CoreDataProperties.swift"; sourceTree = "<group>"; };
		7492FAD4217FA9C100ED2C69 /* SiteSetting+CoreDataClass.swift */ = {isa = PBXFileReference; lastKnownFileType = sourcecode.swift; path = "SiteSetting+CoreDataClass.swift"; sourceTree = "<group>"; };
		7492FAD5217FA9C100ED2C69 /* SiteSetting+CoreDataProperties.swift */ = {isa = PBXFileReference; lastKnownFileType = sourcecode.swift; path = "SiteSetting+CoreDataProperties.swift"; sourceTree = "<group>"; };
		7499FA42221C7A60004EC0B4 /* ShipmentTracking+CoreDataClass.swift */ = {isa = PBXFileReference; lastKnownFileType = sourcecode.swift; path = "ShipmentTracking+CoreDataClass.swift"; sourceTree = "<group>"; };
		7499FA43221C7A60004EC0B4 /* ShipmentTracking+CoreDataProperties.swift */ = {isa = PBXFileReference; lastKnownFileType = sourcecode.swift; path = "ShipmentTracking+CoreDataProperties.swift"; sourceTree = "<group>"; };
		74B7D6AB20F90CBB002667AC /* OrderNote+CoreDataClass.swift */ = {isa = PBXFileReference; lastKnownFileType = sourcecode.swift; path = "OrderNote+CoreDataClass.swift"; sourceTree = "<group>"; };
		74B7D6AC20F90CBB002667AC /* OrderNote+CoreDataProperties.swift */ = {isa = PBXFileReference; lastKnownFileType = sourcecode.swift; path = "OrderNote+CoreDataProperties.swift"; sourceTree = "<group>"; };
		74F009BE2183B99B002B4566 /* Note+CoreDataClass.swift */ = {isa = PBXFileReference; lastKnownFileType = sourcecode.swift; path = "Note+CoreDataClass.swift"; sourceTree = "<group>"; };
		74F009BF2183B99B002B4566 /* Note+CoreDataProperties.swift */ = {isa = PBXFileReference; lastKnownFileType = sourcecode.swift; path = "Note+CoreDataProperties.swift"; sourceTree = "<group>"; };
		7C81935EDD982072BBDCC837 /* Pods-Storage.release.xcconfig */ = {isa = PBXFileReference; includeInIndex = 1; lastKnownFileType = text.xcconfig; name = "Pods-Storage.release.xcconfig"; path = "../Pods/Target Support Files/Pods-Storage/Pods-Storage.release.xcconfig"; sourceTree = "<group>"; };
		9302E3A5220DC3AE00DA5018 /* CoreDataIterativeMigrator.swift */ = {isa = PBXFileReference; lastKnownFileType = sourcecode.swift; path = CoreDataIterativeMigrator.swift; sourceTree = "<group>"; };
		9302E3AB220E1CE900DA5018 /* CoreDataIterativeMigratorTests.swift */ = {isa = PBXFileReference; lastKnownFileType = sourcecode.swift; path = CoreDataIterativeMigratorTests.swift; sourceTree = "<group>"; };
		933A272F2222344D00C2143A /* Logging.swift */ = {isa = PBXFileReference; lastKnownFileType = sourcecode.swift; path = Logging.swift; sourceTree = "<group>"; };
		A3821B262583F14863740A37 /* Pods-Storage.debug.xcconfig */ = {isa = PBXFileReference; includeInIndex = 1; lastKnownFileType = text.xcconfig; name = "Pods-Storage.debug.xcconfig"; path = "../Pods/Target Support Files/Pods-Storage/Pods-Storage.debug.xcconfig"; sourceTree = "<group>"; };
		AE93BE8F272C0E9F001B55EA /* GeneralStoreSettings.swift */ = {isa = PBXFileReference; lastKnownFileType = sourcecode.swift; path = GeneralStoreSettings.swift; sourceTree = "<group>"; };
		B505255320EE6914008090F5 /* StorageType+Extensions.swift */ = {isa = PBXFileReference; fileEncoding = 4; lastKnownFileType = sourcecode.swift; path = "StorageType+Extensions.swift"; sourceTree = "<group>"; };
		B505F6D820BEEA3100BB1B69 /* Account+CoreDataProperties.swift */ = {isa = PBXFileReference; fileEncoding = 4; lastKnownFileType = sourcecode.swift; path = "Account+CoreDataProperties.swift"; sourceTree = "<group>"; };
		B505F6D920BEEA3200BB1B69 /* Account+CoreDataClass.swift */ = {isa = PBXFileReference; fileEncoding = 4; lastKnownFileType = sourcecode.swift; path = "Account+CoreDataClass.swift"; sourceTree = "<group>"; };
		B505F6DD20BEEA4F00BB1B69 /* CoreDataManager.swift */ = {isa = PBXFileReference; fileEncoding = 4; lastKnownFileType = sourcecode.swift; path = CoreDataManager.swift; sourceTree = "<group>"; };
		B505F6DF20BEEA8100BB1B69 /* StorageType.swift */ = {isa = PBXFileReference; fileEncoding = 4; lastKnownFileType = sourcecode.swift; path = StorageType.swift; sourceTree = "<group>"; };
		B52B0F7820AA287C00477698 /* StorageManagerType.swift */ = {isa = PBXFileReference; lastKnownFileType = sourcecode.swift; path = StorageManagerType.swift; sourceTree = "<group>"; };
		B52B0F7A20AA28A800477698 /* Object.swift */ = {isa = PBXFileReference; lastKnownFileType = sourcecode.swift; path = Object.swift; sourceTree = "<group>"; };
		B54CA59920A4BBA500F38CD1 /* Storage.framework */ = {isa = PBXFileReference; explicitFileType = wrapper.framework; includeInIndex = 0; path = Storage.framework; sourceTree = BUILT_PRODUCTS_DIR; };
		B54CA59C20A4BBA500F38CD1 /* Storage.h */ = {isa = PBXFileReference; lastKnownFileType = sourcecode.c.h; path = Storage.h; sourceTree = "<group>"; };
		B54CA59D20A4BBA600F38CD1 /* Info.plist */ = {isa = PBXFileReference; lastKnownFileType = text.plist.xml; path = Info.plist; sourceTree = "<group>"; };
		B54CA5A220A4BBA600F38CD1 /* StorageTests.xctest */ = {isa = PBXFileReference; explicitFileType = wrapper.cfbundle; includeInIndex = 0; path = StorageTests.xctest; sourceTree = BUILT_PRODUCTS_DIR; };
		B54CA5A920A4BBA600F38CD1 /* Info.plist */ = {isa = PBXFileReference; lastKnownFileType = text.plist.xml; path = Info.plist; sourceTree = "<group>"; };
		B54CA5B420A4BC0300F38CD1 /* CoreData.framework */ = {isa = PBXFileReference; lastKnownFileType = wrapper.framework; name = CoreData.framework; path = System/Library/Frameworks/CoreData.framework; sourceTree = SDKROOT; };
		B54CA5BA20A4BD2800F38CD1 /* NSManagedObject+Object.swift */ = {isa = PBXFileReference; lastKnownFileType = sourcecode.swift; path = "NSManagedObject+Object.swift"; sourceTree = "<group>"; };
		B54CA5BC20A4BD3B00F38CD1 /* NSManagedObjectContext+Storage.swift */ = {isa = PBXFileReference; lastKnownFileType = sourcecode.swift; path = "NSManagedObjectContext+Storage.swift"; sourceTree = "<group>"; };
		B54CA5C020A4BF6900F38CD1 /* NSManagedObjectStorageTests.swift */ = {isa = PBXFileReference; fileEncoding = 4; lastKnownFileType = sourcecode.swift; path = NSManagedObjectStorageTests.swift; sourceTree = "<group>"; };
		B54CA5C120A4BF6900F38CD1 /* NSManagedObjectContextStorageTests.swift */ = {isa = PBXFileReference; fileEncoding = 4; lastKnownFileType = sourcecode.swift; path = NSManagedObjectContextStorageTests.swift; sourceTree = "<group>"; };
		B54CA5C620A4BFDC00F38CD1 /* DummyStack.swift */ = {isa = PBXFileReference; lastKnownFileType = sourcecode.swift; path = DummyStack.swift; sourceTree = "<group>"; };
		B54CA5C820A4C17800F38CD1 /* NSObject+Storage.swift */ = {isa = PBXFileReference; lastKnownFileType = sourcecode.swift; path = "NSObject+Storage.swift"; sourceTree = "<group>"; };
		B59E11DD20A9F1FB004121A4 /* CoreDataManagerTests.swift */ = {isa = PBXFileReference; lastKnownFileType = sourcecode.swift; path = CoreDataManagerTests.swift; sourceTree = "<group>"; };
		B59E11DF20A9F5E6004121A4 /* Constants.swift */ = {isa = PBXFileReference; fileEncoding = 4; lastKnownFileType = sourcecode.swift; path = Constants.swift; sourceTree = "<group>"; };
		B5B914C320EFF03500F2F832 /* Site+CoreDataClass.swift */ = {isa = PBXFileReference; fileEncoding = 4; lastKnownFileType = sourcecode.swift; path = "Site+CoreDataClass.swift"; sourceTree = "<group>"; };
		B5B914C420EFF03500F2F832 /* Site+CoreDataProperties.swift */ = {isa = PBXFileReference; fileEncoding = 4; lastKnownFileType = sourcecode.swift; path = "Site+CoreDataProperties.swift"; sourceTree = "<group>"; };
		B5FD111C21D4046E00560344 /* OrderSearchResults+CoreDataProperties.swift */ = {isa = PBXFileReference; lastKnownFileType = sourcecode.swift; path = "OrderSearchResults+CoreDataProperties.swift"; sourceTree = "<group>"; };
		B5FD111D21D4046E00560344 /* OrderSearchResults+CoreDataClass.swift */ = {isa = PBXFileReference; lastKnownFileType = sourcecode.swift; path = "OrderSearchResults+CoreDataClass.swift"; sourceTree = "<group>"; };
		BAB373732796310100837B4A /* Model 61.xcdatamodel */ = {isa = PBXFileReference; lastKnownFileType = wrapper.xcdatamodel; path = "Model 61.xcdatamodel"; sourceTree = "<group>"; };
		BAB373742796327000837B4A /* OrderTaxLine+CoreDataClass.swift */ = {isa = PBXFileReference; lastKnownFileType = sourcecode.swift; path = "OrderTaxLine+CoreDataClass.swift"; sourceTree = "<group>"; };
		BAB373752796327000837B4A /* OrderTaxLine+CoreDataProperties.swift */ = {isa = PBXFileReference; lastKnownFileType = sourcecode.swift; path = "OrderTaxLine+CoreDataProperties.swift"; sourceTree = "<group>"; };
		BB0EDB0E92A719168B18DAFE /* Pods-StorageTests.release.xcconfig */ = {isa = PBXFileReference; includeInIndex = 1; lastKnownFileType = text.xcconfig; name = "Pods-StorageTests.release.xcconfig"; path = "../Pods/Target Support Files/Pods-StorageTests/Pods-StorageTests.release.xcconfig"; sourceTree = "<group>"; };
		CC2C0305262DCC6900928C9C /* ShippingLabelAccountSettings+CoreDataProperties.swift */ = {isa = PBXFileReference; fileEncoding = 4; lastKnownFileType = sourcecode.swift; path = "ShippingLabelAccountSettings+CoreDataProperties.swift"; sourceTree = "<group>"; };
		CC2C0306262DCC6900928C9C /* ShippingLabelPaymentMethod+CoreDataClass.swift */ = {isa = PBXFileReference; fileEncoding = 4; lastKnownFileType = sourcecode.swift; path = "ShippingLabelPaymentMethod+CoreDataClass.swift"; sourceTree = "<group>"; };
		CC2C0307262DCC6900928C9C /* ShippingLabelAccountSettings+CoreDataClass.swift */ = {isa = PBXFileReference; fileEncoding = 4; lastKnownFileType = sourcecode.swift; path = "ShippingLabelAccountSettings+CoreDataClass.swift"; sourceTree = "<group>"; };
		CC2C0308262DCC6900928C9C /* ShippingLabelPaymentMethod+CoreDataProperties.swift */ = {isa = PBXFileReference; fileEncoding = 4; lastKnownFileType = sourcecode.swift; path = "ShippingLabelPaymentMethod+CoreDataProperties.swift"; sourceTree = "<group>"; };
		CCBEBD3F27C68E660010C96F /* FeatureIcon.swift */ = {isa = PBXFileReference; lastKnownFileType = sourcecode.swift; path = FeatureIcon.swift; sourceTree = "<group>"; };
		CCD2E70625DE9AAA00BD975D /* WooCommerceModelV45toV46.xcmappingmodel */ = {isa = PBXFileReference; lastKnownFileType = wrapper.xcmappingmodel; path = WooCommerceModelV45toV46.xcmappingmodel; sourceTree = "<group>"; };
		CE12FBE22220515600C59248 /* WooCommerceModelV9toV10.xcmappingmodel */ = {isa = PBXFileReference; lastKnownFileType = wrapper.xcmappingmodel; path = WooCommerceModelV9toV10.xcmappingmodel; sourceTree = "<group>"; };
		CE3B7AD02225E62C0050FE4B /* OrderStatus+CoreDataClass.swift */ = {isa = PBXFileReference; lastKnownFileType = sourcecode.swift; path = "OrderStatus+CoreDataClass.swift"; sourceTree = "<group>"; };
		CE3B7AD12225E62C0050FE4B /* OrderStatus+CoreDataProperties.swift */ = {isa = PBXFileReference; lastKnownFileType = sourcecode.swift; path = "OrderStatus+CoreDataProperties.swift"; sourceTree = "<group>"; };
		CE43A8FB229F498D00A4FF29 /* ProductDownload+CoreDataClass.swift */ = {isa = PBXFileReference; lastKnownFileType = sourcecode.swift; path = "ProductDownload+CoreDataClass.swift"; sourceTree = "<group>"; };
		CE43A8FC229F498D00A4FF29 /* ProductDownload+CoreDataProperties.swift */ = {isa = PBXFileReference; lastKnownFileType = sourcecode.swift; path = "ProductDownload+CoreDataProperties.swift"; sourceTree = "<group>"; };
		CE4FD43F2350EB7600A16B31 /* OrderItemRefund+CoreDataClass.swift */ = {isa = PBXFileReference; lastKnownFileType = sourcecode.swift; path = "OrderItemRefund+CoreDataClass.swift"; sourceTree = "<group>"; };
		CE4FD4402350EB7600A16B31 /* OrderItemRefund+CoreDataProperties.swift */ = {isa = PBXFileReference; lastKnownFileType = sourcecode.swift; path = "OrderItemRefund+CoreDataProperties.swift"; sourceTree = "<group>"; };
		CE4FD4412350EB7600A16B31 /* OrderItemTax+CoreDataClass.swift */ = {isa = PBXFileReference; lastKnownFileType = sourcecode.swift; path = "OrderItemTax+CoreDataClass.swift"; sourceTree = "<group>"; };
		CE4FD4422350EB7600A16B31 /* OrderItemTax+CoreDataProperties.swift */ = {isa = PBXFileReference; lastKnownFileType = sourcecode.swift; path = "OrderItemTax+CoreDataProperties.swift"; sourceTree = "<group>"; };
		CE4FD4432350EB7600A16B31 /* OrderItemTaxRefund+CoreDataClass.swift */ = {isa = PBXFileReference; lastKnownFileType = sourcecode.swift; path = "OrderItemTaxRefund+CoreDataClass.swift"; sourceTree = "<group>"; };
		CE4FD4442350EB7600A16B31 /* OrderItemTaxRefund+CoreDataProperties.swift */ = {isa = PBXFileReference; lastKnownFileType = sourcecode.swift; path = "OrderItemTaxRefund+CoreDataProperties.swift"; sourceTree = "<group>"; };
		CE4FD4452350EB7600A16B31 /* Refund+CoreDataClass.swift */ = {isa = PBXFileReference; lastKnownFileType = sourcecode.swift; path = "Refund+CoreDataClass.swift"; sourceTree = "<group>"; };
		CE4FD4462350EB7600A16B31 /* Refund+CoreDataProperties.swift */ = {isa = PBXFileReference; lastKnownFileType = sourcecode.swift; path = "Refund+CoreDataProperties.swift"; sourceTree = "<group>"; };
		CEF88DB0233EAAF000BED485 /* OrderRefundCondensed+CoreDataClass.swift */ = {isa = PBXFileReference; fileEncoding = 4; lastKnownFileType = sourcecode.swift; path = "OrderRefundCondensed+CoreDataClass.swift"; sourceTree = "<group>"; };
		CEF88DB1233EAAF000BED485 /* OrderRefundCondensed+CoreDataProperties.swift */ = {isa = PBXFileReference; fileEncoding = 4; lastKnownFileType = sourcecode.swift; path = "OrderRefundCondensed+CoreDataProperties.swift"; sourceTree = "<group>"; };
		D0FEE3A91785B0F2C3641C27 /* Pods-Storage.release-alpha.xcconfig */ = {isa = PBXFileReference; includeInIndex = 1; lastKnownFileType = text.xcconfig; name = "Pods-Storage.release-alpha.xcconfig"; path = "../Pods/Target Support Files/Pods-Storage/Pods-Storage.release-alpha.xcconfig"; sourceTree = "<group>"; };
		D4466F5526D524FC003E931B /* Feature.swift */ = {isa = PBXFileReference; lastKnownFileType = sourcecode.swift; path = Feature.swift; sourceTree = "<group>"; };
		D4ABCACE26D6E7E400CD18F4 /* Announcement.swift */ = {isa = PBXFileReference; lastKnownFileType = sourcecode.swift; path = Announcement.swift; sourceTree = "<group>"; };
		D82164572239F5FC00F46F89 /* ShipmentTrackingProvider+CoreDataClass.swift */ = {isa = PBXFileReference; lastKnownFileType = sourcecode.swift; path = "ShipmentTrackingProvider+CoreDataClass.swift"; sourceTree = "<group>"; };
		D82164582239F5FC00F46F89 /* ShipmentTrackingProvider+CoreDataProperties.swift */ = {isa = PBXFileReference; lastKnownFileType = sourcecode.swift; path = "ShipmentTrackingProvider+CoreDataProperties.swift"; sourceTree = "<group>"; };
		D82164592239F5FC00F46F89 /* ShipmentTrackingProviderGroup+CoreDataClass.swift */ = {isa = PBXFileReference; lastKnownFileType = sourcecode.swift; path = "ShipmentTrackingProviderGroup+CoreDataClass.swift"; sourceTree = "<group>"; };
		D821645A2239F5FC00F46F89 /* ShipmentTrackingProviderGroup+CoreDataProperties.swift */ = {isa = PBXFileReference; lastKnownFileType = sourcecode.swift; path = "ShipmentTrackingProviderGroup+CoreDataProperties.swift"; sourceTree = "<group>"; };
		D8550D00230D3F8B00AAC4F8 /* ProductReview+CoreDataProperties.swift */ = {isa = PBXFileReference; fileEncoding = 4; lastKnownFileType = sourcecode.swift; path = "ProductReview+CoreDataProperties.swift"; sourceTree = "<group>"; };
		D8550D01230D3F8B00AAC4F8 /* ProductReview+CoreDataClass.swift */ = {isa = PBXFileReference; fileEncoding = 4; lastKnownFileType = sourcecode.swift; path = "ProductReview+CoreDataClass.swift"; sourceTree = "<group>"; };
		D87F614D22657C2F0031A13B /* PreselectedProvider.swift */ = {isa = PBXFileReference; lastKnownFileType = sourcecode.swift; path = PreselectedProvider.swift; sourceTree = "<group>"; };
		D87F61522265AA230031A13B /* FileStorage.swift */ = {isa = PBXFileReference; lastKnownFileType = sourcecode.swift; path = FileStorage.swift; sourceTree = "<group>"; };
		D87F61542265AA900031A13B /* PListFileStorage.swift */ = {isa = PBXFileReference; lastKnownFileType = sourcecode.swift; path = PListFileStorage.swift; sourceTree = "<group>"; };
		D87F61562265AD980031A13B /* FileStorageTests.swift */ = {isa = PBXFileReference; lastKnownFileType = sourcecode.swift; name = FileStorageTests.swift; path = StorageTests/Tools/FileStorageTests.swift; sourceTree = SOURCE_ROOT; };
		D87F615B2265AF190031A13B /* shipment-provider.plist */ = {isa = PBXFileReference; lastKnownFileType = text.plist.xml; path = "shipment-provider.plist"; sourceTree = "<group>"; };
		D88E233A25AE08C90023F3B1 /* OrderFeeLine+CoreDataClass.swift */ = {isa = PBXFileReference; lastKnownFileType = sourcecode.swift; path = "OrderFeeLine+CoreDataClass.swift"; sourceTree = "<group>"; };
		D88E234025AE08F10023F3B1 /* OrderFeeLine+CoreDataProperties.swift */ = {isa = PBXFileReference; lastKnownFileType = sourcecode.swift; path = "OrderFeeLine+CoreDataProperties.swift"; sourceTree = "<group>"; };
		D8FBFF4F22D66A06006E3336 /* OrderStatsV4Interval+CoreDataClass.swift */ = {isa = PBXFileReference; lastKnownFileType = sourcecode.swift; path = "OrderStatsV4Interval+CoreDataClass.swift"; sourceTree = "<group>"; };
		D8FBFF5022D66A06006E3336 /* OrderStatsV4Interval+CoreDataProperties.swift */ = {isa = PBXFileReference; lastKnownFileType = sourcecode.swift; path = "OrderStatsV4Interval+CoreDataProperties.swift"; sourceTree = "<group>"; };
		D8FBFF5122D66A06006E3336 /* OrderStatsV4Totals+CoreDataClass.swift */ = {isa = PBXFileReference; lastKnownFileType = sourcecode.swift; path = "OrderStatsV4Totals+CoreDataClass.swift"; sourceTree = "<group>"; };
		D8FBFF5222D66A06006E3336 /* OrderStatsV4Totals+CoreDataProperties.swift */ = {isa = PBXFileReference; lastKnownFileType = sourcecode.swift; path = "OrderStatsV4Totals+CoreDataProperties.swift"; sourceTree = "<group>"; };
		D8FBFF5322D66A06006E3336 /* OrderStatsV4+CoreDataClass.swift */ = {isa = PBXFileReference; lastKnownFileType = sourcecode.swift; path = "OrderStatsV4+CoreDataClass.swift"; sourceTree = "<group>"; };
		D8FBFF5422D66A06006E3336 /* OrderStatsV4+CoreDataProperties.swift */ = {isa = PBXFileReference; lastKnownFileType = sourcecode.swift; path = "OrderStatsV4+CoreDataProperties.swift"; sourceTree = "<group>"; };
		DE001324279FD7D900EB0350 /* Model 62.xcdatamodel */ = {isa = PBXFileReference; lastKnownFileType = wrapper.xcdatamodel; path = "Model 62.xcdatamodel"; sourceTree = "<group>"; };
		DE00132B279FDC2200EB0350 /* CouponSearchResult+CoreDataClass.swift */ = {isa = PBXFileReference; lastKnownFileType = sourcecode.swift; path = "CouponSearchResult+CoreDataClass.swift"; sourceTree = "<group>"; };
		DE00132C279FDC2200EB0350 /* CouponSearchResult+CoreDataProperties.swift */ = {isa = PBXFileReference; lastKnownFileType = sourcecode.swift; path = "CouponSearchResult+CoreDataProperties.swift"; sourceTree = "<group>"; };
		DE26B5242775C5F000A2EA0A /* Coupon+CoreDataClass.swift */ = {isa = PBXFileReference; fileEncoding = 4; lastKnownFileType = sourcecode.swift; path = "Coupon+CoreDataClass.swift"; sourceTree = "<group>"; };
		DE26B5252775C5F000A2EA0A /* Coupon+CoreDataProperties.swift */ = {isa = PBXFileReference; fileEncoding = 4; lastKnownFileType = sourcecode.swift; path = "Coupon+CoreDataProperties.swift"; sourceTree = "<group>"; };
		DE26B52A2775C8DC00A2EA0A /* Model 60.xcdatamodel */ = {isa = PBXFileReference; lastKnownFileType = wrapper.xcdatamodel; path = "Model 60.xcdatamodel"; sourceTree = "<group>"; };
		DEC51AA5275B41BE009F3DF4 /* Model 30.xcdatamodel */ = {isa = PBXFileReference; lastKnownFileType = wrapper.xcdatamodel; path = "Model 30.xcdatamodel"; sourceTree = "<group>"; };
		DEC51AA6275B41BE009F3DF4 /* Model 40.xcdatamodel */ = {isa = PBXFileReference; lastKnownFileType = wrapper.xcdatamodel; path = "Model 40.xcdatamodel"; sourceTree = "<group>"; };
		DEC51AA7275B41BE009F3DF4 /* Model 25.xcdatamodel */ = {isa = PBXFileReference; lastKnownFileType = wrapper.xcdatamodel; path = "Model 25.xcdatamodel"; sourceTree = "<group>"; };
		DEC51AA8275B41BE009F3DF4 /* Model 5.xcdatamodel */ = {isa = PBXFileReference; lastKnownFileType = wrapper.xcdatamodel; path = "Model 5.xcdatamodel"; sourceTree = "<group>"; };
		DEC51AA9275B41BE009F3DF4 /* Model 55.xcdatamodel */ = {isa = PBXFileReference; lastKnownFileType = wrapper.xcdatamodel; path = "Model 55.xcdatamodel"; sourceTree = "<group>"; };
		DEC51AAA275B41BE009F3DF4 /* Model 49.xcdatamodel */ = {isa = PBXFileReference; lastKnownFileType = wrapper.xcdatamodel; path = "Model 49.xcdatamodel"; sourceTree = "<group>"; };
		DEC51AAB275B41BE009F3DF4 /* Model 39.xcdatamodel */ = {isa = PBXFileReference; lastKnownFileType = wrapper.xcdatamodel; path = "Model 39.xcdatamodel"; sourceTree = "<group>"; };
		DEC51AAC275B41BE009F3DF4 /* Model 17.xcdatamodel */ = {isa = PBXFileReference; lastKnownFileType = wrapper.xcdatamodel; path = "Model 17.xcdatamodel"; sourceTree = "<group>"; };
		DEC51AAD275B41BE009F3DF4 /* Model 50.xcdatamodel */ = {isa = PBXFileReference; lastKnownFileType = wrapper.xcdatamodel; path = "Model 50.xcdatamodel"; sourceTree = "<group>"; };
		DEC51AAE275B41BE009F3DF4 /* Model 20.xcdatamodel */ = {isa = PBXFileReference; lastKnownFileType = wrapper.xcdatamodel; path = "Model 20.xcdatamodel"; sourceTree = "<group>"; };
		DEC51AAF275B41BE009F3DF4 /* Model 12.xcdatamodel */ = {isa = PBXFileReference; lastKnownFileType = wrapper.xcdatamodel; path = "Model 12.xcdatamodel"; sourceTree = "<group>"; };
		DEC51AB0275B41BE009F3DF4 /* Model 29.xcdatamodel */ = {isa = PBXFileReference; lastKnownFileType = wrapper.xcdatamodel; path = "Model 29.xcdatamodel"; sourceTree = "<group>"; };
		DEC51AB1275B41BE009F3DF4 /* Model 59.xcdatamodel */ = {isa = PBXFileReference; lastKnownFileType = wrapper.xcdatamodel; path = "Model 59.xcdatamodel"; sourceTree = "<group>"; };
		DEC51AB2275B41BE009F3DF4 /* Model 9.xcdatamodel */ = {isa = PBXFileReference; lastKnownFileType = wrapper.xcdatamodel; path = "Model 9.xcdatamodel"; sourceTree = "<group>"; };
		DEC51AB3275B41BE009F3DF4 /* Model 45.xcdatamodel */ = {isa = PBXFileReference; lastKnownFileType = wrapper.xcdatamodel; path = "Model 45.xcdatamodel"; sourceTree = "<group>"; };
		DEC51AB4275B41BE009F3DF4 /* Model 35.xcdatamodel */ = {isa = PBXFileReference; lastKnownFileType = wrapper.xcdatamodel; path = "Model 35.xcdatamodel"; sourceTree = "<group>"; };
		DEC51AB5275B41BE009F3DF4 /* Model 46.xcdatamodel */ = {isa = PBXFileReference; lastKnownFileType = wrapper.xcdatamodel; path = "Model 46.xcdatamodel"; sourceTree = "<group>"; };
		DEC51AB6275B41BE009F3DF4 /* Model 36.xcdatamodel */ = {isa = PBXFileReference; lastKnownFileType = wrapper.xcdatamodel; path = "Model 36.xcdatamodel"; sourceTree = "<group>"; };
		DEC51AB7275B41BE009F3DF4 /* Model 18.xcdatamodel */ = {isa = PBXFileReference; lastKnownFileType = wrapper.xcdatamodel; path = "Model 18.xcdatamodel"; sourceTree = "<group>"; };
		DEC51AB8275B41BE009F3DF4 /* Model 11.xcdatamodel */ = {isa = PBXFileReference; lastKnownFileType = wrapper.xcdatamodel; path = "Model 11.xcdatamodel"; sourceTree = "<group>"; };
		DEC51AB9275B41BE009F3DF4 /* Model 53.xcdatamodel */ = {isa = PBXFileReference; lastKnownFileType = wrapper.xcdatamodel; path = "Model 53.xcdatamodel"; sourceTree = "<group>"; };
		DEC51ABA275B41BE009F3DF4 /* Model 3.xcdatamodel */ = {isa = PBXFileReference; lastKnownFileType = wrapper.xcdatamodel; path = "Model 3.xcdatamodel"; sourceTree = "<group>"; };
		DEC51ABB275B41BE009F3DF4 /* Model 23.xcdatamodel */ = {isa = PBXFileReference; lastKnownFileType = wrapper.xcdatamodel; path = "Model 23.xcdatamodel"; sourceTree = "<group>"; };
		DEC51ABC275B41BE009F3DF4 /* Model 14.xcdatamodel */ = {isa = PBXFileReference; lastKnownFileType = wrapper.xcdatamodel; path = "Model 14.xcdatamodel"; sourceTree = "<group>"; };
		DEC51ABD275B41BE009F3DF4 /* Model 26.xcdatamodel */ = {isa = PBXFileReference; lastKnownFileType = wrapper.xcdatamodel; path = "Model 26.xcdatamodel"; sourceTree = "<group>"; };
		DEC51ABE275B41BE009F3DF4 /* Model 56.xcdatamodel */ = {isa = PBXFileReference; lastKnownFileType = wrapper.xcdatamodel; path = "Model 56.xcdatamodel"; sourceTree = "<group>"; };
		DEC51ABF275B41BE009F3DF4 /* Model 6.xcdatamodel */ = {isa = PBXFileReference; lastKnownFileType = wrapper.xcdatamodel; path = "Model 6.xcdatamodel"; sourceTree = "<group>"; };
		DEC51AC0275B41BE009F3DF4 /* Model 33.xcdatamodel */ = {isa = PBXFileReference; lastKnownFileType = wrapper.xcdatamodel; path = "Model 33.xcdatamodel"; sourceTree = "<group>"; };
		DEC51AC1275B41BE009F3DF4 /* Model 43.xcdatamodel */ = {isa = PBXFileReference; lastKnownFileType = wrapper.xcdatamodel; path = "Model 43.xcdatamodel"; sourceTree = "<group>"; };
		DEC51AC2275B41BE009F3DF4 /* Model 34.xcdatamodel */ = {isa = PBXFileReference; lastKnownFileType = wrapper.xcdatamodel; path = "Model 34.xcdatamodel"; sourceTree = "<group>"; };
		DEC51AC3275B41BE009F3DF4 /* Model 44.xcdatamodel */ = {isa = PBXFileReference; lastKnownFileType = wrapper.xcdatamodel; path = "Model 44.xcdatamodel"; sourceTree = "<group>"; };
		DEC51AC4275B41BE009F3DF4 /* Model 8.xcdatamodel */ = {isa = PBXFileReference; lastKnownFileType = wrapper.xcdatamodel; path = "Model 8.xcdatamodel"; sourceTree = "<group>"; };
		DEC51AC5275B41BE009F3DF4 /* Model 58.xcdatamodel */ = {isa = PBXFileReference; lastKnownFileType = wrapper.xcdatamodel; path = "Model 58.xcdatamodel"; sourceTree = "<group>"; };
		DEC51AC6275B41BE009F3DF4 /* Model 28.xcdatamodel */ = {isa = PBXFileReference; lastKnownFileType = wrapper.xcdatamodel; path = "Model 28.xcdatamodel"; sourceTree = "<group>"; };
		DEC51AC7275B41BE009F3DF4 /* Model 13.xcdatamodel */ = {isa = PBXFileReference; lastKnownFileType = wrapper.xcdatamodel; path = "Model 13.xcdatamodel"; sourceTree = "<group>"; };
		DEC51AC8275B41BE009F3DF4 /* Model 21.xcdatamodel */ = {isa = PBXFileReference; lastKnownFileType = wrapper.xcdatamodel; path = "Model 21.xcdatamodel"; sourceTree = "<group>"; };
		DEC51AC9275B41BE009F3DF4 /* Model 51.xcdatamodel */ = {isa = PBXFileReference; lastKnownFileType = wrapper.xcdatamodel; path = "Model 51.xcdatamodel"; sourceTree = "<group>"; };
		DEC51ACA275B41BE009F3DF4 /* Model 38.xcdatamodel */ = {isa = PBXFileReference; lastKnownFileType = wrapper.xcdatamodel; path = "Model 38.xcdatamodel"; sourceTree = "<group>"; };
		DEC51ACB275B41BE009F3DF4 /* Model 48.xcdatamodel */ = {isa = PBXFileReference; lastKnownFileType = wrapper.xcdatamodel; path = "Model 48.xcdatamodel"; sourceTree = "<group>"; };
		DEC51ACC275B41BE009F3DF4 /* Model 16.xcdatamodel */ = {isa = PBXFileReference; lastKnownFileType = wrapper.xcdatamodel; path = "Model 16.xcdatamodel"; sourceTree = "<group>"; };
		DEC51ACD275B41BE009F3DF4 /* Model 54.xcdatamodel */ = {isa = PBXFileReference; lastKnownFileType = wrapper.xcdatamodel; path = "Model 54.xcdatamodel"; sourceTree = "<group>"; };
		DEC51ACE275B41BE009F3DF4 /* Model 4.xcdatamodel */ = {isa = PBXFileReference; lastKnownFileType = wrapper.xcdatamodel; path = "Model 4.xcdatamodel"; sourceTree = "<group>"; };
		DEC51ACF275B41BE009F3DF4 /* Model 24.xcdatamodel */ = {isa = PBXFileReference; lastKnownFileType = wrapper.xcdatamodel; path = "Model 24.xcdatamodel"; sourceTree = "<group>"; };
		DEC51AD0275B41BE009F3DF4 /* Model 41.xcdatamodel */ = {isa = PBXFileReference; lastKnownFileType = wrapper.xcdatamodel; path = "Model 41.xcdatamodel"; sourceTree = "<group>"; };
		DEC51AD1275B41BE009F3DF4 /* Model 31.xcdatamodel */ = {isa = PBXFileReference; lastKnownFileType = wrapper.xcdatamodel; path = "Model 31.xcdatamodel"; sourceTree = "<group>"; };
		DEC51AD2275B41BE009F3DF4 /* Model 42.xcdatamodel */ = {isa = PBXFileReference; lastKnownFileType = wrapper.xcdatamodel; path = "Model 42.xcdatamodel"; sourceTree = "<group>"; };
		DEC51AD3275B41BE009F3DF4 /* Model 32.xcdatamodel */ = {isa = PBXFileReference; lastKnownFileType = wrapper.xcdatamodel; path = "Model 32.xcdatamodel"; sourceTree = "<group>"; };
		DEC51AD4275B41BE009F3DF4 /* Model 7.xcdatamodel */ = {isa = PBXFileReference; lastKnownFileType = wrapper.xcdatamodel; path = "Model 7.xcdatamodel"; sourceTree = "<group>"; };
		DEC51AD5275B41BE009F3DF4 /* Model 57.xcdatamodel */ = {isa = PBXFileReference; lastKnownFileType = wrapper.xcdatamodel; path = "Model 57.xcdatamodel"; sourceTree = "<group>"; };
		DEC51AD6275B41BE009F3DF4 /* Model 27.xcdatamodel */ = {isa = PBXFileReference; lastKnownFileType = wrapper.xcdatamodel; path = "Model 27.xcdatamodel"; sourceTree = "<group>"; };
		DEC51AD7275B41BE009F3DF4 /* Model 15.xcdatamodel */ = {isa = PBXFileReference; lastKnownFileType = wrapper.xcdatamodel; path = "Model 15.xcdatamodel"; sourceTree = "<group>"; };
		DEC51AD8275B41BE009F3DF4 /* Model 22.xcdatamodel */ = {isa = PBXFileReference; lastKnownFileType = wrapper.xcdatamodel; path = "Model 22.xcdatamodel"; sourceTree = "<group>"; };
		DEC51AD9275B41BE009F3DF4 /* Model 2.xcdatamodel */ = {isa = PBXFileReference; lastKnownFileType = wrapper.xcdatamodel; path = "Model 2.xcdatamodel"; sourceTree = "<group>"; };
		DEC51ADA275B41BE009F3DF4 /* Model 52.xcdatamodel */ = {isa = PBXFileReference; lastKnownFileType = wrapper.xcdatamodel; path = "Model 52.xcdatamodel"; sourceTree = "<group>"; };
		DEC51ADB275B41BE009F3DF4 /* Model.xcdatamodel */ = {isa = PBXFileReference; lastKnownFileType = wrapper.xcdatamodel; path = Model.xcdatamodel; sourceTree = "<group>"; };
		DEC51ADC275B41BE009F3DF4 /* Model 10.xcdatamodel */ = {isa = PBXFileReference; lastKnownFileType = wrapper.xcdatamodel; path = "Model 10.xcdatamodel"; sourceTree = "<group>"; };
		DEC51ADD275B41BE009F3DF4 /* Model 37.xcdatamodel */ = {isa = PBXFileReference; lastKnownFileType = wrapper.xcdatamodel; path = "Model 37.xcdatamodel"; sourceTree = "<group>"; };
		DEC51ADE275B41BE009F3DF4 /* Model 47.xcdatamodel */ = {isa = PBXFileReference; lastKnownFileType = wrapper.xcdatamodel; path = "Model 47.xcdatamodel"; sourceTree = "<group>"; };
		DEC51ADF275B41BE009F3DF4 /* Model 19.xcdatamodel */ = {isa = PBXFileReference; lastKnownFileType = wrapper.xcdatamodel; path = "Model 19.xcdatamodel"; sourceTree = "<group>"; };
		DEFD6D402641B70400E51E0D /* SitePlugin+CoreDataClass.swift */ = {isa = PBXFileReference; lastKnownFileType = sourcecode.swift; path = "SitePlugin+CoreDataClass.swift"; sourceTree = "<group>"; };
		DEFD6D412641B70400E51E0D /* SitePlugin+CoreDataProperties.swift */ = {isa = PBXFileReference; lastKnownFileType = sourcecode.swift; path = "SitePlugin+CoreDataProperties.swift"; sourceTree = "<group>"; };
		DF3D3B298350F68191CD1DAD /* Pods_Storage.framework */ = {isa = PBXFileReference; explicitFileType = wrapper.framework; includeInIndex = 0; path = Pods_Storage.framework; sourceTree = BUILT_PRODUCTS_DIR; };
<<<<<<< HEAD
		E16D3740284F1CDA005676BC /* GeneralAppSettingsStorageTests.swift */ = {isa = PBXFileReference; lastKnownFileType = sourcecode.swift; path = GeneralAppSettingsStorageTests.swift; sourceTree = "<group>"; };
		E16D3742284F1E76005676BC /* MockInMemoryStorage.swift */ = {isa = PBXFileReference; lastKnownFileType = sourcecode.swift; path = MockInMemoryStorage.swift; sourceTree = "<group>"; };
		E1E632BF2846245D00878082 /* GeneralAppSettingsStorage.swift */ = {isa = PBXFileReference; lastKnownFileType = sourcecode.swift; path = GeneralAppSettingsStorage.swift; sourceTree = "<group>"; };
=======
		E1BCBE832844D35E00087C33 /* GeneralStoreSettingsTests.swift */ = {isa = PBXFileReference; lastKnownFileType = sourcecode.swift; path = GeneralStoreSettingsTests.swift; sourceTree = "<group>"; };
>>>>>>> 4b1db96e
		F0439F2ADB3B211DF5C44D83 /* Pods-StorageTests.release-alpha.xcconfig */ = {isa = PBXFileReference; includeInIndex = 1; lastKnownFileType = text.xcconfig; name = "Pods-StorageTests.release-alpha.xcconfig"; path = "../Pods/Target Support Files/Pods-StorageTests/Pods-StorageTests.release-alpha.xcconfig"; sourceTree = "<group>"; };
		FEDD70AC26A5DBDD00194C3A /* EligibilityErrorInfo.swift */ = {isa = PBXFileReference; lastKnownFileType = sourcecode.swift; path = EligibilityErrorInfo.swift; sourceTree = "<group>"; };
/* End PBXFileReference section */

/* Begin PBXFrameworksBuildPhase section */
		B54CA59520A4BBA500F38CD1 /* Frameworks */ = {
			isa = PBXFrameworksBuildPhase;
			buildActionMask = 2147483647;
			files = (
				263E37D72641AD5100260D3B /* Codegen in Frameworks */,
				B54CA5B520A4BC0300F38CD1 /* CoreData.framework in Frameworks */,
				7028A41485A08AC748206184 /* Pods_Storage.framework in Frameworks */,
			);
			runOnlyForDeploymentPostprocessing = 0;
		};
		B54CA59F20A4BBA600F38CD1 /* Frameworks */ = {
			isa = PBXFrameworksBuildPhase;
			buildActionMask = 2147483647;
			files = (
				57150E1324F462DF00E81611 /* TestKit in Frameworks */,
				B54CA5A320A4BBA600F38CD1 /* Storage.framework in Frameworks */,
				68BC97FB41770051C287D1A8 /* Pods_StorageTests.framework in Frameworks */,
			);
			runOnlyForDeploymentPostprocessing = 0;
		};
/* End PBXFrameworksBuildPhase section */

/* Begin PBXGroup section */
		02A098252480D155002F8C7A /* Mocks */ = {
			isa = PBXGroup;
			children = (
				02A098262480D160002F8C7A /* MockCrashLogger.swift */,
				574B774D24AA883D0042116F /* MockFileManager.swift */,
				572C099525475208005372E1 /* SpyFileManager.swift */,
				5772842625BF5BFB0092FB2C /* SpyPersistentStoreCoordinator.swift */,
				E16D3742284F1E76005676BC /* MockInMemoryStorage.swift */,
			);
			path = Mocks;
			sourceTree = "<group>";
		};
		268BF6D92642CBA5003948D8 /* Copiable */ = {
			isa = PBXGroup;
			children = (
				268BF6DA2642CBA5003948D8 /* Models+Copiable.generated.swift */,
			);
			path = Copiable;
			sourceTree = "<group>";
		};
		26EA01D224EC449C00176A57 /* Model */ = {
			isa = PBXGroup;
			children = (
				26EA01D324EC449C00176A57 /* AppSettings */,
				57CEB1A12525349B00D8544F /* ProductVariationTests.swift */,
			);
			path = Model;
			sourceTree = "<group>";
		};
		26EA01D324EC449C00176A57 /* AppSettings */ = {
			isa = PBXGroup;
			children = (
				26EA01D424EC44B300176A57 /* GeneralAppSettingsTests.swift */,
				E1BCBE832844D35E00087C33 /* GeneralStoreSettingsTests.swift */,
			);
			path = AppSettings;
			sourceTree = "<group>";
		};
		4DD3D0BDDE216A90FC1335D7 /* Pods */ = {
			isa = PBXGroup;
			children = (
				A3821B262583F14863740A37 /* Pods-Storage.debug.xcconfig */,
				7C81935EDD982072BBDCC837 /* Pods-Storage.release.xcconfig */,
				5D12CAE2D0EA6AB66F162FF9 /* Pods-StorageTests.debug.xcconfig */,
				BB0EDB0E92A719168B18DAFE /* Pods-StorageTests.release.xcconfig */,
				D0FEE3A91785B0F2C3641C27 /* Pods-Storage.release-alpha.xcconfig */,
				F0439F2ADB3B211DF5C44D83 /* Pods-StorageTests.release-alpha.xcconfig */,
			);
			name = Pods;
			sourceTree = "<group>";
		};
		572B40E225A540BA00DB20E0 /* Migration Policies */ = {
			isa = PBXGroup;
			children = (
				572B40E325A5414D00DB20E0 /* DeleteEntityObjectsMigrationPolicy.swift */,
			);
			path = "Migration Policies";
			sourceTree = "<group>";
		};
		5772842A25BF62960092FB2C /* TestKit */ = {
			isa = PBXGroup;
			children = (
				5772842B25BF62A90092FB2C /* Assertions.swift */,
			);
			path = TestKit;
			sourceTree = "<group>";
		};
		57A8819E24CA395000AE0943 /* AppSettings */ = {
			isa = PBXGroup;
			children = (
				57A8819F24CA396D00AE0943 /* GeneralAppSettings.swift */,
				267439D524E5D45A0090696C /* FeedbackSettings.swift */,
				26EA01D024EC3AEA00176A57 /* FeedbackType.swift */,
				FEDD70AC26A5DBDD00194C3A /* EligibilityErrorInfo.swift */,
			);
			name = AppSettings;
			sourceTree = "<group>";
		};
		7471A518216CF12900219F7E /* Stats */ = {
			isa = PBXGroup;
			children = (
				D8FBFF4F22D66A06006E3336 /* OrderStatsV4Interval+CoreDataClass.swift */,
				D8FBFF5022D66A06006E3336 /* OrderStatsV4Interval+CoreDataProperties.swift */,
				D8FBFF5122D66A06006E3336 /* OrderStatsV4Totals+CoreDataClass.swift */,
				D8FBFF5222D66A06006E3336 /* OrderStatsV4Totals+CoreDataProperties.swift */,
				D8FBFF5322D66A06006E3336 /* OrderStatsV4+CoreDataClass.swift */,
				D8FBFF5422D66A06006E3336 /* OrderStatsV4+CoreDataProperties.swift */,
				7471A510216CF0FD00219F7E /* SiteVisitStats+CoreDataClass.swift */,
				7471A513216CF0FE00219F7E /* SiteVisitStats+CoreDataProperties.swift */,
				7471A512216CF0FE00219F7E /* SiteVisitStatsItem+CoreDataClass.swift */,
				7471A511216CF0FE00219F7E /* SiteVisitStatsItem+CoreDataProperties.swift */,
				746A9D1D214078080013F6FF /* TopEarnerStats+CoreDataClass.swift */,
				746A9D1E214078080013F6FF /* TopEarnerStats+CoreDataProperties.swift */,
				746A9D1F214078080013F6FF /* TopEarnerStatsItem+CoreDataClass.swift */,
				746A9D20214078080013F6FF /* TopEarnerStatsItem+CoreDataProperties.swift */,
				02DA64182313C2AA00284168 /* StatsVersion.swift */,
				02D45648231CFB27008CF0A9 /* StatsVersionBannerVisibility.swift */,
			);
			name = Stats;
			sourceTree = "<group>";
		};
		9302E3A8220DC7DF00DA5018 /* Mapping Models */ = {
			isa = PBXGroup;
			children = (
				CE12FBE22220515600C59248 /* WooCommerceModelV9toV10.xcmappingmodel */,
				26577518243D808B003168A5 /* WooCommerceModelV26toV27.xcmappingmodel */,
				454005A924AE4D350087FDD1 /* WooCommerceModelV28toV29.xcmappingmodel */,
				57589E9125227F95000F22CE /* WooCommerceModelV31toV32.xcmappingmodel */,
				02D200D7253FDEE500840173 /* WooCommerceModelV32toV33.xcmappingmodel */,
				574CFDEB25A531C90044730C /* WooCommerceModelV39toV40.xcmappingmodel */,
				0284BD8825BAC83700D00C06 /* WooCommerceModelV42toV43.xcmappingmodel */,
				CCD2E70625DE9AAA00BD975D /* WooCommerceModelV45toV46.xcmappingmodel */,
			);
			name = "Mapping Models";
			sourceTree = "<group>";
		};
		B505255520EE694F008090F5 /* Tools */ = {
			isa = PBXGroup;
			children = (
				B505255320EE6914008090F5 /* StorageType+Extensions.swift */,
				2619F72425B236E60006DAFF /* TypedPredicates.swift */,
				D87F61542265AA900031A13B /* PListFileStorage.swift */,
				027D3E6D23A0EEA4007D91B0 /* StorageType+Deletions.swift */,
				E1E632BF2846245D00878082 /* GeneralAppSettingsStorage.swift */,
			);
			path = Tools;
			sourceTree = "<group>";
		};
		B505F6DC20BEEA4F00BB1B69 /* CoreData */ = {
			isa = PBXGroup;
			children = (
				B505F6DD20BEEA4F00BB1B69 /* CoreDataManager.swift */,
				9302E3A5220DC3AE00DA5018 /* CoreDataIterativeMigrator.swift */,
				5736878D24AAADAE00B528FE /* ManagedObjectModelsInventory.swift */,
				5707FBC325B5FE2200B7C1A6 /* CoreDataIterativeMigrator+MigrationStep.swift */,
			);
			path = CoreData;
			sourceTree = "<group>";
		};
		B52B0F7C20AA2D9900477698 /* Protocols */ = {
			isa = PBXGroup;
			children = (
				B52B0F7A20AA28A800477698 /* Object.swift */,
				B52B0F7820AA287C00477698 /* StorageManagerType.swift */,
				B505F6DF20BEEA8100BB1B69 /* StorageType.swift */,
				D87F61522265AA230031A13B /* FileStorage.swift */,
				02EAB6D62480A86D00FD873C /* CrashLogger.swift */,
				574B774B24AA87FA0042116F /* FileManagerProtocol.swift */,
				5772841E25BF45B90092FB2C /* PersistentStoreCoordinatorProtocol.swift */,
			);
			path = Protocols;
			sourceTree = "<group>";
		};
		B52B0F7D20AA2F1200477698 /* Extensions */ = {
			isa = PBXGroup;
			children = (
				B54CA5C020A4BF6900F38CD1 /* NSManagedObjectStorageTests.swift */,
				B54CA5C120A4BF6900F38CD1 /* NSManagedObjectContextStorageTests.swift */,
			);
			path = Extensions;
			sourceTree = "<group>";
		};
		B54CA58F20A4BBA500F38CD1 = {
			isa = PBXGroup;
			children = (
				B54CA59B20A4BBA500F38CD1 /* Storage */,
				B54CA5A620A4BBA600F38CD1 /* StorageTests */,
				B54CA59A20A4BBA500F38CD1 /* Products */,
				B54CA5B320A4BC0200F38CD1 /* Frameworks */,
				4DD3D0BDDE216A90FC1335D7 /* Pods */,
			);
			sourceTree = "<group>";
		};
		B54CA59A20A4BBA500F38CD1 /* Products */ = {
			isa = PBXGroup;
			children = (
				B54CA59920A4BBA500F38CD1 /* Storage.framework */,
				B54CA5A220A4BBA600F38CD1 /* StorageTests.xctest */,
			);
			name = Products;
			sourceTree = "<group>";
		};
		B54CA59B20A4BBA500F38CD1 /* Storage */ = {
			isa = PBXGroup;
			children = (
				B5A036A2214C0F6500774E2C /* Internal */,
				B52B0F7C20AA2D9900477698 /* Protocols */,
				B54CA5BE20A4BD9A00F38CD1 /* Extensions */,
				B59E11D720A9CFF3004121A4 /* Model */,
				B505255520EE694F008090F5 /* Tools */,
				B505F6DC20BEEA4F00BB1B69 /* CoreData */,
				B54CA59C20A4BBA500F38CD1 /* Storage.h */,
				B54CA59D20A4BBA600F38CD1 /* Info.plist */,
			);
			path = Storage;
			sourceTree = "<group>";
		};
		B54CA5A620A4BBA600F38CD1 /* StorageTests */ = {
			isa = PBXGroup;
			children = (
				5772842A25BF62960092FB2C /* TestKit */,
				D87F61582265AED70031A13B /* Mock data */,
				02A098252480D155002F8C7A /* Mocks */,
				26EA01D224EC449C00176A57 /* Model */,
				B54CA5C520A4BFC800F38CD1 /* Tools */,
				B52B0F7D20AA2F1200477698 /* Extensions */,
				B59E11DC20A9F1E6004121A4 /* CoreData */,
				B54CA5A920A4BBA600F38CD1 /* Info.plist */,
			);
			path = StorageTests;
			sourceTree = "<group>";
		};
		B54CA5B320A4BC0200F38CD1 /* Frameworks */ = {
			isa = PBXGroup;
			children = (
				B54CA5B420A4BC0300F38CD1 /* CoreData.framework */,
				DF3D3B298350F68191CD1DAD /* Pods_Storage.framework */,
				47556EE256120BEE49FF5FD3 /* Pods_StorageTests.framework */,
			);
			name = Frameworks;
			sourceTree = "<group>";
		};
		B54CA5BE20A4BD9A00F38CD1 /* Extensions */ = {
			isa = PBXGroup;
			children = (
				B54CA5C820A4C17800F38CD1 /* NSObject+Storage.swift */,
				B54CA5BA20A4BD2800F38CD1 /* NSManagedObject+Object.swift */,
				B54CA5BC20A4BD3B00F38CD1 /* NSManagedObjectContext+Storage.swift */,
				574B774F24AA897E0042116F /* FileManager+FileManagerProtocol.swift */,
				575CD4DB24ABE77800755B2B /* Collection+Extensions.swift */,
				5772842225BF465A0092FB2C /* NSPersistentStoreCoordinator+PersistentStoreCoordinatorProtocol.swift */,
			);
			path = Extensions;
			sourceTree = "<group>";
		};
		B54CA5C520A4BFC800F38CD1 /* Tools */ = {
			isa = PBXGroup;
			children = (
				B59E11DF20A9F5E6004121A4 /* Constants.swift */,
				B54CA5C620A4BFDC00F38CD1 /* DummyStack.swift */,
				57589E8F252275CA000F22CE /* NSManagedObjectContext+TestHelpers.swift */,
				2619F71825AF95020006DAFF /* StorageTypeExtensionsTests.swift */,
				2685C11C263DEF0B00D9EE97 /* StorageTypeDeletionsTests.swift */,
				2619F78525B5D29B0006DAFF /* TypedPredicateTests.swift */,
				E16D3740284F1CDA005676BC /* GeneralAppSettingsStorageTests.swift */,
			);
			path = Tools;
			sourceTree = "<group>";
		};
		B59E11D720A9CFF3004121A4 /* Model */ = {
			isa = PBXGroup;
			children = (
				D4466F5426D524D1003E931B /* WhatsNew */,
				268BF6D92642CBA5003948D8 /* Copiable */,
				572B40E225A540BA00DB20E0 /* Migration Policies */,
				02C254E32563B12E00A04423 /* ShippingLabelSettings+CoreDataClass.swift */,
				02C254E42563B12E00A04423 /* ShippingLabelSettings+CoreDataProperties.swift */,
				02C254E52563B12E00A04423 /* ShippingLabel+CoreDataClass.swift */,
				02C254E62563B12E00A04423 /* ShippingLabel+CoreDataProperties.swift */,
				02C254E72563B12E00A04423 /* ShippingLabelRefund+CoreDataClass.swift */,
				02C254E82563B12E00A04423 /* ShippingLabelRefund+CoreDataProperties.swift */,
				02C254E92563B12E00A04423 /* ShippingLabelAddress+CoreDataClass.swift */,
				02C254EA2563B12E00A04423 /* ShippingLabelAddress+CoreDataProperties.swift */,
				CC2C0307262DCC6900928C9C /* ShippingLabelAccountSettings+CoreDataClass.swift */,
				CC2C0305262DCC6900928C9C /* ShippingLabelAccountSettings+CoreDataProperties.swift */,
				CC2C0306262DCC6900928C9C /* ShippingLabelPaymentMethod+CoreDataClass.swift */,
				CC2C0308262DCC6900928C9C /* ShippingLabelPaymentMethod+CoreDataProperties.swift */,
				57A8819E24CA395000AE0943 /* AppSettings */,
				025CA2BB238EB86200B05C81 /* ProductShippingClass+CoreDataClass.swift */,
				025CA2BC238EB86200B05C81 /* ProductShippingClass+CoreDataProperties.swift */,
				028296EE237D404F00E84012 /* ProductVariation+CoreDataClass.swift */,
				028296EF237D404F00E84012 /* ProductVariation+CoreDataProperties.swift */,
				028296F0237D404F00E84012 /* GenericAttribute+CoreDataClass.swift */,
				028296F1237D404F00E84012 /* GenericAttribute+CoreDataProperties.swift */,
				AE93BE8F272C0E9F001B55EA /* GeneralStoreSettings.swift */,
				DEC51AA4275B41BE009F3DF4 /* WooCommerce.xcdatamodeld */,
				9302E3A8220DC7DF00DA5018 /* Mapping Models */,
				746A9D12214071EB0013F6FF /* MIGRATIONS.md */,
				B505F6D920BEEA3200BB1B69 /* Account+CoreDataClass.swift */,
				B505F6D820BEEA3100BB1B69 /* Account+CoreDataProperties.swift */,
				455C0C8E25DD6D93007B6F38 /* AccountSettings+CoreDataClass.swift */,
				455C0C8F25DD6D93007B6F38 /* AccountSettings+CoreDataProperties.swift */,
				2685C106263C88B000D9EE97 /* AddOnGroup+CoreDataClass.swift */,
				2685C107263C88B000D9EE97 /* AddOnGroup+CoreDataProperties.swift */,
				45E462062684BCEE00011BF2 /* Country+CoreDataClass.swift */,
				45E462052684BCEE00011BF2 /* Country+CoreDataProperties.swift */,
				DE26B5242775C5F000A2EA0A /* Coupon+CoreDataClass.swift */,
				DE26B5252775C5F000A2EA0A /* Coupon+CoreDataProperties.swift */,
				DE00132B279FDC2200EB0350 /* CouponSearchResult+CoreDataClass.swift */,
				DE00132C279FDC2200EB0350 /* CouponSearchResult+CoreDataProperties.swift */,
				452C23B027B4129300822986 /* InboxAction+CoreDataClass.swift */,
				452C23B127B4129300822986 /* InboxAction+CoreDataProperties.swift */,
				452C23B227B4129300822986 /* InboxNote+CoreDataClass.swift */,
				452C23B327B4129300822986 /* InboxNote+CoreDataProperties.swift */,
				45E462042684BCEE00011BF2 /* StateOfACountry+CoreDataClass.swift */,
				45E462032684BCEE00011BF2 /* StateOfACountry+CoreDataProperties.swift */,
				74F009BE2183B99B002B4566 /* Note+CoreDataClass.swift */,
				74F009BF2183B99B002B4566 /* Note+CoreDataProperties.swift */,
				457E6E8027D8B60F00173F69 /* Order+CoreDataClass.swift */,
				457E6E8127D8B60F00173F69 /* Order+CoreDataProperties.swift */,
				7426A04E20F69D00002A4E07 /* OrderCoupon+CoreDataClass.swift */,
				7426A04F20F69D00002A4E07 /* OrderCoupon+CoreDataProperties.swift */,
				D88E233A25AE08C90023F3B1 /* OrderFeeLine+CoreDataClass.swift */,
				D88E234025AE08F10023F3B1 /* OrderFeeLine+CoreDataProperties.swift */,
				7426A05220F69DA4002A4E07 /* OrderItem+CoreDataClass.swift */,
				7426A05320F69DA4002A4E07 /* OrderItem+CoreDataProperties.swift */,
				021EAA4525493A1600AA8CCD /* OrderItemAttribute+CoreDataClass.swift */,
				021EAA4625493A1600AA8CCD /* OrderItemAttribute+CoreDataProperties.swift */,
				CE4FD43F2350EB7600A16B31 /* OrderItemRefund+CoreDataClass.swift */,
				CE4FD4402350EB7600A16B31 /* OrderItemRefund+CoreDataProperties.swift */,
				CE4FD4412350EB7600A16B31 /* OrderItemTax+CoreDataClass.swift */,
				CE4FD4422350EB7600A16B31 /* OrderItemTax+CoreDataProperties.swift */,
				CE4FD4432350EB7600A16B31 /* OrderItemTaxRefund+CoreDataClass.swift */,
				CE4FD4442350EB7600A16B31 /* OrderItemTaxRefund+CoreDataProperties.swift */,
				74B7D6AB20F90CBB002667AC /* OrderNote+CoreDataClass.swift */,
				74B7D6AC20F90CBB002667AC /* OrderNote+CoreDataProperties.swift */,
				CEF88DB0233EAAF000BED485 /* OrderRefundCondensed+CoreDataClass.swift */,
				CEF88DB1233EAAF000BED485 /* OrderRefundCondensed+CoreDataProperties.swift */,
				B5FD111D21D4046E00560344 /* OrderSearchResults+CoreDataClass.swift */,
				B5FD111C21D4046E00560344 /* OrderSearchResults+CoreDataProperties.swift */,
				CE3B7AD02225E62C0050FE4B /* OrderStatus+CoreDataClass.swift */,
				CE3B7AD12225E62C0050FE4B /* OrderStatus+CoreDataProperties.swift */,
				BAB373742796327000837B4A /* OrderTaxLine+CoreDataClass.swift */,
				BAB373752796327000837B4A /* OrderTaxLine+CoreDataProperties.swift */,
				261CF1C2255B291F0090D8D3 /* PaymentGateway+CoreDataClass.swift */,
				261CF1C3255B291F0090D8D3 /* PaymentGateway+CoreDataProperties.swift */,
				31D9C8C626684AEC000AC134 /* PaymentGatewayAccount+CoreDataClass.swift */,
				31D9C8C726684AEC000AC134 /* PaymentGatewayAccount+CoreDataProperties.swift */,
				747453952242C85E00E0B5EE /* Product+CoreDataClass.swift */,
				023FA29223316A4D008C1769 /* Product+CoreDataProperties.swift */,
				262B26782621401A00A421CF /* ProductAddOn+CoreDataClass.swift */,
				262B26752621401A00A421CF /* ProductAddOn+CoreDataProperties.swift */,
				262B26762621401A00A421CF /* ProductAddOnOption+CoreDataClass.swift */,
				262B26772621401A00A421CF /* ProductAddOnOption+CoreDataProperties.swift */,
				7474538F2242C85E00E0B5EE /* ProductAttribute+CoreDataClass.swift */,
				747453902242C85E00E0B5EE /* ProductAttribute+CoreDataProperties.swift */,
				26B64555259CE7A800EF3FB3 /* ProductAttributeTerm+CoreDataClass.swift */,
				26B64554259CE7A800EF3FB3 /* ProductAttributeTerm+CoreDataProperties.swift */,
				747453932242C85E00E0B5EE /* ProductCategory+CoreDataClass.swift */,
				747453942242C85E00E0B5EE /* ProductCategory+CoreDataProperties.swift */,
				747453972242C85E00E0B5EE /* ProductDefaultAttribute+CoreDataClass.swift */,
				747453982242C85E00E0B5EE /* ProductDefaultAttribute+CoreDataProperties.swift */,
				7474538D2242C85E00E0B5EE /* ProductDimensions+CoreDataClass.swift */,
				7474538E2242C85E00E0B5EE /* ProductDimensions+CoreDataProperties.swift */,
				CE43A8FB229F498D00A4FF29 /* ProductDownload+CoreDataClass.swift */,
				CE43A8FC229F498D00A4FF29 /* ProductDownload+CoreDataProperties.swift */,
				747453912242C85E00E0B5EE /* ProductImage+CoreDataClass.swift */,
				747453922242C85E00E0B5EE /* ProductImage+CoreDataProperties.swift */,
				D8550D01230D3F8B00AAC4F8 /* ProductReview+CoreDataClass.swift */,
				D8550D00230D3F8B00AAC4F8 /* ProductReview+CoreDataProperties.swift */,
				023FA29423316A4D008C1769 /* ProductSearchResults+CoreDataClass.swift */,
				023FA29323316A4D008C1769 /* ProductSearchResults+CoreDataProperties.swift */,
				747453992242C85E00E0B5EE /* ProductTag+CoreDataClass.swift */,
				7474539A2242C85E00E0B5EE /* ProductTag+CoreDataProperties.swift */,
				CE4FD4452350EB7600A16B31 /* Refund+CoreDataClass.swift */,
				CE4FD4462350EB7600A16B31 /* Refund+CoreDataProperties.swift */,
				7499FA42221C7A60004EC0B4 /* ShipmentTracking+CoreDataClass.swift */,
				7499FA43221C7A60004EC0B4 /* ShipmentTracking+CoreDataProperties.swift */,
				D82164572239F5FC00F46F89 /* ShipmentTrackingProvider+CoreDataClass.swift */,
				D82164582239F5FC00F46F89 /* ShipmentTrackingProvider+CoreDataProperties.swift */,
				D82164592239F5FC00F46F89 /* ShipmentTrackingProviderGroup+CoreDataClass.swift */,
				D821645A2239F5FC00F46F89 /* ShipmentTrackingProviderGroup+CoreDataProperties.swift */,
				45E1862D2370450C009241F3 /* ShippingLine+CoreDataClass.swift */,
				45E1862F23704519009241F3 /* ShippingLine+CoreDataProperties.swift */,
				2618707125409C65006522A1 /* ShippingLineTax+CoreDataClass.swift */,
				2618707225409C65006522A1 /* ShippingLineTax+CoreDataProperties.swift */,
				B5B914C320EFF03500F2F832 /* Site+CoreDataClass.swift */,
				B5B914C420EFF03500F2F832 /* Site+CoreDataProperties.swift */,
				DEFD6D402641B70400E51E0D /* SitePlugin+CoreDataClass.swift */,
				DEFD6D412641B70400E51E0D /* SitePlugin+CoreDataProperties.swift */,
				7492FAD4217FA9C100ED2C69 /* SiteSetting+CoreDataClass.swift */,
				7492FAD5217FA9C100ED2C69 /* SiteSetting+CoreDataProperties.swift */,
				450106882399AC7400E24722 /* TaxClass+CoreDataClass.swift */,
				4501068A2399AC9B00E24722 /* TaxClass+CoreDataProperties.swift */,
				7471A518216CF12900219F7E /* Stats */,
				D87F614D22657C2F0031A13B /* PreselectedProvider.swift */,
				077F39C3269F1F4600ABEADC /* SystemPlugin+CoreDataClass.swift */,
				077F39C5269F1F7C00ABEADC /* SystemPlugin+CoreDataProperties.swift */,
				031C1E9927AD3AFE00298699 /* WCPayCharge+CoreDataClass.swift */,
				031C1E9A27AD3AFE00298699 /* WCPayCharge+CoreDataProperties.swift */,
				031C1E9B27AD3AFE00298699 /* WCPayCardPresentPaymentDetails+CoreDataClass.swift */,
				031C1E9C27AD3AFE00298699 /* WCPayCardPresentPaymentDetails+CoreDataProperties.swift */,
				031C1E9D27AD3AFE00298699 /* WCPayCardPaymentDetails+CoreDataClass.swift */,
				031C1E9E27AD3AFE00298699 /* WCPayCardPaymentDetails+CoreDataProperties.swift */,
				031C1E9F27AD3AFE00298699 /* WCPayCardPresentReceiptDetails+CoreDataClass.swift */,
				031C1EA027AD3AFE00298699 /* WCPayCardPresentReceiptDetails+CoreDataProperties.swift */,
			);
			path = Model;
			sourceTree = "<group>";
		};
		B59E11DC20A9F1E6004121A4 /* CoreData */ = {
			isa = PBXGroup;
			children = (
				D87F61562265AD980031A13B /* FileStorageTests.swift */,
				9302E3AB220E1CE900DA5018 /* CoreDataIterativeMigratorTests.swift */,
				B59E11DD20A9F1FB004121A4 /* CoreDataManagerTests.swift */,
				5736878F24AABE4D00B528FE /* ManagedObjectModelsInventoryTests.swift */,
				57A29FB725226BDC004DEE01 /* MigrationTests.swift */,
				5707FBC725B610DA00B7C1A6 /* CoreDataIterativeMigrator+MigrationStepTests.swift */,
				5784D65825CB52C400428B75 /* MappingModelTests.swift */,
			);
			path = CoreData;
			sourceTree = "<group>";
		};
		B5A036A2214C0F6500774E2C /* Internal */ = {
			isa = PBXGroup;
			children = (
				933A272F2222344D00C2143A /* Logging.swift */,
			);
			name = Internal;
			sourceTree = "<group>";
		};
		D4466F5426D524D1003E931B /* WhatsNew */ = {
			isa = PBXGroup;
			children = (
				D4466F5526D524FC003E931B /* Feature.swift */,
				CCBEBD3F27C68E660010C96F /* FeatureIcon.swift */,
				D4ABCACE26D6E7E400CD18F4 /* Announcement.swift */,
			);
			name = WhatsNew;
			sourceTree = "<group>";
		};
		D87F61582265AED70031A13B /* Mock data */ = {
			isa = PBXGroup;
			children = (
				D87F615B2265AF190031A13B /* shipment-provider.plist */,
			);
			path = "Mock data";
			sourceTree = "<group>";
		};
/* End PBXGroup section */

/* Begin PBXHeadersBuildPhase section */
		B54CA59620A4BBA500F38CD1 /* Headers */ = {
			isa = PBXHeadersBuildPhase;
			buildActionMask = 2147483647;
			files = (
				B54CA5AA20A4BBA600F38CD1 /* Storage.h in Headers */,
			);
			runOnlyForDeploymentPostprocessing = 0;
		};
/* End PBXHeadersBuildPhase section */

/* Begin PBXNativeTarget section */
		B54CA59820A4BBA500F38CD1 /* Storage */ = {
			isa = PBXNativeTarget;
			buildConfigurationList = B54CA5AD20A4BBA600F38CD1 /* Build configuration list for PBXNativeTarget "Storage" */;
			buildPhases = (
				3A8FEF735A87B89A39A6FF95 /* [CP] Check Pods Manifest.lock */,
				B54CA59620A4BBA500F38CD1 /* Headers */,
				B54CA59420A4BBA500F38CD1 /* Sources */,
				B54CA59520A4BBA500F38CD1 /* Frameworks */,
				B54CA59720A4BBA500F38CD1 /* Resources */,
				263E37D82641AD5100260D3B /* Embed Frameworks */,
			);
			buildRules = (
			);
			dependencies = (
			);
			name = Storage;
			packageProductDependencies = (
				263E37D62641AD5100260D3B /* Codegen */,
			);
			productName = Storage;
			productReference = B54CA59920A4BBA500F38CD1 /* Storage.framework */;
			productType = "com.apple.product-type.framework";
		};
		B54CA5A120A4BBA600F38CD1 /* StorageTests */ = {
			isa = PBXNativeTarget;
			buildConfigurationList = B54CA5B020A4BBA600F38CD1 /* Build configuration list for PBXNativeTarget "StorageTests" */;
			buildPhases = (
				B5A9361234BC984EB7277688 /* [CP] Check Pods Manifest.lock */,
				B54CA59E20A4BBA600F38CD1 /* Sources */,
				B54CA59F20A4BBA600F38CD1 /* Frameworks */,
				B54CA5A020A4BBA600F38CD1 /* Resources */,
				E73E84823B544CDE60613A23 /* [CP] Embed Pods Frameworks */,
			);
			buildRules = (
			);
			dependencies = (
				B54CA5A520A4BBA600F38CD1 /* PBXTargetDependency */,
			);
			name = StorageTests;
			packageProductDependencies = (
				57150E1224F462DF00E81611 /* TestKit */,
			);
			productName = StorageTests;
			productReference = B54CA5A220A4BBA600F38CD1 /* StorageTests.xctest */;
			productType = "com.apple.product-type.bundle.unit-test";
		};
/* End PBXNativeTarget section */

/* Begin PBXProject section */
		B54CA59020A4BBA500F38CD1 /* Project object */ = {
			isa = PBXProject;
			attributes = {
				LastSwiftUpdateCheck = 0930;
				LastUpgradeCheck = 1210;
				ORGANIZATIONNAME = Automattic;
				TargetAttributes = {
					B54CA59820A4BBA500F38CD1 = {
						CreatedOnToolsVersion = 9.3;
						LastSwiftMigration = 1020;
					};
					B54CA5A120A4BBA600F38CD1 = {
						CreatedOnToolsVersion = 9.3;
						LastSwiftMigration = 1020;
					};
				};
			};
			buildConfigurationList = B54CA59320A4BBA500F38CD1 /* Build configuration list for PBXProject "Storage" */;
			compatibilityVersion = "Xcode 9.3";
			developmentRegion = en;
			hasScannedForEncodings = 0;
			knownRegions = (
				en,
				Base,
			);
			mainGroup = B54CA58F20A4BBA500F38CD1;
			productRefGroup = B54CA59A20A4BBA500F38CD1 /* Products */;
			projectDirPath = "";
			projectRoot = "";
			targets = (
				B54CA59820A4BBA500F38CD1 /* Storage */,
				B54CA5A120A4BBA600F38CD1 /* StorageTests */,
			);
		};
/* End PBXProject section */

/* Begin PBXResourcesBuildPhase section */
		B54CA59720A4BBA500F38CD1 /* Resources */ = {
			isa = PBXResourcesBuildPhase;
			buildActionMask = 2147483647;
			files = (
			);
			runOnlyForDeploymentPostprocessing = 0;
		};
		B54CA5A020A4BBA600F38CD1 /* Resources */ = {
			isa = PBXResourcesBuildPhase;
			buildActionMask = 2147483647;
			files = (
				D87F615C2265AF190031A13B /* shipment-provider.plist in Resources */,
			);
			runOnlyForDeploymentPostprocessing = 0;
		};
/* End PBXResourcesBuildPhase section */

/* Begin PBXShellScriptBuildPhase section */
		3A8FEF735A87B89A39A6FF95 /* [CP] Check Pods Manifest.lock */ = {
			isa = PBXShellScriptBuildPhase;
			buildActionMask = 2147483647;
			files = (
			);
			inputPaths = (
				"${PODS_PODFILE_DIR_PATH}/Podfile.lock",
				"${PODS_ROOT}/Manifest.lock",
			);
			name = "[CP] Check Pods Manifest.lock";
			outputPaths = (
				"$(DERIVED_FILE_DIR)/Pods-Storage-checkManifestLockResult.txt",
			);
			runOnlyForDeploymentPostprocessing = 0;
			shellPath = /bin/sh;
			shellScript = "diff \"${PODS_PODFILE_DIR_PATH}/Podfile.lock\" \"${PODS_ROOT}/Manifest.lock\" > /dev/null\nif [ $? != 0 ] ; then\n    # print error to STDERR\n    echo \"error: The sandbox is not in sync with the Podfile.lock. Run 'pod install' or update your CocoaPods installation.\" >&2\n    exit 1\nfi\n# This output is used by Xcode 'outputs' to avoid re-running this script phase.\necho \"SUCCESS\" > \"${SCRIPT_OUTPUT_FILE_0}\"\n";
			showEnvVarsInLog = 0;
		};
		B5A9361234BC984EB7277688 /* [CP] Check Pods Manifest.lock */ = {
			isa = PBXShellScriptBuildPhase;
			buildActionMask = 2147483647;
			files = (
			);
			inputPaths = (
				"${PODS_PODFILE_DIR_PATH}/Podfile.lock",
				"${PODS_ROOT}/Manifest.lock",
			);
			name = "[CP] Check Pods Manifest.lock";
			outputPaths = (
				"$(DERIVED_FILE_DIR)/Pods-StorageTests-checkManifestLockResult.txt",
			);
			runOnlyForDeploymentPostprocessing = 0;
			shellPath = /bin/sh;
			shellScript = "diff \"${PODS_PODFILE_DIR_PATH}/Podfile.lock\" \"${PODS_ROOT}/Manifest.lock\" > /dev/null\nif [ $? != 0 ] ; then\n    # print error to STDERR\n    echo \"error: The sandbox is not in sync with the Podfile.lock. Run 'pod install' or update your CocoaPods installation.\" >&2\n    exit 1\nfi\n# This output is used by Xcode 'outputs' to avoid re-running this script phase.\necho \"SUCCESS\" > \"${SCRIPT_OUTPUT_FILE_0}\"\n";
			showEnvVarsInLog = 0;
		};
		E73E84823B544CDE60613A23 /* [CP] Embed Pods Frameworks */ = {
			isa = PBXShellScriptBuildPhase;
			buildActionMask = 2147483647;
			files = (
			);
			inputFileListPaths = (
				"${PODS_ROOT}/Target Support Files/Pods-StorageTests/Pods-StorageTests-frameworks-${CONFIGURATION}-input-files.xcfilelist",
			);
			name = "[CP] Embed Pods Frameworks";
			outputFileListPaths = (
				"${PODS_ROOT}/Target Support Files/Pods-StorageTests/Pods-StorageTests-frameworks-${CONFIGURATION}-output-files.xcfilelist",
			);
			runOnlyForDeploymentPostprocessing = 0;
			shellPath = /bin/sh;
			shellScript = "\"${PODS_ROOT}/Target Support Files/Pods-StorageTests/Pods-StorageTests-frameworks.sh\"\n";
			showEnvVarsInLog = 0;
		};
/* End PBXShellScriptBuildPhase section */

/* Begin PBXSourcesBuildPhase section */
		B54CA59420A4BBA500F38CD1 /* Sources */ = {
			isa = PBXSourcesBuildPhase;
			buildActionMask = 2147483647;
			files = (
				02D200D8253FDEE500840173 /* WooCommerceModelV32toV33.xcmappingmodel in Sources */,
				26B64557259CE7A900EF3FB3 /* ProductAttributeTerm+CoreDataClass.swift in Sources */,
				FEDD70AD26A5DBDD00194C3A /* EligibilityErrorInfo.swift in Sources */,
				CC2C030A262DCC6900928C9C /* ShippingLabelPaymentMethod+CoreDataClass.swift in Sources */,
				B5B914C520EFF03500F2F832 /* Site+CoreDataClass.swift in Sources */,
				D8550D03230D3F8B00AAC4F8 /* ProductReview+CoreDataClass.swift in Sources */,
				CE4FD44A2350EB7600A16B31 /* OrderItemTax+CoreDataProperties.swift in Sources */,
				747453A02242C85E00E0B5EE /* ProductImage+CoreDataProperties.swift in Sources */,
				574B774C24AA87FA0042116F /* FileManagerProtocol.swift in Sources */,
				CE4FD44E2350EB7600A16B31 /* Refund+CoreDataProperties.swift in Sources */,
				45E462092684BCEE00011BF2 /* StateOfACountry+CoreDataProperties.swift in Sources */,
				CE4FD44B2350EB7600A16B31 /* OrderItemTaxRefund+CoreDataClass.swift in Sources */,
				B54CA5BB20A4BD2800F38CD1 /* NSManagedObject+Object.swift in Sources */,
				025CA2BD238EB86200B05C81 /* ProductShippingClass+CoreDataClass.swift in Sources */,
				D821645D2239F5FC00F46F89 /* ShipmentTrackingProviderGroup+CoreDataClass.swift in Sources */,
				D88E233B25AE08C90023F3B1 /* OrderFeeLine+CoreDataClass.swift in Sources */,
				575CD4DC24ABE77800755B2B /* Collection+Extensions.swift in Sources */,
				7471A514216CF0FE00219F7E /* SiteVisitStats+CoreDataClass.swift in Sources */,
				D8FBFF5722D66A06006E3336 /* OrderStatsV4Totals+CoreDataClass.swift in Sources */,
				7474539C2242C85E00E0B5EE /* ProductDimensions+CoreDataProperties.swift in Sources */,
				031C1EA327AD3AFE00298699 /* WCPayCardPresentPaymentDetails+CoreDataClass.swift in Sources */,
				7426A05120F69D00002A4E07 /* OrderCoupon+CoreDataProperties.swift in Sources */,
				021EAA4825493A1600AA8CCD /* OrderItemAttribute+CoreDataProperties.swift in Sources */,
				262B27182621412D00A421CF /* ProductAddOnOption+CoreDataProperties.swift in Sources */,
				267439D624E5D45A0090696C /* FeedbackSettings.swift in Sources */,
				CE4FD4472350EB7600A16B31 /* OrderItemRefund+CoreDataClass.swift in Sources */,
				747453A12242C85E00E0B5EE /* ProductCategory+CoreDataClass.swift in Sources */,
				02C254ED2563B12E00A04423 /* ShippingLabel+CoreDataClass.swift in Sources */,
				457E6E8227D8B60F00173F69 /* Order+CoreDataClass.swift in Sources */,
				021EAA4725493A1600AA8CCD /* OrderItemAttribute+CoreDataClass.swift in Sources */,
				D4466F5626D524FC003E931B /* Feature.swift in Sources */,
				268BF6DB2642CBA6003948D8 /* Models+Copiable.generated.swift in Sources */,
				D4ABCACF26D6E7E400CD18F4 /* Announcement.swift in Sources */,
				AE93BE90272C0E9F001B55EA /* GeneralStoreSettings.swift in Sources */,
				031C1EA227AD3AFE00298699 /* WCPayCharge+CoreDataProperties.swift in Sources */,
				D87F61552265AA900031A13B /* PListFileStorage.swift in Sources */,
				B5B914C620EFF03500F2F832 /* Site+CoreDataProperties.swift in Sources */,
				45E462072684BCEE00011BF2 /* StateOfACountry+CoreDataClass.swift in Sources */,
				2619F72525B236E60006DAFF /* TypedPredicates.swift in Sources */,
				CCD2E70725DE9AAA00BD975D /* WooCommerceModelV45toV46.xcmappingmodel in Sources */,
				26577519243D808B003168A5 /* WooCommerceModelV26toV27.xcmappingmodel in Sources */,
				457E6E8327D8B60F00173F69 /* Order+CoreDataProperties.swift in Sources */,
				CE4FD4492350EB7600A16B31 /* OrderItemTax+CoreDataClass.swift in Sources */,
				B505F6DB20BEEA3200BB1B69 /* Account+CoreDataClass.swift in Sources */,
				CEF88DB3233EAAF100BED485 /* OrderRefundCondensed+CoreDataProperties.swift in Sources */,
				7426A05520F69DA4002A4E07 /* OrderItem+CoreDataProperties.swift in Sources */,
				747453A72242C85E00E0B5EE /* ProductTag+CoreDataClass.swift in Sources */,
				747453A32242C85E00E0B5EE /* Product+CoreDataClass.swift in Sources */,
				023FA29723316A4D008C1769 /* ProductSearchResults+CoreDataClass.swift in Sources */,
				D821645B2239F5FC00F46F89 /* ShipmentTrackingProvider+CoreDataClass.swift in Sources */,
				57589E9225227F95000F22CE /* WooCommerceModelV31toV32.xcmappingmodel in Sources */,
				D821645C2239F5FC00F46F89 /* ShipmentTrackingProvider+CoreDataProperties.swift in Sources */,
				574B775024AA897E0042116F /* FileManager+FileManagerProtocol.swift in Sources */,
				7499FA45221C7A60004EC0B4 /* ShipmentTracking+CoreDataProperties.swift in Sources */,
				02C254EC2563B12E00A04423 /* ShippingLabelSettings+CoreDataProperties.swift in Sources */,
				B5FD111E21D4046E00560344 /* OrderSearchResults+CoreDataProperties.swift in Sources */,
				7471A515216CF0FE00219F7E /* SiteVisitStatsItem+CoreDataProperties.swift in Sources */,
				E1E632C02846245D00878082 /* GeneralAppSettingsStorage.swift in Sources */,
				031C1EA627AD3AFE00298699 /* WCPayCardPaymentDetails+CoreDataProperties.swift in Sources */,
				B54CA5BD20A4BD3B00F38CD1 /* NSManagedObjectContext+Storage.swift in Sources */,
				455C0C9125DD6D93007B6F38 /* AccountSettings+CoreDataProperties.swift in Sources */,
				933A27302222344D00C2143A /* Logging.swift in Sources */,
				DE001330279FDC2200EB0350 /* CouponSearchResult+CoreDataProperties.swift in Sources */,
				747453A52242C85E00E0B5EE /* ProductDefaultAttribute+CoreDataClass.swift in Sources */,
				5772841F25BF45B90092FB2C /* PersistentStoreCoordinatorProtocol.swift in Sources */,
				02EAB6D72480A86D00FD873C /* CrashLogger.swift in Sources */,
				746A9D21214078080013F6FF /* TopEarnerStats+CoreDataClass.swift in Sources */,
				262B27092621411C00A421CF /* ProductAddOn+CoreDataClass.swift in Sources */,
				452C23B527B4129300822986 /* InboxAction+CoreDataProperties.swift in Sources */,
				5707FBC425B5FE2200B7C1A6 /* CoreDataIterativeMigrator+MigrationStep.swift in Sources */,
				262B27132621412700A421CF /* ProductAddOnOption+CoreDataClass.swift in Sources */,
				2685C109263C88B000D9EE97 /* AddOnGroup+CoreDataProperties.swift in Sources */,
				BAB373762796327000837B4A /* OrderTaxLine+CoreDataClass.swift in Sources */,
				74B7D6AD20F90CBB002667AC /* OrderNote+CoreDataClass.swift in Sources */,
				B52B0F7920AA287C00477698 /* StorageManagerType.swift in Sources */,
				028296F5237D404F00E84012 /* GenericAttribute+CoreDataProperties.swift in Sources */,
				454005AA24AE4D350087FDD1 /* WooCommerceModelV28toV29.xcmappingmodel in Sources */,
				7471A517216CF0FE00219F7E /* SiteVisitStats+CoreDataProperties.swift in Sources */,
				26EA01D124EC3AEA00176A57 /* FeedbackType.swift in Sources */,
				452C23B427B4129300822986 /* InboxAction+CoreDataClass.swift in Sources */,
				7426A05420F69DA4002A4E07 /* OrderItem+CoreDataClass.swift in Sources */,
				028296F4237D404F00E84012 /* GenericAttribute+CoreDataClass.swift in Sources */,
				262B270E2621412000A421CF /* ProductAddOn+CoreDataProperties.swift in Sources */,
				7492FAD6217FA9C100ED2C69 /* SiteSetting+CoreDataClass.swift in Sources */,
				031C1EA427AD3AFE00298699 /* WCPayCardPresentPaymentDetails+CoreDataProperties.swift in Sources */,
				B505F6E020BEEA8100BB1B69 /* StorageType.swift in Sources */,
				747453A82242C85E00E0B5EE /* ProductTag+CoreDataProperties.swift in Sources */,
				D8FBFF5A22D66A06006E3336 /* OrderStatsV4+CoreDataProperties.swift in Sources */,
				D88E234125AE08F10023F3B1 /* OrderFeeLine+CoreDataProperties.swift in Sources */,
				45E462082684BCEE00011BF2 /* Country+CoreDataProperties.swift in Sources */,
				2685C108263C88B000D9EE97 /* AddOnGroup+CoreDataClass.swift in Sources */,
				7474539F2242C85E00E0B5EE /* ProductImage+CoreDataClass.swift in Sources */,
				7474539D2242C85E00E0B5EE /* ProductAttribute+CoreDataClass.swift in Sources */,
				031C1EA127AD3AFE00298699 /* WCPayCharge+CoreDataClass.swift in Sources */,
				023FA29623316A4D008C1769 /* ProductSearchResults+CoreDataProperties.swift in Sources */,
				746A9D22214078080013F6FF /* TopEarnerStats+CoreDataProperties.swift in Sources */,
				023FA29523316A4D008C1769 /* Product+CoreDataProperties.swift in Sources */,
				CC2C030C262DCC6900928C9C /* ShippingLabelPaymentMethod+CoreDataProperties.swift in Sources */,
				261CF1C5255B291F0090D8D3 /* PaymentGateway+CoreDataProperties.swift in Sources */,
				574CFDEC25A531C90044730C /* WooCommerceModelV39toV40.xcmappingmodel in Sources */,
				74F009C12183B99B002B4566 /* Note+CoreDataProperties.swift in Sources */,
				BAB373772796327000837B4A /* OrderTaxLine+CoreDataProperties.swift in Sources */,
				02C254EB2563B12E00A04423 /* ShippingLabelSettings+CoreDataClass.swift in Sources */,
				5736878E24AAADAE00B528FE /* ManagedObjectModelsInventory.swift in Sources */,
				31D9C8C926684AEC000AC134 /* PaymentGatewayAccount+CoreDataProperties.swift in Sources */,
				452C23B627B4129300822986 /* InboxNote+CoreDataClass.swift in Sources */,
				CE12FBE32220515600C59248 /* WooCommerceModelV9toV10.xcmappingmodel in Sources */,
				747453A62242C85E00E0B5EE /* ProductDefaultAttribute+CoreDataProperties.swift in Sources */,
				028296F3237D404F00E84012 /* ProductVariation+CoreDataProperties.swift in Sources */,
				5772842325BF465A0092FB2C /* NSPersistentStoreCoordinator+PersistentStoreCoordinatorProtocol.swift in Sources */,
				077F39C4269F1F4600ABEADC /* SystemPlugin+CoreDataClass.swift in Sources */,
				B54CA5C920A4C17800F38CD1 /* NSObject+Storage.swift in Sources */,
				7471A516216CF0FE00219F7E /* SiteVisitStatsItem+CoreDataClass.swift in Sources */,
				077F39C6269F1F7C00ABEADC /* SystemPlugin+CoreDataProperties.swift in Sources */,
				CC2C0309262DCC6900928C9C /* ShippingLabelAccountSettings+CoreDataProperties.swift in Sources */,
				31D9C8C826684AEC000AC134 /* PaymentGatewayAccount+CoreDataClass.swift in Sources */,
				B505F6DA20BEEA3200BB1B69 /* Account+CoreDataProperties.swift in Sources */,
				CE4FD44D2350EB7600A16B31 /* Refund+CoreDataClass.swift in Sources */,
				45E4620A2684BCEE00011BF2 /* Country+CoreDataClass.swift in Sources */,
				02DA64192313C2AA00284168 /* StatsVersion.swift in Sources */,
				CCBEBD4027C68E660010C96F /* FeatureIcon.swift in Sources */,
				2618707325409C65006522A1 /* ShippingLineTax+CoreDataClass.swift in Sources */,
				7474539E2242C85E00E0B5EE /* ProductAttribute+CoreDataProperties.swift in Sources */,
				D8FBFF5522D66A06006E3336 /* OrderStatsV4Interval+CoreDataClass.swift in Sources */,
				D8FBFF5822D66A06006E3336 /* OrderStatsV4Totals+CoreDataProperties.swift in Sources */,
				DEFD6D432641B70400E51E0D /* SitePlugin+CoreDataClass.swift in Sources */,
				CE3B7AD22225E62C0050FE4B /* OrderStatus+CoreDataClass.swift in Sources */,
				027D3E6E23A0EEA4007D91B0 /* StorageType+Deletions.swift in Sources */,
				D8FBFF5922D66A06006E3336 /* OrderStatsV4+CoreDataClass.swift in Sources */,
				031C1EA727AD3AFE00298699 /* WCPayCardPresentReceiptDetails+CoreDataClass.swift in Sources */,
				74B7D6AE20F90CBB002667AC /* OrderNote+CoreDataProperties.swift in Sources */,
				02C254EF2563B12E00A04423 /* ShippingLabelRefund+CoreDataClass.swift in Sources */,
				025CA2BE238EB86200B05C81 /* ProductShippingClass+CoreDataProperties.swift in Sources */,
				D87F614E22657C2F0031A13B /* PreselectedProvider.swift in Sources */,
				029DE81025BAD9E10046EFF5 /* WooCommerceModelV42toV43.xcmappingmodel in Sources */,
				455C0C9025DD6D93007B6F38 /* AccountSettings+CoreDataClass.swift in Sources */,
				450106892399AC7400E24722 /* TaxClass+CoreDataClass.swift in Sources */,
				45E1862E2370450C009241F3 /* ShippingLine+CoreDataClass.swift in Sources */,
				CE4FD44C2350EB7600A16B31 /* OrderItemTaxRefund+CoreDataProperties.swift in Sources */,
				DE26B5262775C5F000A2EA0A /* Coupon+CoreDataClass.swift in Sources */,
				7474539B2242C85E00E0B5EE /* ProductDimensions+CoreDataClass.swift in Sources */,
				B505255420EE6914008090F5 /* StorageType+Extensions.swift in Sources */,
				DE26B5272775C5F000A2EA0A /* Coupon+CoreDataProperties.swift in Sources */,
				DEC51AE0275B41BE009F3DF4 /* WooCommerce.xcdatamodeld in Sources */,
				028296F2237D404F00E84012 /* ProductVariation+CoreDataClass.swift in Sources */,
				2618707425409C65006522A1 /* ShippingLineTax+CoreDataProperties.swift in Sources */,
				B52B0F7B20AA28A800477698 /* Object.swift in Sources */,
				02C254F12563B12E00A04423 /* ShippingLabelAddress+CoreDataClass.swift in Sources */,
				031C1EA827AD3AFE00298699 /* WCPayCardPresentReceiptDetails+CoreDataProperties.swift in Sources */,
				02D45649231CFB27008CF0A9 /* StatsVersionBannerVisibility.swift in Sources */,
				7426A05020F69D00002A4E07 /* OrderCoupon+CoreDataClass.swift in Sources */,
				02C254F22563B12E00A04423 /* ShippingLabelAddress+CoreDataProperties.swift in Sources */,
				02C254F02563B12E00A04423 /* ShippingLabelRefund+CoreDataProperties.swift in Sources */,
				746A9D23214078080013F6FF /* TopEarnerStatsItem+CoreDataClass.swift in Sources */,
				4501068B2399AC9B00E24722 /* TaxClass+CoreDataProperties.swift in Sources */,
				74F009C02183B99B002B4566 /* Note+CoreDataClass.swift in Sources */,
				031C1EA527AD3AFE00298699 /* WCPayCardPaymentDetails+CoreDataClass.swift in Sources */,
				CC2C030B262DCC6900928C9C /* ShippingLabelAccountSettings+CoreDataClass.swift in Sources */,
				7499FA44221C7A60004EC0B4 /* ShipmentTracking+CoreDataClass.swift in Sources */,
				D87F61532265AA230031A13B /* FileStorage.swift in Sources */,
				DE00132E279FDC2200EB0350 /* CouponSearchResult+CoreDataClass.swift in Sources */,
				452C23B727B4129300822986 /* InboxNote+CoreDataProperties.swift in Sources */,
				CE4FD4482350EB7600A16B31 /* OrderItemRefund+CoreDataProperties.swift in Sources */,
				D8FBFF5622D66A06006E3336 /* OrderStatsV4Interval+CoreDataProperties.swift in Sources */,
				261CF1C4255B291F0090D8D3 /* PaymentGateway+CoreDataClass.swift in Sources */,
				26B64556259CE7A900EF3FB3 /* ProductAttributeTerm+CoreDataProperties.swift in Sources */,
				B505F6DE20BEEA4F00BB1B69 /* CoreDataManager.swift in Sources */,
				57A881A024CA396D00AE0943 /* GeneralAppSettings.swift in Sources */,
				572B40E425A5414D00DB20E0 /* DeleteEntityObjectsMigrationPolicy.swift in Sources */,
				7492FAD7217FA9C100ED2C69 /* SiteSetting+CoreDataProperties.swift in Sources */,
				45E1863023704519009241F3 /* ShippingLine+CoreDataProperties.swift in Sources */,
				B5FD111F21D4046E00560344 /* OrderSearchResults+CoreDataClass.swift in Sources */,
				DEFD6D422641B70400E51E0D /* SitePlugin+CoreDataProperties.swift in Sources */,
				02C254EE2563B12E00A04423 /* ShippingLabel+CoreDataProperties.swift in Sources */,
				D8550D02230D3F8B00AAC4F8 /* ProductReview+CoreDataProperties.swift in Sources */,
				9302E3A6220DC3AE00DA5018 /* CoreDataIterativeMigrator.swift in Sources */,
				D821645E2239F5FC00F46F89 /* ShipmentTrackingProviderGroup+CoreDataProperties.swift in Sources */,
				CEF88DB2233EAAF100BED485 /* OrderRefundCondensed+CoreDataClass.swift in Sources */,
				CE3B7AD32225E62C0050FE4B /* OrderStatus+CoreDataProperties.swift in Sources */,
				746A9D24214078080013F6FF /* TopEarnerStatsItem+CoreDataProperties.swift in Sources */,
				CE43A8FE229F498D00A4FF29 /* ProductDownload+CoreDataProperties.swift in Sources */,
				747453A22242C85E00E0B5EE /* ProductCategory+CoreDataProperties.swift in Sources */,
				CE43A8FD229F498D00A4FF29 /* ProductDownload+CoreDataClass.swift in Sources */,
			);
			runOnlyForDeploymentPostprocessing = 0;
		};
		B54CA59E20A4BBA600F38CD1 /* Sources */ = {
			isa = PBXSourcesBuildPhase;
			buildActionMask = 2147483647;
			files = (
				5784D65925CB52C400428B75 /* MappingModelTests.swift in Sources */,
				9302E3AC220E1CE900DA5018 /* CoreDataIterativeMigratorTests.swift in Sources */,
				5707FBC825B610DA00B7C1A6 /* CoreDataIterativeMigrator+MigrationStepTests.swift in Sources */,
				57CEB1A22525349B00D8544F /* ProductVariationTests.swift in Sources */,
				B59E11E020A9F5E6004121A4 /* Constants.swift in Sources */,
				B54CA5C320A4BF6900F38CD1 /* NSManagedObjectContextStorageTests.swift in Sources */,
				02A098272480D160002F8C7A /* MockCrashLogger.swift in Sources */,
				E16D3743284F1E76005676BC /* MockInMemoryStorage.swift in Sources */,
				B54CA5C720A4BFDC00F38CD1 /* DummyStack.swift in Sources */,
				574B774E24AA883D0042116F /* MockFileManager.swift in Sources */,
				B54CA5C220A4BF6900F38CD1 /* NSManagedObjectStorageTests.swift in Sources */,
				572C099625475208005372E1 /* SpyFileManager.swift in Sources */,
				5736879024AABE4D00B528FE /* ManagedObjectModelsInventoryTests.swift in Sources */,
				2619F71925AF95030006DAFF /* StorageTypeExtensionsTests.swift in Sources */,
				57589E90252275CA000F22CE /* NSManagedObjectContext+TestHelpers.swift in Sources */,
				D87F61572265AD980031A13B /* FileStorageTests.swift in Sources */,
				B59E11DE20A9F1FB004121A4 /* CoreDataManagerTests.swift in Sources */,
				57A29FB825226BDC004DEE01 /* MigrationTests.swift in Sources */,
				2685C11D263DEF0C00D9EE97 /* StorageTypeDeletionsTests.swift in Sources */,
				2619F78625B5D29B0006DAFF /* TypedPredicateTests.swift in Sources */,
				E16D3741284F1CDA005676BC /* GeneralAppSettingsStorageTests.swift in Sources */,
				5772842725BF5BFB0092FB2C /* SpyPersistentStoreCoordinator.swift in Sources */,
				E1BCBE842844D35E00087C33 /* GeneralStoreSettingsTests.swift in Sources */,
				5772842C25BF62A90092FB2C /* Assertions.swift in Sources */,
				26EA01D524EC44B300176A57 /* GeneralAppSettingsTests.swift in Sources */,
			);
			runOnlyForDeploymentPostprocessing = 0;
		};
/* End PBXSourcesBuildPhase section */

/* Begin PBXTargetDependency section */
		B54CA5A520A4BBA600F38CD1 /* PBXTargetDependency */ = {
			isa = PBXTargetDependency;
			target = B54CA59820A4BBA500F38CD1 /* Storage */;
			targetProxy = B54CA5A420A4BBA600F38CD1 /* PBXContainerItemProxy */;
		};
/* End PBXTargetDependency section */

/* Begin XCBuildConfiguration section */
		1A96903B2359D9AF0061E383 /* Release-Alpha */ = {
			isa = XCBuildConfiguration;
			buildSettings = {
				ALWAYS_SEARCH_USER_PATHS = NO;
				CLANG_ANALYZER_NONNULL = YES;
				CLANG_ANALYZER_NUMBER_OBJECT_CONVERSION = YES_AGGRESSIVE;
				CLANG_CXX_LANGUAGE_STANDARD = "gnu++14";
				CLANG_CXX_LIBRARY = "libc++";
				CLANG_ENABLE_MODULES = YES;
				CLANG_ENABLE_OBJC_ARC = YES;
				CLANG_ENABLE_OBJC_WEAK = YES;
				CLANG_WARN_BLOCK_CAPTURE_AUTORELEASING = YES;
				CLANG_WARN_BOOL_CONVERSION = YES;
				CLANG_WARN_COMMA = YES;
				CLANG_WARN_CONSTANT_CONVERSION = YES;
				CLANG_WARN_DEPRECATED_OBJC_IMPLEMENTATIONS = YES;
				CLANG_WARN_DIRECT_OBJC_ISA_USAGE = YES_ERROR;
				CLANG_WARN_DOCUMENTATION_COMMENTS = YES;
				CLANG_WARN_EMPTY_BODY = YES;
				CLANG_WARN_ENUM_CONVERSION = YES;
				CLANG_WARN_INFINITE_RECURSION = YES;
				CLANG_WARN_INT_CONVERSION = YES;
				CLANG_WARN_NON_LITERAL_NULL_CONVERSION = YES;
				CLANG_WARN_OBJC_IMPLICIT_RETAIN_SELF = YES;
				CLANG_WARN_OBJC_LITERAL_CONVERSION = YES;
				CLANG_WARN_OBJC_ROOT_CLASS = YES_ERROR;
				CLANG_WARN_QUOTED_INCLUDE_IN_FRAMEWORK_HEADER = YES;
				CLANG_WARN_RANGE_LOOP_ANALYSIS = YES;
				CLANG_WARN_STRICT_PROTOTYPES = YES;
				CLANG_WARN_SUSPICIOUS_MOVE = YES;
				CLANG_WARN_UNGUARDED_AVAILABILITY = YES_AGGRESSIVE;
				CLANG_WARN_UNREACHABLE_CODE = YES;
				CLANG_WARN__DUPLICATE_METHOD_MATCH = YES;
				CODE_SIGN_IDENTITY = "iPhone Developer";
				COPY_PHASE_STRIP = NO;
				CURRENT_PROJECT_VERSION = 1;
				DEBUG_INFORMATION_FORMAT = "dwarf-with-dsym";
				ENABLE_NS_ASSERTIONS = NO;
				ENABLE_STRICT_OBJC_MSGSEND = YES;
				GCC_C_LANGUAGE_STANDARD = gnu11;
				GCC_NO_COMMON_BLOCKS = YES;
				GCC_WARN_64_TO_32_BIT_CONVERSION = YES;
				GCC_WARN_ABOUT_RETURN_TYPE = YES_ERROR;
				GCC_WARN_UNDECLARED_SELECTOR = YES;
				GCC_WARN_UNINITIALIZED_AUTOS = YES_AGGRESSIVE;
				GCC_WARN_UNUSED_FUNCTION = YES;
				GCC_WARN_UNUSED_VARIABLE = YES;
				IPHONEOS_DEPLOYMENT_TARGET = 14.0;
				MTL_ENABLE_DEBUG_INFO = NO;
				SDKROOT = iphoneos;
				SWIFT_COMPILATION_MODE = wholemodule;
				SWIFT_OPTIMIZATION_LEVEL = "-O";
				VALIDATE_PRODUCT = YES;
				VALID_ARCHS = "$(ARCHS_STANDARD_64_BIT)";
				VERSIONING_SYSTEM = "apple-generic";
				VERSION_INFO_PREFIX = "";
			};
			name = "Release-Alpha";
		};
		1A96903C2359D9AF0061E383 /* Release-Alpha */ = {
			isa = XCBuildConfiguration;
			baseConfigurationReference = D0FEE3A91785B0F2C3641C27 /* Pods-Storage.release-alpha.xcconfig */;
			buildSettings = {
				CLANG_ENABLE_MODULES = YES;
				CODE_SIGN_IDENTITY = "";
				CODE_SIGN_STYLE = Automatic;
				DEFINES_MODULE = YES;
				DEVELOPMENT_TEAM = PZYM8XX95Q;
				DYLIB_COMPATIBILITY_VERSION = 1;
				DYLIB_CURRENT_VERSION = 1;
				DYLIB_INSTALL_NAME_BASE = "@rpath";
				INFOPLIST_FILE = Storage/Info.plist;
				INSTALL_PATH = "$(LOCAL_LIBRARY_DIR)/Frameworks";
				LD_RUNPATH_SEARCH_PATHS = (
					"$(inherited)",
					"@executable_path/Frameworks",
					"@loader_path/Frameworks",
				);
				PRODUCT_BUNDLE_IDENTIFIER = com.automattic.woo.Storage;
				PRODUCT_NAME = "$(TARGET_NAME:c99extidentifier)";
				SKIP_INSTALL = YES;
				SWIFT_VERSION = 5.0;
				TARGETED_DEVICE_FAMILY = "1,2";
				VALID_ARCHS = "$(inherited)";
			};
			name = "Release-Alpha";
		};
		1A96903D2359D9AF0061E383 /* Release-Alpha */ = {
			isa = XCBuildConfiguration;
			baseConfigurationReference = F0439F2ADB3B211DF5C44D83 /* Pods-StorageTests.release-alpha.xcconfig */;
			buildSettings = {
				ALWAYS_EMBED_SWIFT_STANDARD_LIBRARIES = "${inherited}";
				CLANG_ENABLE_MODULES = YES;
				CODE_SIGN_STYLE = Automatic;
				DEVELOPMENT_TEAM = PZYM8XX95Q;
				INFOPLIST_FILE = StorageTests/Info.plist;
				LD_RUNPATH_SEARCH_PATHS = (
					"$(inherited)",
					"@executable_path/Frameworks",
					"@loader_path/Frameworks",
				);
				MACH_O_TYPE = mh_dylib;
				PRODUCT_BUNDLE_IDENTIFIER = com.automattic.woo.StorageTests;
				PRODUCT_NAME = "$(TARGET_NAME)";
				SWIFT_VERSION = 5.0;
				TARGETED_DEVICE_FAMILY = "1,2";
				VALID_ARCHS = "$(inherited)";
			};
			name = "Release-Alpha";
		};
		B54CA5AB20A4BBA600F38CD1 /* Debug */ = {
			isa = XCBuildConfiguration;
			buildSettings = {
				ALWAYS_SEARCH_USER_PATHS = NO;
				CLANG_ANALYZER_NONNULL = YES;
				CLANG_ANALYZER_NUMBER_OBJECT_CONVERSION = YES_AGGRESSIVE;
				CLANG_CXX_LANGUAGE_STANDARD = "gnu++14";
				CLANG_CXX_LIBRARY = "libc++";
				CLANG_ENABLE_MODULES = YES;
				CLANG_ENABLE_OBJC_ARC = YES;
				CLANG_ENABLE_OBJC_WEAK = YES;
				CLANG_WARN_BLOCK_CAPTURE_AUTORELEASING = YES;
				CLANG_WARN_BOOL_CONVERSION = YES;
				CLANG_WARN_COMMA = YES;
				CLANG_WARN_CONSTANT_CONVERSION = YES;
				CLANG_WARN_DEPRECATED_OBJC_IMPLEMENTATIONS = YES;
				CLANG_WARN_DIRECT_OBJC_ISA_USAGE = YES_ERROR;
				CLANG_WARN_DOCUMENTATION_COMMENTS = YES;
				CLANG_WARN_EMPTY_BODY = YES;
				CLANG_WARN_ENUM_CONVERSION = YES;
				CLANG_WARN_INFINITE_RECURSION = YES;
				CLANG_WARN_INT_CONVERSION = YES;
				CLANG_WARN_NON_LITERAL_NULL_CONVERSION = YES;
				CLANG_WARN_OBJC_IMPLICIT_RETAIN_SELF = YES;
				CLANG_WARN_OBJC_LITERAL_CONVERSION = YES;
				CLANG_WARN_OBJC_ROOT_CLASS = YES_ERROR;
				CLANG_WARN_QUOTED_INCLUDE_IN_FRAMEWORK_HEADER = YES;
				CLANG_WARN_RANGE_LOOP_ANALYSIS = YES;
				CLANG_WARN_STRICT_PROTOTYPES = YES;
				CLANG_WARN_SUSPICIOUS_MOVE = YES;
				CLANG_WARN_UNGUARDED_AVAILABILITY = YES_AGGRESSIVE;
				CLANG_WARN_UNREACHABLE_CODE = YES;
				CLANG_WARN__DUPLICATE_METHOD_MATCH = YES;
				CODE_SIGN_IDENTITY = "iPhone Developer";
				COPY_PHASE_STRIP = NO;
				CURRENT_PROJECT_VERSION = 1;
				DEBUG_INFORMATION_FORMAT = dwarf;
				ENABLE_STRICT_OBJC_MSGSEND = YES;
				ENABLE_TESTABILITY = YES;
				GCC_C_LANGUAGE_STANDARD = gnu11;
				GCC_DYNAMIC_NO_PIC = NO;
				GCC_NO_COMMON_BLOCKS = YES;
				GCC_OPTIMIZATION_LEVEL = 0;
				GCC_PREPROCESSOR_DEFINITIONS = (
					"DEBUG=1",
					"$(inherited)",
				);
				GCC_WARN_64_TO_32_BIT_CONVERSION = YES;
				GCC_WARN_ABOUT_RETURN_TYPE = YES_ERROR;
				GCC_WARN_UNDECLARED_SELECTOR = YES;
				GCC_WARN_UNINITIALIZED_AUTOS = YES_AGGRESSIVE;
				GCC_WARN_UNUSED_FUNCTION = YES;
				GCC_WARN_UNUSED_VARIABLE = YES;
				IPHONEOS_DEPLOYMENT_TARGET = 14.0;
				MTL_ENABLE_DEBUG_INFO = YES;
				ONLY_ACTIVE_ARCH = YES;
				SDKROOT = iphoneos;
				SWIFT_ACTIVE_COMPILATION_CONDITIONS = DEBUG;
				SWIFT_OPTIMIZATION_LEVEL = "-Onone";
				VALID_ARCHS = "$(ARCHS_STANDARD_64_BIT)";
				VERSIONING_SYSTEM = "apple-generic";
				VERSION_INFO_PREFIX = "";
			};
			name = Debug;
		};
		B54CA5AC20A4BBA600F38CD1 /* Release */ = {
			isa = XCBuildConfiguration;
			buildSettings = {
				ALWAYS_SEARCH_USER_PATHS = NO;
				CLANG_ANALYZER_NONNULL = YES;
				CLANG_ANALYZER_NUMBER_OBJECT_CONVERSION = YES_AGGRESSIVE;
				CLANG_CXX_LANGUAGE_STANDARD = "gnu++14";
				CLANG_CXX_LIBRARY = "libc++";
				CLANG_ENABLE_MODULES = YES;
				CLANG_ENABLE_OBJC_ARC = YES;
				CLANG_ENABLE_OBJC_WEAK = YES;
				CLANG_WARN_BLOCK_CAPTURE_AUTORELEASING = YES;
				CLANG_WARN_BOOL_CONVERSION = YES;
				CLANG_WARN_COMMA = YES;
				CLANG_WARN_CONSTANT_CONVERSION = YES;
				CLANG_WARN_DEPRECATED_OBJC_IMPLEMENTATIONS = YES;
				CLANG_WARN_DIRECT_OBJC_ISA_USAGE = YES_ERROR;
				CLANG_WARN_DOCUMENTATION_COMMENTS = YES;
				CLANG_WARN_EMPTY_BODY = YES;
				CLANG_WARN_ENUM_CONVERSION = YES;
				CLANG_WARN_INFINITE_RECURSION = YES;
				CLANG_WARN_INT_CONVERSION = YES;
				CLANG_WARN_NON_LITERAL_NULL_CONVERSION = YES;
				CLANG_WARN_OBJC_IMPLICIT_RETAIN_SELF = YES;
				CLANG_WARN_OBJC_LITERAL_CONVERSION = YES;
				CLANG_WARN_OBJC_ROOT_CLASS = YES_ERROR;
				CLANG_WARN_QUOTED_INCLUDE_IN_FRAMEWORK_HEADER = YES;
				CLANG_WARN_RANGE_LOOP_ANALYSIS = YES;
				CLANG_WARN_STRICT_PROTOTYPES = YES;
				CLANG_WARN_SUSPICIOUS_MOVE = YES;
				CLANG_WARN_UNGUARDED_AVAILABILITY = YES_AGGRESSIVE;
				CLANG_WARN_UNREACHABLE_CODE = YES;
				CLANG_WARN__DUPLICATE_METHOD_MATCH = YES;
				CODE_SIGN_IDENTITY = "iPhone Developer";
				COPY_PHASE_STRIP = NO;
				CURRENT_PROJECT_VERSION = 1;
				DEBUG_INFORMATION_FORMAT = "dwarf-with-dsym";
				ENABLE_NS_ASSERTIONS = NO;
				ENABLE_STRICT_OBJC_MSGSEND = YES;
				GCC_C_LANGUAGE_STANDARD = gnu11;
				GCC_NO_COMMON_BLOCKS = YES;
				GCC_WARN_64_TO_32_BIT_CONVERSION = YES;
				GCC_WARN_ABOUT_RETURN_TYPE = YES_ERROR;
				GCC_WARN_UNDECLARED_SELECTOR = YES;
				GCC_WARN_UNINITIALIZED_AUTOS = YES_AGGRESSIVE;
				GCC_WARN_UNUSED_FUNCTION = YES;
				GCC_WARN_UNUSED_VARIABLE = YES;
				IPHONEOS_DEPLOYMENT_TARGET = 14.0;
				MTL_ENABLE_DEBUG_INFO = NO;
				SDKROOT = iphoneos;
				SWIFT_COMPILATION_MODE = wholemodule;
				SWIFT_OPTIMIZATION_LEVEL = "-O";
				VALIDATE_PRODUCT = YES;
				VALID_ARCHS = "$(ARCHS_STANDARD_64_BIT)";
				VERSIONING_SYSTEM = "apple-generic";
				VERSION_INFO_PREFIX = "";
			};
			name = Release;
		};
		B54CA5AE20A4BBA600F38CD1 /* Debug */ = {
			isa = XCBuildConfiguration;
			baseConfigurationReference = A3821B262583F14863740A37 /* Pods-Storage.debug.xcconfig */;
			buildSettings = {
				CLANG_ENABLE_MODULES = YES;
				CODE_SIGN_IDENTITY = "";
				CODE_SIGN_STYLE = Automatic;
				DEFINES_MODULE = YES;
				DEVELOPMENT_TEAM = PZYM8XX95Q;
				DYLIB_COMPATIBILITY_VERSION = 1;
				DYLIB_CURRENT_VERSION = 1;
				DYLIB_INSTALL_NAME_BASE = "@rpath";
				INFOPLIST_FILE = Storage/Info.plist;
				INSTALL_PATH = "$(LOCAL_LIBRARY_DIR)/Frameworks";
				LD_RUNPATH_SEARCH_PATHS = (
					"$(inherited)",
					"@executable_path/Frameworks",
					"@loader_path/Frameworks",
				);
				PRODUCT_BUNDLE_IDENTIFIER = com.automattic.woo.Storage;
				PRODUCT_NAME = "$(TARGET_NAME:c99extidentifier)";
				SKIP_INSTALL = YES;
				SWIFT_OPTIMIZATION_LEVEL = "-Onone";
				SWIFT_VERSION = 5.0;
				TARGETED_DEVICE_FAMILY = "1,2";
				VALID_ARCHS = "$(inherited)";
			};
			name = Debug;
		};
		B54CA5AF20A4BBA600F38CD1 /* Release */ = {
			isa = XCBuildConfiguration;
			baseConfigurationReference = 7C81935EDD982072BBDCC837 /* Pods-Storage.release.xcconfig */;
			buildSettings = {
				CLANG_ENABLE_MODULES = YES;
				CODE_SIGN_IDENTITY = "";
				CODE_SIGN_STYLE = Automatic;
				DEFINES_MODULE = YES;
				DEVELOPMENT_TEAM = PZYM8XX95Q;
				DYLIB_COMPATIBILITY_VERSION = 1;
				DYLIB_CURRENT_VERSION = 1;
				DYLIB_INSTALL_NAME_BASE = "@rpath";
				INFOPLIST_FILE = Storage/Info.plist;
				INSTALL_PATH = "$(LOCAL_LIBRARY_DIR)/Frameworks";
				LD_RUNPATH_SEARCH_PATHS = (
					"$(inherited)",
					"@executable_path/Frameworks",
					"@loader_path/Frameworks",
				);
				PRODUCT_BUNDLE_IDENTIFIER = com.automattic.woo.Storage;
				PRODUCT_NAME = "$(TARGET_NAME:c99extidentifier)";
				SKIP_INSTALL = YES;
				SWIFT_VERSION = 5.0;
				TARGETED_DEVICE_FAMILY = "1,2";
				VALID_ARCHS = "$(inherited)";
			};
			name = Release;
		};
		B54CA5B120A4BBA600F38CD1 /* Debug */ = {
			isa = XCBuildConfiguration;
			baseConfigurationReference = 5D12CAE2D0EA6AB66F162FF9 /* Pods-StorageTests.debug.xcconfig */;
			buildSettings = {
				ALWAYS_EMBED_SWIFT_STANDARD_LIBRARIES = "${inherited}";
				CLANG_ENABLE_MODULES = YES;
				CODE_SIGN_STYLE = Automatic;
				DEVELOPMENT_TEAM = PZYM8XX95Q;
				INFOPLIST_FILE = StorageTests/Info.plist;
				LD_RUNPATH_SEARCH_PATHS = (
					"$(inherited)",
					"@executable_path/Frameworks",
					"@loader_path/Frameworks",
				);
				MACH_O_TYPE = mh_dylib;
				PRODUCT_BUNDLE_IDENTIFIER = com.automattic.woo.StorageTests;
				PRODUCT_NAME = "$(TARGET_NAME)";
				SWIFT_OPTIMIZATION_LEVEL = "-Onone";
				SWIFT_VERSION = 5.0;
				TARGETED_DEVICE_FAMILY = "1,2";
				VALID_ARCHS = "$(inherited)";
			};
			name = Debug;
		};
		B54CA5B220A4BBA600F38CD1 /* Release */ = {
			isa = XCBuildConfiguration;
			baseConfigurationReference = BB0EDB0E92A719168B18DAFE /* Pods-StorageTests.release.xcconfig */;
			buildSettings = {
				ALWAYS_EMBED_SWIFT_STANDARD_LIBRARIES = "${inherited}";
				CLANG_ENABLE_MODULES = YES;
				CODE_SIGN_STYLE = Automatic;
				DEVELOPMENT_TEAM = PZYM8XX95Q;
				INFOPLIST_FILE = StorageTests/Info.plist;
				LD_RUNPATH_SEARCH_PATHS = (
					"$(inherited)",
					"@executable_path/Frameworks",
					"@loader_path/Frameworks",
				);
				MACH_O_TYPE = mh_dylib;
				PRODUCT_BUNDLE_IDENTIFIER = com.automattic.woo.StorageTests;
				PRODUCT_NAME = "$(TARGET_NAME)";
				SWIFT_VERSION = 5.0;
				TARGETED_DEVICE_FAMILY = "1,2";
				VALID_ARCHS = "$(inherited)";
			};
			name = Release;
		};
/* End XCBuildConfiguration section */

/* Begin XCConfigurationList section */
		B54CA59320A4BBA500F38CD1 /* Build configuration list for PBXProject "Storage" */ = {
			isa = XCConfigurationList;
			buildConfigurations = (
				B54CA5AB20A4BBA600F38CD1 /* Debug */,
				B54CA5AC20A4BBA600F38CD1 /* Release */,
				1A96903B2359D9AF0061E383 /* Release-Alpha */,
			);
			defaultConfigurationIsVisible = 0;
			defaultConfigurationName = Release;
		};
		B54CA5AD20A4BBA600F38CD1 /* Build configuration list for PBXNativeTarget "Storage" */ = {
			isa = XCConfigurationList;
			buildConfigurations = (
				B54CA5AE20A4BBA600F38CD1 /* Debug */,
				B54CA5AF20A4BBA600F38CD1 /* Release */,
				1A96903C2359D9AF0061E383 /* Release-Alpha */,
			);
			defaultConfigurationIsVisible = 0;
			defaultConfigurationName = Release;
		};
		B54CA5B020A4BBA600F38CD1 /* Build configuration list for PBXNativeTarget "StorageTests" */ = {
			isa = XCConfigurationList;
			buildConfigurations = (
				B54CA5B120A4BBA600F38CD1 /* Debug */,
				B54CA5B220A4BBA600F38CD1 /* Release */,
				1A96903D2359D9AF0061E383 /* Release-Alpha */,
			);
			defaultConfigurationIsVisible = 0;
			defaultConfigurationName = Release;
		};
/* End XCConfigurationList section */

/* Begin XCSwiftPackageProductDependency section */
		263E37D62641AD5100260D3B /* Codegen */ = {
			isa = XCSwiftPackageProductDependency;
			productName = Codegen;
		};
		57150E1224F462DF00E81611 /* TestKit */ = {
			isa = XCSwiftPackageProductDependency;
			productName = TestKit;
		};
/* End XCSwiftPackageProductDependency section */

/* Begin XCVersionGroup section */
		DEC51AA4275B41BE009F3DF4 /* WooCommerce.xcdatamodeld */ = {
			isa = XCVersionGroup;
			children = (
				45260E412823E7990080C548 /* Model 68.xcdatamodel */,
				265A462127FDDAAF003AB1DA /* Model 67.xcdatamodel */,
				457E6E7F27D8B51E00173F69 /* Model 66.xcdatamodel */,
				0306C18227BAB09D0070B617 /* Model 65.xcdatamodel */,
				459E342327B4069E0054FF01 /* Model 64.xcdatamodel */,
				0345DB4527A8122700B02D0C /* Model 63.xcdatamodel */,
				DE001324279FD7D900EB0350 /* Model 62.xcdatamodel */,
				BAB373732796310100837B4A /* Model 61.xcdatamodel */,
				DE26B52A2775C8DC00A2EA0A /* Model 60.xcdatamodel */,
				DEC51AA5275B41BE009F3DF4 /* Model 30.xcdatamodel */,
				DEC51AA6275B41BE009F3DF4 /* Model 40.xcdatamodel */,
				DEC51AA7275B41BE009F3DF4 /* Model 25.xcdatamodel */,
				DEC51AA8275B41BE009F3DF4 /* Model 5.xcdatamodel */,
				DEC51AA9275B41BE009F3DF4 /* Model 55.xcdatamodel */,
				DEC51AAA275B41BE009F3DF4 /* Model 49.xcdatamodel */,
				DEC51AAB275B41BE009F3DF4 /* Model 39.xcdatamodel */,
				DEC51AAC275B41BE009F3DF4 /* Model 17.xcdatamodel */,
				DEC51AAD275B41BE009F3DF4 /* Model 50.xcdatamodel */,
				DEC51AAE275B41BE009F3DF4 /* Model 20.xcdatamodel */,
				DEC51AAF275B41BE009F3DF4 /* Model 12.xcdatamodel */,
				DEC51AB0275B41BE009F3DF4 /* Model 29.xcdatamodel */,
				DEC51AB1275B41BE009F3DF4 /* Model 59.xcdatamodel */,
				DEC51AB2275B41BE009F3DF4 /* Model 9.xcdatamodel */,
				DEC51AB3275B41BE009F3DF4 /* Model 45.xcdatamodel */,
				DEC51AB4275B41BE009F3DF4 /* Model 35.xcdatamodel */,
				DEC51AB5275B41BE009F3DF4 /* Model 46.xcdatamodel */,
				DEC51AB6275B41BE009F3DF4 /* Model 36.xcdatamodel */,
				DEC51AB7275B41BE009F3DF4 /* Model 18.xcdatamodel */,
				DEC51AB8275B41BE009F3DF4 /* Model 11.xcdatamodel */,
				DEC51AB9275B41BE009F3DF4 /* Model 53.xcdatamodel */,
				DEC51ABA275B41BE009F3DF4 /* Model 3.xcdatamodel */,
				DEC51ABB275B41BE009F3DF4 /* Model 23.xcdatamodel */,
				DEC51ABC275B41BE009F3DF4 /* Model 14.xcdatamodel */,
				DEC51ABD275B41BE009F3DF4 /* Model 26.xcdatamodel */,
				DEC51ABE275B41BE009F3DF4 /* Model 56.xcdatamodel */,
				DEC51ABF275B41BE009F3DF4 /* Model 6.xcdatamodel */,
				DEC51AC0275B41BE009F3DF4 /* Model 33.xcdatamodel */,
				DEC51AC1275B41BE009F3DF4 /* Model 43.xcdatamodel */,
				DEC51AC2275B41BE009F3DF4 /* Model 34.xcdatamodel */,
				DEC51AC3275B41BE009F3DF4 /* Model 44.xcdatamodel */,
				DEC51AC4275B41BE009F3DF4 /* Model 8.xcdatamodel */,
				DEC51AC5275B41BE009F3DF4 /* Model 58.xcdatamodel */,
				DEC51AC6275B41BE009F3DF4 /* Model 28.xcdatamodel */,
				DEC51AC7275B41BE009F3DF4 /* Model 13.xcdatamodel */,
				DEC51AC8275B41BE009F3DF4 /* Model 21.xcdatamodel */,
				DEC51AC9275B41BE009F3DF4 /* Model 51.xcdatamodel */,
				DEC51ACA275B41BE009F3DF4 /* Model 38.xcdatamodel */,
				DEC51ACB275B41BE009F3DF4 /* Model 48.xcdatamodel */,
				DEC51ACC275B41BE009F3DF4 /* Model 16.xcdatamodel */,
				DEC51ACD275B41BE009F3DF4 /* Model 54.xcdatamodel */,
				DEC51ACE275B41BE009F3DF4 /* Model 4.xcdatamodel */,
				DEC51ACF275B41BE009F3DF4 /* Model 24.xcdatamodel */,
				DEC51AD0275B41BE009F3DF4 /* Model 41.xcdatamodel */,
				DEC51AD1275B41BE009F3DF4 /* Model 31.xcdatamodel */,
				DEC51AD2275B41BE009F3DF4 /* Model 42.xcdatamodel */,
				DEC51AD3275B41BE009F3DF4 /* Model 32.xcdatamodel */,
				DEC51AD4275B41BE009F3DF4 /* Model 7.xcdatamodel */,
				DEC51AD5275B41BE009F3DF4 /* Model 57.xcdatamodel */,
				DEC51AD6275B41BE009F3DF4 /* Model 27.xcdatamodel */,
				DEC51AD7275B41BE009F3DF4 /* Model 15.xcdatamodel */,
				DEC51AD8275B41BE009F3DF4 /* Model 22.xcdatamodel */,
				DEC51AD9275B41BE009F3DF4 /* Model 2.xcdatamodel */,
				DEC51ADA275B41BE009F3DF4 /* Model 52.xcdatamodel */,
				DEC51ADB275B41BE009F3DF4 /* Model.xcdatamodel */,
				DEC51ADC275B41BE009F3DF4 /* Model 10.xcdatamodel */,
				DEC51ADD275B41BE009F3DF4 /* Model 37.xcdatamodel */,
				DEC51ADE275B41BE009F3DF4 /* Model 47.xcdatamodel */,
				DEC51ADF275B41BE009F3DF4 /* Model 19.xcdatamodel */,
			);
			currentVersion = 45260E412823E7990080C548 /* Model 68.xcdatamodel */;
			path = WooCommerce.xcdatamodeld;
			sourceTree = "<group>";
			versionGroupType = wrapper.xcdatamodel;
		};
/* End XCVersionGroup section */
	};
	rootObject = B54CA59020A4BBA500F38CD1 /* Project object */;
}<|MERGE_RESOLUTION|>--- conflicted
+++ resolved
@@ -218,13 +218,10 @@
 		DEC51AE0275B41BE009F3DF4 /* WooCommerce.xcdatamodeld in Sources */ = {isa = PBXBuildFile; fileRef = DEC51AA4275B41BE009F3DF4 /* WooCommerce.xcdatamodeld */; };
 		DEFD6D422641B70400E51E0D /* SitePlugin+CoreDataProperties.swift in Sources */ = {isa = PBXBuildFile; fileRef = DEFD6D412641B70400E51E0D /* SitePlugin+CoreDataProperties.swift */; };
 		DEFD6D432641B70400E51E0D /* SitePlugin+CoreDataClass.swift in Sources */ = {isa = PBXBuildFile; fileRef = DEFD6D402641B70400E51E0D /* SitePlugin+CoreDataClass.swift */; };
-<<<<<<< HEAD
 		E16D3741284F1CDA005676BC /* GeneralAppSettingsStorageTests.swift in Sources */ = {isa = PBXBuildFile; fileRef = E16D3740284F1CDA005676BC /* GeneralAppSettingsStorageTests.swift */; };
 		E16D3743284F1E76005676BC /* MockInMemoryStorage.swift in Sources */ = {isa = PBXBuildFile; fileRef = E16D3742284F1E76005676BC /* MockInMemoryStorage.swift */; };
 		E1E632C02846245D00878082 /* GeneralAppSettingsStorage.swift in Sources */ = {isa = PBXBuildFile; fileRef = E1E632BF2846245D00878082 /* GeneralAppSettingsStorage.swift */; };
-=======
 		E1BCBE842844D35E00087C33 /* GeneralStoreSettingsTests.swift in Sources */ = {isa = PBXBuildFile; fileRef = E1BCBE832844D35E00087C33 /* GeneralStoreSettingsTests.swift */; };
->>>>>>> 4b1db96e
 		FEDD70AD26A5DBDD00194C3A /* EligibilityErrorInfo.swift in Sources */ = {isa = PBXBuildFile; fileRef = FEDD70AC26A5DBDD00194C3A /* EligibilityErrorInfo.swift */; };
 /* End PBXBuildFile section */
 
@@ -537,13 +534,10 @@
 		DEFD6D402641B70400E51E0D /* SitePlugin+CoreDataClass.swift */ = {isa = PBXFileReference; lastKnownFileType = sourcecode.swift; path = "SitePlugin+CoreDataClass.swift"; sourceTree = "<group>"; };
 		DEFD6D412641B70400E51E0D /* SitePlugin+CoreDataProperties.swift */ = {isa = PBXFileReference; lastKnownFileType = sourcecode.swift; path = "SitePlugin+CoreDataProperties.swift"; sourceTree = "<group>"; };
 		DF3D3B298350F68191CD1DAD /* Pods_Storage.framework */ = {isa = PBXFileReference; explicitFileType = wrapper.framework; includeInIndex = 0; path = Pods_Storage.framework; sourceTree = BUILT_PRODUCTS_DIR; };
-<<<<<<< HEAD
 		E16D3740284F1CDA005676BC /* GeneralAppSettingsStorageTests.swift */ = {isa = PBXFileReference; lastKnownFileType = sourcecode.swift; path = GeneralAppSettingsStorageTests.swift; sourceTree = "<group>"; };
 		E16D3742284F1E76005676BC /* MockInMemoryStorage.swift */ = {isa = PBXFileReference; lastKnownFileType = sourcecode.swift; path = MockInMemoryStorage.swift; sourceTree = "<group>"; };
 		E1E632BF2846245D00878082 /* GeneralAppSettingsStorage.swift */ = {isa = PBXFileReference; lastKnownFileType = sourcecode.swift; path = GeneralAppSettingsStorage.swift; sourceTree = "<group>"; };
-=======
 		E1BCBE832844D35E00087C33 /* GeneralStoreSettingsTests.swift */ = {isa = PBXFileReference; lastKnownFileType = sourcecode.swift; path = GeneralStoreSettingsTests.swift; sourceTree = "<group>"; };
->>>>>>> 4b1db96e
 		F0439F2ADB3B211DF5C44D83 /* Pods-StorageTests.release-alpha.xcconfig */ = {isa = PBXFileReference; includeInIndex = 1; lastKnownFileType = text.xcconfig; name = "Pods-StorageTests.release-alpha.xcconfig"; path = "../Pods/Target Support Files/Pods-StorageTests/Pods-StorageTests.release-alpha.xcconfig"; sourceTree = "<group>"; };
 		FEDD70AC26A5DBDD00194C3A /* EligibilityErrorInfo.swift */ = {isa = PBXFileReference; lastKnownFileType = sourcecode.swift; path = EligibilityErrorInfo.swift; sourceTree = "<group>"; };
 /* End PBXFileReference section */
