// !$*UTF8*$!
{
	archiveVersion = 1;
	classes = {
	};
	objectVersion = 52;
	objects = {

/* Begin PBXBuildFile section */
		021EAA4725493A1600AA8CCD /* OrderItemAttribute+CoreDataClass.swift in Sources */ = {isa = PBXBuildFile; fileRef = 021EAA4525493A1600AA8CCD /* OrderItemAttribute+CoreDataClass.swift */; };
		021EAA4825493A1600AA8CCD /* OrderItemAttribute+CoreDataProperties.swift in Sources */ = {isa = PBXBuildFile; fileRef = 021EAA4625493A1600AA8CCD /* OrderItemAttribute+CoreDataProperties.swift */; };
		023FA29523316A4D008C1769 /* Product+CoreDataProperties.swift in Sources */ = {isa = PBXBuildFile; fileRef = 023FA29223316A4D008C1769 /* Product+CoreDataProperties.swift */; };
		023FA29623316A4D008C1769 /* ProductSearchResults+CoreDataProperties.swift in Sources */ = {isa = PBXBuildFile; fileRef = 023FA29323316A4D008C1769 /* ProductSearchResults+CoreDataProperties.swift */; };
		023FA29723316A4D008C1769 /* ProductSearchResults+CoreDataClass.swift in Sources */ = {isa = PBXBuildFile; fileRef = 023FA29423316A4D008C1769 /* ProductSearchResults+CoreDataClass.swift */; };
		025CA2BD238EB86200B05C81 /* ProductShippingClass+CoreDataClass.swift in Sources */ = {isa = PBXBuildFile; fileRef = 025CA2BB238EB86200B05C81 /* ProductShippingClass+CoreDataClass.swift */; };
		025CA2BE238EB86200B05C81 /* ProductShippingClass+CoreDataProperties.swift in Sources */ = {isa = PBXBuildFile; fileRef = 025CA2BC238EB86200B05C81 /* ProductShippingClass+CoreDataProperties.swift */; };
		027D3E6E23A0EEA4007D91B0 /* StorageType+Deletions.swift in Sources */ = {isa = PBXBuildFile; fileRef = 027D3E6D23A0EEA4007D91B0 /* StorageType+Deletions.swift */; };
		028296F2237D404F00E84012 /* ProductVariation+CoreDataClass.swift in Sources */ = {isa = PBXBuildFile; fileRef = 028296EE237D404F00E84012 /* ProductVariation+CoreDataClass.swift */; };
		028296F3237D404F00E84012 /* ProductVariation+CoreDataProperties.swift in Sources */ = {isa = PBXBuildFile; fileRef = 028296EF237D404F00E84012 /* ProductVariation+CoreDataProperties.swift */; };
		028296F4237D404F00E84012 /* GenericAttribute+CoreDataClass.swift in Sources */ = {isa = PBXBuildFile; fileRef = 028296F0237D404F00E84012 /* GenericAttribute+CoreDataClass.swift */; };
		028296F5237D404F00E84012 /* GenericAttribute+CoreDataProperties.swift in Sources */ = {isa = PBXBuildFile; fileRef = 028296F1237D404F00E84012 /* GenericAttribute+CoreDataProperties.swift */; };
		029DE81025BAD9E10046EFF5 /* WooCommerceModelV42toV43.xcmappingmodel in Sources */ = {isa = PBXBuildFile; fileRef = 0284BD8825BAC83700D00C06 /* WooCommerceModelV42toV43.xcmappingmodel */; };
		02C254EB2563B12E00A04423 /* ShippingLabelSettings+CoreDataClass.swift in Sources */ = {isa = PBXBuildFile; fileRef = 02C254E32563B12E00A04423 /* ShippingLabelSettings+CoreDataClass.swift */; };
		02C254EC2563B12E00A04423 /* ShippingLabelSettings+CoreDataProperties.swift in Sources */ = {isa = PBXBuildFile; fileRef = 02C254E42563B12E00A04423 /* ShippingLabelSettings+CoreDataProperties.swift */; };
		02C254ED2563B12E00A04423 /* ShippingLabel+CoreDataClass.swift in Sources */ = {isa = PBXBuildFile; fileRef = 02C254E52563B12E00A04423 /* ShippingLabel+CoreDataClass.swift */; };
		02C254EE2563B12E00A04423 /* ShippingLabel+CoreDataProperties.swift in Sources */ = {isa = PBXBuildFile; fileRef = 02C254E62563B12E00A04423 /* ShippingLabel+CoreDataProperties.swift */; };
		02C254EF2563B12E00A04423 /* ShippingLabelRefund+CoreDataClass.swift in Sources */ = {isa = PBXBuildFile; fileRef = 02C254E72563B12E00A04423 /* ShippingLabelRefund+CoreDataClass.swift */; };
		02C254F02563B12E00A04423 /* ShippingLabelRefund+CoreDataProperties.swift in Sources */ = {isa = PBXBuildFile; fileRef = 02C254E82563B12E00A04423 /* ShippingLabelRefund+CoreDataProperties.swift */; };
		02C254F12563B12E00A04423 /* ShippingLabelAddress+CoreDataClass.swift in Sources */ = {isa = PBXBuildFile; fileRef = 02C254E92563B12E00A04423 /* ShippingLabelAddress+CoreDataClass.swift */; };
		02C254F22563B12E00A04423 /* ShippingLabelAddress+CoreDataProperties.swift in Sources */ = {isa = PBXBuildFile; fileRef = 02C254EA2563B12E00A04423 /* ShippingLabelAddress+CoreDataProperties.swift */; };
		02D200D8253FDEE500840173 /* WooCommerceModelV32toV33.xcmappingmodel in Sources */ = {isa = PBXBuildFile; fileRef = 02D200D7253FDEE500840173 /* WooCommerceModelV32toV33.xcmappingmodel */; };
		02D45649231CFB27008CF0A9 /* StatsVersionBannerVisibility.swift in Sources */ = {isa = PBXBuildFile; fileRef = 02D45648231CFB27008CF0A9 /* StatsVersionBannerVisibility.swift */; };
		02DA64192313C2AA00284168 /* StatsVersion.swift in Sources */ = {isa = PBXBuildFile; fileRef = 02DA64182313C2AA00284168 /* StatsVersion.swift */; };
		03101EFF29DD7D1300769CF3 /* CardReaderType.swift in Sources */ = {isa = PBXBuildFile; fileRef = 03101EFE29DD7D1300769CF3 /* CardReaderType.swift */; };
		031C1EA127AD3AFE00298699 /* WCPayCharge+CoreDataClass.swift in Sources */ = {isa = PBXBuildFile; fileRef = 031C1E9927AD3AFE00298699 /* WCPayCharge+CoreDataClass.swift */; };
		031C1EA227AD3AFE00298699 /* WCPayCharge+CoreDataProperties.swift in Sources */ = {isa = PBXBuildFile; fileRef = 031C1E9A27AD3AFE00298699 /* WCPayCharge+CoreDataProperties.swift */; };
		031C1EA327AD3AFE00298699 /* WCPayCardPresentPaymentDetails+CoreDataClass.swift in Sources */ = {isa = PBXBuildFile; fileRef = 031C1E9B27AD3AFE00298699 /* WCPayCardPresentPaymentDetails+CoreDataClass.swift */; };
		031C1EA427AD3AFE00298699 /* WCPayCardPresentPaymentDetails+CoreDataProperties.swift in Sources */ = {isa = PBXBuildFile; fileRef = 031C1E9C27AD3AFE00298699 /* WCPayCardPresentPaymentDetails+CoreDataProperties.swift */; };
		031C1EA527AD3AFE00298699 /* WCPayCardPaymentDetails+CoreDataClass.swift in Sources */ = {isa = PBXBuildFile; fileRef = 031C1E9D27AD3AFE00298699 /* WCPayCardPaymentDetails+CoreDataClass.swift */; };
		031C1EA627AD3AFE00298699 /* WCPayCardPaymentDetails+CoreDataProperties.swift in Sources */ = {isa = PBXBuildFile; fileRef = 031C1E9E27AD3AFE00298699 /* WCPayCardPaymentDetails+CoreDataProperties.swift */; };
		031C1EA727AD3AFE00298699 /* WCPayCardPresentReceiptDetails+CoreDataClass.swift in Sources */ = {isa = PBXBuildFile; fileRef = 031C1E9F27AD3AFE00298699 /* WCPayCardPresentReceiptDetails+CoreDataClass.swift */; };
		031C1EA827AD3AFE00298699 /* WCPayCardPresentReceiptDetails+CoreDataProperties.swift in Sources */ = {isa = PBXBuildFile; fileRef = 031C1EA027AD3AFE00298699 /* WCPayCardPresentReceiptDetails+CoreDataProperties.swift */; };
		0371C38028781E2700277E2C /* FeatureAnnouncementCampaign.swift in Sources */ = {isa = PBXBuildFile; fileRef = 0371C37D28781D1F00277E2C /* FeatureAnnouncementCampaign.swift */; };
		0371C38128781E2900277E2C /* FeatureAnnouncementCampaignSettings.swift in Sources */ = {isa = PBXBuildFile; fileRef = 0371C37E28781D1F00277E2C /* FeatureAnnouncementCampaignSettings.swift */; };
		077F39C4269F1F4600ABEADC /* SystemPlugin+CoreDataClass.swift in Sources */ = {isa = PBXBuildFile; fileRef = 077F39C3269F1F4600ABEADC /* SystemPlugin+CoreDataClass.swift */; };
		077F39C6269F1F7C00ABEADC /* SystemPlugin+CoreDataProperties.swift in Sources */ = {isa = PBXBuildFile; fileRef = 077F39C5269F1F7C00ABEADC /* SystemPlugin+CoreDataProperties.swift */; };
		2618707325409C65006522A1 /* ShippingLineTax+CoreDataClass.swift in Sources */ = {isa = PBXBuildFile; fileRef = 2618707125409C65006522A1 /* ShippingLineTax+CoreDataClass.swift */; };
		2618707425409C65006522A1 /* ShippingLineTax+CoreDataProperties.swift in Sources */ = {isa = PBXBuildFile; fileRef = 2618707225409C65006522A1 /* ShippingLineTax+CoreDataProperties.swift */; };
		2619F71925AF95030006DAFF /* StorageTypeExtensionsTests.swift in Sources */ = {isa = PBXBuildFile; fileRef = 2619F71825AF95020006DAFF /* StorageTypeExtensionsTests.swift */; };
		261CF1C4255B291F0090D8D3 /* PaymentGateway+CoreDataClass.swift in Sources */ = {isa = PBXBuildFile; fileRef = 261CF1C2255B291F0090D8D3 /* PaymentGateway+CoreDataClass.swift */; };
		261CF1C5255B291F0090D8D3 /* PaymentGateway+CoreDataProperties.swift in Sources */ = {isa = PBXBuildFile; fileRef = 261CF1C3255B291F0090D8D3 /* PaymentGateway+CoreDataProperties.swift */; };
		262B27092621411C00A421CF /* ProductAddOn+CoreDataClass.swift in Sources */ = {isa = PBXBuildFile; fileRef = 262B26782621401A00A421CF /* ProductAddOn+CoreDataClass.swift */; };
		262B270E2621412000A421CF /* ProductAddOn+CoreDataProperties.swift in Sources */ = {isa = PBXBuildFile; fileRef = 262B26752621401A00A421CF /* ProductAddOn+CoreDataProperties.swift */; };
		262B27132621412700A421CF /* ProductAddOnOption+CoreDataClass.swift in Sources */ = {isa = PBXBuildFile; fileRef = 262B26762621401A00A421CF /* ProductAddOnOption+CoreDataClass.swift */; };
		262B27182621412D00A421CF /* ProductAddOnOption+CoreDataProperties.swift in Sources */ = {isa = PBXBuildFile; fileRef = 262B26772621401A00A421CF /* ProductAddOnOption+CoreDataProperties.swift */; };
		263E37D72641AD5100260D3B /* Codegen in Frameworks */ = {isa = PBXBuildFile; productRef = 263E37D62641AD5100260D3B /* Codegen */; };
		26577519243D808B003168A5 /* WooCommerceModelV26toV27.xcmappingmodel in Sources */ = {isa = PBXBuildFile; fileRef = 26577518243D808B003168A5 /* WooCommerceModelV26toV27.xcmappingmodel */; };
		267439D624E5D45A0090696C /* FeedbackSettings.swift in Sources */ = {isa = PBXBuildFile; fileRef = 267439D524E5D45A0090696C /* FeedbackSettings.swift */; };
		2685C108263C88B000D9EE97 /* AddOnGroup+CoreDataClass.swift in Sources */ = {isa = PBXBuildFile; fileRef = 2685C106263C88B000D9EE97 /* AddOnGroup+CoreDataClass.swift */; };
		2685C109263C88B000D9EE97 /* AddOnGroup+CoreDataProperties.swift in Sources */ = {isa = PBXBuildFile; fileRef = 2685C107263C88B000D9EE97 /* AddOnGroup+CoreDataProperties.swift */; };
		2685C11D263DEF0C00D9EE97 /* StorageTypeDeletionsTests.swift in Sources */ = {isa = PBXBuildFile; fileRef = 2685C11C263DEF0B00D9EE97 /* StorageTypeDeletionsTests.swift */; };
		268BF6DB2642CBA6003948D8 /* Models+Copiable.generated.swift in Sources */ = {isa = PBXBuildFile; fileRef = 268BF6DA2642CBA5003948D8 /* Models+Copiable.generated.swift */; };
		26B64556259CE7A900EF3FB3 /* ProductAttributeTerm+CoreDataProperties.swift in Sources */ = {isa = PBXBuildFile; fileRef = 26B64554259CE7A800EF3FB3 /* ProductAttributeTerm+CoreDataProperties.swift */; };
		26B64557259CE7A900EF3FB3 /* ProductAttributeTerm+CoreDataClass.swift in Sources */ = {isa = PBXBuildFile; fileRef = 26B64555259CE7A800EF3FB3 /* ProductAttributeTerm+CoreDataClass.swift */; };
		26EA01D124EC3AEA00176A57 /* FeedbackType.swift in Sources */ = {isa = PBXBuildFile; fileRef = 26EA01D024EC3AEA00176A57 /* FeedbackType.swift */; };
		26EA01D524EC44B300176A57 /* GeneralAppSettingsTests.swift in Sources */ = {isa = PBXBuildFile; fileRef = 26EA01D424EC44B300176A57 /* GeneralAppSettingsTests.swift */; };
		31D9C8C826684AEC000AC134 /* PaymentGatewayAccount+CoreDataClass.swift in Sources */ = {isa = PBXBuildFile; fileRef = 31D9C8C626684AEC000AC134 /* PaymentGatewayAccount+CoreDataClass.swift */; };
		31D9C8C926684AEC000AC134 /* PaymentGatewayAccount+CoreDataProperties.swift in Sources */ = {isa = PBXBuildFile; fileRef = 31D9C8C726684AEC000AC134 /* PaymentGatewayAccount+CoreDataProperties.swift */; };
		450106892399AC7400E24722 /* TaxClass+CoreDataClass.swift in Sources */ = {isa = PBXBuildFile; fileRef = 450106882399AC7400E24722 /* TaxClass+CoreDataClass.swift */; };
		4501068B2399AC9B00E24722 /* TaxClass+CoreDataProperties.swift in Sources */ = {isa = PBXBuildFile; fileRef = 4501068A2399AC9B00E24722 /* TaxClass+CoreDataProperties.swift */; };
		452C23B427B4129300822986 /* InboxAction+CoreDataClass.swift in Sources */ = {isa = PBXBuildFile; fileRef = 452C23B027B4129300822986 /* InboxAction+CoreDataClass.swift */; };
		452C23B527B4129300822986 /* InboxAction+CoreDataProperties.swift in Sources */ = {isa = PBXBuildFile; fileRef = 452C23B127B4129300822986 /* InboxAction+CoreDataProperties.swift */; };
		452C23B627B4129300822986 /* InboxNote+CoreDataClass.swift in Sources */ = {isa = PBXBuildFile; fileRef = 452C23B227B4129300822986 /* InboxNote+CoreDataClass.swift */; };
		452C23B727B4129300822986 /* InboxNote+CoreDataProperties.swift in Sources */ = {isa = PBXBuildFile; fileRef = 452C23B327B4129300822986 /* InboxNote+CoreDataProperties.swift */; };
		454005AA24AE4D350087FDD1 /* WooCommerceModelV28toV29.xcmappingmodel in Sources */ = {isa = PBXBuildFile; fileRef = 454005A924AE4D350087FDD1 /* WooCommerceModelV28toV29.xcmappingmodel */; };
		455C0C9025DD6D93007B6F38 /* AccountSettings+CoreDataClass.swift in Sources */ = {isa = PBXBuildFile; fileRef = 455C0C8E25DD6D93007B6F38 /* AccountSettings+CoreDataClass.swift */; };
		455C0C9125DD6D93007B6F38 /* AccountSettings+CoreDataProperties.swift in Sources */ = {isa = PBXBuildFile; fileRef = 455C0C8F25DD6D93007B6F38 /* AccountSettings+CoreDataProperties.swift */; };
		457E6E8227D8B60F00173F69 /* Order+CoreDataClass.swift in Sources */ = {isa = PBXBuildFile; fileRef = 457E6E8027D8B60F00173F69 /* Order+CoreDataClass.swift */; };
		457E6E8327D8B60F00173F69 /* Order+CoreDataProperties.swift in Sources */ = {isa = PBXBuildFile; fileRef = 457E6E8127D8B60F00173F69 /* Order+CoreDataProperties.swift */; };
		45E1862E2370450C009241F3 /* ShippingLine+CoreDataClass.swift in Sources */ = {isa = PBXBuildFile; fileRef = 45E1862D2370450C009241F3 /* ShippingLine+CoreDataClass.swift */; };
		45E1863023704519009241F3 /* ShippingLine+CoreDataProperties.swift in Sources */ = {isa = PBXBuildFile; fileRef = 45E1862F23704519009241F3 /* ShippingLine+CoreDataProperties.swift */; };
		45E462072684BCEE00011BF2 /* StateOfACountry+CoreDataClass.swift in Sources */ = {isa = PBXBuildFile; fileRef = 45E462042684BCEE00011BF2 /* StateOfACountry+CoreDataClass.swift */; };
		45E462082684BCEE00011BF2 /* Country+CoreDataProperties.swift in Sources */ = {isa = PBXBuildFile; fileRef = 45E462052684BCEE00011BF2 /* Country+CoreDataProperties.swift */; };
		45E462092684BCEE00011BF2 /* StateOfACountry+CoreDataProperties.swift in Sources */ = {isa = PBXBuildFile; fileRef = 45E462032684BCEE00011BF2 /* StateOfACountry+CoreDataProperties.swift */; };
		45E4620A2684BCEE00011BF2 /* Country+CoreDataClass.swift in Sources */ = {isa = PBXBuildFile; fileRef = 45E462062684BCEE00011BF2 /* Country+CoreDataClass.swift */; };
		5707FBC425B5FE2200B7C1A6 /* CoreDataIterativeMigrator+MigrationStep.swift in Sources */ = {isa = PBXBuildFile; fileRef = 5707FBC325B5FE2200B7C1A6 /* CoreDataIterativeMigrator+MigrationStep.swift */; };
		5707FBC825B610DA00B7C1A6 /* CoreDataIterativeMigrator+MigrationStepTests.swift in Sources */ = {isa = PBXBuildFile; fileRef = 5707FBC725B610DA00B7C1A6 /* CoreDataIterativeMigrator+MigrationStepTests.swift */; };
		57150E1324F462DF00E81611 /* TestKit in Frameworks */ = {isa = PBXBuildFile; productRef = 57150E1224F462DF00E81611 /* TestKit */; };
		572B40E425A5414D00DB20E0 /* DeleteEntityObjectsMigrationPolicy.swift in Sources */ = {isa = PBXBuildFile; fileRef = 572B40E325A5414D00DB20E0 /* DeleteEntityObjectsMigrationPolicy.swift */; };
		572C099625475208005372E1 /* SpyFileManager.swift in Sources */ = {isa = PBXBuildFile; fileRef = 572C099525475208005372E1 /* SpyFileManager.swift */; };
		5736878E24AAADAE00B528FE /* ManagedObjectModelsInventory.swift in Sources */ = {isa = PBXBuildFile; fileRef = 5736878D24AAADAE00B528FE /* ManagedObjectModelsInventory.swift */; };
		5736879024AABE4D00B528FE /* ManagedObjectModelsInventoryTests.swift in Sources */ = {isa = PBXBuildFile; fileRef = 5736878F24AABE4D00B528FE /* ManagedObjectModelsInventoryTests.swift */; };
		574B774C24AA87FA0042116F /* FileManagerProtocol.swift in Sources */ = {isa = PBXBuildFile; fileRef = 574B774B24AA87FA0042116F /* FileManagerProtocol.swift */; };
		574B774E24AA883D0042116F /* MockFileManager.swift in Sources */ = {isa = PBXBuildFile; fileRef = 574B774D24AA883D0042116F /* MockFileManager.swift */; };
		574B775024AA897E0042116F /* FileManager+FileManagerProtocol.swift in Sources */ = {isa = PBXBuildFile; fileRef = 574B774F24AA897E0042116F /* FileManager+FileManagerProtocol.swift */; };
		574CFDEC25A531C90044730C /* WooCommerceModelV39toV40.xcmappingmodel in Sources */ = {isa = PBXBuildFile; fileRef = 574CFDEB25A531C90044730C /* WooCommerceModelV39toV40.xcmappingmodel */; };
		57589E90252275CA000F22CE /* NSManagedObjectContext+TestHelpers.swift in Sources */ = {isa = PBXBuildFile; fileRef = 57589E8F252275CA000F22CE /* NSManagedObjectContext+TestHelpers.swift */; };
		57589E9225227F95000F22CE /* WooCommerceModelV31toV32.xcmappingmodel in Sources */ = {isa = PBXBuildFile; fileRef = 57589E9125227F95000F22CE /* WooCommerceModelV31toV32.xcmappingmodel */; };
		5772841F25BF45B90092FB2C /* PersistentStoreCoordinatorProtocol.swift in Sources */ = {isa = PBXBuildFile; fileRef = 5772841E25BF45B90092FB2C /* PersistentStoreCoordinatorProtocol.swift */; };
		5772842325BF465A0092FB2C /* NSPersistentStoreCoordinator+PersistentStoreCoordinatorProtocol.swift in Sources */ = {isa = PBXBuildFile; fileRef = 5772842225BF465A0092FB2C /* NSPersistentStoreCoordinator+PersistentStoreCoordinatorProtocol.swift */; };
		5772842725BF5BFB0092FB2C /* SpyPersistentStoreCoordinator.swift in Sources */ = {isa = PBXBuildFile; fileRef = 5772842625BF5BFB0092FB2C /* SpyPersistentStoreCoordinator.swift */; };
		5772842C25BF62A90092FB2C /* Assertions.swift in Sources */ = {isa = PBXBuildFile; fileRef = 5772842B25BF62A90092FB2C /* Assertions.swift */; };
		5784D65925CB52C400428B75 /* MappingModelTests.swift in Sources */ = {isa = PBXBuildFile; fileRef = 5784D65825CB52C400428B75 /* MappingModelTests.swift */; };
		57A29FB825226BDC004DEE01 /* MigrationTests.swift in Sources */ = {isa = PBXBuildFile; fileRef = 57A29FB725226BDC004DEE01 /* MigrationTests.swift */; };
		57A881A024CA396D00AE0943 /* GeneralAppSettings.swift in Sources */ = {isa = PBXBuildFile; fileRef = 57A8819F24CA396D00AE0943 /* GeneralAppSettings.swift */; };
		57CEB1A22525349B00D8544F /* ProductVariationTests.swift in Sources */ = {isa = PBXBuildFile; fileRef = 57CEB1A12525349B00D8544F /* ProductVariationTests.swift */; };
		6889089A28F66DED0081A07E /* CustomerSearchResult+CoreDataProperties.swift in Sources */ = {isa = PBXBuildFile; fileRef = 6889089628F66DED0081A07E /* CustomerSearchResult+CoreDataProperties.swift */; };
		6889089B28F66DED0081A07E /* Customer+CoreDataClass.swift in Sources */ = {isa = PBXBuildFile; fileRef = 6889089728F66DED0081A07E /* Customer+CoreDataClass.swift */; };
		6889089C28F66DED0081A07E /* Customer+CoreDataProperties.swift in Sources */ = {isa = PBXBuildFile; fileRef = 6889089828F66DED0081A07E /* Customer+CoreDataProperties.swift */; };
		6889089D28F66DED0081A07E /* CustomerSearchResult+CoreDataClass.swift in Sources */ = {isa = PBXBuildFile; fileRef = 6889089928F66DED0081A07E /* CustomerSearchResult+CoreDataClass.swift */; };
		688908AA28FD00320081A07E /* WooCommerceModelV74toV75.xcmappingmodel in Sources */ = {isa = PBXBuildFile; fileRef = 688908A928FD00320081A07E /* WooCommerceModelV74toV75.xcmappingmodel */; };
		68BC97FB41770051C287D1A8 /* Pods_StorageTests.framework in Frameworks */ = {isa = PBXBuildFile; fileRef = 47556EE256120BEE49FF5FD3 /* Pods_StorageTests.framework */; };
		7028A41485A08AC748206184 /* Pods_Storage.framework in Frameworks */ = {isa = PBXBuildFile; fileRef = DF3D3B298350F68191CD1DAD /* Pods_Storage.framework */; };
		7426A05020F69D00002A4E07 /* OrderCoupon+CoreDataClass.swift in Sources */ = {isa = PBXBuildFile; fileRef = 7426A04E20F69D00002A4E07 /* OrderCoupon+CoreDataClass.swift */; };
		7426A05120F69D00002A4E07 /* OrderCoupon+CoreDataProperties.swift in Sources */ = {isa = PBXBuildFile; fileRef = 7426A04F20F69D00002A4E07 /* OrderCoupon+CoreDataProperties.swift */; };
		7426A05420F69DA4002A4E07 /* OrderItem+CoreDataClass.swift in Sources */ = {isa = PBXBuildFile; fileRef = 7426A05220F69DA4002A4E07 /* OrderItem+CoreDataClass.swift */; };
		7426A05520F69DA4002A4E07 /* OrderItem+CoreDataProperties.swift in Sources */ = {isa = PBXBuildFile; fileRef = 7426A05320F69DA4002A4E07 /* OrderItem+CoreDataProperties.swift */; };
		746A9D21214078080013F6FF /* TopEarnerStats+CoreDataClass.swift in Sources */ = {isa = PBXBuildFile; fileRef = 746A9D1D214078080013F6FF /* TopEarnerStats+CoreDataClass.swift */; };
		746A9D22214078080013F6FF /* TopEarnerStats+CoreDataProperties.swift in Sources */ = {isa = PBXBuildFile; fileRef = 746A9D1E214078080013F6FF /* TopEarnerStats+CoreDataProperties.swift */; };
		746A9D23214078080013F6FF /* TopEarnerStatsItem+CoreDataClass.swift in Sources */ = {isa = PBXBuildFile; fileRef = 746A9D1F214078080013F6FF /* TopEarnerStatsItem+CoreDataClass.swift */; };
		746A9D24214078080013F6FF /* TopEarnerStatsItem+CoreDataProperties.swift in Sources */ = {isa = PBXBuildFile; fileRef = 746A9D20214078080013F6FF /* TopEarnerStatsItem+CoreDataProperties.swift */; };
		7471A514216CF0FE00219F7E /* SiteVisitStats+CoreDataClass.swift in Sources */ = {isa = PBXBuildFile; fileRef = 7471A510216CF0FD00219F7E /* SiteVisitStats+CoreDataClass.swift */; };
		7471A515216CF0FE00219F7E /* SiteVisitStatsItem+CoreDataProperties.swift in Sources */ = {isa = PBXBuildFile; fileRef = 7471A511216CF0FE00219F7E /* SiteVisitStatsItem+CoreDataProperties.swift */; };
		7471A516216CF0FE00219F7E /* SiteVisitStatsItem+CoreDataClass.swift in Sources */ = {isa = PBXBuildFile; fileRef = 7471A512216CF0FE00219F7E /* SiteVisitStatsItem+CoreDataClass.swift */; };
		7471A517216CF0FE00219F7E /* SiteVisitStats+CoreDataProperties.swift in Sources */ = {isa = PBXBuildFile; fileRef = 7471A513216CF0FE00219F7E /* SiteVisitStats+CoreDataProperties.swift */; };
		7474539B2242C85E00E0B5EE /* ProductDimensions+CoreDataClass.swift in Sources */ = {isa = PBXBuildFile; fileRef = 7474538D2242C85E00E0B5EE /* ProductDimensions+CoreDataClass.swift */; };
		7474539C2242C85E00E0B5EE /* ProductDimensions+CoreDataProperties.swift in Sources */ = {isa = PBXBuildFile; fileRef = 7474538E2242C85E00E0B5EE /* ProductDimensions+CoreDataProperties.swift */; };
		7474539D2242C85E00E0B5EE /* ProductAttribute+CoreDataClass.swift in Sources */ = {isa = PBXBuildFile; fileRef = 7474538F2242C85E00E0B5EE /* ProductAttribute+CoreDataClass.swift */; };
		7474539E2242C85E00E0B5EE /* ProductAttribute+CoreDataProperties.swift in Sources */ = {isa = PBXBuildFile; fileRef = 747453902242C85E00E0B5EE /* ProductAttribute+CoreDataProperties.swift */; };
		7474539F2242C85E00E0B5EE /* ProductImage+CoreDataClass.swift in Sources */ = {isa = PBXBuildFile; fileRef = 747453912242C85E00E0B5EE /* ProductImage+CoreDataClass.swift */; };
		747453A02242C85E00E0B5EE /* ProductImage+CoreDataProperties.swift in Sources */ = {isa = PBXBuildFile; fileRef = 747453922242C85E00E0B5EE /* ProductImage+CoreDataProperties.swift */; };
		747453A12242C85E00E0B5EE /* ProductCategory+CoreDataClass.swift in Sources */ = {isa = PBXBuildFile; fileRef = 747453932242C85E00E0B5EE /* ProductCategory+CoreDataClass.swift */; };
		747453A22242C85E00E0B5EE /* ProductCategory+CoreDataProperties.swift in Sources */ = {isa = PBXBuildFile; fileRef = 747453942242C85E00E0B5EE /* ProductCategory+CoreDataProperties.swift */; };
		747453A32242C85E00E0B5EE /* Product+CoreDataClass.swift in Sources */ = {isa = PBXBuildFile; fileRef = 747453952242C85E00E0B5EE /* Product+CoreDataClass.swift */; };
		747453A52242C85E00E0B5EE /* ProductDefaultAttribute+CoreDataClass.swift in Sources */ = {isa = PBXBuildFile; fileRef = 747453972242C85E00E0B5EE /* ProductDefaultAttribute+CoreDataClass.swift */; };
		747453A62242C85E00E0B5EE /* ProductDefaultAttribute+CoreDataProperties.swift in Sources */ = {isa = PBXBuildFile; fileRef = 747453982242C85E00E0B5EE /* ProductDefaultAttribute+CoreDataProperties.swift */; };
		747453A72242C85E00E0B5EE /* ProductTag+CoreDataClass.swift in Sources */ = {isa = PBXBuildFile; fileRef = 747453992242C85E00E0B5EE /* ProductTag+CoreDataClass.swift */; };
		747453A82242C85E00E0B5EE /* ProductTag+CoreDataProperties.swift in Sources */ = {isa = PBXBuildFile; fileRef = 7474539A2242C85E00E0B5EE /* ProductTag+CoreDataProperties.swift */; };
		7492FAD6217FA9C100ED2C69 /* SiteSetting+CoreDataClass.swift in Sources */ = {isa = PBXBuildFile; fileRef = 7492FAD4217FA9C100ED2C69 /* SiteSetting+CoreDataClass.swift */; };
		7492FAD7217FA9C100ED2C69 /* SiteSetting+CoreDataProperties.swift in Sources */ = {isa = PBXBuildFile; fileRef = 7492FAD5217FA9C100ED2C69 /* SiteSetting+CoreDataProperties.swift */; };
		7499FA44221C7A60004EC0B4 /* ShipmentTracking+CoreDataClass.swift in Sources */ = {isa = PBXBuildFile; fileRef = 7499FA42221C7A60004EC0B4 /* ShipmentTracking+CoreDataClass.swift */; };
		7499FA45221C7A60004EC0B4 /* ShipmentTracking+CoreDataProperties.swift in Sources */ = {isa = PBXBuildFile; fileRef = 7499FA43221C7A60004EC0B4 /* ShipmentTracking+CoreDataProperties.swift */; };
		74B7D6AD20F90CBB002667AC /* OrderNote+CoreDataClass.swift in Sources */ = {isa = PBXBuildFile; fileRef = 74B7D6AB20F90CBB002667AC /* OrderNote+CoreDataClass.swift */; };
		74B7D6AE20F90CBB002667AC /* OrderNote+CoreDataProperties.swift in Sources */ = {isa = PBXBuildFile; fileRef = 74B7D6AC20F90CBB002667AC /* OrderNote+CoreDataProperties.swift */; };
		74F009C02183B99B002B4566 /* Note+CoreDataClass.swift in Sources */ = {isa = PBXBuildFile; fileRef = 74F009BE2183B99B002B4566 /* Note+CoreDataClass.swift */; };
		74F009C12183B99B002B4566 /* Note+CoreDataProperties.swift in Sources */ = {isa = PBXBuildFile; fileRef = 74F009BF2183B99B002B4566 /* Note+CoreDataProperties.swift */; };
		9302E3A6220DC3AE00DA5018 /* CoreDataIterativeMigrator.swift in Sources */ = {isa = PBXBuildFile; fileRef = 9302E3A5220DC3AE00DA5018 /* CoreDataIterativeMigrator.swift */; };
		9302E3AC220E1CE900DA5018 /* CoreDataIterativeMigratorTests.swift in Sources */ = {isa = PBXBuildFile; fileRef = 9302E3AB220E1CE900DA5018 /* CoreDataIterativeMigratorTests.swift */; };
		933A27302222344D00C2143A /* Logging.swift in Sources */ = {isa = PBXBuildFile; fileRef = 933A272F2222344D00C2143A /* Logging.swift */; };
		AE93BE90272C0E9F001B55EA /* GeneralStoreSettings.swift in Sources */ = {isa = PBXBuildFile; fileRef = AE93BE8F272C0E9F001B55EA /* GeneralStoreSettings.swift */; };
		B505255420EE6914008090F5 /* StorageType+Extensions.swift in Sources */ = {isa = PBXBuildFile; fileRef = B505255320EE6914008090F5 /* StorageType+Extensions.swift */; };
		B505F6DA20BEEA3200BB1B69 /* Account+CoreDataProperties.swift in Sources */ = {isa = PBXBuildFile; fileRef = B505F6D820BEEA3100BB1B69 /* Account+CoreDataProperties.swift */; };
		B505F6DB20BEEA3200BB1B69 /* Account+CoreDataClass.swift in Sources */ = {isa = PBXBuildFile; fileRef = B505F6D920BEEA3200BB1B69 /* Account+CoreDataClass.swift */; };
		B505F6DE20BEEA4F00BB1B69 /* CoreDataManager.swift in Sources */ = {isa = PBXBuildFile; fileRef = B505F6DD20BEEA4F00BB1B69 /* CoreDataManager.swift */; };
		B505F6E020BEEA8100BB1B69 /* StorageType.swift in Sources */ = {isa = PBXBuildFile; fileRef = B505F6DF20BEEA8100BB1B69 /* StorageType.swift */; };
		B52B0F7920AA287C00477698 /* StorageManagerType.swift in Sources */ = {isa = PBXBuildFile; fileRef = B52B0F7820AA287C00477698 /* StorageManagerType.swift */; };
		B52B0F7B20AA28A800477698 /* Object.swift in Sources */ = {isa = PBXBuildFile; fileRef = B52B0F7A20AA28A800477698 /* Object.swift */; };
		B54CA5A320A4BBA600F38CD1 /* Storage.framework in Frameworks */ = {isa = PBXBuildFile; fileRef = B54CA59920A4BBA500F38CD1 /* Storage.framework */; };
		B54CA5AA20A4BBA600F38CD1 /* Storage.h in Headers */ = {isa = PBXBuildFile; fileRef = B54CA59C20A4BBA500F38CD1 /* Storage.h */; settings = {ATTRIBUTES = (Public, ); }; };
		B54CA5B520A4BC0300F38CD1 /* CoreData.framework in Frameworks */ = {isa = PBXBuildFile; fileRef = B54CA5B420A4BC0300F38CD1 /* CoreData.framework */; };
		B54CA5BB20A4BD2800F38CD1 /* NSManagedObject+Object.swift in Sources */ = {isa = PBXBuildFile; fileRef = B54CA5BA20A4BD2800F38CD1 /* NSManagedObject+Object.swift */; };
		B54CA5BD20A4BD3B00F38CD1 /* NSManagedObjectContext+Storage.swift in Sources */ = {isa = PBXBuildFile; fileRef = B54CA5BC20A4BD3B00F38CD1 /* NSManagedObjectContext+Storage.swift */; };
		B54CA5C220A4BF6900F38CD1 /* NSManagedObjectStorageTests.swift in Sources */ = {isa = PBXBuildFile; fileRef = B54CA5C020A4BF6900F38CD1 /* NSManagedObjectStorageTests.swift */; };
		B54CA5C320A4BF6900F38CD1 /* NSManagedObjectContextStorageTests.swift in Sources */ = {isa = PBXBuildFile; fileRef = B54CA5C120A4BF6900F38CD1 /* NSManagedObjectContextStorageTests.swift */; };
		B54CA5C720A4BFDC00F38CD1 /* DummyStack.swift in Sources */ = {isa = PBXBuildFile; fileRef = B54CA5C620A4BFDC00F38CD1 /* DummyStack.swift */; };
		B54CA5C920A4C17800F38CD1 /* NSObject+Storage.swift in Sources */ = {isa = PBXBuildFile; fileRef = B54CA5C820A4C17800F38CD1 /* NSObject+Storage.swift */; };
		B59E11DE20A9F1FB004121A4 /* CoreDataManagerTests.swift in Sources */ = {isa = PBXBuildFile; fileRef = B59E11DD20A9F1FB004121A4 /* CoreDataManagerTests.swift */; };
		B59E11E020A9F5E6004121A4 /* Constants.swift in Sources */ = {isa = PBXBuildFile; fileRef = B59E11DF20A9F5E6004121A4 /* Constants.swift */; };
		B5B914C520EFF03500F2F832 /* Site+CoreDataClass.swift in Sources */ = {isa = PBXBuildFile; fileRef = B5B914C320EFF03500F2F832 /* Site+CoreDataClass.swift */; };
		B5B914C620EFF03500F2F832 /* Site+CoreDataProperties.swift in Sources */ = {isa = PBXBuildFile; fileRef = B5B914C420EFF03500F2F832 /* Site+CoreDataProperties.swift */; };
		B5FD111E21D4046E00560344 /* OrderSearchResults+CoreDataProperties.swift in Sources */ = {isa = PBXBuildFile; fileRef = B5FD111C21D4046E00560344 /* OrderSearchResults+CoreDataProperties.swift */; };
		B5FD111F21D4046E00560344 /* OrderSearchResults+CoreDataClass.swift in Sources */ = {isa = PBXBuildFile; fileRef = B5FD111D21D4046E00560344 /* OrderSearchResults+CoreDataClass.swift */; };
		B9EFC27728903F7C00667217 /* WooFoundation.framework in Frameworks */ = {isa = PBXBuildFile; fileRef = B9EFC27628903F7C00667217 /* WooFoundation.framework */; };
		BAB373762796327000837B4A /* OrderTaxLine+CoreDataClass.swift in Sources */ = {isa = PBXBuildFile; fileRef = BAB373742796327000837B4A /* OrderTaxLine+CoreDataClass.swift */; };
		BAB373772796327000837B4A /* OrderTaxLine+CoreDataProperties.swift in Sources */ = {isa = PBXBuildFile; fileRef = BAB373752796327000837B4A /* OrderTaxLine+CoreDataProperties.swift */; };
		CC24A4EE29ED43D60009D6DA /* ProductSubscription+CoreDataClass.swift in Sources */ = {isa = PBXBuildFile; fileRef = CC24A4EC29ED43D60009D6DA /* ProductSubscription+CoreDataClass.swift */; };
		CC24A4EF29ED43D60009D6DA /* ProductSubscription+CoreDataProperties.swift in Sources */ = {isa = PBXBuildFile; fileRef = CC24A4ED29ED43D60009D6DA /* ProductSubscription+CoreDataProperties.swift */; };
		CC2C0309262DCC6900928C9C /* ShippingLabelAccountSettings+CoreDataProperties.swift in Sources */ = {isa = PBXBuildFile; fileRef = CC2C0305262DCC6900928C9C /* ShippingLabelAccountSettings+CoreDataProperties.swift */; };
		CC2C030A262DCC6900928C9C /* ShippingLabelPaymentMethod+CoreDataClass.swift in Sources */ = {isa = PBXBuildFile; fileRef = CC2C0306262DCC6900928C9C /* ShippingLabelPaymentMethod+CoreDataClass.swift */; };
		CC2C030B262DCC6900928C9C /* ShippingLabelAccountSettings+CoreDataClass.swift in Sources */ = {isa = PBXBuildFile; fileRef = CC2C0307262DCC6900928C9C /* ShippingLabelAccountSettings+CoreDataClass.swift */; };
		CC2C030C262DCC6900928C9C /* ShippingLabelPaymentMethod+CoreDataProperties.swift in Sources */ = {isa = PBXBuildFile; fileRef = CC2C0308262DCC6900928C9C /* ShippingLabelPaymentMethod+CoreDataProperties.swift */; };
		CC352EBB29BF46A5009C4F3E /* ProductBundleItem+CoreDataProperties.swift in Sources */ = {isa = PBXBuildFile; fileRef = CC352EB929BF46A5009C4F3E /* ProductBundleItem+CoreDataProperties.swift */; };
		CC352EBC29BF46A5009C4F3E /* ProductBundleItem+CoreDataClass.swift in Sources */ = {isa = PBXBuildFile; fileRef = CC352EBA29BF46A5009C4F3E /* ProductBundleItem+CoreDataClass.swift */; };
		CC379B1029C8A984009747B4 /* ProductCompositeComponent+CoreDataClass.swift in Sources */ = {isa = PBXBuildFile; fileRef = CC379B0D29C8A984009747B4 /* ProductCompositeComponent+CoreDataClass.swift */; };
		CC379B1129C8A984009747B4 /* ProductCompositeComponent+CoreDataProperties.swift in Sources */ = {isa = PBXBuildFile; fileRef = CC379B0E29C8A984009747B4 /* ProductCompositeComponent+CoreDataProperties.swift */; };
		CC6A054328770933002C144E /* OrderMetaData+CoreDataClass.swift in Sources */ = {isa = PBXBuildFile; fileRef = CC6A054128770933002C144E /* OrderMetaData+CoreDataClass.swift */; };
		CC6A054428770933002C144E /* OrderMetaData+CoreDataProperties.swift in Sources */ = {isa = PBXBuildFile; fileRef = CC6A054228770933002C144E /* OrderMetaData+CoreDataProperties.swift */; };
		CC80E406294B33C200D5FF45 /* SiteSummaryStats+CoreDataClass.swift in Sources */ = {isa = PBXBuildFile; fileRef = CC80E405294B33C100D5FF45 /* SiteSummaryStats+CoreDataClass.swift */; };
		CC80E408294B33F100D5FF45 /* SiteSummaryStats+CoreDataProperties.swift in Sources */ = {isa = PBXBuildFile; fileRef = CC80E407294B33F100D5FF45 /* SiteSummaryStats+CoreDataProperties.swift */; };
		CCBEBD4027C68E660010C96F /* FeatureIcon.swift in Sources */ = {isa = PBXBuildFile; fileRef = CCBEBD3F27C68E660010C96F /* FeatureIcon.swift */; };
		CCD2E70725DE9AAA00BD975D /* WooCommerceModelV45toV46.xcmappingmodel in Sources */ = {isa = PBXBuildFile; fileRef = CCD2E70625DE9AAA00BD975D /* WooCommerceModelV45toV46.xcmappingmodel */; };
		CE12FBE32220515600C59248 /* WooCommerceModelV9toV10.xcmappingmodel in Sources */ = {isa = PBXBuildFile; fileRef = CE12FBE22220515600C59248 /* WooCommerceModelV9toV10.xcmappingmodel */; };
		CE3B7AD22225E62C0050FE4B /* OrderStatus+CoreDataClass.swift in Sources */ = {isa = PBXBuildFile; fileRef = CE3B7AD02225E62C0050FE4B /* OrderStatus+CoreDataClass.swift */; };
		CE3B7AD32225E62C0050FE4B /* OrderStatus+CoreDataProperties.swift in Sources */ = {isa = PBXBuildFile; fileRef = CE3B7AD12225E62C0050FE4B /* OrderStatus+CoreDataProperties.swift */; };
		CE43A8FD229F498D00A4FF29 /* ProductDownload+CoreDataClass.swift in Sources */ = {isa = PBXBuildFile; fileRef = CE43A8FB229F498D00A4FF29 /* ProductDownload+CoreDataClass.swift */; };
		CE43A8FE229F498D00A4FF29 /* ProductDownload+CoreDataProperties.swift in Sources */ = {isa = PBXBuildFile; fileRef = CE43A8FC229F498D00A4FF29 /* ProductDownload+CoreDataProperties.swift */; };
		CE4FD4472350EB7600A16B31 /* OrderItemRefund+CoreDataClass.swift in Sources */ = {isa = PBXBuildFile; fileRef = CE4FD43F2350EB7600A16B31 /* OrderItemRefund+CoreDataClass.swift */; };
		CE4FD4482350EB7600A16B31 /* OrderItemRefund+CoreDataProperties.swift in Sources */ = {isa = PBXBuildFile; fileRef = CE4FD4402350EB7600A16B31 /* OrderItemRefund+CoreDataProperties.swift */; };
		CE4FD4492350EB7600A16B31 /* OrderItemTax+CoreDataClass.swift in Sources */ = {isa = PBXBuildFile; fileRef = CE4FD4412350EB7600A16B31 /* OrderItemTax+CoreDataClass.swift */; };
		CE4FD44A2350EB7600A16B31 /* OrderItemTax+CoreDataProperties.swift in Sources */ = {isa = PBXBuildFile; fileRef = CE4FD4422350EB7600A16B31 /* OrderItemTax+CoreDataProperties.swift */; };
		CE4FD44B2350EB7600A16B31 /* OrderItemTaxRefund+CoreDataClass.swift in Sources */ = {isa = PBXBuildFile; fileRef = CE4FD4432350EB7600A16B31 /* OrderItemTaxRefund+CoreDataClass.swift */; };
		CE4FD44C2350EB7600A16B31 /* OrderItemTaxRefund+CoreDataProperties.swift in Sources */ = {isa = PBXBuildFile; fileRef = CE4FD4442350EB7600A16B31 /* OrderItemTaxRefund+CoreDataProperties.swift */; };
		CE4FD44D2350EB7600A16B31 /* Refund+CoreDataClass.swift in Sources */ = {isa = PBXBuildFile; fileRef = CE4FD4452350EB7600A16B31 /* Refund+CoreDataClass.swift */; };
		CE4FD44E2350EB7600A16B31 /* Refund+CoreDataProperties.swift in Sources */ = {isa = PBXBuildFile; fileRef = CE4FD4462350EB7600A16B31 /* Refund+CoreDataProperties.swift */; };
		CEF88DB2233EAAF100BED485 /* OrderRefundCondensed+CoreDataClass.swift in Sources */ = {isa = PBXBuildFile; fileRef = CEF88DB0233EAAF000BED485 /* OrderRefundCondensed+CoreDataClass.swift */; };
		CEF88DB3233EAAF100BED485 /* OrderRefundCondensed+CoreDataProperties.swift in Sources */ = {isa = PBXBuildFile; fileRef = CEF88DB1233EAAF000BED485 /* OrderRefundCondensed+CoreDataProperties.swift */; };
		D4466F5626D524FC003E931B /* Feature.swift in Sources */ = {isa = PBXBuildFile; fileRef = D4466F5526D524FC003E931B /* Feature.swift */; };
		D4ABCACF26D6E7E400CD18F4 /* Announcement.swift in Sources */ = {isa = PBXBuildFile; fileRef = D4ABCACE26D6E7E400CD18F4 /* Announcement.swift */; };
		D821645B2239F5FC00F46F89 /* ShipmentTrackingProvider+CoreDataClass.swift in Sources */ = {isa = PBXBuildFile; fileRef = D82164572239F5FC00F46F89 /* ShipmentTrackingProvider+CoreDataClass.swift */; };
		D821645C2239F5FC00F46F89 /* ShipmentTrackingProvider+CoreDataProperties.swift in Sources */ = {isa = PBXBuildFile; fileRef = D82164582239F5FC00F46F89 /* ShipmentTrackingProvider+CoreDataProperties.swift */; };
		D821645D2239F5FC00F46F89 /* ShipmentTrackingProviderGroup+CoreDataClass.swift in Sources */ = {isa = PBXBuildFile; fileRef = D82164592239F5FC00F46F89 /* ShipmentTrackingProviderGroup+CoreDataClass.swift */; };
		D821645E2239F5FC00F46F89 /* ShipmentTrackingProviderGroup+CoreDataProperties.swift in Sources */ = {isa = PBXBuildFile; fileRef = D821645A2239F5FC00F46F89 /* ShipmentTrackingProviderGroup+CoreDataProperties.swift */; };
		D8550D02230D3F8B00AAC4F8 /* ProductReview+CoreDataProperties.swift in Sources */ = {isa = PBXBuildFile; fileRef = D8550D00230D3F8B00AAC4F8 /* ProductReview+CoreDataProperties.swift */; };
		D8550D03230D3F8B00AAC4F8 /* ProductReview+CoreDataClass.swift in Sources */ = {isa = PBXBuildFile; fileRef = D8550D01230D3F8B00AAC4F8 /* ProductReview+CoreDataClass.swift */; };
		D87F614E22657C2F0031A13B /* PreselectedProvider.swift in Sources */ = {isa = PBXBuildFile; fileRef = D87F614D22657C2F0031A13B /* PreselectedProvider.swift */; };
		D87F61532265AA230031A13B /* FileStorage.swift in Sources */ = {isa = PBXBuildFile; fileRef = D87F61522265AA230031A13B /* FileStorage.swift */; };
		D87F61552265AA900031A13B /* PListFileStorage.swift in Sources */ = {isa = PBXBuildFile; fileRef = D87F61542265AA900031A13B /* PListFileStorage.swift */; };
		D87F61572265AD980031A13B /* FileStorageTests.swift in Sources */ = {isa = PBXBuildFile; fileRef = D87F61562265AD980031A13B /* FileStorageTests.swift */; };
		D87F615C2265AF190031A13B /* shipment-provider.plist in Resources */ = {isa = PBXBuildFile; fileRef = D87F615B2265AF190031A13B /* shipment-provider.plist */; };
		D88E233B25AE08C90023F3B1 /* OrderFeeLine+CoreDataClass.swift in Sources */ = {isa = PBXBuildFile; fileRef = D88E233A25AE08C90023F3B1 /* OrderFeeLine+CoreDataClass.swift */; };
		D88E234125AE08F10023F3B1 /* OrderFeeLine+CoreDataProperties.swift in Sources */ = {isa = PBXBuildFile; fileRef = D88E234025AE08F10023F3B1 /* OrderFeeLine+CoreDataProperties.swift */; };
		D8FBFF5522D66A06006E3336 /* OrderStatsV4Interval+CoreDataClass.swift in Sources */ = {isa = PBXBuildFile; fileRef = D8FBFF4F22D66A06006E3336 /* OrderStatsV4Interval+CoreDataClass.swift */; };
		D8FBFF5622D66A06006E3336 /* OrderStatsV4Interval+CoreDataProperties.swift in Sources */ = {isa = PBXBuildFile; fileRef = D8FBFF5022D66A06006E3336 /* OrderStatsV4Interval+CoreDataProperties.swift */; };
		D8FBFF5722D66A06006E3336 /* OrderStatsV4Totals+CoreDataClass.swift in Sources */ = {isa = PBXBuildFile; fileRef = D8FBFF5122D66A06006E3336 /* OrderStatsV4Totals+CoreDataClass.swift */; };
		D8FBFF5822D66A06006E3336 /* OrderStatsV4Totals+CoreDataProperties.swift in Sources */ = {isa = PBXBuildFile; fileRef = D8FBFF5222D66A06006E3336 /* OrderStatsV4Totals+CoreDataProperties.swift */; };
		D8FBFF5922D66A06006E3336 /* OrderStatsV4+CoreDataClass.swift in Sources */ = {isa = PBXBuildFile; fileRef = D8FBFF5322D66A06006E3336 /* OrderStatsV4+CoreDataClass.swift */; };
		D8FBFF5A22D66A06006E3336 /* OrderStatsV4+CoreDataProperties.swift in Sources */ = {isa = PBXBuildFile; fileRef = D8FBFF5422D66A06006E3336 /* OrderStatsV4+CoreDataProperties.swift */; };
		DE00132E279FDC2200EB0350 /* CouponSearchResult+CoreDataClass.swift in Sources */ = {isa = PBXBuildFile; fileRef = DE00132B279FDC2200EB0350 /* CouponSearchResult+CoreDataClass.swift */; };
		DE001330279FDC2200EB0350 /* CouponSearchResult+CoreDataProperties.swift in Sources */ = {isa = PBXBuildFile; fileRef = DE00132C279FDC2200EB0350 /* CouponSearchResult+CoreDataProperties.swift */; };
		DE26B5262775C5F000A2EA0A /* Coupon+CoreDataClass.swift in Sources */ = {isa = PBXBuildFile; fileRef = DE26B5242775C5F000A2EA0A /* Coupon+CoreDataClass.swift */; };
		DE26B5272775C5F000A2EA0A /* Coupon+CoreDataProperties.swift in Sources */ = {isa = PBXBuildFile; fileRef = DE26B5252775C5F000A2EA0A /* Coupon+CoreDataProperties.swift */; };
		DEC51AE0275B41BE009F3DF4 /* WooCommerce.xcdatamodeld in Sources */ = {isa = PBXBuildFile; fileRef = DEC51AA4275B41BE009F3DF4 /* WooCommerce.xcdatamodeld */; };
		DEFD6D422641B70400E51E0D /* SitePlugin+CoreDataProperties.swift in Sources */ = {isa = PBXBuildFile; fileRef = DEFD6D412641B70400E51E0D /* SitePlugin+CoreDataProperties.swift */; };
		DEFD6D432641B70400E51E0D /* SitePlugin+CoreDataClass.swift in Sources */ = {isa = PBXBuildFile; fileRef = DEFD6D402641B70400E51E0D /* SitePlugin+CoreDataClass.swift */; };
		E16D3741284F1CDA005676BC /* GeneralAppSettingsStorageTests.swift in Sources */ = {isa = PBXBuildFile; fileRef = E16D3740284F1CDA005676BC /* GeneralAppSettingsStorageTests.swift */; };
		E16D3743284F1E76005676BC /* MockInMemoryStorage.swift in Sources */ = {isa = PBXBuildFile; fileRef = E16D3742284F1E76005676BC /* MockInMemoryStorage.swift */; };
		E1BCBE842844D35E00087C33 /* GeneralStoreSettingsTests.swift in Sources */ = {isa = PBXBuildFile; fileRef = E1BCBE832844D35E00087C33 /* GeneralStoreSettingsTests.swift */; };
		E1E632C02846245D00878082 /* GeneralAppSettingsStorage.swift in Sources */ = {isa = PBXBuildFile; fileRef = E1E632BF2846245D00878082 /* GeneralAppSettingsStorage.swift */; };
		FEDD70AD26A5DBDD00194C3A /* EligibilityErrorInfo.swift in Sources */ = {isa = PBXBuildFile; fileRef = FEDD70AC26A5DBDD00194C3A /* EligibilityErrorInfo.swift */; };
/* End PBXBuildFile section */

/* Begin PBXContainerItemProxy section */
		B54CA5A420A4BBA600F38CD1 /* PBXContainerItemProxy */ = {
			isa = PBXContainerItemProxy;
			containerPortal = B54CA59020A4BBA500F38CD1 /* Project object */;
			proxyType = 1;
			remoteGlobalIDString = B54CA59820A4BBA500F38CD1;
			remoteInfo = Storage;
		};
/* End PBXContainerItemProxy section */

/* Begin PBXFileReference section */
		021EAA4525493A1600AA8CCD /* OrderItemAttribute+CoreDataClass.swift */ = {isa = PBXFileReference; lastKnownFileType = sourcecode.swift; path = "OrderItemAttribute+CoreDataClass.swift"; sourceTree = "<group>"; };
		021EAA4625493A1600AA8CCD /* OrderItemAttribute+CoreDataProperties.swift */ = {isa = PBXFileReference; lastKnownFileType = sourcecode.swift; path = "OrderItemAttribute+CoreDataProperties.swift"; sourceTree = "<group>"; };
		023FA29223316A4D008C1769 /* Product+CoreDataProperties.swift */ = {isa = PBXFileReference; fileEncoding = 4; lastKnownFileType = sourcecode.swift; path = "Product+CoreDataProperties.swift"; sourceTree = "<group>"; };
		023FA29323316A4D008C1769 /* ProductSearchResults+CoreDataProperties.swift */ = {isa = PBXFileReference; fileEncoding = 4; lastKnownFileType = sourcecode.swift; path = "ProductSearchResults+CoreDataProperties.swift"; sourceTree = "<group>"; };
		023FA29423316A4D008C1769 /* ProductSearchResults+CoreDataClass.swift */ = {isa = PBXFileReference; fileEncoding = 4; lastKnownFileType = sourcecode.swift; path = "ProductSearchResults+CoreDataClass.swift"; sourceTree = "<group>"; };
		025CA2BB238EB86200B05C81 /* ProductShippingClass+CoreDataClass.swift */ = {isa = PBXFileReference; lastKnownFileType = sourcecode.swift; path = "ProductShippingClass+CoreDataClass.swift"; sourceTree = "<group>"; };
		025CA2BC238EB86200B05C81 /* ProductShippingClass+CoreDataProperties.swift */ = {isa = PBXFileReference; lastKnownFileType = sourcecode.swift; path = "ProductShippingClass+CoreDataProperties.swift"; sourceTree = "<group>"; };
		027CE79D28D167D0001B8D0E /* Model 73.xcdatamodel */ = {isa = PBXFileReference; lastKnownFileType = wrapper.xcdatamodel; path = "Model 73.xcdatamodel"; sourceTree = "<group>"; };
		027D3E6D23A0EEA4007D91B0 /* StorageType+Deletions.swift */ = {isa = PBXFileReference; lastKnownFileType = sourcecode.swift; path = "StorageType+Deletions.swift"; sourceTree = "<group>"; };
		028296EE237D404F00E84012 /* ProductVariation+CoreDataClass.swift */ = {isa = PBXFileReference; lastKnownFileType = sourcecode.swift; path = "ProductVariation+CoreDataClass.swift"; sourceTree = "<group>"; };
		028296EF237D404F00E84012 /* ProductVariation+CoreDataProperties.swift */ = {isa = PBXFileReference; lastKnownFileType = sourcecode.swift; path = "ProductVariation+CoreDataProperties.swift"; sourceTree = "<group>"; };
		028296F0237D404F00E84012 /* GenericAttribute+CoreDataClass.swift */ = {isa = PBXFileReference; lastKnownFileType = sourcecode.swift; path = "GenericAttribute+CoreDataClass.swift"; sourceTree = "<group>"; };
		028296F1237D404F00E84012 /* GenericAttribute+CoreDataProperties.swift */ = {isa = PBXFileReference; lastKnownFileType = sourcecode.swift; path = "GenericAttribute+CoreDataProperties.swift"; sourceTree = "<group>"; };
		0284BD8825BAC83700D00C06 /* WooCommerceModelV42toV43.xcmappingmodel */ = {isa = PBXFileReference; lastKnownFileType = wrapper.xcmappingmodel; path = WooCommerceModelV42toV43.xcmappingmodel; sourceTree = "<group>"; };
		02C254E32563B12E00A04423 /* ShippingLabelSettings+CoreDataClass.swift */ = {isa = PBXFileReference; lastKnownFileType = sourcecode.swift; path = "ShippingLabelSettings+CoreDataClass.swift"; sourceTree = "<group>"; };
		02C254E42563B12E00A04423 /* ShippingLabelSettings+CoreDataProperties.swift */ = {isa = PBXFileReference; lastKnownFileType = sourcecode.swift; path = "ShippingLabelSettings+CoreDataProperties.swift"; sourceTree = "<group>"; };
		02C254E52563B12E00A04423 /* ShippingLabel+CoreDataClass.swift */ = {isa = PBXFileReference; lastKnownFileType = sourcecode.swift; path = "ShippingLabel+CoreDataClass.swift"; sourceTree = "<group>"; };
		02C254E62563B12E00A04423 /* ShippingLabel+CoreDataProperties.swift */ = {isa = PBXFileReference; lastKnownFileType = sourcecode.swift; path = "ShippingLabel+CoreDataProperties.swift"; sourceTree = "<group>"; };
		02C254E72563B12E00A04423 /* ShippingLabelRefund+CoreDataClass.swift */ = {isa = PBXFileReference; lastKnownFileType = sourcecode.swift; path = "ShippingLabelRefund+CoreDataClass.swift"; sourceTree = "<group>"; };
		02C254E82563B12E00A04423 /* ShippingLabelRefund+CoreDataProperties.swift */ = {isa = PBXFileReference; lastKnownFileType = sourcecode.swift; path = "ShippingLabelRefund+CoreDataProperties.swift"; sourceTree = "<group>"; };
		02C254E92563B12E00A04423 /* ShippingLabelAddress+CoreDataClass.swift */ = {isa = PBXFileReference; lastKnownFileType = sourcecode.swift; path = "ShippingLabelAddress+CoreDataClass.swift"; sourceTree = "<group>"; };
		02C254EA2563B12E00A04423 /* ShippingLabelAddress+CoreDataProperties.swift */ = {isa = PBXFileReference; lastKnownFileType = sourcecode.swift; path = "ShippingLabelAddress+CoreDataProperties.swift"; sourceTree = "<group>"; };
		02D200D7253FDEE500840173 /* WooCommerceModelV32toV33.xcmappingmodel */ = {isa = PBXFileReference; lastKnownFileType = wrapper.xcmappingmodel; path = WooCommerceModelV32toV33.xcmappingmodel; sourceTree = "<group>"; };
		02D45648231CFB27008CF0A9 /* StatsVersionBannerVisibility.swift */ = {isa = PBXFileReference; lastKnownFileType = sourcecode.swift; path = StatsVersionBannerVisibility.swift; sourceTree = "<group>"; };
		02DA64182313C2AA00284168 /* StatsVersion.swift */ = {isa = PBXFileReference; lastKnownFileType = sourcecode.swift; path = StatsVersion.swift; sourceTree = "<group>"; };
		0306C18227BAB09D0070B617 /* Model 65.xcdatamodel */ = {isa = PBXFileReference; lastKnownFileType = wrapper.xcdatamodel; path = "Model 65.xcdatamodel"; sourceTree = "<group>"; };
		03101EFE29DD7D1300769CF3 /* CardReaderType.swift */ = {isa = PBXFileReference; lastKnownFileType = sourcecode.swift; path = CardReaderType.swift; sourceTree = "<group>"; };
		031C1E9927AD3AFE00298699 /* WCPayCharge+CoreDataClass.swift */ = {isa = PBXFileReference; lastKnownFileType = sourcecode.swift; path = "WCPayCharge+CoreDataClass.swift"; sourceTree = "<group>"; };
		031C1E9A27AD3AFE00298699 /* WCPayCharge+CoreDataProperties.swift */ = {isa = PBXFileReference; lastKnownFileType = sourcecode.swift; path = "WCPayCharge+CoreDataProperties.swift"; sourceTree = "<group>"; };
		031C1E9B27AD3AFE00298699 /* WCPayCardPresentPaymentDetails+CoreDataClass.swift */ = {isa = PBXFileReference; lastKnownFileType = sourcecode.swift; path = "WCPayCardPresentPaymentDetails+CoreDataClass.swift"; sourceTree = "<group>"; };
		031C1E9C27AD3AFE00298699 /* WCPayCardPresentPaymentDetails+CoreDataProperties.swift */ = {isa = PBXFileReference; lastKnownFileType = sourcecode.swift; path = "WCPayCardPresentPaymentDetails+CoreDataProperties.swift"; sourceTree = "<group>"; };
		031C1E9D27AD3AFE00298699 /* WCPayCardPaymentDetails+CoreDataClass.swift */ = {isa = PBXFileReference; lastKnownFileType = sourcecode.swift; path = "WCPayCardPaymentDetails+CoreDataClass.swift"; sourceTree = "<group>"; };
		031C1E9E27AD3AFE00298699 /* WCPayCardPaymentDetails+CoreDataProperties.swift */ = {isa = PBXFileReference; lastKnownFileType = sourcecode.swift; path = "WCPayCardPaymentDetails+CoreDataProperties.swift"; sourceTree = "<group>"; };
		031C1E9F27AD3AFE00298699 /* WCPayCardPresentReceiptDetails+CoreDataClass.swift */ = {isa = PBXFileReference; lastKnownFileType = sourcecode.swift; path = "WCPayCardPresentReceiptDetails+CoreDataClass.swift"; sourceTree = "<group>"; };
		031C1EA027AD3AFE00298699 /* WCPayCardPresentReceiptDetails+CoreDataProperties.swift */ = {isa = PBXFileReference; lastKnownFileType = sourcecode.swift; path = "WCPayCardPresentReceiptDetails+CoreDataProperties.swift"; sourceTree = "<group>"; };
		0345DB4527A8122700B02D0C /* Model 63.xcdatamodel */ = {isa = PBXFileReference; lastKnownFileType = wrapper.xcdatamodel; path = "Model 63.xcdatamodel"; sourceTree = "<group>"; };
		0371C37D28781D1F00277E2C /* FeatureAnnouncementCampaign.swift */ = {isa = PBXFileReference; lastKnownFileType = sourcecode.swift; path = FeatureAnnouncementCampaign.swift; sourceTree = "<group>"; };
		0371C37E28781D1F00277E2C /* FeatureAnnouncementCampaignSettings.swift */ = {isa = PBXFileReference; lastKnownFileType = sourcecode.swift; path = FeatureAnnouncementCampaignSettings.swift; sourceTree = "<group>"; };
		0372D8B828AFD9530041028A /* Model 72.xcdatamodel */ = {isa = PBXFileReference; lastKnownFileType = wrapper.xcdatamodel; path = "Model 72.xcdatamodel"; sourceTree = "<group>"; };
		077F39C3269F1F4600ABEADC /* SystemPlugin+CoreDataClass.swift */ = {isa = PBXFileReference; lastKnownFileType = sourcecode.swift; path = "SystemPlugin+CoreDataClass.swift"; sourceTree = "<group>"; };
		077F39C5269F1F7C00ABEADC /* SystemPlugin+CoreDataProperties.swift */ = {isa = PBXFileReference; lastKnownFileType = sourcecode.swift; path = "SystemPlugin+CoreDataProperties.swift"; sourceTree = "<group>"; };
		2618707125409C65006522A1 /* ShippingLineTax+CoreDataClass.swift */ = {isa = PBXFileReference; lastKnownFileType = sourcecode.swift; path = "ShippingLineTax+CoreDataClass.swift"; sourceTree = "<group>"; };
		2618707225409C65006522A1 /* ShippingLineTax+CoreDataProperties.swift */ = {isa = PBXFileReference; lastKnownFileType = sourcecode.swift; path = "ShippingLineTax+CoreDataProperties.swift"; sourceTree = "<group>"; };
		2619F71825AF95020006DAFF /* StorageTypeExtensionsTests.swift */ = {isa = PBXFileReference; lastKnownFileType = sourcecode.swift; path = StorageTypeExtensionsTests.swift; sourceTree = "<group>"; };
		261CF1C2255B291F0090D8D3 /* PaymentGateway+CoreDataClass.swift */ = {isa = PBXFileReference; fileEncoding = 4; lastKnownFileType = sourcecode.swift; path = "PaymentGateway+CoreDataClass.swift"; sourceTree = "<group>"; };
		261CF1C3255B291F0090D8D3 /* PaymentGateway+CoreDataProperties.swift */ = {isa = PBXFileReference; fileEncoding = 4; lastKnownFileType = sourcecode.swift; path = "PaymentGateway+CoreDataProperties.swift"; sourceTree = "<group>"; };
		262B26752621401A00A421CF /* ProductAddOn+CoreDataProperties.swift */ = {isa = PBXFileReference; fileEncoding = 4; lastKnownFileType = sourcecode.swift; path = "ProductAddOn+CoreDataProperties.swift"; sourceTree = "<group>"; };
		262B26762621401A00A421CF /* ProductAddOnOption+CoreDataClass.swift */ = {isa = PBXFileReference; fileEncoding = 4; lastKnownFileType = sourcecode.swift; path = "ProductAddOnOption+CoreDataClass.swift"; sourceTree = "<group>"; };
		262B26772621401A00A421CF /* ProductAddOnOption+CoreDataProperties.swift */ = {isa = PBXFileReference; fileEncoding = 4; lastKnownFileType = sourcecode.swift; path = "ProductAddOnOption+CoreDataProperties.swift"; sourceTree = "<group>"; };
		262B26782621401A00A421CF /* ProductAddOn+CoreDataClass.swift */ = {isa = PBXFileReference; fileEncoding = 4; lastKnownFileType = sourcecode.swift; path = "ProductAddOn+CoreDataClass.swift"; sourceTree = "<group>"; };
		26577518243D808B003168A5 /* WooCommerceModelV26toV27.xcmappingmodel */ = {isa = PBXFileReference; lastKnownFileType = wrapper.xcmappingmodel; path = WooCommerceModelV26toV27.xcmappingmodel; sourceTree = "<group>"; };
		265A462127FDDAAF003AB1DA /* Model 67.xcdatamodel */ = {isa = PBXFileReference; lastKnownFileType = wrapper.xcdatamodel; path = "Model 67.xcdatamodel"; sourceTree = "<group>"; };
		267439D524E5D45A0090696C /* FeedbackSettings.swift */ = {isa = PBXFileReference; lastKnownFileType = sourcecode.swift; path = FeedbackSettings.swift; sourceTree = "<group>"; };
		2685C106263C88B000D9EE97 /* AddOnGroup+CoreDataClass.swift */ = {isa = PBXFileReference; fileEncoding = 4; lastKnownFileType = sourcecode.swift; path = "AddOnGroup+CoreDataClass.swift"; sourceTree = "<group>"; };
		2685C107263C88B000D9EE97 /* AddOnGroup+CoreDataProperties.swift */ = {isa = PBXFileReference; fileEncoding = 4; lastKnownFileType = sourcecode.swift; path = "AddOnGroup+CoreDataProperties.swift"; sourceTree = "<group>"; };
		2685C11C263DEF0B00D9EE97 /* StorageTypeDeletionsTests.swift */ = {isa = PBXFileReference; lastKnownFileType = sourcecode.swift; path = StorageTypeDeletionsTests.swift; sourceTree = "<group>"; };
		268BF6DA2642CBA5003948D8 /* Models+Copiable.generated.swift */ = {isa = PBXFileReference; fileEncoding = 4; lastKnownFileType = sourcecode.swift; path = "Models+Copiable.generated.swift"; sourceTree = "<group>"; };
		268FEC8528513A470005E4C2 /* Model 69.xcdatamodel */ = {isa = PBXFileReference; lastKnownFileType = wrapper.xcdatamodel; path = "Model 69.xcdatamodel"; sourceTree = "<group>"; };
		26B64554259CE7A800EF3FB3 /* ProductAttributeTerm+CoreDataProperties.swift */ = {isa = PBXFileReference; fileEncoding = 4; lastKnownFileType = sourcecode.swift; path = "ProductAttributeTerm+CoreDataProperties.swift"; sourceTree = "<group>"; };
		26B64555259CE7A800EF3FB3 /* ProductAttributeTerm+CoreDataClass.swift */ = {isa = PBXFileReference; fileEncoding = 4; lastKnownFileType = sourcecode.swift; path = "ProductAttributeTerm+CoreDataClass.swift"; sourceTree = "<group>"; };
		26EA01D024EC3AEA00176A57 /* FeedbackType.swift */ = {isa = PBXFileReference; lastKnownFileType = sourcecode.swift; path = FeedbackType.swift; sourceTree = "<group>"; };
		26EA01D424EC44B300176A57 /* GeneralAppSettingsTests.swift */ = {isa = PBXFileReference; lastKnownFileType = sourcecode.swift; path = GeneralAppSettingsTests.swift; sourceTree = "<group>"; };
		31D9C8C626684AEC000AC134 /* PaymentGatewayAccount+CoreDataClass.swift */ = {isa = PBXFileReference; lastKnownFileType = sourcecode.swift; name = "PaymentGatewayAccount+CoreDataClass.swift"; path = "../../../PaymentGatewayAccount+CoreDataClass.swift"; sourceTree = "<group>"; };
		31D9C8C726684AEC000AC134 /* PaymentGatewayAccount+CoreDataProperties.swift */ = {isa = PBXFileReference; lastKnownFileType = sourcecode.swift; name = "PaymentGatewayAccount+CoreDataProperties.swift"; path = "../../../PaymentGatewayAccount+CoreDataProperties.swift"; sourceTree = "<group>"; };
		450106882399AC7400E24722 /* TaxClass+CoreDataClass.swift */ = {isa = PBXFileReference; lastKnownFileType = sourcecode.swift; path = "TaxClass+CoreDataClass.swift"; sourceTree = "<group>"; };
		4501068A2399AC9B00E24722 /* TaxClass+CoreDataProperties.swift */ = {isa = PBXFileReference; lastKnownFileType = sourcecode.swift; path = "TaxClass+CoreDataProperties.swift"; sourceTree = "<group>"; };
		45260E412823E7990080C548 /* Model 68.xcdatamodel */ = {isa = PBXFileReference; lastKnownFileType = wrapper.xcdatamodel; path = "Model 68.xcdatamodel"; sourceTree = "<group>"; };
		452C23B027B4129300822986 /* InboxAction+CoreDataClass.swift */ = {isa = PBXFileReference; lastKnownFileType = sourcecode.swift; name = "InboxAction+CoreDataClass.swift"; path = "../../../InboxAction+CoreDataClass.swift"; sourceTree = "<group>"; };
		452C23B127B4129300822986 /* InboxAction+CoreDataProperties.swift */ = {isa = PBXFileReference; lastKnownFileType = sourcecode.swift; name = "InboxAction+CoreDataProperties.swift"; path = "../../../InboxAction+CoreDataProperties.swift"; sourceTree = "<group>"; };
		452C23B227B4129300822986 /* InboxNote+CoreDataClass.swift */ = {isa = PBXFileReference; lastKnownFileType = sourcecode.swift; name = "InboxNote+CoreDataClass.swift"; path = "../../../InboxNote+CoreDataClass.swift"; sourceTree = "<group>"; };
		452C23B327B4129300822986 /* InboxNote+CoreDataProperties.swift */ = {isa = PBXFileReference; lastKnownFileType = sourcecode.swift; name = "InboxNote+CoreDataProperties.swift"; path = "../../../InboxNote+CoreDataProperties.swift"; sourceTree = "<group>"; };
		454005A924AE4D350087FDD1 /* WooCommerceModelV28toV29.xcmappingmodel */ = {isa = PBXFileReference; lastKnownFileType = wrapper.xcmappingmodel; path = WooCommerceModelV28toV29.xcmappingmodel; sourceTree = "<group>"; };
		455C0C8E25DD6D93007B6F38 /* AccountSettings+CoreDataClass.swift */ = {isa = PBXFileReference; lastKnownFileType = sourcecode.swift; path = "AccountSettings+CoreDataClass.swift"; sourceTree = "<group>"; };
		455C0C8F25DD6D93007B6F38 /* AccountSettings+CoreDataProperties.swift */ = {isa = PBXFileReference; lastKnownFileType = sourcecode.swift; path = "AccountSettings+CoreDataProperties.swift"; sourceTree = "<group>"; };
		457E6E7F27D8B51E00173F69 /* Model 66.xcdatamodel */ = {isa = PBXFileReference; lastKnownFileType = wrapper.xcdatamodel; path = "Model 66.xcdatamodel"; sourceTree = "<group>"; };
		457E6E8027D8B60F00173F69 /* Order+CoreDataClass.swift */ = {isa = PBXFileReference; lastKnownFileType = sourcecode.swift; path = "Order+CoreDataClass.swift"; sourceTree = "<group>"; };
		457E6E8127D8B60F00173F69 /* Order+CoreDataProperties.swift */ = {isa = PBXFileReference; lastKnownFileType = sourcecode.swift; path = "Order+CoreDataProperties.swift"; sourceTree = "<group>"; };
		459E342327B4069E0054FF01 /* Model 64.xcdatamodel */ = {isa = PBXFileReference; lastKnownFileType = wrapper.xcdatamodel; path = "Model 64.xcdatamodel"; sourceTree = "<group>"; };
		45E1862D2370450C009241F3 /* ShippingLine+CoreDataClass.swift */ = {isa = PBXFileReference; lastKnownFileType = sourcecode.swift; path = "ShippingLine+CoreDataClass.swift"; sourceTree = "<group>"; };
		45E1862F23704519009241F3 /* ShippingLine+CoreDataProperties.swift */ = {isa = PBXFileReference; lastKnownFileType = sourcecode.swift; path = "ShippingLine+CoreDataProperties.swift"; sourceTree = "<group>"; };
		45E462032684BCEE00011BF2 /* StateOfACountry+CoreDataProperties.swift */ = {isa = PBXFileReference; lastKnownFileType = sourcecode.swift; path = "StateOfACountry+CoreDataProperties.swift"; sourceTree = "<group>"; };
		45E462042684BCEE00011BF2 /* StateOfACountry+CoreDataClass.swift */ = {isa = PBXFileReference; lastKnownFileType = sourcecode.swift; path = "StateOfACountry+CoreDataClass.swift"; sourceTree = "<group>"; };
		45E462052684BCEE00011BF2 /* Country+CoreDataProperties.swift */ = {isa = PBXFileReference; lastKnownFileType = sourcecode.swift; path = "Country+CoreDataProperties.swift"; sourceTree = "<group>"; };
		45E462062684BCEE00011BF2 /* Country+CoreDataClass.swift */ = {isa = PBXFileReference; lastKnownFileType = sourcecode.swift; path = "Country+CoreDataClass.swift"; sourceTree = "<group>"; };
		47556EE256120BEE49FF5FD3 /* Pods_StorageTests.framework */ = {isa = PBXFileReference; explicitFileType = wrapper.framework; includeInIndex = 0; path = Pods_StorageTests.framework; sourceTree = BUILT_PRODUCTS_DIR; };
		5707FBC325B5FE2200B7C1A6 /* CoreDataIterativeMigrator+MigrationStep.swift */ = {isa = PBXFileReference; lastKnownFileType = sourcecode.swift; path = "CoreDataIterativeMigrator+MigrationStep.swift"; sourceTree = "<group>"; };
		5707FBC725B610DA00B7C1A6 /* CoreDataIterativeMigrator+MigrationStepTests.swift */ = {isa = PBXFileReference; lastKnownFileType = sourcecode.swift; path = "CoreDataIterativeMigrator+MigrationStepTests.swift"; sourceTree = "<group>"; };
		572B40E325A5414D00DB20E0 /* DeleteEntityObjectsMigrationPolicy.swift */ = {isa = PBXFileReference; lastKnownFileType = sourcecode.swift; path = DeleteEntityObjectsMigrationPolicy.swift; sourceTree = "<group>"; };
		572C099525475208005372E1 /* SpyFileManager.swift */ = {isa = PBXFileReference; lastKnownFileType = sourcecode.swift; path = SpyFileManager.swift; sourceTree = "<group>"; };
		5736878D24AAADAE00B528FE /* ManagedObjectModelsInventory.swift */ = {isa = PBXFileReference; lastKnownFileType = sourcecode.swift; path = ManagedObjectModelsInventory.swift; sourceTree = "<group>"; };
		5736878F24AABE4D00B528FE /* ManagedObjectModelsInventoryTests.swift */ = {isa = PBXFileReference; lastKnownFileType = sourcecode.swift; path = ManagedObjectModelsInventoryTests.swift; sourceTree = "<group>"; };
		574B774B24AA87FA0042116F /* FileManagerProtocol.swift */ = {isa = PBXFileReference; lastKnownFileType = sourcecode.swift; path = FileManagerProtocol.swift; sourceTree = "<group>"; };
		574B774D24AA883D0042116F /* MockFileManager.swift */ = {isa = PBXFileReference; lastKnownFileType = sourcecode.swift; path = MockFileManager.swift; sourceTree = "<group>"; };
		574B774F24AA897E0042116F /* FileManager+FileManagerProtocol.swift */ = {isa = PBXFileReference; lastKnownFileType = sourcecode.swift; path = "FileManager+FileManagerProtocol.swift"; sourceTree = "<group>"; };
		574CFDEB25A531C90044730C /* WooCommerceModelV39toV40.xcmappingmodel */ = {isa = PBXFileReference; lastKnownFileType = wrapper.xcmappingmodel; path = WooCommerceModelV39toV40.xcmappingmodel; sourceTree = "<group>"; };
		57589E8F252275CA000F22CE /* NSManagedObjectContext+TestHelpers.swift */ = {isa = PBXFileReference; lastKnownFileType = sourcecode.swift; path = "NSManagedObjectContext+TestHelpers.swift"; sourceTree = "<group>"; };
		57589E9125227F95000F22CE /* WooCommerceModelV31toV32.xcmappingmodel */ = {isa = PBXFileReference; lastKnownFileType = wrapper.xcmappingmodel; path = WooCommerceModelV31toV32.xcmappingmodel; sourceTree = "<group>"; };
		5772841E25BF45B90092FB2C /* PersistentStoreCoordinatorProtocol.swift */ = {isa = PBXFileReference; lastKnownFileType = sourcecode.swift; path = PersistentStoreCoordinatorProtocol.swift; sourceTree = "<group>"; };
		5772842225BF465A0092FB2C /* NSPersistentStoreCoordinator+PersistentStoreCoordinatorProtocol.swift */ = {isa = PBXFileReference; lastKnownFileType = sourcecode.swift; path = "NSPersistentStoreCoordinator+PersistentStoreCoordinatorProtocol.swift"; sourceTree = "<group>"; };
		5772842625BF5BFB0092FB2C /* SpyPersistentStoreCoordinator.swift */ = {isa = PBXFileReference; lastKnownFileType = sourcecode.swift; path = SpyPersistentStoreCoordinator.swift; sourceTree = "<group>"; };
		5772842B25BF62A90092FB2C /* Assertions.swift */ = {isa = PBXFileReference; lastKnownFileType = sourcecode.swift; path = Assertions.swift; sourceTree = "<group>"; };
		5784D65825CB52C400428B75 /* MappingModelTests.swift */ = {isa = PBXFileReference; lastKnownFileType = sourcecode.swift; path = MappingModelTests.swift; sourceTree = "<group>"; };
		57A29FB725226BDC004DEE01 /* MigrationTests.swift */ = {isa = PBXFileReference; lastKnownFileType = sourcecode.swift; path = MigrationTests.swift; sourceTree = "<group>"; };
		57A8819F24CA396D00AE0943 /* GeneralAppSettings.swift */ = {isa = PBXFileReference; lastKnownFileType = sourcecode.swift; path = GeneralAppSettings.swift; sourceTree = "<group>"; };
		57CEB1A12525349B00D8544F /* ProductVariationTests.swift */ = {isa = PBXFileReference; lastKnownFileType = sourcecode.swift; path = ProductVariationTests.swift; sourceTree = "<group>"; };
		5D12CAE2D0EA6AB66F162FF9 /* Pods-StorageTests.debug.xcconfig */ = {isa = PBXFileReference; includeInIndex = 1; lastKnownFileType = text.xcconfig; name = "Pods-StorageTests.debug.xcconfig"; path = "../Pods/Target Support Files/Pods-StorageTests/Pods-StorageTests.debug.xcconfig"; sourceTree = "<group>"; };
		6889088D28F668330081A07E /* Model 74.xcdatamodel */ = {isa = PBXFileReference; lastKnownFileType = wrapper.xcdatamodel; path = "Model 74.xcdatamodel"; sourceTree = "<group>"; };
		6889089628F66DED0081A07E /* CustomerSearchResult+CoreDataProperties.swift */ = {isa = PBXFileReference; fileEncoding = 4; lastKnownFileType = sourcecode.swift; path = "CustomerSearchResult+CoreDataProperties.swift"; sourceTree = "<group>"; };
		6889089728F66DED0081A07E /* Customer+CoreDataClass.swift */ = {isa = PBXFileReference; fileEncoding = 4; lastKnownFileType = sourcecode.swift; path = "Customer+CoreDataClass.swift"; sourceTree = "<group>"; };
		6889089828F66DED0081A07E /* Customer+CoreDataProperties.swift */ = {isa = PBXFileReference; fileEncoding = 4; lastKnownFileType = sourcecode.swift; path = "Customer+CoreDataProperties.swift"; sourceTree = "<group>"; };
		6889089928F66DED0081A07E /* CustomerSearchResult+CoreDataClass.swift */ = {isa = PBXFileReference; fileEncoding = 4; lastKnownFileType = sourcecode.swift; path = "CustomerSearchResult+CoreDataClass.swift"; sourceTree = "<group>"; };
		688908A328F8EB360081A07E /* Model 75.xcdatamodel */ = {isa = PBXFileReference; lastKnownFileType = wrapper.xcdatamodel; path = "Model 75.xcdatamodel"; sourceTree = "<group>"; };
		688908A928FD00320081A07E /* WooCommerceModelV74toV75.xcmappingmodel */ = {isa = PBXFileReference; lastKnownFileType = wrapper.xcmappingmodel; path = WooCommerceModelV74toV75.xcmappingmodel; sourceTree = "<group>"; };
		7426A04E20F69D00002A4E07 /* OrderCoupon+CoreDataClass.swift */ = {isa = PBXFileReference; lastKnownFileType = sourcecode.swift; path = "OrderCoupon+CoreDataClass.swift"; sourceTree = "<group>"; };
		7426A04F20F69D00002A4E07 /* OrderCoupon+CoreDataProperties.swift */ = {isa = PBXFileReference; lastKnownFileType = sourcecode.swift; path = "OrderCoupon+CoreDataProperties.swift"; sourceTree = "<group>"; };
		7426A05220F69DA4002A4E07 /* OrderItem+CoreDataClass.swift */ = {isa = PBXFileReference; lastKnownFileType = sourcecode.swift; path = "OrderItem+CoreDataClass.swift"; sourceTree = "<group>"; };
		7426A05320F69DA4002A4E07 /* OrderItem+CoreDataProperties.swift */ = {isa = PBXFileReference; lastKnownFileType = sourcecode.swift; path = "OrderItem+CoreDataProperties.swift"; sourceTree = "<group>"; };
		746A9D12214071EB0013F6FF /* MIGRATIONS.md */ = {isa = PBXFileReference; fileEncoding = 4; lastKnownFileType = net.daringfireball.markdown; path = MIGRATIONS.md; sourceTree = "<group>"; };
		746A9D1D214078080013F6FF /* TopEarnerStats+CoreDataClass.swift */ = {isa = PBXFileReference; lastKnownFileType = sourcecode.swift; path = "TopEarnerStats+CoreDataClass.swift"; sourceTree = "<group>"; };
		746A9D1E214078080013F6FF /* TopEarnerStats+CoreDataProperties.swift */ = {isa = PBXFileReference; lastKnownFileType = sourcecode.swift; path = "TopEarnerStats+CoreDataProperties.swift"; sourceTree = "<group>"; };
		746A9D1F214078080013F6FF /* TopEarnerStatsItem+CoreDataClass.swift */ = {isa = PBXFileReference; lastKnownFileType = sourcecode.swift; path = "TopEarnerStatsItem+CoreDataClass.swift"; sourceTree = "<group>"; };
		746A9D20214078080013F6FF /* TopEarnerStatsItem+CoreDataProperties.swift */ = {isa = PBXFileReference; lastKnownFileType = sourcecode.swift; path = "TopEarnerStatsItem+CoreDataProperties.swift"; sourceTree = "<group>"; };
		7471A510216CF0FD00219F7E /* SiteVisitStats+CoreDataClass.swift */ = {isa = PBXFileReference; lastKnownFileType = sourcecode.swift; path = "SiteVisitStats+CoreDataClass.swift"; sourceTree = "<group>"; };
		7471A511216CF0FE00219F7E /* SiteVisitStatsItem+CoreDataProperties.swift */ = {isa = PBXFileReference; lastKnownFileType = sourcecode.swift; path = "SiteVisitStatsItem+CoreDataProperties.swift"; sourceTree = "<group>"; };
		7471A512216CF0FE00219F7E /* SiteVisitStatsItem+CoreDataClass.swift */ = {isa = PBXFileReference; lastKnownFileType = sourcecode.swift; path = "SiteVisitStatsItem+CoreDataClass.swift"; sourceTree = "<group>"; };
		7471A513216CF0FE00219F7E /* SiteVisitStats+CoreDataProperties.swift */ = {isa = PBXFileReference; lastKnownFileType = sourcecode.swift; path = "SiteVisitStats+CoreDataProperties.swift"; sourceTree = "<group>"; };
		7474538D2242C85E00E0B5EE /* ProductDimensions+CoreDataClass.swift */ = {isa = PBXFileReference; lastKnownFileType = sourcecode.swift; path = "ProductDimensions+CoreDataClass.swift"; sourceTree = "<group>"; };
		7474538E2242C85E00E0B5EE /* ProductDimensions+CoreDataProperties.swift */ = {isa = PBXFileReference; lastKnownFileType = sourcecode.swift; path = "ProductDimensions+CoreDataProperties.swift"; sourceTree = "<group>"; };
		7474538F2242C85E00E0B5EE /* ProductAttribute+CoreDataClass.swift */ = {isa = PBXFileReference; lastKnownFileType = sourcecode.swift; path = "ProductAttribute+CoreDataClass.swift"; sourceTree = "<group>"; };
		747453902242C85E00E0B5EE /* ProductAttribute+CoreDataProperties.swift */ = {isa = PBXFileReference; lastKnownFileType = sourcecode.swift; path = "ProductAttribute+CoreDataProperties.swift"; sourceTree = "<group>"; };
		747453912242C85E00E0B5EE /* ProductImage+CoreDataClass.swift */ = {isa = PBXFileReference; lastKnownFileType = sourcecode.swift; path = "ProductImage+CoreDataClass.swift"; sourceTree = "<group>"; };
		747453922242C85E00E0B5EE /* ProductImage+CoreDataProperties.swift */ = {isa = PBXFileReference; lastKnownFileType = sourcecode.swift; path = "ProductImage+CoreDataProperties.swift"; sourceTree = "<group>"; };
		747453932242C85E00E0B5EE /* ProductCategory+CoreDataClass.swift */ = {isa = PBXFileReference; lastKnownFileType = sourcecode.swift; path = "ProductCategory+CoreDataClass.swift"; sourceTree = "<group>"; };
		747453942242C85E00E0B5EE /* ProductCategory+CoreDataProperties.swift */ = {isa = PBXFileReference; lastKnownFileType = sourcecode.swift; path = "ProductCategory+CoreDataProperties.swift"; sourceTree = "<group>"; };
		747453952242C85E00E0B5EE /* Product+CoreDataClass.swift */ = {isa = PBXFileReference; lastKnownFileType = sourcecode.swift; path = "Product+CoreDataClass.swift"; sourceTree = "<group>"; };
		747453972242C85E00E0B5EE /* ProductDefaultAttribute+CoreDataClass.swift */ = {isa = PBXFileReference; lastKnownFileType = sourcecode.swift; path = "ProductDefaultAttribute+CoreDataClass.swift"; sourceTree = "<group>"; };
		747453982242C85E00E0B5EE /* ProductDefaultAttribute+CoreDataProperties.swift */ = {isa = PBXFileReference; lastKnownFileType = sourcecode.swift; path = "ProductDefaultAttribute+CoreDataProperties.swift"; sourceTree = "<group>"; };
		747453992242C85E00E0B5EE /* ProductTag+CoreDataClass.swift */ = {isa = PBXFileReference; lastKnownFileType = sourcecode.swift; path = "ProductTag+CoreDataClass.swift"; sourceTree = "<group>"; };
		7474539A2242C85E00E0B5EE /* ProductTag+CoreDataProperties.swift */ = {isa = PBXFileReference; lastKnownFileType = sourcecode.swift; path = "ProductTag+CoreDataProperties.swift"; sourceTree = "<group>"; };
		7492FAD4217FA9C100ED2C69 /* SiteSetting+CoreDataClass.swift */ = {isa = PBXFileReference; lastKnownFileType = sourcecode.swift; path = "SiteSetting+CoreDataClass.swift"; sourceTree = "<group>"; };
		7492FAD5217FA9C100ED2C69 /* SiteSetting+CoreDataProperties.swift */ = {isa = PBXFileReference; lastKnownFileType = sourcecode.swift; path = "SiteSetting+CoreDataProperties.swift"; sourceTree = "<group>"; };
		7499FA42221C7A60004EC0B4 /* ShipmentTracking+CoreDataClass.swift */ = {isa = PBXFileReference; lastKnownFileType = sourcecode.swift; path = "ShipmentTracking+CoreDataClass.swift"; sourceTree = "<group>"; };
		7499FA43221C7A60004EC0B4 /* ShipmentTracking+CoreDataProperties.swift */ = {isa = PBXFileReference; lastKnownFileType = sourcecode.swift; path = "ShipmentTracking+CoreDataProperties.swift"; sourceTree = "<group>"; };
		74B7D6AB20F90CBB002667AC /* OrderNote+CoreDataClass.swift */ = {isa = PBXFileReference; lastKnownFileType = sourcecode.swift; path = "OrderNote+CoreDataClass.swift"; sourceTree = "<group>"; };
		74B7D6AC20F90CBB002667AC /* OrderNote+CoreDataProperties.swift */ = {isa = PBXFileReference; lastKnownFileType = sourcecode.swift; path = "OrderNote+CoreDataProperties.swift"; sourceTree = "<group>"; };
		74F009BE2183B99B002B4566 /* Note+CoreDataClass.swift */ = {isa = PBXFileReference; lastKnownFileType = sourcecode.swift; path = "Note+CoreDataClass.swift"; sourceTree = "<group>"; };
		74F009BF2183B99B002B4566 /* Note+CoreDataProperties.swift */ = {isa = PBXFileReference; lastKnownFileType = sourcecode.swift; path = "Note+CoreDataProperties.swift"; sourceTree = "<group>"; };
		7C81935EDD982072BBDCC837 /* Pods-Storage.release.xcconfig */ = {isa = PBXFileReference; includeInIndex = 1; lastKnownFileType = text.xcconfig; name = "Pods-Storage.release.xcconfig"; path = "../Pods/Target Support Files/Pods-Storage/Pods-Storage.release.xcconfig"; sourceTree = "<group>"; };
		9302E3A5220DC3AE00DA5018 /* CoreDataIterativeMigrator.swift */ = {isa = PBXFileReference; lastKnownFileType = sourcecode.swift; path = CoreDataIterativeMigrator.swift; sourceTree = "<group>"; };
		9302E3AB220E1CE900DA5018 /* CoreDataIterativeMigratorTests.swift */ = {isa = PBXFileReference; lastKnownFileType = sourcecode.swift; path = CoreDataIterativeMigratorTests.swift; sourceTree = "<group>"; };
		933A272F2222344D00C2143A /* Logging.swift */ = {isa = PBXFileReference; lastKnownFileType = sourcecode.swift; path = Logging.swift; sourceTree = "<group>"; };
		A3821B262583F14863740A37 /* Pods-Storage.debug.xcconfig */ = {isa = PBXFileReference; includeInIndex = 1; lastKnownFileType = text.xcconfig; name = "Pods-Storage.debug.xcconfig"; path = "../Pods/Target Support Files/Pods-Storage/Pods-Storage.debug.xcconfig"; sourceTree = "<group>"; };
		AE7DF9FA2919023100C4D1ED /* Model 77.xcdatamodel */ = {isa = PBXFileReference; lastKnownFileType = wrapper.xcdatamodel; path = "Model 77.xcdatamodel"; sourceTree = "<group>"; };
		AE93BE8F272C0E9F001B55EA /* GeneralStoreSettings.swift */ = {isa = PBXFileReference; lastKnownFileType = sourcecode.swift; path = GeneralStoreSettings.swift; sourceTree = "<group>"; };
		AEC4481B290853C300BAA299 /* Model 76.xcdatamodel */ = {isa = PBXFileReference; lastKnownFileType = wrapper.xcdatamodel; path = "Model 76.xcdatamodel"; sourceTree = "<group>"; };
		B505255320EE6914008090F5 /* StorageType+Extensions.swift */ = {isa = PBXFileReference; fileEncoding = 4; lastKnownFileType = sourcecode.swift; path = "StorageType+Extensions.swift"; sourceTree = "<group>"; };
		B505F6D820BEEA3100BB1B69 /* Account+CoreDataProperties.swift */ = {isa = PBXFileReference; fileEncoding = 4; lastKnownFileType = sourcecode.swift; path = "Account+CoreDataProperties.swift"; sourceTree = "<group>"; };
		B505F6D920BEEA3200BB1B69 /* Account+CoreDataClass.swift */ = {isa = PBXFileReference; fileEncoding = 4; lastKnownFileType = sourcecode.swift; path = "Account+CoreDataClass.swift"; sourceTree = "<group>"; };
		B505F6DD20BEEA4F00BB1B69 /* CoreDataManager.swift */ = {isa = PBXFileReference; fileEncoding = 4; lastKnownFileType = sourcecode.swift; path = CoreDataManager.swift; sourceTree = "<group>"; };
		B505F6DF20BEEA8100BB1B69 /* StorageType.swift */ = {isa = PBXFileReference; fileEncoding = 4; lastKnownFileType = sourcecode.swift; path = StorageType.swift; sourceTree = "<group>"; };
		B52B0F7820AA287C00477698 /* StorageManagerType.swift */ = {isa = PBXFileReference; lastKnownFileType = sourcecode.swift; path = StorageManagerType.swift; sourceTree = "<group>"; };
		B52B0F7A20AA28A800477698 /* Object.swift */ = {isa = PBXFileReference; lastKnownFileType = sourcecode.swift; path = Object.swift; sourceTree = "<group>"; };
		B54CA59920A4BBA500F38CD1 /* Storage.framework */ = {isa = PBXFileReference; explicitFileType = wrapper.framework; includeInIndex = 0; path = Storage.framework; sourceTree = BUILT_PRODUCTS_DIR; };
		B54CA59C20A4BBA500F38CD1 /* Storage.h */ = {isa = PBXFileReference; lastKnownFileType = sourcecode.c.h; path = Storage.h; sourceTree = "<group>"; };
		B54CA59D20A4BBA600F38CD1 /* Info.plist */ = {isa = PBXFileReference; lastKnownFileType = text.plist.xml; path = Info.plist; sourceTree = "<group>"; };
		B54CA5A220A4BBA600F38CD1 /* StorageTests.xctest */ = {isa = PBXFileReference; explicitFileType = wrapper.cfbundle; includeInIndex = 0; path = StorageTests.xctest; sourceTree = BUILT_PRODUCTS_DIR; };
		B54CA5A920A4BBA600F38CD1 /* Info.plist */ = {isa = PBXFileReference; lastKnownFileType = text.plist.xml; path = Info.plist; sourceTree = "<group>"; };
		B54CA5B420A4BC0300F38CD1 /* CoreData.framework */ = {isa = PBXFileReference; lastKnownFileType = wrapper.framework; name = CoreData.framework; path = System/Library/Frameworks/CoreData.framework; sourceTree = SDKROOT; };
		B54CA5BA20A4BD2800F38CD1 /* NSManagedObject+Object.swift */ = {isa = PBXFileReference; lastKnownFileType = sourcecode.swift; path = "NSManagedObject+Object.swift"; sourceTree = "<group>"; };
		B54CA5BC20A4BD3B00F38CD1 /* NSManagedObjectContext+Storage.swift */ = {isa = PBXFileReference; lastKnownFileType = sourcecode.swift; path = "NSManagedObjectContext+Storage.swift"; sourceTree = "<group>"; };
		B54CA5C020A4BF6900F38CD1 /* NSManagedObjectStorageTests.swift */ = {isa = PBXFileReference; fileEncoding = 4; lastKnownFileType = sourcecode.swift; path = NSManagedObjectStorageTests.swift; sourceTree = "<group>"; };
		B54CA5C120A4BF6900F38CD1 /* NSManagedObjectContextStorageTests.swift */ = {isa = PBXFileReference; fileEncoding = 4; lastKnownFileType = sourcecode.swift; path = NSManagedObjectContextStorageTests.swift; sourceTree = "<group>"; };
		B54CA5C620A4BFDC00F38CD1 /* DummyStack.swift */ = {isa = PBXFileReference; lastKnownFileType = sourcecode.swift; path = DummyStack.swift; sourceTree = "<group>"; };
		B54CA5C820A4C17800F38CD1 /* NSObject+Storage.swift */ = {isa = PBXFileReference; lastKnownFileType = sourcecode.swift; path = "NSObject+Storage.swift"; sourceTree = "<group>"; };
		B59E11DD20A9F1FB004121A4 /* CoreDataManagerTests.swift */ = {isa = PBXFileReference; lastKnownFileType = sourcecode.swift; path = CoreDataManagerTests.swift; sourceTree = "<group>"; };
		B59E11DF20A9F5E6004121A4 /* Constants.swift */ = {isa = PBXFileReference; fileEncoding = 4; lastKnownFileType = sourcecode.swift; path = Constants.swift; sourceTree = "<group>"; };
		B5B914C320EFF03500F2F832 /* Site+CoreDataClass.swift */ = {isa = PBXFileReference; fileEncoding = 4; lastKnownFileType = sourcecode.swift; path = "Site+CoreDataClass.swift"; sourceTree = "<group>"; };
		B5B914C420EFF03500F2F832 /* Site+CoreDataProperties.swift */ = {isa = PBXFileReference; fileEncoding = 4; lastKnownFileType = sourcecode.swift; path = "Site+CoreDataProperties.swift"; sourceTree = "<group>"; };
		B5FD111C21D4046E00560344 /* OrderSearchResults+CoreDataProperties.swift */ = {isa = PBXFileReference; lastKnownFileType = sourcecode.swift; path = "OrderSearchResults+CoreDataProperties.swift"; sourceTree = "<group>"; };
		B5FD111D21D4046E00560344 /* OrderSearchResults+CoreDataClass.swift */ = {isa = PBXFileReference; lastKnownFileType = sourcecode.swift; path = "OrderSearchResults+CoreDataClass.swift"; sourceTree = "<group>"; };
		B963A5CA2853859400EFADA0 /* Model 70.xcdatamodel */ = {isa = PBXFileReference; lastKnownFileType = wrapper.xcdatamodel; path = "Model 70.xcdatamodel"; sourceTree = "<group>"; };
		B9EFC27628903F7C00667217 /* WooFoundation.framework */ = {isa = PBXFileReference; explicitFileType = wrapper.framework; path = WooFoundation.framework; sourceTree = BUILT_PRODUCTS_DIR; };
		BAB373732796310100837B4A /* Model 61.xcdatamodel */ = {isa = PBXFileReference; lastKnownFileType = wrapper.xcdatamodel; path = "Model 61.xcdatamodel"; sourceTree = "<group>"; };
		BAB373742796327000837B4A /* OrderTaxLine+CoreDataClass.swift */ = {isa = PBXFileReference; lastKnownFileType = sourcecode.swift; path = "OrderTaxLine+CoreDataClass.swift"; sourceTree = "<group>"; };
		BAB373752796327000837B4A /* OrderTaxLine+CoreDataProperties.swift */ = {isa = PBXFileReference; lastKnownFileType = sourcecode.swift; path = "OrderTaxLine+CoreDataProperties.swift"; sourceTree = "<group>"; };
		BB0EDB0E92A719168B18DAFE /* Pods-StorageTests.release.xcconfig */ = {isa = PBXFileReference; includeInIndex = 1; lastKnownFileType = text.xcconfig; name = "Pods-StorageTests.release.xcconfig"; path = "../Pods/Target Support Files/Pods-StorageTests/Pods-StorageTests.release.xcconfig"; sourceTree = "<group>"; };
		CC24A4EB29ED416E0009D6DA /* Model 83.xcdatamodel */ = {isa = PBXFileReference; lastKnownFileType = wrapper.xcdatamodel; path = "Model 83.xcdatamodel"; sourceTree = "<group>"; };
		CC24A4EC29ED43D60009D6DA /* ProductSubscription+CoreDataClass.swift */ = {isa = PBXFileReference; lastKnownFileType = sourcecode.swift; path = "ProductSubscription+CoreDataClass.swift"; sourceTree = "<group>"; };
		CC24A4ED29ED43D60009D6DA /* ProductSubscription+CoreDataProperties.swift */ = {isa = PBXFileReference; lastKnownFileType = sourcecode.swift; path = "ProductSubscription+CoreDataProperties.swift"; sourceTree = "<group>"; };
		CC2C0305262DCC6900928C9C /* ShippingLabelAccountSettings+CoreDataProperties.swift */ = {isa = PBXFileReference; fileEncoding = 4; lastKnownFileType = sourcecode.swift; path = "ShippingLabelAccountSettings+CoreDataProperties.swift"; sourceTree = "<group>"; };
		CC2C0306262DCC6900928C9C /* ShippingLabelPaymentMethod+CoreDataClass.swift */ = {isa = PBXFileReference; fileEncoding = 4; lastKnownFileType = sourcecode.swift; path = "ShippingLabelPaymentMethod+CoreDataClass.swift"; sourceTree = "<group>"; };
		CC2C0307262DCC6900928C9C /* ShippingLabelAccountSettings+CoreDataClass.swift */ = {isa = PBXFileReference; fileEncoding = 4; lastKnownFileType = sourcecode.swift; path = "ShippingLabelAccountSettings+CoreDataClass.swift"; sourceTree = "<group>"; };
		CC2C0308262DCC6900928C9C /* ShippingLabelPaymentMethod+CoreDataProperties.swift */ = {isa = PBXFileReference; fileEncoding = 4; lastKnownFileType = sourcecode.swift; path = "ShippingLabelPaymentMethod+CoreDataProperties.swift"; sourceTree = "<group>"; };
		CC352EB829BF3DDB009C4F3E /* Model 81.xcdatamodel */ = {isa = PBXFileReference; lastKnownFileType = wrapper.xcdatamodel; path = "Model 81.xcdatamodel"; sourceTree = "<group>"; };
		CC352EB929BF46A5009C4F3E /* ProductBundleItem+CoreDataProperties.swift */ = {isa = PBXFileReference; fileEncoding = 4; lastKnownFileType = sourcecode.swift; path = "ProductBundleItem+CoreDataProperties.swift"; sourceTree = "<group>"; };
		CC352EBA29BF46A5009C4F3E /* ProductBundleItem+CoreDataClass.swift */ = {isa = PBXFileReference; fileEncoding = 4; lastKnownFileType = sourcecode.swift; path = "ProductBundleItem+CoreDataClass.swift"; sourceTree = "<group>"; };
		CC379B0C29C8A688009747B4 /* Model 82.xcdatamodel */ = {isa = PBXFileReference; lastKnownFileType = wrapper.xcdatamodel; path = "Model 82.xcdatamodel"; sourceTree = "<group>"; };
		CC379B0D29C8A984009747B4 /* ProductCompositeComponent+CoreDataClass.swift */ = {isa = PBXFileReference; lastKnownFileType = sourcecode.swift; path = "ProductCompositeComponent+CoreDataClass.swift"; sourceTree = "<group>"; };
		CC379B0E29C8A984009747B4 /* ProductCompositeComponent+CoreDataProperties.swift */ = {isa = PBXFileReference; lastKnownFileType = sourcecode.swift; path = "ProductCompositeComponent+CoreDataProperties.swift"; sourceTree = "<group>"; };
		CC6A05402877012B002C144E /* Model 71.xcdatamodel */ = {isa = PBXFileReference; lastKnownFileType = wrapper.xcdatamodel; path = "Model 71.xcdatamodel"; sourceTree = "<group>"; };
		CC6A054128770933002C144E /* OrderMetaData+CoreDataClass.swift */ = {isa = PBXFileReference; lastKnownFileType = sourcecode.swift; path = "OrderMetaData+CoreDataClass.swift"; sourceTree = "<group>"; };
		CC6A054228770933002C144E /* OrderMetaData+CoreDataProperties.swift */ = {isa = PBXFileReference; lastKnownFileType = sourcecode.swift; path = "OrderMetaData+CoreDataProperties.swift"; sourceTree = "<group>"; };
		CC80E3FA294B30D700D5FF45 /* Model 80.xcdatamodel */ = {isa = PBXFileReference; lastKnownFileType = wrapper.xcdatamodel; path = "Model 80.xcdatamodel"; sourceTree = "<group>"; };
		CC80E405294B33C100D5FF45 /* SiteSummaryStats+CoreDataClass.swift */ = {isa = PBXFileReference; fileEncoding = 4; lastKnownFileType = sourcecode.swift; path = "SiteSummaryStats+CoreDataClass.swift"; sourceTree = "<group>"; };
		CC80E407294B33F100D5FF45 /* SiteSummaryStats+CoreDataProperties.swift */ = {isa = PBXFileReference; fileEncoding = 4; lastKnownFileType = sourcecode.swift; path = "SiteSummaryStats+CoreDataProperties.swift"; sourceTree = "<group>"; };
		CCA1D60B29477F5E00B40560 /* Model 79.xcdatamodel */ = {isa = PBXFileReference; lastKnownFileType = wrapper.xcdatamodel; path = "Model 79.xcdatamodel"; sourceTree = "<group>"; };
		CCBEBD3F27C68E660010C96F /* FeatureIcon.swift */ = {isa = PBXFileReference; lastKnownFileType = sourcecode.swift; path = FeatureIcon.swift; sourceTree = "<group>"; };
		CCD2E70625DE9AAA00BD975D /* WooCommerceModelV45toV46.xcmappingmodel */ = {isa = PBXFileReference; lastKnownFileType = wrapper.xcmappingmodel; path = WooCommerceModelV45toV46.xcmappingmodel; sourceTree = "<group>"; };
		CCF3209E2927EBEE002114B1 /* Model 78.xcdatamodel */ = {isa = PBXFileReference; lastKnownFileType = wrapper.xcdatamodel; path = "Model 78.xcdatamodel"; sourceTree = "<group>"; };
		CE12FBE22220515600C59248 /* WooCommerceModelV9toV10.xcmappingmodel */ = {isa = PBXFileReference; lastKnownFileType = wrapper.xcmappingmodel; path = WooCommerceModelV9toV10.xcmappingmodel; sourceTree = "<group>"; };
		CE3B7AD02225E62C0050FE4B /* OrderStatus+CoreDataClass.swift */ = {isa = PBXFileReference; lastKnownFileType = sourcecode.swift; path = "OrderStatus+CoreDataClass.swift"; sourceTree = "<group>"; };
		CE3B7AD12225E62C0050FE4B /* OrderStatus+CoreDataProperties.swift */ = {isa = PBXFileReference; lastKnownFileType = sourcecode.swift; path = "OrderStatus+CoreDataProperties.swift"; sourceTree = "<group>"; };
		CE43A8FB229F498D00A4FF29 /* ProductDownload+CoreDataClass.swift */ = {isa = PBXFileReference; lastKnownFileType = sourcecode.swift; path = "ProductDownload+CoreDataClass.swift"; sourceTree = "<group>"; };
		CE43A8FC229F498D00A4FF29 /* ProductDownload+CoreDataProperties.swift */ = {isa = PBXFileReference; lastKnownFileType = sourcecode.swift; path = "ProductDownload+CoreDataProperties.swift"; sourceTree = "<group>"; };
		CE4FD43F2350EB7600A16B31 /* OrderItemRefund+CoreDataClass.swift */ = {isa = PBXFileReference; lastKnownFileType = sourcecode.swift; path = "OrderItemRefund+CoreDataClass.swift"; sourceTree = "<group>"; };
		CE4FD4402350EB7600A16B31 /* OrderItemRefund+CoreDataProperties.swift */ = {isa = PBXFileReference; lastKnownFileType = sourcecode.swift; path = "OrderItemRefund+CoreDataProperties.swift"; sourceTree = "<group>"; };
		CE4FD4412350EB7600A16B31 /* OrderItemTax+CoreDataClass.swift */ = {isa = PBXFileReference; lastKnownFileType = sourcecode.swift; path = "OrderItemTax+CoreDataClass.swift"; sourceTree = "<group>"; };
		CE4FD4422350EB7600A16B31 /* OrderItemTax+CoreDataProperties.swift */ = {isa = PBXFileReference; lastKnownFileType = sourcecode.swift; path = "OrderItemTax+CoreDataProperties.swift"; sourceTree = "<group>"; };
		CE4FD4432350EB7600A16B31 /* OrderItemTaxRefund+CoreDataClass.swift */ = {isa = PBXFileReference; lastKnownFileType = sourcecode.swift; path = "OrderItemTaxRefund+CoreDataClass.swift"; sourceTree = "<group>"; };
		CE4FD4442350EB7600A16B31 /* OrderItemTaxRefund+CoreDataProperties.swift */ = {isa = PBXFileReference; lastKnownFileType = sourcecode.swift; path = "OrderItemTaxRefund+CoreDataProperties.swift"; sourceTree = "<group>"; };
		CE4FD4452350EB7600A16B31 /* Refund+CoreDataClass.swift */ = {isa = PBXFileReference; lastKnownFileType = sourcecode.swift; path = "Refund+CoreDataClass.swift"; sourceTree = "<group>"; };
		CE4FD4462350EB7600A16B31 /* Refund+CoreDataProperties.swift */ = {isa = PBXFileReference; lastKnownFileType = sourcecode.swift; path = "Refund+CoreDataProperties.swift"; sourceTree = "<group>"; };
		CEF88DB0233EAAF000BED485 /* OrderRefundCondensed+CoreDataClass.swift */ = {isa = PBXFileReference; fileEncoding = 4; lastKnownFileType = sourcecode.swift; path = "OrderRefundCondensed+CoreDataClass.swift"; sourceTree = "<group>"; };
		CEF88DB1233EAAF000BED485 /* OrderRefundCondensed+CoreDataProperties.swift */ = {isa = PBXFileReference; fileEncoding = 4; lastKnownFileType = sourcecode.swift; path = "OrderRefundCondensed+CoreDataProperties.swift"; sourceTree = "<group>"; };
		D0FEE3A91785B0F2C3641C27 /* Pods-Storage.release-alpha.xcconfig */ = {isa = PBXFileReference; includeInIndex = 1; lastKnownFileType = text.xcconfig; name = "Pods-Storage.release-alpha.xcconfig"; path = "../Pods/Target Support Files/Pods-Storage/Pods-Storage.release-alpha.xcconfig"; sourceTree = "<group>"; };
		D4466F5526D524FC003E931B /* Feature.swift */ = {isa = PBXFileReference; lastKnownFileType = sourcecode.swift; path = Feature.swift; sourceTree = "<group>"; };
		D4ABCACE26D6E7E400CD18F4 /* Announcement.swift */ = {isa = PBXFileReference; lastKnownFileType = sourcecode.swift; path = Announcement.swift; sourceTree = "<group>"; };
		D82164572239F5FC00F46F89 /* ShipmentTrackingProvider+CoreDataClass.swift */ = {isa = PBXFileReference; lastKnownFileType = sourcecode.swift; path = "ShipmentTrackingProvider+CoreDataClass.swift"; sourceTree = "<group>"; };
		D82164582239F5FC00F46F89 /* ShipmentTrackingProvider+CoreDataProperties.swift */ = {isa = PBXFileReference; lastKnownFileType = sourcecode.swift; path = "ShipmentTrackingProvider+CoreDataProperties.swift"; sourceTree = "<group>"; };
		D82164592239F5FC00F46F89 /* ShipmentTrackingProviderGroup+CoreDataClass.swift */ = {isa = PBXFileReference; lastKnownFileType = sourcecode.swift; path = "ShipmentTrackingProviderGroup+CoreDataClass.swift"; sourceTree = "<group>"; };
		D821645A2239F5FC00F46F89 /* ShipmentTrackingProviderGroup+CoreDataProperties.swift */ = {isa = PBXFileReference; lastKnownFileType = sourcecode.swift; path = "ShipmentTrackingProviderGroup+CoreDataProperties.swift"; sourceTree = "<group>"; };
		D8550D00230D3F8B00AAC4F8 /* ProductReview+CoreDataProperties.swift */ = {isa = PBXFileReference; fileEncoding = 4; lastKnownFileType = sourcecode.swift; path = "ProductReview+CoreDataProperties.swift"; sourceTree = "<group>"; };
		D8550D01230D3F8B00AAC4F8 /* ProductReview+CoreDataClass.swift */ = {isa = PBXFileReference; fileEncoding = 4; lastKnownFileType = sourcecode.swift; path = "ProductReview+CoreDataClass.swift"; sourceTree = "<group>"; };
		D87F614D22657C2F0031A13B /* PreselectedProvider.swift */ = {isa = PBXFileReference; lastKnownFileType = sourcecode.swift; path = PreselectedProvider.swift; sourceTree = "<group>"; };
		D87F61522265AA230031A13B /* FileStorage.swift */ = {isa = PBXFileReference; lastKnownFileType = sourcecode.swift; path = FileStorage.swift; sourceTree = "<group>"; };
		D87F61542265AA900031A13B /* PListFileStorage.swift */ = {isa = PBXFileReference; lastKnownFileType = sourcecode.swift; path = PListFileStorage.swift; sourceTree = "<group>"; };
		D87F61562265AD980031A13B /* FileStorageTests.swift */ = {isa = PBXFileReference; lastKnownFileType = sourcecode.swift; name = FileStorageTests.swift; path = StorageTests/Tools/FileStorageTests.swift; sourceTree = SOURCE_ROOT; };
		D87F615B2265AF190031A13B /* shipment-provider.plist */ = {isa = PBXFileReference; lastKnownFileType = text.plist.xml; path = "shipment-provider.plist"; sourceTree = "<group>"; };
		D88E233A25AE08C90023F3B1 /* OrderFeeLine+CoreDataClass.swift */ = {isa = PBXFileReference; lastKnownFileType = sourcecode.swift; path = "OrderFeeLine+CoreDataClass.swift"; sourceTree = "<group>"; };
		D88E234025AE08F10023F3B1 /* OrderFeeLine+CoreDataProperties.swift */ = {isa = PBXFileReference; lastKnownFileType = sourcecode.swift; path = "OrderFeeLine+CoreDataProperties.swift"; sourceTree = "<group>"; };
		D8FBFF4F22D66A06006E3336 /* OrderStatsV4Interval+CoreDataClass.swift */ = {isa = PBXFileReference; lastKnownFileType = sourcecode.swift; path = "OrderStatsV4Interval+CoreDataClass.swift"; sourceTree = "<group>"; };
		D8FBFF5022D66A06006E3336 /* OrderStatsV4Interval+CoreDataProperties.swift */ = {isa = PBXFileReference; lastKnownFileType = sourcecode.swift; path = "OrderStatsV4Interval+CoreDataProperties.swift"; sourceTree = "<group>"; };
		D8FBFF5122D66A06006E3336 /* OrderStatsV4Totals+CoreDataClass.swift */ = {isa = PBXFileReference; lastKnownFileType = sourcecode.swift; path = "OrderStatsV4Totals+CoreDataClass.swift"; sourceTree = "<group>"; };
		D8FBFF5222D66A06006E3336 /* OrderStatsV4Totals+CoreDataProperties.swift */ = {isa = PBXFileReference; lastKnownFileType = sourcecode.swift; path = "OrderStatsV4Totals+CoreDataProperties.swift"; sourceTree = "<group>"; };
		D8FBFF5322D66A06006E3336 /* OrderStatsV4+CoreDataClass.swift */ = {isa = PBXFileReference; lastKnownFileType = sourcecode.swift; path = "OrderStatsV4+CoreDataClass.swift"; sourceTree = "<group>"; };
		D8FBFF5422D66A06006E3336 /* OrderStatsV4+CoreDataProperties.swift */ = {isa = PBXFileReference; lastKnownFileType = sourcecode.swift; path = "OrderStatsV4+CoreDataProperties.swift"; sourceTree = "<group>"; };
		DE001324279FD7D900EB0350 /* Model 62.xcdatamodel */ = {isa = PBXFileReference; lastKnownFileType = wrapper.xcdatamodel; path = "Model 62.xcdatamodel"; sourceTree = "<group>"; };
		DE00132B279FDC2200EB0350 /* CouponSearchResult+CoreDataClass.swift */ = {isa = PBXFileReference; lastKnownFileType = sourcecode.swift; path = "CouponSearchResult+CoreDataClass.swift"; sourceTree = "<group>"; };
		DE00132C279FDC2200EB0350 /* CouponSearchResult+CoreDataProperties.swift */ = {isa = PBXFileReference; lastKnownFileType = sourcecode.swift; path = "CouponSearchResult+CoreDataProperties.swift"; sourceTree = "<group>"; };
		DE26B5242775C5F000A2EA0A /* Coupon+CoreDataClass.swift */ = {isa = PBXFileReference; fileEncoding = 4; lastKnownFileType = sourcecode.swift; path = "Coupon+CoreDataClass.swift"; sourceTree = "<group>"; };
		DE26B5252775C5F000A2EA0A /* Coupon+CoreDataProperties.swift */ = {isa = PBXFileReference; fileEncoding = 4; lastKnownFileType = sourcecode.swift; path = "Coupon+CoreDataProperties.swift"; sourceTree = "<group>"; };
		DE26B52A2775C8DC00A2EA0A /* Model 60.xcdatamodel */ = {isa = PBXFileReference; lastKnownFileType = wrapper.xcdatamodel; path = "Model 60.xcdatamodel"; sourceTree = "<group>"; };
		DEC51AA5275B41BE009F3DF4 /* Model 30.xcdatamodel */ = {isa = PBXFileReference; lastKnownFileType = wrapper.xcdatamodel; path = "Model 30.xcdatamodel"; sourceTree = "<group>"; };
		DEC51AA6275B41BE009F3DF4 /* Model 40.xcdatamodel */ = {isa = PBXFileReference; lastKnownFileType = wrapper.xcdatamodel; path = "Model 40.xcdatamodel"; sourceTree = "<group>"; };
		DEC51AA7275B41BE009F3DF4 /* Model 25.xcdatamodel */ = {isa = PBXFileReference; lastKnownFileType = wrapper.xcdatamodel; path = "Model 25.xcdatamodel"; sourceTree = "<group>"; };
		DEC51AA8275B41BE009F3DF4 /* Model 5.xcdatamodel */ = {isa = PBXFileReference; lastKnownFileType = wrapper.xcdatamodel; path = "Model 5.xcdatamodel"; sourceTree = "<group>"; };
		DEC51AA9275B41BE009F3DF4 /* Model 55.xcdatamodel */ = {isa = PBXFileReference; lastKnownFileType = wrapper.xcdatamodel; path = "Model 55.xcdatamodel"; sourceTree = "<group>"; };
		DEC51AAA275B41BE009F3DF4 /* Model 49.xcdatamodel */ = {isa = PBXFileReference; lastKnownFileType = wrapper.xcdatamodel; path = "Model 49.xcdatamodel"; sourceTree = "<group>"; };
		DEC51AAB275B41BE009F3DF4 /* Model 39.xcdatamodel */ = {isa = PBXFileReference; lastKnownFileType = wrapper.xcdatamodel; path = "Model 39.xcdatamodel"; sourceTree = "<group>"; };
		DEC51AAC275B41BE009F3DF4 /* Model 17.xcdatamodel */ = {isa = PBXFileReference; lastKnownFileType = wrapper.xcdatamodel; path = "Model 17.xcdatamodel"; sourceTree = "<group>"; };
		DEC51AAD275B41BE009F3DF4 /* Model 50.xcdatamodel */ = {isa = PBXFileReference; lastKnownFileType = wrapper.xcdatamodel; path = "Model 50.xcdatamodel"; sourceTree = "<group>"; };
		DEC51AAE275B41BE009F3DF4 /* Model 20.xcdatamodel */ = {isa = PBXFileReference; lastKnownFileType = wrapper.xcdatamodel; path = "Model 20.xcdatamodel"; sourceTree = "<group>"; };
		DEC51AAF275B41BE009F3DF4 /* Model 12.xcdatamodel */ = {isa = PBXFileReference; lastKnownFileType = wrapper.xcdatamodel; path = "Model 12.xcdatamodel"; sourceTree = "<group>"; };
		DEC51AB0275B41BE009F3DF4 /* Model 29.xcdatamodel */ = {isa = PBXFileReference; lastKnownFileType = wrapper.xcdatamodel; path = "Model 29.xcdatamodel"; sourceTree = "<group>"; };
		DEC51AB1275B41BE009F3DF4 /* Model 59.xcdatamodel */ = {isa = PBXFileReference; lastKnownFileType = wrapper.xcdatamodel; path = "Model 59.xcdatamodel"; sourceTree = "<group>"; };
		DEC51AB2275B41BE009F3DF4 /* Model 9.xcdatamodel */ = {isa = PBXFileReference; lastKnownFileType = wrapper.xcdatamodel; path = "Model 9.xcdatamodel"; sourceTree = "<group>"; };
		DEC51AB3275B41BE009F3DF4 /* Model 45.xcdatamodel */ = {isa = PBXFileReference; lastKnownFileType = wrapper.xcdatamodel; path = "Model 45.xcdatamodel"; sourceTree = "<group>"; };
		DEC51AB4275B41BE009F3DF4 /* Model 35.xcdatamodel */ = {isa = PBXFileReference; lastKnownFileType = wrapper.xcdatamodel; path = "Model 35.xcdatamodel"; sourceTree = "<group>"; };
		DEC51AB5275B41BE009F3DF4 /* Model 46.xcdatamodel */ = {isa = PBXFileReference; lastKnownFileType = wrapper.xcdatamodel; path = "Model 46.xcdatamodel"; sourceTree = "<group>"; };
		DEC51AB6275B41BE009F3DF4 /* Model 36.xcdatamodel */ = {isa = PBXFileReference; lastKnownFileType = wrapper.xcdatamodel; path = "Model 36.xcdatamodel"; sourceTree = "<group>"; };
		DEC51AB7275B41BE009F3DF4 /* Model 18.xcdatamodel */ = {isa = PBXFileReference; lastKnownFileType = wrapper.xcdatamodel; path = "Model 18.xcdatamodel"; sourceTree = "<group>"; };
		DEC51AB8275B41BE009F3DF4 /* Model 11.xcdatamodel */ = {isa = PBXFileReference; lastKnownFileType = wrapper.xcdatamodel; path = "Model 11.xcdatamodel"; sourceTree = "<group>"; };
		DEC51AB9275B41BE009F3DF4 /* Model 53.xcdatamodel */ = {isa = PBXFileReference; lastKnownFileType = wrapper.xcdatamodel; path = "Model 53.xcdatamodel"; sourceTree = "<group>"; };
		DEC51ABA275B41BE009F3DF4 /* Model 3.xcdatamodel */ = {isa = PBXFileReference; lastKnownFileType = wrapper.xcdatamodel; path = "Model 3.xcdatamodel"; sourceTree = "<group>"; };
		DEC51ABB275B41BE009F3DF4 /* Model 23.xcdatamodel */ = {isa = PBXFileReference; lastKnownFileType = wrapper.xcdatamodel; path = "Model 23.xcdatamodel"; sourceTree = "<group>"; };
		DEC51ABC275B41BE009F3DF4 /* Model 14.xcdatamodel */ = {isa = PBXFileReference; lastKnownFileType = wrapper.xcdatamodel; path = "Model 14.xcdatamodel"; sourceTree = "<group>"; };
		DEC51ABD275B41BE009F3DF4 /* Model 26.xcdatamodel */ = {isa = PBXFileReference; lastKnownFileType = wrapper.xcdatamodel; path = "Model 26.xcdatamodel"; sourceTree = "<group>"; };
		DEC51ABE275B41BE009F3DF4 /* Model 56.xcdatamodel */ = {isa = PBXFileReference; lastKnownFileType = wrapper.xcdatamodel; path = "Model 56.xcdatamodel"; sourceTree = "<group>"; };
		DEC51ABF275B41BE009F3DF4 /* Model 6.xcdatamodel */ = {isa = PBXFileReference; lastKnownFileType = wrapper.xcdatamodel; path = "Model 6.xcdatamodel"; sourceTree = "<group>"; };
		DEC51AC0275B41BE009F3DF4 /* Model 33.xcdatamodel */ = {isa = PBXFileReference; lastKnownFileType = wrapper.xcdatamodel; path = "Model 33.xcdatamodel"; sourceTree = "<group>"; };
		DEC51AC1275B41BE009F3DF4 /* Model 43.xcdatamodel */ = {isa = PBXFileReference; lastKnownFileType = wrapper.xcdatamodel; path = "Model 43.xcdatamodel"; sourceTree = "<group>"; };
		DEC51AC2275B41BE009F3DF4 /* Model 34.xcdatamodel */ = {isa = PBXFileReference; lastKnownFileType = wrapper.xcdatamodel; path = "Model 34.xcdatamodel"; sourceTree = "<group>"; };
		DEC51AC3275B41BE009F3DF4 /* Model 44.xcdatamodel */ = {isa = PBXFileReference; lastKnownFileType = wrapper.xcdatamodel; path = "Model 44.xcdatamodel"; sourceTree = "<group>"; };
		DEC51AC4275B41BE009F3DF4 /* Model 8.xcdatamodel */ = {isa = PBXFileReference; lastKnownFileType = wrapper.xcdatamodel; path = "Model 8.xcdatamodel"; sourceTree = "<group>"; };
		DEC51AC5275B41BE009F3DF4 /* Model 58.xcdatamodel */ = {isa = PBXFileReference; lastKnownFileType = wrapper.xcdatamodel; path = "Model 58.xcdatamodel"; sourceTree = "<group>"; };
		DEC51AC6275B41BE009F3DF4 /* Model 28.xcdatamodel */ = {isa = PBXFileReference; lastKnownFileType = wrapper.xcdatamodel; path = "Model 28.xcdatamodel"; sourceTree = "<group>"; };
		DEC51AC7275B41BE009F3DF4 /* Model 13.xcdatamodel */ = {isa = PBXFileReference; lastKnownFileType = wrapper.xcdatamodel; path = "Model 13.xcdatamodel"; sourceTree = "<group>"; };
		DEC51AC8275B41BE009F3DF4 /* Model 21.xcdatamodel */ = {isa = PBXFileReference; lastKnownFileType = wrapper.xcdatamodel; path = "Model 21.xcdatamodel"; sourceTree = "<group>"; };
		DEC51AC9275B41BE009F3DF4 /* Model 51.xcdatamodel */ = {isa = PBXFileReference; lastKnownFileType = wrapper.xcdatamodel; path = "Model 51.xcdatamodel"; sourceTree = "<group>"; };
		DEC51ACA275B41BE009F3DF4 /* Model 38.xcdatamodel */ = {isa = PBXFileReference; lastKnownFileType = wrapper.xcdatamodel; path = "Model 38.xcdatamodel"; sourceTree = "<group>"; };
		DEC51ACB275B41BE009F3DF4 /* Model 48.xcdatamodel */ = {isa = PBXFileReference; lastKnownFileType = wrapper.xcdatamodel; path = "Model 48.xcdatamodel"; sourceTree = "<group>"; };
		DEC51ACC275B41BE009F3DF4 /* Model 16.xcdatamodel */ = {isa = PBXFileReference; lastKnownFileType = wrapper.xcdatamodel; path = "Model 16.xcdatamodel"; sourceTree = "<group>"; };
		DEC51ACD275B41BE009F3DF4 /* Model 54.xcdatamodel */ = {isa = PBXFileReference; lastKnownFileType = wrapper.xcdatamodel; path = "Model 54.xcdatamodel"; sourceTree = "<group>"; };
		DEC51ACE275B41BE009F3DF4 /* Model 4.xcdatamodel */ = {isa = PBXFileReference; lastKnownFileType = wrapper.xcdatamodel; path = "Model 4.xcdatamodel"; sourceTree = "<group>"; };
		DEC51ACF275B41BE009F3DF4 /* Model 24.xcdatamodel */ = {isa = PBXFileReference; lastKnownFileType = wrapper.xcdatamodel; path = "Model 24.xcdatamodel"; sourceTree = "<group>"; };
		DEC51AD0275B41BE009F3DF4 /* Model 41.xcdatamodel */ = {isa = PBXFileReference; lastKnownFileType = wrapper.xcdatamodel; path = "Model 41.xcdatamodel"; sourceTree = "<group>"; };
		DEC51AD1275B41BE009F3DF4 /* Model 31.xcdatamodel */ = {isa = PBXFileReference; lastKnownFileType = wrapper.xcdatamodel; path = "Model 31.xcdatamodel"; sourceTree = "<group>"; };
		DEC51AD2275B41BE009F3DF4 /* Model 42.xcdatamodel */ = {isa = PBXFileReference; lastKnownFileType = wrapper.xcdatamodel; path = "Model 42.xcdatamodel"; sourceTree = "<group>"; };
		DEC51AD3275B41BE009F3DF4 /* Model 32.xcdatamodel */ = {isa = PBXFileReference; lastKnownFileType = wrapper.xcdatamodel; path = "Model 32.xcdatamodel"; sourceTree = "<group>"; };
		DEC51AD4275B41BE009F3DF4 /* Model 7.xcdatamodel */ = {isa = PBXFileReference; lastKnownFileType = wrapper.xcdatamodel; path = "Model 7.xcdatamodel"; sourceTree = "<group>"; };
		DEC51AD5275B41BE009F3DF4 /* Model 57.xcdatamodel */ = {isa = PBXFileReference; lastKnownFileType = wrapper.xcdatamodel; path = "Model 57.xcdatamodel"; sourceTree = "<group>"; };
		DEC51AD6275B41BE009F3DF4 /* Model 27.xcdatamodel */ = {isa = PBXFileReference; lastKnownFileType = wrapper.xcdatamodel; path = "Model 27.xcdatamodel"; sourceTree = "<group>"; };
		DEC51AD7275B41BE009F3DF4 /* Model 15.xcdatamodel */ = {isa = PBXFileReference; lastKnownFileType = wrapper.xcdatamodel; path = "Model 15.xcdatamodel"; sourceTree = "<group>"; };
		DEC51AD8275B41BE009F3DF4 /* Model 22.xcdatamodel */ = {isa = PBXFileReference; lastKnownFileType = wrapper.xcdatamodel; path = "Model 22.xcdatamodel"; sourceTree = "<group>"; };
		DEC51AD9275B41BE009F3DF4 /* Model 2.xcdatamodel */ = {isa = PBXFileReference; lastKnownFileType = wrapper.xcdatamodel; path = "Model 2.xcdatamodel"; sourceTree = "<group>"; };
		DEC51ADA275B41BE009F3DF4 /* Model 52.xcdatamodel */ = {isa = PBXFileReference; lastKnownFileType = wrapper.xcdatamodel; path = "Model 52.xcdatamodel"; sourceTree = "<group>"; };
		DEC51ADB275B41BE009F3DF4 /* Model.xcdatamodel */ = {isa = PBXFileReference; lastKnownFileType = wrapper.xcdatamodel; path = Model.xcdatamodel; sourceTree = "<group>"; };
		DEC51ADC275B41BE009F3DF4 /* Model 10.xcdatamodel */ = {isa = PBXFileReference; lastKnownFileType = wrapper.xcdatamodel; path = "Model 10.xcdatamodel"; sourceTree = "<group>"; };
		DEC51ADD275B41BE009F3DF4 /* Model 37.xcdatamodel */ = {isa = PBXFileReference; lastKnownFileType = wrapper.xcdatamodel; path = "Model 37.xcdatamodel"; sourceTree = "<group>"; };
		DEC51ADE275B41BE009F3DF4 /* Model 47.xcdatamodel */ = {isa = PBXFileReference; lastKnownFileType = wrapper.xcdatamodel; path = "Model 47.xcdatamodel"; sourceTree = "<group>"; };
		DEC51ADF275B41BE009F3DF4 /* Model 19.xcdatamodel */ = {isa = PBXFileReference; lastKnownFileType = wrapper.xcdatamodel; path = "Model 19.xcdatamodel"; sourceTree = "<group>"; };
		DEFD6D402641B70400E51E0D /* SitePlugin+CoreDataClass.swift */ = {isa = PBXFileReference; lastKnownFileType = sourcecode.swift; path = "SitePlugin+CoreDataClass.swift"; sourceTree = "<group>"; };
		DEFD6D412641B70400E51E0D /* SitePlugin+CoreDataProperties.swift */ = {isa = PBXFileReference; lastKnownFileType = sourcecode.swift; path = "SitePlugin+CoreDataProperties.swift"; sourceTree = "<group>"; };
		DF3D3B298350F68191CD1DAD /* Pods_Storage.framework */ = {isa = PBXFileReference; explicitFileType = wrapper.framework; includeInIndex = 0; path = Pods_Storage.framework; sourceTree = BUILT_PRODUCTS_DIR; };
		E16D3740284F1CDA005676BC /* GeneralAppSettingsStorageTests.swift */ = {isa = PBXFileReference; lastKnownFileType = sourcecode.swift; path = GeneralAppSettingsStorageTests.swift; sourceTree = "<group>"; };
		E16D3742284F1E76005676BC /* MockInMemoryStorage.swift */ = {isa = PBXFileReference; lastKnownFileType = sourcecode.swift; path = MockInMemoryStorage.swift; sourceTree = "<group>"; };
		E1BCBE832844D35E00087C33 /* GeneralStoreSettingsTests.swift */ = {isa = PBXFileReference; lastKnownFileType = sourcecode.swift; path = GeneralStoreSettingsTests.swift; sourceTree = "<group>"; };
		E1E632BF2846245D00878082 /* GeneralAppSettingsStorage.swift */ = {isa = PBXFileReference; lastKnownFileType = sourcecode.swift; path = GeneralAppSettingsStorage.swift; sourceTree = "<group>"; };
		EE870BE329EE984F009B3C2A /* Model 83.xcdatamodel */ = {isa = PBXFileReference; lastKnownFileType = wrapper.xcdatamodel; path = "Model 83.xcdatamodel"; sourceTree = "<group>"; };
		F0439F2ADB3B211DF5C44D83 /* Pods-StorageTests.release-alpha.xcconfig */ = {isa = PBXFileReference; includeInIndex = 1; lastKnownFileType = text.xcconfig; name = "Pods-StorageTests.release-alpha.xcconfig"; path = "../Pods/Target Support Files/Pods-StorageTests/Pods-StorageTests.release-alpha.xcconfig"; sourceTree = "<group>"; };
		FEDD70AC26A5DBDD00194C3A /* EligibilityErrorInfo.swift */ = {isa = PBXFileReference; lastKnownFileType = sourcecode.swift; path = EligibilityErrorInfo.swift; sourceTree = "<group>"; };
/* End PBXFileReference section */

/* Begin PBXFrameworksBuildPhase section */
		B54CA59520A4BBA500F38CD1 /* Frameworks */ = {
			isa = PBXFrameworksBuildPhase;
			buildActionMask = 2147483647;
			files = (
				263E37D72641AD5100260D3B /* Codegen in Frameworks */,
				B54CA5B520A4BC0300F38CD1 /* CoreData.framework in Frameworks */,
				7028A41485A08AC748206184 /* Pods_Storage.framework in Frameworks */,
				B9EFC27728903F7C00667217 /* WooFoundation.framework in Frameworks */,
			);
			runOnlyForDeploymentPostprocessing = 0;
		};
		B54CA59F20A4BBA600F38CD1 /* Frameworks */ = {
			isa = PBXFrameworksBuildPhase;
			buildActionMask = 2147483647;
			files = (
				57150E1324F462DF00E81611 /* TestKit in Frameworks */,
				B54CA5A320A4BBA600F38CD1 /* Storage.framework in Frameworks */,
				68BC97FB41770051C287D1A8 /* Pods_StorageTests.framework in Frameworks */,
			);
			runOnlyForDeploymentPostprocessing = 0;
		};
/* End PBXFrameworksBuildPhase section */

/* Begin PBXGroup section */
		02A098252480D155002F8C7A /* Mocks */ = {
			isa = PBXGroup;
			children = (
				574B774D24AA883D0042116F /* MockFileManager.swift */,
				572C099525475208005372E1 /* SpyFileManager.swift */,
				5772842625BF5BFB0092FB2C /* SpyPersistentStoreCoordinator.swift */,
				E16D3742284F1E76005676BC /* MockInMemoryStorage.swift */,
			);
			path = Mocks;
			sourceTree = "<group>";
		};
		0371C37F28781D1F00277E2C /* Feature Announcements */ = {
			isa = PBXGroup;
			children = (
				0371C37D28781D1F00277E2C /* FeatureAnnouncementCampaign.swift */,
				0371C37E28781D1F00277E2C /* FeatureAnnouncementCampaignSettings.swift */,
			);
			path = "Feature Announcements";
			sourceTree = "<group>";
		};
		268BF6D92642CBA5003948D8 /* Copiable */ = {
			isa = PBXGroup;
			children = (
				268BF6DA2642CBA5003948D8 /* Models+Copiable.generated.swift */,
			);
			path = Copiable;
			sourceTree = "<group>";
		};
		26EA01D224EC449C00176A57 /* Model */ = {
			isa = PBXGroup;
			children = (
				26EA01D324EC449C00176A57 /* AppSettings */,
				57CEB1A12525349B00D8544F /* ProductVariationTests.swift */,
			);
			path = Model;
			sourceTree = "<group>";
		};
		26EA01D324EC449C00176A57 /* AppSettings */ = {
			isa = PBXGroup;
			children = (
				26EA01D424EC44B300176A57 /* GeneralAppSettingsTests.swift */,
				E1BCBE832844D35E00087C33 /* GeneralStoreSettingsTests.swift */,
			);
			path = AppSettings;
			sourceTree = "<group>";
		};
		4DD3D0BDDE216A90FC1335D7 /* Pods */ = {
			isa = PBXGroup;
			children = (
				A3821B262583F14863740A37 /* Pods-Storage.debug.xcconfig */,
				7C81935EDD982072BBDCC837 /* Pods-Storage.release.xcconfig */,
				5D12CAE2D0EA6AB66F162FF9 /* Pods-StorageTests.debug.xcconfig */,
				BB0EDB0E92A719168B18DAFE /* Pods-StorageTests.release.xcconfig */,
				D0FEE3A91785B0F2C3641C27 /* Pods-Storage.release-alpha.xcconfig */,
				F0439F2ADB3B211DF5C44D83 /* Pods-StorageTests.release-alpha.xcconfig */,
			);
			name = Pods;
			sourceTree = "<group>";
		};
		572B40E225A540BA00DB20E0 /* Migration Policies */ = {
			isa = PBXGroup;
			children = (
				572B40E325A5414D00DB20E0 /* DeleteEntityObjectsMigrationPolicy.swift */,
			);
			path = "Migration Policies";
			sourceTree = "<group>";
		};
		5772842A25BF62960092FB2C /* TestKit */ = {
			isa = PBXGroup;
			children = (
				5772842B25BF62A90092FB2C /* Assertions.swift */,
			);
			path = TestKit;
			sourceTree = "<group>";
		};
		57A8819E24CA395000AE0943 /* AppSettings */ = {
			isa = PBXGroup;
			children = (
				57A8819F24CA396D00AE0943 /* GeneralAppSettings.swift */,
				267439D524E5D45A0090696C /* FeedbackSettings.swift */,
				26EA01D024EC3AEA00176A57 /* FeedbackType.swift */,
				FEDD70AC26A5DBDD00194C3A /* EligibilityErrorInfo.swift */,
			);
			name = AppSettings;
			sourceTree = "<group>";
		};
		7471A518216CF12900219F7E /* Stats */ = {
			isa = PBXGroup;
			children = (
				D8FBFF4F22D66A06006E3336 /* OrderStatsV4Interval+CoreDataClass.swift */,
				D8FBFF5022D66A06006E3336 /* OrderStatsV4Interval+CoreDataProperties.swift */,
				D8FBFF5122D66A06006E3336 /* OrderStatsV4Totals+CoreDataClass.swift */,
				D8FBFF5222D66A06006E3336 /* OrderStatsV4Totals+CoreDataProperties.swift */,
				D8FBFF5322D66A06006E3336 /* OrderStatsV4+CoreDataClass.swift */,
				D8FBFF5422D66A06006E3336 /* OrderStatsV4+CoreDataProperties.swift */,
				CC80E405294B33C100D5FF45 /* SiteSummaryStats+CoreDataClass.swift */,
				CC80E407294B33F100D5FF45 /* SiteSummaryStats+CoreDataProperties.swift */,
				7471A510216CF0FD00219F7E /* SiteVisitStats+CoreDataClass.swift */,
				7471A513216CF0FE00219F7E /* SiteVisitStats+CoreDataProperties.swift */,
				7471A512216CF0FE00219F7E /* SiteVisitStatsItem+CoreDataClass.swift */,
				7471A511216CF0FE00219F7E /* SiteVisitStatsItem+CoreDataProperties.swift */,
				746A9D1D214078080013F6FF /* TopEarnerStats+CoreDataClass.swift */,
				746A9D1E214078080013F6FF /* TopEarnerStats+CoreDataProperties.swift */,
				746A9D1F214078080013F6FF /* TopEarnerStatsItem+CoreDataClass.swift */,
				746A9D20214078080013F6FF /* TopEarnerStatsItem+CoreDataProperties.swift */,
				02DA64182313C2AA00284168 /* StatsVersion.swift */,
				02D45648231CFB27008CF0A9 /* StatsVersionBannerVisibility.swift */,
			);
			name = Stats;
			sourceTree = "<group>";
		};
		9302E3A8220DC7DF00DA5018 /* Mapping Models */ = {
			isa = PBXGroup;
			children = (
				CE12FBE22220515600C59248 /* WooCommerceModelV9toV10.xcmappingmodel */,
				26577518243D808B003168A5 /* WooCommerceModelV26toV27.xcmappingmodel */,
				454005A924AE4D350087FDD1 /* WooCommerceModelV28toV29.xcmappingmodel */,
				57589E9125227F95000F22CE /* WooCommerceModelV31toV32.xcmappingmodel */,
				02D200D7253FDEE500840173 /* WooCommerceModelV32toV33.xcmappingmodel */,
				574CFDEB25A531C90044730C /* WooCommerceModelV39toV40.xcmappingmodel */,
				0284BD8825BAC83700D00C06 /* WooCommerceModelV42toV43.xcmappingmodel */,
				CCD2E70625DE9AAA00BD975D /* WooCommerceModelV45toV46.xcmappingmodel */,
				688908A928FD00320081A07E /* WooCommerceModelV74toV75.xcmappingmodel */,
			);
			name = "Mapping Models";
			sourceTree = "<group>";
		};
		B505255520EE694F008090F5 /* Tools */ = {
			isa = PBXGroup;
			children = (
				B505255320EE6914008090F5 /* StorageType+Extensions.swift */,
				D87F61542265AA900031A13B /* PListFileStorage.swift */,
				027D3E6D23A0EEA4007D91B0 /* StorageType+Deletions.swift */,
				E1E632BF2846245D00878082 /* GeneralAppSettingsStorage.swift */,
			);
			path = Tools;
			sourceTree = "<group>";
		};
		B505F6DC20BEEA4F00BB1B69 /* CoreData */ = {
			isa = PBXGroup;
			children = (
				B505F6DD20BEEA4F00BB1B69 /* CoreDataManager.swift */,
				9302E3A5220DC3AE00DA5018 /* CoreDataIterativeMigrator.swift */,
				5736878D24AAADAE00B528FE /* ManagedObjectModelsInventory.swift */,
				5707FBC325B5FE2200B7C1A6 /* CoreDataIterativeMigrator+MigrationStep.swift */,
			);
			path = CoreData;
			sourceTree = "<group>";
		};
		B52B0F7C20AA2D9900477698 /* Protocols */ = {
			isa = PBXGroup;
			children = (
				B52B0F7A20AA28A800477698 /* Object.swift */,
				B52B0F7820AA287C00477698 /* StorageManagerType.swift */,
				B505F6DF20BEEA8100BB1B69 /* StorageType.swift */,
				D87F61522265AA230031A13B /* FileStorage.swift */,
				574B774B24AA87FA0042116F /* FileManagerProtocol.swift */,
				5772841E25BF45B90092FB2C /* PersistentStoreCoordinatorProtocol.swift */,
			);
			path = Protocols;
			sourceTree = "<group>";
		};
		B52B0F7D20AA2F1200477698 /* Extensions */ = {
			isa = PBXGroup;
			children = (
				B54CA5C020A4BF6900F38CD1 /* NSManagedObjectStorageTests.swift */,
				B54CA5C120A4BF6900F38CD1 /* NSManagedObjectContextStorageTests.swift */,
			);
			path = Extensions;
			sourceTree = "<group>";
		};
		B54CA58F20A4BBA500F38CD1 = {
			isa = PBXGroup;
			children = (
				B54CA59B20A4BBA500F38CD1 /* Storage */,
				B54CA5A620A4BBA600F38CD1 /* StorageTests */,
				B54CA59A20A4BBA500F38CD1 /* Products */,
				B54CA5B320A4BC0200F38CD1 /* Frameworks */,
				4DD3D0BDDE216A90FC1335D7 /* Pods */,
			);
			sourceTree = "<group>";
		};
		B54CA59A20A4BBA500F38CD1 /* Products */ = {
			isa = PBXGroup;
			children = (
				B54CA59920A4BBA500F38CD1 /* Storage.framework */,
				B54CA5A220A4BBA600F38CD1 /* StorageTests.xctest */,
			);
			name = Products;
			sourceTree = "<group>";
		};
		B54CA59B20A4BBA500F38CD1 /* Storage */ = {
			isa = PBXGroup;
			children = (
				B5A036A2214C0F6500774E2C /* Internal */,
				B52B0F7C20AA2D9900477698 /* Protocols */,
				B54CA5BE20A4BD9A00F38CD1 /* Extensions */,
				B59E11D720A9CFF3004121A4 /* Model */,
				B505255520EE694F008090F5 /* Tools */,
				B505F6DC20BEEA4F00BB1B69 /* CoreData */,
				B54CA59C20A4BBA500F38CD1 /* Storage.h */,
				B54CA59D20A4BBA600F38CD1 /* Info.plist */,
			);
			path = Storage;
			sourceTree = "<group>";
		};
		B54CA5A620A4BBA600F38CD1 /* StorageTests */ = {
			isa = PBXGroup;
			children = (
				5772842A25BF62960092FB2C /* TestKit */,
				D87F61582265AED70031A13B /* Mock data */,
				02A098252480D155002F8C7A /* Mocks */,
				26EA01D224EC449C00176A57 /* Model */,
				B54CA5C520A4BFC800F38CD1 /* Tools */,
				B52B0F7D20AA2F1200477698 /* Extensions */,
				B59E11DC20A9F1E6004121A4 /* CoreData */,
				B54CA5A920A4BBA600F38CD1 /* Info.plist */,
			);
			path = StorageTests;
			sourceTree = "<group>";
		};
		B54CA5B320A4BC0200F38CD1 /* Frameworks */ = {
			isa = PBXGroup;
			children = (
				B9EFC27628903F7C00667217 /* WooFoundation.framework */,
				B54CA5B420A4BC0300F38CD1 /* CoreData.framework */,
				DF3D3B298350F68191CD1DAD /* Pods_Storage.framework */,
				47556EE256120BEE49FF5FD3 /* Pods_StorageTests.framework */,
			);
			name = Frameworks;
			sourceTree = "<group>";
		};
		B54CA5BE20A4BD9A00F38CD1 /* Extensions */ = {
			isa = PBXGroup;
			children = (
				B54CA5C820A4C17800F38CD1 /* NSObject+Storage.swift */,
				B54CA5BA20A4BD2800F38CD1 /* NSManagedObject+Object.swift */,
				B54CA5BC20A4BD3B00F38CD1 /* NSManagedObjectContext+Storage.swift */,
				574B774F24AA897E0042116F /* FileManager+FileManagerProtocol.swift */,
				5772842225BF465A0092FB2C /* NSPersistentStoreCoordinator+PersistentStoreCoordinatorProtocol.swift */,
			);
			path = Extensions;
			sourceTree = "<group>";
		};
		B54CA5C520A4BFC800F38CD1 /* Tools */ = {
			isa = PBXGroup;
			children = (
				B59E11DF20A9F5E6004121A4 /* Constants.swift */,
				B54CA5C620A4BFDC00F38CD1 /* DummyStack.swift */,
				57589E8F252275CA000F22CE /* NSManagedObjectContext+TestHelpers.swift */,
				2619F71825AF95020006DAFF /* StorageTypeExtensionsTests.swift */,
				2685C11C263DEF0B00D9EE97 /* StorageTypeDeletionsTests.swift */,
				E16D3740284F1CDA005676BC /* GeneralAppSettingsStorageTests.swift */,
			);
			path = Tools;
			sourceTree = "<group>";
		};
		B59E11D720A9CFF3004121A4 /* Model */ = {
			isa = PBXGroup;
			children = (
				6889089728F66DED0081A07E /* Customer+CoreDataClass.swift */,
				6889089828F66DED0081A07E /* Customer+CoreDataProperties.swift */,
				6889089928F66DED0081A07E /* CustomerSearchResult+CoreDataClass.swift */,
				6889089628F66DED0081A07E /* CustomerSearchResult+CoreDataProperties.swift */,
				D4466F5426D524D1003E931B /* WhatsNew */,
				268BF6D92642CBA5003948D8 /* Copiable */,
				0371C37F28781D1F00277E2C /* Feature Announcements */,
				572B40E225A540BA00DB20E0 /* Migration Policies */,
				02C254E32563B12E00A04423 /* ShippingLabelSettings+CoreDataClass.swift */,
				02C254E42563B12E00A04423 /* ShippingLabelSettings+CoreDataProperties.swift */,
				02C254E52563B12E00A04423 /* ShippingLabel+CoreDataClass.swift */,
				02C254E62563B12E00A04423 /* ShippingLabel+CoreDataProperties.swift */,
				02C254E72563B12E00A04423 /* ShippingLabelRefund+CoreDataClass.swift */,
				02C254E82563B12E00A04423 /* ShippingLabelRefund+CoreDataProperties.swift */,
				02C254E92563B12E00A04423 /* ShippingLabelAddress+CoreDataClass.swift */,
				02C254EA2563B12E00A04423 /* ShippingLabelAddress+CoreDataProperties.swift */,
				CC2C0307262DCC6900928C9C /* ShippingLabelAccountSettings+CoreDataClass.swift */,
				CC2C0305262DCC6900928C9C /* ShippingLabelAccountSettings+CoreDataProperties.swift */,
				CC2C0306262DCC6900928C9C /* ShippingLabelPaymentMethod+CoreDataClass.swift */,
				CC2C0308262DCC6900928C9C /* ShippingLabelPaymentMethod+CoreDataProperties.swift */,
				57A8819E24CA395000AE0943 /* AppSettings */,
				025CA2BB238EB86200B05C81 /* ProductShippingClass+CoreDataClass.swift */,
				025CA2BC238EB86200B05C81 /* ProductShippingClass+CoreDataProperties.swift */,
				028296EE237D404F00E84012 /* ProductVariation+CoreDataClass.swift */,
				028296EF237D404F00E84012 /* ProductVariation+CoreDataProperties.swift */,
				028296F0237D404F00E84012 /* GenericAttribute+CoreDataClass.swift */,
				028296F1237D404F00E84012 /* GenericAttribute+CoreDataProperties.swift */,
				AE93BE8F272C0E9F001B55EA /* GeneralStoreSettings.swift */,
				DEC51AA4275B41BE009F3DF4 /* WooCommerce.xcdatamodeld */,
				9302E3A8220DC7DF00DA5018 /* Mapping Models */,
				746A9D12214071EB0013F6FF /* MIGRATIONS.md */,
				B505F6D920BEEA3200BB1B69 /* Account+CoreDataClass.swift */,
				B505F6D820BEEA3100BB1B69 /* Account+CoreDataProperties.swift */,
				455C0C8E25DD6D93007B6F38 /* AccountSettings+CoreDataClass.swift */,
				455C0C8F25DD6D93007B6F38 /* AccountSettings+CoreDataProperties.swift */,
				2685C106263C88B000D9EE97 /* AddOnGroup+CoreDataClass.swift */,
				2685C107263C88B000D9EE97 /* AddOnGroup+CoreDataProperties.swift */,
				45E462062684BCEE00011BF2 /* Country+CoreDataClass.swift */,
				45E462052684BCEE00011BF2 /* Country+CoreDataProperties.swift */,
				DE26B5242775C5F000A2EA0A /* Coupon+CoreDataClass.swift */,
				DE26B5252775C5F000A2EA0A /* Coupon+CoreDataProperties.swift */,
				DE00132B279FDC2200EB0350 /* CouponSearchResult+CoreDataClass.swift */,
				DE00132C279FDC2200EB0350 /* CouponSearchResult+CoreDataProperties.swift */,
				452C23B027B4129300822986 /* InboxAction+CoreDataClass.swift */,
				452C23B127B4129300822986 /* InboxAction+CoreDataProperties.swift */,
				452C23B227B4129300822986 /* InboxNote+CoreDataClass.swift */,
				452C23B327B4129300822986 /* InboxNote+CoreDataProperties.swift */,
				45E462042684BCEE00011BF2 /* StateOfACountry+CoreDataClass.swift */,
				45E462032684BCEE00011BF2 /* StateOfACountry+CoreDataProperties.swift */,
				74F009BE2183B99B002B4566 /* Note+CoreDataClass.swift */,
				74F009BF2183B99B002B4566 /* Note+CoreDataProperties.swift */,
				457E6E8027D8B60F00173F69 /* Order+CoreDataClass.swift */,
				457E6E8127D8B60F00173F69 /* Order+CoreDataProperties.swift */,
				7426A04E20F69D00002A4E07 /* OrderCoupon+CoreDataClass.swift */,
				7426A04F20F69D00002A4E07 /* OrderCoupon+CoreDataProperties.swift */,
				D88E233A25AE08C90023F3B1 /* OrderFeeLine+CoreDataClass.swift */,
				D88E234025AE08F10023F3B1 /* OrderFeeLine+CoreDataProperties.swift */,
				7426A05220F69DA4002A4E07 /* OrderItem+CoreDataClass.swift */,
				7426A05320F69DA4002A4E07 /* OrderItem+CoreDataProperties.swift */,
				021EAA4525493A1600AA8CCD /* OrderItemAttribute+CoreDataClass.swift */,
				021EAA4625493A1600AA8CCD /* OrderItemAttribute+CoreDataProperties.swift */,
				CE4FD43F2350EB7600A16B31 /* OrderItemRefund+CoreDataClass.swift */,
				CE4FD4402350EB7600A16B31 /* OrderItemRefund+CoreDataProperties.swift */,
				CE4FD4412350EB7600A16B31 /* OrderItemTax+CoreDataClass.swift */,
				CE4FD4422350EB7600A16B31 /* OrderItemTax+CoreDataProperties.swift */,
				CE4FD4432350EB7600A16B31 /* OrderItemTaxRefund+CoreDataClass.swift */,
				CE4FD4442350EB7600A16B31 /* OrderItemTaxRefund+CoreDataProperties.swift */,
				CC6A054128770933002C144E /* OrderMetaData+CoreDataClass.swift */,
				CC6A054228770933002C144E /* OrderMetaData+CoreDataProperties.swift */,
				74B7D6AB20F90CBB002667AC /* OrderNote+CoreDataClass.swift */,
				74B7D6AC20F90CBB002667AC /* OrderNote+CoreDataProperties.swift */,
				CEF88DB0233EAAF000BED485 /* OrderRefundCondensed+CoreDataClass.swift */,
				CEF88DB1233EAAF000BED485 /* OrderRefundCondensed+CoreDataProperties.swift */,
				B5FD111D21D4046E00560344 /* OrderSearchResults+CoreDataClass.swift */,
				B5FD111C21D4046E00560344 /* OrderSearchResults+CoreDataProperties.swift */,
				CE3B7AD02225E62C0050FE4B /* OrderStatus+CoreDataClass.swift */,
				CE3B7AD12225E62C0050FE4B /* OrderStatus+CoreDataProperties.swift */,
				BAB373742796327000837B4A /* OrderTaxLine+CoreDataClass.swift */,
				BAB373752796327000837B4A /* OrderTaxLine+CoreDataProperties.swift */,
				261CF1C2255B291F0090D8D3 /* PaymentGateway+CoreDataClass.swift */,
				261CF1C3255B291F0090D8D3 /* PaymentGateway+CoreDataProperties.swift */,
				31D9C8C626684AEC000AC134 /* PaymentGatewayAccount+CoreDataClass.swift */,
				31D9C8C726684AEC000AC134 /* PaymentGatewayAccount+CoreDataProperties.swift */,
				747453952242C85E00E0B5EE /* Product+CoreDataClass.swift */,
				023FA29223316A4D008C1769 /* Product+CoreDataProperties.swift */,
				262B26782621401A00A421CF /* ProductAddOn+CoreDataClass.swift */,
				262B26752621401A00A421CF /* ProductAddOn+CoreDataProperties.swift */,
				262B26762621401A00A421CF /* ProductAddOnOption+CoreDataClass.swift */,
				262B26772621401A00A421CF /* ProductAddOnOption+CoreDataProperties.swift */,
				7474538F2242C85E00E0B5EE /* ProductAttribute+CoreDataClass.swift */,
				747453902242C85E00E0B5EE /* ProductAttribute+CoreDataProperties.swift */,
				26B64555259CE7A800EF3FB3 /* ProductAttributeTerm+CoreDataClass.swift */,
				26B64554259CE7A800EF3FB3 /* ProductAttributeTerm+CoreDataProperties.swift */,
				CC352EBA29BF46A5009C4F3E /* ProductBundleItem+CoreDataClass.swift */,
				CC352EB929BF46A5009C4F3E /* ProductBundleItem+CoreDataProperties.swift */,
				747453932242C85E00E0B5EE /* ProductCategory+CoreDataClass.swift */,
				747453942242C85E00E0B5EE /* ProductCategory+CoreDataProperties.swift */,
				CC379B0D29C8A984009747B4 /* ProductCompositeComponent+CoreDataClass.swift */,
				CC379B0E29C8A984009747B4 /* ProductCompositeComponent+CoreDataProperties.swift */,
				747453972242C85E00E0B5EE /* ProductDefaultAttribute+CoreDataClass.swift */,
				747453982242C85E00E0B5EE /* ProductDefaultAttribute+CoreDataProperties.swift */,
				7474538D2242C85E00E0B5EE /* ProductDimensions+CoreDataClass.swift */,
				7474538E2242C85E00E0B5EE /* ProductDimensions+CoreDataProperties.swift */,
				CE43A8FB229F498D00A4FF29 /* ProductDownload+CoreDataClass.swift */,
				CE43A8FC229F498D00A4FF29 /* ProductDownload+CoreDataProperties.swift */,
				747453912242C85E00E0B5EE /* ProductImage+CoreDataClass.swift */,
				747453922242C85E00E0B5EE /* ProductImage+CoreDataProperties.swift */,
				D8550D01230D3F8B00AAC4F8 /* ProductReview+CoreDataClass.swift */,
				D8550D00230D3F8B00AAC4F8 /* ProductReview+CoreDataProperties.swift */,
				023FA29423316A4D008C1769 /* ProductSearchResults+CoreDataClass.swift */,
				023FA29323316A4D008C1769 /* ProductSearchResults+CoreDataProperties.swift */,
				CC24A4EC29ED43D60009D6DA /* ProductSubscription+CoreDataClass.swift */,
				CC24A4ED29ED43D60009D6DA /* ProductSubscription+CoreDataProperties.swift */,
				747453992242C85E00E0B5EE /* ProductTag+CoreDataClass.swift */,
				7474539A2242C85E00E0B5EE /* ProductTag+CoreDataProperties.swift */,
				CE4FD4452350EB7600A16B31 /* Refund+CoreDataClass.swift */,
				CE4FD4462350EB7600A16B31 /* Refund+CoreDataProperties.swift */,
				7499FA42221C7A60004EC0B4 /* ShipmentTracking+CoreDataClass.swift */,
				7499FA43221C7A60004EC0B4 /* ShipmentTracking+CoreDataProperties.swift */,
				D82164572239F5FC00F46F89 /* ShipmentTrackingProvider+CoreDataClass.swift */,
				D82164582239F5FC00F46F89 /* ShipmentTrackingProvider+CoreDataProperties.swift */,
				D82164592239F5FC00F46F89 /* ShipmentTrackingProviderGroup+CoreDataClass.swift */,
				D821645A2239F5FC00F46F89 /* ShipmentTrackingProviderGroup+CoreDataProperties.swift */,
				45E1862D2370450C009241F3 /* ShippingLine+CoreDataClass.swift */,
				45E1862F23704519009241F3 /* ShippingLine+CoreDataProperties.swift */,
				2618707125409C65006522A1 /* ShippingLineTax+CoreDataClass.swift */,
				2618707225409C65006522A1 /* ShippingLineTax+CoreDataProperties.swift */,
				B5B914C320EFF03500F2F832 /* Site+CoreDataClass.swift */,
				B5B914C420EFF03500F2F832 /* Site+CoreDataProperties.swift */,
				DEFD6D402641B70400E51E0D /* SitePlugin+CoreDataClass.swift */,
				DEFD6D412641B70400E51E0D /* SitePlugin+CoreDataProperties.swift */,
				7492FAD4217FA9C100ED2C69 /* SiteSetting+CoreDataClass.swift */,
				7492FAD5217FA9C100ED2C69 /* SiteSetting+CoreDataProperties.swift */,
				450106882399AC7400E24722 /* TaxClass+CoreDataClass.swift */,
				4501068A2399AC9B00E24722 /* TaxClass+CoreDataProperties.swift */,
				7471A518216CF12900219F7E /* Stats */,
				D87F614D22657C2F0031A13B /* PreselectedProvider.swift */,
				077F39C3269F1F4600ABEADC /* SystemPlugin+CoreDataClass.swift */,
				077F39C5269F1F7C00ABEADC /* SystemPlugin+CoreDataProperties.swift */,
				031C1E9927AD3AFE00298699 /* WCPayCharge+CoreDataClass.swift */,
				031C1E9A27AD3AFE00298699 /* WCPayCharge+CoreDataProperties.swift */,
				031C1E9B27AD3AFE00298699 /* WCPayCardPresentPaymentDetails+CoreDataClass.swift */,
				031C1E9C27AD3AFE00298699 /* WCPayCardPresentPaymentDetails+CoreDataProperties.swift */,
				031C1E9D27AD3AFE00298699 /* WCPayCardPaymentDetails+CoreDataClass.swift */,
				031C1E9E27AD3AFE00298699 /* WCPayCardPaymentDetails+CoreDataProperties.swift */,
				031C1E9F27AD3AFE00298699 /* WCPayCardPresentReceiptDetails+CoreDataClass.swift */,
				031C1EA027AD3AFE00298699 /* WCPayCardPresentReceiptDetails+CoreDataProperties.swift */,
				03101EFE29DD7D1300769CF3 /* CardReaderType.swift */,
			);
			path = Model;
			sourceTree = "<group>";
		};
		B59E11DC20A9F1E6004121A4 /* CoreData */ = {
			isa = PBXGroup;
			children = (
				D87F61562265AD980031A13B /* FileStorageTests.swift */,
				9302E3AB220E1CE900DA5018 /* CoreDataIterativeMigratorTests.swift */,
				B59E11DD20A9F1FB004121A4 /* CoreDataManagerTests.swift */,
				5736878F24AABE4D00B528FE /* ManagedObjectModelsInventoryTests.swift */,
				57A29FB725226BDC004DEE01 /* MigrationTests.swift */,
				5707FBC725B610DA00B7C1A6 /* CoreDataIterativeMigrator+MigrationStepTests.swift */,
				5784D65825CB52C400428B75 /* MappingModelTests.swift */,
			);
			path = CoreData;
			sourceTree = "<group>";
		};
		B5A036A2214C0F6500774E2C /* Internal */ = {
			isa = PBXGroup;
			children = (
				933A272F2222344D00C2143A /* Logging.swift */,
			);
			name = Internal;
			sourceTree = "<group>";
		};
		D4466F5426D524D1003E931B /* WhatsNew */ = {
			isa = PBXGroup;
			children = (
				D4466F5526D524FC003E931B /* Feature.swift */,
				CCBEBD3F27C68E660010C96F /* FeatureIcon.swift */,
				D4ABCACE26D6E7E400CD18F4 /* Announcement.swift */,
			);
			name = WhatsNew;
			sourceTree = "<group>";
		};
		D87F61582265AED70031A13B /* Mock data */ = {
			isa = PBXGroup;
			children = (
				D87F615B2265AF190031A13B /* shipment-provider.plist */,
			);
			path = "Mock data";
			sourceTree = "<group>";
		};
/* End PBXGroup section */

/* Begin PBXHeadersBuildPhase section */
		B54CA59620A4BBA500F38CD1 /* Headers */ = {
			isa = PBXHeadersBuildPhase;
			buildActionMask = 2147483647;
			files = (
				B54CA5AA20A4BBA600F38CD1 /* Storage.h in Headers */,
			);
			runOnlyForDeploymentPostprocessing = 0;
		};
/* End PBXHeadersBuildPhase section */

/* Begin PBXNativeTarget section */
		B54CA59820A4BBA500F38CD1 /* Storage */ = {
			isa = PBXNativeTarget;
			buildConfigurationList = B54CA5AD20A4BBA600F38CD1 /* Build configuration list for PBXNativeTarget "Storage" */;
			buildPhases = (
				3A8FEF735A87B89A39A6FF95 /* [CP] Check Pods Manifest.lock */,
				B54CA59620A4BBA500F38CD1 /* Headers */,
				B54CA59420A4BBA500F38CD1 /* Sources */,
				B54CA59520A4BBA500F38CD1 /* Frameworks */,
				B54CA59720A4BBA500F38CD1 /* Resources */,
			);
			buildRules = (
			);
			dependencies = (
			);
			name = Storage;
			packageProductDependencies = (
				263E37D62641AD5100260D3B /* Codegen */,
			);
			productName = Storage;
			productReference = B54CA59920A4BBA500F38CD1 /* Storage.framework */;
			productType = "com.apple.product-type.framework";
		};
		B54CA5A120A4BBA600F38CD1 /* StorageTests */ = {
			isa = PBXNativeTarget;
			buildConfigurationList = B54CA5B020A4BBA600F38CD1 /* Build configuration list for PBXNativeTarget "StorageTests" */;
			buildPhases = (
				B5A9361234BC984EB7277688 /* [CP] Check Pods Manifest.lock */,
				B54CA59E20A4BBA600F38CD1 /* Sources */,
				B54CA59F20A4BBA600F38CD1 /* Frameworks */,
				B54CA5A020A4BBA600F38CD1 /* Resources */,
				E73E84823B544CDE60613A23 /* [CP] Embed Pods Frameworks */,
			);
			buildRules = (
			);
			dependencies = (
				B54CA5A520A4BBA600F38CD1 /* PBXTargetDependency */,
			);
			name = StorageTests;
			packageProductDependencies = (
				57150E1224F462DF00E81611 /* TestKit */,
			);
			productName = StorageTests;
			productReference = B54CA5A220A4BBA600F38CD1 /* StorageTests.xctest */;
			productType = "com.apple.product-type.bundle.unit-test";
		};
/* End PBXNativeTarget section */

/* Begin PBXProject section */
		B54CA59020A4BBA500F38CD1 /* Project object */ = {
			isa = PBXProject;
			attributes = {
				LastSwiftUpdateCheck = 0930;
				LastUpgradeCheck = 1210;
				ORGANIZATIONNAME = Automattic;
				TargetAttributes = {
					B54CA59820A4BBA500F38CD1 = {
						CreatedOnToolsVersion = 9.3;
						LastSwiftMigration = 1020;
					};
					B54CA5A120A4BBA600F38CD1 = {
						CreatedOnToolsVersion = 9.3;
						LastSwiftMigration = 1020;
					};
				};
			};
			buildConfigurationList = B54CA59320A4BBA500F38CD1 /* Build configuration list for PBXProject "Storage" */;
			compatibilityVersion = "Xcode 9.3";
			developmentRegion = en;
			hasScannedForEncodings = 0;
			knownRegions = (
				en,
				Base,
			);
			mainGroup = B54CA58F20A4BBA500F38CD1;
			productRefGroup = B54CA59A20A4BBA500F38CD1 /* Products */;
			projectDirPath = "";
			projectRoot = "";
			targets = (
				B54CA59820A4BBA500F38CD1 /* Storage */,
				B54CA5A120A4BBA600F38CD1 /* StorageTests */,
			);
		};
/* End PBXProject section */

/* Begin PBXResourcesBuildPhase section */
		B54CA59720A4BBA500F38CD1 /* Resources */ = {
			isa = PBXResourcesBuildPhase;
			buildActionMask = 2147483647;
			files = (
			);
			runOnlyForDeploymentPostprocessing = 0;
		};
		B54CA5A020A4BBA600F38CD1 /* Resources */ = {
			isa = PBXResourcesBuildPhase;
			buildActionMask = 2147483647;
			files = (
				D87F615C2265AF190031A13B /* shipment-provider.plist in Resources */,
			);
			runOnlyForDeploymentPostprocessing = 0;
		};
/* End PBXResourcesBuildPhase section */

/* Begin PBXShellScriptBuildPhase section */
		3A8FEF735A87B89A39A6FF95 /* [CP] Check Pods Manifest.lock */ = {
			isa = PBXShellScriptBuildPhase;
			buildActionMask = 2147483647;
			files = (
			);
			inputPaths = (
				"${PODS_PODFILE_DIR_PATH}/Podfile.lock",
				"${PODS_ROOT}/Manifest.lock",
			);
			name = "[CP] Check Pods Manifest.lock";
			outputPaths = (
				"$(DERIVED_FILE_DIR)/Pods-Storage-checkManifestLockResult.txt",
			);
			runOnlyForDeploymentPostprocessing = 0;
			shellPath = /bin/sh;
			shellScript = "diff \"${PODS_PODFILE_DIR_PATH}/Podfile.lock\" \"${PODS_ROOT}/Manifest.lock\" > /dev/null\nif [ $? != 0 ] ; then\n    # print error to STDERR\n    echo \"error: The sandbox is not in sync with the Podfile.lock. Run 'pod install' or update your CocoaPods installation.\" >&2\n    exit 1\nfi\n# This output is used by Xcode 'outputs' to avoid re-running this script phase.\necho \"SUCCESS\" > \"${SCRIPT_OUTPUT_FILE_0}\"\n";
			showEnvVarsInLog = 0;
		};
		B5A9361234BC984EB7277688 /* [CP] Check Pods Manifest.lock */ = {
			isa = PBXShellScriptBuildPhase;
			buildActionMask = 2147483647;
			files = (
			);
			inputPaths = (
				"${PODS_PODFILE_DIR_PATH}/Podfile.lock",
				"${PODS_ROOT}/Manifest.lock",
			);
			name = "[CP] Check Pods Manifest.lock";
			outputPaths = (
				"$(DERIVED_FILE_DIR)/Pods-StorageTests-checkManifestLockResult.txt",
			);
			runOnlyForDeploymentPostprocessing = 0;
			shellPath = /bin/sh;
			shellScript = "diff \"${PODS_PODFILE_DIR_PATH}/Podfile.lock\" \"${PODS_ROOT}/Manifest.lock\" > /dev/null\nif [ $? != 0 ] ; then\n    # print error to STDERR\n    echo \"error: The sandbox is not in sync with the Podfile.lock. Run 'pod install' or update your CocoaPods installation.\" >&2\n    exit 1\nfi\n# This output is used by Xcode 'outputs' to avoid re-running this script phase.\necho \"SUCCESS\" > \"${SCRIPT_OUTPUT_FILE_0}\"\n";
			showEnvVarsInLog = 0;
		};
		E73E84823B544CDE60613A23 /* [CP] Embed Pods Frameworks */ = {
			isa = PBXShellScriptBuildPhase;
			buildActionMask = 2147483647;
			files = (
			);
			inputFileListPaths = (
				"${PODS_ROOT}/Target Support Files/Pods-StorageTests/Pods-StorageTests-frameworks-${CONFIGURATION}-input-files.xcfilelist",
			);
			name = "[CP] Embed Pods Frameworks";
			outputFileListPaths = (
				"${PODS_ROOT}/Target Support Files/Pods-StorageTests/Pods-StorageTests-frameworks-${CONFIGURATION}-output-files.xcfilelist",
			);
			runOnlyForDeploymentPostprocessing = 0;
			shellPath = /bin/sh;
			shellScript = "\"${PODS_ROOT}/Target Support Files/Pods-StorageTests/Pods-StorageTests-frameworks.sh\"\n";
			showEnvVarsInLog = 0;
		};
/* End PBXShellScriptBuildPhase section */

/* Begin PBXSourcesBuildPhase section */
		B54CA59420A4BBA500F38CD1 /* Sources */ = {
			isa = PBXSourcesBuildPhase;
			buildActionMask = 2147483647;
			files = (
				6889089A28F66DED0081A07E /* CustomerSearchResult+CoreDataProperties.swift in Sources */,
				02D200D8253FDEE500840173 /* WooCommerceModelV32toV33.xcmappingmodel in Sources */,
				26B64557259CE7A900EF3FB3 /* ProductAttributeTerm+CoreDataClass.swift in Sources */,
				FEDD70AD26A5DBDD00194C3A /* EligibilityErrorInfo.swift in Sources */,
				CC2C030A262DCC6900928C9C /* ShippingLabelPaymentMethod+CoreDataClass.swift in Sources */,
				B5B914C520EFF03500F2F832 /* Site+CoreDataClass.swift in Sources */,
				D8550D03230D3F8B00AAC4F8 /* ProductReview+CoreDataClass.swift in Sources */,
				CE4FD44A2350EB7600A16B31 /* OrderItemTax+CoreDataProperties.swift in Sources */,
				CC24A4EF29ED43D60009D6DA /* ProductSubscription+CoreDataProperties.swift in Sources */,
				747453A02242C85E00E0B5EE /* ProductImage+CoreDataProperties.swift in Sources */,
				574B774C24AA87FA0042116F /* FileManagerProtocol.swift in Sources */,
				CE4FD44E2350EB7600A16B31 /* Refund+CoreDataProperties.swift in Sources */,
				45E462092684BCEE00011BF2 /* StateOfACountry+CoreDataProperties.swift in Sources */,
				CE4FD44B2350EB7600A16B31 /* OrderItemTaxRefund+CoreDataClass.swift in Sources */,
				B54CA5BB20A4BD2800F38CD1 /* NSManagedObject+Object.swift in Sources */,
				025CA2BD238EB86200B05C81 /* ProductShippingClass+CoreDataClass.swift in Sources */,
				688908AA28FD00320081A07E /* WooCommerceModelV74toV75.xcmappingmodel in Sources */,
				D821645D2239F5FC00F46F89 /* ShipmentTrackingProviderGroup+CoreDataClass.swift in Sources */,
				D88E233B25AE08C90023F3B1 /* OrderFeeLine+CoreDataClass.swift in Sources */,
				03101EFF29DD7D1300769CF3 /* CardReaderType.swift in Sources */,
				0371C38128781E2900277E2C /* FeatureAnnouncementCampaignSettings.swift in Sources */,
				7471A514216CF0FE00219F7E /* SiteVisitStats+CoreDataClass.swift in Sources */,
				D8FBFF5722D66A06006E3336 /* OrderStatsV4Totals+CoreDataClass.swift in Sources */,
				7474539C2242C85E00E0B5EE /* ProductDimensions+CoreDataProperties.swift in Sources */,
				031C1EA327AD3AFE00298699 /* WCPayCardPresentPaymentDetails+CoreDataClass.swift in Sources */,
				7426A05120F69D00002A4E07 /* OrderCoupon+CoreDataProperties.swift in Sources */,
				021EAA4825493A1600AA8CCD /* OrderItemAttribute+CoreDataProperties.swift in Sources */,
				262B27182621412D00A421CF /* ProductAddOnOption+CoreDataProperties.swift in Sources */,
				267439D624E5D45A0090696C /* FeedbackSettings.swift in Sources */,
				CE4FD4472350EB7600A16B31 /* OrderItemRefund+CoreDataClass.swift in Sources */,
				747453A12242C85E00E0B5EE /* ProductCategory+CoreDataClass.swift in Sources */,
				02C254ED2563B12E00A04423 /* ShippingLabel+CoreDataClass.swift in Sources */,
				457E6E8227D8B60F00173F69 /* Order+CoreDataClass.swift in Sources */,
				021EAA4725493A1600AA8CCD /* OrderItemAttribute+CoreDataClass.swift in Sources */,
				D4466F5626D524FC003E931B /* Feature.swift in Sources */,
				268BF6DB2642CBA6003948D8 /* Models+Copiable.generated.swift in Sources */,
				CC6A054428770933002C144E /* OrderMetaData+CoreDataProperties.swift in Sources */,
				D4ABCACF26D6E7E400CD18F4 /* Announcement.swift in Sources */,
				AE93BE90272C0E9F001B55EA /* GeneralStoreSettings.swift in Sources */,
				031C1EA227AD3AFE00298699 /* WCPayCharge+CoreDataProperties.swift in Sources */,
				D87F61552265AA900031A13B /* PListFileStorage.swift in Sources */,
				CC80E406294B33C200D5FF45 /* SiteSummaryStats+CoreDataClass.swift in Sources */,
				B5B914C620EFF03500F2F832 /* Site+CoreDataProperties.swift in Sources */,
				45E462072684BCEE00011BF2 /* StateOfACountry+CoreDataClass.swift in Sources */,
				CC6A054328770933002C144E /* OrderMetaData+CoreDataClass.swift in Sources */,
				CCD2E70725DE9AAA00BD975D /* WooCommerceModelV45toV46.xcmappingmodel in Sources */,
				26577519243D808B003168A5 /* WooCommerceModelV26toV27.xcmappingmodel in Sources */,
				457E6E8327D8B60F00173F69 /* Order+CoreDataProperties.swift in Sources */,
				CE4FD4492350EB7600A16B31 /* OrderItemTax+CoreDataClass.swift in Sources */,
				B505F6DB20BEEA3200BB1B69 /* Account+CoreDataClass.swift in Sources */,
				CEF88DB3233EAAF100BED485 /* OrderRefundCondensed+CoreDataProperties.swift in Sources */,
				7426A05520F69DA4002A4E07 /* OrderItem+CoreDataProperties.swift in Sources */,
				747453A72242C85E00E0B5EE /* ProductTag+CoreDataClass.swift in Sources */,
				747453A32242C85E00E0B5EE /* Product+CoreDataClass.swift in Sources */,
				023FA29723316A4D008C1769 /* ProductSearchResults+CoreDataClass.swift in Sources */,
				D821645B2239F5FC00F46F89 /* ShipmentTrackingProvider+CoreDataClass.swift in Sources */,
				57589E9225227F95000F22CE /* WooCommerceModelV31toV32.xcmappingmodel in Sources */,
				D821645C2239F5FC00F46F89 /* ShipmentTrackingProvider+CoreDataProperties.swift in Sources */,
				574B775024AA897E0042116F /* FileManager+FileManagerProtocol.swift in Sources */,
				7499FA45221C7A60004EC0B4 /* ShipmentTracking+CoreDataProperties.swift in Sources */,
				02C254EC2563B12E00A04423 /* ShippingLabelSettings+CoreDataProperties.swift in Sources */,
				B5FD111E21D4046E00560344 /* OrderSearchResults+CoreDataProperties.swift in Sources */,
				CC24A4EE29ED43D60009D6DA /* ProductSubscription+CoreDataClass.swift in Sources */,
				7471A515216CF0FE00219F7E /* SiteVisitStatsItem+CoreDataProperties.swift in Sources */,
				E1E632C02846245D00878082 /* GeneralAppSettingsStorage.swift in Sources */,
				031C1EA627AD3AFE00298699 /* WCPayCardPaymentDetails+CoreDataProperties.swift in Sources */,
				B54CA5BD20A4BD3B00F38CD1 /* NSManagedObjectContext+Storage.swift in Sources */,
				455C0C9125DD6D93007B6F38 /* AccountSettings+CoreDataProperties.swift in Sources */,
				933A27302222344D00C2143A /* Logging.swift in Sources */,
				DE001330279FDC2200EB0350 /* CouponSearchResult+CoreDataProperties.swift in Sources */,
				747453A52242C85E00E0B5EE /* ProductDefaultAttribute+CoreDataClass.swift in Sources */,
				5772841F25BF45B90092FB2C /* PersistentStoreCoordinatorProtocol.swift in Sources */,
				746A9D21214078080013F6FF /* TopEarnerStats+CoreDataClass.swift in Sources */,
				262B27092621411C00A421CF /* ProductAddOn+CoreDataClass.swift in Sources */,
				452C23B527B4129300822986 /* InboxAction+CoreDataProperties.swift in Sources */,
				5707FBC425B5FE2200B7C1A6 /* CoreDataIterativeMigrator+MigrationStep.swift in Sources */,
				262B27132621412700A421CF /* ProductAddOnOption+CoreDataClass.swift in Sources */,
				2685C109263C88B000D9EE97 /* AddOnGroup+CoreDataProperties.swift in Sources */,
				BAB373762796327000837B4A /* OrderTaxLine+CoreDataClass.swift in Sources */,
				74B7D6AD20F90CBB002667AC /* OrderNote+CoreDataClass.swift in Sources */,
				B52B0F7920AA287C00477698 /* StorageManagerType.swift in Sources */,
				028296F5237D404F00E84012 /* GenericAttribute+CoreDataProperties.swift in Sources */,
				454005AA24AE4D350087FDD1 /* WooCommerceModelV28toV29.xcmappingmodel in Sources */,
				7471A517216CF0FE00219F7E /* SiteVisitStats+CoreDataProperties.swift in Sources */,
				26EA01D124EC3AEA00176A57 /* FeedbackType.swift in Sources */,
				452C23B427B4129300822986 /* InboxAction+CoreDataClass.swift in Sources */,
				7426A05420F69DA4002A4E07 /* OrderItem+CoreDataClass.swift in Sources */,
				028296F4237D404F00E84012 /* GenericAttribute+CoreDataClass.swift in Sources */,
				262B270E2621412000A421CF /* ProductAddOn+CoreDataProperties.swift in Sources */,
				7492FAD6217FA9C100ED2C69 /* SiteSetting+CoreDataClass.swift in Sources */,
				031C1EA427AD3AFE00298699 /* WCPayCardPresentPaymentDetails+CoreDataProperties.swift in Sources */,
				B505F6E020BEEA8100BB1B69 /* StorageType.swift in Sources */,
				747453A82242C85E00E0B5EE /* ProductTag+CoreDataProperties.swift in Sources */,
				D8FBFF5A22D66A06006E3336 /* OrderStatsV4+CoreDataProperties.swift in Sources */,
				D88E234125AE08F10023F3B1 /* OrderFeeLine+CoreDataProperties.swift in Sources */,
				0371C38028781E2700277E2C /* FeatureAnnouncementCampaign.swift in Sources */,
				45E462082684BCEE00011BF2 /* Country+CoreDataProperties.swift in Sources */,
				2685C108263C88B000D9EE97 /* AddOnGroup+CoreDataClass.swift in Sources */,
				7474539F2242C85E00E0B5EE /* ProductImage+CoreDataClass.swift in Sources */,
				7474539D2242C85E00E0B5EE /* ProductAttribute+CoreDataClass.swift in Sources */,
				031C1EA127AD3AFE00298699 /* WCPayCharge+CoreDataClass.swift in Sources */,
				023FA29623316A4D008C1769 /* ProductSearchResults+CoreDataProperties.swift in Sources */,
				746A9D22214078080013F6FF /* TopEarnerStats+CoreDataProperties.swift in Sources */,
				023FA29523316A4D008C1769 /* Product+CoreDataProperties.swift in Sources */,
				CC2C030C262DCC6900928C9C /* ShippingLabelPaymentMethod+CoreDataProperties.swift in Sources */,
				261CF1C5255B291F0090D8D3 /* PaymentGateway+CoreDataProperties.swift in Sources */,
				574CFDEC25A531C90044730C /* WooCommerceModelV39toV40.xcmappingmodel in Sources */,
				74F009C12183B99B002B4566 /* Note+CoreDataProperties.swift in Sources */,
				BAB373772796327000837B4A /* OrderTaxLine+CoreDataProperties.swift in Sources */,
				02C254EB2563B12E00A04423 /* ShippingLabelSettings+CoreDataClass.swift in Sources */,
				5736878E24AAADAE00B528FE /* ManagedObjectModelsInventory.swift in Sources */,
				31D9C8C926684AEC000AC134 /* PaymentGatewayAccount+CoreDataProperties.swift in Sources */,
				CC379B1129C8A984009747B4 /* ProductCompositeComponent+CoreDataProperties.swift in Sources */,
				452C23B627B4129300822986 /* InboxNote+CoreDataClass.swift in Sources */,
				CE12FBE32220515600C59248 /* WooCommerceModelV9toV10.xcmappingmodel in Sources */,
				747453A62242C85E00E0B5EE /* ProductDefaultAttribute+CoreDataProperties.swift in Sources */,
				028296F3237D404F00E84012 /* ProductVariation+CoreDataProperties.swift in Sources */,
				5772842325BF465A0092FB2C /* NSPersistentStoreCoordinator+PersistentStoreCoordinatorProtocol.swift in Sources */,
				077F39C4269F1F4600ABEADC /* SystemPlugin+CoreDataClass.swift in Sources */,
				CC80E408294B33F100D5FF45 /* SiteSummaryStats+CoreDataProperties.swift in Sources */,
				B54CA5C920A4C17800F38CD1 /* NSObject+Storage.swift in Sources */,
				6889089D28F66DED0081A07E /* CustomerSearchResult+CoreDataClass.swift in Sources */,
				7471A516216CF0FE00219F7E /* SiteVisitStatsItem+CoreDataClass.swift in Sources */,
				077F39C6269F1F7C00ABEADC /* SystemPlugin+CoreDataProperties.swift in Sources */,
				CC2C0309262DCC6900928C9C /* ShippingLabelAccountSettings+CoreDataProperties.swift in Sources */,
				31D9C8C826684AEC000AC134 /* PaymentGatewayAccount+CoreDataClass.swift in Sources */,
				B505F6DA20BEEA3200BB1B69 /* Account+CoreDataProperties.swift in Sources */,
				CE4FD44D2350EB7600A16B31 /* Refund+CoreDataClass.swift in Sources */,
				45E4620A2684BCEE00011BF2 /* Country+CoreDataClass.swift in Sources */,
				02DA64192313C2AA00284168 /* StatsVersion.swift in Sources */,
				CCBEBD4027C68E660010C96F /* FeatureIcon.swift in Sources */,
				2618707325409C65006522A1 /* ShippingLineTax+CoreDataClass.swift in Sources */,
				7474539E2242C85E00E0B5EE /* ProductAttribute+CoreDataProperties.swift in Sources */,
				D8FBFF5522D66A06006E3336 /* OrderStatsV4Interval+CoreDataClass.swift in Sources */,
				D8FBFF5822D66A06006E3336 /* OrderStatsV4Totals+CoreDataProperties.swift in Sources */,
				DEFD6D432641B70400E51E0D /* SitePlugin+CoreDataClass.swift in Sources */,
				CE3B7AD22225E62C0050FE4B /* OrderStatus+CoreDataClass.swift in Sources */,
				027D3E6E23A0EEA4007D91B0 /* StorageType+Deletions.swift in Sources */,
				D8FBFF5922D66A06006E3336 /* OrderStatsV4+CoreDataClass.swift in Sources */,
				031C1EA727AD3AFE00298699 /* WCPayCardPresentReceiptDetails+CoreDataClass.swift in Sources */,
				74B7D6AE20F90CBB002667AC /* OrderNote+CoreDataProperties.swift in Sources */,
				02C254EF2563B12E00A04423 /* ShippingLabelRefund+CoreDataClass.swift in Sources */,
				025CA2BE238EB86200B05C81 /* ProductShippingClass+CoreDataProperties.swift in Sources */,
				D87F614E22657C2F0031A13B /* PreselectedProvider.swift in Sources */,
				029DE81025BAD9E10046EFF5 /* WooCommerceModelV42toV43.xcmappingmodel in Sources */,
				455C0C9025DD6D93007B6F38 /* AccountSettings+CoreDataClass.swift in Sources */,
				450106892399AC7400E24722 /* TaxClass+CoreDataClass.swift in Sources */,
				45E1862E2370450C009241F3 /* ShippingLine+CoreDataClass.swift in Sources */,
				CE4FD44C2350EB7600A16B31 /* OrderItemTaxRefund+CoreDataProperties.swift in Sources */,
				DE26B5262775C5F000A2EA0A /* Coupon+CoreDataClass.swift in Sources */,
				7474539B2242C85E00E0B5EE /* ProductDimensions+CoreDataClass.swift in Sources */,
				B505255420EE6914008090F5 /* StorageType+Extensions.swift in Sources */,
				DE26B5272775C5F000A2EA0A /* Coupon+CoreDataProperties.swift in Sources */,
				DEC51AE0275B41BE009F3DF4 /* WooCommerce.xcdatamodeld in Sources */,
				028296F2237D404F00E84012 /* ProductVariation+CoreDataClass.swift in Sources */,
				2618707425409C65006522A1 /* ShippingLineTax+CoreDataProperties.swift in Sources */,
				B52B0F7B20AA28A800477698 /* Object.swift in Sources */,
				02C254F12563B12E00A04423 /* ShippingLabelAddress+CoreDataClass.swift in Sources */,
				031C1EA827AD3AFE00298699 /* WCPayCardPresentReceiptDetails+CoreDataProperties.swift in Sources */,
				02D45649231CFB27008CF0A9 /* StatsVersionBannerVisibility.swift in Sources */,
				7426A05020F69D00002A4E07 /* OrderCoupon+CoreDataClass.swift in Sources */,
				02C254F22563B12E00A04423 /* ShippingLabelAddress+CoreDataProperties.swift in Sources */,
				02C254F02563B12E00A04423 /* ShippingLabelRefund+CoreDataProperties.swift in Sources */,
				746A9D23214078080013F6FF /* TopEarnerStatsItem+CoreDataClass.swift in Sources */,
				4501068B2399AC9B00E24722 /* TaxClass+CoreDataProperties.swift in Sources */,
				74F009C02183B99B002B4566 /* Note+CoreDataClass.swift in Sources */,
				031C1EA527AD3AFE00298699 /* WCPayCardPaymentDetails+CoreDataClass.swift in Sources */,
				CC2C030B262DCC6900928C9C /* ShippingLabelAccountSettings+CoreDataClass.swift in Sources */,
				7499FA44221C7A60004EC0B4 /* ShipmentTracking+CoreDataClass.swift in Sources */,
				D87F61532265AA230031A13B /* FileStorage.swift in Sources */,
				DE00132E279FDC2200EB0350 /* CouponSearchResult+CoreDataClass.swift in Sources */,
				452C23B727B4129300822986 /* InboxNote+CoreDataProperties.swift in Sources */,
				CE4FD4482350EB7600A16B31 /* OrderItemRefund+CoreDataProperties.swift in Sources */,
				6889089B28F66DED0081A07E /* Customer+CoreDataClass.swift in Sources */,
				CC352EBB29BF46A5009C4F3E /* ProductBundleItem+CoreDataProperties.swift in Sources */,
				6889089C28F66DED0081A07E /* Customer+CoreDataProperties.swift in Sources */,
				D8FBFF5622D66A06006E3336 /* OrderStatsV4Interval+CoreDataProperties.swift in Sources */,
				261CF1C4255B291F0090D8D3 /* PaymentGateway+CoreDataClass.swift in Sources */,
				26B64556259CE7A900EF3FB3 /* ProductAttributeTerm+CoreDataProperties.swift in Sources */,
				B505F6DE20BEEA4F00BB1B69 /* CoreDataManager.swift in Sources */,
				57A881A024CA396D00AE0943 /* GeneralAppSettings.swift in Sources */,
				CC379B1029C8A984009747B4 /* ProductCompositeComponent+CoreDataClass.swift in Sources */,
				572B40E425A5414D00DB20E0 /* DeleteEntityObjectsMigrationPolicy.swift in Sources */,
				7492FAD7217FA9C100ED2C69 /* SiteSetting+CoreDataProperties.swift in Sources */,
				45E1863023704519009241F3 /* ShippingLine+CoreDataProperties.swift in Sources */,
				B5FD111F21D4046E00560344 /* OrderSearchResults+CoreDataClass.swift in Sources */,
				DEFD6D422641B70400E51E0D /* SitePlugin+CoreDataProperties.swift in Sources */,
				02C254EE2563B12E00A04423 /* ShippingLabel+CoreDataProperties.swift in Sources */,
				D8550D02230D3F8B00AAC4F8 /* ProductReview+CoreDataProperties.swift in Sources */,
				9302E3A6220DC3AE00DA5018 /* CoreDataIterativeMigrator.swift in Sources */,
				D821645E2239F5FC00F46F89 /* ShipmentTrackingProviderGroup+CoreDataProperties.swift in Sources */,
				CEF88DB2233EAAF100BED485 /* OrderRefundCondensed+CoreDataClass.swift in Sources */,
				CC352EBC29BF46A5009C4F3E /* ProductBundleItem+CoreDataClass.swift in Sources */,
				CE3B7AD32225E62C0050FE4B /* OrderStatus+CoreDataProperties.swift in Sources */,
				746A9D24214078080013F6FF /* TopEarnerStatsItem+CoreDataProperties.swift in Sources */,
				CE43A8FE229F498D00A4FF29 /* ProductDownload+CoreDataProperties.swift in Sources */,
				747453A22242C85E00E0B5EE /* ProductCategory+CoreDataProperties.swift in Sources */,
				CE43A8FD229F498D00A4FF29 /* ProductDownload+CoreDataClass.swift in Sources */,
			);
			runOnlyForDeploymentPostprocessing = 0;
		};
		B54CA59E20A4BBA600F38CD1 /* Sources */ = {
			isa = PBXSourcesBuildPhase;
			buildActionMask = 2147483647;
			files = (
				5784D65925CB52C400428B75 /* MappingModelTests.swift in Sources */,
				9302E3AC220E1CE900DA5018 /* CoreDataIterativeMigratorTests.swift in Sources */,
				5707FBC825B610DA00B7C1A6 /* CoreDataIterativeMigrator+MigrationStepTests.swift in Sources */,
				57CEB1A22525349B00D8544F /* ProductVariationTests.swift in Sources */,
				B59E11E020A9F5E6004121A4 /* Constants.swift in Sources */,
				B54CA5C320A4BF6900F38CD1 /* NSManagedObjectContextStorageTests.swift in Sources */,
				E16D3743284F1E76005676BC /* MockInMemoryStorage.swift in Sources */,
				B54CA5C720A4BFDC00F38CD1 /* DummyStack.swift in Sources */,
				574B774E24AA883D0042116F /* MockFileManager.swift in Sources */,
				B54CA5C220A4BF6900F38CD1 /* NSManagedObjectStorageTests.swift in Sources */,
				572C099625475208005372E1 /* SpyFileManager.swift in Sources */,
				5736879024AABE4D00B528FE /* ManagedObjectModelsInventoryTests.swift in Sources */,
				2619F71925AF95030006DAFF /* StorageTypeExtensionsTests.swift in Sources */,
				57589E90252275CA000F22CE /* NSManagedObjectContext+TestHelpers.swift in Sources */,
				D87F61572265AD980031A13B /* FileStorageTests.swift in Sources */,
				B59E11DE20A9F1FB004121A4 /* CoreDataManagerTests.swift in Sources */,
				57A29FB825226BDC004DEE01 /* MigrationTests.swift in Sources */,
				2685C11D263DEF0C00D9EE97 /* StorageTypeDeletionsTests.swift in Sources */,
				E16D3741284F1CDA005676BC /* GeneralAppSettingsStorageTests.swift in Sources */,
				5772842725BF5BFB0092FB2C /* SpyPersistentStoreCoordinator.swift in Sources */,
				E1BCBE842844D35E00087C33 /* GeneralStoreSettingsTests.swift in Sources */,
				5772842C25BF62A90092FB2C /* Assertions.swift in Sources */,
				26EA01D524EC44B300176A57 /* GeneralAppSettingsTests.swift in Sources */,
			);
			runOnlyForDeploymentPostprocessing = 0;
		};
/* End PBXSourcesBuildPhase section */

/* Begin PBXTargetDependency section */
		B54CA5A520A4BBA600F38CD1 /* PBXTargetDependency */ = {
			isa = PBXTargetDependency;
			target = B54CA59820A4BBA500F38CD1 /* Storage */;
			targetProxy = B54CA5A420A4BBA600F38CD1 /* PBXContainerItemProxy */;
		};
/* End PBXTargetDependency section */

/* Begin XCBuildConfiguration section */
		1A96903B2359D9AF0061E383 /* Release-Alpha */ = {
			isa = XCBuildConfiguration;
			buildSettings = {
				ALWAYS_SEARCH_USER_PATHS = NO;
				CLANG_ANALYZER_NONNULL = YES;
				CLANG_ANALYZER_NUMBER_OBJECT_CONVERSION = YES_AGGRESSIVE;
				CLANG_CXX_LANGUAGE_STANDARD = "gnu++14";
				CLANG_CXX_LIBRARY = "libc++";
				CLANG_ENABLE_MODULES = YES;
				CLANG_ENABLE_OBJC_ARC = YES;
				CLANG_ENABLE_OBJC_WEAK = YES;
				CLANG_WARN_BLOCK_CAPTURE_AUTORELEASING = YES;
				CLANG_WARN_BOOL_CONVERSION = YES;
				CLANG_WARN_COMMA = YES;
				CLANG_WARN_CONSTANT_CONVERSION = YES;
				CLANG_WARN_DEPRECATED_OBJC_IMPLEMENTATIONS = YES;
				CLANG_WARN_DIRECT_OBJC_ISA_USAGE = YES_ERROR;
				CLANG_WARN_DOCUMENTATION_COMMENTS = YES;
				CLANG_WARN_EMPTY_BODY = YES;
				CLANG_WARN_ENUM_CONVERSION = YES;
				CLANG_WARN_INFINITE_RECURSION = YES;
				CLANG_WARN_INT_CONVERSION = YES;
				CLANG_WARN_NON_LITERAL_NULL_CONVERSION = YES;
				CLANG_WARN_OBJC_IMPLICIT_RETAIN_SELF = YES;
				CLANG_WARN_OBJC_LITERAL_CONVERSION = YES;
				CLANG_WARN_OBJC_ROOT_CLASS = YES_ERROR;
				CLANG_WARN_QUOTED_INCLUDE_IN_FRAMEWORK_HEADER = YES;
				CLANG_WARN_RANGE_LOOP_ANALYSIS = YES;
				CLANG_WARN_STRICT_PROTOTYPES = YES;
				CLANG_WARN_SUSPICIOUS_MOVE = YES;
				CLANG_WARN_UNGUARDED_AVAILABILITY = YES_AGGRESSIVE;
				CLANG_WARN_UNREACHABLE_CODE = YES;
				CLANG_WARN__DUPLICATE_METHOD_MATCH = YES;
				CODE_SIGN_IDENTITY = "iPhone Developer";
				COPY_PHASE_STRIP = NO;
				CURRENT_PROJECT_VERSION = 1;
				DEBUG_INFORMATION_FORMAT = "dwarf-with-dsym";
				ENABLE_NS_ASSERTIONS = NO;
				ENABLE_STRICT_OBJC_MSGSEND = YES;
				GCC_C_LANGUAGE_STANDARD = gnu11;
				GCC_NO_COMMON_BLOCKS = YES;
				GCC_WARN_64_TO_32_BIT_CONVERSION = YES;
				GCC_WARN_ABOUT_RETURN_TYPE = YES_ERROR;
				GCC_WARN_UNDECLARED_SELECTOR = YES;
				GCC_WARN_UNINITIALIZED_AUTOS = YES_AGGRESSIVE;
				GCC_WARN_UNUSED_FUNCTION = YES;
				GCC_WARN_UNUSED_VARIABLE = YES;
				IPHONEOS_DEPLOYMENT_TARGET = 15.0;
				MTL_ENABLE_DEBUG_INFO = NO;
				SDKROOT = iphoneos;
				SWIFT_COMPILATION_MODE = wholemodule;
				SWIFT_OPTIMIZATION_LEVEL = "-O";
				VALIDATE_PRODUCT = YES;
				VALID_ARCHS = "$(ARCHS_STANDARD_64_BIT)";
				VERSIONING_SYSTEM = "apple-generic";
				VERSION_INFO_PREFIX = "";
			};
			name = "Release-Alpha";
		};
		1A96903C2359D9AF0061E383 /* Release-Alpha */ = {
			isa = XCBuildConfiguration;
			baseConfigurationReference = D0FEE3A91785B0F2C3641C27 /* Pods-Storage.release-alpha.xcconfig */;
			buildSettings = {
				CLANG_ENABLE_MODULES = YES;
				CODE_SIGN_IDENTITY = "";
				CODE_SIGN_STYLE = Automatic;
				DEFINES_MODULE = YES;
				DEVELOPMENT_TEAM = PZYM8XX95Q;
				DYLIB_COMPATIBILITY_VERSION = 1;
				DYLIB_CURRENT_VERSION = 1;
				DYLIB_INSTALL_NAME_BASE = "@rpath";
				INFOPLIST_FILE = Storage/Info.plist;
				INSTALL_PATH = "$(LOCAL_LIBRARY_DIR)/Frameworks";
				LD_RUNPATH_SEARCH_PATHS = (
					"$(inherited)",
					"@executable_path/Frameworks",
					"@loader_path/Frameworks",
				);
				PRODUCT_BUNDLE_IDENTIFIER = com.automattic.woo.Storage;
				PRODUCT_NAME = "$(TARGET_NAME:c99extidentifier)";
				SKIP_INSTALL = YES;
				SWIFT_ACTIVE_COMPILATION_CONDITIONS = ALPHA;
				SWIFT_VERSION = 5.0;
				TARGETED_DEVICE_FAMILY = "1,2";
				VALID_ARCHS = "$(inherited)";
			};
			name = "Release-Alpha";
		};
		1A96903D2359D9AF0061E383 /* Release-Alpha */ = {
			isa = XCBuildConfiguration;
			baseConfigurationReference = F0439F2ADB3B211DF5C44D83 /* Pods-StorageTests.release-alpha.xcconfig */;
			buildSettings = {
				ALWAYS_EMBED_SWIFT_STANDARD_LIBRARIES = "${inherited}";
				CLANG_ENABLE_MODULES = YES;
				CODE_SIGN_STYLE = Automatic;
				DEVELOPMENT_TEAM = PZYM8XX95Q;
				INFOPLIST_FILE = StorageTests/Info.plist;
				LD_RUNPATH_SEARCH_PATHS = (
					"$(inherited)",
					"@executable_path/Frameworks",
					"@loader_path/Frameworks",
				);
				MACH_O_TYPE = mh_dylib;
				PRODUCT_BUNDLE_IDENTIFIER = com.automattic.woo.StorageTests;
				PRODUCT_NAME = "$(TARGET_NAME)";
				SWIFT_VERSION = 5.0;
				TARGETED_DEVICE_FAMILY = "1,2";
				VALID_ARCHS = "$(inherited)";
			};
			name = "Release-Alpha";
		};
		B54CA5AB20A4BBA600F38CD1 /* Debug */ = {
			isa = XCBuildConfiguration;
			buildSettings = {
				ALWAYS_SEARCH_USER_PATHS = NO;
				CLANG_ANALYZER_NONNULL = YES;
				CLANG_ANALYZER_NUMBER_OBJECT_CONVERSION = YES_AGGRESSIVE;
				CLANG_CXX_LANGUAGE_STANDARD = "gnu++14";
				CLANG_CXX_LIBRARY = "libc++";
				CLANG_ENABLE_MODULES = YES;
				CLANG_ENABLE_OBJC_ARC = YES;
				CLANG_ENABLE_OBJC_WEAK = YES;
				CLANG_WARN_BLOCK_CAPTURE_AUTORELEASING = YES;
				CLANG_WARN_BOOL_CONVERSION = YES;
				CLANG_WARN_COMMA = YES;
				CLANG_WARN_CONSTANT_CONVERSION = YES;
				CLANG_WARN_DEPRECATED_OBJC_IMPLEMENTATIONS = YES;
				CLANG_WARN_DIRECT_OBJC_ISA_USAGE = YES_ERROR;
				CLANG_WARN_DOCUMENTATION_COMMENTS = YES;
				CLANG_WARN_EMPTY_BODY = YES;
				CLANG_WARN_ENUM_CONVERSION = YES;
				CLANG_WARN_INFINITE_RECURSION = YES;
				CLANG_WARN_INT_CONVERSION = YES;
				CLANG_WARN_NON_LITERAL_NULL_CONVERSION = YES;
				CLANG_WARN_OBJC_IMPLICIT_RETAIN_SELF = YES;
				CLANG_WARN_OBJC_LITERAL_CONVERSION = YES;
				CLANG_WARN_OBJC_ROOT_CLASS = YES_ERROR;
				CLANG_WARN_QUOTED_INCLUDE_IN_FRAMEWORK_HEADER = YES;
				CLANG_WARN_RANGE_LOOP_ANALYSIS = YES;
				CLANG_WARN_STRICT_PROTOTYPES = YES;
				CLANG_WARN_SUSPICIOUS_MOVE = YES;
				CLANG_WARN_UNGUARDED_AVAILABILITY = YES_AGGRESSIVE;
				CLANG_WARN_UNREACHABLE_CODE = YES;
				CLANG_WARN__DUPLICATE_METHOD_MATCH = YES;
				CODE_SIGN_IDENTITY = "iPhone Developer";
				COPY_PHASE_STRIP = NO;
				CURRENT_PROJECT_VERSION = 1;
				DEBUG_INFORMATION_FORMAT = dwarf;
				ENABLE_STRICT_OBJC_MSGSEND = YES;
				ENABLE_TESTABILITY = YES;
				GCC_C_LANGUAGE_STANDARD = gnu11;
				GCC_DYNAMIC_NO_PIC = NO;
				GCC_NO_COMMON_BLOCKS = YES;
				GCC_OPTIMIZATION_LEVEL = 0;
				GCC_PREPROCESSOR_DEFINITIONS = (
					"DEBUG=1",
					"$(inherited)",
				);
				GCC_WARN_64_TO_32_BIT_CONVERSION = YES;
				GCC_WARN_ABOUT_RETURN_TYPE = YES_ERROR;
				GCC_WARN_UNDECLARED_SELECTOR = YES;
				GCC_WARN_UNINITIALIZED_AUTOS = YES_AGGRESSIVE;
				GCC_WARN_UNUSED_FUNCTION = YES;
				GCC_WARN_UNUSED_VARIABLE = YES;
				IPHONEOS_DEPLOYMENT_TARGET = 15.0;
				MTL_ENABLE_DEBUG_INFO = YES;
				ONLY_ACTIVE_ARCH = YES;
				SDKROOT = iphoneos;
				SWIFT_ACTIVE_COMPILATION_CONDITIONS = DEBUG;
				SWIFT_OPTIMIZATION_LEVEL = "-Onone";
				VALID_ARCHS = "$(ARCHS_STANDARD_64_BIT)";
				VERSIONING_SYSTEM = "apple-generic";
				VERSION_INFO_PREFIX = "";
			};
			name = Debug;
		};
		B54CA5AC20A4BBA600F38CD1 /* Release */ = {
			isa = XCBuildConfiguration;
			buildSettings = {
				ALWAYS_SEARCH_USER_PATHS = NO;
				CLANG_ANALYZER_NONNULL = YES;
				CLANG_ANALYZER_NUMBER_OBJECT_CONVERSION = YES_AGGRESSIVE;
				CLANG_CXX_LANGUAGE_STANDARD = "gnu++14";
				CLANG_CXX_LIBRARY = "libc++";
				CLANG_ENABLE_MODULES = YES;
				CLANG_ENABLE_OBJC_ARC = YES;
				CLANG_ENABLE_OBJC_WEAK = YES;
				CLANG_WARN_BLOCK_CAPTURE_AUTORELEASING = YES;
				CLANG_WARN_BOOL_CONVERSION = YES;
				CLANG_WARN_COMMA = YES;
				CLANG_WARN_CONSTANT_CONVERSION = YES;
				CLANG_WARN_DEPRECATED_OBJC_IMPLEMENTATIONS = YES;
				CLANG_WARN_DIRECT_OBJC_ISA_USAGE = YES_ERROR;
				CLANG_WARN_DOCUMENTATION_COMMENTS = YES;
				CLANG_WARN_EMPTY_BODY = YES;
				CLANG_WARN_ENUM_CONVERSION = YES;
				CLANG_WARN_INFINITE_RECURSION = YES;
				CLANG_WARN_INT_CONVERSION = YES;
				CLANG_WARN_NON_LITERAL_NULL_CONVERSION = YES;
				CLANG_WARN_OBJC_IMPLICIT_RETAIN_SELF = YES;
				CLANG_WARN_OBJC_LITERAL_CONVERSION = YES;
				CLANG_WARN_OBJC_ROOT_CLASS = YES_ERROR;
				CLANG_WARN_QUOTED_INCLUDE_IN_FRAMEWORK_HEADER = YES;
				CLANG_WARN_RANGE_LOOP_ANALYSIS = YES;
				CLANG_WARN_STRICT_PROTOTYPES = YES;
				CLANG_WARN_SUSPICIOUS_MOVE = YES;
				CLANG_WARN_UNGUARDED_AVAILABILITY = YES_AGGRESSIVE;
				CLANG_WARN_UNREACHABLE_CODE = YES;
				CLANG_WARN__DUPLICATE_METHOD_MATCH = YES;
				CODE_SIGN_IDENTITY = "iPhone Developer";
				COPY_PHASE_STRIP = NO;
				CURRENT_PROJECT_VERSION = 1;
				DEBUG_INFORMATION_FORMAT = "dwarf-with-dsym";
				ENABLE_NS_ASSERTIONS = NO;
				ENABLE_STRICT_OBJC_MSGSEND = YES;
				GCC_C_LANGUAGE_STANDARD = gnu11;
				GCC_NO_COMMON_BLOCKS = YES;
				GCC_WARN_64_TO_32_BIT_CONVERSION = YES;
				GCC_WARN_ABOUT_RETURN_TYPE = YES_ERROR;
				GCC_WARN_UNDECLARED_SELECTOR = YES;
				GCC_WARN_UNINITIALIZED_AUTOS = YES_AGGRESSIVE;
				GCC_WARN_UNUSED_FUNCTION = YES;
				GCC_WARN_UNUSED_VARIABLE = YES;
				IPHONEOS_DEPLOYMENT_TARGET = 15.0;
				MTL_ENABLE_DEBUG_INFO = NO;
				SDKROOT = iphoneos;
				SWIFT_COMPILATION_MODE = wholemodule;
				SWIFT_OPTIMIZATION_LEVEL = "-O";
				VALIDATE_PRODUCT = YES;
				VALID_ARCHS = "$(ARCHS_STANDARD_64_BIT)";
				VERSIONING_SYSTEM = "apple-generic";
				VERSION_INFO_PREFIX = "";
			};
			name = Release;
		};
		B54CA5AE20A4BBA600F38CD1 /* Debug */ = {
			isa = XCBuildConfiguration;
			baseConfigurationReference = A3821B262583F14863740A37 /* Pods-Storage.debug.xcconfig */;
			buildSettings = {
				CLANG_ENABLE_MODULES = YES;
				CODE_SIGN_IDENTITY = "";
				CODE_SIGN_STYLE = Automatic;
				DEFINES_MODULE = YES;
				DEVELOPMENT_TEAM = PZYM8XX95Q;
				DYLIB_COMPATIBILITY_VERSION = 1;
				DYLIB_CURRENT_VERSION = 1;
				DYLIB_INSTALL_NAME_BASE = "@rpath";
				INFOPLIST_FILE = Storage/Info.plist;
				INSTALL_PATH = "$(LOCAL_LIBRARY_DIR)/Frameworks";
				LD_RUNPATH_SEARCH_PATHS = (
					"$(inherited)",
					"@executable_path/Frameworks",
					"@loader_path/Frameworks",
				);
				PRODUCT_BUNDLE_IDENTIFIER = com.automattic.woo.Storage;
				PRODUCT_NAME = "$(TARGET_NAME:c99extidentifier)";
				SKIP_INSTALL = YES;
				SWIFT_OPTIMIZATION_LEVEL = "-Onone";
				SWIFT_VERSION = 5.0;
				TARGETED_DEVICE_FAMILY = "1,2";
				VALID_ARCHS = "$(inherited)";
			};
			name = Debug;
		};
		B54CA5AF20A4BBA600F38CD1 /* Release */ = {
			isa = XCBuildConfiguration;
			baseConfigurationReference = 7C81935EDD982072BBDCC837 /* Pods-Storage.release.xcconfig */;
			buildSettings = {
				CLANG_ENABLE_MODULES = YES;
				CODE_SIGN_IDENTITY = "";
				CODE_SIGN_STYLE = Automatic;
				DEFINES_MODULE = YES;
				DEVELOPMENT_TEAM = PZYM8XX95Q;
				DYLIB_COMPATIBILITY_VERSION = 1;
				DYLIB_CURRENT_VERSION = 1;
				DYLIB_INSTALL_NAME_BASE = "@rpath";
				INFOPLIST_FILE = Storage/Info.plist;
				INSTALL_PATH = "$(LOCAL_LIBRARY_DIR)/Frameworks";
				LD_RUNPATH_SEARCH_PATHS = (
					"$(inherited)",
					"@executable_path/Frameworks",
					"@loader_path/Frameworks",
				);
				PRODUCT_BUNDLE_IDENTIFIER = com.automattic.woo.Storage;
				PRODUCT_NAME = "$(TARGET_NAME:c99extidentifier)";
				SKIP_INSTALL = YES;
				SWIFT_VERSION = 5.0;
				TARGETED_DEVICE_FAMILY = "1,2";
				VALID_ARCHS = "$(inherited)";
			};
			name = Release;
		};
		B54CA5B120A4BBA600F38CD1 /* Debug */ = {
			isa = XCBuildConfiguration;
			baseConfigurationReference = 5D12CAE2D0EA6AB66F162FF9 /* Pods-StorageTests.debug.xcconfig */;
			buildSettings = {
				ALWAYS_EMBED_SWIFT_STANDARD_LIBRARIES = "${inherited}";
				CLANG_ENABLE_MODULES = YES;
				CODE_SIGN_STYLE = Automatic;
				DEVELOPMENT_TEAM = PZYM8XX95Q;
				INFOPLIST_FILE = StorageTests/Info.plist;
				LD_RUNPATH_SEARCH_PATHS = (
					"$(inherited)",
					"@executable_path/Frameworks",
					"@loader_path/Frameworks",
				);
				MACH_O_TYPE = mh_dylib;
				PRODUCT_BUNDLE_IDENTIFIER = com.automattic.woo.StorageTests;
				PRODUCT_NAME = "$(TARGET_NAME)";
				SWIFT_OPTIMIZATION_LEVEL = "-Onone";
				SWIFT_VERSION = 5.0;
				TARGETED_DEVICE_FAMILY = "1,2";
				VALID_ARCHS = "$(inherited)";
			};
			name = Debug;
		};
		B54CA5B220A4BBA600F38CD1 /* Release */ = {
			isa = XCBuildConfiguration;
			baseConfigurationReference = BB0EDB0E92A719168B18DAFE /* Pods-StorageTests.release.xcconfig */;
			buildSettings = {
				ALWAYS_EMBED_SWIFT_STANDARD_LIBRARIES = "${inherited}";
				CLANG_ENABLE_MODULES = YES;
				CODE_SIGN_STYLE = Automatic;
				DEVELOPMENT_TEAM = PZYM8XX95Q;
				INFOPLIST_FILE = StorageTests/Info.plist;
				LD_RUNPATH_SEARCH_PATHS = (
					"$(inherited)",
					"@executable_path/Frameworks",
					"@loader_path/Frameworks",
				);
				MACH_O_TYPE = mh_dylib;
				PRODUCT_BUNDLE_IDENTIFIER = com.automattic.woo.StorageTests;
				PRODUCT_NAME = "$(TARGET_NAME)";
				SWIFT_VERSION = 5.0;
				TARGETED_DEVICE_FAMILY = "1,2";
				VALID_ARCHS = "$(inherited)";
			};
			name = Release;
		};
/* End XCBuildConfiguration section */

/* Begin XCConfigurationList section */
		B54CA59320A4BBA500F38CD1 /* Build configuration list for PBXProject "Storage" */ = {
			isa = XCConfigurationList;
			buildConfigurations = (
				B54CA5AB20A4BBA600F38CD1 /* Debug */,
				B54CA5AC20A4BBA600F38CD1 /* Release */,
				1A96903B2359D9AF0061E383 /* Release-Alpha */,
			);
			defaultConfigurationIsVisible = 0;
			defaultConfigurationName = Release;
		};
		B54CA5AD20A4BBA600F38CD1 /* Build configuration list for PBXNativeTarget "Storage" */ = {
			isa = XCConfigurationList;
			buildConfigurations = (
				B54CA5AE20A4BBA600F38CD1 /* Debug */,
				B54CA5AF20A4BBA600F38CD1 /* Release */,
				1A96903C2359D9AF0061E383 /* Release-Alpha */,
			);
			defaultConfigurationIsVisible = 0;
			defaultConfigurationName = Release;
		};
		B54CA5B020A4BBA600F38CD1 /* Build configuration list for PBXNativeTarget "StorageTests" */ = {
			isa = XCConfigurationList;
			buildConfigurations = (
				B54CA5B120A4BBA600F38CD1 /* Debug */,
				B54CA5B220A4BBA600F38CD1 /* Release */,
				1A96903D2359D9AF0061E383 /* Release-Alpha */,
			);
			defaultConfigurationIsVisible = 0;
			defaultConfigurationName = Release;
		};
/* End XCConfigurationList section */

/* Begin XCSwiftPackageProductDependency section */
		263E37D62641AD5100260D3B /* Codegen */ = {
			isa = XCSwiftPackageProductDependency;
			productName = Codegen;
		};
		57150E1224F462DF00E81611 /* TestKit */ = {
			isa = XCSwiftPackageProductDependency;
			productName = TestKit;
		};
/* End XCSwiftPackageProductDependency section */

/* Begin XCVersionGroup section */
		DEC51AA4275B41BE009F3DF4 /* WooCommerce.xcdatamodeld */ = {
			isa = XCVersionGroup;
			children = (
<<<<<<< HEAD
				EE870BE329EE984F009B3C2A /* Model 83.xcdatamodel */,
=======
				CC24A4EB29ED416E0009D6DA /* Model 83.xcdatamodel */,
>>>>>>> 02752926
				CC379B0C29C8A688009747B4 /* Model 82.xcdatamodel */,
				CC352EB829BF3DDB009C4F3E /* Model 81.xcdatamodel */,
				CC80E3FA294B30D700D5FF45 /* Model 80.xcdatamodel */,
				CCA1D60B29477F5E00B40560 /* Model 79.xcdatamodel */,
				CCF3209E2927EBEE002114B1 /* Model 78.xcdatamodel */,
				AE7DF9FA2919023100C4D1ED /* Model 77.xcdatamodel */,
				AEC4481B290853C300BAA299 /* Model 76.xcdatamodel */,
				688908A328F8EB360081A07E /* Model 75.xcdatamodel */,
				6889088D28F668330081A07E /* Model 74.xcdatamodel */,
				027CE79D28D167D0001B8D0E /* Model 73.xcdatamodel */,
				0372D8B828AFD9530041028A /* Model 72.xcdatamodel */,
				CC6A05402877012B002C144E /* Model 71.xcdatamodel */,
				B963A5CA2853859400EFADA0 /* Model 70.xcdatamodel */,
				268FEC8528513A470005E4C2 /* Model 69.xcdatamodel */,
				45260E412823E7990080C548 /* Model 68.xcdatamodel */,
				265A462127FDDAAF003AB1DA /* Model 67.xcdatamodel */,
				457E6E7F27D8B51E00173F69 /* Model 66.xcdatamodel */,
				0306C18227BAB09D0070B617 /* Model 65.xcdatamodel */,
				459E342327B4069E0054FF01 /* Model 64.xcdatamodel */,
				0345DB4527A8122700B02D0C /* Model 63.xcdatamodel */,
				DE001324279FD7D900EB0350 /* Model 62.xcdatamodel */,
				BAB373732796310100837B4A /* Model 61.xcdatamodel */,
				DE26B52A2775C8DC00A2EA0A /* Model 60.xcdatamodel */,
				DEC51AA5275B41BE009F3DF4 /* Model 30.xcdatamodel */,
				DEC51AA6275B41BE009F3DF4 /* Model 40.xcdatamodel */,
				DEC51AA7275B41BE009F3DF4 /* Model 25.xcdatamodel */,
				DEC51AA8275B41BE009F3DF4 /* Model 5.xcdatamodel */,
				DEC51AA9275B41BE009F3DF4 /* Model 55.xcdatamodel */,
				DEC51AAA275B41BE009F3DF4 /* Model 49.xcdatamodel */,
				DEC51AAB275B41BE009F3DF4 /* Model 39.xcdatamodel */,
				DEC51AAC275B41BE009F3DF4 /* Model 17.xcdatamodel */,
				DEC51AAD275B41BE009F3DF4 /* Model 50.xcdatamodel */,
				DEC51AAE275B41BE009F3DF4 /* Model 20.xcdatamodel */,
				DEC51AAF275B41BE009F3DF4 /* Model 12.xcdatamodel */,
				DEC51AB0275B41BE009F3DF4 /* Model 29.xcdatamodel */,
				DEC51AB1275B41BE009F3DF4 /* Model 59.xcdatamodel */,
				DEC51AB2275B41BE009F3DF4 /* Model 9.xcdatamodel */,
				DEC51AB3275B41BE009F3DF4 /* Model 45.xcdatamodel */,
				DEC51AB4275B41BE009F3DF4 /* Model 35.xcdatamodel */,
				DEC51AB5275B41BE009F3DF4 /* Model 46.xcdatamodel */,
				DEC51AB6275B41BE009F3DF4 /* Model 36.xcdatamodel */,
				DEC51AB7275B41BE009F3DF4 /* Model 18.xcdatamodel */,
				DEC51AB8275B41BE009F3DF4 /* Model 11.xcdatamodel */,
				DEC51AB9275B41BE009F3DF4 /* Model 53.xcdatamodel */,
				DEC51ABA275B41BE009F3DF4 /* Model 3.xcdatamodel */,
				DEC51ABB275B41BE009F3DF4 /* Model 23.xcdatamodel */,
				DEC51ABC275B41BE009F3DF4 /* Model 14.xcdatamodel */,
				DEC51ABD275B41BE009F3DF4 /* Model 26.xcdatamodel */,
				DEC51ABE275B41BE009F3DF4 /* Model 56.xcdatamodel */,
				DEC51ABF275B41BE009F3DF4 /* Model 6.xcdatamodel */,
				DEC51AC0275B41BE009F3DF4 /* Model 33.xcdatamodel */,
				DEC51AC1275B41BE009F3DF4 /* Model 43.xcdatamodel */,
				DEC51AC2275B41BE009F3DF4 /* Model 34.xcdatamodel */,
				DEC51AC3275B41BE009F3DF4 /* Model 44.xcdatamodel */,
				DEC51AC4275B41BE009F3DF4 /* Model 8.xcdatamodel */,
				DEC51AC5275B41BE009F3DF4 /* Model 58.xcdatamodel */,
				DEC51AC6275B41BE009F3DF4 /* Model 28.xcdatamodel */,
				DEC51AC7275B41BE009F3DF4 /* Model 13.xcdatamodel */,
				DEC51AC8275B41BE009F3DF4 /* Model 21.xcdatamodel */,
				DEC51AC9275B41BE009F3DF4 /* Model 51.xcdatamodel */,
				DEC51ACA275B41BE009F3DF4 /* Model 38.xcdatamodel */,
				DEC51ACB275B41BE009F3DF4 /* Model 48.xcdatamodel */,
				DEC51ACC275B41BE009F3DF4 /* Model 16.xcdatamodel */,
				DEC51ACD275B41BE009F3DF4 /* Model 54.xcdatamodel */,
				DEC51ACE275B41BE009F3DF4 /* Model 4.xcdatamodel */,
				DEC51ACF275B41BE009F3DF4 /* Model 24.xcdatamodel */,
				DEC51AD0275B41BE009F3DF4 /* Model 41.xcdatamodel */,
				DEC51AD1275B41BE009F3DF4 /* Model 31.xcdatamodel */,
				DEC51AD2275B41BE009F3DF4 /* Model 42.xcdatamodel */,
				DEC51AD3275B41BE009F3DF4 /* Model 32.xcdatamodel */,
				DEC51AD4275B41BE009F3DF4 /* Model 7.xcdatamodel */,
				DEC51AD5275B41BE009F3DF4 /* Model 57.xcdatamodel */,
				DEC51AD6275B41BE009F3DF4 /* Model 27.xcdatamodel */,
				DEC51AD7275B41BE009F3DF4 /* Model 15.xcdatamodel */,
				DEC51AD8275B41BE009F3DF4 /* Model 22.xcdatamodel */,
				DEC51AD9275B41BE009F3DF4 /* Model 2.xcdatamodel */,
				DEC51ADA275B41BE009F3DF4 /* Model 52.xcdatamodel */,
				DEC51ADB275B41BE009F3DF4 /* Model.xcdatamodel */,
				DEC51ADC275B41BE009F3DF4 /* Model 10.xcdatamodel */,
				DEC51ADD275B41BE009F3DF4 /* Model 37.xcdatamodel */,
				DEC51ADE275B41BE009F3DF4 /* Model 47.xcdatamodel */,
				DEC51ADF275B41BE009F3DF4 /* Model 19.xcdatamodel */,
			);
<<<<<<< HEAD
			currentVersion = EE870BE329EE984F009B3C2A /* Model 83.xcdatamodel */;
=======
			currentVersion = CC24A4EB29ED416E0009D6DA /* Model 83.xcdatamodel */;
>>>>>>> 02752926
			path = WooCommerce.xcdatamodeld;
			sourceTree = "<group>";
			versionGroupType = wrapper.xcdatamodel;
		};
/* End XCVersionGroup section */
	};
	rootObject = B54CA59020A4BBA500F38CD1 /* Project object */;
}<|MERGE_RESOLUTION|>--- conflicted
+++ resolved
@@ -568,7 +568,6 @@
 		E16D3742284F1E76005676BC /* MockInMemoryStorage.swift */ = {isa = PBXFileReference; lastKnownFileType = sourcecode.swift; path = MockInMemoryStorage.swift; sourceTree = "<group>"; };
 		E1BCBE832844D35E00087C33 /* GeneralStoreSettingsTests.swift */ = {isa = PBXFileReference; lastKnownFileType = sourcecode.swift; path = GeneralStoreSettingsTests.swift; sourceTree = "<group>"; };
 		E1E632BF2846245D00878082 /* GeneralAppSettingsStorage.swift */ = {isa = PBXFileReference; lastKnownFileType = sourcecode.swift; path = GeneralAppSettingsStorage.swift; sourceTree = "<group>"; };
-		EE870BE329EE984F009B3C2A /* Model 83.xcdatamodel */ = {isa = PBXFileReference; lastKnownFileType = wrapper.xcdatamodel; path = "Model 83.xcdatamodel"; sourceTree = "<group>"; };
 		F0439F2ADB3B211DF5C44D83 /* Pods-StorageTests.release-alpha.xcconfig */ = {isa = PBXFileReference; includeInIndex = 1; lastKnownFileType = text.xcconfig; name = "Pods-StorageTests.release-alpha.xcconfig"; path = "../Pods/Target Support Files/Pods-StorageTests/Pods-StorageTests.release-alpha.xcconfig"; sourceTree = "<group>"; };
 		FEDD70AC26A5DBDD00194C3A /* EligibilityErrorInfo.swift */ = {isa = PBXFileReference; lastKnownFileType = sourcecode.swift; path = EligibilityErrorInfo.swift; sourceTree = "<group>"; };
 /* End PBXFileReference section */
@@ -1858,11 +1857,7 @@
 		DEC51AA4275B41BE009F3DF4 /* WooCommerce.xcdatamodeld */ = {
 			isa = XCVersionGroup;
 			children = (
-<<<<<<< HEAD
-				EE870BE329EE984F009B3C2A /* Model 83.xcdatamodel */,
-=======
 				CC24A4EB29ED416E0009D6DA /* Model 83.xcdatamodel */,
->>>>>>> 02752926
 				CC379B0C29C8A688009747B4 /* Model 82.xcdatamodel */,
 				CC352EB829BF3DDB009C4F3E /* Model 81.xcdatamodel */,
 				CC80E3FA294B30D700D5FF45 /* Model 80.xcdatamodel */,
@@ -1946,11 +1941,7 @@
 				DEC51ADE275B41BE009F3DF4 /* Model 47.xcdatamodel */,
 				DEC51ADF275B41BE009F3DF4 /* Model 19.xcdatamodel */,
 			);
-<<<<<<< HEAD
-			currentVersion = EE870BE329EE984F009B3C2A /* Model 83.xcdatamodel */;
-=======
 			currentVersion = CC24A4EB29ED416E0009D6DA /* Model 83.xcdatamodel */;
->>>>>>> 02752926
 			path = WooCommerce.xcdatamodeld;
 			sourceTree = "<group>";
 			versionGroupType = wrapper.xcdatamodel;
