--- conflicted
+++ resolved
@@ -1704,11 +1704,7 @@
 		DEC51AA4275B41BE009F3DF4 /* WooCommerce.xcdatamodeld */ = {
 			isa = XCVersionGroup;
 			children = (
-<<<<<<< HEAD
-				2670660327737D71008E1F68 /* Model 60.xcdatamodel */,
-=======
 				DE26B52A2775C8DC00A2EA0A /* Model 60.xcdatamodel */,
->>>>>>> 5a54ce2f
 				DEC51AA5275B41BE009F3DF4 /* Model 30.xcdatamodel */,
 				DEC51AA6275B41BE009F3DF4 /* Model 40.xcdatamodel */,
 				DEC51AA7275B41BE009F3DF4 /* Model 25.xcdatamodel */,
@@ -1769,11 +1765,7 @@
 				DEC51ADE275B41BE009F3DF4 /* Model 47.xcdatamodel */,
 				DEC51ADF275B41BE009F3DF4 /* Model 19.xcdatamodel */,
 			);
-<<<<<<< HEAD
-			currentVersion = 2670660327737D71008E1F68 /* Model 60.xcdatamodel */;
-=======
 			currentVersion = DE26B52A2775C8DC00A2EA0A /* Model 60.xcdatamodel */;
->>>>>>> 5a54ce2f
 			path = WooCommerce.xcdatamodeld;
 			sourceTree = "<group>";
 			versionGroupType = wrapper.xcdatamodel;
