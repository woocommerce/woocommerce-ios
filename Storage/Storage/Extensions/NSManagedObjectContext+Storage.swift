--- conflicted
+++ resolved
@@ -186,17 +186,8 @@
     ///
     private static func ensureCorrectContextUsageIfNeeded(for entityName: String) {
         #if DEBUG
-<<<<<<< HEAD
-        let enforceWriteInBackground = ProcessInfo.processInfo.arguments.contains("-enforce-core-data-write-in-background")
-        if enforceWriteInBackground {
-            assert(Thread.isMainThread == false,
-                   "Write operations for \(entityName) should only be done on a background context")
-        } else if Thread.isMainThread {
-            DDLogWarn("⚠️ Write operations for \(entityName) should only be done on a background context ⚠️")
-=======
         guard Thread.isMainThread else {
             return
->>>>>>> 95135b90
         }
         let message: String = {
             if entityName.isEmpty {
