--- conflicted
+++ resolved
@@ -2,11 +2,8 @@
 
 public enum FeatureAnnouncementCampaign: String, Codable, Equatable {
     case upsellCardReaders = "upsell_card_readers"
-<<<<<<< HEAD
     case linkedProductsPromo = "linked_products_promo"
-=======
     case paymentsInMenuTabBarButton = "payments_menu_tabbar_button"
->>>>>>> 82de7bcf
 
     /// Added for use in `test_setFeatureAnnouncementDismissed_with_another_campaign_previously_dismissed_keeps_values_for_both`
     /// This can be removed when we have a second campaign, which can be used in the above test instead.
