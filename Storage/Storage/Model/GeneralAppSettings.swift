import Foundation
import Codegen

/// An encodable/decodable data structure that can be used to save files. This contains
/// miscellaneous app settings.
///
/// Sometimes I wonder if `AppSettingsStore` should just use one plist file. Maybe things will
/// be simpler?
///
public struct GeneralAppSettings: Codable, Equatable, GeneratedCopiable {
    /// The known `Date` that the app was installed.
    ///
    /// Note that this is not accurate because this property/setting was created when we have
    /// thousands of users already.
    ///
    public var installationDate: Date?

    /// Key/Value type to store feedback settings
    /// Key: A `FeedbackType` to identify the feedback
    /// Value: A `FeedbackSetting` to store the feedback state
    public var feedbacks: [FeedbackType: FeedbackSettings]

    /// The state(`true` or `false`) for the view add-on beta feature switch.
    ///
    public var isViewAddOnsSwitchEnabled: Bool

    /// The state(`true` or `false`) for the Product SKU Input Scanner feature switch.
    ///
    public var isProductSKUInputScannerSwitchEnabled: Bool

    /// The state for the Coupon Management feature switch.
    ///
    public var isCouponManagementSwitchEnabled: Bool

    /// The state for the In-app Purchases feature switch.
    ///
    public var isInAppPurchasesSwitchEnabled: Bool

    /// The state for the Tap to Pay on iPhone feature switch.
    ///
    public var isTapToPayOnIPhoneSwitchEnabled: Bool

    /// The state for the Product Multi-Selection feature switch.
    ///
    public var isProductMultiSelectionSwitchEnabled: Bool

    /// A list (possibly empty) of known card reader IDs - i.e. IDs of card readers that should be reconnected to automatically
    /// e.g. ["CHB204909005931"]
    ///
    public var knownCardReaders: [String]

    /// The last known eligibility error information persisted locally.
    ///
    public var lastEligibilityErrorInfo: EligibilityErrorInfo?

    /// The last time the Jetpack benefits banner is dismissed.
    public var lastJetpackBenefitsBannerDismissedTime: Date?

    /// The settings stored locally for each feature announcement campaign
    /// 
    public var featureAnnouncementCampaignSettings: [FeatureAnnouncementCampaign: FeatureAnnouncementCampaignSettings]

    /// Whether the user finished an IPP transaction for the given site
    ///
    public var sitesWithAtLeastOneIPPTransactionFinished: Set<Int64>

    public init(installationDate: Date?,
                feedbacks: [FeedbackType: FeedbackSettings],
                isViewAddOnsSwitchEnabled: Bool,
                isProductSKUInputScannerSwitchEnabled: Bool,
                isCouponManagementSwitchEnabled: Bool,
                isInAppPurchasesSwitchEnabled: Bool,
                isTapToPayOnIPhoneSwitchEnabled: Bool,
                isProductMultiSelectionSwitchEnabled: Bool,
                knownCardReaders: [String],
                lastEligibilityErrorInfo: EligibilityErrorInfo? = nil,
                lastJetpackBenefitsBannerDismissedTime: Date? = nil,
                featureAnnouncementCampaignSettings: [FeatureAnnouncementCampaign: FeatureAnnouncementCampaignSettings],
                sitesWithAtLeastOneIPPTransactionFinished: Set<Int64>) {
        self.installationDate = installationDate
        self.feedbacks = feedbacks
        self.isViewAddOnsSwitchEnabled = isViewAddOnsSwitchEnabled
        self.isProductSKUInputScannerSwitchEnabled = isProductSKUInputScannerSwitchEnabled
        self.isCouponManagementSwitchEnabled = isCouponManagementSwitchEnabled
        self.knownCardReaders = knownCardReaders
        self.lastEligibilityErrorInfo = lastEligibilityErrorInfo
        self.lastJetpackBenefitsBannerDismissedTime = lastJetpackBenefitsBannerDismissedTime
        self.featureAnnouncementCampaignSettings = featureAnnouncementCampaignSettings
        self.isInAppPurchasesSwitchEnabled = isInAppPurchasesSwitchEnabled
        self.isTapToPayOnIPhoneSwitchEnabled = isTapToPayOnIPhoneSwitchEnabled
<<<<<<< HEAD
        self.sitesWithAtLeastOneIPPTransactionFinished = sitesWithAtLeastOneIPPTransactionFinished
=======
        self.isProductMultiSelectionSwitchEnabled = isProductMultiSelectionSwitchEnabled
>>>>>>> 4a26dc93
    }

    public static var `default`: Self {
        .init(installationDate: nil,
              feedbacks: [:],
              isViewAddOnsSwitchEnabled: false,
              isProductSKUInputScannerSwitchEnabled: false,
              isCouponManagementSwitchEnabled: false,
              isInAppPurchasesSwitchEnabled: false,
              isTapToPayOnIPhoneSwitchEnabled: false,
              isProductMultiSelectionSwitchEnabled: false,
              knownCardReaders: [],
              lastEligibilityErrorInfo: nil,
              featureAnnouncementCampaignSettings: [:],
              sitesWithAtLeastOneIPPTransactionFinished: [])
    }

    /// Returns the status of a given feedback type. If the feedback is not stored in the feedback array. it is assumed that it has a pending status.
    ///
    public func feedbackStatus(of type: FeedbackType) -> FeedbackSettings.Status {
        guard let feedbackSetting = feedbacks[type] else {
            return .pending
        }

        return feedbackSetting.status
    }

    /// Returns a new instance of `GeneralAppSettings` with the provided feedback seetings updated.
    ///
    public func replacing(feedback: FeedbackSettings) -> GeneralAppSettings {
        let updatedFeedbacks = feedbacks.merging([feedback.name: feedback]) {
            _, new in new
        }

        return GeneralAppSettings(
            installationDate: installationDate,
            feedbacks: updatedFeedbacks,
            isViewAddOnsSwitchEnabled: isViewAddOnsSwitchEnabled,
            isProductSKUInputScannerSwitchEnabled: isProductSKUInputScannerSwitchEnabled,
            isCouponManagementSwitchEnabled: isCouponManagementSwitchEnabled,
            isInAppPurchasesSwitchEnabled: isInAppPurchasesSwitchEnabled,
            isTapToPayOnIPhoneSwitchEnabled: isTapToPayOnIPhoneSwitchEnabled,
            isProductMultiSelectionSwitchEnabled: isProductMultiSelectionSwitchEnabled,
            knownCardReaders: knownCardReaders,
            lastEligibilityErrorInfo: lastEligibilityErrorInfo,
            featureAnnouncementCampaignSettings: featureAnnouncementCampaignSettings,
            sitesWithAtLeastOneIPPTransactionFinished: sitesWithAtLeastOneIPPTransactionFinished
        )
    }

    /// Returns a new instance of `GeneralAppSettings` with the provided feature announcement campaign seetings updated.
    ///
    public func replacing(featureAnnouncementSettings: FeatureAnnouncementCampaignSettings, for campaign: FeatureAnnouncementCampaign) -> GeneralAppSettings {
        let updatedSettings = featureAnnouncementCampaignSettings.merging([campaign: featureAnnouncementSettings]) {
            _, new in new
        }

        return GeneralAppSettings(
            installationDate: installationDate,
            feedbacks: feedbacks,
            isViewAddOnsSwitchEnabled: isViewAddOnsSwitchEnabled,
            isProductSKUInputScannerSwitchEnabled: isProductSKUInputScannerSwitchEnabled,
            isCouponManagementSwitchEnabled: isCouponManagementSwitchEnabled,
            isInAppPurchasesSwitchEnabled: isInAppPurchasesSwitchEnabled,
            isTapToPayOnIPhoneSwitchEnabled: isTapToPayOnIPhoneSwitchEnabled,
            isProductMultiSelectionSwitchEnabled: isProductMultiSelectionSwitchEnabled,
            knownCardReaders: knownCardReaders,
            lastEligibilityErrorInfo: lastEligibilityErrorInfo,
            featureAnnouncementCampaignSettings: updatedSettings,
            sitesWithAtLeastOneIPPTransactionFinished: sitesWithAtLeastOneIPPTransactionFinished
        )
    }
}

// MARK: Custom Decoding
extension GeneralAppSettings {
    /// We need a custom decoding to make sure it doesn't fails when this type is updated (eg: when adding/removing new properties)
    /// Otherwise we will lose previously stored information.
    public init(from decoder: Decoder) throws {
        let container = try decoder.container(keyedBy: CodingKeys.self)

        self.installationDate = try container.decodeIfPresent(Date.self, forKey: .installationDate)
        self.feedbacks = try container.decodeIfPresent([FeedbackType: FeedbackSettings].self, forKey: .feedbacks) ?? [:]
        self.isViewAddOnsSwitchEnabled = try container.decodeIfPresent(Bool.self, forKey: .isViewAddOnsSwitchEnabled) ?? false
        self.isProductSKUInputScannerSwitchEnabled = try container.decodeIfPresent(Bool.self, forKey: .isProductSKUInputScannerSwitchEnabled) ?? false
        self.isCouponManagementSwitchEnabled = try container.decodeIfPresent(Bool.self, forKey: .isCouponManagementSwitchEnabled) ?? false
        self.isInAppPurchasesSwitchEnabled = try container.decodeIfPresent(Bool.self, forKey: .isInAppPurchasesSwitchEnabled) ?? false
        self.isTapToPayOnIPhoneSwitchEnabled = try container.decodeIfPresent(Bool.self, forKey: .isTapToPayOnIPhoneSwitchEnabled) ?? false
        self.isProductMultiSelectionSwitchEnabled = try container.decodeIfPresent(Bool.self, forKey: .isProductMultiSelectionSwitchEnabled) ?? false
        self.knownCardReaders = try container.decodeIfPresent([String].self, forKey: .knownCardReaders) ?? []
        self.lastEligibilityErrorInfo = try container.decodeIfPresent(EligibilityErrorInfo.self, forKey: .lastEligibilityErrorInfo)
        self.lastJetpackBenefitsBannerDismissedTime = try container.decodeIfPresent(Date.self, forKey: .lastJetpackBenefitsBannerDismissedTime)
        self.featureAnnouncementCampaignSettings = try container.decodeIfPresent(
            [FeatureAnnouncementCampaign: FeatureAnnouncementCampaignSettings].self,
            forKey: .featureAnnouncementCampaignSettings) ?? [:]
        self.sitesWithAtLeastOneIPPTransactionFinished = try container.decodeIfPresent(Set<Int64>.self,
                                                                                        forKey: .sitesWithAtLeastOneIPPTransactionFinished) ?? Set<Int64>([])

        // Decode new properties with `decodeIfPresent` and provide a default value if necessary.
    }
}<|MERGE_RESOLUTION|>--- conflicted
+++ resolved
@@ -88,11 +88,8 @@
         self.featureAnnouncementCampaignSettings = featureAnnouncementCampaignSettings
         self.isInAppPurchasesSwitchEnabled = isInAppPurchasesSwitchEnabled
         self.isTapToPayOnIPhoneSwitchEnabled = isTapToPayOnIPhoneSwitchEnabled
-<<<<<<< HEAD
         self.sitesWithAtLeastOneIPPTransactionFinished = sitesWithAtLeastOneIPPTransactionFinished
-=======
         self.isProductMultiSelectionSwitchEnabled = isProductMultiSelectionSwitchEnabled
->>>>>>> 4a26dc93
     }
 
     public static var `default`: Self {
