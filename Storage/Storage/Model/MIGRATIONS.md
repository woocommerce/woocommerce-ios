# Core Data Migrations

This file documents changes in the WCiOS Storage data model. Please explain any changes to the data model as well as any custom migrations.

## Model 61 (Release 8.4.0.0)
- @selanthiraiyan 2022-01-13
<<<<<<< HEAD
    - Add `OrderTaxLine` entity.
    - Add `taxes` relationship from `Order` to `OrderTaxLine`.
=======
    - Added `OrderTaxLine` entity.
    - Added `taxes` relationship from `Order` to `OrderTaxLine`.
>>>>>>> f939dfbc

## Model 60 (Release 8.3.0.0)
- @ecarrion 2021-12-22
    - Added `OrderKey` attribute to `Order` entity.

## Model 59 (Release 8.2.0.0)
- @jaclync 2021-11-30
    - Added `jetpackConnectionActivePlugins` attribute to `Site` entity.

- @itsmeichigo 2021-12-04
    - Added `adminURL` attribute to `Site` entity.

## Model 58 (Release 8.1.0.0)
- @jaclync 2021-11-15
- Added `isJetpackConnected` attribute to `Site` entity.
- Added `isJetpackThePluginInstalled` attribute to `Site` entity.

## Model 57 (Release 8.0.0.0)
- @allendav 2021-11-03
- Added `isLive` attribute to `PaymentGatewayAccount` entity
- Added `isInTestMode` attribute to `PaymentGatewayAccount` entity

## Model 56 (Release 7.9.0.0)
- @allendav 2021-10-25
- Added `active` attribute to `SystemPlugin` entity

## Model 55 (Release 7.5.0.0)
- @itsmeichigo 2021-08-19
- Added `commercialInvoiceURL` attribute to `ShippingLabel` entity.

## Model 54 (Release 7.2.0.0)
- @fernandofgfer 2021-07-14
- Added `SystemPlugin` entity

## Model 53 (Release 7.0.0.0)
- @pmusolino 2021-06-24
- Added `Country` entity
- Added `StateOfACountry` entity

## Model 52 (Release 6.9.0.0)
- @allendav 2021-06-02
- Added `PaymentGatewayAccount` entity

## Model 51 (Release 6.8.0.0)
- @ealeksandrov 2021-05-21
- Removed `OrderCount` entity
- Removed `OrderCountItem` entity

## Model 50 (Release 6.7.0.0)
- @itsmeichigo 2021-05-05
- Added `SitePlugin` entity.

## Model 49 (Release 6.7.0.0)
- @ecarrion 2021-04-30
- Added `AddOnGroup` entity.
- Added to-many relationship between `AddOnGroup` and `ProductAddOn`.

## Model 48 (Release 6.6.0.0)
- @rachelmcr 2021-04-19
- Added `ShippingLabelAccountSettings` entity.
- Added `ShippingLabelPaymentMethod` entity.

## Model 47 (Release 6.5.0.0)
- @ecarrion 2021-04-09
- Added `ProductAddOnOption` entity.
- Added `ProductAddOn` entity.
- Added to-many relationship between `Product` and  `ProductAddOn`.

## Model 46 (Release 6.2.0.0)
- @rachelmcr 2021-02-18
- Changed `stockQuantity` attribute on `ProductVariation` from Int64 to Decimal.

## Model 45 (Release 6.1.0.0)
- @pmusolino 2021-02-17
- Added `firstName` attribute to `AccountSettings` entity (optional).
- Added `lastName` attribute to `AccountSettings` entity (optional).

## Model 44 (Release 6.0.0.0)
- @jaclync 2021-01-27
- Added `timeRange` attribute to `SiteVisitStats` entity (non-optional and default to empty string).

## Model 43 (Release 6.0.0.0)
- @jaclync 2021-01-22
- Added `siteID` attribute to `SiteVisitStats` and `TopEarnerStats` entity.
- Used mapping model: `WooCommerceModelV42toV43.xcmappingmodel` to remove `SiteVisitStats` and `TopEarnerStats` entities without `siteID`.

## Model 42 (Release 5.9.0.0)
- @ctarda 2021-01-12
- Add `OrderFeeLine`  entity.
- Updated `Order` to add a `fees` relationship

## Model 41 (Release 5.8.0.0)
- @ecarrion 2020-12-30
- Add `ProductAttributeTerm`  entity.
- Updated `ProductAttribute` to add a `terms` relationship

## Model 40 (Release 5.7.0.0)
- @pmusolino 2020-12-07
- Add `siteID` attribute to `ProductAttribute` entity.
- Update `Product`'s `attributes` relationship with `nullify` as delete rule.
- Used mapping model: `WooCommerceModelV39toV40.xcmappingmodel` to remove product attributes without `siteID`.

## Model 39 (Release 5.6.0.0)
- @ecarrion 2020-11-19
- Added  `shippingLines` relationship on `Refund` entity. 

## Model 38 (Release 5.6.0.0)
- @jaclync 2020-11-18
- Added four entities for shipping labels:  `ShippingLabel`, `ShippingLabelAddress`, `ShippingLabelRefund`, and `ShippingLabelSettings`.

## Model 37 (Release 5.5.0.0)
- @ecarrion 2020-12-10
- Added `paymentMethodID` property to `Order` entity.

## Model 36 (Release 5.5.0.0)
- @ecarrion 2020-11-10
- Added `PaymentGateway` entity.
- Fixed warning from `transformable` properties by setting a `NSSecureCoding` value transformer.

## Model 35 (Release 5.5.0.0)
- @jaclync 2020-10-29
- Added `OrderItemAttribute` entity.
- Added  `attributes: [OrderItemAttribute]` relationship to `OrderItem`.

## Model 34 (Release 5.4.0.0)
- @ecarrion 2020-10-21
- Added `ShippingLineTax` entity.
- Added  `taxes` relationship to `ShippingLine`.

## Model 33 (Release 5.4.0.0)
- @jaclync 2020-10-22
- Add `date` attribute to `Product`.
- Used mapping model: `WooCommerceModelV32toV33.xcmappingmodel` to set `Product.date` with `Product.dateCreated`.

## Model 32 (Release 5.2.0.0)
- @shiki 2020-09-28
- Rename `Attribute` to `GenericAttribute`. All existing data are kept.

## Model 31 (Release 5.2.0.0)
- @partho-maple 2020-09-21
- Update `Product`'s `downloads` relationship to be ordered

## Model 30 (Release 5.0.0.0)
- @ecarrion 2020-09-02
- Delete `OrderStats` entity
- Delete `OrderStatsItem` entity

## Model 29 (Release 4.7.0.0)
- @pmusolino 2020-06-29
- Add `siteID` attribute to `ProductTag` entity
- Update `ProductTag`'s  `product` relationship to `products`
- Update `Product`'s `tags` relationship with `nullify` as delete rule
- Used mapping model: `WooCommerceModelV28toV29.xcmappingmodel` to remove product tags without `siteID`

## Model 28 (Release 4.5.0.0)
- @jaclync 2020-06-05
- Add `buttonText` attribute to `Product` entity

## Model 27 (Release 3.9.0.1)
- @ecarrion 2020-03-30
- Update `ProductCategory`'s `product` relationship to `products`
- Add `siteID` and `parentID` to  `ProductCategory` entity 
- Used mapping model: `WooCommerceModelV26toV27.xcmappingmodel` to remove product categories without `siteID`

## Model 26 (Release 3.5.0.0)
- @jaclync 2019-01-14
- Update `Product`'s `images` relationship to be ordered

## Model 25 (Release 3.4.0.0)
- @pmusolino 2019-01-7
- Add `gmtOffset` attribute to `Site` entity

## Model 24 (Release 3.3.0.0)
- @jaclync 2019-12-2
- New `ProductShippingClass` entity
- Add `dateOnSaleStart` attribute to `Product` entity
- Add `dateOnSaleEnd` attribute to `Product` entity
- New `TaxClass` entity

## Model 23 (Release 3.2.0.0)
- @jaclync 2019-11-15
- New `Attribute` entity
- New `ProductVariation` entity
- New `Product.productVariations` relationship

## Model 22 (Release 3.1.0.0)
- @pmusolino 2019-11-4
- New `ShippingLine` entity
- New `Order.shippingLines` relationship

## Model 21 (Release 2.9.0.0)
- @mindgraffiti 2019-10-11
- New `OrderItemTax` entity
- New `OrderItemTaxRefund` entity
- New `OrderItem.taxes` relationship
- New `OrderItemRefund` entity
- New `OrderItemRefund.taxes` relationship
- New `Refund` entity
- New `Refund.items` relationship

## Model 20 (Release 2.8.0.0)
- @jaclync 2019-09-17
- New `ProductSearchResults` entity
- New `Product.searchResults` relationship

- @ctarda 2019-09-24
- Add `reviewerAvatarURL` to `ProductReview` entity

- @mindgraffiti 2019-09-27
- New `OrderRefundCondensed` entity
- New `Order.refunds` relationship

## Model 19 (Release 2.6.0.0)
- @ctarda 2019-08-21
- Add `ProductReview` entity

- @jaclync 2019-08-14
- Add `timezone` attribute to `Site` entity

- @jaclync 2019-08-06
- Add `timeRange` attribute to `OrderStatsV4` entity

## Model 18 (Release 2.5.0.0)
- @ctarda 2019-07-30
    - Add `OrderCount` entity
    - Add `OrderCountItem` entity

## Model 17 (Release 2.3.0.0)
- @ctarda 2019-07-10
    - Add `OrderStatsV4` entity
    - Add `OrderStatsV4Totals` entity
    - Add `OrderStatsV4Interval` entity

## Model 16 (Release 2.0.0.0)
- @mindgraffiti 2019-05-29
    - Add `ProductDownload` entity

## Model 15 (Release 1.9.0.0)
- @mindgraffiti 2019-05-03
    - Delete `ProductVariation` entity
    - Delete `ProductVariationAttribute` entity
    - Delete `ProductVariationDimensions` entity
    - Delete `ProductVariationImage` entity

## Model 14 (Release 1.8.0.0)
- @astralbodies 2019-04-22
    - New `AccountSettings` entity with `tracksOptOut` attribute.
  
## Model 13 (Release 1.6.0.0)
- @bummytime 2019-03-28
    - Added `settingGroupKey` attribute on `SiteSetting` entity
    
- @bummytime 2019-04-01
    - New `ProductVariation` entity
    - New `ProductVariationAttribute` entity
    - New `ProductVariationDimensions` entity
    - New `ProductVariationImage` entity

## Model 12 (Release 1.5.0.0)
- @bummytime 2019-03-20
    - New `Product` entity
    - New `ProductDefaultAttribute` entity
    - New `ProductAttribute` entity
    - New `ProductImage` entity
    - New `ProductTag` entity
    - New `ProductCategory` entity
    - New `ProductDimensions` entity    

- @ctarda 2019-03-14
    - Adds `ShipmentTrackingProvider` and `ShipmentTrackingProviderGroup`

## Model 11 (Release 1.4.0.0)

- @mindgraffiti  2019-02-27
    - Adds  `siteID` and `total` attributes to `OrderStatus` 
    - Changes `name` and `total` on `OrderStatus` to be optional

## Model 10 (Release 1.3.0.0)
Used mapping model: `WooCommerceModelV9toV10.xcmappingmodel`

- @astralbodies 2019-02-08
    - Changes `quantity` attribute on `OrderItem` from Int64 to Decimal

- @bummytime 2019-02-19
    - New `ShipmentTracking` entity
    
- @mindgraffiti 2019-02-21
    - Changes `status` attribute on `Order` to `statusKey`
    - New `OrderStatus` entity

## Model 9 (Release 1.0.0.1) 
- @bummytime 2019-01-11
    - Added `price` attribute on `OrderItem` entity

Note: the 1.0.0 model 9 never made it to our users so we are not reving the version #.

## Model 9 (Release 1.0.0)
- @jleandroperez 2018-12-26
    - New `Order.exclusiveForSearch` property
    - New `OrderSearchResults` entity

## Model 8 (Release 0.13)
- @jleandroperez 2018-12-14
    - Removed  `Site.isJetpackInstalled` attribute.

- @bummytime 2018-12-11
    - New `OrderNote.author` attribute

## Model 7
- @bummytime 2018-11-26
    - New `Note.deleteInProgress` property

## Model 6
- @jleandroperez 2018-11-15
    - New `Note.siteID` property
    
- @jleandroperez 2018-11-12
    - New `Note.subtype` property (optional type)

- @thuycopeland 2018-11-8
    - Added new attribute: `isJetpackInstalled`, to site entity
    - Added new attribute: `plan`, to site entity

## Model 5
- @bummytime 2018-10-26
    - Added new entity: `Note`, to encapsulate all things notifications

- @bummytime 2018-10-23
    - Added new entity: `SiteSetting`, to encapsulate all of the site settings

## Model 4
- @bummytime 2018-10-09
    - Added new entity: `SiteVisitStats`, to encapsulate all of the visitor stats for a given site & granularity
    - Added new entity: `SiteVisitStatsItem`, to encapsulate all the visitor stats for a specific period
    - Added new entity: `OrderStats`, to encapsulate all of the order stats for a given site & granularity
    - Added new entity: `OrderStatsItem`, to encapsulate all the order stats for a specific period

## Model 3
- @bummytime 2018-09-19
    - Widened `quantity` attribute on `OrderItem` from Int16 to Int64
    - Widened `quantity` attribute on `TopEarnerStatsItem` from Int16 to Int64

## Model 2
- @bummytime 2018-09-05
    - Added new entity: `TopEarnerStats`, to encapsulate all of the top earner stats for a given site & granularity
    - Added new entity: `TopEarnerStatsItem`, to encapsulate all the top earner stats for a specific product<|MERGE_RESOLUTION|>--- conflicted
+++ resolved
@@ -4,13 +4,8 @@
 
 ## Model 61 (Release 8.4.0.0)
 - @selanthiraiyan 2022-01-13
-<<<<<<< HEAD
-    - Add `OrderTaxLine` entity.
-    - Add `taxes` relationship from `Order` to `OrderTaxLine`.
-=======
     - Added `OrderTaxLine` entity.
     - Added `taxes` relationship from `Order` to `OrderTaxLine`.
->>>>>>> f939dfbc
 
 ## Model 60 (Release 8.3.0.0)
 - @ecarrion 2021-12-22
