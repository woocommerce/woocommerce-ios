# Core Data Migrations

This file documents changes in the WCiOS Storage data model. Please explain any changes to the data model as well as any custom migrations.

<<<<<<< HEAD
## Model 83 (Release 13.2.0.0)
- @selanthiraiyan 2023-04-18
    - Added `isPublic` attribute to `Site` entity.
    
=======
## Model 83 (Release 13.3.0.0)
- @rachelmcr 2023-04-17
    - Added `ProductSubscription` entity.
    - Added relationship between `Product` and `ProductSubscription`.
    - Added relationship between `ProductVariation` and `ProductSubscription`.

>>>>>>> 02752926
## Model 82 (Release 12.9.0.0)
- @rachelmcr 2023-03-20
    - Added `ProductCompositeComponent` entity.
    - Added `compositeComponents` to-many relationship from `Product` to `ProductCompositeComponent`.

## Model 81 (Release 12.8.0.0)
- @rachelmcr 2023-03-13
    - Added `ProductBundleItem` entity.
    - Added `bundledItems` attribute to `Product` entity.
    - Added `bundleStockQuantity` attribute to `Product` entity.
    - Added `bundleStockStatus` attribute to `Product` entity.

## Model 80 (Release 11.7.0.0)
- @rachelmcr 2022-12-15
    - Added `SiteSummaryStats` entity.

## Model 79 (Release 11.7.0.0)
- @rachelmcr 2022-12-12
    - Added `views` attribute to `SiteVisitStatsItem` entity.

## Model 78 (Release 11.4.0.0)
- @rachelmcr 2022-11-18
    - Added `averageOrderValue` attribute to `OrderStatsV4Totals` entity.

## Model 77 (Release 11.2.0.0)
- @ealeksandrov 2022-11-07
    - Added `frameNonce` attribute to `Site` entity.

## Model 76 (Release 11.0.0.0)
- @ealeksandrov 2022-10-26
    - Added `loginURL` attribute to `Site` entity.

## Model 75 (Release 10.9.0.0)
- @iamgabrielma 2022-10-17
    - Added `siteID` attribute to `Customer` entity.
    - Added `siteID` attribute to `CustomerSearchResult` entity.
    - Added `keyword` attribute to `CustomerSearchResult` entity.
    - Removed `customerID` attribute from `CustomerSearchResult` entity.
    - Added `WooCommerceModelV74toV75` mapping model.

## Model 74 (Release 10.8.0.0)
- @iamgabrielma 2022-10-12
    - Added `Customer` entity.
    - Added `CustomerSearchResult` entity.

## Model 73 (Release 10.6.0.0)
- @jaclync 2022-09-14
    - Added `filterKey` attribute to `ProductSearchResults` entity.

## Model 72 (Release 9.6.0.0)
- @joshheald 2022-08-19
    - Added `instructions` attribute to `PaymentGateway` entity.

## Model 71 (Release 9.6.0.0)
- @rachelmcr 2022-07-07
    - Added `OrderMetaData` entity.
    - Added `customFields` to-many relationship from `Order` to `OrderMetaData`.

## Model 70 (Release 9.5.0.0)
- @toupper 2022-06-22
    - Update `OrderItemRefund` entity to include the `refundedItemID` property.

## Model 69 (Release 9.4.0.0)
- @ecarrion 2022-06-08
    - Update `Order` entity to include the `needsProcessing`, `needsPayment`, and `isEditable` properties.

## Model 68 (Release 9.2.0.0)
- @pmusolino 2022-05-05
    - Update `Coupon` entity and make `usageLimit`, `usageLimitPerUser` and `limitUsageToXItems` properties as optional with default value equal to `null`.

## Model 67 (Release 8.9.0.0)
- @ecarrion 2022-04-06
    - Update `Order` entity to include the `paymentURL` property.

## Model 66 (Release 8.8.0.0)
- @pmusolino 2022-03-09
    - Update `Order`'s `items` relationship to be ordered.

## Model 65 (Release 8.6.0.0)
- @joshheald 2022-02-14
    - Added `WCPayCharge` entity.
    - Added `WCPayCardPresentPaymentDetails` entity.
    - Added `WCPayCardPaymentDetails` entity.
    - Added `WCPayCardPresentReceiptDetails` entity.

## Model 64 (Release 8.6.0.0)
- @pmusolino 2022-02-09
    - Added `InboxNote` entity.
    - Added `InboxAction` entity.
    - Added `actions` relationship from `InboxNote` to `[InboxAction]`.

## Model 63 (Release 8.5.0.0)
- @joshheald 2022-01-31
    - Added `chargeID` attribute to `Order` entity.

## Model 62 (Release 8.5.0.0)
- @itsmeichigo 2022-01-25
    - Added `CouponSearchResult` entity.
    - Added `searchResults` relationship from `Coupon` to `CouponSearchResult`.

## Model 61 (Release 8.4.0.0)
- @selanthiraiyan 2022-01-13
    - Added `OrderTaxLine` entity.
    - Added `taxes` relationship from `Order` to `OrderTaxLine`.

## Model 60 (Release 8.3.0.0)
- @ecarrion 2021-12-22
    - Added `OrderKey` attribute to `Order` entity.

## Model 59 (Release 8.2.0.0)
- @jaclync 2021-11-30
    - Added `jetpackConnectionActivePlugins` attribute to `Site` entity.

- @itsmeichigo 2021-12-04
    - Added `adminURL` attribute to `Site` entity.

## Model 58 (Release 8.1.0.0)
- @jaclync 2021-11-15
- Added `isJetpackConnected` attribute to `Site` entity.
- Added `isJetpackThePluginInstalled` attribute to `Site` entity.

## Model 57 (Release 8.0.0.0)
- @allendav 2021-11-03
- Added `isLive` attribute to `PaymentGatewayAccount` entity
- Added `isInTestMode` attribute to `PaymentGatewayAccount` entity

## Model 56 (Release 7.9.0.0)
- @allendav 2021-10-25
- Added `active` attribute to `SystemPlugin` entity

## Model 55 (Release 7.5.0.0)
- @itsmeichigo 2021-08-19
- Added `commercialInvoiceURL` attribute to `ShippingLabel` entity.

## Model 54 (Release 7.2.0.0)
- @fernandofgfer 2021-07-14
- Added `SystemPlugin` entity

## Model 53 (Release 7.0.0.0)
- @pmusolino 2021-06-24
- Added `Country` entity
- Added `StateOfACountry` entity

## Model 52 (Release 6.9.0.0)
- @allendav 2021-06-02
- Added `PaymentGatewayAccount` entity

## Model 51 (Release 6.8.0.0)
- @ealeksandrov 2021-05-21
- Removed `OrderCount` entity
- Removed `OrderCountItem` entity

## Model 50 (Release 6.7.0.0)
- @itsmeichigo 2021-05-05
- Added `SitePlugin` entity.

## Model 49 (Release 6.7.0.0)
- @ecarrion 2021-04-30
- Added `AddOnGroup` entity.
- Added to-many relationship between `AddOnGroup` and `ProductAddOn`.

## Model 48 (Release 6.6.0.0)
- @rachelmcr 2021-04-19
- Added `ShippingLabelAccountSettings` entity.
- Added `ShippingLabelPaymentMethod` entity.

## Model 47 (Release 6.5.0.0)
- @ecarrion 2021-04-09
- Added `ProductAddOnOption` entity.
- Added `ProductAddOn` entity.
- Added to-many relationship between `Product` and  `ProductAddOn`.

## Model 46 (Release 6.2.0.0)
- @rachelmcr 2021-02-18
- Changed `stockQuantity` attribute on `ProductVariation` from Int64 to Decimal.

## Model 45 (Release 6.1.0.0)
- @pmusolino 2021-02-17
- Added `firstName` attribute to `AccountSettings` entity (optional).
- Added `lastName` attribute to `AccountSettings` entity (optional).

## Model 44 (Release 6.0.0.0)
- @jaclync 2021-01-27
- Added `timeRange` attribute to `SiteVisitStats` entity (non-optional and default to empty string).

## Model 43 (Release 6.0.0.0)
- @jaclync 2021-01-22
- Added `siteID` attribute to `SiteVisitStats` and `TopEarnerStats` entity.
- Used mapping model: `WooCommerceModelV42toV43.xcmappingmodel` to remove `SiteVisitStats` and `TopEarnerStats` entities without `siteID`.

## Model 42 (Release 5.9.0.0)
- @ctarda 2021-01-12
- Add `OrderFeeLine`  entity.
- Updated `Order` to add a `fees` relationship

## Model 41 (Release 5.8.0.0)
- @ecarrion 2020-12-30
- Add `ProductAttributeTerm`  entity.
- Updated `ProductAttribute` to add a `terms` relationship

## Model 40 (Release 5.7.0.0)
- @pmusolino 2020-12-07
- Add `siteID` attribute to `ProductAttribute` entity.
- Update `Product`'s `attributes` relationship with `nullify` as delete rule.
- Used mapping model: `WooCommerceModelV39toV40.xcmappingmodel` to remove product attributes without `siteID`.

## Model 39 (Release 5.6.0.0)
- @ecarrion 2020-11-19
- Added  `shippingLines` relationship on `Refund` entity. 

## Model 38 (Release 5.6.0.0)
- @jaclync 2020-11-18
- Added four entities for shipping labels:  `ShippingLabel`, `ShippingLabelAddress`, `ShippingLabelRefund`, and `ShippingLabelSettings`.

## Model 37 (Release 5.5.0.0)
- @ecarrion 2020-12-10
- Added `paymentMethodID` property to `Order` entity.

## Model 36 (Release 5.5.0.0)
- @ecarrion 2020-11-10
- Added `PaymentGateway` entity.
- Fixed warning from `transformable` properties by setting a `NSSecureCoding` value transformer.

## Model 35 (Release 5.5.0.0)
- @jaclync 2020-10-29
- Added `OrderItemAttribute` entity.
- Added  `attributes: [OrderItemAttribute]` relationship to `OrderItem`.

## Model 34 (Release 5.4.0.0)
- @ecarrion 2020-10-21
- Added `ShippingLineTax` entity.
- Added  `taxes` relationship to `ShippingLine`.

## Model 33 (Release 5.4.0.0)
- @jaclync 2020-10-22
- Add `date` attribute to `Product`.
- Used mapping model: `WooCommerceModelV32toV33.xcmappingmodel` to set `Product.date` with `Product.dateCreated`.

## Model 32 (Release 5.2.0.0)
- @shiki 2020-09-28
- Rename `Attribute` to `GenericAttribute`. All existing data are kept.

## Model 31 (Release 5.2.0.0)
- @partho-maple 2020-09-21
- Update `Product`'s `downloads` relationship to be ordered

## Model 30 (Release 5.0.0.0)
- @ecarrion 2020-09-02
- Delete `OrderStats` entity
- Delete `OrderStatsItem` entity

## Model 29 (Release 4.7.0.0)
- @pmusolino 2020-06-29
- Add `siteID` attribute to `ProductTag` entity
- Update `ProductTag`'s  `product` relationship to `products`
- Update `Product`'s `tags` relationship with `nullify` as delete rule
- Used mapping model: `WooCommerceModelV28toV29.xcmappingmodel` to remove product tags without `siteID`

## Model 28 (Release 4.5.0.0)
- @jaclync 2020-06-05
- Add `buttonText` attribute to `Product` entity

## Model 27 (Release 3.9.0.1)
- @ecarrion 2020-03-30
- Update `ProductCategory`'s `product` relationship to `products`
- Add `siteID` and `parentID` to  `ProductCategory` entity 
- Used mapping model: `WooCommerceModelV26toV27.xcmappingmodel` to remove product categories without `siteID`

## Model 26 (Release 3.5.0.0)
- @jaclync 2019-01-14
- Update `Product`'s `images` relationship to be ordered

## Model 25 (Release 3.4.0.0)
- @pmusolino 2019-01-7
- Add `gmtOffset` attribute to `Site` entity

## Model 24 (Release 3.3.0.0)
- @jaclync 2019-12-2
- New `ProductShippingClass` entity
- Add `dateOnSaleStart` attribute to `Product` entity
- Add `dateOnSaleEnd` attribute to `Product` entity
- New `TaxClass` entity

## Model 23 (Release 3.2.0.0)
- @jaclync 2019-11-15
- New `Attribute` entity
- New `ProductVariation` entity
- New `Product.productVariations` relationship

## Model 22 (Release 3.1.0.0)
- @pmusolino 2019-11-4
- New `ShippingLine` entity
- New `Order.shippingLines` relationship

## Model 21 (Release 2.9.0.0)
- @mindgraffiti 2019-10-11
- New `OrderItemTax` entity
- New `OrderItemTaxRefund` entity
- New `OrderItem.taxes` relationship
- New `OrderItemRefund` entity
- New `OrderItemRefund.taxes` relationship
- New `Refund` entity
- New `Refund.items` relationship

## Model 20 (Release 2.8.0.0)
- @jaclync 2019-09-17
- New `ProductSearchResults` entity
- New `Product.searchResults` relationship

- @ctarda 2019-09-24
- Add `reviewerAvatarURL` to `ProductReview` entity

- @mindgraffiti 2019-09-27
- New `OrderRefundCondensed` entity
- New `Order.refunds` relationship

## Model 19 (Release 2.6.0.0)
- @ctarda 2019-08-21
- Add `ProductReview` entity

- @jaclync 2019-08-14
- Add `timezone` attribute to `Site` entity

- @jaclync 2019-08-06
- Add `timeRange` attribute to `OrderStatsV4` entity

## Model 18 (Release 2.5.0.0)
- @ctarda 2019-07-30
    - Add `OrderCount` entity
    - Add `OrderCountItem` entity

## Model 17 (Release 2.3.0.0)
- @ctarda 2019-07-10
    - Add `OrderStatsV4` entity
    - Add `OrderStatsV4Totals` entity
    - Add `OrderStatsV4Interval` entity

## Model 16 (Release 2.0.0.0)
- @mindgraffiti 2019-05-29
    - Add `ProductDownload` entity

## Model 15 (Release 1.9.0.0)
- @mindgraffiti 2019-05-03
    - Delete `ProductVariation` entity
    - Delete `ProductVariationAttribute` entity
    - Delete `ProductVariationDimensions` entity
    - Delete `ProductVariationImage` entity

## Model 14 (Release 1.8.0.0)
- @astralbodies 2019-04-22
    - New `AccountSettings` entity with `tracksOptOut` attribute.
  
## Model 13 (Release 1.6.0.0)
- @bummytime 2019-03-28
    - Added `settingGroupKey` attribute on `SiteSetting` entity
    
- @bummytime 2019-04-01
    - New `ProductVariation` entity
    - New `ProductVariationAttribute` entity
    - New `ProductVariationDimensions` entity
    - New `ProductVariationImage` entity

## Model 12 (Release 1.5.0.0)
- @bummytime 2019-03-20
    - New `Product` entity
    - New `ProductDefaultAttribute` entity
    - New `ProductAttribute` entity
    - New `ProductImage` entity
    - New `ProductTag` entity
    - New `ProductCategory` entity
    - New `ProductDimensions` entity    

- @ctarda 2019-03-14
    - Adds `ShipmentTrackingProvider` and `ShipmentTrackingProviderGroup`

## Model 11 (Release 1.4.0.0)

- @mindgraffiti  2019-02-27
    - Adds  `siteID` and `total` attributes to `OrderStatus` 
    - Changes `name` and `total` on `OrderStatus` to be optional

## Model 10 (Release 1.3.0.0)
Used mapping model: `WooCommerceModelV9toV10.xcmappingmodel`

- @astralbodies 2019-02-08
    - Changes `quantity` attribute on `OrderItem` from Int64 to Decimal

- @bummytime 2019-02-19
    - New `ShipmentTracking` entity
    
- @mindgraffiti 2019-02-21
    - Changes `status` attribute on `Order` to `statusKey`
    - New `OrderStatus` entity

## Model 9 (Release 1.0.0.1) 
- @bummytime 2019-01-11
    - Added `price` attribute on `OrderItem` entity

Note: the 1.0.0 model 9 never made it to our users so we are not reving the version #.

## Model 9 (Release 1.0.0)
- @jleandroperez 2018-12-26
    - New `Order.exclusiveForSearch` property
    - New `OrderSearchResults` entity

## Model 8 (Release 0.13)
- @jleandroperez 2018-12-14
    - Removed  `Site.isJetpackInstalled` attribute.

- @bummytime 2018-12-11
    - New `OrderNote.author` attribute

## Model 7
- @bummytime 2018-11-26
    - New `Note.deleteInProgress` property

## Model 6
- @jleandroperez 2018-11-15
    - New `Note.siteID` property
    
- @jleandroperez 2018-11-12
    - New `Note.subtype` property (optional type)

- @thuycopeland 2018-11-8
    - Added new attribute: `isJetpackInstalled`, to site entity
    - Added new attribute: `plan`, to site entity

## Model 5
- @bummytime 2018-10-26
    - Added new entity: `Note`, to encapsulate all things notifications

- @bummytime 2018-10-23
    - Added new entity: `SiteSetting`, to encapsulate all of the site settings

## Model 4
- @bummytime 2018-10-09
    - Added new entity: `SiteVisitStats`, to encapsulate all of the visitor stats for a given site & granularity
    - Added new entity: `SiteVisitStatsItem`, to encapsulate all the visitor stats for a specific period
    - Added new entity: `OrderStats`, to encapsulate all of the order stats for a given site & granularity
    - Added new entity: `OrderStatsItem`, to encapsulate all the order stats for a specific period

## Model 3
- @bummytime 2018-09-19
    - Widened `quantity` attribute on `OrderItem` from Int16 to Int64
    - Widened `quantity` attribute on `TopEarnerStatsItem` from Int16 to Int64

## Model 2
- @bummytime 2018-09-05
    - Added new entity: `TopEarnerStats`, to encapsulate all of the top earner stats for a given site & granularity
    - Added new entity: `TopEarnerStatsItem`, to encapsulate all the top earner stats for a specific product<|MERGE_RESOLUTION|>--- conflicted
+++ resolved
@@ -2,19 +2,16 @@
 
 This file documents changes in the WCiOS Storage data model. Please explain any changes to the data model as well as any custom migrations.
 
-<<<<<<< HEAD
-## Model 83 (Release 13.2.0.0)
-- @selanthiraiyan 2023-04-18
+## Model 84 (Release 13.2.0.0)
+- @selanthiraiyan 2023-04-20
     - Added `isPublic` attribute to `Site` entity.
     
-=======
 ## Model 83 (Release 13.3.0.0)
 - @rachelmcr 2023-04-17
     - Added `ProductSubscription` entity.
     - Added relationship between `Product` and `ProductSubscription`.
     - Added relationship between `ProductVariation` and `ProductSubscription`.
 
->>>>>>> 02752926
 ## Model 82 (Release 12.9.0.0)
 - @rachelmcr 2023-03-20
     - Added `ProductCompositeComponent` entity.
