--- conflicted
+++ resolved
@@ -110,7 +110,6 @@
         }
     }
 
-<<<<<<< HEAD
     // MARK: - Coupons
 
     /// Deletes all of the stored Coupons for the provided siteID.
@@ -119,7 +118,9 @@
         let coupons = loadAllCoupons(siteID: siteID)
         for coupon in coupons {
             deleteObject(coupon)
-=======
+        }
+    }
+
     /// Deletes all of the stored `AddOnGroups` for a `siteID` that are not included in the provided `activeGroupIDs` array.
     ///
     func deleteStaleAddOnGroups(siteID: Int64, activeGroupIDs: [Int64]) {
@@ -148,7 +149,6 @@
         }
         systemPlugins.forEach {
             deleteObject($0)
->>>>>>> b042f0c4
         }
     }
 }