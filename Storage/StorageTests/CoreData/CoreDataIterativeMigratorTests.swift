--- conflicted
+++ resolved
@@ -4,13 +4,7 @@
 @testable import Storage
 
 final class CoreDataIterativeMigratorTests: XCTestCase {
-<<<<<<< HEAD
     private var modelsInventory: ManagedObjectModelsInventory!
-=======
-    private let allModelNames = ["Model", "Model 2", "Model 3", "Model 4", "Model 5", "Model 6", "Model 7", "Model 8", "Model 9", "Model 10",
-                                 "Model 11", "Model 12", "Model 13", "Model 14", "Model 15", "Model 16", "Model 17", "Model 18", "Model 19", "Model 20",
-                                 "Model 21", "Model 22", "Model 23", "Model 24", "Model 25", "Model 26", "Model 27", "Model 28", "Model 29"]
->>>>>>> 10eb6cf8
 
     override func setUp() {
         super.setUp()
@@ -194,7 +188,7 @@
         let coreDataManager = CoreDataManager(name: name, crashLogger: crashLogger)
 
         // Destroys any pre-existing persistence store.
-        let psc = NSPersistentStoreCoordinator(managedObjectModel: coreDataManager.managedModel)
+        let psc = NSPersistentStoreCoordinator(managedObjectModel: modelsInventory.currentModel)
         try? psc.destroyPersistentStore(at: coreDataManager.storeURL, ofType: NSSQLiteStoreType, options: nil)
 
         // Action - step 1: loading persistence store with model 28
@@ -240,10 +234,10 @@
         model29Container.persistentStoreDescriptions = [coreDataManager.storeDescription]
 
         // Action - step 2
-    let iterativeMigrator = CoreDataIterativeMigrator()
-    let (migrateResult, migrationDebugMessages) = try iterativeMigrator.iterativeMigrate(sourceStore: coreDataManager.storeURL,
-                                                                                         storeType: NSSQLiteStoreType,
-                                                                                         to: model29, using: allModelNames)
+        let iterativeMigrator = CoreDataIterativeMigrator(modelsInventory: modelsInventory)
+        let (migrateResult, migrationDebugMessages) = try iterativeMigrator.iterativeMigrate(sourceStore: coreDataManager.storeURL,
+                                                                                             storeType: NSSQLiteStoreType,
+                                                                                             to: model29)
         XCTAssertTrue(migrateResult, "Failed to migrate to model version 29: \(migrationDebugMessages)")
 
         var model29LoadingError: Error?
