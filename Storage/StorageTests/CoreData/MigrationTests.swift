import XCTest
import CoreData

@testable import Storage

/// Tests for migrating from a specific model version to another.
///
/// Ideally, we should have a test for every new model version. There can also be more than
/// one test between 2 versions if there are many cases being tested.
///
/// ## Notes
///
/// In general, we should avoid using the entity classes like `Product` or `Order`. These classes
/// may **change** in the future. And if they do, the migration tests would have to be changed.
/// There's a risk that the migration tests would no longer be correct if this happens.
///
/// That said, it is understandable that we are sometimes under pressure to finish features that
/// this may not be economical.
///
final class MigrationTests: XCTestCase {
    private var modelsInventory: ManagedObjectModelsInventory!

    /// URLs of SQLite stores created using `makePersistentStore()`.
    ///
    /// These will be deleted during tear down.
    private var createdStoreURLs = Set<URL>()

    override func setUpWithError() throws {
        try super.setUpWithError()
        modelsInventory = try .from(packageName: "WooCommerce", bundle: Bundle(for: CoreDataManager.self))
    }

    override func tearDownWithError() throws {
        let fileManager = FileManager.default
        let knownExtensions = ["sqlite-shm", "sqlite-wal"]
        try createdStoreURLs.forEach { url in
            try fileManager.removeItem(at: url)

            try knownExtensions.forEach { ext in
                if fileManager.fileExists(atPath: url.appendingPathExtension(ext).path) {
                    try fileManager.removeItem(at: url.appendingPathExtension(ext))
                }
            }
        }

        modelsInventory = nil

        try super.tearDownWithError()
    }

    func test_migrating_from_26_to_27_deletes_ProductCategory_objects() throws {
        // Arrange
        let sourceContainer = try startPersistentContainer("Model 26")
        let sourceContext = sourceContainer.viewContext

        insertAccount(to: sourceContext)
        let product = insertProduct(to: sourceContext, forModel: 26)
        let productCategory = insertProductCategory(to: sourceContext)
        product.mutableSetValue(forKey: "categories").add(productCategory)

        try sourceContext.save()

        XCTAssertEqual(try sourceContext.count(entityName: "Account"), 1)
        XCTAssertEqual(try sourceContext.count(entityName: "Product"), 1)
        XCTAssertEqual(try sourceContext.count(entityName: "ProductCategory"), 1)

        // Action
        let targetContainer = try migrate(sourceContainer, to: "Model 27")
        let targetContext = targetContainer.viewContext

        // Assert
        XCTAssertEqual(try targetContext.count(entityName: "Account"), 1)
        XCTAssertEqual(try targetContext.count(entityName: "Product"), 1)
        // Product categories should be deleted.
        XCTAssertEqual(try targetContext.count(entityName: "ProductCategory"), 0)
    }

    func test_migrating_from_28_to_29_deletes_ProductTag_objects() throws {
        // Arrange
        let sourceContainer = try startPersistentContainer("Model 28")
        let sourceContext = sourceContainer.viewContext

        insertAccount(to: sourceContext)
        let product = insertProduct(to: sourceContext, forModel: 28)
        let productTag = insertProductTag(to: sourceContext)
        product.mutableSetValue(forKey: "tags").add(productTag)

        try sourceContext.save()

        XCTAssertEqual(try sourceContext.count(entityName: "Account"), 1)
        XCTAssertEqual(try sourceContext.count(entityName: "Product"), 1)
        XCTAssertEqual(try sourceContext.count(entityName: "ProductTag"), 1)

        // Action
        let targetContainer = try migrate(sourceContainer, to: "Model 29")

        // Assert
        let targetContext = targetContainer.viewContext
        XCTAssertEqual(try targetContext.count(entityName: "Account"), 1)
        XCTAssertEqual(try targetContext.count(entityName: "Product"), 1)
        // Product tags should be deleted.
        XCTAssertEqual(try targetContext.count(entityName: "ProductTag"), 0)
    }

    func test_migrating_from_20_to_28_will_keep_transformable_attributes() throws {
        // Arrange
        let sourceContainer = try startPersistentContainer("Model 20")
        let sourceContext = sourceContainer.viewContext

        let product = insertProduct(to: sourceContext, forModel: 20)
        // Populates transformable attributes.
        let productCrossSellIDs: [Int64] = [630, 688]
        let groupedProductIDs: [Int64] = [94, 134]
        let productRelatedIDs: [Int64] = [270, 37]
        let productUpsellIDs: [Int64] = [1126, 1216]
        let productVariationIDs: [Int64] = [927, 1110]
        product.setValue(productCrossSellIDs, forKey: "crossSellIDs")
        product.setValue(groupedProductIDs, forKey: "groupedProducts")
        product.setValue(productRelatedIDs, forKey: "relatedIDs")
        product.setValue(productUpsellIDs, forKey: "upsellIDs")
        product.setValue(productVariationIDs, forKey: "variations")

        let productAttribute = insertProductAttribute(to: sourceContext)
        // Populates transformable attributes.
        let attributeOptions = ["Woody", "Andy Panda"]
        productAttribute.setValue(attributeOptions, forKey: "options")

        product.mutableSetValue(forKey: "attributes").add(productAttribute)

        try sourceContext.save()

        XCTAssertEqual(try sourceContext.count(entityName: "Product"), 1)
        XCTAssertEqual(try sourceContext.count(entityName: "ProductAttribute"), 1)

        // Action
        let targetContainer = try migrate(sourceContainer, to: "Model 28")

        // Assert
        let targetContext = targetContainer.viewContext

        let persistedProduct = try XCTUnwrap(targetContext.first(entityName: "Product"))
        XCTAssertEqual(persistedProduct.value(forKey: "crossSellIDs") as? [Int64], productCrossSellIDs)
        XCTAssertEqual(persistedProduct.value(forKey: "groupedProducts") as? [Int64], groupedProductIDs)
        XCTAssertEqual(persistedProduct.value(forKey: "relatedIDs") as? [Int64], productRelatedIDs)
        XCTAssertEqual(persistedProduct.value(forKey: "upsellIDs") as? [Int64], productUpsellIDs)
        XCTAssertEqual(persistedProduct.value(forKey: "variations") as? [Int64], productVariationIDs)

        let persistedAttribute = try XCTUnwrap(targetContext.first(entityName: "ProductAttribute"))
        XCTAssertEqual(persistedAttribute.value(forKey: "options") as? [String], attributeOptions)
    }

    func test_migrating_from_31_to_32_renames_Attribute_to_GenericAttribute() throws {
        // Given
        let sourceContainer = try startPersistentContainer("Model 31")
        let sourceContext = sourceContainer.viewContext

        let attribute = sourceContext.insert(entityName: "Attribute", properties: [
            "id": 9_753_134,
            "key": "voluptatem",
            "value": "veritatis"
        ])
        let variation = insertProductVariation(to: sourceContainer.viewContext)
        variation.mutableOrderedSetValue(forKey: "attributes").add(attribute)

        try sourceContext.save()

        XCTAssertEqual(try sourceContext.count(entityName: "Attribute"), 1)
        XCTAssertEqual(try sourceContext.count(entityName: "ProductVariation"), 1)

        // When
        let targetContainer = try migrate(sourceContainer, to: "Model 32")

        // Then
        let targetContext = targetContainer.viewContext

        XCTAssertNil(NSEntityDescription.entity(forEntityName: "Attribute", in: targetContext))
        XCTAssertEqual(try targetContext.count(entityName: "GenericAttribute"), 1)
        XCTAssertEqual(try targetContext.count(entityName: "ProductVariation"), 1)

        let migratedAttribute = try XCTUnwrap(targetContext.allObjects(entityName: "GenericAttribute").first)
        XCTAssertEqual(migratedAttribute.value(forKey: "id") as? Int, 9_753_134)
        XCTAssertEqual(migratedAttribute.value(forKey: "key") as? String, "voluptatem")
        XCTAssertEqual(migratedAttribute.value(forKey: "value") as? String, "veritatis")

        // The "attributes" relationship should have been migrated too
        let migratedVariation = try XCTUnwrap(targetContext.allObjects(entityName: "ProductVariation").first)
        let migratedVariationAttributes = migratedVariation.mutableOrderedSetValue(forKey: "attributes")
        XCTAssertEqual(migratedVariationAttributes.count, 1)
        XCTAssertEqual(migratedVariationAttributes.firstObject as? NSManagedObject, migratedAttribute)

        // The migrated attribute can be accessed using the newly renamed `GenericAttribute` class.
        let genericAttribute = try XCTUnwrap(targetContext.firstObject(ofType: GenericAttribute.self))
        XCTAssertEqual(genericAttribute.id, 9_753_134)
        XCTAssertEqual(genericAttribute.key, "voluptatem")
        XCTAssertEqual(genericAttribute.value, "veritatis")
    }

    func test_migrating_from_32_to_33_sets_new_Product_attribute_date_to_dateCreated() throws {
        // Given
        let sourceContainer = try startPersistentContainer("Model 32")
        let sourceContext = sourceContainer.viewContext

        let product = insertProduct(to: sourceContext, forModel: 32)
        let dateCreated = Date(timeIntervalSince1970: 1603250786)
        product.setValue(dateCreated, forKey: "dateCreated")

        try sourceContext.save()

        XCTAssertEqual(try sourceContext.count(entityName: "Product"), 1)

        // When
        let targetContainer = try migrate(sourceContainer, to: "Model 33")

        // Then
        let targetContext = targetContainer.viewContext

        XCTAssertEqual(try targetContext.count(entityName: "Product"), 1)

        let migratedProduct = try XCTUnwrap(targetContext.first(entityName: "Product"))
        XCTAssertEqual(migratedProduct.value(forKey: "date") as? Date, dateCreated)
        XCTAssertEqual(migratedProduct.value(forKey: "dateCreated") as? Date, dateCreated)
    }

    func test_migrating_from_34_to_35_enables_creating_new_OrderItemAttribute_and_adding_to_OrderItem_attributes_relationship() throws {
        // Given
        let sourceContainer = try startPersistentContainer("Model 34")
        let sourceContext = sourceContainer.viewContext

        let order = insertOrder(to: sourceContext)
        let orderItem = insertOrderItem(to: sourceContext)
        orderItem.setValue(order, forKey: "order")

        try sourceContext.save()

        XCTAssertEqual(try sourceContext.count(entityName: "Order"), 1)
        XCTAssertEqual(try sourceContext.count(entityName: "OrderItem"), 1)

        // When
        let targetContainer = try migrate(sourceContainer, to: "Model 35")

        // Then
        let targetContext = targetContainer.viewContext

        XCTAssertEqual(try targetContext.count(entityName: "Order"), 1)
        XCTAssertEqual(try targetContext.count(entityName: "OrderItem"), 1)
        XCTAssertEqual(try targetContext.count(entityName: "OrderItemAttribute"), 0)

        let migratedOrderItem = try XCTUnwrap(targetContext.first(entityName: "OrderItem"))

        // Creates an `OrderItemAttribute` and adds it to `OrderItem`.
        let orderItemAttribute = insertOrderItemAttribute(to: targetContext)
        migratedOrderItem.setValue(NSOrderedSet(array: [orderItemAttribute]), forKey: "attributes")
        try targetContext.save()

        XCTAssertEqual(try targetContext.count(entityName: "OrderItemAttribute"), 1)
        XCTAssertEqual(migratedOrderItem.value(forKey: "attributes") as? NSOrderedSet, NSOrderedSet(array: [orderItemAttribute]))
    }

    func test_migrating_from_35_to_36_mantains_values_for_transformable_properties() throws {
        // Given
        let sourceContainer = try startPersistentContainer("Model 35")
        let sourceContext = sourceContainer.viewContext

        let product = insertProduct(to: sourceContext, forModel: 35)
        product.setValue([1, 2, 3], forKey: "crossSellIDs")
        product.setValue([4, 5, 6], forKey: "groupedProducts")
        product.setValue([7, 8, 9], forKey: "relatedIDs")
        product.setValue([10, 11, 12], forKey: "upsellIDs")
        product.setValue([13, 14, 15], forKey: "variations")

        try sourceContext.save()

        // When
        let targetContainer = try migrate(sourceContainer, to: "Model 36")

        // Then
        let targetContext = targetContainer.viewContext
        let migratedProduct = try XCTUnwrap(targetContext.first(entityName: "Product"))

        XCTAssertEqual(try targetContext.count(entityName: "Product"), 1)
        XCTAssertEqual(migratedProduct.value(forKey: "crossSellIDs") as? [Int64], [1, 2, 3])
        XCTAssertEqual(migratedProduct.value(forKey: "groupedProducts") as? [Int64], [4, 5, 6])
        XCTAssertEqual(migratedProduct.value(forKey: "relatedIDs") as? [Int64], [7, 8, 9])
        XCTAssertEqual(migratedProduct.value(forKey: "upsellIDs") as? [Int64], [10, 11, 12])
        XCTAssertEqual(migratedProduct.value(forKey: "variations") as? [Int64], [13, 14, 15])
    }

    func test_migrating_from_36_to_37_creates_new_paymentMethodID_property_on_order_with_nil_value() throws {
        // Given
        let sourceContainer = try startPersistentContainer("Model 36")
        let sourceContext = sourceContainer.viewContext

        let order = insertOrder(to: sourceContainer.viewContext)
        try sourceContext.save()

        XCTAssertNil(order.entity.attributesByName["paymentMethodID"])

        // When
        let targetContainer = try migrate(sourceContainer, to: "Model 37")

        // Then
        let targetContext = targetContainer.viewContext
        let migratedOrder = try XCTUnwrap(targetContext.first(entityName: "Order"))

        XCTAssertNotNil(migratedOrder.entity.attributesByName["paymentMethodID"])
        XCTAssertNil(migratedOrder.value(forKey: "paymentMethodID"))
    }

    func test_migrating_from_37_to_38_enables_creating_new_shipping_labels_entities() throws {
        // Given
        let sourceContainer = try startPersistentContainer("Model 37")
        let sourceContext = sourceContainer.viewContext

        _ = insertOrder(to: sourceContainer.viewContext)
        try sourceContext.save()

        // When
        let targetContainer = try migrate(sourceContainer, to: "Model 38")

        // Then
        let targetContext = targetContainer.viewContext

        XCTAssertEqual(try targetContext.count(entityName: "Order"), 1)
        XCTAssertEqual(try targetContext.count(entityName: "ShippingLabel"), 0)
        XCTAssertEqual(try targetContext.count(entityName: "ShippingLabelAddress"), 0)
        XCTAssertEqual(try targetContext.count(entityName: "ShippingLabelRefund"), 0)
        XCTAssertEqual(try targetContext.count(entityName: "ShippingLabelSettings"), 0)

        let order = try XCTUnwrap(targetContext.first(entityName: "Order"))

        // Creates a `ShippingLabel` with all relationships.
        let originAddress = insertShippingLabelAddress(to: targetContext)
        let destinationAddress = insertShippingLabelAddress(to: targetContext)
        let shippingLabelRefund = insertShippingLabelRefund(to: targetContext)
        let shippingLabel = insertShippingLabel(to: targetContext)
        shippingLabel.setValue(originAddress, forKey: "originAddress")
        shippingLabel.setValue(destinationAddress, forKey: "destinationAddress")
        shippingLabel.setValue(shippingLabelRefund, forKey: "refund")
        shippingLabel.setValue(order, forKey: "order")

        // Creates a `ShippingLabelSettings`.
        let shippingLabelSettings = insertShippingLabelSettings(to: targetContext)
        shippingLabelSettings.setValue(order, forKey: "order")

        XCTAssertNoThrow(try targetContext.save())

        XCTAssertEqual(try targetContext.count(entityName: "Order"), 1)
        XCTAssertEqual(try targetContext.count(entityName: "ShippingLabel"), 1)
        XCTAssertEqual(try targetContext.count(entityName: "ShippingLabelAddress"), 2)
        XCTAssertEqual(try targetContext.count(entityName: "ShippingLabelRefund"), 1)
        XCTAssertEqual(try targetContext.count(entityName: "ShippingLabelSettings"), 1)

        let savedOrder = try XCTUnwrap(targetContext.first(entityName: "Order"))
        XCTAssertEqual(savedOrder.value(forKey: "shippingLabels") as? Set<NSManagedObject>, [shippingLabel])
        XCTAssertEqual(savedOrder.value(forKey: "shippingLabelSettings") as? NSManagedObject, shippingLabelSettings)
    }

    func test_migrating_from_38_to_39_creates_new_shipping_lines_relationship_on_refund() throws {
        // Given
        let sourceContainer = try startPersistentContainer("Model 38")
        let sourceContext = sourceContainer.viewContext

        let order = insertRefund(to: sourceContext)
        try sourceContext.save()

        XCTAssertNil(order.entity.relationshipsByName["shippingLines"])

        // When
        let targetContainer = try migrate(sourceContainer, to: "Model 39")

        // Then
        let targetContext = targetContainer.viewContext
        let migratedRefund = try XCTUnwrap(targetContext.first(entityName: "Refund"))

        XCTAssertNotNil(migratedRefund.entity.relationshipsByName["shippingLines"])
        XCTAssertEqual(migratedRefund.value(forKey: "supportShippingRefunds") as? Bool, false)
    }

    func test_migrating_from_39_to_40_deletes_ProductAttribute_objects() throws {
        // Arrange
        let sourceContainer = try startPersistentContainer("Model 39")
        let sourceContext = sourceContainer.viewContext

        insertAccount(to: sourceContext)
        let product = insertProduct(to: sourceContext, forModel: 39)
        let productAttribute = insertProductAttribute(to: sourceContext)
        product.mutableSetValue(forKey: "attributes").add(productAttribute)

        try sourceContext.save()

        XCTAssertEqual(try sourceContext.count(entityName: "Account"), 1)
        XCTAssertEqual(try sourceContext.count(entityName: "Product"), 1)
        XCTAssertEqual(try sourceContext.count(entityName: "ProductAttribute"), 1)

        // Action
        let targetContainer = try migrate(sourceContainer, to: "Model 40")
        let targetContext = targetContainer.viewContext

        // Assert
        XCTAssertEqual(try targetContext.count(entityName: "Account"), 1)
        XCTAssertEqual(try targetContext.count(entityName: "Product"), 1)
        // Product attributes should be deleted.
        XCTAssertEqual(try targetContext.count(entityName: "ProductAttribute"), 0)

        // The Product.attributes inverse relationship should be gone too.
        let migratedProduct = try XCTUnwrap(targetContext.first(entityName: "Product"))
        XCTAssertEqual(migratedProduct.mutableSetValue(forKey: "attributes").count, 0)

        // We should still be able to add new attributes.
        let anotherAttribute = insertProductAttribute(to: targetContext)
        migratedProduct.mutableSetValue(forKey: "attributes").add(anotherAttribute)
        XCTAssertNoThrow(try targetContext.save())
    }

    func test_migrating_from_40_to_41_allow_use_to_create_ProductAttribute_terms() throws {
        // Given
        let sourceContainer = try startPersistentContainer("Model 40")
        let sourceContext = sourceContainer.viewContext

        insertProductAttribute(to: sourceContext)
        try sourceContext.save()

        // When
        let targetContainer = try migrate(sourceContainer, to: "Model 41")

        // Then
        let targetContext = targetContainer.viewContext
        // Confidence-check
        XCTAssertEqual(try targetContext.count(entityName: "ProductAttribute"), 1)

        // Test we can add a term to a migrated `ProductAttribute`.
        let migratedAttribute = try XCTUnwrap(targetContext.first(entityName: "ProductAttribute"))
        let term = insertProductAttributeTerm(to: targetContext)
        migratedAttribute.mutableSetValue(forKey: "terms").add(term)

        XCTAssertNoThrow(try targetContext.save())
        // The ProductAttribute.attribute inverse relationship should be updated.
        XCTAssertEqual(term.value(forKey: "attribute") as? NSManagedObject, migratedAttribute)
    }

    func test_migrating_from_41_to_42_allow_use_to_create_Order_feeLines() throws {
        // Given
        let sourceContainer = try startPersistentContainer("Model 41")
        let sourceContext = sourceContainer.viewContext

        insertOrder(to: sourceContext)
        try sourceContext.save()

        // When
        let targetContainer = try migrate(sourceContainer, to: "Model 42")

        // Then
        let targetContext = targetContainer.viewContext
        // Confidence-check
        XCTAssertEqual(try targetContext.count(entityName: "Order"), 1)
        XCTAssertEqual(try targetContext.count(entityName: "OrderFeeLine"), 0)

        // Test we can add a fee to a migrated `Order`.
        let migratedOrder = try XCTUnwrap(targetContext.first(entityName: "Order"))
        let fee = insertOrderFeeLine(to: targetContext)
        migratedOrder.mutableSetValue(forKey: "fees").add(fee)

        XCTAssertNoThrow(try targetContext.save())

        // Confidence-check
        XCTAssertEqual(try targetContext.count(entityName: "OrderFeeLine"), 1)

        // The relationship between Order and OrderFeeLine should be updated.
        XCTAssertEqual(migratedOrder.value(forKey: "fees") as? Set<NSManagedObject>, [fee])

        // The OrderFeeLine.order inverse relationship should be updated.
        XCTAssertEqual(fee.value(forKey: "order") as? NSManagedObject, migratedOrder)
    }

    func test_migrating_from_42_to_43_deletes_SiteVisitStats_and_TopEarnerStats_objects_and_requires_siteID_for_new_objects() throws {
        // Arrange
        let sourceContainer = try startPersistentContainer("Model 42")
        let sourceContext = sourceContainer.viewContext

        insertSiteVisitStats(to: sourceContext)
        insertTopEarnerStats(to: sourceContext)

        try sourceContext.save()

        XCTAssertEqual(try sourceContext.count(entityName: "SiteVisitStats"), 1)
        XCTAssertEqual(try sourceContext.count(entityName: "TopEarnerStats"), 1)

        // Action
        let targetContainer = try migrate(sourceContainer, to: "Model 43")
        let targetContext = targetContainer.viewContext

        // Assert
        // Pre-existing `SiteVisitStats` and `TopEarnerStats` objects should be deleted since model version 43 starts requiring a `siteID`.
        XCTAssertEqual(try targetContext.count(entityName: "SiteVisitStats"), 0)
        XCTAssertEqual(try targetContext.count(entityName: "TopEarnerStats"), 0)

        // We should be able to add a new `SiteVisitStats` and `TopEarnerStats` with `siteID`.
        let siteVisitStats = insertSiteVisitStats(to: targetContext)
        siteVisitStats.setValue(66, forKey: "siteID")
        let topEarnerStats = insertTopEarnerStats(to: targetContext)
        topEarnerStats.setValue(66, forKey: "siteID")
        XCTAssertNoThrow(try targetContext.save())
    }

    func test_migrating_from_43_to_44_migrates_SiteVisitStats_with_empty_timeRange() throws {
        // Arrange
        let sourceContainer = try startPersistentContainer("Model 43")
        let sourceContext = sourceContainer.viewContext

        insertSiteVisitStats(to: sourceContext)

        try sourceContext.save()

        XCTAssertEqual(try sourceContext.count(entityName: "SiteVisitStats"), 1)

        // Action
        let targetContainer = try migrate(sourceContainer, to: "Model 44")
        let targetContext = targetContainer.viewContext

        // Assert
        XCTAssertEqual(try targetContext.count(entityName: "SiteVisitStats"), 1)

        let migratedSiteVisitStats = try XCTUnwrap(targetContext.first(entityName: "SiteVisitStats"))
        XCTAssertEqual(migratedSiteVisitStats.value(forKey: "timeRange") as? String, "")

        // We should be able to set `SiteVisitStats`'s `timeRange` to a different value.
        migratedSiteVisitStats.setValue("today", forKey: "timeRange")
        XCTAssertNoThrow(try targetContext.save())
    }

    func test_migrating_from_44_to_45_migrates_AccountSettings_with_empty_firstName_and_lastName() throws {
        // Arrange
        let sourceContainer = try startPersistentContainer("Model 44")
        let sourceContext = sourceContainer.viewContext

        insertAccountSettingsWithoutFirstNameAndLastName(to: sourceContext)

        try sourceContext.save()

        XCTAssertEqual(try sourceContext.count(entityName: "AccountSettings"), 1)

        // Action
        let targetContainer = try migrate(sourceContainer, to: "Model 45")
        let targetContext = targetContainer.viewContext

        // Assert
        XCTAssertEqual(try targetContext.count(entityName: "AccountSettings"), 1)

        let migratedSiteVisitStats = try XCTUnwrap(targetContext.first(entityName: "AccountSettings"))
        XCTAssertNil(migratedSiteVisitStats.value(forKey: "firstName") as? String)
        XCTAssertNil(migratedSiteVisitStats.value(forKey: "lastName") as? String)

        // We should be able to set `AccountSetttings`'s `firstName` and `lastName` to a different value.
        migratedSiteVisitStats.setValue("Mario", forKey: "firstName")
        migratedSiteVisitStats.setValue("Rossi", forKey: "lastName")
        XCTAssertNoThrow(try targetContext.save())
    }

    func test_migrating_from_45_to_46_migrates_ProductVariation_stockQuantity_from_Int64_to_Decimal() throws {
        // Arrange
        let sourceContainer = try startPersistentContainer("Model 45")
        let sourceContext = sourceContainer.viewContext

        let productVariation = insertProductVariation(to: sourceContext)
        productVariation.setValue(10, forKey: "stockQuantity")

        try sourceContext.save()

        XCTAssertEqual(try sourceContext.count(entityName: "ProductVariation"), 1)
        XCTAssertEqual(productVariation.entity.attributesByName["stockQuantity"]?.attributeType, .integer64AttributeType)

        // Action
        let targetContainer = try migrate(sourceContainer, to: "Model 46")
        let targetContext = targetContainer.viewContext

        // Assert
        XCTAssertEqual(try targetContext.count(entityName: "ProductVariation"), 1)

        // Make sure stock quantity value is migrated as Decimal attribute type
        let migratedVariation = try XCTUnwrap(targetContext.first(entityName: "ProductVariation"))
        XCTAssertEqual(migratedVariation.entity.attributesByName["stockQuantity"]?.attributeType, .decimalAttributeType)
    }

    func test_migrating_from_49_to_50_enables_creating_new_sitePlugin_entities() throws {
        // Arrange
        let sourceContainer = try startPersistentContainer("Model 49")
        let sourceContext = sourceContainer.viewContext

        try sourceContext.save()

        // Action
        let targetContainer = try migrate(sourceContainer, to: "Model 50")
        let targetContext = targetContainer.viewContext

        // Assert
        XCTAssertEqual(try targetContext.count(entityName: "SitePlugin"), 0)

        let plugin = insertSitePlugin(to: targetContext)
        let insertedPlugin = try XCTUnwrap(targetContext.firstObject(ofType: SitePlugin.self))

        XCTAssertEqual(try targetContext.count(entityName: "SitePlugin"), 1)
        XCTAssertEqual(insertedPlugin, plugin)
    }

    func test_migrating_from_50_to_51_removes_OrderCount_entities() throws {
        // Arrange
        let sourceContainer = try startPersistentContainer("Model 50")
        let sourceContext = sourceContainer.viewContext

        let orderCount = insertOrderCount(to: sourceContext)
        let orderCountItem1 = insertOrderCountItem(slug: "processing", to: sourceContext)
        let orderCountItem2 = insertOrderCountItem(slug: "completed", to: sourceContext)
        orderCount.mutableSetValue(forKey: "items").add(orderCountItem1)
        orderCount.mutableSetValue(forKey: "items").add(orderCountItem2)
        try sourceContext.save()

        XCTAssertEqual(try sourceContext.count(entityName: "OrderCount"), 1)
        XCTAssertEqual(try sourceContext.count(entityName: "OrderCountItem"), 2)

        let sourceEntitiesNames = sourceContainer.managedObjectModel.entitiesByName.keys
        XCTAssertTrue(sourceEntitiesNames.contains("OrderCount"))
        XCTAssertTrue(sourceEntitiesNames.contains("OrderCountItem"))

        // Action
        let targetContainer = try migrate(sourceContainer, to: "Model 51")
        let targetEntitiesNames = targetContainer.managedObjectModel.entitiesByName.keys

        // Assert
        XCTAssertFalse(targetEntitiesNames.contains("OrderCount"))
        XCTAssertFalse(targetEntitiesNames.contains("OrderCountItem"))
    }

    func test_migrating_from_51_to_52_enables_creating_new_paymentGatewayAccount_entities() throws {
        // Arrange
        let sourceContainer = try startPersistentContainer("Model 51")
        let sourceContext = sourceContainer.viewContext

        try sourceContext.save()

        // Action
        let targetContainer = try migrate(sourceContainer, to: "Model 52")
        let targetContext = targetContainer.viewContext

        // Assert
        XCTAssertEqual(try targetContext.count(entityName: "PaymentGatewayAccount"), 0)

        let paymentGatewayAccount = insertPaymentGatewayAccount(to: targetContext)
        let insertedAccount = try XCTUnwrap(targetContext.firstObject(ofType: PaymentGatewayAccount.self))

        XCTAssertEqual(try targetContext.count(entityName: "PaymentGatewayAccount"), 1)
        XCTAssertEqual(insertedAccount, paymentGatewayAccount)
    }

    func test_migrating_from_52_to_53_enables_creating_new_StateOfACountry_and_adding_to_Country_attributes_relationship() throws {
        // Arrange
        let sourceContainer = try startPersistentContainer("Model 52")
        let sourceContext = sourceContainer.viewContext

        try sourceContext.save()

        // Action
        let targetContainer = try migrate(sourceContainer, to: "Model 53")
        let targetContext = targetContainer.viewContext

        // Assert
        XCTAssertEqual(try targetContext.count(entityName: "Country"), 0)

        let stateOfCountry1 = insertStateOfACountry(code: "DZ-01", name: "Adrar", to: targetContext)
        let stateOfCountry2 = insertStateOfACountry(code: "DZ-02", name: "Chlef", to: targetContext)
        let country = insertCountry(to: targetContext)
        country.mutableSetValue(forKey: "states").add(stateOfCountry1)
        country.mutableSetValue(forKey: "states").add(stateOfCountry2)
        let insertedCountry = try XCTUnwrap(targetContext.firstObject(ofType: Country.self))

        XCTAssertEqual(try targetContext.count(entityName: "Country"), 1)
        XCTAssertEqual(try targetContext.count(entityName: "StateOfACountry"), 2)
        XCTAssertEqual(insertedCountry, country)
    }

    func test_migrating_from_53_to_54_enables_creating_new_systemPlugin_entities() throws {
        // Arrange
        let sourceContainer = try startPersistentContainer("Model 53")
        let sourceContext = sourceContainer.viewContext

        try sourceContext.save()

        // Action
        let targetContainer = try migrate(sourceContainer, to: "Model 54")
        let targetContext = targetContainer.viewContext

        // Assert
        XCTAssertEqual(try targetContext.count(entityName: "SystemPlugin"), 0)

        let systemPlugin = insertSystemPlugin(to: targetContext)
        let insertedSystemPlugin = try XCTUnwrap(targetContext.firstObject(ofType: SystemPlugin.self))

        XCTAssertEqual(try targetContext.count(entityName: "SystemPlugin"), 1)
        XCTAssertEqual(insertedSystemPlugin, systemPlugin)
    }

    func test_migrating_from_54_to_55_adds_new_attribute_commercialInvoiceURL_with_nil_value() throws {
        // Given
        let sourceContainer = try startPersistentContainer("Model 54")
        let sourceContext = sourceContainer.viewContext

        let shippingLabel = insertShippingLabel(to: sourceContainer.viewContext)
        try sourceContext.save()

        XCTAssertNil(shippingLabel.entity.attributesByName["commercialInvoiceURL"])

        // When
        let targetContainer = try migrate(sourceContainer, to: "Model 55")

        // Then
        let targetContext = targetContainer.viewContext
        let migratedShippingLabel = try XCTUnwrap(targetContext.first(entityName: "ShippingLabel"))

        XCTAssertNotNil(migratedShippingLabel.entity.attributesByName["commercialInvoiceURL"])
        XCTAssertNil(migratedShippingLabel.value(forKey: "commercialInvoiceURL"))
    }

    func test_migrating_from_55_to_56_adds_new_systemplugin_attribute_active_with_true_value() throws {
        // Given
        let sourceContainer = try startPersistentContainer("Model 55")
        let sourceContext = sourceContainer.viewContext

        let systemPlugin = insertSystemPlugin(to: sourceContainer.viewContext)
        try sourceContext.save()

        XCTAssertNil(systemPlugin.entity.attributesByName["active"])

        // When
        let targetContainer = try migrate(sourceContainer, to: "Model 56")

        // Then
        let targetContext = targetContainer.viewContext
        let migratedSystemPlugin = try XCTUnwrap(targetContext.first(entityName: "SystemPlugin"))

        XCTAssertNotNil(migratedSystemPlugin.entity.attributesByName["active"])
        XCTAssertEqual(migratedSystemPlugin.value(forKey: "active") as? Bool, true)
    }

    func test_migrating_from_56_to_57_adds_new_PaymentGatewayAccount_attributes() throws {
        // Given
        let sourceContainer = try startPersistentContainer("Model 56")
        let sourceContext = sourceContainer.viewContext

        let paymentGatewayAccount = insertPaymentGatewayAccount(to: sourceContainer.viewContext)
        try sourceContext.save()

        XCTAssertNil(paymentGatewayAccount.entity.attributesByName["isLive"])
        XCTAssertNil(paymentGatewayAccount.entity.attributesByName["isInTestMode"])

        // When
        let targetContainer = try migrate(sourceContainer, to: "Model 57")

        // Then
        let targetContext = targetContainer.viewContext
        let migratedPaymentGatewayAccount = try XCTUnwrap(targetContext.first(entityName: "PaymentGatewayAccount"))

        XCTAssertNotNil(migratedPaymentGatewayAccount.entity.attributesByName["isLive"])
        XCTAssertEqual(migratedPaymentGatewayAccount.value(forKey: "isLive") as? Bool, true)
        XCTAssertNotNil(migratedPaymentGatewayAccount.entity.attributesByName["isInTestMode"])
        XCTAssertEqual(migratedPaymentGatewayAccount.value(forKey: "isInTestMode") as? Bool, false)
    }

    func test_migrating_from_57_to_58_adds_new_site_jetpack_attributes() throws {
        // Given
        let sourceContainer = try startPersistentContainer("Model 57")
        let sourceContext = sourceContainer.viewContext

        let site = insertSite(to: sourceContainer.viewContext)
        try sourceContext.save()

        XCTAssertNil(site.entity.attributesByName["isJetpackConnected"])
        XCTAssertNil(site.entity.attributesByName["isJetpackThePluginInstalled"])

        // When
        let targetContainer = try migrate(sourceContainer, to: "Model 58")

        // Then
        let targetContext = targetContainer.viewContext
        let migratedSite = try XCTUnwrap(targetContext.first(entityName: "Site"))

        let isJetpackConnected = try XCTUnwrap(migratedSite.value(forKey: "isJetpackConnected") as? Bool)
        XCTAssertFalse(isJetpackConnected)
        let isJetpackThePluginInstalled = try XCTUnwrap(migratedSite.value(forKey: "isJetpackThePluginInstalled") as? Bool)
        XCTAssertFalse(isJetpackThePluginInstalled)
    }

    func test_migrating_from_58_to_59_adds_site_jetpack_connection_active_plugins_attribute() throws {
        // Given
        let sourceContainer = try startPersistentContainer("Model 58")
        let sourceContext = sourceContainer.viewContext

        let site = insertSite(to: sourceContainer.viewContext)
        try sourceContext.save()

        XCTAssertNil(site.entity.attributesByName["jetpackConnectionActivePlugins"])

        // When
        let targetContainer = try migrate(sourceContainer, to: "Model 59")
        let targetContext = targetContainer.viewContext

        let migratedSite = try XCTUnwrap(targetContext.first(entityName: "Site"))
        let defaultJetpackConnectionActivePlugins = migratedSite.value(forKey: "jetpackConnectionActivePlugins")

        let plugins = ["jetpack", "woocommerce-payments"]
        migratedSite.setValue(plugins, forKey: "jetpackConnectionActivePlugins")

        // Then
        // Default value is nil.
        XCTAssertNil(defaultJetpackConnectionActivePlugins)

        let jetpackConnectionActivePlugins = try XCTUnwrap(migratedSite.value(forKey: "jetpackConnectionActivePlugins") as? [String])
        XCTAssertEqual(jetpackConnectionActivePlugins, plugins)
    }

    func test_migrating_from_58_to_59_adds_adminURL_attribute() throws {
        // Given
        let sourceContainer = try startPersistentContainer("Model 58")
        let sourceContext = sourceContainer.viewContext

        let site = insertSite(to: sourceContainer.viewContext)
        try sourceContext.save()

        XCTAssertNil(site.entity.attributesByName["adminURL"])

        // When
        let targetContainer = try migrate(sourceContainer, to: "Model 59")
        let targetContext = targetContainer.viewContext

        let migratedSite = try XCTUnwrap(targetContext.first(entityName: "Site"))
        let defaultAdminURL = migratedSite.value(forKey: "adminURL")

        let adminURL = "https://test.blog/wp-admin"
        migratedSite.setValue(adminURL, forKey: "adminURL")

        // Then
        // Default value is nil.
        XCTAssertNil(defaultAdminURL)

        let newAdminURL = try XCTUnwrap(migratedSite.value(forKey: "adminURL") as? String)
        XCTAssertEqual(newAdminURL, adminURL)
    }

    func test_migrating_from_59_to_60_adds_order_orderKey_attribute() throws {
        // Given
        let sourceContainer = try startPersistentContainer("Model 59")
        let sourceContext = sourceContainer.viewContext

        let site = insertOrder(to: sourceContainer.viewContext)
        try sourceContext.save()

        XCTAssertNil(site.entity.attributesByName["orderKey"])

        // When
        let targetContainer = try migrate(sourceContainer, to: "Model 60")
        let targetContext = targetContainer.viewContext

        let migratedOrder = try XCTUnwrap(targetContext.first(entityName: "Order"))
        let defaultOrderKey = migratedOrder.value(forKey: "orderKey")

        let orderValue = "frtgyh87654567"
        migratedOrder.setValue(orderValue, forKey: "orderKey")

        // Then
        // Default value is empty
        XCTAssertEqual(defaultOrderKey as? String, "")

        let newOrderKey = try XCTUnwrap(migratedOrder.value(forKey: "orderKey") as? String)
        XCTAssertEqual(newOrderKey, orderValue)
    }

    func test_migrating_from_59_to_60_enables_creating_new_Coupon() throws {
        // Given
        let sourceContainer = try startPersistentContainer("Model 59")
        let sourceContext = sourceContainer.viewContext

        try sourceContext.save()

        // When
        let targetContainer = try migrate(sourceContainer, to: "Model 60")

        // Then
        let targetContext = targetContainer.viewContext
        XCTAssertEqual(try targetContext.count(entityName: "Coupon"), 0)

        // Creates an `Coupon`
        let coupon = insertCoupon(to: targetContext)

        XCTAssertEqual(try targetContext.count(entityName: "Coupon"), 1)
        XCTAssertEqual(try XCTUnwrap(targetContext.firstObject(ofType: Coupon.self)), coupon)
    }

    func test_migrating_from_60_to_61_adds_tax_lines_as_a_property_to_order() throws {
        // Given
        let sourceContainer = try startPersistentContainer("Model 60")
        let sourceContext = sourceContainer.viewContext

        let order = insertOrder(to: sourceContext)
        try sourceContext.save()

        // `taxes` should not be present before migration
        XCTAssertNil(order.entity.relationshipsByName["taxes"])

        // When
        let targetContainer = try migrate(sourceContainer, to: "Model 61")

        // Then
        let targetContext = targetContainer.viewContext
        // Confidence-check
        XCTAssertEqual(try targetContext.count(entityName: "Order"), 1)
        XCTAssertEqual(try targetContext.count(entityName: "OrderTaxLine"), 0)

        let migratedOrder = try XCTUnwrap(targetContext.first(entityName: "Order"))

        // `taxes` should be present in `migratedOrder`
        XCTAssertNotNil(migratedOrder.entity.relationshipsByName["taxes"])

        // Test adding tax to a migrated `Order`.
        let tax = insertOrderTaxLine(to: targetContext)
        migratedOrder.mutableSetValue(forKey: "taxes").add(tax)

        XCTAssertNoThrow(try targetContext.save())

        // Confidence-check
        XCTAssertEqual(try targetContext.count(entityName: "OrderTaxLine"), 1)

        // The relationship between Order and OrderTaxLine should be updated.
        XCTAssertEqual(migratedOrder.value(forKey: "taxes") as? Set<NSManagedObject>, [tax])

        // The OrderTaxLine.order inverse relationship should be updated.
        XCTAssertEqual(tax.value(forKey: "order") as? NSManagedObject, migratedOrder)
    }

    func test_migrating_from_61_to_62_adds_new_attribute_searchResults_to_coupon() throws {
        // Given
        let sourceContainer = try startPersistentContainer("Model 61")
        let sourceContext = sourceContainer.viewContext

        // `searchResults` should not be present before the migration
        let coupon = insertCoupon(to: sourceContext)
        XCTAssertNil(coupon.entity.relationshipsByName["searchResults"])
        XCTAssertNoThrow(try sourceContext.save())

        // When
        let targetContainer = try migrate(sourceContainer, to: "Model 62")

        // Then
        let targetContext = targetContainer.viewContext
        let migratedCoupon = try XCTUnwrap(targetContext.first(entityName: "Coupon"))
        XCTAssertNotNil(migratedCoupon.entity.relationshipsByName["searchResults"])

        // Creates a `CouponSearchResult`
        let searchResult = insertCouponSearchResult(to: targetContext)
        migratedCoupon.mutableSetValue(forKey: "searchResults").add(searchResult)

        XCTAssertNoThrow(try targetContext.save())
        XCTAssertEqual(try XCTUnwrap(targetContext.firstObject(ofType: CouponSearchResult.self)), searchResult)

        // The relationship between Coupon and CouponSearchResult should be updated.
        XCTAssertEqual(migratedCoupon.value(forKey: "searchResults") as? Set<NSManagedObject>, [searchResult])

        // The CouponSearchResult.coupons inverse relationship should be updated.
        XCTAssertEqual(searchResult.value(forKey: "coupons") as? Set<NSManagedObject>, [migratedCoupon])
    }

    func test_migrating_from_62_to_63_adds_new_attribute_chargeID_to_order() throws {
        // Given
        let sourceContainer = try startPersistentContainer("Model 62")
        let sourceContext = sourceContainer.viewContext

        let site = insertOrder(to: sourceContainer.viewContext)
        try sourceContext.save()

        XCTAssertNil(site.entity.attributesByName["chargeID"])

        // When
        let targetContainer = try migrate(sourceContainer, to: "Model 63")
        let targetContext = targetContainer.viewContext

        let migratedOrder = try XCTUnwrap(targetContext.first(entityName: "Order"))
        let defaultChargeID = migratedOrder.value(forKey: "chargeID")

        let orderValue = "ch_3KMtak2EdyGr1FMV02G9Qqq1"
        migratedOrder.setValue(orderValue, forKey: "chargeID")

        // Then
        // Default value is nil
        XCTAssertNil(defaultChargeID)

        let newOrderKey = try XCTUnwrap(migratedOrder.value(forKey: "chargeID") as? String)
        XCTAssertEqual(newOrderKey, orderValue)
    }

    func test_migrating_from_63_to_64_enables_creating_new_InboxNote() throws {
        // Given
        let sourceContainer = try startPersistentContainer("Model 63")
        let sourceContext = sourceContainer.viewContext

        try sourceContext.save()

        // When
        let targetContainer = try migrate(sourceContainer, to: "Model 64")

        // Then
        let targetContext = targetContainer.viewContext
        XCTAssertEqual(try targetContext.count(entityName: "InboxNote"), 0)

        // Creates a `InboxNote`
        let inboxNote = insertInboxNote(to: targetContext)

        // Creates an `InboxAction` and adds it to `InboxNote`.
        let inboxAction = insertInboxAction(to: targetContext)
        inboxNote.setValue(NSSet(array: [inboxAction]), forKey: "actions")
        try targetContext.save()

        XCTAssertNotNil(inboxNote.entity.relationshipsByName["actions"])
        XCTAssertEqual(try targetContext.count(entityName: "InboxNote"), 1)
        XCTAssertEqual(try XCTUnwrap(targetContext.firstObject(ofType: InboxNote.self)), inboxNote)
    }

    func test_migrating_from_64_to_65_enables_creating_new_WCPayCharge_withCardPaymentDetails() throws {
        // Given
        let sourceContainer = try startPersistentContainer("Model 64")
        let sourceContext = sourceContainer.viewContext

        try sourceContext.save()

        // When
        let targetContainer = try migrate(sourceContainer, to: "Model 65")

        // Then
        let targetContext = targetContainer.viewContext
        XCTAssertEqual(try targetContext.count(entityName: "WCPayCardPaymentDetails"), 0)
        XCTAssertEqual(try targetContext.count(entityName: "WCPayCharge"), 0)

        // Creates nested cardPresent objects
        let payment = insertWCPayCardPaymentDetails(to: targetContext)

        // Creates an `WCPayCharge`
        let wcPayCharge = insertWCPayCharge(to: targetContext)
        wcPayCharge.setValue(payment, forKey: "cardDetails")


        XCTAssertEqual(try targetContext.count(entityName: "WCPayCardPaymentDetails"), 1)
        XCTAssertEqual(try targetContext.count(entityName: "WCPayCharge"), 1)
        XCTAssertEqual(try XCTUnwrap(targetContext.firstObject(ofType: WCPayCharge.self)), wcPayCharge)
        XCTAssertEqual(wcPayCharge.value(forKey: "cardDetails") as? WCPayCardPaymentDetails, payment)
    }

    func test_migrating_from_64_to_65_enables_creating_new_WCPayCharge_withCardPresentPaymentDetails() throws {
        // Given
        let sourceContainer = try startPersistentContainer("Model 64")
        let sourceContext = sourceContainer.viewContext

        try sourceContext.save()

        // When
        let targetContainer = try migrate(sourceContainer, to: "Model 65")

        // Then
        let targetContext = targetContainer.viewContext
        XCTAssertEqual(try targetContext.count(entityName: "WCPayCardPresentReceiptDetails"), 0)
        XCTAssertEqual(try targetContext.count(entityName: "WCPayCardPresentPaymentDetails"), 0)
        XCTAssertEqual(try targetContext.count(entityName: "WCPayCharge"), 0)

        // Creates nested cardPresent objects
        let receipt = insertWCPayCardPresentReceiptDetails(to: targetContext)
        let payment = insertWCPayCardPresentPaymentDetails(to: targetContext)

        payment.setValue(receipt, forKey: "receipt")

        // Creates an `WCPayCharge`
        let wcPayCharge = insertWCPayCharge(to: targetContext)
        wcPayCharge.setValue(payment, forKey: "cardPresentDetails")


        XCTAssertEqual(try targetContext.count(entityName: "WCPayCardPresentReceiptDetails"), 1)
        XCTAssertEqual(try targetContext.count(entityName: "WCPayCardPresentPaymentDetails"), 1)
        XCTAssertEqual(try targetContext.count(entityName: "WCPayCharge"), 1)
        XCTAssertEqual(try XCTUnwrap(targetContext.firstObject(ofType: WCPayCharge.self)), wcPayCharge)
        XCTAssertEqual(wcPayCharge.value(forKey: "cardPresentDetails") as? WCPayCardPresentPaymentDetails, payment)
        XCTAssertEqual(payment.value(forKey: "receipt") as? WCPayCardPresentReceiptDetails, receipt)
    }

    func test_migrating_from_65_to_66_makes_items_ordered_in_order() throws {
        // Given
        let sourceContainer = try startPersistentContainer("Model 65")
        let sourceContext = sourceContainer.viewContext

        let _ = insertOrder(to: sourceContext)

        try sourceContext.save()

        XCTAssertEqual(try sourceContext.count(entityName: "Order"), 1)
        XCTAssertEqual(try sourceContext.count(entityName: "OrderItem"), 0)

        // When
        let targetContainer = try migrate(sourceContainer, to: "Model 66")

        // Then
        let targetContext = targetContainer.viewContext

        XCTAssertEqual(try targetContext.count(entityName: "Order"), 1)
        XCTAssertEqual(try targetContext.count(entityName: "OrderItem"), 0)
        XCTAssertEqual(try targetContext.count(entityName: "OrderItemAttribute"), 0)

        let migratedOrder = try XCTUnwrap(targetContext.first(entityName: "Order"))

        // Creates an `OrderItem` and adds it to `Order`.
        let orderItem1 = insertOrderItem(itemID: 1, to: targetContext)
        let orderItem2 = insertOrderItem(itemID: 2, to: targetContext)
        let orderItem3 = insertOrderItem(itemID: 3, to: targetContext)
        migratedOrder.setValue(NSOrderedSet(array: [orderItem1, orderItem3, orderItem2]), forKey: "items")
        try targetContext.save()

        XCTAssertEqual(try targetContext.count(entityName: "OrderItem"), 3)
        XCTAssertEqual(migratedOrder.value(forKey: "items") as? NSOrderedSet, NSOrderedSet(array: [orderItem1, orderItem3, orderItem2]))
    }

    func test_migrating_from_66_to_67_adds_paymentURL_field() throws {
        // Given
        let sourceContainer = try startPersistentContainer("Model 66")
        let sourceContext = sourceContainer.viewContext

        let _ = insertOrder(to: sourceContext)

        try sourceContext.save()

        XCTAssertEqual(try sourceContext.count(entityName: "Order"), 1)

        // When
        let targetContainer = try migrate(sourceContainer, to: "Model 67")

        // Then
        let targetContext = targetContainer.viewContext

        XCTAssertEqual(try targetContext.count(entityName: "Order"), 1)
        let migratedOrder = try XCTUnwrap(targetContext.first(entityName: "Order"))

        // Checks for nil URL value.
        XCTAssertNil(migratedOrder.value(forKey: "paymentURL"))

        // Set a random URL
        let url = NSURL(string: "www.automattic.com") ?? NSURL()
        migratedOrder.setValue(url, forKey: "paymentURL")

        // Check URL is correctly set.
        XCTAssertEqual(migratedOrder.value(forKey: "paymentURL") as? NSURL, url)
    }

    func test_migrating_from_67_to_68_enables_creating_new_Coupon_with_some_fields_optional() throws {
        // Given
        let sourceContainer = try startPersistentContainer("Model 67")
        let sourceContext = sourceContainer.viewContext

        try sourceContext.save()

        // When
        let targetContainer = try migrate(sourceContainer, to: "Model 68")

        // Then
        let targetContext = targetContainer.viewContext
        XCTAssertEqual(try targetContext.count(entityName: "Coupon"), 0)

        // Creates an `Coupon`
        let coupon = insertCoupon(to: targetContext,
                                  limitUsageToXItems: nil,
                                  usageLimitPerUser: nil,
                                  usageLimit: nil)

        XCTAssertEqual(try targetContext.count(entityName: "Coupon"), 1)

        let couponFetched = try XCTUnwrap(targetContext.firstObject(ofType: Coupon.self))
        XCTAssertNil(couponFetched.value(forKey: "limitUsageToXItems"))
        XCTAssertNil(couponFetched.value(forKey: "usageLimitPerUser"))
        XCTAssertNil(couponFetched.value(forKey: "usageLimit"))
        XCTAssertEqual(try XCTUnwrap(targetContext.firstObject(ofType: Coupon.self)), coupon)
    }

    func test_migrating_from_68_to_69_adds_new_order_properties() throws {
        // Given
        let sourceContainer = try startPersistentContainer("Model 68")
        let sourceContext = sourceContainer.viewContext

        let _ = insertOrder(to: sourceContext)

        try sourceContext.save()

        // When
        let targetContainer = try migrate(sourceContainer, to: "Model 69")
        let targetContext = targetContainer.viewContext

        // Then
        XCTAssertEqual(try targetContext.count(entityName: "Order"), 1)
        let migratedOrder = try XCTUnwrap(targetContext.first(entityName: "Order"))

        // Checks for default values.
        XCTAssertEqual(migratedOrder.value(forKey: "isEditable") as? Bool, false)
        XCTAssertEqual(migratedOrder.value(forKey: "needsPayment") as? Bool, false)
        XCTAssertEqual(migratedOrder.value(forKey: "needsProcessing") as? Bool, false)
    }

    func test_migrating_from_69_to_70_adds_refundedItemID_property_to_OrderItemRefund() throws {
        // Given
        let sourceContainer = try startPersistentContainer("Model 69")
        let sourceContext = sourceContainer.viewContext

        let orderItemRefund = insertOrderItemRefund(to: sourceContext)

        // Confidence check:
        // The `itemID` property already exists on Model 69, but the `refundedItemID` does not
        XCTAssertNotNil(orderItemRefund.entity.attributesByName["itemID"])
        XCTAssertNil(orderItemRefund.entity.attributesByName["refundedItemID"])

        // When
        let targetContainer = try migrate(sourceContainer, to: "Model 70")
        let targetContext = targetContainer.viewContext
        let migratedOrderItemRefund = insertOrderItemRefund(to: targetContext)

        // Confirms the `refundedItemID` property now exists on Model 70
        XCTAssertNotNil(migratedOrderItemRefund.entity.attributesByName["refundedItemID"])
    }

    func test_migrating_from_70_to_71_adds_custom_fields_property_to_order() throws {
        // Given
        let sourceContainer = try startPersistentContainer("Model 70")
        let sourceContext = sourceContainer.viewContext

        let order = insertOrder(to: sourceContext)
        try sourceContext.save()

        // `customFields` should not be present before migration
        XCTAssertNil(order.entity.relationshipsByName["customFields"])

        // When
        let targetContainer = try migrate(sourceContainer, to: "Model 71")
        let targetContext = targetContainer.viewContext

        // Confidence check
        XCTAssertEqual(try targetContext.count(entityName: "Order"), 1)
        XCTAssertEqual(try targetContext.count(entityName: "OrderMetaData"), 0)

        let migratedOrder = try XCTUnwrap(targetContext.first(entityName: "Order"))

        // `customFields` should be present in `migratedOrder`
        XCTAssertNotNil(migratedOrder.entity.relationshipsByName["customFields"])

        // Test adding custom fields to a migrated `Order`.
        let customField = insertOrderMetaData(to: targetContext)
        migratedOrder.mutableSetValue(forKey: "customFields").add(customField)

        XCTAssertNoThrow(try targetContext.save())

        // Confidence check
        XCTAssertEqual(try targetContext.count(entityName: "OrderMetaData"), 1)

        // The relationship between Order and OrderMetaData should be updated.
        XCTAssertEqual(migratedOrder.value(forKey: "customFields") as? Set<NSManagedObject>, [customField])

        // The OrderMetaData.order inverse relationship should be updated.
        XCTAssertEqual(customField.value(forKey: "order") as? NSManagedObject, migratedOrder)
    }

    func test_migrating_from_71_to_72_adds_instructions_attribute_to_PaymentGateway() throws {
        // Given
        let sourceContainer = try startPersistentContainer("Model 71")
        let sourceContext = sourceContainer.viewContext

        let paymentGateway = insertPaymentGateway(to: sourceContext)
        try sourceContext.save()

        // `instructions` should not be present before migration
        XCTAssertNil(paymentGateway.entity.relationshipsByName["instructions"])

        // When
        let targetContainer = try migrate(sourceContainer, to: "Model 72")
        let targetContext = targetContainer.viewContext

        // Confidence check
        XCTAssertEqual(try targetContext.count(entityName: "PaymentGateway"), 1)

        let migratedPaymentGateway = try XCTUnwrap(targetContext.first(entityName: "PaymentGateway"))

        // The instructions should be nil after migration: it's an optional field.
        XCTAssertNil(migratedPaymentGateway.value(forKey: "instructions"))

        // Set a test instructions
        migratedPaymentGateway.setValue("payment gateway instructions", forKey: "instructions")

        // Check instructions are correctly set.
        assertEqual("payment gateway instructions", migratedPaymentGateway.value(forKey: "instructions") as? String)
    }

    func test_migrating_from_72_to_73_adds_filterKey_attribute_to_ProductSearchResults() throws {
        // Given
        let sourceContainer = try startPersistentContainer("Model 72")
        let sourceContext = sourceContainer.viewContext

        let productSearchResults = insertProductSearchResults(to: sourceContext)
        try sourceContext.save()

        // `filterKey` should not be present before migration.
        XCTAssertNil(productSearchResults.entity.attributesByName["filterKey"])

        // When
        let targetContainer = try migrate(sourceContainer, to: "Model 73")
        let targetContext = targetContainer.viewContext

        XCTAssertEqual(try targetContext.count(entityName: "ProductSearchResults"), 1)
        let migratedProductSearchResults = try XCTUnwrap(targetContext.first(entityName: "ProductSearchResults"))

        // Checks for nil URL value.
        XCTAssertNil(migratedProductSearchResults.value(forKey: "filterKey"))

        // Sets a random `filterKey`.
        migratedProductSearchResults.setValue("sku", forKey: "filterKey")
        targetContext.saveIfNeeded()

        // Check `filterKey` is correctly set.
        XCTAssertEqual(migratedProductSearchResults.value(forKey: "filterKey") as? String, "sku")
    }

    func test_migrating_from_73_to_74_adds_Customer_and_CustomerSearchResult_entities() throws {
        // Given
        let sourceContainer = try startPersistentContainer("Model 73")
        let sourceContext = sourceContainer.viewContext

        try sourceContext.save()

        // Confidence Check. These entities should not exist in Model 73
        XCTAssertNil(NSEntityDescription.entity(forEntityName: "Customer", in: sourceContext))
        XCTAssertNil(NSEntityDescription.entity(forEntityName: "CustomerSearchResult", in: sourceContext))

        // When
        let targetContainer = try migrate(sourceContainer, to: "Model 74")

        // Then
        let targetContext = targetContainer.viewContext

        // These entities should exist in Model 74
        XCTAssertNotNil(NSEntityDescription.entity(forEntityName: "Customer", in: targetContext))
        XCTAssertNotNil(NSEntityDescription.entity(forEntityName: "CustomerSearchResult", in: targetContext))
        XCTAssertEqual(try targetContext.count(entityName: "Customer"), 0)
        XCTAssertEqual(try targetContext.count(entityName: "CustomerSearchResult"), 0)

        // Insert a new Customer
        let customer = insertCustomer(to: targetContext, forModel: 74)
        XCTAssertEqual(try targetContext.count(entityName: "Customer"), 1)
        XCTAssertEqual(customer.value(forKey: "customerID") as? Int64, 1)

        // Insert a new CustomerSearchResult
        let customerSearchResult = targetContext.insert(
            entityName: "CustomerSearchResult",
            properties: ["customerID": 1]
        )
        XCTAssertEqual(try targetContext.count(entityName: "CustomerSearchResult"), 1)
        XCTAssertEqual(customer.value(forKey: "customerID") as? Int64, 1)

        // Check all attributes
        XCTAssertEqual(customerSearchResult.value(forKey: "customerID") as? Int64, 1)
        XCTAssertNotNil(customer.entity.attributesByName["email"])
        XCTAssertNotNil(customer.entity.attributesByName["firstName"])
        XCTAssertNotNil(customer.entity.attributesByName["lastName"])
        XCTAssertNotNil(customer.entity.attributesByName["billingAddress1"])
        XCTAssertNotNil(customer.entity.attributesByName["billingAddress2"])
        XCTAssertNotNil(customer.entity.attributesByName["billingCity"])
        XCTAssertNotNil(customer.entity.attributesByName["billingCompany"])
        XCTAssertNotNil(customer.entity.attributesByName["billingCountry"])
        XCTAssertNotNil(customer.entity.attributesByName["billingEmail"])
        XCTAssertNotNil(customer.entity.attributesByName["billingFirstName"])
        XCTAssertNotNil(customer.entity.attributesByName["billingLastName"])
        XCTAssertNotNil(customer.entity.attributesByName["billingPhone"])
        XCTAssertNotNil(customer.entity.attributesByName["billingPostcode"])
        XCTAssertNotNil(customer.entity.attributesByName["billingState"])
        XCTAssertNotNil(customer.entity.attributesByName["shippingAddress1"])
        XCTAssertNotNil(customer.entity.attributesByName["shippingAddress2"])
        XCTAssertNotNil(customer.entity.attributesByName["shippingCity"])
        XCTAssertNotNil(customer.entity.attributesByName["shippingCompany"])
        XCTAssertNotNil(customer.entity.attributesByName["shippingCountry"])
        XCTAssertNotNil(customer.entity.attributesByName["shippingEmail"])
        XCTAssertNotNil(customer.entity.attributesByName["shippingFirstName"])
        XCTAssertNotNil(customer.entity.attributesByName["shippingLastName"])
        XCTAssertNotNil(customer.entity.attributesByName["shippingPhone"])
        XCTAssertNotNil(customer.entity.attributesByName["shippingPostcode"])
        XCTAssertNotNil(customer.entity.attributesByName["shippingState"])
    }

    func test_migrating_from_74_to_75_adds_siteID_and_keyword_attributes_to_Customer_and_CustomerSearchResult() throws {
        // Given
        let sourceContainer = try startPersistentContainer("Model 74")
        let sourceContext = sourceContainer.viewContext

        let customer = insertCustomer(to: sourceContext, forModel: 74)
        let customerSearchResult = sourceContext.insert(
            entityName: "CustomerSearchResult",
            properties: ["customerID": 1]
        )
        try sourceContext.save()

        // Confidence Check: siteID or keyword attributes should not exist in Model 74 for those entities
        XCTAssertNil(customer.entity.attributesByName["siteID"])
        XCTAssertNil(customerSearchResult.entity.attributesByName["siteID"])
        XCTAssertNil(customerSearchResult.entity.attributesByName["keyword"])
        // Confidence Check: These entities should exist in Model 74:
        XCTAssertEqual(try sourceContext.count(entityName: "Customer"), 1)
        XCTAssertEqual(try sourceContext.count(entityName: "CustomerSearchResult"), 1)

        // When
        let targetContainer = try migrate(sourceContainer, to: "Model 75")
        let targetContext = targetContainer.viewContext

        // Then
        // After migration, we're deleting the entities and regenerating them due to heavyweight migration
        // in WooCommerceModelV74toV75, as the new ones have siteID
        XCTAssertEqual(try targetContext.count(entityName: "Customer"), 0)
        XCTAssertEqual(try targetContext.count(entityName: "CustomerSearchResult"), 0)
        // Inserting new objects after the migration to confirm the new attributes are correct
        let newCustomer = insertCustomer(to: targetContext, forModel: 75)
        let newCustomerSearchResult = targetContext.insert(
            entityName: "CustomerSearchResult",
            properties: [
                "siteID": 1,
                "keyword": ""
            ]
        )
        try targetContext.save()

        // Check for Customer and CustomerSearchResult attributes after migration
        XCTAssertNotNil(newCustomer.entity.attributesByName["siteID"])
        XCTAssertNotNil(newCustomer.entity.attributesByName["customerID"])
        XCTAssertEqual(newCustomer.value(forKey: "siteID") as? Int64, 1)
        XCTAssertEqual(newCustomer.value(forKey: "customerID") as? Int64, 1)

        // Check for CustomerSearchResult attributes after migration
        XCTAssertNotNil(newCustomerSearchResult.entity.attributesByName["siteID"])
        XCTAssertNotNil(newCustomerSearchResult.entity.attributesByName["keyword"])
        XCTAssertEqual(newCustomerSearchResult.value(forKey: "siteID") as? Int64, 1)
        XCTAssertEqual(newCustomerSearchResult.value(forKey: "keyword") as? String, "")
    }

    func test_migrating_from_75_to_76_adds_loginURL_attribute() throws {
        // Given
        let sourceContainer = try startPersistentContainer("Model 75")
        let sourceContext = sourceContainer.viewContext

        let site = insertSite(to: sourceContainer.viewContext)
        try sourceContext.save()

        XCTAssertNil(site.entity.attributesByName["loginURL"])

        // When
        let targetContainer = try migrate(sourceContainer, to: "Model 76")
        let targetContext = targetContainer.viewContext

        let migratedSite = try XCTUnwrap(targetContext.first(entityName: "Site"))
        let defaultLoginURL = migratedSite.value(forKey: "loginURL")

        let loginURL = "https://test.blog/wp-login.php"
        migratedSite.setValue(loginURL, forKey: "loginURL")

        // Then
        // Default value is nil.
        XCTAssertNil(defaultLoginURL)

        let newLoginURL = try XCTUnwrap(migratedSite.value(forKey: "loginURL") as? String)
        XCTAssertEqual(newLoginURL, loginURL)
    }

    func test_migrating_from_76_to_77_adds_frameNonce_attribute() throws {
        // Given
        let sourceContainer = try startPersistentContainer("Model 76")
        let sourceContext = sourceContainer.viewContext

        let site = insertSite(to: sourceContainer.viewContext)
        try sourceContext.save()

        XCTAssertNil(site.entity.attributesByName["frameNonce"])

        // When
        let targetContainer = try migrate(sourceContainer, to: "Model 77")
        let targetContext = targetContainer.viewContext

        let migratedSite = try XCTUnwrap(targetContext.first(entityName: "Site"))
        let defaultFrameNonce = migratedSite.value(forKey: "frameNonce")

        let frameNonce = "e7bfd785f0"
        migratedSite.setValue(frameNonce, forKey: "frameNonce")

        // Then
        // Default value is nil.
        XCTAssertNil(defaultFrameNonce)

        let newFrameNonce = try XCTUnwrap(migratedSite.value(forKey: "frameNonce") as? String)
        XCTAssertEqual(newFrameNonce, frameNonce)
    }

    func test_migrating_from_77_to_78_adds_averageOrderValue_attribute() throws {
        // Given
        let sourceContainer = try startPersistentContainer("Model 77")
        let sourceContext = sourceContainer.viewContext

        let orderStatsV4Totals = insertOrderStatsTotals(to: sourceContainer.viewContext)
        try sourceContext.save()

        XCTAssertNil(orderStatsV4Totals.entity.attributesByName["averageOrderValue"])

        // When
        let targetContainer = try migrate(sourceContainer, to: "Model 78")
        let targetContext = targetContainer.viewContext

        let migratedOrderStatsV4Totals = try XCTUnwrap(targetContext.first(entityName: "OrderStatsV4Totals"))
        let defaultAverageOrderValue = try XCTUnwrap(migratedOrderStatsV4Totals.value(forKey: "averageOrderValue") as? Double)

        let averageOrderValue = 123.45
        migratedOrderStatsV4Totals.setValue(averageOrderValue, forKey: "averageOrderValue")

        // Then
        // Default value is 0.
        XCTAssertEqual(defaultAverageOrderValue, 0)

        let newAverageOrderValue = try XCTUnwrap(migratedOrderStatsV4Totals.value(forKey: "averageOrderValue") as? Double)
        XCTAssertEqual(newAverageOrderValue, averageOrderValue)
    }

    func test_migrating_from_78_to_79_adds_views_attribute() throws {
        // Given
        let sourceContainer = try startPersistentContainer("Model 78")
        let sourceContext = sourceContainer.viewContext

        let siteVisitStatsItem = insertSiteVisitStatsItem(to: sourceContainer.viewContext)
        try sourceContext.save()

        XCTAssertNil(siteVisitStatsItem.entity.attributesByName["views"])

        // When
        let targetContainer = try migrate(sourceContainer, to: "Model 79")
        let targetContext = targetContainer.viewContext

        let migratedSiteVisitStatsItem = try XCTUnwrap(targetContext.first(entityName: "SiteVisitStatsItem"))
        let defaultViewsCount = try XCTUnwrap(migratedSiteVisitStatsItem.value(forKey: "views") as? Int)

        let viewsCount = 12
        migratedSiteVisitStatsItem.setValue(viewsCount, forKey: "views")

        // Then
        // Default value is 0.
        XCTAssertEqual(defaultViewsCount, 0)

        let newViewsCount = try XCTUnwrap(migratedSiteVisitStatsItem.value(forKey: "views") as? Int)
        XCTAssertEqual(newViewsCount, viewsCount)
    }

    func test_migrating_from_79_to_80_enables_creating_new_SiteSummaryStats_entity() throws {
        // Given
        let sourceContainer = try startPersistentContainer("Model 79")
        let sourceContext = sourceContainer.viewContext

        try sourceContext.save()

        // Confidence Check. This entity should not exist in Model 79
        XCTAssertNil(NSEntityDescription.entity(forEntityName: "SiteSummaryStats", in: sourceContext))

        // When
        let targetContainer = try migrate(sourceContainer, to: "Model 80")
        let targetContext = targetContainer.viewContext

        // Then
        XCTAssertEqual(try targetContext.count(entityName: "SiteSummaryStats"), 0)

        let summaryStats = insertSiteSummaryStats(to: targetContext)
        let insertedStats = try XCTUnwrap(targetContext.firstObject(ofType: SiteSummaryStats.self))

        XCTAssertEqual(try targetContext.count(entityName: "SiteSummaryStats"), 1)
        XCTAssertEqual(insertedStats, summaryStats)
    }

    func test_migrating_from_80_to_81_adds_new_product_bundle_attributes_and_ProductBundleItem_entity() throws {
        // Given
        let sourceContainer = try startPersistentContainer("Model 80")
        let sourceContext = sourceContainer.viewContext

        let product = insertProduct(to: sourceContext, forModel: 80)
        try sourceContext.save()

        // Confidence Checks. This entity and attributes should not exist in Model 80.
        XCTAssertNil(NSEntityDescription.entity(forEntityName: "ProductBundleItem", in: sourceContext))
        XCTAssertNil(product.entity.attributesByName["bundleStockQuantity"])
        XCTAssertNil(product.entity.attributesByName["bundleStockStatus"])
        XCTAssertNil(product.entity.relationshipsByName["bundledItems"])

        // When
        let targetContainer = try migrate(sourceContainer, to: "Model 81")
        let targetContext = targetContainer.viewContext

        // Then
        XCTAssertEqual(try targetContext.count(entityName: "Product"), 1)
        XCTAssertEqual(try targetContext.count(entityName: "ProductBundleItem"), 0)

        let migratedProduct = try XCTUnwrap(targetContext.firstObject(ofType: Product.self))

        // Migrated product has expected (nil/empty) bundle attributes.
        XCTAssertNil(migratedProduct.value(forKey: "bundleStockQuantity"))
        XCTAssertNil(migratedProduct.value(forKey: "bundleStockStatus"))
        XCTAssertEqual(migratedProduct.mutableOrderedSetValue(forKey: "bundledItems").count, 0)

        // Insert a new ProductBundleItem and add it to Product, along with new Product attributes.
        let bundledItem = insertProductBundleItem(to: targetContext)
        let bundleStockQuantity: Int64 = 0
        let bundleStockStatus = "insufficientStock"
        migratedProduct.setValue(bundleStockQuantity, forKey: "bundleStockQuantity")
        migratedProduct.setValue(bundleStockStatus, forKey: "bundleStockStatus")
        migratedProduct.setValue(NSOrderedSet(array: [bundledItem]), forKey: "bundledItems")
        try targetContext.save()

        // ProductBundleItem entity and attributes exist, including relationship with Product.
        XCTAssertEqual(try targetContext.count(entityName: "ProductBundleItem"), 1)
        XCTAssertNotNil(bundledItem.value(forKey: "bundledItemID"))
        XCTAssertNotNil(bundledItem.value(forKey: "menuOrder"))
        XCTAssertNotNil(bundledItem.value(forKey: "productID"))
        XCTAssertNotNil(bundledItem.value(forKey: "stockStatus"))
        XCTAssertNotNil(bundledItem.value(forKey: "title"))
        XCTAssertEqual(bundledItem.value(forKey: "product") as? NSManagedObject, migratedProduct)

        // Product attributes exist, including relationship with ProductBundleItem.
        XCTAssertEqual(migratedProduct.value(forKey: "bundleStockQuantity") as? Int64, bundleStockQuantity)
        XCTAssertEqual(migratedProduct.value(forKey: "bundleStockStatus") as? String, bundleStockStatus)
        XCTAssertEqual(migratedProduct.value(forKey: "bundledItems") as? NSOrderedSet, NSOrderedSet(array: [bundledItem]))
    }

    func test_migrating_from_81_to_82_enables_creating_new_ProductCompositeComponent_entity() throws {
        // Given
        let sourceContainer = try startPersistentContainer("Model 81")
        let sourceContext = sourceContainer.viewContext

        let product = insertProduct(to: sourceContext, forModel: 81)
        try sourceContext.save()

        // Confidence Checks. This entity and relationship should not exist in Model 81.
        XCTAssertNil(NSEntityDescription.entity(forEntityName: "ProductCompositeComponent", in: sourceContext))
        XCTAssertNil(product.entity.relationshipsByName["compositeComponents"])

        // When
        let targetContainer = try migrate(sourceContainer, to: "Model 82")
        let targetContext = targetContainer.viewContext

        // Then
        XCTAssertEqual(try targetContext.count(entityName: "Product"), 1)
        XCTAssertEqual(try targetContext.count(entityName: "ProductCompositeComponent"), 0)

        // Migrated product has expected empty components attribute.
        let migratedProduct = try XCTUnwrap(targetContext.firstObject(ofType: Product.self))
        XCTAssertEqual(migratedProduct.mutableOrderedSetValue(forKey: "compositeComponents").count, 0)

        // Insert a new ProductCompositeComponent and add it to Product.
        let component = insertCompositeComponent(to: targetContext)
        migratedProduct.setValue(NSOrderedSet(array: [component]), forKey: "compositeComponents")
        try targetContext.save()

        // ProductCompositeComponent entity and attributes exist, including relationship with Product.
        XCTAssertEqual(try targetContext.count(entityName: "ProductCompositeComponent"), 1)
        XCTAssertNotNil(component.value(forKey: "componentID"))
        XCTAssertNotNil(component.value(forKey: "title"))
        XCTAssertNotNil(component.value(forKey: "imageURL"))
        XCTAssertNotNil(component.value(forKey: "optionType"))
        XCTAssertNotNil(component.value(forKey: "optionIDs"))
        XCTAssertNotNil(component.value(forKey: "componentDescription"))
        XCTAssertNotNil(component.value(forKey: "defaultOptionID"))
        XCTAssertEqual(component.value(forKey: "product") as? NSManagedObject, migratedProduct)

        // Product components attribute exists.
        XCTAssertEqual(migratedProduct.value(forKey: "compositeComponents") as? NSOrderedSet, NSOrderedSet(array: [component]))
    }

    func test_migrating_from_82_to_83_enables_creating_new_ProductSubscription_entity() throws {
        // Given
        let sourceContainer = try startPersistentContainer("Model 82")
        let sourceContext = sourceContainer.viewContext

        let product = insertProduct(to: sourceContext, forModel: 82)
        let productVariation = insertProductVariation(to: sourceContext)
        try sourceContext.save()

        // Confidence Checks. This entity and relationship should not exist in Model 82.
        XCTAssertNil(NSEntityDescription.entity(forEntityName: "ProductSubscription", in: sourceContext))
        XCTAssertNil(product.entity.relationshipsByName["subscription"])
        XCTAssertNil(productVariation.entity.relationshipsByName["subscription"])

        // When
        let targetContainer = try migrate(sourceContainer, to: "Model 83")
        let targetContext = targetContainer.viewContext

        // Then
        XCTAssertEqual(try targetContext.count(entityName: "Product"), 1)
        XCTAssertEqual(try targetContext.count(entityName: "ProductVariation"), 1)
        XCTAssertEqual(try targetContext.count(entityName: "ProductSubscription"), 0)

        // Migrated product has expected empty subscription attribute.
        let migratedProduct = try XCTUnwrap(targetContext.firstObject(ofType: Product.self))
        XCTAssertNil(migratedProduct.value(forKey: "subscription"))

        // Migrated product variation has expected empty subscription attribute.
        let migratedProductVariation = try XCTUnwrap(targetContext.firstObject(ofType: ProductVariation.self))
        XCTAssertNil(migratedProductVariation.value(forKey: "subscription"))

        // Insert a new ProductSubscription and add it to Product and ProductVariation.
        let subscription = insertProductSubscription(to: targetContext)
        migratedProduct.setValue(subscription, forKey: "subscription")
        migratedProductVariation.setValue(subscription, forKey: "subscription")
        try targetContext.save()

        // ProductSubscription entity and attributes exist, including relationship with Product and ProductVariation.
        XCTAssertEqual(try targetContext.count(entityName: "ProductSubscription"), 1)
        XCTAssertNotNil(subscription.value(forKey: "length"))
        XCTAssertNotNil(subscription.value(forKey: "period"))
        XCTAssertNotNil(subscription.value(forKey: "periodInterval"))
        XCTAssertNotNil(subscription.value(forKey: "price"))
        XCTAssertNotNil(subscription.value(forKey: "signUpFee"))
        XCTAssertNotNil(subscription.value(forKey: "trialLength"))
        XCTAssertNotNil(subscription.value(forKey: "trialPeriod"))
        XCTAssertEqual(subscription.value(forKey: "product") as? NSManagedObject, migratedProduct)
        XCTAssertEqual(subscription.value(forKey: "productVariation") as? NSManagedObject, migratedProductVariation)

        // Product and ProductVariation subscription relationship exists.
        XCTAssertEqual(migratedProduct.value(forKey: "subscription") as? NSManagedObject, subscription)
        XCTAssertEqual(migratedProductVariation.value(forKey: "subscription") as? NSManagedObject, subscription)
    }

    func test_migrating_from_83_to_84_adds_isPublic_attribute() throws {
        // Given
        let sourceContainer = try startPersistentContainer("Model 83")
        let sourceContext = sourceContainer.viewContext

        let site = insertSite(to: sourceContainer.viewContext)
        try sourceContext.save()

        XCTAssertNil(site.entity.attributesByName["isPublic"])

        // When
        let targetContainer = try migrate(sourceContainer, to: "Model 84")

        // Then
        let targetContext = targetContainer.viewContext
        let migratedSite = try XCTUnwrap(targetContext.first(entityName: "Site"))

        let isPublic = try XCTUnwrap(migratedSite.value(forKey: "isPublic") as? Bool)
        XCTAssertFalse(isPublic)
    }

    func test_migrating_from_84_to_85_adds_renewalSubscriptionID_attribute() throws {
        // Given
        let sourceContainer = try startPersistentContainer("Model 84")
        let sourceContext = sourceContainer.viewContext

        let order = insertOrder(to: sourceContainer.viewContext)
        try sourceContext.save()

        XCTAssertNil(order.entity.attributesByName["renewalSubscriptionID"])

        // When
        let targetContainer = try migrate(sourceContainer, to: "Model 85")

        // Then
        let targetContext = targetContainer.viewContext
        let migratedOrder = try XCTUnwrap(targetContext.first(entityName: "Order"))

        // Migrated order has expected default nil renewalSubscriptionID attribute.
        XCTAssertNil(migratedOrder.value(forKey: "renewalSubscriptionID"))

        // Set value for renewalSubscriptionID attribute.
        let renewalSubscriptionID = "123"
        migratedOrder.setValue(renewalSubscriptionID, forKey: "renewalSubscriptionID")
        try targetContext.save()

        // New value is set correctly for renewalSubscriptionID attribute.
        let newRenewalSubscriptionID = try XCTUnwrap(migratedOrder.value(forKey: "renewalSubscriptionID") as? String)
        XCTAssertEqual(newRenewalSubscriptionID, renewalSubscriptionID)
    }

    func test_migrating_from_84_to_85_enables_creating_new_OrderGiftCard_entity() throws {
        // Given
        let sourceContainer = try startPersistentContainer("Model 84")
        let sourceContext = sourceContainer.viewContext

        let order = insertOrder(to: sourceContainer.viewContext)
        try sourceContext.save()

        // Confidence Checks. This entity and relationship should not exist in Model 84.
        XCTAssertNil(NSEntityDescription.entity(forEntityName: "OrderGiftCard", in: sourceContext))
        XCTAssertNil(order.entity.relationshipsByName["appliedGiftCards"])

        // When
        let targetContainer = try migrate(sourceContainer, to: "Model 85")
        let targetContext = targetContainer.viewContext

        // Then
        XCTAssertEqual(try targetContext.count(entityName: "Order"), 1)
        XCTAssertEqual(try targetContext.count(entityName: "OrderGiftCard"), 0)

        // Migrated order has expected empty appliedGiftCards attribute.
        let migratedOrder = try XCTUnwrap(targetContext.firstObject(ofType: Order.self))
        XCTAssertEqual(migratedOrder.mutableSetValue(forKey: "appliedGiftCards").count, 0)

        // Insert a new OrderGiftCard and add it to Order.
        let giftCard = insertOrderGiftCard(to: targetContext)
        migratedOrder.setValue(NSSet(array: [giftCard]), forKey: "appliedGiftCards")
        try targetContext.save()

        // OrderGiftCard entity and attributes exist, including relationship with Order.
        XCTAssertEqual(try targetContext.count(entityName: "OrderGiftCard"), 1)
        XCTAssertNotNil(giftCard.value(forKey: "giftCardID"))
        XCTAssertNotNil(giftCard.value(forKey: "code"))
        XCTAssertNotNil(giftCard.value(forKey: "amount"))
        XCTAssertEqual(giftCard.value(forKey: "order") as? NSManagedObject, migratedOrder)

        // Order appliedGiftCards relationship exists.
        XCTAssertEqual(migratedOrder.value(forKey: "appliedGiftCards") as? NSSet, NSSet(array: [giftCard]))
    }

    func test_migrating_from_85_to_86_adds_min_max_quantities_attributes() throws {
        // Given
        let sourceContainer = try startPersistentContainer("Model 85")
        let sourceContext = sourceContainer.viewContext

        let product = insertProduct(to: sourceContainer.viewContext, forModel: 85)
        let variation = insertProductVariation(to: sourceContainer.viewContext)
        try sourceContext.save()

        // Attributes do not exist in Model 85.
        XCTAssertNil(product.entity.attributesByName["minAllowedQuantity"])
        XCTAssertNil(product.entity.attributesByName["maxAllowedQuantity"])
        XCTAssertNil(product.entity.attributesByName["groupOfQuantity"])
        XCTAssertNil(product.entity.attributesByName["combineVariationQuantities"])
        XCTAssertNil(variation.entity.attributesByName["minAllowedQuantity"])
        XCTAssertNil(variation.entity.attributesByName["maxAllowedQuantity"])
        XCTAssertNil(variation.entity.attributesByName["groupOfQuantity"])
        XCTAssertNil(variation.entity.attributesByName["overrideProductQuantities"])

        // When
        let targetContainer = try migrate(sourceContainer, to: "Model 86")

        // Then
        let targetContext = targetContainer.viewContext
        let migratedProduct = try XCTUnwrap(targetContext.first(entityName: "Product"))
        let migratedVariation = try XCTUnwrap(targetContext.first(entityName: "ProductVariation"))

        // Migrated product and variation have expected default nil attributes.
        XCTAssertNil(migratedProduct.value(forKey: "minAllowedQuantity"))
        XCTAssertNil(migratedProduct.value(forKey: "maxAllowedQuantity"))
        XCTAssertNil(migratedProduct.value(forKey: "groupOfQuantity"))
        XCTAssertNil(migratedProduct.value(forKey: "combineVariationQuantities"))
        XCTAssertNil(migratedVariation.value(forKey: "minAllowedQuantity"))
        XCTAssertNil(migratedVariation.value(forKey: "maxAllowedQuantity"))
        XCTAssertNil(migratedVariation.value(forKey: "groupOfQuantity"))
        XCTAssertNil(migratedVariation.value(forKey: "overrideProductQuantities"))

        // Set values for new attributes.
        let quantityValue = "2"
        migratedProduct.setValue(quantityValue, forKey: "minAllowedQuantity")
        migratedProduct.setValue(quantityValue, forKey: "maxAllowedQuantity")
        migratedProduct.setValue(quantityValue, forKey: "groupOfQuantity")
        migratedProduct.setValue(true, forKey: "combineVariationQuantities")
        migratedVariation.setValue(quantityValue, forKey: "minAllowedQuantity")
        migratedVariation.setValue(quantityValue, forKey: "maxAllowedQuantity")
        migratedVariation.setValue(quantityValue, forKey: "groupOfQuantity")
        migratedVariation.setValue(true, forKey: "overrideProductQuantities")
        try targetContext.save()

        // New values are set correctly for attributes.
        XCTAssertEqual(try XCTUnwrap(migratedProduct.value(forKey: "minAllowedQuantity") as? String), quantityValue)
        XCTAssertEqual(try XCTUnwrap(migratedProduct.value(forKey: "maxAllowedQuantity") as? String), quantityValue)
        XCTAssertEqual(try XCTUnwrap(migratedProduct.value(forKey: "groupOfQuantity") as? String), quantityValue)
        XCTAssertTrue(try XCTUnwrap(migratedProduct.value(forKey: "combineVariationQuantities") as? Bool))
        XCTAssertEqual(try XCTUnwrap(migratedVariation.value(forKey: "minAllowedQuantity") as? String), quantityValue)
        XCTAssertEqual(try XCTUnwrap(migratedVariation.value(forKey: "maxAllowedQuantity") as? String), quantityValue)
        XCTAssertEqual(try XCTUnwrap(migratedVariation.value(forKey: "groupOfQuantity") as? String), quantityValue)
        XCTAssertTrue(try XCTUnwrap(migratedVariation.value(forKey: "overrideProductQuantities") as? Bool))
    }

    func test_migrating_from_86_to_87_adds_OrderItem_parent_attribute() throws {
        // Given
        let sourceContainer = try startPersistentContainer("Model 86")
        let sourceContext = sourceContainer.viewContext

        let order = insertOrder(to: sourceContext)
        let orderItem = insertOrderItem(to: sourceContext)
        orderItem.setValue(order, forKey: "order")
        try sourceContext.save()

        // Attribute does not exist in Model 86.
        XCTAssertEqual(try sourceContext.count(entityName: "Order"), 1)
        XCTAssertEqual(try sourceContext.count(entityName: "OrderItem"), 1)
        XCTAssertNil(orderItem.entity.attributesByName["parent"])

        // When
        let targetContainer = try migrate(sourceContainer, to: "Model 87")

        // Then
        let targetContext = targetContainer.viewContext
        _ = try XCTUnwrap(targetContext.first(entityName: "Order"))
        let migratedOrderItem = try XCTUnwrap(targetContext.first(entityName: "OrderItem"))

        // Migrated order item has expected default nil parent attribute.
        XCTAssertNil(migratedOrderItem.value(forKey: "parent"))

        // Set value for new parent attribute.
        let parentID: Int64 = 1234
        migratedOrderItem.setValue(parentID, forKey: "parent")
        try targetContext.save()

        // New value is set correctly for parent attribute.
        XCTAssertEqual(try XCTUnwrap(migratedOrderItem.value(forKey: "parent") as? Int64), parentID)
    }

    func test_migrating_from_87_to_88_updates_gift_card_amount_to_Double() throws {
        // Given
        let sourceContainer = try startPersistentContainer("Model 87")
        let sourceContext = sourceContainer.viewContext

        let orderGiftCard = insertOrderGiftCard(to: sourceContext)
        orderGiftCard.setValue(1, forKey: "amount")
        try sourceContext.save()

        // Value for gift card amount is Int64.
        XCTAssertEqual(try sourceContext.count(entityName: "OrderGiftCard"), 1)
        XCTAssertEqual(try XCTUnwrap(orderGiftCard.value(forKey: "amount") as? Int64), 1)

        // When
        let targetContainer = try migrate(sourceContainer, to: "Model 88")

        // Then
        let targetContext = targetContainer.viewContext
        let migratedOrderGiftCard = try XCTUnwrap(targetContext.first(entityName: "OrderGiftCard"))

        // Migrated value for gift card amount is Double.
        XCTAssertEqual(try XCTUnwrap(migratedOrderGiftCard.value(forKey: "amount") as? Double), 1.0)
    }

    func test_migrating_from_88_to_89_removes_unused_OrderStatsV4Totals_attributes() throws {
        // Given
        let sourceContainer = try startPersistentContainer("Model 88")
        let sourceContext = sourceContainer.viewContext

        _ = insertOrderStatsTotals(to: sourceContext)
        try sourceContext.save()

        XCTAssertEqual(try sourceContext.count(entityName: "OrderStatsV4Totals"), 1)

        // When
        let targetContainer = try migrate(sourceContainer, to: "Model 89")

        // Then
        let targetContext = targetContainer.viewContext
        let migratedOrderStatsV4Totals = try XCTUnwrap(targetContext.first(entityName: "OrderStatsV4Totals"))

        // Check OrderStatsV4Totals entity still exists.
        XCTAssertEqual(try targetContext.count(entityName: "OrderStatsV4Totals"), 1)

        // Check expected attributes still exist.
        XCTAssertNotNil(migratedOrderStatsV4Totals.entity.attributesByName["averageOrderValue"])
        XCTAssertNotNil(migratedOrderStatsV4Totals.entity.attributesByName["grossRevenue"])
        XCTAssertNotNil(migratedOrderStatsV4Totals.entity.attributesByName["netRevenue"])
        XCTAssertNotNil(migratedOrderStatsV4Totals.entity.attributesByName["totalItemsSold"])
        XCTAssertNotNil(migratedOrderStatsV4Totals.entity.attributesByName["totalOrders"])

        // Check removed attributes do not exist.
        XCTAssertNil(migratedOrderStatsV4Totals.entity.attributesByName["couponDiscount"])
        XCTAssertNil(migratedOrderStatsV4Totals.entity.attributesByName["refunds"])
        XCTAssertNil(migratedOrderStatsV4Totals.entity.attributesByName["shipping"])
        XCTAssertNil(migratedOrderStatsV4Totals.entity.attributesByName["taxes"])
        XCTAssertNil(migratedOrderStatsV4Totals.entity.attributesByName["totalCoupons"])
        XCTAssertNil(migratedOrderStatsV4Totals.entity.attributesByName["totalProducts"])
    }

    func test_migrating_from_89_to_90_adds_new_isSiteOwner_attribute() throws {
        // Given
        let sourceContainer = try startPersistentContainer("Model 89")
        let sourceContext = sourceContainer.viewContext

        let site = insertSite(to: sourceContext)
        try sourceContext.save()

        XCTAssertNil(site.entity.attributesByName["isSiteOwner"], "Precondition. Property does not exist.")

        // When
        let targetContainer = try migrate(sourceContainer, to: "Model 90")

        // Then
        let targetContext = targetContainer.viewContext
        let migratedSiteEntity = try XCTUnwrap(targetContext.first(entityName: "Site"))

        let isSiteOwner = try XCTUnwrap(migratedSiteEntity.value(forKey: "isSiteOwner") as? Bool)
        XCTAssertFalse(isSiteOwner, "Confirm expected property exists, and is false.")
    }

    func test_migrating_from_90_to_91_adds_new_isAdmin_and_canBlaze_attributes() throws {
        // Given
        let sourceContainer = try startPersistentContainer("Model 90")
        let sourceContext = sourceContainer.viewContext

        let site = insertSite(to: sourceContext)
        try sourceContext.save()

        XCTAssertNil(site.entity.attributesByName["isAdmin"], "Precondition. Property does not exist.")
        XCTAssertNil(site.entity.attributesByName["canBlaze"], "Precondition. Property does not exist.")

        // When
        let targetContainer = try migrate(sourceContainer, to: "Model 91")

        // Then
        let targetContext = targetContainer.viewContext
        let migratedSiteEntity = try XCTUnwrap(targetContext.first(entityName: "Site"))

        let isAdmin = try XCTUnwrap(migratedSiteEntity.value(forKey: "isAdmin") as? Bool)
        XCTAssertFalse(isAdmin, "Confirm expected property exists, and is false by default.")

        let canBlaze = try XCTUnwrap(migratedSiteEntity.value(forKey: "canBlaze") as? Bool)
        XCTAssertFalse(canBlaze, "Confirm expected property exists, and is false by default.")
    }

    func test_migrating_from_91_to_92_adds_new_wasEcommerceTrial_attribute() throws {
        // Given
        let sourceContainer = try startPersistentContainer("Model 91")
        let sourceContext = sourceContainer.viewContext

        let site = insertSite(to: sourceContext)
        try sourceContext.save()

        XCTAssertNil(site.entity.attributesByName["wasEcommerceTrial"], "Precondition. Property does not exist.")

        // When
        let targetContainer = try migrate(sourceContainer, to: "Model 92")

        // Then
        let targetContext = targetContainer.viewContext
        let migratedSiteEntity = try XCTUnwrap(targetContext.first(entityName: "Site"))

        let wasEcommerceTrial = try XCTUnwrap(migratedSiteEntity.value(forKey: "wasEcommerceTrial") as? Bool)
        XCTAssertFalse(wasEcommerceTrial, "Confirm expected property exists, and is false by default.")
    }

    func test_migrating_from_92_to_93_adds_new_username_attribute_in_customer() throws {
        // Given
        let sourceContainer = try startPersistentContainer("Model 92")
        let sourceContext = sourceContainer.viewContext

        let customer = insertCustomer(to: sourceContext, forModel: 92)
        try sourceContext.save()

        XCTAssertNil(customer.entity.attributesByName["username"], "Precondition. Property does not exist.")

        // When
        let targetContainer = try migrate(sourceContainer, to: "Model 93")

        // Then
        let targetContext = targetContainer.viewContext
        let migratedCustomerEntity = try XCTUnwrap(targetContext.first(entityName: "Customer"))

        XCTAssertNotNil(migratedCustomerEntity.entity.attributesByName["username"], "Confirm expected property exists")
    }

    func test_migrating_from_93_to_94_enables_creating_new_OrderItemProductAddOn_entity() throws {
        // Given
        let sourceContainer = try startPersistentContainer("Model 93")
        let sourceContext = sourceContainer.viewContext

        let order = insertOrder(to: sourceContext)
        let orderItem = insertOrderItem(to: sourceContext)
        orderItem.setValue(order, forKey: "order")
        try sourceContext.save()

        // Confidence Checks. This entity and relationship should not exist in Model 93.
        XCTAssertNil(NSEntityDescription.entity(forEntityName: "OrderItemProductAddOn", in: sourceContext))
        XCTAssertNil(orderItem.entity.relationshipsByName["addOns"])

        // When
        let targetContainer = try migrate(sourceContainer, to: "Model 94")
        let targetContext = targetContainer.viewContext

        // Then
        XCTAssertEqual(try targetContext.count(entityName: "OrderItem"), 1)
        XCTAssertEqual(try targetContext.count(entityName: "OrderItemProductAddOn"), 0)

        // Migrated order item has empty add-ons.
        let migratedOrderItem = try XCTUnwrap(targetContext.firstObject(ofType: OrderItem.self))
        XCTAssertEqual(migratedOrderItem.value(forKey: "addOns") as? NSOrderedSet, [])

        // Insert a new OrderItemProductAddOn and add it to order item.
        let addOn = insertOrderItemProductAddOn(to: targetContext)
        addOn.setValue(migratedOrderItem, forKey: "orderItem")
        try targetContext.save()

        // OrderItemProductAddOn entity and attributes exist, including relationship with OrderItem.
        XCTAssertEqual(try targetContext.count(entityName: "OrderItemProductAddOn"), 1)
        XCTAssertEqual(addOn.value(forKey: "addOnID") as? NSNumber, .init(value: 645))
        XCTAssertEqual(addOn.value(forKey: "key") as? String, "Sugar level")
        XCTAssertEqual(addOn.value(forKey: "value") as? String, "Zero")
        XCTAssertEqual(addOn.value(forKey: "orderItem") as? NSManagedObject, migratedOrderItem)

        // OrderItem's addOns relationship exists.
        XCTAssertEqual(migratedOrderItem.value(forKey: "addOns") as? NSOrderedSet, [addOn])
    }

    func test_migrating_from_94_to_95_enables_creating_new_TaxRate_entity() throws {
        // Given
        let sourceContainer = try startPersistentContainer("Model 94")
        let sourceContext = sourceContainer.viewContext

        try sourceContext.save()

        // Confidence Check. This entity should not exist in Model 94.
        XCTAssertNil(NSEntityDescription.entity(forEntityName: "TaxRate", in: sourceContext))

        // When
        let targetContainer = try migrate(sourceContainer, to: "Model 95")

        // Then
        let targetContext = targetContainer.viewContext
        XCTAssertEqual(try targetContext.count(entityName: "TaxRate"), 0)

        let taxRate = insertTaxRate(to: targetContext, forModel: 95)

        // Then
        XCTAssertEqual(try targetContext.count(entityName: "TaxRate"), 1)
        XCTAssertEqual(taxRate.value(forKey: "id") as? Int, 123123)
        XCTAssertEqual(taxRate.value(forKey: "state") as? String, "FL")
        XCTAssertEqual(taxRate.value(forKey: "postcode") as? String, "1234")
        XCTAssertEqual(taxRate.value(forKey: "postcodes") as? [String], ["1234"])
        XCTAssertEqual(taxRate.value(forKey: "priority") as? Int, 1)
        XCTAssertEqual(taxRate.value(forKey: "name") as? String, "State Tax")
        XCTAssertEqual(taxRate.value(forKey: "order") as? Int, 1)
        XCTAssertEqual(taxRate.value(forKey: "taxRateClass") as? String, "standard")
        XCTAssertEqual(taxRate.value(forKey: "shipping") as? Bool, true)
        XCTAssertEqual(taxRate.value(forKey: "compound") as? Bool, true)
        XCTAssertEqual(taxRate.value(forKey: "city") as? String, "Miami")
        XCTAssertEqual(taxRate.value(forKey: "cities") as? [String], ["Miami"])
    }

    func test_migrating_from_95_to_96_adds_new_siteID_attribute_in_taxRate() throws {
        // Given
        let sourceContainer = try startPersistentContainer("Model 95")
        let sourceContext = sourceContainer.viewContext

        let taxRate = insertTaxRate(to: sourceContext, forModel: 95)
        try sourceContext.save()

        XCTAssertNil(taxRate.entity.attributesByName["siteID"], "Precondition. Property does not exist.")

        // When
        let targetContainer = try migrate(sourceContainer, to: "Model 96")

        // Then
        let targetContext = targetContainer.viewContext
        let migratedTaxRateEntity = try XCTUnwrap(targetContext.first(entityName: "TaxRate"))

        XCTAssertNotNil(migratedTaxRateEntity.entity.attributesByName["siteID"], "Confirm expected property exists")
    }

    func test_migrating_from_95_to_96_keeps_transformables_in_taxRate_after_changing_transformer() throws {
        // Given
        let sourceContainer = try startPersistentContainer("Model 95")
        let sourceContext = sourceContainer.viewContext

        _ = insertTaxRate(to: sourceContext, forModel: 95)
        try sourceContext.save()

        // When
        let targetContainer = try migrate(sourceContainer, to: "Model 96")

        // Then
        let targetContext = targetContainer.viewContext
        let migratedTaxRateEntity = try XCTUnwrap(targetContext.first(entityName: "TaxRate")) as? TaxRate

        XCTAssertEqual(migratedTaxRateEntity?.value(forKey: "postcodes") as? [String], ["1234"])
        XCTAssertEqual(migratedTaxRateEntity?.value(forKey: "cities") as? [String], ["Miami"])
    }

    func test_migrating_from_96_to_97_keeps_transformables_in_taxRate_after_changing_transformer() throws {
        // Given
        let sourceContainer = try startPersistentContainer("Model 96")
        let sourceContext = sourceContainer.viewContext

        _ = insertTaxRate(to: sourceContext, forModel: 96)
        try sourceContext.save()

        // When
        let targetContainer = try migrate(sourceContainer, to: "Model 97")

        // Then
        let targetContext = targetContainer.viewContext
        let migratedTaxRateEntity = try XCTUnwrap(targetContext.first(entityName: "TaxRate")) as? TaxRate

        XCTAssertEqual(migratedTaxRateEntity?.value(forKey: "postcodes") as? [String], ["1234"])
        XCTAssertEqual(migratedTaxRateEntity?.value(forKey: "cities") as? [String], ["Miami"])
    }

    func test_migrating_from_97_to_98_adds_new_isAIAssitantFeatureActive_attribute() throws {
        // Given
        let sourceContainer = try startPersistentContainer("Model 97")
        let sourceContext = sourceContainer.viewContext

        let site = insertSite(to: sourceContext)
        try sourceContext.save()

        XCTAssertNil(site.entity.attributesByName["isAIAssitantFeatureActive"], "Precondition. Property does not exist.")

        // When
        let targetContainer = try migrate(sourceContainer, to: "Model 98")

        // Then
        let targetContext = targetContainer.viewContext
        let migratedSiteEntity = try XCTUnwrap(targetContext.first(entityName: "Site"))

        let isAIAssitantFeatureActive = try XCTUnwrap(migratedSiteEntity.value(forKey: "isAIAssitantFeatureActive") as? Bool)
        XCTAssertFalse(isAIAssitantFeatureActive, "Confirm expected property exists, and is false by default.")
    }

    func test_migrating_from_97_to_98_adds_new_isSampleItem_attribute_to_product() throws {
        // Given
        let sourceContainer = try startPersistentContainer("Model 97")
        let sourceContext = sourceContainer.viewContext

        let product = insertProduct(to: sourceContext, forModel: 97)
        try sourceContext.save()

        XCTAssertNil(product.entity.attributesByName["isSampleItem"], "Precondition. Property does not exist.")

        // When
        let targetContainer = try migrate(sourceContainer, to: "Model 98")

        // Then
        let targetContext = targetContainer.viewContext
        let migratedProductEntity = try XCTUnwrap(targetContext.first(entityName: "Product"))

        let isSampleItem = try XCTUnwrap(migratedProductEntity.value(forKey: "isSampleItem") as? Bool)
        XCTAssertFalse(isSampleItem, "Confirm expected property exists, and is false by default.")
    }

    func test_migrating_from_98_to_99_adds_new_attributes_to_ProductBundleItem() throws {
        // Given
        let sourceContainer = try startPersistentContainer("Model 98")
        let sourceContext = sourceContainer.viewContext

        let product = insertProduct(to: sourceContext, forModel: 98)

        // Inserts a new ProductBundleItem and add it to Product.
        let bundledItem = insertProductBundleItem(to: sourceContext)
        product.setValue(NSOrderedSet(array: [bundledItem]), forKey: "bundledItems")
        try sourceContext.save()

        XCTAssertNil(bundledItem.entity.attributesByName["minQuantity"], "Precondition. Property does not exist.")
        XCTAssertNil(bundledItem.entity.attributesByName["maxQuantity"], "Precondition. Property does not exist.")
        XCTAssertNil(bundledItem.entity.attributesByName["defaultQuantity"], "Precondition. Property does not exist.")
        XCTAssertNil(bundledItem.entity.attributesByName["isOptional"], "Precondition. Property does not exist.")
        XCTAssertNil(bundledItem.entity.attributesByName["overridesVariations"], "Precondition. Property does not exist.")
        XCTAssertNil(bundledItem.entity.attributesByName["overridesDefaultVariationAttributes"], "Precondition. Property does not exist.")
        XCTAssertNil(bundledItem.entity.attributesByName["allowedVariations"], "Precondition. Property does not exist.")
        XCTAssertNil(bundledItem.entity.relationshipsByName["defaultVariationAttributes"], "Precondition. Relationship does not exist.")

        // When
        let targetContainer = try migrate(sourceContainer, to: "Model 99")

        // Then
        let targetContext = targetContainer.viewContext
        let migratedProduct = try XCTUnwrap(targetContext.first(entityName: "Product"))
        let migratedBundledItem = try XCTUnwrap(targetContext.first(entityName: "ProductBundleItem"))

        XCTAssertEqual(try targetContext.count(entityName: "Product"), 1)
        XCTAssertEqual(try targetContext.count(entityName: "ProductBundleItem"), 1)

        // ProductBundleItem has the expected default values for the new attributes.
        XCTAssertEqual(migratedBundledItem.value(forKey: "minQuantity") as? Int64, 0)
        XCTAssertEqual(migratedBundledItem.value(forKey: "maxQuantity") as? Int64, 0)
        XCTAssertEqual(migratedBundledItem.value(forKey: "defaultQuantity") as? Int64, 0)
        XCTAssertEqual(migratedBundledItem.value(forKey: "isOptional") as? Bool, true)
        XCTAssertEqual(migratedBundledItem.value(forKey: "overridesVariations") as? Bool, false)
        XCTAssertEqual(migratedBundledItem.value(forKey: "overridesDefaultVariationAttributes") as? Bool, false)
        XCTAssertEqual(migratedBundledItem.value(forKey: "allowedVariations") as? [Int64], nil)
        XCTAssertEqual(migratedBundledItem.value(forKey: "defaultVariationAttributes") as? [GenericAttribute], nil)
        XCTAssertEqual(migratedBundledItem.value(forKey: "product") as? NSManagedObject, migratedProduct)

        // Product's relationship to ProductBundleItem exists.
        XCTAssertEqual(migratedProduct.value(forKey: "bundledItems") as? NSOrderedSet, NSOrderedSet(array: [migratedBundledItem]))
    }

    func test_migrating_from_99_to_100_adds_BlazeCampaign_entity() throws {
        // Given
        let sourceContainer = try startPersistentContainer("Model 99")
        let sourceContext = sourceContainer.viewContext

        try sourceContext.save()

        // Confidence Check. `BlazeCampaign` should not exist in Model 73
        XCTAssertNil(NSEntityDescription.entity(forEntityName: "BlazeCampaign", in: sourceContext))

        // When
        let targetContainer = try migrate(sourceContainer, to: "Model 100")

        // Then
        let targetContext = targetContainer.viewContext

        // `BlazeCampaign` should exist in Model 100
        XCTAssertNotNil(NSEntityDescription.entity(forEntityName: "BlazeCampaign", in: targetContext))
        XCTAssertEqual(try targetContext.count(entityName: "BlazeCampaign"), 0)

        // Insert a new BlazeCampaign
        let campaign = insertBlazeCampaign(to: targetContext, forModel: 100)
        XCTAssertEqual(try targetContext.count(entityName: "BlazeCampaign"), 1)

        // Check all attributes
        XCTAssertEqual(campaign.value(forKey: "campaignID") as? Int64, 1)
        XCTAssertEqual(campaign.value(forKey: "siteID") as? Int64, 1)
        XCTAssertEqual(campaign.value(forKey: "contentClickURL") as? String, "https://example.com/products/1")
        XCTAssertEqual(campaign.value(forKey: "contentImageURL") as? String, "https://example.com/products/1/thumbnail.png")
        XCTAssertEqual(campaign.value(forKey: "name") as? String, "Product")
        XCTAssertEqual(campaign.value(forKey: "rawStatus") as? String, "approved")
        XCTAssertEqual(campaign.value(forKey: "totalBudget") as? Double, 150)
        XCTAssertEqual(campaign.value(forKey: "totalClicks") as? Int64, 11)
        XCTAssertEqual(campaign.value(forKey: "totalImpressions") as? Int64, 33)
    }

    func test_migrating_from_100_to_101_adds_productID_to_BlazeCampaign() throws {
        // Given
        let sourceContainer = try startPersistentContainer("Model 100")
        let sourceContext = sourceContainer.viewContext

        let campaign = insertBlazeCampaign(to: sourceContext, forModel: 100)

        try sourceContext.save()

        XCTAssertNil(campaign.entity.attributesByName["productID"], "Precondition. Property does not exist.")

        // When
        let targetContainer = try migrate(sourceContainer, to: "Model 101")

        // Then
        let targetContext = targetContainer.viewContext
        let migratedCampaign = try XCTUnwrap(targetContext.first(entityName: "BlazeCampaign"))

        // BlazeCampaign has the expected default value for the new attribute.
        let productID = migratedCampaign.value(forKey: "productID") as? NSNumber
        XCTAssertNil(productID, "Confirm expected property exists and is nil by default.")

        // For model 101, saved BlazeCampaign with specific product ID has the expected product ID value.
        let newCampaign = insertBlazeCampaign(to: targetContext, forModel: 101)
        try targetContext.save()
        XCTAssertEqual(newCampaign.value(forKey: "productID") as? NSNumber, .init(value: 123))
    }

    func test_migrating_from_101_to_102_adds_bundleMinSize_and_bundleMaxSize_to_Product() throws {
        // Given
        let sourceContainer = try startPersistentContainer("Model 101")
        let sourceContext = sourceContainer.viewContext

        let product = insertProduct(to: sourceContext, forModel: 101)

        try sourceContext.save()

        XCTAssertNil(product.entity.attributesByName["bundleMinSize"], "Precondition. Property does not exist.")
        XCTAssertNil(product.entity.attributesByName["bundleMaxSize"], "Precondition. Property does not exist.")

        // When
        let targetContainer = try migrate(sourceContainer, to: "Model 102")

        // Then
        let targetContext = targetContainer.viewContext
        let migratedProduct = try XCTUnwrap(targetContext.first(entityName: "Product"))

        // The new properties are nil by default.
        XCTAssertNil(migratedProduct.value(forKey: "bundleMinSize") as? NSDecimalNumber, "Confirm expected property exists and is nil by default.")
        XCTAssertNil(migratedProduct.value(forKey: "bundleMaxSize") as? NSDecimalNumber, "Confirm expected property exists and is nil by default.")

        migratedProduct.setValue(2, forKey: "bundleMinSize")
        migratedProduct.setValue(6, forKey: "bundleMaxSize")
        try targetContext.save()
        XCTAssertEqual(migratedProduct.value(forKey: "bundleMinSize") as? NSDecimalNumber, 2)
        XCTAssertEqual(migratedProduct.value(forKey: "bundleMaxSize") as? NSDecimalNumber, 6)
    }

    func test_migrating_from_102_to_103_adds_new_oneTimeShipping_attribute() throws {
        // Given
        let sourceContainer = try startPersistentContainer("Model 102")
        let sourceContext = sourceContainer.viewContext

        let productSubscription = insertProductSubscription(to: sourceContext)
        try sourceContext.save()

        XCTAssertNil(productSubscription.entity.attributesByName["oneTimeShipping"], "Precondition. Property does not exist.")

        // When
        let targetContainer = try migrate(sourceContainer, to: "Model 103")

        // Then
        let targetContext = targetContainer.viewContext
        let migratedProductSubscriptionEntity = try XCTUnwrap(targetContext.first(entityName: "ProductSubscription"))

        let oneTimeShipping = try XCTUnwrap(migratedProductSubscriptionEntity.value(forKey: "oneTimeShipping") as? Bool)
        XCTAssertFalse(oneTimeShipping, "Confirm expected property exists, and is false by default.")
    }

    func test_migrating_from_102_to_103_adds_new_paymentSyncDate_attribute() throws {
        // Given
        let sourceContainer = try startPersistentContainer("Model 102")
        let sourceContext = sourceContainer.viewContext

        let productSubscription = insertProductSubscription(to: sourceContext)
        try sourceContext.save()

        XCTAssertNil(productSubscription.entity.attributesByName["paymentSyncDate"], "Precondition. Property does not exist.")

        // When
        let targetContainer = try migrate(sourceContainer, to: "Model 103")

        // Then
        let targetContext = targetContainer.viewContext
        let migratedProductSubscriptionEntity = try XCTUnwrap(targetContext.first(entityName: "ProductSubscription"))

        let paymentSyncDate = try XCTUnwrap(migratedProductSubscriptionEntity.value(forKey: "paymentSyncDate") as? String)
        XCTAssertEqual(paymentSyncDate, "", "Confirm expected property exists, and is empty by default.")

        // When
        migratedProductSubscriptionEntity.setValue("30", forKey: "paymentSyncDate")
        try targetContext.save()

        // Then
        XCTAssertEqual(migratedProductSubscriptionEntity.value(forKey: "paymentSyncDate") as? String, "30")
    }

    func test_migrating_from_102_to_103_adds_new_paymentSyncMonth_attribute() throws {
        // Given
        let sourceContainer = try startPersistentContainer("Model 102")
        let sourceContext = sourceContainer.viewContext

        let productSubscription = insertProductSubscription(to: sourceContext)
        try sourceContext.save()

        XCTAssertNil(productSubscription.entity.attributesByName["paymentSyncMonth"], "Precondition. Property does not exist.")

        // When
        let targetContainer = try migrate(sourceContainer, to: "Model 103")

        // Then
        let targetContext = targetContainer.viewContext
        let migratedProductSubscriptionEntity = try XCTUnwrap(targetContext.first(entityName: "ProductSubscription"))

        let paymentSyncMonth = try XCTUnwrap(migratedProductSubscriptionEntity.value(forKey: "paymentSyncMonth") as? String)
        XCTAssertEqual(paymentSyncMonth, "", "Confirm expected property exists, and is empty by default.")

        // When
        migratedProductSubscriptionEntity.setValue("02", forKey: "paymentSyncMonth")
        try targetContext.save()

        // Then
        XCTAssertEqual(migratedProductSubscriptionEntity.value(forKey: "paymentSyncMonth") as? String, "02")
    }

    func test_migrating_from_103_to_104_adds_new_pricedIndividually_attribute() throws {
        // Given
        let sourceContainer = try startPersistentContainer("Model 103")
        let sourceContext = sourceContainer.viewContext

        let productBundleItem = insertProductBundleItem(to: sourceContext)
        try sourceContext.save()

        XCTAssertNil(productBundleItem.entity.attributesByName["pricedIndividually"], "Precondition. Property does not exist.")

        // When
        let targetContainer = try migrate(sourceContainer, to: "Model 104")

        // Then
        let targetContext = targetContainer.viewContext
        let migratedProductBundleItemEntity = try XCTUnwrap(targetContext.first(entityName: "ProductBundleItem"))

        // The new attribute is false by default.
        let pricedIndividually = try XCTUnwrap(migratedProductBundleItemEntity.value(forKey: "pricedIndividually") as? Bool)
        XCTAssertFalse(pricedIndividually, "Confirm expected property exists, and is false by default.")
    }

    func test_migrating_from_104_to_105_removes_price_attribute_from_TopEarnerStatsItem_entity() throws {
        // Given
        let sourceContainer = try startPersistentContainer("Model 104")
        let sourceContext = sourceContainer.viewContext

        let topEarnerStatsItem = sourceContext.insert(entityName: "TopEarnerStatsItem", properties: [
            "productID": 1,
            "productName": "Product",
            "quantity": 1,
            "price": 4.99,
            "total": 4.99,
            "currency": "USD",
            "imageUrl": "https://example.com/woocommerce.jpg"
        ])
        try sourceContext.save()

        XCTAssertNotNil(topEarnerStatsItem.entity.attributesByName["price"], "Precondition. Attribute exists.")

        // When
        let targetContainer = try migrate(sourceContainer, to: "Model 105")

        // Then
        let targetContext = targetContainer.viewContext
        let migratedtopEarnerStatsItem = try XCTUnwrap(targetContext.first(entityName: "TopEarnerStatsItem"))

        // The price attribute is removed from the migrated entity.
        XCTAssertNil(migratedtopEarnerStatsItem.entity.attributesByName["price"], "Confirm attribute no longer exists.")
    }

    func test_migrating_from_104_to_105_adds_BlazeTargetLanguage_entity() throws {
        // Given
        let sourceContainer = try startPersistentContainer("Model 104")
        let sourceContext = sourceContainer.viewContext

        try sourceContext.save()

        // Confidence Check. `BlazeTargetLanguage` should not exist in Model 104
        XCTAssertNil(NSEntityDescription.entity(forEntityName: "BlazeTargetLanguage", in: sourceContext))

        // When
        let targetContainer = try migrate(sourceContainer, to: "Model 105")

        // Then
        let targetContext = targetContainer.viewContext

        // `BlazeTargetLanguage` should exist in Model 105
        XCTAssertNotNil(NSEntityDescription.entity(forEntityName: "BlazeTargetLanguage", in: targetContext))
        XCTAssertEqual(try targetContext.count(entityName: "BlazeTargetLanguage"), 0)

        // Insert a new BlazeTargetLanguage
        let language = insertBlazeTargetLanguage(to: targetContext)
        XCTAssertEqual(try targetContext.count(entityName: "BlazeTargetLanguage"), 1)

        // Check all attributes
        XCTAssertEqual(language.value(forKey: "id") as? String, "en")
        XCTAssertEqual(language.value(forKey: "name") as? String, "English")
        XCTAssertEqual(language.value(forKey: "locale") as? String, "en")
    }

    func test_migrating_from_104_to_105_adds_BlazeTargetDevice_entity() throws {
        // Given
        let sourceContainer = try startPersistentContainer("Model 104")
        let sourceContext = sourceContainer.viewContext

        try sourceContext.save()

        // Confidence Check. `BlazeTargetDevice` should not exist in Model 104
        XCTAssertNil(NSEntityDescription.entity(forEntityName: "BlazeTargetDevice", in: sourceContext))

        // When
        let targetContainer = try migrate(sourceContainer, to: "Model 105")

        // Then
        let targetContext = targetContainer.viewContext

        // `BlazeTargetDevice` should exist in Model 105
        XCTAssertNotNil(NSEntityDescription.entity(forEntityName: "BlazeTargetDevice", in: targetContext))
        XCTAssertEqual(try targetContext.count(entityName: "BlazeTargetDevice"), 0)

        // Insert a new BlazeTargetDevice
        let device = insertBlazeTargetDevice(to: targetContext)
        XCTAssertEqual(try targetContext.count(entityName: "BlazeTargetDevice"), 1)

        // Check all attributes
        XCTAssertEqual(device.value(forKey: "id") as? String, "mobile")
        XCTAssertEqual(device.value(forKey: "name") as? String, "Mobile")
        XCTAssertEqual(device.value(forKey: "locale") as? String, "en")
    }

    func test_migrating_from_104_to_105_adds_BlazeTargetTopic_entity() throws {
        // Given
        let sourceContainer = try startPersistentContainer("Model 104")
        let sourceContext = sourceContainer.viewContext

        try sourceContext.save()

        // Confidence Check. `BlazeTargetTopic` should not exist in Model 104
        XCTAssertNil(NSEntityDescription.entity(forEntityName: "BlazeTargetTopic", in: sourceContext))

        // When
        let targetContainer = try migrate(sourceContainer, to: "Model 105")

        // Then
        let targetContext = targetContainer.viewContext

        // `BlazeTargetTopic` should exist in Model 105
        XCTAssertNotNil(NSEntityDescription.entity(forEntityName: "BlazeTargetTopic", in: targetContext))
        XCTAssertEqual(try targetContext.count(entityName: "BlazeTargetTopic"), 0)

        // Insert a new BlazeTargetTopic
        let topic = insertBlazeTargetTopic(to: targetContext)
        XCTAssertEqual(try targetContext.count(entityName: "BlazeTargetTopic"), 1)

        // Check all attributes
        XCTAssertEqual(topic.value(forKey: "id") as? String, "IAB1")
        XCTAssertEqual(topic.value(forKey: "name") as? String, "Arts & Entertainment")
        XCTAssertEqual(topic.value(forKey: "locale") as? String, "en")
    }

    func test_migrating_from_105_to_106_adds_OrderAttributionInfo_entity() throws {
        // Given
        let sourceContainer = try startPersistentContainer("Model 105")
        let sourceContext = sourceContainer.viewContext

        let order = insertOrder(to: sourceContext)
        try sourceContext.save()

        // Confidence Checks. This entity and relationship should not exist in Model 105.
        XCTAssertNil(NSEntityDescription.entity(forEntityName: "OrderAttributionInfo", in: sourceContext))
        XCTAssertNil(order.entity.relationshipsByName["attributionInfo"])

        // When
        let targetContainer = try migrate(sourceContainer, to: "Model 106")
        let targetContext = targetContainer.viewContext

        // Then
        XCTAssertEqual(try targetContext.count(entityName: "Order"), 1)
        XCTAssertEqual(try targetContext.count(entityName: "OrderAttributionInfo"), 0)

        // Migrated order has expected empty attributionInfo attribute.
        let migratedOrder = try XCTUnwrap(targetContext.firstObject(ofType: Order.self))
        XCTAssertNil(migratedOrder.value(forKey: "attributionInfo"))

        // Insert a new OrderAttributionInfo and add it to Order.
        let attributionInfo = insertOrderAttributionInfo(to: targetContext)
        migratedOrder.setValue(attributionInfo, forKey: "attributionInfo")
        try targetContext.save()

        // OrderAttributionInfo entity and attributes exist, including relationship with Order.
        XCTAssertEqual(try targetContext.count(entityName: "OrderAttributionInfo"), 1)
        XCTAssertNotNil(attributionInfo.value(forKey: "sourceType"))
        XCTAssertNotNil(attributionInfo.value(forKey: "campaign"))
        XCTAssertNotNil(attributionInfo.value(forKey: "source"))
        XCTAssertNotNil(attributionInfo.value(forKey: "medium"))
        XCTAssertNotNil(attributionInfo.value(forKey: "deviceType"))
        XCTAssertNotNil(attributionInfo.value(forKey: "sessionPageViews"))
        XCTAssertEqual(attributionInfo.value(forKey: "order") as? NSManagedObject, migratedOrder)

        // Order and OrderAttributionInfo relationship exists.
        XCTAssertEqual(migratedOrder.value(forKey: "attributionInfo") as? NSManagedObject, attributionInfo)
    }

    func test_migrating_from_106_to_107_adds_BlazeCampaignListItem_entity() throws {
        // Given
        let sourceContainer = try startPersistentContainer("Model 106")
        let sourceContext = sourceContainer.viewContext

        try sourceContext.save()

        // Confidence Check. `BlazeCampaignListItem` should not exist in Model 106
        XCTAssertNil(NSEntityDescription.entity(forEntityName: "BlazeCampaignListItem", in: sourceContext))

        // When
        let targetContainer = try migrate(sourceContainer, to: "Model 107")

        // Then
        let targetContext = targetContainer.viewContext

        // `BlazeCampaignListItem` should exist in Model 107
        XCTAssertNotNil(NSEntityDescription.entity(forEntityName: "BlazeCampaignListItem", in: targetContext))
        XCTAssertEqual(try targetContext.count(entityName: "BlazeCampaignListItem"), 0)

        // Insert a new BlazeCampaign
        let campaign = insertBlazeCampaignListItem(to: targetContext)
        XCTAssertEqual(try targetContext.count(entityName: "BlazeCampaignListItem"), 1)

        // Check all attributes
        XCTAssertNotNil(campaign.value(forKey: "siteID"))
        XCTAssertNotNil(campaign.value(forKey: "campaignID"))
        XCTAssertNotNil(campaign.value(forKey: "productID"))
        XCTAssertNotNil(campaign.value(forKey: "name"))
        XCTAssertNotNil(campaign.value(forKey: "textSnippet"))
        XCTAssertNotNil(campaign.value(forKey: "rawStatus"))
        XCTAssertNotNil(campaign.value(forKey: "imageURL"))
        XCTAssertNotNil(campaign.value(forKey: "targetUrl"))
        XCTAssertNotNil(campaign.value(forKey: "impressions"))
        XCTAssertNotNil(campaign.value(forKey: "clicks"))
        XCTAssertNotNil(campaign.value(forKey: "totalBudget"))
        XCTAssertNotNil(campaign.value(forKey: "spentBudget"))
    }

    func test_migrating_from_107_to_108_removes_BlazeCampaign_entity() throws {
        // Arrange
        let sourceContainer = try startPersistentContainer("Model 107")
        let sourceContext = sourceContainer.viewContext

        insertBlazeCampaign(to: sourceContext, forModel: 107)
        try sourceContext.save()

        XCTAssertEqual(try sourceContext.count(entityName: "BlazeCampaign"), 1)

        let sourceEntitiesNames = sourceContainer.managedObjectModel.entitiesByName.keys
        XCTAssertTrue(sourceEntitiesNames.contains("BlazeCampaign"))

        // Action
        let targetContainer = try migrate(sourceContainer, to: "Model 108")
        let targetEntitiesNames = targetContainer.managedObjectModel.entitiesByName.keys

        // Assert
        XCTAssertFalse(targetEntitiesNames.contains("BlazeCampaign"))
    }

    func test_migrating_from_108_to_109_adds_new_budget_attributes_to_BlazeCampaignListItem() throws {
        // Given
        let sourceContainer = try startPersistentContainer("Model 108")
        let sourceContext = sourceContainer.viewContext

        let campaign = insertBlazeCampaignListItem(to: sourceContext)
        try sourceContext.save()

        // Confidence check: new budget attributes are not present
        XCTAssertNil(campaign.entity.attributesByName["budgetAmount"])
        XCTAssertNil(campaign.entity.attributesByName["budgetCurrency"])
        XCTAssertNil(campaign.entity.attributesByName["budgetMode"])

        // When
        let targetContainer = try migrate(sourceContainer, to: "Model 109")

        // Then
        let targetContext = targetContainer.viewContext
        let migratedEntity = try XCTUnwrap(targetContext.first(entityName: "BlazeCampaignListItem"))

        // Check default values for new budget attributes
        let budgetAmount = try XCTUnwrap(migratedEntity.value(forKey: "budgetAmount") as? Double)
        XCTAssertEqual(budgetAmount, 0)

        let budgetCurrency = try XCTUnwrap(migratedEntity.value(forKey: "budgetCurrency") as? String)
        XCTAssertEqual(budgetCurrency, "USD")

        let budgetMode = try XCTUnwrap(migratedEntity.value(forKey: "budgetMode") as? String)
        XCTAssertEqual(budgetMode, "total")
    }

    func test_migrating_from_109_to_110_adds_WCAnalyticsCustomer_and_WCAnalyticsCustomerSearchResult_entities() throws {
        // Given
        let sourceContainer = try startPersistentContainer("Model 109")
        let sourceContext = sourceContainer.viewContext

        try sourceContext.save()

        // Confidence Check. These entities should not exist in Model 109
        XCTAssertNil(NSEntityDescription.entity(forEntityName: "WCAnalyticsCustomer", in: sourceContext))
        XCTAssertNil(NSEntityDescription.entity(forEntityName: "WCAnalyticsCustomerSearchResult", in: sourceContext))

        // When
        let targetContainer = try migrate(sourceContainer, to: "Model 110")

        // Then
        let targetContext = targetContainer.viewContext

        // These entities should exist in Model 110
        XCTAssertNotNil(NSEntityDescription.entity(forEntityName: "WCAnalyticsCustomer", in: targetContext))
        XCTAssertNotNil(NSEntityDescription.entity(forEntityName: "WCAnalyticsCustomerSearchResult", in: targetContext))
        XCTAssertEqual(try targetContext.count(entityName: "WCAnalyticsCustomer"), 0)
        XCTAssertEqual(try targetContext.count(entityName: "WCAnalyticsCustomerSearchResult"), 0)

        // Insert a new WCAnalyticsCustomer
        let customer = insertWCAnalyticsCustomer(to: targetContext, forModel: 110)
        XCTAssertEqual(try targetContext.count(entityName: "WCAnalyticsCustomer"), 1)
        XCTAssertEqual(customer.value(forKey: "customerID") as? Int64, 1)

        // Insert a new WCAnalyticsCustomerSearchResult
        let customerSearchResult = targetContext.insert(
            entityName: "WCAnalyticsCustomerSearchResult",
            properties: [
                "siteID": 1,
                "keyword": ""
            ]
        )
        XCTAssertEqual(try targetContext.count(entityName: "WCAnalyticsCustomerSearchResult"), 1)
        XCTAssertEqual(customer.value(forKey: "customerID") as? Int64, 1)

        // Check all attributes
        XCTAssertNotNil(customerSearchResult.entity.attributesByName["siteID"])
        XCTAssertNotNil(customerSearchResult.entity.attributesByName["keyword"])
        XCTAssertNotNil(customer.entity.attributesByName["siteID"])
        XCTAssertNotNil(customer.entity.attributesByName["userID"])
        XCTAssertNotNil(customer.entity.attributesByName["name"])
        XCTAssertNotNil(customer.entity.attributesByName["email"])
        XCTAssertNotNil(customer.entity.attributesByName["username"])
        XCTAssertNotNil(customer.entity.attributesByName["dateLastActive"])
        XCTAssertNotNil(customer.entity.attributesByName["ordersCount"])
        XCTAssertNotNil(customer.entity.attributesByName["totalSpend"])
        XCTAssertNotNil(customer.entity.attributesByName["averageOrderValue"])
        XCTAssertNotNil(customer.entity.attributesByName["country"])
        XCTAssertNotNil(customer.entity.attributesByName["region"])
        XCTAssertNotNil(customer.entity.attributesByName["city"])
        XCTAssertNotNil(customer.entity.attributesByName["postcode"])
    }

    func test_migrating_from_110_to_111_adds_ShippingMethod_entity() throws {
        // Given
        let sourceContainer = try startPersistentContainer("Model 110")
        let sourceContext = sourceContainer.viewContext

        try sourceContext.save()

        // Confidence Check. These entities should not exist in Model 110
        XCTAssertNil(NSEntityDescription.entity(forEntityName: "ShippingMethod", in: sourceContext))

        // When
        let targetContainer = try migrate(sourceContainer, to: "Model 111")

        // Then
        let targetContext = targetContainer.viewContext

        // These entities should exist in Model 110
        XCTAssertNotNil(NSEntityDescription.entity(forEntityName: "ShippingMethod", in: targetContext))
        XCTAssertEqual(try targetContext.count(entityName: "ShippingMethod"), 0)

        // Insert a new ShippingMethod
        let shippingMethod = insertShippingMethod(to: targetContext, forModel: 111)
        XCTAssertEqual(try targetContext.count(entityName: "ShippingMethod"), 1)

        // Check all attributes
        XCTAssertNotNil(shippingMethod.entity.attributesByName["siteID"])
        XCTAssertNotNil(shippingMethod.entity.attributesByName["methodID"])
        XCTAssertNotNil(shippingMethod.entity.attributesByName["title"])
    }

    func test_migrating_from_111_to_112_updates_Site_entry() throws {
        // Given
        let sourceContainer = try startPersistentContainer("Model 111")
        let sourceContext = sourceContainer.viewContext

        // Insert a new entity Site e sent the value of isPublic
        let site = NSEntityDescription.insertNewObject(forEntityName: "Site", into: sourceContext)
        site.setValue(true, forKey: "isPublic")
        try sourceContext.save()

        // Confidence Check. `isPublic` should check and `visibility` should not exist in Model 111
        let siteEntity = NSEntityDescription.entity(forEntityName: "Site", in: sourceContext)
        XCTAssertNotNil(siteEntity?.attributesByName["isPublic"])
        XCTAssertNil(siteEntity?.attributesByName["visibility"])

        // When
        let targetContainer = try migrate(sourceContainer, to: "Model 112")

        // Then
        let targetContext = targetContainer.viewContext

        // `isPublic` should not exist and `visibility` should exist in Model 112
        let migratedSiteEntity = NSEntityDescription.entity(forEntityName: "Site", in: targetContext)
        XCTAssertNil(migratedSiteEntity?.attributesByName["isPublic"])
        XCTAssertNotNil(migratedSiteEntity?.attributesByName["visibility"])

        // Retrieve the migrated Site
        let fetchRequest = NSFetchRequest<NSManagedObject>(entityName: "Site")
        let migratedSites = try targetContext.fetch(fetchRequest)
        let migratedSite = try XCTUnwrap(migratedSites.first)

        // Verify that the `visibility` value is 1 (true converted to Int64)
        XCTAssertEqual(migratedSite.value(forKey: "visibility") as? Int64, 1)

        // Insert a new Site to verify that the new attribute can be set and saved correctly
        let newSite = NSEntityDescription.insertNewObject(forEntityName: "Site", into: targetContext)
        newSite.setValue(-1, forKey: "visibility")
        try targetContext.save()

        // Verify that the new attribute has been set correctly
        XCTAssertEqual(newSite.value(forKey: "visibility") as? Int64, -1)
    }

    func test_migrating_from_112_to_113_adds_new_password_attributes_to_Product() throws {
        // Given
        let sourceContainer = try startPersistentContainer("Model 112")
        let sourceContext = sourceContainer.viewContext

        let product = insertProduct(to: sourceContext, forModel: 112)
        try sourceContext.save()

        XCTAssertNil(product.entity.attributesByName["password"], "Precondition. Property does not exist.")

        // When
        let targetContainer = try migrate(sourceContainer, to: "Model 113")

        // Then
        let targetContext = targetContainer.viewContext
        let migratedProductEntity = try XCTUnwrap(targetContext.first(entityName: "Product"))

        XCTAssertNil(migratedProductEntity.value(forKey: "password") as? String, "Confirm expected property exists and is nil by default.")

        migratedProductEntity.setValue("test", forKey: "password")
        try targetContext.save()

        let password = try XCTUnwrap(migratedProductEntity.value(forKey: "password") as? String)
        XCTAssertEqual(password, "test", "Confirm expected property exists, and is false by default.")
    }

    func test_migrating_from_113_to_114_adds_new_attributes_to_BlazeCampaignListItem() throws {
        // Given
        let sourceContainer = try startPersistentContainer("Model 113")
        let sourceContext = sourceContainer.viewContext

        let blazeCampaign = insertBlazeCampaignListItem(to: sourceContext)
        try sourceContext.save()

        XCTAssertNil(blazeCampaign.entity.attributesByName["isEvergreen"],
                     "Precondition. Property isEvergreen does not exist.")

        XCTAssertNil(blazeCampaign.entity.attributesByName["durationDays"],
                     "Precondition. Property durationDays does not exist.")

        // When
        let targetContainer = try migrate(sourceContainer, to: "Model 114")

        // Then
        let targetContext = targetContainer.viewContext
        let migratedCampaignEntity = try XCTUnwrap(targetContext.first(entityName: "BlazeCampaignListItem"))

        XCTAssertEqual(migratedCampaignEntity.value(forKey: "isEvergreen") as? Bool, false, "Confirm property isEvergreen exists and is false by default.")

        XCTAssertEqual(migratedCampaignEntity.value(forKey: "durationDays") as? Int64, 0, "Confirm property durationDays exists and is 0 by default.")

        migratedCampaignEntity.setValue(true, forKey: "isEvergreen")
        migratedCampaignEntity.setValue(7, forKey: "durationDays")
        try targetContext.save()

        let isEvergreen = try XCTUnwrap(migratedCampaignEntity.value(forKey: "isEvergreen") as? Bool)
        let durationDays = try XCTUnwrap(migratedCampaignEntity.value(forKey: "durationDays") as? Int64)
        XCTAssertEqual(isEvergreen, true)
        XCTAssertEqual(durationDays, 7)
    }

    func test_migrating_from_114_to_115_adds_BlazeCampaignObjective_entity() throws {
        // Given
        let sourceContainer = try startPersistentContainer("Model 114")
        let sourceContext = sourceContainer.viewContext

        try sourceContext.save()

        // Confidence Check. These entities should not exist in Model 114
        XCTAssertNil(NSEntityDescription.entity(forEntityName: "BlazeCampaignObjective", in: sourceContext))

        // When
        let targetContainer = try migrate(sourceContainer, to: "Model 115")

        // Then
        let targetContext = targetContainer.viewContext

        // These entities should exist in Model 110
        XCTAssertNotNil(NSEntityDescription.entity(forEntityName: "BlazeCampaignObjective", in: targetContext))
        XCTAssertEqual(try targetContext.count(entityName: "BlazeCampaignObjective"), 0)

        // Insert a new BlazeCampaignObjective
        let objective = insertBlazeCampaignObjective(to: targetContext)
        XCTAssertEqual(try targetContext.count(entityName: "BlazeCampaignObjective"), 1)

        // Check all attributes
        XCTAssertNotNil(objective.entity.attributesByName["id"])
        XCTAssertNotNil(objective.entity.attributesByName["title"])
        XCTAssertNotNil(objective.entity.attributesByName["generalDescription"])
        XCTAssertNotNil(objective.entity.attributesByName["suitableForDescription"])
    }

    func test_migrating_from_114_to_115_renames_OrderMetaData_to_MetaData() throws {
        // Given
        let sourceContainer = try startPersistentContainer("Model 114")
        let sourceContext = sourceContainer.viewContext

        let order = insertOrder(to: sourceContext)
        let orderMetaData = insertOrderMetaData(to: sourceContext)
        order.setValue(NSSet(array: [orderMetaData]), forKey: "customFields")
        try sourceContext.save()

        XCTAssertNotNil(NSEntityDescription.entity(forEntityName: "OrderMetaData", in: sourceContext))
        XCTAssertNil(NSEntityDescription.entity(forEntityName: "MetaData", in: sourceContext))
        XCTAssertEqual(try sourceContext.count(entityName: "OrderMetaData"), 1)

        let originalOrderMetaData = try XCTUnwrap(sourceContext.first(entityName: "OrderMetaData"))
        let originalAttributes = originalOrderMetaData.entity.attributesByName.keys.reduce(into: [String: Any]()) { result, key in
            result[key] = originalOrderMetaData.value(forKey: key)
        }

        // When
<<<<<<< HEAD
=======

        // Before migrating, confirm that doing lightweight migration is possible
        // see: https://developer.apple.com/documentation/coredata/migrating_your_data_model_automatically#2903987
        let sourceModel = try XCTUnwrap(modelsInventory.model(for: .init(name: "Model 114")))
        let destinationModel = try XCTUnwrap(modelsInventory.model(for: .init(name: "Model 115")))
        let inferredMappingModel = try NSMappingModel.inferredMappingModel(forSourceModel: sourceModel, destinationModel: destinationModel)
        XCTAssertNotNil(inferredMappingModel, "Failed to infer mapping model. This may indicate that a heavyweight migration is required.")

        // Start migration
>>>>>>> e3950f96
        let targetContainer = try migrate(sourceContainer, to: "Model 115")
        let targetContext = targetContainer.viewContext

        // Then
        // Check that OrderMetaData entity no longer exists
        XCTAssertNil(NSEntityDescription.entity(forEntityName: "OrderMetaData", in: targetContext))

        // Check that MetaData entity exists
        XCTAssertNotNil(NSEntityDescription.entity(forEntityName: "MetaData", in: targetContext))

        // Check that the data has been migrated
        XCTAssertEqual(try targetContext.count(entityName: "MetaData"), 1)

        // Check that the relationship with Order is correct and compare migrated data
        let migratedOrder = try XCTUnwrap(targetContext.first(entityName: "Order"))
        let migratedMetaData = try XCTUnwrap(migratedOrder.value(forKey: "customFields") as? NSSet)
        XCTAssertEqual(migratedMetaData.count, 1)

        let migratedMetaDataObject = try XCTUnwrap(migratedMetaData.anyObject() as? NSManagedObject)
        XCTAssertTrue(migratedMetaDataObject.entity.name == "MetaData")

        // Compare attribute values
        for (attribute, originalValue) in originalAttributes {
            let migratedValue = migratedMetaDataObject.value(forKey: attribute)
            XCTAssertEqual(originalValue as? NSObject, migratedValue as? NSObject, "Attribute '\(attribute)' mismatch")
        }

        // Test adding new MetaData
        let newMetaData = insertMetaData(to: targetContext)
        migratedOrder.mutableSetValue(forKey: "customFields").add(newMetaData)
        try targetContext.save()

        XCTAssertEqual(try targetContext.count(entityName: "MetaData"), 2)
        XCTAssertEqual((migratedOrder.value(forKey: "customFields") as? NSSet)?.count, 2)
    }
}

// MARK: - Persistent Store Setup and Migrations

private extension MigrationTests {
    /// Create a new Sqlite file and load it. Returns the loaded `NSPersistentContainer`.
    func startPersistentContainer(_ versionName: String) throws -> NSPersistentContainer {
        let storeURL = try XCTUnwrap(NSURL(fileURLWithPath: NSTemporaryDirectory())
            .appendingPathComponent(UUID().uuidString)?
            .appendingPathExtension("sqlite"))
        let model = try XCTUnwrap(modelsInventory.model(for: .init(name: versionName)))
        let container = makePersistentContainer(storeURL: storeURL, model: model)

        let loadingError: Error? = waitFor { promise in
            container.loadPersistentStores { _, error in
                promise(error)
            }
        }
        XCTAssertNil(loadingError)

        return container
    }

    /// Migrate the existing `container` to the model with name `versionName`.
    ///
    /// This disconnects the given `container` from the `NSPersistentStore` (SQLite) to avoid
    /// warnings pertaining to having two `NSPersistentContainer` using the same SQLite file.
    /// The `container.viewContext` and any created `NSManagedObjects` can still be used but
    /// they will not be attached to the SQLite database so watch out for that. XD
    ///
    /// - Returns: A new `NSPersistentContainer` instance using the new `NSManagedObjectModel`
    ///            pointed to by `versionName`.
    ///
    func migrate(_ container: NSPersistentContainer, to versionName: String) throws -> NSPersistentContainer {
        let storeDescription = try XCTUnwrap(container.persistentStoreDescriptions.first)
        let storeURL = try XCTUnwrap(storeDescription.url)
        let targetModel = try XCTUnwrap(modelsInventory.model(for: .init(name: versionName)))

        // Unload the currently loaded persistent store to avoid Sqlite warnings when we create
        // another NSPersistentContainer later after the upgrade.
        let persistentStore = try XCTUnwrap(container.persistentStoreCoordinator.persistentStore(for: storeURL))
        try container.persistentStoreCoordinator.remove(persistentStore)

        // Migrate the store
        let migrator = CoreDataIterativeMigrator(coordinator: container.persistentStoreCoordinator,
                                                 modelsInventory: modelsInventory)
        let (isMigrationSuccessful, _) =
            try migrator.iterativeMigrate(sourceStore: storeURL, storeType: storeDescription.type, to: targetModel)
        XCTAssertTrue(isMigrationSuccessful)

        // Load a new container
        let migratedContainer = makePersistentContainer(storeURL: storeURL, model: targetModel)
        let loadingError: Error? = waitFor { promise in
            migratedContainer.loadPersistentStores { _, error in
                promise(error)
            }
        }
        XCTAssertNil(loadingError)

        return migratedContainer
    }

    func makePersistentContainer(storeURL: URL, model: NSManagedObjectModel) -> NSPersistentContainer {
        let description: NSPersistentStoreDescription = {
            let description = NSPersistentStoreDescription(url: storeURL)
            description.shouldAddStoreAsynchronously = false
            description.shouldMigrateStoreAutomatically = false
            description.type = NSSQLiteStoreType
            return description
        }()

        let container = NSPersistentContainer(name: "ContainerName", managedObjectModel: model)
        container.persistentStoreDescriptions = [description]

        createdStoreURLs.insert(storeURL)

        return container
    }
}

// MARK: - Entity Helpers
//

private extension MigrationTests {
    /// Inserts a `Customer` entity, providing default values for the required properties.
    @discardableResult
    func insertCustomer(to context: NSManagedObjectContext, forModel modelVersion: Int) -> NSManagedObject {
        let customer = context.insert(entityName: "Customer", properties: [
            "customerID": 1,
            "email": "",
            "firstName": "",
            "lastName": "",
            "billingAddress1": "",
            "billingAddress2": "",
            "billingCity": "",
            "billingCompany": "",
            "billingCountry": "",
            "billingEmail": "",
            "billingFirstName": "",
            "billingLastName": "",
            "billingPhone": "",
            "billingPostcode": "",
            "billingState": "",
            "shippingAddress1": "",
            "shippingAddress2": "",
            "shippingCity": "",
            "shippingCompany": "",
            "shippingCountry": "",
            "shippingEmail": "",
            "shippingFirstName": "",
            "shippingLastName": "",
            "shippingPhone": "",
            "shippingPostcode": "",
            "shippingState": ""
        ])

        // Required since model 75
        if modelVersion >= 75 {
            customer.setValue(1, forKey: "siteID")
        }

        return customer
    }

    /// Inserts a `ProductVariation` entity, providing default values for the required properties.
    @discardableResult
    func insertProductVariation(to context: NSManagedObjectContext) -> NSManagedObject {
        context.insert(entityName: "ProductVariation", properties: [
            "dateCreated": Date(),
            "backordered": false,
            "backordersAllowed": false,
            "backordersKey": "",
            "permalink": "",
            "price": "",
            "statusKey": "",
            "stockStatusKey": "",
            "taxStatusKey": ""
        ])
    }

    @discardableResult
    func insertAccount(to context: NSManagedObjectContext) -> NSManagedObject {
        context.insert(entityName: "Account", properties: [
            "userID": 0,
            "username": ""
        ])
    }

    @discardableResult
    func insertCoupon(to context: NSManagedObjectContext,
                      limitUsageToXItems: Int64? = 3,
                      usageLimitPerUser: Int64? = 1,
                      usageLimit: Int64? = 1000) -> NSManagedObject {
        context.insert(entityName: "Coupon", properties: [
            "couponID": 123123,
            "maximumAmount": "12.00",
            "minimumAmount": "1.00",
            "excludeSaleItems": true,
            "freeShipping": false,
            "limitUsageToXItems": limitUsageToXItems,
            "usageLimitPerUser": usageLimitPerUser,
            "usageLimit": usageLimit,
            "individualUse": true,
            "usageCount": 200,
            "dateExpires": Date(),
            "fullDescription": "Coupon for getting discounts",
            "discountType": "fixed_cart",
            "dateModified": Date(),
            "dateCreated": Date(),
            "amount": "2.00",
            "code": "2off2021",
            "usedBy": ["me@example.com"],
            "emailRestrictions": ["*@woocommerce.com"],
            "siteID": 1212,
            "products": [1231, 111],
            "excludedProducts": [19182, 192],
            "productCategories": [1092281],
            "excludedProductCategories": [128121212]
        ])
    }

    @discardableResult
    func insertCouponSearchResult(to context: NSManagedObjectContext) -> NSManagedObject {
        context.insert(entityName: "CouponSearchResult", properties: ["keyword": "test"])
    }

    @discardableResult
    func insertInboxNote(to context: NSManagedObjectContext) -> NSManagedObject {
        context.insert(entityName: "InboxNote", properties: [
            "id": 123123,
            "name": "wc-admin-wc-helper-subscription",
            "type": "warning",
            "status": "unactioned",
            "title": "WooCommerce Bookings subscription expired",
            "content": "Your subscription expired on October 22nd. Get a new subscription to continue receiving updates and access to support.",
            "isRemoved": false,
            "isRead": false,
            "dateCreated": Date()
        ])
    }

    @discardableResult
    func insertInboxAction(to context: NSManagedObjectContext) -> NSManagedObject {
        context.insert(entityName: "InboxAction", properties: [
            "id": 13329,
            "name": "renew-subscription",
            "label": "Renew Subscription",
            "status": "actioned",
            "url": "https://woocommerce.com/products/woocommerce-bookings/"
        ])
    }

    @discardableResult
    func insertOrder(to context: NSManagedObjectContext) -> NSManagedObject {
        context.insert(entityName: "Order", properties: [
            "orderID": 134,
            "statusKey": ""
        ])
    }

    @discardableResult
    func insertOrderItem(itemID: Int64 = 134, to context: NSManagedObjectContext) -> NSManagedObject {
        context.insert(entityName: "OrderItem", properties: [
            "itemID": itemID
        ])
    }

    @discardableResult
    func insertOrderItemAttribute(to context: NSManagedObjectContext) -> NSManagedObject {
        context.insert(entityName: "OrderItemAttribute", properties: [
            "metaID": 134,
            "name": "Woo",
            "value": "4.7"
        ])
    }

    @discardableResult
    func insertOrderFeeLine(to context: NSManagedObjectContext) -> NSManagedObject {
        context.insert(entityName: "OrderFeeLine", properties: [
            "feeID": 134,
            "name": "Woo",
            "total": "125.0"
        ])
    }

    @discardableResult
    func insertOrderTaxLine(to context: NSManagedObjectContext) -> NSManagedObject {
        context.insert(entityName: "OrderTaxLine", properties: [
            "taxID": 134,
            "label": "State",
            "ratePercent": 5.0
        ])
    }

    @discardableResult
    func insertRefund(to context: NSManagedObjectContext) -> NSManagedObject {
        context.insert(entityName: "Refund", properties: [
            "refundID": 123,
            "orderID": 234,
            "siteID": 345,
            "byUserID": 456,
            "isAutomated": false,
            "createAutomated": false
        ])
    }

    @discardableResult
    func insertOrderItemRefund(to context: NSManagedObjectContext) -> NSManagedObject {
        context.insert(entityName: "OrderItemRefund", properties: [
            "itemID": 123
        ])
    }

    @discardableResult
    func insertProduct(to context: NSManagedObjectContext, forModel modelVersion: Int) -> NSManagedObject {
        let product = context.insert(entityName: "Product", properties: [
            "price": "",
            "permalink": "",
            "productTypeKey": "simple",
            "purchasable": true,
            "averageRating": "",
            "backordered": true,
            "backordersAllowed": false,
            "backordersKey": "",
            "catalogVisibilityKey": "",
            "dateCreated": Date(),
            "downloadable": true,
            "featured": true,
            "manageStock": true,
            "name": "product",
            "onSale": true,
            "soldIndividually": true,
            "slug": "",
            "shippingRequired": false,
            "shippingTaxable": false,
            "reviewsAllowed": true,
            "groupedProducts": [Int64](),
            "virtual": true,
            "stockStatusKey": "",
            "statusKey": "",
            "taxStatusKey": ""
        ])

        // Required since model 33
        if modelVersion >= 33 {
            product.setValue(Date(), forKey: "Date")
        }

        // Field available from model 113
        if modelVersion >= 113 {
            product.setValue("test", forKey: "password")
        }

        return product
    }

    @discardableResult
    func insertProductCategory(to context: NSManagedObjectContext) -> NSManagedObject {
        context.insert(entityName: "ProductCategory", properties: [
            "name": "",
            "slug": ""
        ])
    }

    func insertProductAttributeTerm(to context: NSManagedObjectContext) -> NSManagedObject {
        context.insert(entityName: "ProductAttributeTerm", properties: [
            "name": "New Term",
            "slug": "new_term"
        ])
    }

    @discardableResult
    func insertProductTag(to context: NSManagedObjectContext) -> NSManagedObject {
        context.insert(entityName: "ProductTag", properties: [
            "tagID": 0,
            "name": "",
            "slug": ""
        ])
    }

    @discardableResult
    func insertProductAttribute(to context: NSManagedObjectContext) -> NSManagedObject {
        context.insert(entityName: "ProductAttribute", properties: [
            "name": "",
            "variation": false,
            "visible": false
        ])
    }

    @discardableResult
    func insertShippingLabel(to context: NSManagedObjectContext) -> NSManagedObject {
        context.insert(entityName: "ShippingLabel", properties: [
            "siteID": 134,
            "shippingLabelID": 1216,
            "carrierID": "fedex",
            "dateCreated": Date(),
            "packageName": "Fancy box",
            "rate": 12.6,
            "currency": "USD",
            "trackingNumber": "B134",
            "serviceName": "Fedex",
            "refundableAmount": 13.4,
            "status": "PURCHASED",
            "productIDs": [1216, 1126],
            "productNames": ["Choco", "Latte"]
        ])
    }

    @discardableResult
    func insertShippingLabelAddress(to context: NSManagedObjectContext) -> NSManagedObject {
        context.insert(entityName: "ShippingLabelAddress", properties: [
            "company": "Chococo co.",
            "name": "Choco",
            "phone": "+16501234567",
            "country": "USA",
            "state": "PA",
            "address1": "123 ABC Street",
            "address2": "",
            "city": "Ph",
            "postcode": "18888"
        ])
    }

    @discardableResult
    func insertShippingLabelRefund(to context: NSManagedObjectContext) -> NSManagedObject {
        context.insert(entityName: "ShippingLabelRefund", properties: [
            "dateRequested": Date(),
            "status": "pending"
        ])
    }

    @discardableResult
    func insertShippingLabelSettings(to context: NSManagedObjectContext) -> NSManagedObject {
        context.insert(entityName: "ShippingLabelSettings", properties: [
            "siteID": 134,
            "orderID": 191,
            "paperSize": "legal"
        ])
    }

    @discardableResult
    func insertOrderStatsTotals(to context: NSManagedObjectContext) -> NSManagedObject {
        context.insert(entityName: "OrderStatsV4Totals", properties: [
            "totalOrders": 3,
            "totalItemsSold": 5,
            "grossRevenue": 800,
            "couponDiscount": 0,
            "totalCoupons": 0,
            "refunds": 0,
            "taxes": 0,
            "shipping": 0,
            "netRevenue": 800,
            "totalProducts": 2,
        ])
    }

    @discardableResult
    func insertSiteSummaryStats(to context: NSManagedObjectContext) -> NSManagedObject {
        context.insert(entityName: "SiteSummaryStats", properties: [
            "date": "2022-12-15",
            "period": "day",
            "visitors": 3,
            "views": 9
        ])
    }

    @discardableResult
    func insertSiteVisitStats(to context: NSManagedObjectContext) -> NSManagedObject {
        context.insert(entityName: "SiteVisitStats", properties: [
            "date": "2021-01-22",
            "granularity": "day"
        ])
    }

    @discardableResult
    func insertSiteVisitStatsItem(to context: NSManagedObjectContext) -> NSManagedObject {
        context.insert(entityName: "SiteVisitStatsItem", properties: [
            "period": "day",
            "visitors": 3
        ])
    }

    @discardableResult
    func insertTopEarnerStats(to context: NSManagedObjectContext) -> NSManagedObject {
        context.insert(entityName: "TopEarnerStats", properties: [
            "date": "2021-01-22",
            "granularity": "day",
            "limit": "3"
        ])
    }

    @discardableResult
    func insertAccountSettingsWithoutFirstNameAndLastName(to context: NSManagedObjectContext) -> NSManagedObject {
        context.insert(entityName: "AccountSettings", properties: [
            "userID": 0,
            "tracksOptOut": true
        ])
    }

    @discardableResult
    func insertSitePlugin(to context: NSManagedObjectContext) -> NSManagedObject {
        context.insert(entityName: "SitePlugin", properties: [
            "siteID": 1372,
            "plugin": "hello",
            "status": "inactive",
            "name": "Hello Dolly",
            "pluginUri": "http://wordpress.org/plugins/hello-dolly/",
            "author": "Matt Mullenweg",
            "authorUri": "http://ma.tt/",
            "descriptionRaw": "This is not just a plugin, it...",
            "descriptionRendered": "This is not just a plugin, it symbolizes...",
            "version": "1.7.2",
            "networkOnly": false,
            "requiresWPVersion": "",
            "requiresPHPVersion": "",
            "textDomain": ""
        ])
    }

    @discardableResult
    func insertPaymentGateway(to context: NSManagedObjectContext) -> NSManagedObject {
        context.insert(entityName: "PaymentGateway", properties: [
            "siteID": 1372,
            "gatewayID": "woocommerce-payments",
            "title": "WooCommerce Payments",
            "gatewayDescription": "WooCommerce Payments - easy payments by Woo",
            "enabled": true,
            "features": [String]()
        ])
    }

    @discardableResult
    func insertPaymentGatewayAccount(to context: NSManagedObjectContext) -> NSManagedObject {
        context.insert(entityName: "PaymentGatewayAccount", properties: [
            "siteID": 1372,
            "statementDescriptor": "STAGING.MARS",
            "isCardPresentEligible": false,
            "hasPendingRequirements": false,
            "hasOverdueRequirements": false,
            "currentDeadline": NSDate(),
            "defaultCurrency": "USD",
            "country": "US",
            "supportedCurrencies": ["USD"],
            "status": "complete",
            "gatewayID": "woocommerce-payments"
        ])
    }

    @discardableResult
    func insertOrderCount(to context: NSManagedObjectContext) -> NSManagedObject {
        context.insert(entityName: "OrderCount", properties: [
            "siteID": 123
        ])
    }

    @discardableResult
    func insertOrderCountItem(slug: String, to context: NSManagedObjectContext) -> NSManagedObject {
        context.insert(entityName: "OrderCountItem", properties: [
            "slug": slug,
            "name": slug,
            "total": 6
        ])
    }

    @discardableResult
    func insertCountry(to context: NSManagedObjectContext) -> NSManagedObject {
        context.insert(entityName: "Country", properties: [
            "code": "DZ",
            "name": "Algeria"
        ])
    }

    @discardableResult
    func insertStateOfACountry(code: String, name: String, to context: NSManagedObjectContext) -> NSManagedObject {
        context.insert(entityName: "StateOfACountry", properties:
            ["code": code, "name": name])
    }

    @discardableResult
    func insertSystemPlugin(to context: NSManagedObjectContext) -> NSManagedObject {
        context.insert(entityName: "SystemPlugin", properties: [
            "siteID": 1372,
            "plugin": "hello",
            "name": "Hello Dolly",
            "url": "http://wordpress.org/plugins/hello-dolly/",
            "authorName": "Matt Mullenweg",
            "authorUrl": "http://ma.tt/",
            "version": "1.7.2",
            "versionLatest": "1.7.2",
            "networkActivated": false
        ])
    }

    @discardableResult
    func insertSite(to context: NSManagedObjectContext) -> NSManagedObject {
        context.insert(entityName: "Site", properties: [
            "siteID": 1372
        ])
    }

    @discardableResult
    func insertWCPayCharge(to context: NSManagedObjectContext) -> NSManagedObject {
        context.insert(entityName: "WCPayCharge", properties: [
            "siteID": 1234,
            "chargeID": "ch_idhash",
            "amount": 12,
            "amountCaptured": 12,
            "amountRefunded": 3,
            "authorizationCode": nil,
            "captured": true,
            "created": Date(),
            "currency": "usd",
            "paid": true,
            "paymentIntentID": nil,
            "paymentMethodID": "pm_idhash",
            "refunded": false,
            "status": "succeeded"
        ])
    }

    @discardableResult
    func insertWCPayCardPresentReceiptDetails(to context: NSManagedObjectContext) -> NSManagedObject {
        context.insert(entityName: "WCPayCardPresentReceiptDetails", properties: [
            "accountType": "credit",
            "applicationPreferredName": "Stripe Credit",
            "dedicatedFileName": "293AAABBBCCCCC2"
        ])
    }

    @discardableResult
    func insertWCPayCardPresentPaymentDetails(to context: NSManagedObjectContext) -> NSManagedObject {
        context.insert(entityName: "WCPayCardPresentPaymentDetails", properties: [
            "brand": "amex",
            "last4": "1932",
            "funding": "credit"
        ])
    }

    @discardableResult
    func insertWCPayCardPaymentDetails(to context: NSManagedObjectContext) -> NSManagedObject {
        context.insert(entityName: "WCPayCardPaymentDetails", properties: [
            "brand": "visa",
            "last4": "2096",
            "funding": "debit"
        ])
    }

    @discardableResult
    func insertOrderMetaData(to context: NSManagedObjectContext) -> NSManagedObject {
        context.insert(entityName: "OrderMetaData", properties: [
            "metadataID": 18148,
            "key": "Viewed Currency",
            "value": "USD"
        ])
    }

    @discardableResult
    func insertProductSearchResults(to context: NSManagedObjectContext) -> NSManagedObject {
        context.insert(entityName: "ProductSearchResults", properties: [
            "keyword": "soul"
        ])
    }

    @discardableResult
    func insertProductBundleItem(to context: NSManagedObjectContext) -> NSManagedObject {
        context.insert(entityName: "ProductBundleItem", properties: [
            "bundledItemID": 12,
            "menuOrder": 0,
            "productID": 1,
            "stockStatus": "in_stock",
            "title": ""
        ])
    }

    @discardableResult
    func insertCompositeComponent(to context: NSManagedObjectContext) -> NSManagedObject {
        context.insert(entityName: "ProductCompositeComponent", properties: [
            "componentID": "1679310855",
            "title": "Camera Body",
            "imageURL": "https://example.com/woocommerce.jpg",
            "optionType": "product_ids",
            "optionIDs": [413, 412]
        ])
    }

    @discardableResult
    func insertProductSubscription(to context: NSManagedObjectContext) -> NSManagedObject {
        context.insert(entityName: "ProductSubscription", properties: [
            "length": "2",
            "period": "month",
            "periodInterval": "1",
            "price": "5",
            "signUpFee": "",
            "trialLength": "1",
            "trialPeriod": "week"
        ])
    }

    @discardableResult
    func insertOrderGiftCard(to context: NSManagedObjectContext) -> NSManagedObject {
        context.insert(entityName: "OrderGiftCard", properties: [
            "giftCardID": 2,
            "code": "SU9F-MGB5-KS5V-EZFT",
            "amount": 20
        ])
    }

    @discardableResult
    func insertOrderAttributionInfo(to context: NSManagedObjectContext) -> NSManagedObject {
        context.insert(entityName: "OrderAttributionInfo", properties: [
            "sourceType": "referral",
            "campaign": "sale",
            "source": "woocommerce.com",
            "medium": "referral",
            "deviceType": "Desktop",
            "sessionPageViews": "2"
        ])
    }

    @discardableResult
    func insertOrderItemProductAddOn(to context: NSManagedObjectContext) -> NSManagedObject {
        context.insert(entityName: "OrderItemProductAddOn", properties: [
            "addOnID": 645,
            "key": "Sugar level",
            "value": "Zero"
        ])
    }

    @discardableResult
    func insertTaxRate(to context: NSManagedObjectContext, forModel modelVersion: Int) -> NSManagedObject {
        let taxRate = context.insert(entityName: "TaxRate", properties: [
            "id": 123123,
            "country": "US",
            "state": "FL",
            "postcode": "1234",
            "postcodes": ["1234"],
            "priority": 1,
            "name": "State Tax",
            "order": 1,
            "taxRateClass": "standard",
            "shipping": true,
            "compound": true,
            "city": "Miami",
            "cities": ["Miami"]
        ])

        if modelVersion >= 96 {
            taxRate.setValue(1, forKey: "siteID")
        }

        return taxRate
    }

    /// Inserts a `BlazeCampaign` entity, providing default values for the required properties.
    @discardableResult
    func insertBlazeCampaign(to context: NSManagedObjectContext, forModel modelVersion: Int) -> NSManagedObject {
        let campaign = context.insert(entityName: "BlazeCampaign", properties: [
            "campaignID": 1,
            "contentClickURL": "https://example.com/products/1",
            "contentImageURL": "https://example.com/products/1/thumbnail.png",
            "name": "Product",
            "rawStatus": "approved",
            "totalBudget": 150,
            "totalClicks": 11,
            "totalImpressions": 33
        ])

        // Required since model 100
        if modelVersion >= 100 {
            campaign.setValue(1, forKey: "siteID")
        }

        // Required since model 101
        if modelVersion >= 101 {
            campaign.setValue(NSNumber(value: 123), forKey: "productID")
        }

        return campaign
    }

    /// Inserts a `BlazeCampaignListItem` entity, providing default values for the required properties.
    @discardableResult
    func insertBlazeCampaignListItem(to context: NSManagedObjectContext) -> NSManagedObject {
        let campaign = context.insert(entityName: "BlazeCampaignListItem", properties: [
            "siteID": 1,
            "campaignID": "1",
            "productID": NSNumber(value: 123),
            "name": "Amazing deals!",
            "textSnippet": "Get now.",
            "rawStatus": "approved",
            "imageURL": "https://example.com/products/1/thumbnail.png",
            "targetUrl": "https://example.com/products/1",
            "impressions": 150,
            "clicks": 21,
            "totalBudget": 35,
            "spentBudget": 5
        ])
        return campaign
    }

    /// Inserts a `BlazeTargetLanguage` entity, providing default values for the required properties.
    @discardableResult
    func insertBlazeTargetLanguage(to context: NSManagedObjectContext) -> NSManagedObject {
        let language = context.insert(entityName: "BlazeTargetLanguage", properties: [
            "id": "en",
            "name": "English",
            "locale": "en"
        ])
        return language
    }

    /// Inserts a `BlazeTargetDevice` entity, providing default values for the required properties.
    @discardableResult
    func insertBlazeTargetDevice(to context: NSManagedObjectContext) -> NSManagedObject {
        let device = context.insert(entityName: "BlazeTargetDevice", properties: [
            "id": "mobile",
            "name": "Mobile",
            "locale": "en"
        ])
        return device
    }

    /// Inserts a `BlazeTargetTopic` entity, providing default values for the required properties.
    @discardableResult
    func insertBlazeTargetTopic(to context: NSManagedObjectContext) -> NSManagedObject {
        let topic = context.insert(entityName: "BlazeTargetTopic", properties: [
            "id": "IAB1",
            "name": "Arts & Entertainment",
            "locale": "en"
        ])
        return topic
    }

    /// Inserts a `WCAnalyticsCustomer` entity, providing default values for the required properties.
    @discardableResult
    func insertWCAnalyticsCustomer(to context: NSManagedObjectContext, forModel modelVersion: Int) -> NSManagedObject {
        let customer = context.insert(entityName: "WCAnalyticsCustomer", properties: [
            "siteID": 1,
            "customerID": 1,
            "userID": 1,
            "name": "John",
            "email": "john.doe@example.com",
            "username": "john",
            "dateRegistered": nil,
            "dateLastActive": Date(),
            "ordersCount": 1,
            "totalSpend": 10,
            "averageOrderValue": 10,
            "country": "US",
            "city": "San Francisco",
            "region": "CA",
            "postcode": "94103"
        ])
        return customer
    }

    /// Inserts a `ShippingMethod` entity, providing default values for the required properties.
    @discardableResult
    func insertShippingMethod(to context: NSManagedObjectContext, forModel modelVersion: Int) -> NSManagedObject {
        let method = context.insert(entityName: "ShippingMethod", properties: [
            "siteID": 1,
            "methodID": "flat_rate",
            "title": "Flat rate"
        ])
        return method
    }

    @discardableResult
    func insertBlazeCampaignObjective(to context: NSManagedObjectContext) -> NSManagedObject {
        let method = context.insert(entityName: "BlazeCampaignObjective", properties: [
            "id": "sales",
            "title": "Sales",
            "generalDescription": "Converts potential customers into buyers by encouraging purchase.",
            "suitableForDescription": "E-commerce, retailers, subscription services."
        ])
        return method
    }

    @discardableResult
    func insertMetaData(to context: NSManagedObjectContext) -> NSManagedObject {
        context.insert(entityName: "MetaData", properties: [
            "metadataID": 18149,
            "key": "New Metadata Key",
            "value": "New Metadata Value"
        ])
    }
}<|MERGE_RESOLUTION|>--- conflicted
+++ resolved
@@ -2973,8 +2973,6 @@
         }
 
         // When
-<<<<<<< HEAD
-=======
 
         // Before migrating, confirm that doing lightweight migration is possible
         // see: https://developer.apple.com/documentation/coredata/migrating_your_data_model_automatically#2903987
@@ -2984,7 +2982,6 @@
         XCTAssertNotNil(inferredMappingModel, "Failed to infer mapping model. This may indicate that a heavyweight migration is required.")
 
         // Start migration
->>>>>>> e3950f96
         let targetContainer = try migrate(sourceContainer, to: "Model 115")
         let targetContext = targetContainer.viewContext
 
