import XCTest
import CoreData

@testable import Storage

/// Tests for migrating from a specific model version to another.
///
/// Ideally, we should have a test for every new model version. There can also be more than
/// one test between 2 versions if there are many cases being tested.
///
/// ## Notes
///
/// In general, we should avoid using the entity classes like `Product` or `Order`. These classes
/// may **change** in the future. And if they do, the migration tests would have to be changed.
/// There's a risk that the migration tests would no longer be correct if this happens.
///
/// That said, it is understandable that we are sometimes under pressure to finish features that
/// this may not be economical.
///
final class MigrationTests: XCTestCase {
    private var modelsInventory: ManagedObjectModelsInventory!

    /// URLs of SQLite stores created using `makePersistentStore()`.
    ///
    /// These will be deleted during tear down.
    private var createdStoreURLs = Set<URL>()

    override func setUpWithError() throws {
        try super.setUpWithError()
        modelsInventory = try .from(packageName: "WooCommerce", bundle: Bundle(for: CoreDataManager.self))
    }

    override func tearDownWithError() throws {
        let fileManager = FileManager.default
        let knownExtensions = ["sqlite-shm", "sqlite-wal"]
        try createdStoreURLs.forEach { url in
            try fileManager.removeItem(at: url)

            try knownExtensions.forEach { ext in
                if fileManager.fileExists(atPath: url.appendingPathExtension(ext).path) {
                    try fileManager.removeItem(at: url.appendingPathExtension(ext))
                }
            }
        }

        modelsInventory = nil

        try super.tearDownWithError()
    }

    func test_migrating_from_26_to_27_deletes_ProductCategory_objects() throws {
        // Arrange
        let sourceContainer = try startPersistentContainer("Model 26")
        let sourceContext = sourceContainer.viewContext

        insertAccount(to: sourceContext)
        let product = insertProduct(to: sourceContext, forModel: 26)
        let productCategory = insertProductCategory(to: sourceContext)
        product.mutableSetValue(forKey: "categories").add(productCategory)

        try sourceContext.save()

        XCTAssertEqual(try sourceContext.count(entityName: "Account"), 1)
        XCTAssertEqual(try sourceContext.count(entityName: "Product"), 1)
        XCTAssertEqual(try sourceContext.count(entityName: "ProductCategory"), 1)

        // Action
        let targetContainer = try migrate(sourceContainer, to: "Model 27")
        let targetContext = targetContainer.viewContext

        // Assert
        XCTAssertEqual(try targetContext.count(entityName: "Account"), 1)
        XCTAssertEqual(try targetContext.count(entityName: "Product"), 1)
        // Product categories should be deleted.
        XCTAssertEqual(try targetContext.count(entityName: "ProductCategory"), 0)
    }

    func test_migrating_from_28_to_29_deletes_ProductTag_objects() throws {
        // Arrange
        let sourceContainer = try startPersistentContainer("Model 28")
        let sourceContext = sourceContainer.viewContext

        insertAccount(to: sourceContext)
        let product = insertProduct(to: sourceContext, forModel: 28)
        let productTag = insertProductTag(to: sourceContext)
        product.mutableSetValue(forKey: "tags").add(productTag)

        try sourceContext.save()

        XCTAssertEqual(try sourceContext.count(entityName: "Account"), 1)
        XCTAssertEqual(try sourceContext.count(entityName: "Product"), 1)
        XCTAssertEqual(try sourceContext.count(entityName: "ProductTag"), 1)

        // Action
        let targetContainer = try migrate(sourceContainer, to: "Model 29")

        // Assert
        let targetContext = targetContainer.viewContext
        XCTAssertEqual(try targetContext.count(entityName: "Account"), 1)
        XCTAssertEqual(try targetContext.count(entityName: "Product"), 1)
        // Product tags should be deleted.
        XCTAssertEqual(try targetContext.count(entityName: "ProductTag"), 0)
    }

    func test_migrating_from_20_to_28_will_keep_transformable_attributes() throws {
        // Arrange
        let sourceContainer = try startPersistentContainer("Model 20")
        let sourceContext = sourceContainer.viewContext

        let product = insertProduct(to: sourceContext, forModel: 20)
        // Populates transformable attributes.
        let productCrossSellIDs: [Int64] = [630, 688]
        let groupedProductIDs: [Int64] = [94, 134]
        let productRelatedIDs: [Int64] = [270, 37]
        let productUpsellIDs: [Int64] = [1126, 1216]
        let productVariationIDs: [Int64] = [927, 1110]
        product.setValue(productCrossSellIDs, forKey: "crossSellIDs")
        product.setValue(groupedProductIDs, forKey: "groupedProducts")
        product.setValue(productRelatedIDs, forKey: "relatedIDs")
        product.setValue(productUpsellIDs, forKey: "upsellIDs")
        product.setValue(productVariationIDs, forKey: "variations")

        let productAttribute = insertProductAttribute(to: sourceContext)
        // Populates transformable attributes.
        let attributeOptions = ["Woody", "Andy Panda"]
        productAttribute.setValue(attributeOptions, forKey: "options")

        product.mutableSetValue(forKey: "attributes").add(productAttribute)

        try sourceContext.save()

        XCTAssertEqual(try sourceContext.count(entityName: "Product"), 1)
        XCTAssertEqual(try sourceContext.count(entityName: "ProductAttribute"), 1)

        // Action
        let targetContainer = try migrate(sourceContainer, to: "Model 28")

        // Assert
        let targetContext = targetContainer.viewContext

        let persistedProduct = try XCTUnwrap(targetContext.first(entityName: "Product"))
        XCTAssertEqual(persistedProduct.value(forKey: "crossSellIDs") as? [Int64], productCrossSellIDs)
        XCTAssertEqual(persistedProduct.value(forKey: "groupedProducts") as? [Int64], groupedProductIDs)
        XCTAssertEqual(persistedProduct.value(forKey: "relatedIDs") as? [Int64], productRelatedIDs)
        XCTAssertEqual(persistedProduct.value(forKey: "upsellIDs") as? [Int64], productUpsellIDs)
        XCTAssertEqual(persistedProduct.value(forKey: "variations") as? [Int64], productVariationIDs)

        let persistedAttribute = try XCTUnwrap(targetContext.first(entityName: "ProductAttribute"))
        XCTAssertEqual(persistedAttribute.value(forKey: "options") as? [String], attributeOptions)
    }

    func test_migrating_from_31_to_32_renames_Attribute_to_GenericAttribute() throws {
        // Given
        let sourceContainer = try startPersistentContainer("Model 31")
        let sourceContext = sourceContainer.viewContext

        let attribute = sourceContext.insert(entityName: "Attribute", properties: [
            "id": 9_753_134,
            "key": "voluptatem",
            "value": "veritatis"
        ])
        let variation = insertProductVariation(to: sourceContainer.viewContext)
        variation.mutableOrderedSetValue(forKey: "attributes").add(attribute)

        try sourceContext.save()

        XCTAssertEqual(try sourceContext.count(entityName: "Attribute"), 1)
        XCTAssertEqual(try sourceContext.count(entityName: "ProductVariation"), 1)

        // When
        let targetContainer = try migrate(sourceContainer, to: "Model 32")

        // Then
        let targetContext = targetContainer.viewContext

        XCTAssertNil(NSEntityDescription.entity(forEntityName: "Attribute", in: targetContext))
        XCTAssertEqual(try targetContext.count(entityName: "GenericAttribute"), 1)
        XCTAssertEqual(try targetContext.count(entityName: "ProductVariation"), 1)

        let migratedAttribute = try XCTUnwrap(targetContext.allObjects(entityName: "GenericAttribute").first)
        XCTAssertEqual(migratedAttribute.value(forKey: "id") as? Int, 9_753_134)
        XCTAssertEqual(migratedAttribute.value(forKey: "key") as? String, "voluptatem")
        XCTAssertEqual(migratedAttribute.value(forKey: "value") as? String, "veritatis")

        // The "attributes" relationship should have been migrated too
        let migratedVariation = try XCTUnwrap(targetContext.allObjects(entityName: "ProductVariation").first)
        let migratedVariationAttributes = migratedVariation.mutableOrderedSetValue(forKey: "attributes")
        XCTAssertEqual(migratedVariationAttributes.count, 1)
        XCTAssertEqual(migratedVariationAttributes.firstObject as? NSManagedObject, migratedAttribute)

        // The migrated attribute can be accessed using the newly renamed `GenericAttribute` class.
        let genericAttribute = try XCTUnwrap(targetContext.firstObject(ofType: GenericAttribute.self))
        XCTAssertEqual(genericAttribute.id, 9_753_134)
        XCTAssertEqual(genericAttribute.key, "voluptatem")
        XCTAssertEqual(genericAttribute.value, "veritatis")
    }

    func test_migrating_from_32_to_33_sets_new_Product_attribute_date_to_dateCreated() throws {
        // Given
        let sourceContainer = try startPersistentContainer("Model 32")
        let sourceContext = sourceContainer.viewContext

        let product = insertProduct(to: sourceContext, forModel: 32)
        let dateCreated = Date(timeIntervalSince1970: 1603250786)
        product.setValue(dateCreated, forKey: "dateCreated")

        try sourceContext.save()

        XCTAssertEqual(try sourceContext.count(entityName: "Product"), 1)

        // When
        let targetContainer = try migrate(sourceContainer, to: "Model 33")

        // Then
        let targetContext = targetContainer.viewContext

        XCTAssertEqual(try targetContext.count(entityName: "Product"), 1)

        let migratedProduct = try XCTUnwrap(targetContext.first(entityName: "Product"))
        XCTAssertEqual(migratedProduct.value(forKey: "date") as? Date, dateCreated)
        XCTAssertEqual(migratedProduct.value(forKey: "dateCreated") as? Date, dateCreated)
    }

    func test_migrating_from_34_to_35_enables_creating_new_OrderItemAttribute_and_adding_to_OrderItem_attributes_relationship() throws {
        // Given
        let sourceContainer = try startPersistentContainer("Model 34")
        let sourceContext = sourceContainer.viewContext

        let order = insertOrder(to: sourceContext)
        let orderItem = insertOrderItem(to: sourceContext)
        orderItem.setValue(order, forKey: "order")

        try sourceContext.save()

        XCTAssertEqual(try sourceContext.count(entityName: "Order"), 1)
        XCTAssertEqual(try sourceContext.count(entityName: "OrderItem"), 1)

        // When
        let targetContainer = try migrate(sourceContainer, to: "Model 35")

        // Then
        let targetContext = targetContainer.viewContext

        XCTAssertEqual(try targetContext.count(entityName: "Order"), 1)
        XCTAssertEqual(try targetContext.count(entityName: "OrderItem"), 1)
        XCTAssertEqual(try targetContext.count(entityName: "OrderItemAttribute"), 0)

        let migratedOrderItem = try XCTUnwrap(targetContext.first(entityName: "OrderItem"))

        // Creates an `OrderItemAttribute` and adds it to `OrderItem`.
        let orderItemAttribute = insertOrderItemAttribute(to: targetContext)
        migratedOrderItem.setValue(NSOrderedSet(array: [orderItemAttribute]), forKey: "attributes")
        try targetContext.save()

        XCTAssertEqual(try targetContext.count(entityName: "OrderItemAttribute"), 1)
        XCTAssertEqual(migratedOrderItem.value(forKey: "attributes") as? NSOrderedSet, NSOrderedSet(array: [orderItemAttribute]))
    }

    func test_migrating_from_35_to_36_mantains_values_for_transformable_properties() throws {
        // Given
        let sourceContainer = try startPersistentContainer("Model 35")
        let sourceContext = sourceContainer.viewContext

        let product = insertProduct(to: sourceContext, forModel: 35)
        product.setValue([1, 2, 3], forKey: "crossSellIDs")
        product.setValue([4, 5, 6], forKey: "groupedProducts")
        product.setValue([7, 8, 9], forKey: "relatedIDs")
        product.setValue([10, 11, 12], forKey: "upsellIDs")
        product.setValue([13, 14, 15], forKey: "variations")

        try sourceContext.save()

        // When
        let targetContainer = try migrate(sourceContainer, to: "Model 36")

        // Then
        let targetContext = targetContainer.viewContext
        let migratedProduct = try XCTUnwrap(targetContext.first(entityName: "Product"))

        XCTAssertEqual(try targetContext.count(entityName: "Product"), 1)
        XCTAssertEqual(migratedProduct.value(forKey: "crossSellIDs") as? [Int64], [1, 2, 3])
        XCTAssertEqual(migratedProduct.value(forKey: "groupedProducts") as? [Int64], [4, 5, 6])
        XCTAssertEqual(migratedProduct.value(forKey: "relatedIDs") as? [Int64], [7, 8, 9])
        XCTAssertEqual(migratedProduct.value(forKey: "upsellIDs") as? [Int64], [10, 11, 12])
        XCTAssertEqual(migratedProduct.value(forKey: "variations") as? [Int64], [13, 14, 15])
    }

    func test_migrating_from_36_to_37_creates_new_paymentMethodID_property_on_order_with_nil_value() throws {
        // Given
        let sourceContainer = try startPersistentContainer("Model 36")
        let sourceContext = sourceContainer.viewContext

        let order = insertOrder(to: sourceContainer.viewContext)
        try sourceContext.save()

        XCTAssertNil(order.entity.attributesByName["paymentMethodID"])

        // When
        let targetContainer = try migrate(sourceContainer, to: "Model 37")

        // Then
        let targetContext = targetContainer.viewContext
        let migratedOrder = try XCTUnwrap(targetContext.first(entityName: "Order"))

        XCTAssertNotNil(migratedOrder.entity.attributesByName["paymentMethodID"])
        XCTAssertNil(migratedOrder.value(forKey: "paymentMethodID"))
    }

    func test_migrating_from_37_to_38_enables_creating_new_shipping_labels_entities() throws {
        // Given
        let sourceContainer = try startPersistentContainer("Model 37")
        let sourceContext = sourceContainer.viewContext

        _ = insertOrder(to: sourceContainer.viewContext)
        try sourceContext.save()

        // When
        let targetContainer = try migrate(sourceContainer, to: "Model 38")

        // Then
        let targetContext = targetContainer.viewContext

        XCTAssertEqual(try targetContext.count(entityName: "Order"), 1)
        XCTAssertEqual(try targetContext.count(entityName: "ShippingLabel"), 0)
        XCTAssertEqual(try targetContext.count(entityName: "ShippingLabelAddress"), 0)
        XCTAssertEqual(try targetContext.count(entityName: "ShippingLabelRefund"), 0)
        XCTAssertEqual(try targetContext.count(entityName: "ShippingLabelSettings"), 0)

        let order = try XCTUnwrap(targetContext.first(entityName: "Order"))

        // Creates a `ShippingLabel` with all relationships.
        let originAddress = insertShippingLabelAddress(to: targetContext)
        let destinationAddress = insertShippingLabelAddress(to: targetContext)
        let shippingLabelRefund = insertShippingLabelRefund(to: targetContext)
        let shippingLabel = insertShippingLabel(to: targetContext)
        shippingLabel.setValue(originAddress, forKey: "originAddress")
        shippingLabel.setValue(destinationAddress, forKey: "destinationAddress")
        shippingLabel.setValue(shippingLabelRefund, forKey: "refund")
        shippingLabel.setValue(order, forKey: "order")

        // Creates a `ShippingLabelSettings`.
        let shippingLabelSettings = insertShippingLabelSettings(to: targetContext)
        shippingLabelSettings.setValue(order, forKey: "order")

        XCTAssertNoThrow(try targetContext.save())

        XCTAssertEqual(try targetContext.count(entityName: "Order"), 1)
        XCTAssertEqual(try targetContext.count(entityName: "ShippingLabel"), 1)
        XCTAssertEqual(try targetContext.count(entityName: "ShippingLabelAddress"), 2)
        XCTAssertEqual(try targetContext.count(entityName: "ShippingLabelRefund"), 1)
        XCTAssertEqual(try targetContext.count(entityName: "ShippingLabelSettings"), 1)

        let savedOrder = try XCTUnwrap(targetContext.first(entityName: "Order"))
        XCTAssertEqual(savedOrder.value(forKey: "shippingLabels") as? Set<NSManagedObject>, [shippingLabel])
        XCTAssertEqual(savedOrder.value(forKey: "shippingLabelSettings") as? NSManagedObject, shippingLabelSettings)
    }

    func test_migrating_from_38_to_39_creates_new_shipping_lines_relationship_on_refund() throws {
        // Given
        let sourceContainer = try startPersistentContainer("Model 38")
        let sourceContext = sourceContainer.viewContext

        let order = insertRefund(to: sourceContext)
        try sourceContext.save()

        XCTAssertNil(order.entity.relationshipsByName["shippingLines"])

        // When
        let targetContainer = try migrate(sourceContainer, to: "Model 39")

        // Then
        let targetContext = targetContainer.viewContext
        let migratedRefund = try XCTUnwrap(targetContext.first(entityName: "Refund"))

        XCTAssertNotNil(migratedRefund.entity.relationshipsByName["shippingLines"])
        XCTAssertEqual(migratedRefund.value(forKey: "supportShippingRefunds") as? Bool, false)
    }

    func test_migrating_from_39_to_40_deletes_ProductAttribute_objects() throws {
        // Arrange
        let sourceContainer = try startPersistentContainer("Model 39")
        let sourceContext = sourceContainer.viewContext

        insertAccount(to: sourceContext)
        let product = insertProduct(to: sourceContext, forModel: 39)
        let productAttribute = insertProductAttribute(to: sourceContext)
        product.mutableSetValue(forKey: "attributes").add(productAttribute)

        try sourceContext.save()

        XCTAssertEqual(try sourceContext.count(entityName: "Account"), 1)
        XCTAssertEqual(try sourceContext.count(entityName: "Product"), 1)
        XCTAssertEqual(try sourceContext.count(entityName: "ProductAttribute"), 1)

        // Action
        let targetContainer = try migrate(sourceContainer, to: "Model 40")
        let targetContext = targetContainer.viewContext

        // Assert
        XCTAssertEqual(try targetContext.count(entityName: "Account"), 1)
        XCTAssertEqual(try targetContext.count(entityName: "Product"), 1)
        // Product attributes should be deleted.
        XCTAssertEqual(try targetContext.count(entityName: "ProductAttribute"), 0)

        // The Product.attributes inverse relationship should be gone too.
        let migratedProduct = try XCTUnwrap(targetContext.first(entityName: "Product"))
        XCTAssertEqual(migratedProduct.mutableSetValue(forKey: "attributes").count, 0)

        // We should still be able to add new attributes.
        let anotherAttribute = insertProductAttribute(to: targetContext)
        migratedProduct.mutableSetValue(forKey: "attributes").add(anotherAttribute)
        XCTAssertNoThrow(try targetContext.save())
    }

    func test_migrating_from_40_to_41_allow_use_to_create_ProductAttribute_terms() throws {
        // Given
        let sourceContainer = try startPersistentContainer("Model 40")
        let sourceContext = sourceContainer.viewContext

        insertProductAttribute(to: sourceContext)
        try sourceContext.save()

        // When
        let targetContainer = try migrate(sourceContainer, to: "Model 41")

        // Then
        let targetContext = targetContainer.viewContext
        // Confidence-check
        XCTAssertEqual(try targetContext.count(entityName: "ProductAttribute"), 1)

        // Test we can add a term to a migrated `ProductAttribute`.
        let migratedAttribute = try XCTUnwrap(targetContext.first(entityName: "ProductAttribute"))
        let term = insertProductAttributeTerm(to: targetContext)
        migratedAttribute.mutableSetValue(forKey: "terms").add(term)

        XCTAssertNoThrow(try targetContext.save())
        // The ProductAttribute.attribute inverse relationship should be updated.
        XCTAssertEqual(term.value(forKey: "attribute") as? NSManagedObject, migratedAttribute)
    }

    func test_migrating_from_41_to_42_allow_use_to_create_Order_feeLines() throws {
        // Given
        let sourceContainer = try startPersistentContainer("Model 41")
        let sourceContext = sourceContainer.viewContext

        insertOrder(to: sourceContext)
        try sourceContext.save()

        // When
        let targetContainer = try migrate(sourceContainer, to: "Model 42")

        // Then
        let targetContext = targetContainer.viewContext
        // Confidence-check
        XCTAssertEqual(try targetContext.count(entityName: "Order"), 1)
        XCTAssertEqual(try targetContext.count(entityName: "OrderFeeLine"), 0)

        // Test we can add a fee to a migrated `Order`.
        let migratedOrder = try XCTUnwrap(targetContext.first(entityName: "Order"))
        let fee = insertOrderFeeLine(to: targetContext)
        migratedOrder.mutableSetValue(forKey: "fees").add(fee)

        XCTAssertNoThrow(try targetContext.save())

        // Confidence-check
        XCTAssertEqual(try targetContext.count(entityName: "OrderFeeLine"), 1)

        // The relationship between Order and OrderFeeLine should be updated.
        XCTAssertEqual(migratedOrder.value(forKey: "fees") as? Set<NSManagedObject>, [fee])

        // The OrderFeeLine.order inverse relationship should be updated.
        XCTAssertEqual(fee.value(forKey: "order") as? NSManagedObject, migratedOrder)
    }

    func test_migrating_from_42_to_43_deletes_SiteVisitStats_and_TopEarnerStats_objects_and_requires_siteID_for_new_objects() throws {
        // Arrange
        let sourceContainer = try startPersistentContainer("Model 42")
        let sourceContext = sourceContainer.viewContext

        insertSiteVisitStats(to: sourceContext)
        insertTopEarnerStats(to: sourceContext)

        try sourceContext.save()

        XCTAssertEqual(try sourceContext.count(entityName: "SiteVisitStats"), 1)
        XCTAssertEqual(try sourceContext.count(entityName: "TopEarnerStats"), 1)

        // Action
        let targetContainer = try migrate(sourceContainer, to: "Model 43")
        let targetContext = targetContainer.viewContext

        // Assert
        // Pre-existing `SiteVisitStats` and `TopEarnerStats` objects should be deleted since model version 43 starts requiring a `siteID`.
        XCTAssertEqual(try targetContext.count(entityName: "SiteVisitStats"), 0)
        XCTAssertEqual(try targetContext.count(entityName: "TopEarnerStats"), 0)

        // We should be able to add a new `SiteVisitStats` and `TopEarnerStats` with `siteID`.
        let siteVisitStats = insertSiteVisitStats(to: targetContext)
        siteVisitStats.setValue(66, forKey: "siteID")
        let topEarnerStats = insertTopEarnerStats(to: targetContext)
        topEarnerStats.setValue(66, forKey: "siteID")
        XCTAssertNoThrow(try targetContext.save())
    }

    func test_migrating_from_43_to_44_migrates_SiteVisitStats_with_empty_timeRange() throws {
        // Arrange
        let sourceContainer = try startPersistentContainer("Model 43")
        let sourceContext = sourceContainer.viewContext

        insertSiteVisitStats(to: sourceContext)

        try sourceContext.save()

        XCTAssertEqual(try sourceContext.count(entityName: "SiteVisitStats"), 1)

        // Action
        let targetContainer = try migrate(sourceContainer, to: "Model 44")
        let targetContext = targetContainer.viewContext

        // Assert
        XCTAssertEqual(try targetContext.count(entityName: "SiteVisitStats"), 1)

        let migratedSiteVisitStats = try XCTUnwrap(targetContext.first(entityName: "SiteVisitStats"))
        XCTAssertEqual(migratedSiteVisitStats.value(forKey: "timeRange") as? String, "")

        // We should be able to set `SiteVisitStats`'s `timeRange` to a different value.
        migratedSiteVisitStats.setValue("today", forKey: "timeRange")
        XCTAssertNoThrow(try targetContext.save())
    }

    func test_migrating_from_44_to_45_migrates_AccountSettings_with_empty_firstName_and_lastName() throws {
        // Arrange
        let sourceContainer = try startPersistentContainer("Model 44")
        let sourceContext = sourceContainer.viewContext

        insertAccountSettingsWithoutFirstNameAndLastName(to: sourceContext)

        try sourceContext.save()

        XCTAssertEqual(try sourceContext.count(entityName: "AccountSettings"), 1)

        // Action
        let targetContainer = try migrate(sourceContainer, to: "Model 45")
        let targetContext = targetContainer.viewContext

        // Assert
        XCTAssertEqual(try targetContext.count(entityName: "AccountSettings"), 1)

        let migratedSiteVisitStats = try XCTUnwrap(targetContext.first(entityName: "AccountSettings"))
        XCTAssertNil(migratedSiteVisitStats.value(forKey: "firstName") as? String)
        XCTAssertNil(migratedSiteVisitStats.value(forKey: "lastName") as? String)

        // We should be able to set `AccountSetttings`'s `firstName` and `lastName` to a different value.
        migratedSiteVisitStats.setValue("Mario", forKey: "firstName")
        migratedSiteVisitStats.setValue("Rossi", forKey: "lastName")
        XCTAssertNoThrow(try targetContext.save())
    }

    func test_migrating_from_45_to_46_migrates_ProductVariation_stockQuantity_from_Int64_to_Decimal() throws {
        // Arrange
        let sourceContainer = try startPersistentContainer("Model 45")
        let sourceContext = sourceContainer.viewContext

        let productVariation = insertProductVariation(to: sourceContext)
        productVariation.setValue(10, forKey: "stockQuantity")

        try sourceContext.save()

        XCTAssertEqual(try sourceContext.count(entityName: "ProductVariation"), 1)
        XCTAssertEqual(productVariation.entity.attributesByName["stockQuantity"]?.attributeType, .integer64AttributeType)

        // Action
        let targetContainer = try migrate(sourceContainer, to: "Model 46")
        let targetContext = targetContainer.viewContext

        // Assert
        XCTAssertEqual(try targetContext.count(entityName: "ProductVariation"), 1)

        // Make sure stock quantity value is migrated as Decimal attribute type
        let migratedVariation = try XCTUnwrap(targetContext.first(entityName: "ProductVariation"))
        XCTAssertEqual(migratedVariation.entity.attributesByName["stockQuantity"]?.attributeType, .decimalAttributeType)
    }

    func test_migrating_from_49_to_50_enables_creating_new_sitePlugin_entities() throws {
        // Arrange
        let sourceContainer = try startPersistentContainer("Model 49")
        let sourceContext = sourceContainer.viewContext

        try sourceContext.save()

        // Action
        let targetContainer = try migrate(sourceContainer, to: "Model 50")
        let targetContext = targetContainer.viewContext

        // Assert
        XCTAssertEqual(try targetContext.count(entityName: "SitePlugin"), 0)

        let plugin = insertSitePlugin(to: targetContext)
        let insertedPlugin = try XCTUnwrap(targetContext.firstObject(ofType: SitePlugin.self))

        XCTAssertEqual(try targetContext.count(entityName: "SitePlugin"), 1)
        XCTAssertEqual(insertedPlugin, plugin)
    }

    func test_migrating_from_50_to_51_removes_OrderCount_entities() throws {
        // Arrange
        let sourceContainer = try startPersistentContainer("Model 50")
        let sourceContext = sourceContainer.viewContext

        let orderCount = insertOrderCount(to: sourceContext)
        let orderCountItem1 = insertOrderCountItem(slug: "processing", to: sourceContext)
        let orderCountItem2 = insertOrderCountItem(slug: "completed", to: sourceContext)
        orderCount.mutableSetValue(forKey: "items").add(orderCountItem1)
        orderCount.mutableSetValue(forKey: "items").add(orderCountItem2)
        try sourceContext.save()

        XCTAssertEqual(try sourceContext.count(entityName: "OrderCount"), 1)
        XCTAssertEqual(try sourceContext.count(entityName: "OrderCountItem"), 2)

        let sourceEntitiesNames = sourceContainer.managedObjectModel.entitiesByName.keys
        XCTAssertTrue(sourceEntitiesNames.contains("OrderCount"))
        XCTAssertTrue(sourceEntitiesNames.contains("OrderCountItem"))

        // Action
        let targetContainer = try migrate(sourceContainer, to: "Model 51")
        let targetEntitiesNames = targetContainer.managedObjectModel.entitiesByName.keys

        // Assert
        XCTAssertFalse(targetEntitiesNames.contains("OrderCount"))
        XCTAssertFalse(targetEntitiesNames.contains("OrderCountItem"))
    }

    func test_migrating_from_51_to_52_enables_creating_new_paymentGatewayAccount_entities() throws {
        // Arrange
        let sourceContainer = try startPersistentContainer("Model 51")
        let sourceContext = sourceContainer.viewContext

        try sourceContext.save()

        // Action
        let targetContainer = try migrate(sourceContainer, to: "Model 52")
        let targetContext = targetContainer.viewContext

        // Assert
        XCTAssertEqual(try targetContext.count(entityName: "PaymentGatewayAccount"), 0)

        let paymentGatewayAccount = insertPaymentGatewayAccount(to: targetContext)
        let insertedAccount = try XCTUnwrap(targetContext.firstObject(ofType: PaymentGatewayAccount.self))

        XCTAssertEqual(try targetContext.count(entityName: "PaymentGatewayAccount"), 1)
        XCTAssertEqual(insertedAccount, paymentGatewayAccount)
    }

    func test_migrating_from_52_to_53_enables_creating_new_StateOfACountry_and_adding_to_Country_attributes_relationship() throws {
        // Arrange
        let sourceContainer = try startPersistentContainer("Model 52")
        let sourceContext = sourceContainer.viewContext

        try sourceContext.save()

        // Action
        let targetContainer = try migrate(sourceContainer, to: "Model 53")
        let targetContext = targetContainer.viewContext

        // Assert
        XCTAssertEqual(try targetContext.count(entityName: "Country"), 0)

        let stateOfCountry1 = insertStateOfACountry(code: "DZ-01", name: "Adrar", to: targetContext)
        let stateOfCountry2 = insertStateOfACountry(code: "DZ-02", name: "Chlef", to: targetContext)
        let country = insertCountry(to: targetContext)
        country.mutableSetValue(forKey: "states").add(stateOfCountry1)
        country.mutableSetValue(forKey: "states").add(stateOfCountry2)
        let insertedCountry = try XCTUnwrap(targetContext.firstObject(ofType: Country.self))

        XCTAssertEqual(try targetContext.count(entityName: "Country"), 1)
        XCTAssertEqual(try targetContext.count(entityName: "StateOfACountry"), 2)
        XCTAssertEqual(insertedCountry, country)
    }

    func test_migrating_from_53_to_54_enables_creating_new_systemPlugin_entities() throws {
        // Arrange
        let sourceContainer = try startPersistentContainer("Model 53")
        let sourceContext = sourceContainer.viewContext

        try sourceContext.save()

        // Action
        let targetContainer = try migrate(sourceContainer, to: "Model 54")
        let targetContext = targetContainer.viewContext

        // Assert
        XCTAssertEqual(try targetContext.count(entityName: "SystemPlugin"), 0)

        let systemPlugin = insertSystemPlugin(to: targetContext)
        let insertedSystemPlugin = try XCTUnwrap(targetContext.firstObject(ofType: SystemPlugin.self))

        XCTAssertEqual(try targetContext.count(entityName: "SystemPlugin"), 1)
        XCTAssertEqual(insertedSystemPlugin, systemPlugin)
    }

    func test_migrating_from_54_to_55_adds_new_attribute_commercialInvoiceURL_with_nil_value() throws {
        // Given
        let sourceContainer = try startPersistentContainer("Model 54")
        let sourceContext = sourceContainer.viewContext

        let shippingLabel = insertShippingLabel(to: sourceContainer.viewContext)
        try sourceContext.save()

        XCTAssertNil(shippingLabel.entity.attributesByName["commercialInvoiceURL"])

        // When
        let targetContainer = try migrate(sourceContainer, to: "Model 55")

        // Then
        let targetContext = targetContainer.viewContext
        let migratedShippingLabel = try XCTUnwrap(targetContext.first(entityName: "ShippingLabel"))

        XCTAssertNotNil(migratedShippingLabel.entity.attributesByName["commercialInvoiceURL"])
        XCTAssertNil(migratedShippingLabel.value(forKey: "commercialInvoiceURL"))
    }

    func test_migrating_from_55_to_56_adds_new_systemplugin_attribute_active_with_true_value() throws {
        // Given
        let sourceContainer = try startPersistentContainer("Model 55")
        let sourceContext = sourceContainer.viewContext

        let systemPlugin = insertSystemPlugin(to: sourceContainer.viewContext)
        try sourceContext.save()

        XCTAssertNil(systemPlugin.entity.attributesByName["active"])

        // When
        let targetContainer = try migrate(sourceContainer, to: "Model 56")

        // Then
        let targetContext = targetContainer.viewContext
        let migratedSystemPlugin = try XCTUnwrap(targetContext.first(entityName: "SystemPlugin"))

        XCTAssertNotNil(migratedSystemPlugin.entity.attributesByName["active"])
        XCTAssertEqual(migratedSystemPlugin.value(forKey: "active") as? Bool, true)
    }

    func test_migrating_from_56_to_57_adds_new_PaymentGatewayAccount_attributes() throws {
        // Given
        let sourceContainer = try startPersistentContainer("Model 56")
        let sourceContext = sourceContainer.viewContext

        let paymentGatewayAccount = insertPaymentGatewayAccount(to: sourceContainer.viewContext)
        try sourceContext.save()

        XCTAssertNil(paymentGatewayAccount.entity.attributesByName["isLive"])
        XCTAssertNil(paymentGatewayAccount.entity.attributesByName["isInTestMode"])

        // When
        let targetContainer = try migrate(sourceContainer, to: "Model 57")

        // Then
        let targetContext = targetContainer.viewContext
        let migratedPaymentGatewayAccount = try XCTUnwrap(targetContext.first(entityName: "PaymentGatewayAccount"))

        XCTAssertNotNil(migratedPaymentGatewayAccount.entity.attributesByName["isLive"])
        XCTAssertEqual(migratedPaymentGatewayAccount.value(forKey: "isLive") as? Bool, true)
        XCTAssertNotNil(migratedPaymentGatewayAccount.entity.attributesByName["isInTestMode"])
        XCTAssertEqual(migratedPaymentGatewayAccount.value(forKey: "isInTestMode") as? Bool, false)
    }

    func test_migrating_from_57_to_58_adds_new_site_jetpack_attributes() throws {
        // Given
        let sourceContainer = try startPersistentContainer("Model 57")
        let sourceContext = sourceContainer.viewContext

        let site = insertSite(to: sourceContainer.viewContext)
        try sourceContext.save()

        XCTAssertNil(site.entity.attributesByName["isJetpackConnected"])
        XCTAssertNil(site.entity.attributesByName["isJetpackThePluginInstalled"])

        // When
        let targetContainer = try migrate(sourceContainer, to: "Model 58")

        // Then
        let targetContext = targetContainer.viewContext
        let migratedSite = try XCTUnwrap(targetContext.first(entityName: "Site"))

        let isJetpackConnected = try XCTUnwrap(migratedSite.value(forKey: "isJetpackConnected") as? Bool)
        XCTAssertFalse(isJetpackConnected)
        let isJetpackThePluginInstalled = try XCTUnwrap(migratedSite.value(forKey: "isJetpackThePluginInstalled") as? Bool)
        XCTAssertFalse(isJetpackThePluginInstalled)
    }

    func test_migrating_from_58_to_59_adds_site_jetpack_connection_active_plugins_attribute() throws {
        // Given
        let sourceContainer = try startPersistentContainer("Model 58")
        let sourceContext = sourceContainer.viewContext

        let site = insertSite(to: sourceContainer.viewContext)
        try sourceContext.save()

        XCTAssertNil(site.entity.attributesByName["jetpackConnectionActivePlugins"])

        // When
        let targetContainer = try migrate(sourceContainer, to: "Model 59")
        let targetContext = targetContainer.viewContext

        let migratedSite = try XCTUnwrap(targetContext.first(entityName: "Site"))
        let defaultJetpackConnectionActivePlugins = migratedSite.value(forKey: "jetpackConnectionActivePlugins")

        let plugins = ["jetpack", "woocommerce-payments"]
        migratedSite.setValue(plugins, forKey: "jetpackConnectionActivePlugins")

        // Then
        // Default value is nil.
        XCTAssertNil(defaultJetpackConnectionActivePlugins)

        let jetpackConnectionActivePlugins = try XCTUnwrap(migratedSite.value(forKey: "jetpackConnectionActivePlugins") as? [String])
        XCTAssertEqual(jetpackConnectionActivePlugins, plugins)
    }

    func test_migrating_from_58_to_59_adds_adminURL_attribute() throws {
        // Given
        let sourceContainer = try startPersistentContainer("Model 58")
        let sourceContext = sourceContainer.viewContext

        let site = insertSite(to: sourceContainer.viewContext)
        try sourceContext.save()

        XCTAssertNil(site.entity.attributesByName["adminURL"])

        // When
        let targetContainer = try migrate(sourceContainer, to: "Model 59")
        let targetContext = targetContainer.viewContext

        let migratedSite = try XCTUnwrap(targetContext.first(entityName: "Site"))
        let defaultAdminURL = migratedSite.value(forKey: "adminURL")

        let adminURL = "https://test.blog/wp-admin"
        migratedSite.setValue(adminURL, forKey: "adminURL")

        // Then
        // Default value is nil.
        XCTAssertNil(defaultAdminURL)

        let newAdminURL = try XCTUnwrap(migratedSite.value(forKey: "adminURL") as? String)
        XCTAssertEqual(newAdminURL, adminURL)
    }

    func test_migrating_from_59_to_60_adds_order_orderKey_attribute() throws {
        // Given
        let sourceContainer = try startPersistentContainer("Model 59")
        let sourceContext = sourceContainer.viewContext

        let site = insertOrder(to: sourceContainer.viewContext)
        try sourceContext.save()

        XCTAssertNil(site.entity.attributesByName["orderKey"])

        // When
        let targetContainer = try migrate(sourceContainer, to: "Model 60")
        let targetContext = targetContainer.viewContext

        let migratedOrder = try XCTUnwrap(targetContext.first(entityName: "Order"))
        let defaultOrderKey = migratedOrder.value(forKey: "orderKey")

        let orderValue = "frtgyh87654567"
        migratedOrder.setValue(orderValue, forKey: "orderKey")

        // Then
        // Default value is empty
        XCTAssertEqual(defaultOrderKey as? String, "")

        let newOrderKey = try XCTUnwrap(migratedOrder.value(forKey: "orderKey") as? String)
        XCTAssertEqual(newOrderKey, orderValue)
    }

    func test_migrating_from_59_to_60_enables_creating_new_Coupon() throws {
        // Given
        let sourceContainer = try startPersistentContainer("Model 59")
        let sourceContext = sourceContainer.viewContext

        try sourceContext.save()

        // When
        let targetContainer = try migrate(sourceContainer, to: "Model 60")

        // Then
        let targetContext = targetContainer.viewContext
        XCTAssertEqual(try targetContext.count(entityName: "Coupon"), 0)

        // Creates an `Coupon`
        let coupon = insertCoupon(to: targetContext)

        XCTAssertEqual(try targetContext.count(entityName: "Coupon"), 1)
        XCTAssertEqual(try XCTUnwrap(targetContext.firstObject(ofType: Coupon.self)), coupon)
    }

    func test_migrating_from_60_to_61_adds_tax_lines_as_a_property_to_order() throws {
        // Given
        let sourceContainer = try startPersistentContainer("Model 60")
        let sourceContext = sourceContainer.viewContext

        let order = insertOrder(to: sourceContext)
        try sourceContext.save()

        // `taxes` should not be present before migration
        XCTAssertNil(order.entity.relationshipsByName["taxes"])

        // When
        let targetContainer = try migrate(sourceContainer, to: "Model 61")

        // Then
        let targetContext = targetContainer.viewContext
        // Confidence-check
        XCTAssertEqual(try targetContext.count(entityName: "Order"), 1)
        XCTAssertEqual(try targetContext.count(entityName: "OrderTaxLine"), 0)

        let migratedOrder = try XCTUnwrap(targetContext.first(entityName: "Order"))

        // `taxes` should be present in `migratedOrder`
        XCTAssertNotNil(migratedOrder.entity.relationshipsByName["taxes"])

        // Test adding tax to a migrated `Order`.
        let tax = insertOrderTaxLine(to: targetContext)
        migratedOrder.mutableSetValue(forKey: "taxes").add(tax)

        XCTAssertNoThrow(try targetContext.save())

        // Confidence-check
        XCTAssertEqual(try targetContext.count(entityName: "OrderTaxLine"), 1)

        // The relationship between Order and OrderTaxLine should be updated.
        XCTAssertEqual(migratedOrder.value(forKey: "taxes") as? Set<NSManagedObject>, [tax])

        // The OrderTaxLine.order inverse relationship should be updated.
        XCTAssertEqual(tax.value(forKey: "order") as? NSManagedObject, migratedOrder)
    }

    func test_migrating_from_61_to_62_adds_new_attribute_searchResults_to_coupon() throws {
        // Given
        let sourceContainer = try startPersistentContainer("Model 61")
        let sourceContext = sourceContainer.viewContext

        // `searchResults` should not be present before the migration
        let coupon = insertCoupon(to: sourceContext)
        XCTAssertNil(coupon.entity.relationshipsByName["searchResults"])
        XCTAssertNoThrow(try sourceContext.save())

        // When
        let targetContainer = try migrate(sourceContainer, to: "Model 62")

        // Then
        let targetContext = targetContainer.viewContext
        let migratedCoupon = try XCTUnwrap(targetContext.first(entityName: "Coupon"))
        XCTAssertNotNil(migratedCoupon.entity.relationshipsByName["searchResults"])

        // Creates a `CouponSearchResult`
        let searchResult = insertCouponSearchResult(to: targetContext)
        migratedCoupon.mutableSetValue(forKey: "searchResults").add(searchResult)

        XCTAssertNoThrow(try targetContext.save())
        XCTAssertEqual(try XCTUnwrap(targetContext.firstObject(ofType: CouponSearchResult.self)), searchResult)

        // The relationship between Coupon and CouponSearchResult should be updated.
        XCTAssertEqual(migratedCoupon.value(forKey: "searchResults") as? Set<NSManagedObject>, [searchResult])

        // The CouponSearchResult.coupons inverse relationship should be updated.
        XCTAssertEqual(searchResult.value(forKey: "coupons") as? Set<NSManagedObject>, [migratedCoupon])
    }

    func test_migrating_from_62_to_63_adds_new_attribute_chargeID_to_order() throws {
        // Given
        let sourceContainer = try startPersistentContainer("Model 62")
        let sourceContext = sourceContainer.viewContext

        let site = insertOrder(to: sourceContainer.viewContext)
        try sourceContext.save()

        XCTAssertNil(site.entity.attributesByName["chargeID"])

        // When
        let targetContainer = try migrate(sourceContainer, to: "Model 63")
        let targetContext = targetContainer.viewContext

        let migratedOrder = try XCTUnwrap(targetContext.first(entityName: "Order"))
        let defaultChargeID = migratedOrder.value(forKey: "chargeID")

        let orderValue = "ch_3KMtak2EdyGr1FMV02G9Qqq1"
        migratedOrder.setValue(orderValue, forKey: "chargeID")

        // Then
        // Default value is nil
        XCTAssertNil(defaultChargeID)

        let newOrderKey = try XCTUnwrap(migratedOrder.value(forKey: "chargeID") as? String)
        XCTAssertEqual(newOrderKey, orderValue)
    }

    func test_migrating_from_63_to_64_enables_creating_new_InboxNote() throws {
        // Given
        let sourceContainer = try startPersistentContainer("Model 63")
        let sourceContext = sourceContainer.viewContext

        try sourceContext.save()

        // When
        let targetContainer = try migrate(sourceContainer, to: "Model 64")

        // Then
        let targetContext = targetContainer.viewContext
        XCTAssertEqual(try targetContext.count(entityName: "InboxNote"), 0)

        // Creates a `InboxNote`
        let inboxNote = insertInboxNote(to: targetContext)

        // Creates an `InboxAction` and adds it to `InboxNote`.
        let inboxAction = insertInboxAction(to: targetContext)
        inboxNote.setValue(NSSet(array: [inboxAction]), forKey: "actions")
        try targetContext.save()

        XCTAssertNotNil(inboxNote.entity.relationshipsByName["actions"])
        XCTAssertEqual(try targetContext.count(entityName: "InboxNote"), 1)
        XCTAssertEqual(try XCTUnwrap(targetContext.firstObject(ofType: InboxNote.self)), inboxNote)
    }

    func test_migrating_from_64_to_65_enables_creating_new_WCPayCharge_withCardPaymentDetails() throws {
        // Given
        let sourceContainer = try startPersistentContainer("Model 64")
        let sourceContext = sourceContainer.viewContext

        try sourceContext.save()

        // When
        let targetContainer = try migrate(sourceContainer, to: "Model 65")

        // Then
        let targetContext = targetContainer.viewContext
        XCTAssertEqual(try targetContext.count(entityName: "WCPayCardPaymentDetails"), 0)
        XCTAssertEqual(try targetContext.count(entityName: "WCPayCharge"), 0)

        // Creates nested cardPresent objects
        let payment = insertWCPayCardPaymentDetails(to: targetContext)

        // Creates an `WCPayCharge`
        let wcPayCharge = insertWCPayCharge(to: targetContext)
        wcPayCharge.setValue(payment, forKey: "cardDetails")


        XCTAssertEqual(try targetContext.count(entityName: "WCPayCardPaymentDetails"), 1)
        XCTAssertEqual(try targetContext.count(entityName: "WCPayCharge"), 1)
        XCTAssertEqual(try XCTUnwrap(targetContext.firstObject(ofType: WCPayCharge.self)), wcPayCharge)
        XCTAssertEqual(wcPayCharge.value(forKey: "cardDetails") as? WCPayCardPaymentDetails, payment)
    }

    func test_migrating_from_64_to_65_enables_creating_new_WCPayCharge_withCardPresentPaymentDetails() throws {
        // Given
        let sourceContainer = try startPersistentContainer("Model 64")
        let sourceContext = sourceContainer.viewContext

        try sourceContext.save()

        // When
        let targetContainer = try migrate(sourceContainer, to: "Model 65")

        // Then
        let targetContext = targetContainer.viewContext
        XCTAssertEqual(try targetContext.count(entityName: "WCPayCardPresentReceiptDetails"), 0)
        XCTAssertEqual(try targetContext.count(entityName: "WCPayCardPresentPaymentDetails"), 0)
        XCTAssertEqual(try targetContext.count(entityName: "WCPayCharge"), 0)

        // Creates nested cardPresent objects
        let receipt = insertWCPayCardPresentReceiptDetails(to: targetContext)
        let payment = insertWCPayCardPresentPaymentDetails(to: targetContext)

        payment.setValue(receipt, forKey: "receipt")

        // Creates an `WCPayCharge`
        let wcPayCharge = insertWCPayCharge(to: targetContext)
        wcPayCharge.setValue(payment, forKey: "cardPresentDetails")


        XCTAssertEqual(try targetContext.count(entityName: "WCPayCardPresentReceiptDetails"), 1)
        XCTAssertEqual(try targetContext.count(entityName: "WCPayCardPresentPaymentDetails"), 1)
        XCTAssertEqual(try targetContext.count(entityName: "WCPayCharge"), 1)
        XCTAssertEqual(try XCTUnwrap(targetContext.firstObject(ofType: WCPayCharge.self)), wcPayCharge)
        XCTAssertEqual(wcPayCharge.value(forKey: "cardPresentDetails") as? WCPayCardPresentPaymentDetails, payment)
        XCTAssertEqual(payment.value(forKey: "receipt") as? WCPayCardPresentReceiptDetails, receipt)
    }

    func test_migrating_from_65_to_66_makes_items_ordered_in_order() throws {
        // Given
        let sourceContainer = try startPersistentContainer("Model 65")
        let sourceContext = sourceContainer.viewContext

        let _ = insertOrder(to: sourceContext)

        try sourceContext.save()

        XCTAssertEqual(try sourceContext.count(entityName: "Order"), 1)
        XCTAssertEqual(try sourceContext.count(entityName: "OrderItem"), 0)

        // When
        let targetContainer = try migrate(sourceContainer, to: "Model 66")

        // Then
        let targetContext = targetContainer.viewContext

        XCTAssertEqual(try targetContext.count(entityName: "Order"), 1)
        XCTAssertEqual(try targetContext.count(entityName: "OrderItem"), 0)
        XCTAssertEqual(try targetContext.count(entityName: "OrderItemAttribute"), 0)

        let migratedOrder = try XCTUnwrap(targetContext.first(entityName: "Order"))

        // Creates an `OrderItem` and adds it to `Order`.
        let orderItem1 = insertOrderItem(itemID: 1, to: targetContext)
        let orderItem2 = insertOrderItem(itemID: 2, to: targetContext)
        let orderItem3 = insertOrderItem(itemID: 3, to: targetContext)
        migratedOrder.setValue(NSOrderedSet(array: [orderItem1, orderItem3, orderItem2]), forKey: "items")
        try targetContext.save()

        XCTAssertEqual(try targetContext.count(entityName: "OrderItem"), 3)
        XCTAssertEqual(migratedOrder.value(forKey: "items") as? NSOrderedSet, NSOrderedSet(array: [orderItem1, orderItem3, orderItem2]))
    }

    func test_migrating_from_66_to_67_adds_paymentURL_field() throws {
        // Given
        let sourceContainer = try startPersistentContainer("Model 66")
        let sourceContext = sourceContainer.viewContext

        let _ = insertOrder(to: sourceContext)

        try sourceContext.save()

        XCTAssertEqual(try sourceContext.count(entityName: "Order"), 1)

        // When
        let targetContainer = try migrate(sourceContainer, to: "Model 67")

        // Then
        let targetContext = targetContainer.viewContext

        XCTAssertEqual(try targetContext.count(entityName: "Order"), 1)
        let migratedOrder = try XCTUnwrap(targetContext.first(entityName: "Order"))

        // Checks for nil URL value.
        XCTAssertNil(migratedOrder.value(forKey: "paymentURL"))

        // Set a random URL
        let url = NSURL(string: "www.automattic.com") ?? NSURL()
        migratedOrder.setValue(url, forKey: "paymentURL")

        // Check URL is correctly set.
        XCTAssertEqual(migratedOrder.value(forKey: "paymentURL") as? NSURL, url)
    }

    func test_migrating_from_67_to_68_enables_creating_new_Coupon_with_some_fields_optional() throws {
        // Given
        let sourceContainer = try startPersistentContainer("Model 67")
        let sourceContext = sourceContainer.viewContext

        try sourceContext.save()

        // When
        let targetContainer = try migrate(sourceContainer, to: "Model 68")

        // Then
        let targetContext = targetContainer.viewContext
        XCTAssertEqual(try targetContext.count(entityName: "Coupon"), 0)

        // Creates an `Coupon`
        let coupon = insertCoupon(to: targetContext,
                                  limitUsageToXItems: nil,
                                  usageLimitPerUser: nil,
                                  usageLimit: nil)

        XCTAssertEqual(try targetContext.count(entityName: "Coupon"), 1)

        let couponFetched = try XCTUnwrap(targetContext.firstObject(ofType: Coupon.self))
        XCTAssertNil(couponFetched.value(forKey: "limitUsageToXItems"))
        XCTAssertNil(couponFetched.value(forKey: "usageLimitPerUser"))
        XCTAssertNil(couponFetched.value(forKey: "usageLimit"))
        XCTAssertEqual(try XCTUnwrap(targetContext.firstObject(ofType: Coupon.self)), coupon)
    }

    func test_migrating_from_68_to_69_adds_new_order_properties() throws {
        // Given
        let sourceContainer = try startPersistentContainer("Model 68")
        let sourceContext = sourceContainer.viewContext

        let _ = insertOrder(to: sourceContext)

        try sourceContext.save()

        // When
        let targetContainer = try migrate(sourceContainer, to: "Model 69")
        let targetContext = targetContainer.viewContext

        // Then
        XCTAssertEqual(try targetContext.count(entityName: "Order"), 1)
        let migratedOrder = try XCTUnwrap(targetContext.first(entityName: "Order"))

        // Checks for default values.
        XCTAssertEqual(migratedOrder.value(forKey: "isEditable") as? Bool, false)
        XCTAssertEqual(migratedOrder.value(forKey: "needsPayment") as? Bool, false)
        XCTAssertEqual(migratedOrder.value(forKey: "needsProcessing") as? Bool, false)
    }

    func test_migrating_from_69_to_70_adds_refundedItemID_property_to_OrderItemRefund() throws {
        // Given
        let sourceContainer = try startPersistentContainer("Model 69")
        let sourceContext = sourceContainer.viewContext

        let orderItemRefund = insertOrderItemRefund(to: sourceContext)

        // Confidence check:
        // The `itemID` property already exists on Model 69, but the `refundedItemID` does not
        XCTAssertNotNil(orderItemRefund.entity.attributesByName["itemID"])
        XCTAssertNil(orderItemRefund.entity.attributesByName["refundedItemID"])

        // When
        let targetContainer = try migrate(sourceContainer, to: "Model 70")
        let targetContext = targetContainer.viewContext
        let migratedOrderItemRefund = insertOrderItemRefund(to: targetContext)

        // Confirms the `refundedItemID` property now exists on Model 70
        XCTAssertNotNil(migratedOrderItemRefund.entity.attributesByName["refundedItemID"])
    }

    func test_migrating_from_70_to_71_adds_custom_fields_property_to_order() throws {
        // Given
        let sourceContainer = try startPersistentContainer("Model 70")
        let sourceContext = sourceContainer.viewContext

        let order = insertOrder(to: sourceContext)
        try sourceContext.save()

        // `customFields` should not be present before migration
        XCTAssertNil(order.entity.relationshipsByName["customFields"])

        // When
        let targetContainer = try migrate(sourceContainer, to: "Model 71")
        let targetContext = targetContainer.viewContext

        // Confidence check
        XCTAssertEqual(try targetContext.count(entityName: "Order"), 1)
        XCTAssertEqual(try targetContext.count(entityName: "OrderMetaData"), 0)

        let migratedOrder = try XCTUnwrap(targetContext.first(entityName: "Order"))

        // `customFields` should be present in `migratedOrder`
        XCTAssertNotNil(migratedOrder.entity.relationshipsByName["customFields"])

        // Test adding custom fields to a migrated `Order`.
        let customField = insertOrderMetaData(to: targetContext)
        migratedOrder.mutableSetValue(forKey: "customFields").add(customField)

        XCTAssertNoThrow(try targetContext.save())

        // Confidence check
        XCTAssertEqual(try targetContext.count(entityName: "OrderMetaData"), 1)

        // The relationship between Order and OrderMetaData should be updated.
        XCTAssertEqual(migratedOrder.value(forKey: "customFields") as? Set<NSManagedObject>, [customField])

        // The OrderMetaData.order inverse relationship should be updated.
        XCTAssertEqual(customField.value(forKey: "order") as? NSManagedObject, migratedOrder)
    }

    func test_migrating_from_71_to_72_adds_instructions_attribute_to_PaymentGateway() throws {
        // Given
        let sourceContainer = try startPersistentContainer("Model 71")
        let sourceContext = sourceContainer.viewContext

        let paymentGateway = insertPaymentGateway(to: sourceContext)
        try sourceContext.save()

        // `instructions` should not be present before migration
        XCTAssertNil(paymentGateway.entity.relationshipsByName["instructions"])

        // When
        let targetContainer = try migrate(sourceContainer, to: "Model 72")
        let targetContext = targetContainer.viewContext

        // Confidence check
        XCTAssertEqual(try targetContext.count(entityName: "PaymentGateway"), 1)

        let migratedPaymentGateway = try XCTUnwrap(targetContext.first(entityName: "PaymentGateway"))

        // The instructions should be nil after migration: it's an optional field.
        XCTAssertNil(migratedPaymentGateway.value(forKey: "instructions"))

        // Set a test instructions
        migratedPaymentGateway.setValue("payment gateway instructions", forKey: "instructions")

        // Check instructions are correctly set.
        assertEqual("payment gateway instructions", migratedPaymentGateway.value(forKey: "instructions") as? String)
    }

    func test_migrating_from_72_to_73_adds_filterKey_attribute_to_ProductSearchResults() throws {
        // Given
        let sourceContainer = try startPersistentContainer("Model 72")
        let sourceContext = sourceContainer.viewContext

        let productSearchResults = insertProductSearchResults(to: sourceContext)
        try sourceContext.save()

        // `filterKey` should not be present before migration.
        XCTAssertNil(productSearchResults.entity.attributesByName["filterKey"])

        // When
        let targetContainer = try migrate(sourceContainer, to: "Model 73")
        let targetContext = targetContainer.viewContext

        XCTAssertEqual(try targetContext.count(entityName: "ProductSearchResults"), 1)
        let migratedProductSearchResults = try XCTUnwrap(targetContext.first(entityName: "ProductSearchResults"))

        // Checks for nil URL value.
        XCTAssertNil(migratedProductSearchResults.value(forKey: "filterKey"))

        // Sets a random `filterKey`.
        migratedProductSearchResults.setValue("sku", forKey: "filterKey")
        targetContext.saveIfNeeded()

        // Check `filterKey` is correctly set.
        XCTAssertEqual(migratedProductSearchResults.value(forKey: "filterKey") as? String, "sku")
    }

    func test_migrating_from_73_to_74_adds_Customer_and_CustomerSearchResult_entities() throws {
        // Given
        let sourceContainer = try startPersistentContainer("Model 73")
        let sourceContext = sourceContainer.viewContext

        try sourceContext.save()

        // Confidence Check. These entities should not exist in Model 73
        XCTAssertNil(NSEntityDescription.entity(forEntityName: "Customer", in: sourceContext))
        XCTAssertNil(NSEntityDescription.entity(forEntityName: "CustomerSearchResult", in: sourceContext))

        // When
        let targetContainer = try migrate(sourceContainer, to: "Model 74")

        // Then
        let targetContext = targetContainer.viewContext

        // These entities should exist in Model 74
        XCTAssertNotNil(NSEntityDescription.entity(forEntityName: "Customer", in: targetContext))
        XCTAssertNotNil(NSEntityDescription.entity(forEntityName: "CustomerSearchResult", in: targetContext))
        XCTAssertEqual(try targetContext.count(entityName: "Customer"), 0)
        XCTAssertEqual(try targetContext.count(entityName: "CustomerSearchResult"), 0)

        // Insert a new Customer
        let customer = insertCustomer(to: targetContext, forModel: 74)
        XCTAssertEqual(try targetContext.count(entityName: "Customer"), 1)
        XCTAssertEqual(customer.value(forKey: "customerID") as? Int64, 1)

        // Insert a new CustomerSearchResult
        let customerSearchResult = targetContext.insert(
            entityName: "CustomerSearchResult",
            properties: ["customerID": 1]
        )
        XCTAssertEqual(try targetContext.count(entityName: "CustomerSearchResult"), 1)
        XCTAssertEqual(customer.value(forKey: "customerID") as? Int64, 1)

        // Check all attributes
        XCTAssertEqual(customerSearchResult.value(forKey: "customerID") as? Int64, 1)
        XCTAssertNotNil(customer.entity.attributesByName["email"])
        XCTAssertNotNil(customer.entity.attributesByName["firstName"])
        XCTAssertNotNil(customer.entity.attributesByName["lastName"])
        XCTAssertNotNil(customer.entity.attributesByName["billingAddress1"])
        XCTAssertNotNil(customer.entity.attributesByName["billingAddress2"])
        XCTAssertNotNil(customer.entity.attributesByName["billingCity"])
        XCTAssertNotNil(customer.entity.attributesByName["billingCompany"])
        XCTAssertNotNil(customer.entity.attributesByName["billingCountry"])
        XCTAssertNotNil(customer.entity.attributesByName["billingEmail"])
        XCTAssertNotNil(customer.entity.attributesByName["billingFirstName"])
        XCTAssertNotNil(customer.entity.attributesByName["billingLastName"])
        XCTAssertNotNil(customer.entity.attributesByName["billingPhone"])
        XCTAssertNotNil(customer.entity.attributesByName["billingPostcode"])
        XCTAssertNotNil(customer.entity.attributesByName["billingState"])
        XCTAssertNotNil(customer.entity.attributesByName["shippingAddress1"])
        XCTAssertNotNil(customer.entity.attributesByName["shippingAddress2"])
        XCTAssertNotNil(customer.entity.attributesByName["shippingCity"])
        XCTAssertNotNil(customer.entity.attributesByName["shippingCompany"])
        XCTAssertNotNil(customer.entity.attributesByName["shippingCountry"])
        XCTAssertNotNil(customer.entity.attributesByName["shippingEmail"])
        XCTAssertNotNil(customer.entity.attributesByName["shippingFirstName"])
        XCTAssertNotNil(customer.entity.attributesByName["shippingLastName"])
        XCTAssertNotNil(customer.entity.attributesByName["shippingPhone"])
        XCTAssertNotNil(customer.entity.attributesByName["shippingPostcode"])
        XCTAssertNotNil(customer.entity.attributesByName["shippingState"])
    }

    func test_migrating_from_74_to_75_adds_siteID_and_keyword_attributes_to_Customer_and_CustomerSearchResult() throws {
        // Given
        let sourceContainer = try startPersistentContainer("Model 74")
        let sourceContext = sourceContainer.viewContext

        let customer = insertCustomer(to: sourceContext, forModel: 74)
        let customerSearchResult = sourceContext.insert(
            entityName: "CustomerSearchResult",
            properties: ["customerID": 1]
        )
        try sourceContext.save()

        // Confidence Check: siteID or keyword attributes should not exist in Model 74 for those entities
        XCTAssertNil(customer.entity.attributesByName["siteID"])
        XCTAssertNil(customerSearchResult.entity.attributesByName["siteID"])
        XCTAssertNil(customerSearchResult.entity.attributesByName["keyword"])
        // Confidence Check: These entities should exist in Model 74:
        XCTAssertEqual(try sourceContext.count(entityName: "Customer"), 1)
        XCTAssertEqual(try sourceContext.count(entityName: "CustomerSearchResult"), 1)

        // When
        let targetContainer = try migrate(sourceContainer, to: "Model 75")
        let targetContext = targetContainer.viewContext

        // Then
        // After migration, we're deleting the entities and regenerating them due to heavyweight migration
        // in WooCommerceModelV74toV75, as the new ones have siteID
        XCTAssertEqual(try targetContext.count(entityName: "Customer"), 0)
        XCTAssertEqual(try targetContext.count(entityName: "CustomerSearchResult"), 0)
        // Inserting new objects after the migration to confirm the new attributes are correct
        let newCustomer = insertCustomer(to: targetContext, forModel: 75)
        let newCustomerSearchResult = targetContext.insert(
            entityName: "CustomerSearchResult",
            properties: [
                "siteID": 1,
                "keyword": ""
            ]
        )
        try targetContext.save()

        // Check for Customer and CustomerSearchResult attributes after migration
        XCTAssertNotNil(newCustomer.entity.attributesByName["siteID"])
        XCTAssertNotNil(newCustomer.entity.attributesByName["customerID"])
        XCTAssertEqual(newCustomer.value(forKey: "siteID") as? Int64, 1)
        XCTAssertEqual(newCustomer.value(forKey: "customerID") as? Int64, 1)

        // Check for CustomerSearchResult attributes after migration
        XCTAssertNotNil(newCustomerSearchResult.entity.attributesByName["siteID"])
        XCTAssertNotNil(newCustomerSearchResult.entity.attributesByName["keyword"])
        XCTAssertEqual(newCustomerSearchResult.value(forKey: "siteID") as? Int64, 1)
        XCTAssertEqual(newCustomerSearchResult.value(forKey: "keyword") as? String, "")
    }

    func test_migrating_from_75_to_76_adds_loginURL_attribute() throws {
        // Given
        let sourceContainer = try startPersistentContainer("Model 75")
        let sourceContext = sourceContainer.viewContext

        let site = insertSite(to: sourceContainer.viewContext)
        try sourceContext.save()

        XCTAssertNil(site.entity.attributesByName["loginURL"])

        // When
        let targetContainer = try migrate(sourceContainer, to: "Model 76")
        let targetContext = targetContainer.viewContext

        let migratedSite = try XCTUnwrap(targetContext.first(entityName: "Site"))
        let defaultLoginURL = migratedSite.value(forKey: "loginURL")

        let loginURL = "https://test.blog/wp-login.php"
        migratedSite.setValue(loginURL, forKey: "loginURL")

        // Then
        // Default value is nil.
        XCTAssertNil(defaultLoginURL)

        let newLoginURL = try XCTUnwrap(migratedSite.value(forKey: "loginURL") as? String)
        XCTAssertEqual(newLoginURL, loginURL)
    }

    func test_migrating_from_76_to_77_adds_frameNonce_attribute() throws {
        // Given
        let sourceContainer = try startPersistentContainer("Model 76")
        let sourceContext = sourceContainer.viewContext

        let site = insertSite(to: sourceContainer.viewContext)
        try sourceContext.save()

        XCTAssertNil(site.entity.attributesByName["frameNonce"])

        // When
        let targetContainer = try migrate(sourceContainer, to: "Model 77")
        let targetContext = targetContainer.viewContext

        let migratedSite = try XCTUnwrap(targetContext.first(entityName: "Site"))
        let defaultFrameNonce = migratedSite.value(forKey: "frameNonce")

        let frameNonce = "e7bfd785f0"
        migratedSite.setValue(frameNonce, forKey: "frameNonce")

        // Then
        // Default value is nil.
        XCTAssertNil(defaultFrameNonce)

        let newFrameNonce = try XCTUnwrap(migratedSite.value(forKey: "frameNonce") as? String)
        XCTAssertEqual(newFrameNonce, frameNonce)
    }

    func test_migrating_from_77_to_78_adds_averageOrderValue_attribute() throws {
        // Given
        let sourceContainer = try startPersistentContainer("Model 77")
        let sourceContext = sourceContainer.viewContext

        let orderStatsV4Totals = insertOrderStatsTotals(to: sourceContainer.viewContext)
        try sourceContext.save()

        XCTAssertNil(orderStatsV4Totals.entity.attributesByName["averageOrderValue"])

        // When
        let targetContainer = try migrate(sourceContainer, to: "Model 78")
        let targetContext = targetContainer.viewContext

        let migratedOrderStatsV4Totals = try XCTUnwrap(targetContext.first(entityName: "OrderStatsV4Totals"))
        let defaultAverageOrderValue = try XCTUnwrap(migratedOrderStatsV4Totals.value(forKey: "averageOrderValue") as? Double)

        let averageOrderValue = 123.45
        migratedOrderStatsV4Totals.setValue(averageOrderValue, forKey: "averageOrderValue")

        // Then
        // Default value is 0.
        XCTAssertEqual(defaultAverageOrderValue, 0)

        let newAverageOrderValue = try XCTUnwrap(migratedOrderStatsV4Totals.value(forKey: "averageOrderValue") as? Double)
        XCTAssertEqual(newAverageOrderValue, averageOrderValue)
    }

    func test_migrating_from_78_to_79_adds_views_attribute() throws {
        // Given
        let sourceContainer = try startPersistentContainer("Model 78")
        let sourceContext = sourceContainer.viewContext

        let siteVisitStatsItem = insertSiteVisitStatsItem(to: sourceContainer.viewContext)
        try sourceContext.save()

        XCTAssertNil(siteVisitStatsItem.entity.attributesByName["views"])

        // When
        let targetContainer = try migrate(sourceContainer, to: "Model 79")
        let targetContext = targetContainer.viewContext

        let migratedSiteVisitStatsItem = try XCTUnwrap(targetContext.first(entityName: "SiteVisitStatsItem"))
        let defaultViewsCount = try XCTUnwrap(migratedSiteVisitStatsItem.value(forKey: "views") as? Int)

        let viewsCount = 12
        migratedSiteVisitStatsItem.setValue(viewsCount, forKey: "views")

        // Then
        // Default value is 0.
        XCTAssertEqual(defaultViewsCount, 0)

        let newViewsCount = try XCTUnwrap(migratedSiteVisitStatsItem.value(forKey: "views") as? Int)
        XCTAssertEqual(newViewsCount, viewsCount)
    }

    func test_migrating_from_79_to_80_enables_creating_new_SiteSummaryStats_entity() throws {
        // Given
        let sourceContainer = try startPersistentContainer("Model 79")
        let sourceContext = sourceContainer.viewContext

        try sourceContext.save()

        // Confidence Check. This entity should not exist in Model 79
        XCTAssertNil(NSEntityDescription.entity(forEntityName: "SiteSummaryStats", in: sourceContext))

        // When
        let targetContainer = try migrate(sourceContainer, to: "Model 80")
        let targetContext = targetContainer.viewContext

        // Then
        XCTAssertEqual(try targetContext.count(entityName: "SiteSummaryStats"), 0)

        let summaryStats = insertSiteSummaryStats(to: targetContext)
        let insertedStats = try XCTUnwrap(targetContext.firstObject(ofType: SiteSummaryStats.self))

        XCTAssertEqual(try targetContext.count(entityName: "SiteSummaryStats"), 1)
        XCTAssertEqual(insertedStats, summaryStats)
    }

    func test_migrating_from_80_to_81_adds_new_product_bundle_attributes_and_ProductBundleItem_entity() throws {
        // Given
        let sourceContainer = try startPersistentContainer("Model 80")
        let sourceContext = sourceContainer.viewContext

        let product = insertProduct(to: sourceContext, forModel: 80)
        try sourceContext.save()

        // Confidence Checks. This entity and attributes should not exist in Model 80.
        XCTAssertNil(NSEntityDescription.entity(forEntityName: "ProductBundleItem", in: sourceContext))
        XCTAssertNil(product.entity.attributesByName["bundleStockQuantity"])
        XCTAssertNil(product.entity.attributesByName["bundleStockStatus"])
        XCTAssertNil(product.entity.relationshipsByName["bundledItems"])

        // When
        let targetContainer = try migrate(sourceContainer, to: "Model 81")
        let targetContext = targetContainer.viewContext

        // Then
        XCTAssertEqual(try targetContext.count(entityName: "Product"), 1)
        XCTAssertEqual(try targetContext.count(entityName: "ProductBundleItem"), 0)

        let migratedProduct = try XCTUnwrap(targetContext.firstObject(ofType: Product.self))

        // Migrated product has expected (nil/empty) bundle attributes.
        XCTAssertNil(migratedProduct.value(forKey: "bundleStockQuantity"))
        XCTAssertNil(migratedProduct.value(forKey: "bundleStockStatus"))
        XCTAssertEqual(migratedProduct.mutableOrderedSetValue(forKey: "bundledItems").count, 0)

        // Insert a new ProductBundleItem and add it to Product, along with new Product attributes.
        let bundledItem = insertProductBundleItem(to: targetContext)
        let bundleStockQuantity: Int64 = 0
        let bundleStockStatus = "insufficientStock"
        migratedProduct.setValue(bundleStockQuantity, forKey: "bundleStockQuantity")
        migratedProduct.setValue(bundleStockStatus, forKey: "bundleStockStatus")
        migratedProduct.setValue(NSOrderedSet(array: [bundledItem]), forKey: "bundledItems")
        try targetContext.save()

        // ProductBundleItem entity and attributes exist, including relationship with Product.
        XCTAssertEqual(try targetContext.count(entityName: "ProductBundleItem"), 1)
        XCTAssertNotNil(bundledItem.value(forKey: "bundledItemID"))
        XCTAssertNotNil(bundledItem.value(forKey: "menuOrder"))
        XCTAssertNotNil(bundledItem.value(forKey: "productID"))
        XCTAssertNotNil(bundledItem.value(forKey: "stockStatus"))
        XCTAssertNotNil(bundledItem.value(forKey: "title"))
        XCTAssertEqual(bundledItem.value(forKey: "product") as? NSManagedObject, migratedProduct)

        // Product attributes exist, including relationship with ProductBundleItem.
        XCTAssertEqual(migratedProduct.value(forKey: "bundleStockQuantity") as? Int64, bundleStockQuantity)
        XCTAssertEqual(migratedProduct.value(forKey: "bundleStockStatus") as? String, bundleStockStatus)
        XCTAssertEqual(migratedProduct.value(forKey: "bundledItems") as? NSOrderedSet, NSOrderedSet(array: [bundledItem]))
    }

    func test_migrating_from_81_to_82_enables_creating_new_ProductCompositeComponent_entity() throws {
        // Given
        let sourceContainer = try startPersistentContainer("Model 81")
        let sourceContext = sourceContainer.viewContext

        let product = insertProduct(to: sourceContext, forModel: 81)
        try sourceContext.save()

        // Confidence Checks. This entity and relationship should not exist in Model 81.
        XCTAssertNil(NSEntityDescription.entity(forEntityName: "ProductCompositeComponent", in: sourceContext))
        XCTAssertNil(product.entity.relationshipsByName["compositeComponents"])

        // When
        let targetContainer = try migrate(sourceContainer, to: "Model 82")
        let targetContext = targetContainer.viewContext

        // Then
        XCTAssertEqual(try targetContext.count(entityName: "Product"), 1)
        XCTAssertEqual(try targetContext.count(entityName: "ProductCompositeComponent"), 0)

        // Migrated product has expected empty components attribute.
        let migratedProduct = try XCTUnwrap(targetContext.firstObject(ofType: Product.self))
        XCTAssertEqual(migratedProduct.mutableOrderedSetValue(forKey: "compositeComponents").count, 0)

        // Insert a new ProductCompositeComponent and add it to Product.
        let component = insertCompositeComponent(to: targetContext)
        migratedProduct.setValue(NSOrderedSet(array: [component]), forKey: "compositeComponents")
        try targetContext.save()

        // ProductCompositeComponent entity and attributes exist, including relationship with Product.
        XCTAssertEqual(try targetContext.count(entityName: "ProductCompositeComponent"), 1)
        XCTAssertNotNil(component.value(forKey: "componentID"))
        XCTAssertNotNil(component.value(forKey: "title"))
        XCTAssertNotNil(component.value(forKey: "imageURL"))
        XCTAssertNotNil(component.value(forKey: "optionType"))
        XCTAssertNotNil(component.value(forKey: "optionIDs"))
        XCTAssertNotNil(component.value(forKey: "componentDescription"))
        XCTAssertNotNil(component.value(forKey: "defaultOptionID"))
        XCTAssertEqual(component.value(forKey: "product") as? NSManagedObject, migratedProduct)

        // Product components attribute exists.
        XCTAssertEqual(migratedProduct.value(forKey: "compositeComponents") as? NSOrderedSet, NSOrderedSet(array: [component]))
    }
<<<<<<< HEAD
=======

    func test_migrating_from_82_to_83_enables_creating_new_ProductSubscription_entity() throws {
        // Given
        let sourceContainer = try startPersistentContainer("Model 82")
        let sourceContext = sourceContainer.viewContext

        let product = insertProduct(to: sourceContext, forModel: 82)
        let productVariation = insertProductVariation(to: sourceContext)
        try sourceContext.save()

        // Confidence Checks. This entity and relationship should not exist in Model 82.
        XCTAssertNil(NSEntityDescription.entity(forEntityName: "ProductSubscription", in: sourceContext))
        XCTAssertNil(product.entity.relationshipsByName["subscription"])
        XCTAssertNil(productVariation.entity.relationshipsByName["subscription"])

        // When
        let targetContainer = try migrate(sourceContainer, to: "Model 83")
        let targetContext = targetContainer.viewContext

        // Then
        XCTAssertEqual(try targetContext.count(entityName: "Product"), 1)
        XCTAssertEqual(try targetContext.count(entityName: "ProductVariation"), 1)
        XCTAssertEqual(try targetContext.count(entityName: "ProductSubscription"), 0)

        // Migrated product has expected empty subscription attribute.
        let migratedProduct = try XCTUnwrap(targetContext.firstObject(ofType: Product.self))
        XCTAssertNil(migratedProduct.value(forKey: "subscription"))

        // Migrated product variation has expected empty subscription attribute.
        let migratedProductVariation = try XCTUnwrap(targetContext.firstObject(ofType: ProductVariation.self))
        XCTAssertNil(migratedProductVariation.value(forKey: "subscription"))

        // Insert a new ProductSubscription and add it to Product and ProductVariation.
        let subscription = insertProductSubscription(to: targetContext)
        migratedProduct.setValue(subscription, forKey: "subscription")
        migratedProductVariation.setValue(subscription, forKey: "subscription")
        try targetContext.save()

        // ProductSubscription entity and attributes exist, including relationship with Product and ProductVariation.
        XCTAssertEqual(try targetContext.count(entityName: "ProductSubscription"), 1)
        XCTAssertNotNil(subscription.value(forKey: "length"))
        XCTAssertNotNil(subscription.value(forKey: "period"))
        XCTAssertNotNil(subscription.value(forKey: "periodInterval"))
        XCTAssertNotNil(subscription.value(forKey: "price"))
        XCTAssertNotNil(subscription.value(forKey: "signUpFee"))
        XCTAssertNotNil(subscription.value(forKey: "trialLength"))
        XCTAssertNotNil(subscription.value(forKey: "trialPeriod"))
        XCTAssertEqual(subscription.value(forKey: "product") as? NSManagedObject, migratedProduct)
        XCTAssertEqual(subscription.value(forKey: "productVariation") as? NSManagedObject, migratedProductVariation)

        // Product and ProductVariation subscription relationship exists.
        XCTAssertEqual(migratedProduct.value(forKey: "subscription") as? NSManagedObject, subscription)
        XCTAssertEqual(migratedProductVariation.value(forKey: "subscription") as? NSManagedObject, subscription)
    }

    func test_migrating_from_83_to_84_adds_isPublic_attribute() throws {
        // Given
        let sourceContainer = try startPersistentContainer("Model 83")
        let sourceContext = sourceContainer.viewContext

        let site = insertSite(to: sourceContainer.viewContext)
        try sourceContext.save()

        XCTAssertNil(site.entity.attributesByName["isPublic"])

        // When
        let targetContainer = try migrate(sourceContainer, to: "Model 84")

        // Then
        let targetContext = targetContainer.viewContext
        let migratedSite = try XCTUnwrap(targetContext.first(entityName: "Site"))

        let isPublic = try XCTUnwrap(migratedSite.value(forKey: "isPublic") as? Bool)
        XCTAssertFalse(isPublic)
    }
>>>>>>> 5dc2d525
}

// MARK: - Persistent Store Setup and Migrations

private extension MigrationTests {
    /// Create a new Sqlite file and load it. Returns the loaded `NSPersistentContainer`.
    func startPersistentContainer(_ versionName: String) throws -> NSPersistentContainer {
        let storeURL = try XCTUnwrap(NSURL(fileURLWithPath: NSTemporaryDirectory())
            .appendingPathComponent(UUID().uuidString)?
            .appendingPathExtension("sqlite"))
        let model = try XCTUnwrap(modelsInventory.model(for: .init(name: versionName)))
        let container = makePersistentContainer(storeURL: storeURL, model: model)

        let loadingError: Error? = waitFor { promise in
            container.loadPersistentStores { _, error in
                promise(error)
            }
        }
        XCTAssertNil(loadingError)

        return container
    }

    /// Migrate the existing `container` to the model with name `versionName`.
    ///
    /// This disconnects the given `container` from the `NSPersistentStore` (SQLite) to avoid
    /// warnings pertaining to having two `NSPersistentContainer` using the same SQLite file.
    /// The `container.viewContext` and any created `NSManagedObjects` can still be used but
    /// they will not be attached to the SQLite database so watch out for that. XD
    ///
    /// - Returns: A new `NSPersistentContainer` instance using the new `NSManagedObjectModel`
    ///            pointed to by `versionName`.
    ///
    func migrate(_ container: NSPersistentContainer, to versionName: String) throws -> NSPersistentContainer {
        let storeDescription = try XCTUnwrap(container.persistentStoreDescriptions.first)
        let storeURL = try XCTUnwrap(storeDescription.url)
        let targetModel = try XCTUnwrap(modelsInventory.model(for: .init(name: versionName)))

        // Unload the currently loaded persistent store to avoid Sqlite warnings when we create
        // another NSPersistentContainer later after the upgrade.
        let persistentStore = try XCTUnwrap(container.persistentStoreCoordinator.persistentStore(for: storeURL))
        try container.persistentStoreCoordinator.remove(persistentStore)

        // Migrate the store
        let migrator = CoreDataIterativeMigrator(coordinator: container.persistentStoreCoordinator,
                                                 modelsInventory: modelsInventory)
        let (isMigrationSuccessful, _) =
            try migrator.iterativeMigrate(sourceStore: storeURL, storeType: storeDescription.type, to: targetModel)
        XCTAssertTrue(isMigrationSuccessful)

        // Load a new container
        let migratedContainer = makePersistentContainer(storeURL: storeURL, model: targetModel)
        let loadingError: Error? = waitFor { promise in
            migratedContainer.loadPersistentStores { _, error in
                promise(error)
            }
        }
        XCTAssertNil(loadingError)

        return migratedContainer
    }

    func makePersistentContainer(storeURL: URL, model: NSManagedObjectModel) -> NSPersistentContainer {
        let description: NSPersistentStoreDescription = {
            let description = NSPersistentStoreDescription(url: storeURL)
            description.shouldAddStoreAsynchronously = false
            description.shouldMigrateStoreAutomatically = false
            description.type = NSSQLiteStoreType
            return description
        }()

        let container = NSPersistentContainer(name: "ContainerName", managedObjectModel: model)
        container.persistentStoreDescriptions = [description]

        createdStoreURLs.insert(storeURL)

        return container
    }
}

// MARK: - Entity Helpers
//

private extension MigrationTests {
    /// Inserts a `Customer` entity, providing default values for the required properties.
    @discardableResult
    func insertCustomer(to context: NSManagedObjectContext, forModel modelVersion: Int) -> NSManagedObject {
        let customer = context.insert(entityName: "Customer", properties: [
            "customerID": 1,
            "email": "",
            "firstName": "",
            "lastName": "",
            "billingAddress1": "",
            "billingAddress2": "",
            "billingCity": "",
            "billingCompany": "",
            "billingCountry": "",
            "billingEmail": "",
            "billingFirstName": "",
            "billingLastName": "",
            "billingPhone": "",
            "billingPostcode": "",
            "billingState": "",
            "shippingAddress1": "",
            "shippingAddress2": "",
            "shippingCity": "",
            "shippingCompany": "",
            "shippingCountry": "",
            "shippingEmail": "",
            "shippingFirstName": "",
            "shippingLastName": "",
            "shippingPhone": "",
            "shippingPostcode": "",
            "shippingState": ""
        ])

        // Required since model 75
        if modelVersion >= 75 {
            customer.setValue(1, forKey: "siteID")
        }

        return customer
    }

    /// Inserts a `ProductVariation` entity, providing default values for the required properties.
    @discardableResult
    func insertProductVariation(to context: NSManagedObjectContext) -> NSManagedObject {
        context.insert(entityName: "ProductVariation", properties: [
            "dateCreated": Date(),
            "backordered": false,
            "backordersAllowed": false,
            "backordersKey": "",
            "permalink": "",
            "price": "",
            "statusKey": "",
            "stockStatusKey": "",
            "taxStatusKey": ""
        ])
    }

    @discardableResult
    func insertAccount(to context: NSManagedObjectContext) -> NSManagedObject {
        context.insert(entityName: "Account", properties: [
            "userID": 0,
            "username": ""
        ])
    }

    @discardableResult
    func insertCoupon(to context: NSManagedObjectContext,
                      limitUsageToXItems: Int64? = 3,
                      usageLimitPerUser: Int64? = 1,
                      usageLimit: Int64? = 1000) -> NSManagedObject {
        context.insert(entityName: "Coupon", properties: [
            "couponID": 123123,
            "maximumAmount": "12.00",
            "minimumAmount": "1.00",
            "excludeSaleItems": true,
            "freeShipping": false,
            "limitUsageToXItems": limitUsageToXItems,
            "usageLimitPerUser": usageLimitPerUser,
            "usageLimit": usageLimit,
            "individualUse": true,
            "usageCount": 200,
            "dateExpires": Date(),
            "fullDescription": "Coupon for getting discounts",
            "discountType": "fixed_cart",
            "dateModified": Date(),
            "dateCreated": Date(),
            "amount": "2.00",
            "code": "2off2021",
            "usedBy": ["me@example.com"],
            "emailRestrictions": ["*@woocommerce.com"],
            "siteID": 1212,
            "products": [1231, 111],
            "excludedProducts": [19182, 192],
            "productCategories": [1092281],
            "excludedProductCategories": [128121212]
        ])
    }

    @discardableResult
    func insertCouponSearchResult(to context: NSManagedObjectContext) -> NSManagedObject {
        context.insert(entityName: "CouponSearchResult", properties: ["keyword": "test"])
    }

    @discardableResult
    func insertInboxNote(to context: NSManagedObjectContext) -> NSManagedObject {
        context.insert(entityName: "InboxNote", properties: [
            "id": 123123,
            "name": "wc-admin-wc-helper-subscription",
            "type": "warning",
            "status": "unactioned",
            "title": "WooCommerce Bookings subscription expired",
            "content": "Your subscription expired on October 22nd. Get a new subscription to continue receiving updates and access to support.",
            "isRemoved": false,
            "isRead": false,
            "dateCreated": Date()
        ])
    }

    @discardableResult
    func insertInboxAction(to context: NSManagedObjectContext) -> NSManagedObject {
        context.insert(entityName: "InboxAction", properties: [
            "id": 13329,
            "name": "renew-subscription",
            "label": "Renew Subscription",
            "status": "actioned",
            "url": "https://woocommerce.com/products/woocommerce-bookings/"
        ])
    }

    @discardableResult
    func insertOrder(to context: NSManagedObjectContext) -> NSManagedObject {
        context.insert(entityName: "Order", properties: [
            "orderID": 134,
            "statusKey": ""
        ])
    }

    @discardableResult
    func insertOrderItem(itemID: Int64 = 134, to context: NSManagedObjectContext) -> NSManagedObject {
        context.insert(entityName: "OrderItem", properties: [
            "itemID": itemID
        ])
    }

    @discardableResult
    func insertOrderItemAttribute(to context: NSManagedObjectContext) -> NSManagedObject {
        context.insert(entityName: "OrderItemAttribute", properties: [
            "metaID": 134,
            "name": "Woo",
            "value": "4.7"
        ])
    }

    @discardableResult
    func insertOrderFeeLine(to context: NSManagedObjectContext) -> NSManagedObject {
        context.insert(entityName: "OrderFeeLine", properties: [
            "feeID": 134,
            "name": "Woo",
            "total": "125.0"
        ])
    }

    @discardableResult
    func insertOrderTaxLine(to context: NSManagedObjectContext) -> NSManagedObject {
        context.insert(entityName: "OrderTaxLine", properties: [
            "taxID": 134,
            "label": "State",
            "ratePercent": 5.0
        ])
    }

    @discardableResult
    func insertRefund(to context: NSManagedObjectContext) -> NSManagedObject {
        context.insert(entityName: "Refund", properties: [
            "refundID": 123,
            "orderID": 234,
            "siteID": 345,
            "byUserID": 456,
            "isAutomated": false,
            "createAutomated": false
        ])
    }

    @discardableResult
    func insertOrderItemRefund(to context: NSManagedObjectContext) -> NSManagedObject {
        context.insert(entityName: "OrderItemRefund", properties: [
            "itemID": 123
        ])
    }

    @discardableResult
    func insertProduct(to context: NSManagedObjectContext, forModel modelVersion: Int) -> NSManagedObject {
        let product = context.insert(entityName: "Product", properties: [
            "price": "",
            "permalink": "",
            "productTypeKey": "simple",
            "purchasable": true,
            "averageRating": "",
            "backordered": true,
            "backordersAllowed": false,
            "backordersKey": "",
            "catalogVisibilityKey": "",
            "dateCreated": Date(),
            "downloadable": true,
            "featured": true,
            "manageStock": true,
            "name": "product",
            "onSale": true,
            "soldIndividually": true,
            "slug": "",
            "shippingRequired": false,
            "shippingTaxable": false,
            "reviewsAllowed": true,
            "groupedProducts": [Int64](),
            "virtual": true,
            "stockStatusKey": "",
            "statusKey": "",
            "taxStatusKey": ""
        ])

        // Required since model 33
        if modelVersion >= 33 {
            product.setValue(Date(), forKey: "Date")
        }

        return product
    }

    @discardableResult
    func insertProductCategory(to context: NSManagedObjectContext) -> NSManagedObject {
        context.insert(entityName: "ProductCategory", properties: [
            "name": "",
            "slug": ""
        ])
    }

    func insertProductAttributeTerm(to context: NSManagedObjectContext) -> NSManagedObject {
        context.insert(entityName: "ProductAttributeTerm", properties: [
            "name": "New Term",
            "slug": "new_term"
        ])
    }

    @discardableResult
    func insertProductTag(to context: NSManagedObjectContext) -> NSManagedObject {
        context.insert(entityName: "ProductTag", properties: [
            "tagID": 0,
            "name": "",
            "slug": ""
        ])
    }

    @discardableResult
    func insertProductAttribute(to context: NSManagedObjectContext) -> NSManagedObject {
        context.insert(entityName: "ProductAttribute", properties: [
            "name": "",
            "variation": false,
            "visible": false
        ])
    }

    @discardableResult
    func insertShippingLabel(to context: NSManagedObjectContext) -> NSManagedObject {
        context.insert(entityName: "ShippingLabel", properties: [
            "siteID": 134,
            "shippingLabelID": 1216,
            "carrierID": "fedex",
            "dateCreated": Date(),
            "packageName": "Fancy box",
            "rate": 12.6,
            "currency": "USD",
            "trackingNumber": "B134",
            "serviceName": "Fedex",
            "refundableAmount": 13.4,
            "status": "PURCHASED",
            "productIDs": [1216, 1126],
            "productNames": ["Choco", "Latte"]
        ])
    }

    @discardableResult
    func insertShippingLabelAddress(to context: NSManagedObjectContext) -> NSManagedObject {
        context.insert(entityName: "ShippingLabelAddress", properties: [
            "company": "Chococo co.",
            "name": "Choco",
            "phone": "+16501234567",
            "country": "USA",
            "state": "PA",
            "address1": "123 ABC Street",
            "address2": "",
            "city": "Ph",
            "postcode": "18888"
        ])
    }

    @discardableResult
    func insertShippingLabelRefund(to context: NSManagedObjectContext) -> NSManagedObject {
        context.insert(entityName: "ShippingLabelRefund", properties: [
            "dateRequested": Date(),
            "status": "pending"
        ])
    }

    @discardableResult
    func insertShippingLabelSettings(to context: NSManagedObjectContext) -> NSManagedObject {
        context.insert(entityName: "ShippingLabelSettings", properties: [
            "siteID": 134,
            "orderID": 191,
            "paperSize": "legal"
        ])
    }

    @discardableResult
    func insertOrderStatsTotals(to context: NSManagedObjectContext) -> NSManagedObject {
        context.insert(entityName: "OrderStatsV4Totals", properties: [
            "totalOrders": 3,
            "totalItemsSold": 5,
            "grossRevenue": 800,
            "couponDiscount": 0,
            "totalCoupons": 0,
            "refunds": 0,
            "taxes": 0,
            "shipping": 0,
            "netRevenue": 800,
            "totalProducts": 2,
        ])
    }

    @discardableResult
    func insertSiteSummaryStats(to context: NSManagedObjectContext) -> NSManagedObject {
        context.insert(entityName: "SiteSummaryStats", properties: [
            "date": "2022-12-15",
            "period": "day",
            "visitors": 3,
            "views": 9
        ])
    }

    @discardableResult
    func insertSiteVisitStats(to context: NSManagedObjectContext) -> NSManagedObject {
        context.insert(entityName: "SiteVisitStats", properties: [
            "date": "2021-01-22",
            "granularity": "day"
        ])
    }

    @discardableResult
    func insertSiteVisitStatsItem(to context: NSManagedObjectContext) -> NSManagedObject {
        context.insert(entityName: "SiteVisitStatsItem", properties: [
            "period": "day",
            "visitors": 3
        ])
    }

    @discardableResult
    func insertTopEarnerStats(to context: NSManagedObjectContext) -> NSManagedObject {
        context.insert(entityName: "TopEarnerStats", properties: [
            "date": "2021-01-22",
            "granularity": "day",
            "limit": "3"
        ])
    }

    @discardableResult
    func insertAccountSettingsWithoutFirstNameAndLastName(to context: NSManagedObjectContext) -> NSManagedObject {
        context.insert(entityName: "AccountSettings", properties: [
            "userID": 0,
            "tracksOptOut": true
        ])
    }

    @discardableResult
    func insertSitePlugin(to context: NSManagedObjectContext) -> NSManagedObject {
        context.insert(entityName: "SitePlugin", properties: [
            "siteID": 1372,
            "plugin": "hello",
            "status": "inactive",
            "name": "Hello Dolly",
            "pluginUri": "http://wordpress.org/plugins/hello-dolly/",
            "author": "Matt Mullenweg",
            "authorUri": "http://ma.tt/",
            "descriptionRaw": "This is not just a plugin, it...",
            "descriptionRendered": "This is not just a plugin, it symbolizes...",
            "version": "1.7.2",
            "networkOnly": false,
            "requiresWPVersion": "",
            "requiresPHPVersion": "",
            "textDomain": ""
        ])
    }

    @discardableResult
    func insertPaymentGateway(to context: NSManagedObjectContext) -> NSManagedObject {
        context.insert(entityName: "PaymentGateway", properties: [
            "siteID": 1372,
            "gatewayID": "woocommerce-payments",
            "title": "WooCommerce Payments",
            "gatewayDescription": "WooCommerce Payments - easy payments by Woo",
            "enabled": true,
            "features": [String]()
        ])
    }

    @discardableResult
    func insertPaymentGatewayAccount(to context: NSManagedObjectContext) -> NSManagedObject {
        context.insert(entityName: "PaymentGatewayAccount", properties: [
            "siteID": 1372,
            "statementDescriptor": "STAGING.MARS",
            "isCardPresentEligible": false,
            "hasPendingRequirements": false,
            "hasOverdueRequirements": false,
            "currentDeadline": NSDate(),
            "defaultCurrency": "USD",
            "country": "US",
            "supportedCurrencies": ["USD"],
            "status": "complete",
            "gatewayID": "woocommerce-payments"
        ])
    }

    @discardableResult
    func insertOrderCount(to context: NSManagedObjectContext) -> NSManagedObject {
        context.insert(entityName: "OrderCount", properties: [
            "siteID": 123
        ])
    }

    @discardableResult
    func insertOrderCountItem(slug: String, to context: NSManagedObjectContext) -> NSManagedObject {
        context.insert(entityName: "OrderCountItem", properties: [
            "slug": slug,
            "name": slug,
            "total": 6
        ])
    }

    @discardableResult
    func insertCountry(to context: NSManagedObjectContext) -> NSManagedObject {
        context.insert(entityName: "Country", properties: [
            "code": "DZ",
            "name": "Algeria"
        ])
    }

    @discardableResult
    func insertStateOfACountry(code: String, name: String, to context: NSManagedObjectContext) -> NSManagedObject {
        context.insert(entityName: "StateOfACountry", properties:
            ["code": code, "name": name])
    }

    @discardableResult
    func insertSystemPlugin(to context: NSManagedObjectContext) -> NSManagedObject {
        context.insert(entityName: "SystemPlugin", properties: [
            "siteID": 1372,
            "plugin": "hello",
            "name": "Hello Dolly",
            "url": "http://wordpress.org/plugins/hello-dolly/",
            "authorName": "Matt Mullenweg",
            "authorUrl": "http://ma.tt/",
            "version": "1.7.2",
            "versionLatest": "1.7.2",
            "networkActivated": false
        ])
    }

    @discardableResult
    func insertSite(to context: NSManagedObjectContext) -> NSManagedObject {
        context.insert(entityName: "Site", properties: [
            "siteID": 1372
        ])
    }

    @discardableResult
    func insertWCPayCharge(to context: NSManagedObjectContext) -> NSManagedObject {
        context.insert(entityName: "WCPayCharge", properties: [
            "siteID": 1234,
            "chargeID": "ch_idhash",
            "amount": 12,
            "amountCaptured": 12,
            "amountRefunded": 3,
            "authorizationCode": nil,
            "captured": true,
            "created": Date(),
            "currency": "usd",
            "paid": true,
            "paymentIntentID": nil,
            "paymentMethodID": "pm_idhash",
            "refunded": false,
            "status": "succeeded"
        ])
    }

    @discardableResult
    func insertWCPayCardPresentReceiptDetails(to context: NSManagedObjectContext) -> NSManagedObject {
        context.insert(entityName: "WCPayCardPresentReceiptDetails", properties: [
            "accountType": "credit",
            "applicationPreferredName": "Stripe Credit",
            "dedicatedFileName": "293AAABBBCCCCC2"
        ])
    }

    @discardableResult
    func insertWCPayCardPresentPaymentDetails(to context: NSManagedObjectContext) -> NSManagedObject {
        context.insert(entityName: "WCPayCardPresentPaymentDetails", properties: [
            "brand": "amex",
            "last4": "1932",
            "funding": "credit"
        ])
    }

    @discardableResult
    func insertWCPayCardPaymentDetails(to context: NSManagedObjectContext) -> NSManagedObject {
        context.insert(entityName: "WCPayCardPaymentDetails", properties: [
            "brand": "visa",
            "last4": "2096",
            "funding": "debit"
        ])
    }

    @discardableResult
    func insertOrderMetaData(to context: NSManagedObjectContext) -> NSManagedObject {
        context.insert(entityName: "OrderMetaData", properties: [
            "metadataID": 18148,
            "key": "Viewed Currency",
            "value": "USD"
        ])
    }

    @discardableResult
    func insertProductSearchResults(to context: NSManagedObjectContext) -> NSManagedObject {
        context.insert(entityName: "ProductSearchResults", properties: [
            "keyword": "soul"
        ])
    }

    @discardableResult
    func insertProductBundleItem(to context: NSManagedObjectContext) -> NSManagedObject {
        context.insert(entityName: "ProductBundleItem", properties: [
            "bundledItemID": 12,
            "menuOrder": 0,
            "productID": 1,
            "stockStatus": "in_stock",
            "title": ""
        ])
    }

    @discardableResult
    func insertCompositeComponent(to context: NSManagedObjectContext) -> NSManagedObject {
        context.insert(entityName: "ProductCompositeComponent", properties: [
            "componentID": "1679310855",
            "title": "Camera Body",
            "imageURL": "https://example.com/woo.jpg",
            "optionType": "product_ids",
            "optionIDs": [413, 412]
        ])
    }

    @discardableResult
    func insertProductSubscription(to context: NSManagedObjectContext) -> NSManagedObject {
        context.insert(entityName: "ProductSubscription", properties: [
            "length": "2",
            "period": "month",
            "periodInterval": "1",
            "price": "5",
            "signUpFee": "",
            "trialLength": "1",
            "trialPeriod": "week"
        ])
    }
}<|MERGE_RESOLUTION|>--- conflicted
+++ resolved
@@ -1673,8 +1673,6 @@
         // Product components attribute exists.
         XCTAssertEqual(migratedProduct.value(forKey: "compositeComponents") as? NSOrderedSet, NSOrderedSet(array: [component]))
     }
-<<<<<<< HEAD
-=======
 
     func test_migrating_from_82_to_83_enables_creating_new_ProductSubscription_entity() throws {
         // Given
@@ -1750,7 +1748,6 @@
         let isPublic = try XCTUnwrap(migratedSite.value(forKey: "isPublic") as? Bool)
         XCTAssertFalse(isPublic)
     }
->>>>>>> 5dc2d525
 }
 
 // MARK: - Persistent Store Setup and Migrations
