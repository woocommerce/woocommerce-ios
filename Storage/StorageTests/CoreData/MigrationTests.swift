import XCTest
import CoreData

@testable import Storage

/// Tests for migrating from a specific model version to another.
///
/// Ideally, we should have a test for every new model version. There can also be more than
/// one test between 2 versions if there are many cases being tested.
///
/// ## Notes
///
/// In general, we should avoid using the entity classes like `Product` or `Order`. These classes
/// may **change** in the future. And if they do, the migration tests would have to be changed.
/// There's a risk that the migration tests would no longer be correct if this happens.
///
/// That said, it is understandable that we are sometimes under pressure to finish features that
/// this may not be economical.
///
final class MigrationTests: XCTestCase {
    private var modelsInventory: ManagedObjectModelsInventory!

    /// URLs of SQLite stores created using `makePersistentStore()`.
    ///
    /// These will be deleted during tear down.
    private var createdStoreURLs = Set<URL>()

    override func setUpWithError() throws {
        try super.setUpWithError()
        modelsInventory = try .from(packageName: "WooCommerce", bundle: Bundle(for: CoreDataManager.self))
    }

    override func tearDownWithError() throws {
        let fileManager = FileManager.default
        let knownExtensions = ["sqlite-shm", "sqlite-wal"]
        try createdStoreURLs.forEach { url in
            try fileManager.removeItem(at: url)

            try knownExtensions.forEach { ext in
                if fileManager.fileExists(atPath: url.appendingPathExtension(ext).path) {
                    try fileManager.removeItem(at: url.appendingPathExtension(ext))
                }
            }
        }

        modelsInventory = nil

        try super.tearDownWithError()
    }

    func test_migrating_from_26_to_27_deletes_ProductCategory_objects() throws {
        // Arrange
        let sourceContainer = try startPersistentContainer("Model 26")
        let sourceContext = sourceContainer.viewContext

        insertAccount(to: sourceContext)
        let product = insertProduct(to: sourceContext, forModel: 26)
        let productCategory = insertProductCategory(to: sourceContext)
        product.mutableSetValue(forKey: "categories").add(productCategory)

        try sourceContext.save()

        XCTAssertEqual(try sourceContext.count(entityName: "Account"), 1)
        XCTAssertEqual(try sourceContext.count(entityName: "Product"), 1)
        XCTAssertEqual(try sourceContext.count(entityName: "ProductCategory"), 1)

        // Action
        let targetContainer = try migrate(sourceContainer, to: "Model 27")
        let targetContext = targetContainer.viewContext

        // Assert
        XCTAssertEqual(try targetContext.count(entityName: "Account"), 1)
        XCTAssertEqual(try targetContext.count(entityName: "Product"), 1)
        // Product categories should be deleted.
        XCTAssertEqual(try targetContext.count(entityName: "ProductCategory"), 0)
    }

    func test_migrating_from_28_to_29_deletes_ProductTag_objects() throws {
        // Arrange
        let sourceContainer = try startPersistentContainer("Model 28")
        let sourceContext = sourceContainer.viewContext

        insertAccount(to: sourceContext)
        let product = insertProduct(to: sourceContext, forModel: 28)
        let productTag = insertProductTag(to: sourceContext)
        product.mutableSetValue(forKey: "tags").add(productTag)

        try sourceContext.save()

        XCTAssertEqual(try sourceContext.count(entityName: "Account"), 1)
        XCTAssertEqual(try sourceContext.count(entityName: "Product"), 1)
        XCTAssertEqual(try sourceContext.count(entityName: "ProductTag"), 1)

        // Action
        let targetContainer = try migrate(sourceContainer, to: "Model 29")

        // Assert
        let targetContext = targetContainer.viewContext
        XCTAssertEqual(try targetContext.count(entityName: "Account"), 1)
        XCTAssertEqual(try targetContext.count(entityName: "Product"), 1)
        // Product tags should be deleted.
        XCTAssertEqual(try targetContext.count(entityName: "ProductTag"), 0)
    }

    func test_migrating_from_20_to_28_will_keep_transformable_attributes() throws {
        // Arrange
        let sourceContainer = try startPersistentContainer("Model 20")
        let sourceContext = sourceContainer.viewContext

        let product = insertProduct(to: sourceContext, forModel: 20)
        // Populates transformable attributes.
        let productCrossSellIDs: [Int64] = [630, 688]
        let groupedProductIDs: [Int64] = [94, 134]
        let productRelatedIDs: [Int64] = [270, 37]
        let productUpsellIDs: [Int64] = [1126, 1216]
        let productVariationIDs: [Int64] = [927, 1110]
        product.setValue(productCrossSellIDs, forKey: "crossSellIDs")
        product.setValue(groupedProductIDs, forKey: "groupedProducts")
        product.setValue(productRelatedIDs, forKey: "relatedIDs")
        product.setValue(productUpsellIDs, forKey: "upsellIDs")
        product.setValue(productVariationIDs, forKey: "variations")

        let productAttribute = insertProductAttribute(to: sourceContext)
        // Populates transformable attributes.
        let attributeOptions = ["Woody", "Andy Panda"]
        productAttribute.setValue(attributeOptions, forKey: "options")

        product.mutableSetValue(forKey: "attributes").add(productAttribute)

        try sourceContext.save()

        XCTAssertEqual(try sourceContext.count(entityName: "Product"), 1)
        XCTAssertEqual(try sourceContext.count(entityName: "ProductAttribute"), 1)

        // Action
        let targetContainer = try migrate(sourceContainer, to: "Model 28")

        // Assert
        let targetContext = targetContainer.viewContext

        let persistedProduct = try XCTUnwrap(targetContext.first(entityName: "Product"))
        XCTAssertEqual(persistedProduct.value(forKey: "crossSellIDs") as? [Int64], productCrossSellIDs)
        XCTAssertEqual(persistedProduct.value(forKey: "groupedProducts") as? [Int64], groupedProductIDs)
        XCTAssertEqual(persistedProduct.value(forKey: "relatedIDs") as? [Int64], productRelatedIDs)
        XCTAssertEqual(persistedProduct.value(forKey: "upsellIDs") as? [Int64], productUpsellIDs)
        XCTAssertEqual(persistedProduct.value(forKey: "variations") as? [Int64], productVariationIDs)

        let persistedAttribute = try XCTUnwrap(targetContext.first(entityName: "ProductAttribute"))
        XCTAssertEqual(persistedAttribute.value(forKey: "options") as? [String], attributeOptions)
    }

    func test_migrating_from_31_to_32_renames_Attribute_to_GenericAttribute() throws {
        // Given
        let sourceContainer = try startPersistentContainer("Model 31")
        let sourceContext = sourceContainer.viewContext

        let attribute = sourceContext.insert(entityName: "Attribute", properties: [
            "id": 9_753_134,
            "key": "voluptatem",
            "value": "veritatis"
        ])
        let variation = insertProductVariation(to: sourceContainer.viewContext)
        variation.mutableOrderedSetValue(forKey: "attributes").add(attribute)

        try sourceContext.save()

        XCTAssertEqual(try sourceContext.count(entityName: "Attribute"), 1)
        XCTAssertEqual(try sourceContext.count(entityName: "ProductVariation"), 1)

        // When
        let targetContainer = try migrate(sourceContainer, to: "Model 32")

        // Then
        let targetContext = targetContainer.viewContext

        XCTAssertNil(NSEntityDescription.entity(forEntityName: "Attribute", in: targetContext))
        XCTAssertEqual(try targetContext.count(entityName: "GenericAttribute"), 1)
        XCTAssertEqual(try targetContext.count(entityName: "ProductVariation"), 1)

        let migratedAttribute = try XCTUnwrap(targetContext.allObjects(entityName: "GenericAttribute").first)
        XCTAssertEqual(migratedAttribute.value(forKey: "id") as? Int, 9_753_134)
        XCTAssertEqual(migratedAttribute.value(forKey: "key") as? String, "voluptatem")
        XCTAssertEqual(migratedAttribute.value(forKey: "value") as? String, "veritatis")

        // The "attributes" relationship should have been migrated too
        let migratedVariation = try XCTUnwrap(targetContext.allObjects(entityName: "ProductVariation").first)
        let migratedVariationAttributes = migratedVariation.mutableOrderedSetValue(forKey: "attributes")
        XCTAssertEqual(migratedVariationAttributes.count, 1)
        XCTAssertEqual(migratedVariationAttributes.firstObject as? NSManagedObject, migratedAttribute)

        // The migrated attribute can be accessed using the newly renamed `GenericAttribute` class.
        let genericAttribute = try XCTUnwrap(targetContext.firstObject(ofType: GenericAttribute.self))
        XCTAssertEqual(genericAttribute.id, 9_753_134)
        XCTAssertEqual(genericAttribute.key, "voluptatem")
        XCTAssertEqual(genericAttribute.value, "veritatis")
    }

    func test_migrating_from_32_to_33_sets_new_Product_attribute_date_to_dateCreated() throws {
        // Given
        let sourceContainer = try startPersistentContainer("Model 32")
        let sourceContext = sourceContainer.viewContext

        let product = insertProduct(to: sourceContext, forModel: 32)
        let dateCreated = Date(timeIntervalSince1970: 1603250786)
        product.setValue(dateCreated, forKey: "dateCreated")

        try sourceContext.save()

        XCTAssertEqual(try sourceContext.count(entityName: "Product"), 1)

        // When
        let targetContainer = try migrate(sourceContainer, to: "Model 33")

        // Then
        let targetContext = targetContainer.viewContext

        XCTAssertEqual(try targetContext.count(entityName: "Product"), 1)

        let migratedProduct = try XCTUnwrap(targetContext.first(entityName: "Product"))
        XCTAssertEqual(migratedProduct.value(forKey: "date") as? Date, dateCreated)
        XCTAssertEqual(migratedProduct.value(forKey: "dateCreated") as? Date, dateCreated)
    }

    func test_migrating_from_34_to_35_enables_creating_new_OrderItemAttribute_and_adding_to_OrderItem_attributes_relationship() throws {
        // Given
        let sourceContainer = try startPersistentContainer("Model 34")
        let sourceContext = sourceContainer.viewContext

        let order = insertOrder(to: sourceContext)
        let orderItem = insertOrderItem(to: sourceContext)
        orderItem.setValue(order, forKey: "order")

        try sourceContext.save()

        XCTAssertEqual(try sourceContext.count(entityName: "Order"), 1)
        XCTAssertEqual(try sourceContext.count(entityName: "OrderItem"), 1)

        // When
        let targetContainer = try migrate(sourceContainer, to: "Model 35")

        // Then
        let targetContext = targetContainer.viewContext

        XCTAssertEqual(try targetContext.count(entityName: "Order"), 1)
        XCTAssertEqual(try targetContext.count(entityName: "OrderItem"), 1)
        XCTAssertEqual(try targetContext.count(entityName: "OrderItemAttribute"), 0)

        let migratedOrderItem = try XCTUnwrap(targetContext.first(entityName: "OrderItem"))

        // Creates an `OrderItemAttribute` and adds it to `OrderItem`.
        let orderItemAttribute = insertOrderItemAttribute(to: targetContext)
        migratedOrderItem.setValue(NSOrderedSet(array: [orderItemAttribute]), forKey: "attributes")
        try targetContext.save()

        XCTAssertEqual(try targetContext.count(entityName: "OrderItemAttribute"), 1)
        XCTAssertEqual(migratedOrderItem.value(forKey: "attributes") as? NSOrderedSet, NSOrderedSet(array: [orderItemAttribute]))
    }

    func test_migrating_from_35_to_36_mantains_values_for_transformable_properties() throws {
        // Given
        let sourceContainer = try startPersistentContainer("Model 35")
        let sourceContext = sourceContainer.viewContext

        let product = insertProduct(to: sourceContext, forModel: 35)
        product.setValue([1, 2, 3], forKey: "crossSellIDs")
        product.setValue([4, 5, 6], forKey: "groupedProducts")
        product.setValue([7, 8, 9], forKey: "relatedIDs")
        product.setValue([10, 11, 12], forKey: "upsellIDs")
        product.setValue([13, 14, 15], forKey: "variations")

        try sourceContext.save()

        // When
        let targetContainer = try migrate(sourceContainer, to: "Model 36")

        // Then
        let targetContext = targetContainer.viewContext
        let migratedProduct = try XCTUnwrap(targetContext.first(entityName: "Product"))

        XCTAssertEqual(try targetContext.count(entityName: "Product"), 1)
        XCTAssertEqual(migratedProduct.value(forKey: "crossSellIDs") as? [Int64], [1, 2, 3])
        XCTAssertEqual(migratedProduct.value(forKey: "groupedProducts") as? [Int64], [4, 5, 6])
        XCTAssertEqual(migratedProduct.value(forKey: "relatedIDs") as? [Int64], [7, 8, 9])
        XCTAssertEqual(migratedProduct.value(forKey: "upsellIDs") as? [Int64], [10, 11, 12])
        XCTAssertEqual(migratedProduct.value(forKey: "variations") as? [Int64], [13, 14, 15])
    }

    func test_migrating_from_36_to_37_creates_new_paymentMethodID_property_on_order_with_nil_value() throws {
        // Given
        let sourceContainer = try startPersistentContainer("Model 36")
        let sourceContext = sourceContainer.viewContext

        let order = insertOrder(to: sourceContainer.viewContext)
        try sourceContext.save()

        XCTAssertNil(order.entity.attributesByName["paymentMethodID"])

        // When
        let targetContainer = try migrate(sourceContainer, to: "Model 37")

        // Then
        let targetContext = targetContainer.viewContext
        let migratedOrder = try XCTUnwrap(targetContext.first(entityName: "Order"))

        XCTAssertNotNil(migratedOrder.entity.attributesByName["paymentMethodID"])
        XCTAssertNil(migratedOrder.value(forKey: "paymentMethodID"))
    }

    func test_migrating_from_37_to_38_enables_creating_new_shipping_labels_entities() throws {
        // Given
        let sourceContainer = try startPersistentContainer("Model 37")
        let sourceContext = sourceContainer.viewContext

        _ = insertOrder(to: sourceContainer.viewContext)
        try sourceContext.save()

        // When
        let targetContainer = try migrate(sourceContainer, to: "Model 38")

        // Then
        let targetContext = targetContainer.viewContext

        XCTAssertEqual(try targetContext.count(entityName: "Order"), 1)
        XCTAssertEqual(try targetContext.count(entityName: "ShippingLabel"), 0)
        XCTAssertEqual(try targetContext.count(entityName: "ShippingLabelAddress"), 0)
        XCTAssertEqual(try targetContext.count(entityName: "ShippingLabelRefund"), 0)
        XCTAssertEqual(try targetContext.count(entityName: "ShippingLabelSettings"), 0)

        let order = try XCTUnwrap(targetContext.first(entityName: "Order"))

        // Creates a `ShippingLabel` with all relationships.
        let originAddress = insertShippingLabelAddress(to: targetContext)
        let destinationAddress = insertShippingLabelAddress(to: targetContext)
        let shippingLabelRefund = insertShippingLabelRefund(to: targetContext)
        let shippingLabel = insertShippingLabel(to: targetContext)
        shippingLabel.setValue(originAddress, forKey: "originAddress")
        shippingLabel.setValue(destinationAddress, forKey: "destinationAddress")
        shippingLabel.setValue(shippingLabelRefund, forKey: "refund")
        shippingLabel.setValue(order, forKey: "order")

        // Creates a `ShippingLabelSettings`.
        let shippingLabelSettings = insertShippingLabelSettings(to: targetContext)
        shippingLabelSettings.setValue(order, forKey: "order")

        XCTAssertNoThrow(try targetContext.save())

        XCTAssertEqual(try targetContext.count(entityName: "Order"), 1)
        XCTAssertEqual(try targetContext.count(entityName: "ShippingLabel"), 1)
        XCTAssertEqual(try targetContext.count(entityName: "ShippingLabelAddress"), 2)
        XCTAssertEqual(try targetContext.count(entityName: "ShippingLabelRefund"), 1)
        XCTAssertEqual(try targetContext.count(entityName: "ShippingLabelSettings"), 1)

        let savedOrder = try XCTUnwrap(targetContext.first(entityName: "Order"))
        XCTAssertEqual(savedOrder.value(forKey: "shippingLabels") as? Set<NSManagedObject>, [shippingLabel])
        XCTAssertEqual(savedOrder.value(forKey: "shippingLabelSettings") as? NSManagedObject, shippingLabelSettings)
    }

    func test_migrating_from_38_to_39_creates_new_shipping_lines_relationship_on_refund() throws {
        // Given
        let sourceContainer = try startPersistentContainer("Model 38")
        let sourceContext = sourceContainer.viewContext

        let order = insertRefund(to: sourceContext)
        try sourceContext.save()

        XCTAssertNil(order.entity.relationshipsByName["shippingLines"])

        // When
        let targetContainer = try migrate(sourceContainer, to: "Model 39")

        // Then
        let targetContext = targetContainer.viewContext
        let migratedRefund = try XCTUnwrap(targetContext.first(entityName: "Refund"))

        XCTAssertNotNil(migratedRefund.entity.relationshipsByName["shippingLines"])
        XCTAssertEqual(migratedRefund.value(forKey: "supportShippingRefunds") as? Bool, false)
    }

    func test_migrating_from_39_to_40_deletes_ProductAttribute_objects() throws {
        // Arrange
        let sourceContainer = try startPersistentContainer("Model 39")
        let sourceContext = sourceContainer.viewContext

        insertAccount(to: sourceContext)
        let product = insertProduct(to: sourceContext, forModel: 39)
        let productAttribute = insertProductAttribute(to: sourceContext)
        product.mutableSetValue(forKey: "attributes").add(productAttribute)

        try sourceContext.save()

        XCTAssertEqual(try sourceContext.count(entityName: "Account"), 1)
        XCTAssertEqual(try sourceContext.count(entityName: "Product"), 1)
        XCTAssertEqual(try sourceContext.count(entityName: "ProductAttribute"), 1)

        // Action
        let targetContainer = try migrate(sourceContainer, to: "Model 40")
        let targetContext = targetContainer.viewContext

        // Assert
        XCTAssertEqual(try targetContext.count(entityName: "Account"), 1)
        XCTAssertEqual(try targetContext.count(entityName: "Product"), 1)
        // Product attributes should be deleted.
        XCTAssertEqual(try targetContext.count(entityName: "ProductAttribute"), 0)

        // The Product.attributes inverse relationship should be gone too.
        let migratedProduct = try XCTUnwrap(targetContext.first(entityName: "Product"))
        XCTAssertEqual(migratedProduct.mutableSetValue(forKey: "attributes").count, 0)

        // We should still be able to add new attributes.
        let anotherAttribute = insertProductAttribute(to: targetContext)
        migratedProduct.mutableSetValue(forKey: "attributes").add(anotherAttribute)
        XCTAssertNoThrow(try targetContext.save())
    }

    func test_migrating_from_40_to_41_allow_use_to_create_ProductAttribute_terms() throws {
        // Given
        let sourceContainer = try startPersistentContainer("Model 40")
        let sourceContext = sourceContainer.viewContext

        insertProductAttribute(to: sourceContext)
        try sourceContext.save()

        // When
        let targetContainer = try migrate(sourceContainer, to: "Model 41")

        // Then
        let targetContext = targetContainer.viewContext
        // Confidence-check
        XCTAssertEqual(try targetContext.count(entityName: "ProductAttribute"), 1)

        // Test we can add a term to a migrated `ProductAttribute`.
        let migratedAttribute = try XCTUnwrap(targetContext.first(entityName: "ProductAttribute"))
        let term = insertProductAttributeTerm(to: targetContext)
        migratedAttribute.mutableSetValue(forKey: "terms").add(term)

        XCTAssertNoThrow(try targetContext.save())
        // The ProductAttribute.attribute inverse relationship should be updated.
        XCTAssertEqual(term.value(forKey: "attribute") as? NSManagedObject, migratedAttribute)
    }

    func test_migrating_from_41_to_42_allow_use_to_create_Order_feeLines() throws {
        // Given
        let sourceContainer = try startPersistentContainer("Model 41")
        let sourceContext = sourceContainer.viewContext

        insertOrder(to: sourceContext)
        try sourceContext.save()

        // When
        let targetContainer = try migrate(sourceContainer, to: "Model 42")

        // Then
        let targetContext = targetContainer.viewContext
        // Confidence-check
        XCTAssertEqual(try targetContext.count(entityName: "Order"), 1)
        XCTAssertEqual(try targetContext.count(entityName: "OrderFeeLine"), 0)

        // Test we can add a fee to a migrated `Order`.
        let migratedOrder = try XCTUnwrap(targetContext.first(entityName: "Order"))
        let fee = insertOrderFeeLine(to: targetContext)
        migratedOrder.mutableSetValue(forKey: "fees").add(fee)

        XCTAssertNoThrow(try targetContext.save())

        // Confidence-check
        XCTAssertEqual(try targetContext.count(entityName: "OrderFeeLine"), 1)

        // The relationship between Order and OrderFeeLine should be updated.
        XCTAssertEqual(migratedOrder.value(forKey: "fees") as? Set<NSManagedObject>, [fee])

        // The OrderFeeLine.order inverse relationship should be updated.
        XCTAssertEqual(fee.value(forKey: "order") as? NSManagedObject, migratedOrder)
    }

    func test_migrating_from_42_to_43_deletes_SiteVisitStats_and_TopEarnerStats_objects_and_requires_siteID_for_new_objects() throws {
        // Arrange
        let sourceContainer = try startPersistentContainer("Model 42")
        let sourceContext = sourceContainer.viewContext

        insertSiteVisitStats(to: sourceContext)
        insertTopEarnerStats(to: sourceContext)

        try sourceContext.save()

        XCTAssertEqual(try sourceContext.count(entityName: "SiteVisitStats"), 1)
        XCTAssertEqual(try sourceContext.count(entityName: "TopEarnerStats"), 1)

        // Action
        let targetContainer = try migrate(sourceContainer, to: "Model 43")
        let targetContext = targetContainer.viewContext

        // Assert
        // Pre-existing `SiteVisitStats` and `TopEarnerStats` objects should be deleted since model version 43 starts requiring a `siteID`.
        XCTAssertEqual(try targetContext.count(entityName: "SiteVisitStats"), 0)
        XCTAssertEqual(try targetContext.count(entityName: "TopEarnerStats"), 0)

        // We should be able to add a new `SiteVisitStats` and `TopEarnerStats` with `siteID`.
        let siteVisitStats = insertSiteVisitStats(to: targetContext)
        siteVisitStats.setValue(66, forKey: "siteID")
        let topEarnerStats = insertTopEarnerStats(to: targetContext)
        topEarnerStats.setValue(66, forKey: "siteID")
        XCTAssertNoThrow(try targetContext.save())
    }

    func test_migrating_from_43_to_44_migrates_SiteVisitStats_with_empty_timeRange() throws {
        // Arrange
        let sourceContainer = try startPersistentContainer("Model 43")
        let sourceContext = sourceContainer.viewContext

        insertSiteVisitStats(to: sourceContext)

        try sourceContext.save()

        XCTAssertEqual(try sourceContext.count(entityName: "SiteVisitStats"), 1)

        // Action
        let targetContainer = try migrate(sourceContainer, to: "Model 44")
        let targetContext = targetContainer.viewContext

        // Assert
        XCTAssertEqual(try targetContext.count(entityName: "SiteVisitStats"), 1)

        let migratedSiteVisitStats = try XCTUnwrap(targetContext.first(entityName: "SiteVisitStats"))
        XCTAssertEqual(migratedSiteVisitStats.value(forKey: "timeRange") as? String, "")

        // We should be able to set `SiteVisitStats`'s `timeRange` to a different value.
        migratedSiteVisitStats.setValue("today", forKey: "timeRange")
        XCTAssertNoThrow(try targetContext.save())
    }

    func test_migrating_from_44_to_45_migrates_AccountSettings_with_empty_firstName_and_lastName() throws {
        // Arrange
        let sourceContainer = try startPersistentContainer("Model 44")
        let sourceContext = sourceContainer.viewContext

        insertAccountSettingsWithoutFirstNameAndLastName(to: sourceContext)

        try sourceContext.save()

        XCTAssertEqual(try sourceContext.count(entityName: "AccountSettings"), 1)

        // Action
        let targetContainer = try migrate(sourceContainer, to: "Model 45")
        let targetContext = targetContainer.viewContext

        // Assert
        XCTAssertEqual(try targetContext.count(entityName: "AccountSettings"), 1)

        let migratedSiteVisitStats = try XCTUnwrap(targetContext.first(entityName: "AccountSettings"))
        XCTAssertNil(migratedSiteVisitStats.value(forKey: "firstName") as? String)
        XCTAssertNil(migratedSiteVisitStats.value(forKey: "lastName") as? String)

        // We should be able to set `AccountSetttings`'s `firstName` and `lastName` to a different value.
        migratedSiteVisitStats.setValue("Mario", forKey: "firstName")
        migratedSiteVisitStats.setValue("Rossi", forKey: "lastName")
        XCTAssertNoThrow(try targetContext.save())
    }

    func test_migrating_from_45_to_46_migrates_ProductVariation_stockQuantity_from_Int64_to_Decimal() throws {
        // Arrange
        let sourceContainer = try startPersistentContainer("Model 45")
        let sourceContext = sourceContainer.viewContext

        let productVariation = insertProductVariation(to: sourceContext)
        productVariation.setValue(10, forKey: "stockQuantity")

        try sourceContext.save()

        XCTAssertEqual(try sourceContext.count(entityName: "ProductVariation"), 1)
        XCTAssertEqual(productVariation.entity.attributesByName["stockQuantity"]?.attributeType, .integer64AttributeType)

        // Action
        let targetContainer = try migrate(sourceContainer, to: "Model 46")
        let targetContext = targetContainer.viewContext

        // Assert
        XCTAssertEqual(try targetContext.count(entityName: "ProductVariation"), 1)

        // Make sure stock quantity value is migrated as Decimal attribute type
        let migratedVariation = try XCTUnwrap(targetContext.first(entityName: "ProductVariation"))
        XCTAssertEqual(migratedVariation.entity.attributesByName["stockQuantity"]?.attributeType, .decimalAttributeType)
    }

    func test_migrating_from_49_to_50_enables_creating_new_sitePlugin_entities() throws {
        // Arrange
        let sourceContainer = try startPersistentContainer("Model 49")
        let sourceContext = sourceContainer.viewContext

        try sourceContext.save()

        // Action
        let targetContainer = try migrate(sourceContainer, to: "Model 50")
        let targetContext = targetContainer.viewContext

        // Assert
        XCTAssertEqual(try targetContext.count(entityName: "SitePlugin"), 0)

        let plugin = insertSitePlugin(to: targetContext)
        let insertedPlugin = try XCTUnwrap(targetContext.firstObject(ofType: SitePlugin.self))

        XCTAssertEqual(try targetContext.count(entityName: "SitePlugin"), 1)
        XCTAssertEqual(insertedPlugin, plugin)
    }

    func test_migrating_from_50_to_51_removes_OrderCount_entities() throws {
        // Arrange
        let sourceContainer = try startPersistentContainer("Model 50")
        let sourceContext = sourceContainer.viewContext

        let orderCount = insertOrderCount(to: sourceContext)
        let orderCountItem1 = insertOrderCountItem(slug: "processing", to: sourceContext)
        let orderCountItem2 = insertOrderCountItem(slug: "completed", to: sourceContext)
        orderCount.mutableSetValue(forKey: "items").add(orderCountItem1)
        orderCount.mutableSetValue(forKey: "items").add(orderCountItem2)
        try sourceContext.save()

        XCTAssertEqual(try sourceContext.count(entityName: "OrderCount"), 1)
        XCTAssertEqual(try sourceContext.count(entityName: "OrderCountItem"), 2)

        let sourceEntitiesNames = sourceContainer.managedObjectModel.entitiesByName.keys
        XCTAssertTrue(sourceEntitiesNames.contains("OrderCount"))
        XCTAssertTrue(sourceEntitiesNames.contains("OrderCountItem"))

        // Action
        let targetContainer = try migrate(sourceContainer, to: "Model 51")
        let targetEntitiesNames = targetContainer.managedObjectModel.entitiesByName.keys

        // Assert
        XCTAssertFalse(targetEntitiesNames.contains("OrderCount"))
        XCTAssertFalse(targetEntitiesNames.contains("OrderCountItem"))
    }

    func test_migrating_from_51_to_52_enables_creating_new_paymentGatewayAccount_entities() throws {
        // Arrange
        let sourceContainer = try startPersistentContainer("Model 51")
        let sourceContext = sourceContainer.viewContext

        try sourceContext.save()

        // Action
        let targetContainer = try migrate(sourceContainer, to: "Model 52")
        let targetContext = targetContainer.viewContext

        // Assert
        XCTAssertEqual(try targetContext.count(entityName: "PaymentGatewayAccount"), 0)

        let paymentGatewayAccount = insertPaymentGatewayAccount(to: targetContext)
        let insertedAccount = try XCTUnwrap(targetContext.firstObject(ofType: PaymentGatewayAccount.self))

        XCTAssertEqual(try targetContext.count(entityName: "PaymentGatewayAccount"), 1)
        XCTAssertEqual(insertedAccount, paymentGatewayAccount)
    }

    func test_migrating_from_52_to_53_enables_creating_new_StateOfACountry_and_adding_to_Country_attributes_relationship() throws {
        // Arrange
        let sourceContainer = try startPersistentContainer("Model 52")
        let sourceContext = sourceContainer.viewContext

        try sourceContext.save()

        // Action
        let targetContainer = try migrate(sourceContainer, to: "Model 53")
        let targetContext = targetContainer.viewContext

        // Assert
        XCTAssertEqual(try targetContext.count(entityName: "Country"), 0)

        let stateOfCountry1 = insertStateOfACountry(code: "DZ-01", name: "Adrar", to: targetContext)
        let stateOfCountry2 = insertStateOfACountry(code: "DZ-02", name: "Chlef", to: targetContext)
        let country = insertCountry(to: targetContext)
        country.mutableSetValue(forKey: "states").add(stateOfCountry1)
        country.mutableSetValue(forKey: "states").add(stateOfCountry2)
        let insertedCountry = try XCTUnwrap(targetContext.firstObject(ofType: Country.self))

        XCTAssertEqual(try targetContext.count(entityName: "Country"), 1)
        XCTAssertEqual(try targetContext.count(entityName: "StateOfACountry"), 2)
        XCTAssertEqual(insertedCountry, country)
    }

    func test_migrating_from_53_to_54_enables_creating_new_systemPlugin_entities() throws {
        // Arrange
        let sourceContainer = try startPersistentContainer("Model 53")
        let sourceContext = sourceContainer.viewContext

        try sourceContext.save()

        // Action
        let targetContainer = try migrate(sourceContainer, to: "Model 54")
        let targetContext = targetContainer.viewContext

        // Assert
        XCTAssertEqual(try targetContext.count(entityName: "SystemPlugin"), 0)

        let systemPlugin = insertSystemPlugin(to: targetContext)
        let insertedSystemPlugin = try XCTUnwrap(targetContext.firstObject(ofType: SystemPlugin.self))

        XCTAssertEqual(try targetContext.count(entityName: "SystemPlugin"), 1)
        XCTAssertEqual(insertedSystemPlugin, systemPlugin)
    }

    func test_migrating_from_54_to_55_adds_new_attribute_commercialInvoiceURL_with_nil_value() throws {
        // Given
        let sourceContainer = try startPersistentContainer("Model 54")
        let sourceContext = sourceContainer.viewContext

        let shippingLabel = insertShippingLabel(to: sourceContainer.viewContext)
        try sourceContext.save()

        XCTAssertNil(shippingLabel.entity.attributesByName["commercialInvoiceURL"])

        // When
        let targetContainer = try migrate(sourceContainer, to: "Model 55")

        // Then
        let targetContext = targetContainer.viewContext
        let migratedShippingLabel = try XCTUnwrap(targetContext.first(entityName: "ShippingLabel"))

        XCTAssertNotNil(migratedShippingLabel.entity.attributesByName["commercialInvoiceURL"])
        XCTAssertNil(migratedShippingLabel.value(forKey: "commercialInvoiceURL"))
    }

    func test_migrating_from_55_to_56_adds_new_systemplugin_attribute_active_with_true_value() throws {
        // Given
        let sourceContainer = try startPersistentContainer("Model 55")
        let sourceContext = sourceContainer.viewContext

        let systemPlugin = insertSystemPlugin(to: sourceContainer.viewContext)
        try sourceContext.save()

        XCTAssertNil(systemPlugin.entity.attributesByName["active"])

        // When
        let targetContainer = try migrate(sourceContainer, to: "Model 56")

        // Then
        let targetContext = targetContainer.viewContext
        let migratedSystemPlugin = try XCTUnwrap(targetContext.first(entityName: "SystemPlugin"))

        XCTAssertNotNil(migratedSystemPlugin.entity.attributesByName["active"])
        XCTAssertEqual(migratedSystemPlugin.value(forKey: "active") as? Bool, true)
    }

    func test_migrating_from_56_to_57_adds_new_PaymentGatewayAccount_attributes() throws {
        // Given
        let sourceContainer = try startPersistentContainer("Model 56")
        let sourceContext = sourceContainer.viewContext

        let paymentGatewayAccount = insertPaymentGatewayAccount(to: sourceContainer.viewContext)
        try sourceContext.save()

        XCTAssertNil(paymentGatewayAccount.entity.attributesByName["isLive"])
        XCTAssertNil(paymentGatewayAccount.entity.attributesByName["isInTestMode"])

        // When
        let targetContainer = try migrate(sourceContainer, to: "Model 57")

        // Then
        let targetContext = targetContainer.viewContext
        let migratedPaymentGatewayAccount = try XCTUnwrap(targetContext.first(entityName: "PaymentGatewayAccount"))

        XCTAssertNotNil(migratedPaymentGatewayAccount.entity.attributesByName["isLive"])
        XCTAssertEqual(migratedPaymentGatewayAccount.value(forKey: "isLive") as? Bool, true)
        XCTAssertNotNil(migratedPaymentGatewayAccount.entity.attributesByName["isInTestMode"])
        XCTAssertEqual(migratedPaymentGatewayAccount.value(forKey: "isInTestMode") as? Bool, false)
    }

    func test_migrating_from_57_to_58_adds_new_site_jetpack_attributes() throws {
        // Given
        let sourceContainer = try startPersistentContainer("Model 57")
        let sourceContext = sourceContainer.viewContext

        let site = insertSite(to: sourceContainer.viewContext)
        try sourceContext.save()

        XCTAssertNil(site.entity.attributesByName["isJetpackConnected"])
        XCTAssertNil(site.entity.attributesByName["isJetpackThePluginInstalled"])

        // When
        let targetContainer = try migrate(sourceContainer, to: "Model 58")

        // Then
        let targetContext = targetContainer.viewContext
        let migratedSite = try XCTUnwrap(targetContext.first(entityName: "Site"))

        let isJetpackConnected = try XCTUnwrap(migratedSite.value(forKey: "isJetpackConnected") as? Bool)
        XCTAssertFalse(isJetpackConnected)
        let isJetpackThePluginInstalled = try XCTUnwrap(migratedSite.value(forKey: "isJetpackThePluginInstalled") as? Bool)
        XCTAssertFalse(isJetpackThePluginInstalled)
    }

    func test_migrating_from_58_to_59_adds_site_jetpack_connection_active_plugins_attribute() throws {
        // Given
        let sourceContainer = try startPersistentContainer("Model 58")
        let sourceContext = sourceContainer.viewContext

        let site = insertSite(to: sourceContainer.viewContext)
        try sourceContext.save()

        XCTAssertNil(site.entity.attributesByName["jetpackConnectionActivePlugins"])

        // When
        let targetContainer = try migrate(sourceContainer, to: "Model 59")
        let targetContext = targetContainer.viewContext

        let migratedSite = try XCTUnwrap(targetContext.first(entityName: "Site"))
        let defaultJetpackConnectionActivePlugins = migratedSite.value(forKey: "jetpackConnectionActivePlugins")

        let plugins = ["jetpack", "woocommerce-payments"]
        migratedSite.setValue(plugins, forKey: "jetpackConnectionActivePlugins")

        // Then
        // Default value is nil.
        XCTAssertNil(defaultJetpackConnectionActivePlugins)

        let jetpackConnectionActivePlugins = try XCTUnwrap(migratedSite.value(forKey: "jetpackConnectionActivePlugins") as? [String])
        XCTAssertEqual(jetpackConnectionActivePlugins, plugins)
    }

    func test_migrating_from_58_to_59_adds_adminURL_attribute() throws {
        // Given
        let sourceContainer = try startPersistentContainer("Model 58")
        let sourceContext = sourceContainer.viewContext

        let site = insertSite(to: sourceContainer.viewContext)
        try sourceContext.save()

        XCTAssertNil(site.entity.attributesByName["adminURL"])

        // When
        let targetContainer = try migrate(sourceContainer, to: "Model 59")
        let targetContext = targetContainer.viewContext

        let migratedSite = try XCTUnwrap(targetContext.first(entityName: "Site"))
        let defaultAdminURL = migratedSite.value(forKey: "adminURL")

        let adminURL = "https://test.blog/wp-admin"
        migratedSite.setValue(adminURL, forKey: "adminURL")

        // Then
        // Default value is nil.
        XCTAssertNil(defaultAdminURL)

        let newAdminURL = try XCTUnwrap(migratedSite.value(forKey: "adminURL") as? String)
        XCTAssertEqual(newAdminURL, adminURL)
    }

    func test_migrating_from_59_to_60_adds_order_orderKey_attribute() throws {
        // Given
        let sourceContainer = try startPersistentContainer("Model 59")
        let sourceContext = sourceContainer.viewContext

        let site = insertOrder(to: sourceContainer.viewContext)
        try sourceContext.save()

        XCTAssertNil(site.entity.attributesByName["orderKey"])

        // When
        let targetContainer = try migrate(sourceContainer, to: "Model 60")
        let targetContext = targetContainer.viewContext

        let migratedOrder = try XCTUnwrap(targetContext.first(entityName: "Order"))
        let defaultOrderKey = migratedOrder.value(forKey: "orderKey")

        let orderValue = "frtgyh87654567"
        migratedOrder.setValue(orderValue, forKey: "orderKey")

        // Then
        // Default value is empty
        XCTAssertEqual(defaultOrderKey as? String, "")

        let newOrderKey = try XCTUnwrap(migratedOrder.value(forKey: "orderKey") as? String)
        XCTAssertEqual(newOrderKey, orderValue)
    }

    func test_migrating_from_59_to_60_enables_creating_new_Coupon() throws {
        // Given
        let sourceContainer = try startPersistentContainer("Model 59")
        let sourceContext = sourceContainer.viewContext

        try sourceContext.save()

        // When
        let targetContainer = try migrate(sourceContainer, to: "Model 60")

        // Then
        let targetContext = targetContainer.viewContext
        XCTAssertEqual(try targetContext.count(entityName: "Coupon"), 0)

        // Creates an `Coupon`
        let coupon = insertCoupon(to: targetContext)

        XCTAssertEqual(try targetContext.count(entityName: "Coupon"), 1)
        XCTAssertEqual(try XCTUnwrap(targetContext.firstObject(ofType: Coupon.self)), coupon)
    }

    func test_migrating_from_60_to_61_adds_tax_lines_as_a_property_to_order() throws {
        // Given
        let sourceContainer = try startPersistentContainer("Model 60")
        let sourceContext = sourceContainer.viewContext

        let order = insertOrder(to: sourceContext)
        try sourceContext.save()

        // `taxes` should not be present before migration
        XCTAssertNil(order.entity.relationshipsByName["taxes"])

        // When
        let targetContainer = try migrate(sourceContainer, to: "Model 61")

        // Then
        let targetContext = targetContainer.viewContext
        // Confidence-check
        XCTAssertEqual(try targetContext.count(entityName: "Order"), 1)
        XCTAssertEqual(try targetContext.count(entityName: "OrderTaxLine"), 0)

        let migratedOrder = try XCTUnwrap(targetContext.first(entityName: "Order"))

        // `taxes` should be present in `migratedOrder`
        XCTAssertNotNil(migratedOrder.entity.relationshipsByName["taxes"])

        // Test adding tax to a migrated `Order`.
        let tax = insertOrderTaxLine(to: targetContext)
        migratedOrder.mutableSetValue(forKey: "taxes").add(tax)

        XCTAssertNoThrow(try targetContext.save())

        // Confidence-check
        XCTAssertEqual(try targetContext.count(entityName: "OrderTaxLine"), 1)

        // The relationship between Order and OrderTaxLine should be updated.
        XCTAssertEqual(migratedOrder.value(forKey: "taxes") as? Set<NSManagedObject>, [tax])

        // The OrderTaxLine.order inverse relationship should be updated.
        XCTAssertEqual(tax.value(forKey: "order") as? NSManagedObject, migratedOrder)
    }

    func test_migrating_from_61_to_62_adds_new_attribute_searchResults_to_coupon() throws {
        // Given
        let sourceContainer = try startPersistentContainer("Model 61")
        let sourceContext = sourceContainer.viewContext

        // `searchResults` should not be present before the migration
        let coupon = insertCoupon(to: sourceContext)
        XCTAssertNil(coupon.entity.relationshipsByName["searchResults"])
        XCTAssertNoThrow(try sourceContext.save())

        // When
        let targetContainer = try migrate(sourceContainer, to: "Model 62")

        // Then
        let targetContext = targetContainer.viewContext
        let migratedCoupon = try XCTUnwrap(targetContext.first(entityName: "Coupon"))
        XCTAssertNotNil(migratedCoupon.entity.relationshipsByName["searchResults"])

        // Creates a `CouponSearchResult`
        let searchResult = insertCouponSearchResult(to: targetContext)
        migratedCoupon.mutableSetValue(forKey: "searchResults").add(searchResult)

        XCTAssertNoThrow(try targetContext.save())
        XCTAssertEqual(try XCTUnwrap(targetContext.firstObject(ofType: CouponSearchResult.self)), searchResult)

        // The relationship between Coupon and CouponSearchResult should be updated.
        XCTAssertEqual(migratedCoupon.value(forKey: "searchResults") as? Set<NSManagedObject>, [searchResult])

        // The CouponSearchResult.coupons inverse relationship should be updated.
        XCTAssertEqual(searchResult.value(forKey: "coupons") as? Set<NSManagedObject>, [migratedCoupon])
    }

    func test_migrating_from_62_to_63_adds_new_attribute_chargeID_to_order() throws {
        // Given
        let sourceContainer = try startPersistentContainer("Model 62")
        let sourceContext = sourceContainer.viewContext

        let site = insertOrder(to: sourceContainer.viewContext)
        try sourceContext.save()

        XCTAssertNil(site.entity.attributesByName["chargeID"])

        // When
        let targetContainer = try migrate(sourceContainer, to: "Model 63")
        let targetContext = targetContainer.viewContext

        let migratedOrder = try XCTUnwrap(targetContext.first(entityName: "Order"))
        let defaultChargeID = migratedOrder.value(forKey: "chargeID")

        let orderValue = "ch_3KMtak2EdyGr1FMV02G9Qqq1"
        migratedOrder.setValue(orderValue, forKey: "chargeID")

        // Then
        // Default value is nil
        XCTAssertNil(defaultChargeID)

        let newOrderKey = try XCTUnwrap(migratedOrder.value(forKey: "chargeID") as? String)
        XCTAssertEqual(newOrderKey, orderValue)
    }

    func test_migrating_from_63_to_64_enables_creating_new_InboxNote() throws {
        // Given
        let sourceContainer = try startPersistentContainer("Model 63")
        let sourceContext = sourceContainer.viewContext

        try sourceContext.save()

        // When
        let targetContainer = try migrate(sourceContainer, to: "Model 64")

        // Then
        let targetContext = targetContainer.viewContext
        XCTAssertEqual(try targetContext.count(entityName: "InboxNote"), 0)

        // Creates a `InboxNote`
        let inboxNote = insertInboxNote(to: targetContext)

        // Creates an `InboxAction` and adds it to `InboxNote`.
        let inboxAction = insertInboxAction(to: targetContext)
        inboxNote.setValue(NSSet(array: [inboxAction]), forKey: "actions")
        try targetContext.save()

        XCTAssertNotNil(inboxNote.entity.relationshipsByName["actions"])
        XCTAssertEqual(try targetContext.count(entityName: "InboxNote"), 1)
        XCTAssertEqual(try XCTUnwrap(targetContext.firstObject(ofType: InboxNote.self)), inboxNote)
    }

    func test_migrating_from_64_to_65_enables_creating_new_WCPayCharge_withCardPaymentDetails() throws {
        // Given
        let sourceContainer = try startPersistentContainer("Model 64")
        let sourceContext = sourceContainer.viewContext

        try sourceContext.save()

        // When
        let targetContainer = try migrate(sourceContainer, to: "Model 65")

        // Then
        let targetContext = targetContainer.viewContext
        XCTAssertEqual(try targetContext.count(entityName: "WCPayCardPaymentDetails"), 0)
        XCTAssertEqual(try targetContext.count(entityName: "WCPayCharge"), 0)

        // Creates nested cardPresent objects
        let payment = insertWCPayCardPaymentDetails(to: targetContext)

        // Creates an `WCPayCharge`
        let wcPayCharge = insertWCPayCharge(to: targetContext)
        wcPayCharge.setValue(payment, forKey: "cardDetails")


        XCTAssertEqual(try targetContext.count(entityName: "WCPayCardPaymentDetails"), 1)
        XCTAssertEqual(try targetContext.count(entityName: "WCPayCharge"), 1)
        XCTAssertEqual(try XCTUnwrap(targetContext.firstObject(ofType: WCPayCharge.self)), wcPayCharge)
        XCTAssertEqual(wcPayCharge.value(forKey: "cardDetails") as? WCPayCardPaymentDetails, payment)
    }

    func test_migrating_from_64_to_65_enables_creating_new_WCPayCharge_withCardPresentPaymentDetails() throws {
        // Given
        let sourceContainer = try startPersistentContainer("Model 64")
        let sourceContext = sourceContainer.viewContext

        try sourceContext.save()

        // When
        let targetContainer = try migrate(sourceContainer, to: "Model 65")

        // Then
        let targetContext = targetContainer.viewContext
        XCTAssertEqual(try targetContext.count(entityName: "WCPayCardPresentReceiptDetails"), 0)
        XCTAssertEqual(try targetContext.count(entityName: "WCPayCardPresentPaymentDetails"), 0)
        XCTAssertEqual(try targetContext.count(entityName: "WCPayCharge"), 0)

        // Creates nested cardPresent objects
        let receipt = insertWCPayCardPresentReceiptDetails(to: targetContext)
        let payment = insertWCPayCardPresentPaymentDetails(to: targetContext)

        payment.setValue(receipt, forKey: "receipt")

        // Creates an `WCPayCharge`
        let wcPayCharge = insertWCPayCharge(to: targetContext)
        wcPayCharge.setValue(payment, forKey: "cardPresentDetails")


        XCTAssertEqual(try targetContext.count(entityName: "WCPayCardPresentReceiptDetails"), 1)
        XCTAssertEqual(try targetContext.count(entityName: "WCPayCardPresentPaymentDetails"), 1)
        XCTAssertEqual(try targetContext.count(entityName: "WCPayCharge"), 1)
        XCTAssertEqual(try XCTUnwrap(targetContext.firstObject(ofType: WCPayCharge.self)), wcPayCharge)
        XCTAssertEqual(wcPayCharge.value(forKey: "cardPresentDetails") as? WCPayCardPresentPaymentDetails, payment)
        XCTAssertEqual(payment.value(forKey: "receipt") as? WCPayCardPresentReceiptDetails, receipt)
    }

    func test_migrating_from_65_to_66_makes_items_ordered_in_order() throws {
        // Given
        let sourceContainer = try startPersistentContainer("Model 65")
        let sourceContext = sourceContainer.viewContext

        let _ = insertOrder(to: sourceContext)

        try sourceContext.save()

        XCTAssertEqual(try sourceContext.count(entityName: "Order"), 1)
        XCTAssertEqual(try sourceContext.count(entityName: "OrderItem"), 0)

        // When
        let targetContainer = try migrate(sourceContainer, to: "Model 66")

        // Then
        let targetContext = targetContainer.viewContext

        XCTAssertEqual(try targetContext.count(entityName: "Order"), 1)
        XCTAssertEqual(try targetContext.count(entityName: "OrderItem"), 0)
        XCTAssertEqual(try targetContext.count(entityName: "OrderItemAttribute"), 0)

        let migratedOrder = try XCTUnwrap(targetContext.first(entityName: "Order"))

        // Creates an `OrderItem` and adds it to `Order`.
        let orderItem1 = insertOrderItem(itemID: 1, to: targetContext)
        let orderItem2 = insertOrderItem(itemID: 2, to: targetContext)
        let orderItem3 = insertOrderItem(itemID: 3, to: targetContext)
        migratedOrder.setValue(NSOrderedSet(array: [orderItem1, orderItem3, orderItem2]), forKey: "items")
        try targetContext.save()

        XCTAssertEqual(try targetContext.count(entityName: "OrderItem"), 3)
        XCTAssertEqual(migratedOrder.value(forKey: "items") as? NSOrderedSet, NSOrderedSet(array: [orderItem1, orderItem3, orderItem2]))
    }

    func test_migrating_from_66_to_67_adds_paymentURL_field() throws {
        // Given
        let sourceContainer = try startPersistentContainer("Model 66")
        let sourceContext = sourceContainer.viewContext

        let _ = insertOrder(to: sourceContext)

        try sourceContext.save()

        XCTAssertEqual(try sourceContext.count(entityName: "Order"), 1)

        // When
        let targetContainer = try migrate(sourceContainer, to: "Model 67")

        // Then
        let targetContext = targetContainer.viewContext

        XCTAssertEqual(try targetContext.count(entityName: "Order"), 1)
        let migratedOrder = try XCTUnwrap(targetContext.first(entityName: "Order"))

        // Checks for nil URL value.
        XCTAssertNil(migratedOrder.value(forKey: "paymentURL"))

        // Set a random URL
        let url = NSURL(string: "www.automattic.com") ?? NSURL()
        migratedOrder.setValue(url, forKey: "paymentURL")

        // Check URL is correctly set.
        XCTAssertEqual(migratedOrder.value(forKey: "paymentURL") as? NSURL, url)
    }

    func test_migrating_from_67_to_68_enables_creating_new_Coupon_with_some_fields_optional() throws {
        // Given
        let sourceContainer = try startPersistentContainer("Model 67")
        let sourceContext = sourceContainer.viewContext

        try sourceContext.save()

        // When
        let targetContainer = try migrate(sourceContainer, to: "Model 68")

        // Then
        let targetContext = targetContainer.viewContext
        XCTAssertEqual(try targetContext.count(entityName: "Coupon"), 0)

        // Creates an `Coupon`
        let coupon = insertCoupon(to: targetContext,
                                  limitUsageToXItems: nil,
                                  usageLimitPerUser: nil,
                                  usageLimit: nil)

        XCTAssertEqual(try targetContext.count(entityName: "Coupon"), 1)

        let couponFetched = try XCTUnwrap(targetContext.firstObject(ofType: Coupon.self))
        XCTAssertNil(couponFetched.value(forKey: "limitUsageToXItems"))
        XCTAssertNil(couponFetched.value(forKey: "usageLimitPerUser"))
        XCTAssertNil(couponFetched.value(forKey: "usageLimit"))
        XCTAssertEqual(try XCTUnwrap(targetContext.firstObject(ofType: Coupon.self)), coupon)
    }

    func test_migrating_from_68_to_69_adds_new_order_properties() throws {
        // Given
        let sourceContainer = try startPersistentContainer("Model 68")
        let sourceContext = sourceContainer.viewContext

        let _ = insertOrder(to: sourceContext)

        try sourceContext.save()

        // When
        let targetContainer = try migrate(sourceContainer, to: "Model 69")
        let targetContext = targetContainer.viewContext

        // Then
        XCTAssertEqual(try targetContext.count(entityName: "Order"), 1)
        let migratedOrder = try XCTUnwrap(targetContext.first(entityName: "Order"))

        // Checks for default values.
        XCTAssertEqual(migratedOrder.value(forKey: "isEditable") as? Bool, false)
        XCTAssertEqual(migratedOrder.value(forKey: "needsPayment") as? Bool, false)
        XCTAssertEqual(migratedOrder.value(forKey: "needsProcessing") as? Bool, false)
    }

    func test_migrating_from_69_to_70_adds_refundedItemID_property_to_OrderItemRefund() throws {
        // Given
        let sourceContainer = try startPersistentContainer("Model 69")
        let sourceContext = sourceContainer.viewContext

        let orderItemRefund = insertOrderItemRefund(to: sourceContext)

        // Confidence check:
        // The `itemID` property already exists on Model 69, but the `refundedItemID` does not
        XCTAssertNotNil(orderItemRefund.entity.attributesByName["itemID"])
        XCTAssertNil(orderItemRefund.entity.attributesByName["refundedItemID"])

        // When
        let targetContainer = try migrate(sourceContainer, to: "Model 70")
        let targetContext = targetContainer.viewContext
        let migratedOrderItemRefund = insertOrderItemRefund(to: targetContext)

        // Confirms the `refundedItemID` property now exists on Model 70
        XCTAssertNotNil(migratedOrderItemRefund.entity.attributesByName["refundedItemID"])
    }

    func test_migrating_from_70_to_71_adds_custom_fields_property_to_order() throws {
        // Given
        let sourceContainer = try startPersistentContainer("Model 70")
        let sourceContext = sourceContainer.viewContext

        let order = insertOrder(to: sourceContext)
        try sourceContext.save()

        // `customFields` should not be present before migration
        XCTAssertNil(order.entity.relationshipsByName["customFields"])

        // When
        let targetContainer = try migrate(sourceContainer, to: "Model 71")
        let targetContext = targetContainer.viewContext

        // Confidence check
        XCTAssertEqual(try targetContext.count(entityName: "Order"), 1)
        XCTAssertEqual(try targetContext.count(entityName: "OrderMetaData"), 0)

        let migratedOrder = try XCTUnwrap(targetContext.first(entityName: "Order"))

        // `customFields` should be present in `migratedOrder`
        XCTAssertNotNil(migratedOrder.entity.relationshipsByName["customFields"])

        // Test adding custom fields to a migrated `Order`.
        let customField = insertOrderMetaData(to: targetContext)
        migratedOrder.mutableSetValue(forKey: "customFields").add(customField)

        XCTAssertNoThrow(try targetContext.save())

        // Confidence check
        XCTAssertEqual(try targetContext.count(entityName: "OrderMetaData"), 1)

        // The relationship between Order and OrderMetaData should be updated.
        XCTAssertEqual(migratedOrder.value(forKey: "customFields") as? Set<NSManagedObject>, [customField])

        // The OrderMetaData.order inverse relationship should be updated.
        XCTAssertEqual(customField.value(forKey: "order") as? NSManagedObject, migratedOrder)
    }

    func test_migrating_from_71_to_72_adds_instructions_attribute_to_PaymentGateway() throws {
        // Given
        let sourceContainer = try startPersistentContainer("Model 71")
        let sourceContext = sourceContainer.viewContext

        let paymentGateway = insertPaymentGateway(to: sourceContext)
        try sourceContext.save()

        // `instructions` should not be present before migration
        XCTAssertNil(paymentGateway.entity.relationshipsByName["instructions"])

        // When
        let targetContainer = try migrate(sourceContainer, to: "Model 72")
        let targetContext = targetContainer.viewContext

        // Confidence check
        XCTAssertEqual(try targetContext.count(entityName: "PaymentGateway"), 1)

        let migratedPaymentGateway = try XCTUnwrap(targetContext.first(entityName: "PaymentGateway"))

        // The instructions should be nil after migration: it's an optional field.
        XCTAssertNil(migratedPaymentGateway.value(forKey: "instructions"))

        // Set a test instructions
        migratedPaymentGateway.setValue("payment gateway instructions", forKey: "instructions")

        // Check instructions are correctly set.
        assertEqual("payment gateway instructions", migratedPaymentGateway.value(forKey: "instructions") as? String)
    }

    func test_migrating_from_72_to_73_adds_filterKey_attribute_to_ProductSearchResults() throws {
        // Given
        let sourceContainer = try startPersistentContainer("Model 72")
        let sourceContext = sourceContainer.viewContext

        let productSearchResults = insertProductSearchResults(to: sourceContext)
        try sourceContext.save()

        // `filterKey` should not be present before migration.
        XCTAssertNil(productSearchResults.entity.attributesByName["filterKey"])

        // When
        let targetContainer = try migrate(sourceContainer, to: "Model 73")
        let targetContext = targetContainer.viewContext

        XCTAssertEqual(try targetContext.count(entityName: "ProductSearchResults"), 1)
        let migratedProductSearchResults = try XCTUnwrap(targetContext.first(entityName: "ProductSearchResults"))

        // Checks for nil URL value.
        XCTAssertNil(migratedProductSearchResults.value(forKey: "filterKey"))

        // Sets a random `filterKey`.
        migratedProductSearchResults.setValue("sku", forKey: "filterKey")
        targetContext.saveIfNeeded()

        // Check `filterKey` is correctly set.
        XCTAssertEqual(migratedProductSearchResults.value(forKey: "filterKey") as? String, "sku")
    }

    func test_migrating_from_73_to_74_adds_Customer_and_CustomerSearchResult_entities() throws {
        // Given
        let sourceContainer = try startPersistentContainer("Model 73")
        let sourceContext = sourceContainer.viewContext

        try sourceContext.save()

        // Confidence Check. These entities should not exist in Model 73
        XCTAssertNil(NSEntityDescription.entity(forEntityName: "Customer", in: sourceContext))
        XCTAssertNil(NSEntityDescription.entity(forEntityName: "CustomerSearchResult", in: sourceContext))

        // When
        let targetContainer = try migrate(sourceContainer, to: "Model 74")

        // Then
        let targetContext = targetContainer.viewContext

        // These entities should exist in Model 74
        XCTAssertNotNil(NSEntityDescription.entity(forEntityName: "Customer", in: targetContext))
        XCTAssertNotNil(NSEntityDescription.entity(forEntityName: "CustomerSearchResult", in: targetContext))
        XCTAssertEqual(try targetContext.count(entityName: "Customer"), 0)
        XCTAssertEqual(try targetContext.count(entityName: "CustomerSearchResult"), 0)

        // Insert a new Customer
        let customer = insertCustomer(to: targetContext, forModel: 74)
        XCTAssertEqual(try targetContext.count(entityName: "Customer"), 1)
        XCTAssertEqual(customer.value(forKey: "customerID") as? Int64, 1)

        // Insert a new CustomerSearchResult
        let customerSearchResult = targetContext.insert(
            entityName: "CustomerSearchResult",
            properties: ["customerID": 1]
        )
        XCTAssertEqual(try targetContext.count(entityName: "CustomerSearchResult"), 1)
        XCTAssertEqual(customer.value(forKey: "customerID") as? Int64, 1)

        // Check all attributes
        XCTAssertEqual(customerSearchResult.value(forKey: "customerID") as? Int64, 1)
        XCTAssertNotNil(customer.entity.attributesByName["email"])
        XCTAssertNotNil(customer.entity.attributesByName["firstName"])
        XCTAssertNotNil(customer.entity.attributesByName["lastName"])
        XCTAssertNotNil(customer.entity.attributesByName["billingAddress1"])
        XCTAssertNotNil(customer.entity.attributesByName["billingAddress2"])
        XCTAssertNotNil(customer.entity.attributesByName["billingCity"])
        XCTAssertNotNil(customer.entity.attributesByName["billingCompany"])
        XCTAssertNotNil(customer.entity.attributesByName["billingCountry"])
        XCTAssertNotNil(customer.entity.attributesByName["billingEmail"])
        XCTAssertNotNil(customer.entity.attributesByName["billingFirstName"])
        XCTAssertNotNil(customer.entity.attributesByName["billingLastName"])
        XCTAssertNotNil(customer.entity.attributesByName["billingPhone"])
        XCTAssertNotNil(customer.entity.attributesByName["billingPostcode"])
        XCTAssertNotNil(customer.entity.attributesByName["billingState"])
        XCTAssertNotNil(customer.entity.attributesByName["shippingAddress1"])
        XCTAssertNotNil(customer.entity.attributesByName["shippingAddress2"])
        XCTAssertNotNil(customer.entity.attributesByName["shippingCity"])
        XCTAssertNotNil(customer.entity.attributesByName["shippingCompany"])
        XCTAssertNotNil(customer.entity.attributesByName["shippingCountry"])
        XCTAssertNotNil(customer.entity.attributesByName["shippingEmail"])
        XCTAssertNotNil(customer.entity.attributesByName["shippingFirstName"])
        XCTAssertNotNil(customer.entity.attributesByName["shippingLastName"])
        XCTAssertNotNil(customer.entity.attributesByName["shippingPhone"])
        XCTAssertNotNil(customer.entity.attributesByName["shippingPostcode"])
        XCTAssertNotNil(customer.entity.attributesByName["shippingState"])
    }

    func test_migrating_from_74_to_75_adds_siteID_and_keyword_attributes_to_Customer_and_CustomerSearchResult() throws {
        // Given
        let sourceContainer = try startPersistentContainer("Model 74")
        let sourceContext = sourceContainer.viewContext

        let customer = insertCustomer(to: sourceContext, forModel: 74)
        let customerSearchResult = sourceContext.insert(
            entityName: "CustomerSearchResult",
            properties: ["customerID": 1]
        )
        try sourceContext.save()

        // Confidence Check: siteID or keyword attributes should not exist in Model 74 for those entities
        XCTAssertNil(customer.entity.attributesByName["siteID"])
        XCTAssertNil(customerSearchResult.entity.attributesByName["siteID"])
        XCTAssertNil(customerSearchResult.entity.attributesByName["keyword"])
        // Confidence Check: These entities should exist in Model 74:
        XCTAssertEqual(try sourceContext.count(entityName: "Customer"), 1)
        XCTAssertEqual(try sourceContext.count(entityName: "CustomerSearchResult"), 1)

        // When
        let targetContainer = try migrate(sourceContainer, to: "Model 75")
        let targetContext = targetContainer.viewContext

        // Then
        // After migration, we're deleting the entities and regenerating them due to heavyweight migration
        // in WooCommerceModelV74toV75, as the new ones have siteID
        XCTAssertEqual(try targetContext.count(entityName: "Customer"), 0)
        XCTAssertEqual(try targetContext.count(entityName: "CustomerSearchResult"), 0)
        // Inserting new objects after the migration to confirm the new attributes are correct
        let newCustomer = insertCustomer(to: targetContext, forModel: 75)
        let newCustomerSearchResult = targetContext.insert(
            entityName: "CustomerSearchResult",
            properties: [
                "siteID": 1,
                "keyword": ""
            ]
        )
        try targetContext.save()

        // Check for Customer and CustomerSearchResult attributes after migration
        XCTAssertNotNil(newCustomer.entity.attributesByName["siteID"])
        XCTAssertNotNil(newCustomer.entity.attributesByName["customerID"])
        XCTAssertEqual(newCustomer.value(forKey: "siteID") as? Int64, 1)
        XCTAssertEqual(newCustomer.value(forKey: "customerID") as? Int64, 1)

        // Check for CustomerSearchResult attributes after migration
        XCTAssertNotNil(newCustomerSearchResult.entity.attributesByName["siteID"])
        XCTAssertNotNil(newCustomerSearchResult.entity.attributesByName["keyword"])
        XCTAssertEqual(newCustomerSearchResult.value(forKey: "siteID") as? Int64, 1)
        XCTAssertEqual(newCustomerSearchResult.value(forKey: "keyword") as? String, "")
    }

    func test_migrating_from_75_to_76_adds_loginURL_attribute() throws {
        // Given
        let sourceContainer = try startPersistentContainer("Model 75")
        let sourceContext = sourceContainer.viewContext

        let site = insertSite(to: sourceContainer.viewContext)
        try sourceContext.save()

        XCTAssertNil(site.entity.attributesByName["loginURL"])

        // When
        let targetContainer = try migrate(sourceContainer, to: "Model 76")
        let targetContext = targetContainer.viewContext

        let migratedSite = try XCTUnwrap(targetContext.first(entityName: "Site"))
        let defaultLoginURL = migratedSite.value(forKey: "loginURL")

        let loginURL = "https://test.blog/wp-login.php"
        migratedSite.setValue(loginURL, forKey: "loginURL")

        // Then
        // Default value is nil.
        XCTAssertNil(defaultLoginURL)

        let newLoginURL = try XCTUnwrap(migratedSite.value(forKey: "loginURL") as? String)
        XCTAssertEqual(newLoginURL, loginURL)
    }

    func test_migrating_from_76_to_77_adds_frameNonce_attribute() throws {
        // Given
        let sourceContainer = try startPersistentContainer("Model 76")
        let sourceContext = sourceContainer.viewContext

        let site = insertSite(to: sourceContainer.viewContext)
        try sourceContext.save()

        XCTAssertNil(site.entity.attributesByName["frameNonce"])

        // When
        let targetContainer = try migrate(sourceContainer, to: "Model 77")
        let targetContext = targetContainer.viewContext

        let migratedSite = try XCTUnwrap(targetContext.first(entityName: "Site"))
        let defaultFrameNonce = migratedSite.value(forKey: "frameNonce")

        let frameNonce = "e7bfd785f0"
        migratedSite.setValue(frameNonce, forKey: "frameNonce")

        // Then
        // Default value is nil.
        XCTAssertNil(defaultFrameNonce)

        let newFrameNonce = try XCTUnwrap(migratedSite.value(forKey: "frameNonce") as? String)
        XCTAssertEqual(newFrameNonce, frameNonce)
    }

    func test_migrating_from_77_to_78_adds_averageOrderValue_attribute() throws {
        // Given
        let sourceContainer = try startPersistentContainer("Model 77")
        let sourceContext = sourceContainer.viewContext

        let orderStatsV4Totals = insertOrderStatsTotals(to: sourceContainer.viewContext)
        try sourceContext.save()

        XCTAssertNil(orderStatsV4Totals.entity.attributesByName["averageOrderValue"])

        // When
        let targetContainer = try migrate(sourceContainer, to: "Model 78")
        let targetContext = targetContainer.viewContext

        let migratedOrderStatsV4Totals = try XCTUnwrap(targetContext.first(entityName: "OrderStatsV4Totals"))
        let defaultAverageOrderValue = try XCTUnwrap(migratedOrderStatsV4Totals.value(forKey: "averageOrderValue") as? Double)

        let averageOrderValue = 123.45
        migratedOrderStatsV4Totals.setValue(averageOrderValue, forKey: "averageOrderValue")

        // Then
        // Default value is 0.
        XCTAssertEqual(defaultAverageOrderValue, 0)

        let newAverageOrderValue = try XCTUnwrap(migratedOrderStatsV4Totals.value(forKey: "averageOrderValue") as? Double)
        XCTAssertEqual(newAverageOrderValue, averageOrderValue)
    }

    func test_migrating_from_78_to_79_adds_views_attribute() throws {
        // Given
        let sourceContainer = try startPersistentContainer("Model 78")
        let sourceContext = sourceContainer.viewContext

        let siteVisitStatsItem = insertSiteVisitStatsItem(to: sourceContainer.viewContext)
        try sourceContext.save()

        XCTAssertNil(siteVisitStatsItem.entity.attributesByName["views"])

        // When
        let targetContainer = try migrate(sourceContainer, to: "Model 79")
        let targetContext = targetContainer.viewContext

        let migratedSiteVisitStatsItem = try XCTUnwrap(targetContext.first(entityName: "SiteVisitStatsItem"))
        let defaultViewsCount = try XCTUnwrap(migratedSiteVisitStatsItem.value(forKey: "views") as? Int)

        let viewsCount = 12
        migratedSiteVisitStatsItem.setValue(viewsCount, forKey: "views")

        // Then
        // Default value is 0.
        XCTAssertEqual(defaultViewsCount, 0)

        let newViewsCount = try XCTUnwrap(migratedSiteVisitStatsItem.value(forKey: "views") as? Int)
        XCTAssertEqual(newViewsCount, viewsCount)
    }

    func test_migrating_from_79_to_80_enables_creating_new_SiteSummaryStats_entity() throws {
        // Given
        let sourceContainer = try startPersistentContainer("Model 79")
        let sourceContext = sourceContainer.viewContext

        try sourceContext.save()

        // Confidence Check. This entity should not exist in Model 79
        XCTAssertNil(NSEntityDescription.entity(forEntityName: "SiteSummaryStats", in: sourceContext))

        // When
        let targetContainer = try migrate(sourceContainer, to: "Model 80")
        let targetContext = targetContainer.viewContext

        // Then
        XCTAssertEqual(try targetContext.count(entityName: "SiteSummaryStats"), 0)

        let summaryStats = insertSiteSummaryStats(to: targetContext)
        let insertedStats = try XCTUnwrap(targetContext.firstObject(ofType: SiteSummaryStats.self))

        XCTAssertEqual(try targetContext.count(entityName: "SiteSummaryStats"), 1)
        XCTAssertEqual(insertedStats, summaryStats)
    }

    func test_migrating_from_80_to_81_adds_new_product_bundle_attributes_and_ProductBundleItem_entity() throws {
        // Given
        let sourceContainer = try startPersistentContainer("Model 80")
        let sourceContext = sourceContainer.viewContext

        let product = insertProduct(to: sourceContext, forModel: 80)
        try sourceContext.save()

        // Confidence Checks. This entity and attributes should not exist in Model 80.
        XCTAssertNil(NSEntityDescription.entity(forEntityName: "ProductBundleItem", in: sourceContext))
        XCTAssertNil(product.entity.attributesByName["bundleStockQuantity"])
        XCTAssertNil(product.entity.attributesByName["bundleStockStatus"])
        XCTAssertNil(product.entity.relationshipsByName["bundledItems"])

        // When
        let targetContainer = try migrate(sourceContainer, to: "Model 81")
        let targetContext = targetContainer.viewContext

        // Then
        XCTAssertEqual(try targetContext.count(entityName: "Product"), 1)
        XCTAssertEqual(try targetContext.count(entityName: "ProductBundleItem"), 0)

        let migratedProduct = try XCTUnwrap(targetContext.firstObject(ofType: Product.self))

        // Migrated product has expected (nil/empty) bundle attributes.
        XCTAssertNil(migratedProduct.value(forKey: "bundleStockQuantity"))
        XCTAssertNil(migratedProduct.value(forKey: "bundleStockStatus"))
        XCTAssertEqual(migratedProduct.mutableOrderedSetValue(forKey: "bundledItems").count, 0)

        // Insert a new ProductBundleItem and add it to Product, along with new Product attributes.
        let bundledItem = insertProductBundleItem(to: targetContext)
        let bundleStockQuantity: Int64 = 0
        let bundleStockStatus = "insufficientStock"
        migratedProduct.setValue(bundleStockQuantity, forKey: "bundleStockQuantity")
        migratedProduct.setValue(bundleStockStatus, forKey: "bundleStockStatus")
        migratedProduct.setValue(NSOrderedSet(array: [bundledItem]), forKey: "bundledItems")
        try targetContext.save()

        // ProductBundleItem entity and attributes exist, including relationship with Product.
        XCTAssertEqual(try targetContext.count(entityName: "ProductBundleItem"), 1)
        XCTAssertNotNil(bundledItem.value(forKey: "bundledItemID"))
        XCTAssertNotNil(bundledItem.value(forKey: "menuOrder"))
        XCTAssertNotNil(bundledItem.value(forKey: "productID"))
        XCTAssertNotNil(bundledItem.value(forKey: "stockStatus"))
        XCTAssertNotNil(bundledItem.value(forKey: "title"))
        XCTAssertEqual(bundledItem.value(forKey: "product") as? NSManagedObject, migratedProduct)

        // Product attributes exist, including relationship with ProductBundleItem.
        XCTAssertEqual(migratedProduct.value(forKey: "bundleStockQuantity") as? Int64, bundleStockQuantity)
        XCTAssertEqual(migratedProduct.value(forKey: "bundleStockStatus") as? String, bundleStockStatus)
        XCTAssertEqual(migratedProduct.value(forKey: "bundledItems") as? NSOrderedSet, NSOrderedSet(array: [bundledItem]))
    }

    func test_migrating_from_81_to_82_enables_creating_new_ProductCompositeComponent_entity() throws {
        // Given
        let sourceContainer = try startPersistentContainer("Model 81")
        let sourceContext = sourceContainer.viewContext

        let product = insertProduct(to: sourceContext, forModel: 81)
        try sourceContext.save()

        // Confidence Checks. This entity and relationship should not exist in Model 81.
        XCTAssertNil(NSEntityDescription.entity(forEntityName: "ProductCompositeComponent", in: sourceContext))
        XCTAssertNil(product.entity.relationshipsByName["compositeComponents"])

        // When
        let targetContainer = try migrate(sourceContainer, to: "Model 82")
        let targetContext = targetContainer.viewContext

        // Then
        XCTAssertEqual(try targetContext.count(entityName: "Product"), 1)
        XCTAssertEqual(try targetContext.count(entityName: "ProductCompositeComponent"), 0)

        // Migrated product has expected empty components attribute.
        let migratedProduct = try XCTUnwrap(targetContext.firstObject(ofType: Product.self))
        XCTAssertEqual(migratedProduct.mutableOrderedSetValue(forKey: "compositeComponents").count, 0)

        // Insert a new ProductCompositeComponent and add it to Product.
        let component = insertCompositeComponent(to: targetContext)
        migratedProduct.setValue(NSOrderedSet(array: [component]), forKey: "compositeComponents")
        try targetContext.save()

        // ProductCompositeComponent entity and attributes exist, including relationship with Product.
        XCTAssertEqual(try targetContext.count(entityName: "ProductCompositeComponent"), 1)
        XCTAssertNotNil(component.value(forKey: "componentID"))
        XCTAssertNotNil(component.value(forKey: "title"))
        XCTAssertNotNil(component.value(forKey: "imageURL"))
        XCTAssertNotNil(component.value(forKey: "optionType"))
        XCTAssertNotNil(component.value(forKey: "optionIDs"))
        XCTAssertNotNil(component.value(forKey: "componentDescription"))
        XCTAssertNotNil(component.value(forKey: "defaultOptionID"))
        XCTAssertEqual(component.value(forKey: "product") as? NSManagedObject, migratedProduct)

        // Product components attribute exists.
        XCTAssertEqual(migratedProduct.value(forKey: "compositeComponents") as? NSOrderedSet, NSOrderedSet(array: [component]))
    }

<<<<<<< HEAD
    func test_migrating_from_82_to_83_adds_isPublic_attribute() throws {
=======
    func test_migrating_from_82_to_83_enables_creating_new_ProductSubscription_entity() throws {
>>>>>>> 02752926
        // Given
        let sourceContainer = try startPersistentContainer("Model 82")
        let sourceContext = sourceContainer.viewContext

<<<<<<< HEAD
        let site = insertSite(to: sourceContainer.viewContext)
        try sourceContext.save()

        XCTAssertNil(site.entity.attributesByName["isPublic"])

        // When
        let targetContainer = try migrate(sourceContainer, to: "Model 83")

        // Then
        let targetContext = targetContainer.viewContext
        let migratedSite = try XCTUnwrap(targetContext.first(entityName: "Site"))

        let isPublic = try XCTUnwrap(migratedSite.value(forKey: "isPublic") as? Bool)
        XCTAssertFalse(isPublic)
    }

=======
        let product = insertProduct(to: sourceContext, forModel: 82)
        let productVariation = insertProductVariation(to: sourceContext)
        try sourceContext.save()

        // Confidence Checks. This entity and relationship should not exist in Model 82.
        XCTAssertNil(NSEntityDescription.entity(forEntityName: "ProductSubscription", in: sourceContext))
        XCTAssertNil(product.entity.relationshipsByName["subscription"])
        XCTAssertNil(productVariation.entity.relationshipsByName["subscription"])

        // When
        let targetContainer = try migrate(sourceContainer, to: "Model 83")
        let targetContext = targetContainer.viewContext

        // Then
        XCTAssertEqual(try targetContext.count(entityName: "Product"), 1)
        XCTAssertEqual(try targetContext.count(entityName: "ProductVariation"), 1)
        XCTAssertEqual(try targetContext.count(entityName: "ProductSubscription"), 0)

        // Migrated product has expected empty subscription attribute.
        let migratedProduct = try XCTUnwrap(targetContext.firstObject(ofType: Product.self))
        XCTAssertNil(migratedProduct.value(forKey: "subscription"))

        // Migrated product variation has expected empty subscription attribute.
        let migratedProductVariation = try XCTUnwrap(targetContext.firstObject(ofType: ProductVariation.self))
        XCTAssertNil(migratedProductVariation.value(forKey: "subscription"))

        // Insert a new ProductSubscription and add it to Product and ProductVariation.
        let subscription = insertProductSubscription(to: targetContext)
        migratedProduct.setValue(subscription, forKey: "subscription")
        migratedProductVariation.setValue(subscription, forKey: "subscription")
        try targetContext.save()

        // ProductSubscription entity and attributes exist, including relationship with Product and ProductVariation.
        XCTAssertEqual(try targetContext.count(entityName: "ProductSubscription"), 1)
        XCTAssertNotNil(subscription.value(forKey: "length"))
        XCTAssertNotNil(subscription.value(forKey: "period"))
        XCTAssertNotNil(subscription.value(forKey: "periodInterval"))
        XCTAssertNotNil(subscription.value(forKey: "price"))
        XCTAssertNotNil(subscription.value(forKey: "signUpFee"))
        XCTAssertNotNil(subscription.value(forKey: "trialLength"))
        XCTAssertNotNil(subscription.value(forKey: "trialPeriod"))
        XCTAssertEqual(subscription.value(forKey: "product") as? NSManagedObject, migratedProduct)
        XCTAssertEqual(subscription.value(forKey: "productVariation") as? NSManagedObject, migratedProductVariation)

        // Product and ProductVariation subscription relationship exists.
        XCTAssertEqual(migratedProduct.value(forKey: "subscription") as? NSManagedObject, subscription)
        XCTAssertEqual(migratedProductVariation.value(forKey: "subscription") as? NSManagedObject, subscription)
    }
>>>>>>> 02752926
}

// MARK: - Persistent Store Setup and Migrations

private extension MigrationTests {
    /// Create a new Sqlite file and load it. Returns the loaded `NSPersistentContainer`.
    func startPersistentContainer(_ versionName: String) throws -> NSPersistentContainer {
        let storeURL = try XCTUnwrap(NSURL(fileURLWithPath: NSTemporaryDirectory())
            .appendingPathComponent(UUID().uuidString)?
            .appendingPathExtension("sqlite"))
        let model = try XCTUnwrap(modelsInventory.model(for: .init(name: versionName)))
        let container = makePersistentContainer(storeURL: storeURL, model: model)

        let loadingError: Error? = waitFor { promise in
            container.loadPersistentStores { _, error in
                promise(error)
            }
        }
        XCTAssertNil(loadingError)

        return container
    }

    /// Migrate the existing `container` to the model with name `versionName`.
    ///
    /// This disconnects the given `container` from the `NSPersistentStore` (SQLite) to avoid
    /// warnings pertaining to having two `NSPersistentContainer` using the same SQLite file.
    /// The `container.viewContext` and any created `NSManagedObjects` can still be used but
    /// they will not be attached to the SQLite database so watch out for that. XD
    ///
    /// - Returns: A new `NSPersistentContainer` instance using the new `NSManagedObjectModel`
    ///            pointed to by `versionName`.
    ///
    func migrate(_ container: NSPersistentContainer, to versionName: String) throws -> NSPersistentContainer {
        let storeDescription = try XCTUnwrap(container.persistentStoreDescriptions.first)
        let storeURL = try XCTUnwrap(storeDescription.url)
        let targetModel = try XCTUnwrap(modelsInventory.model(for: .init(name: versionName)))

        // Unload the currently loaded persistent store to avoid Sqlite warnings when we create
        // another NSPersistentContainer later after the upgrade.
        let persistentStore = try XCTUnwrap(container.persistentStoreCoordinator.persistentStore(for: storeURL))
        try container.persistentStoreCoordinator.remove(persistentStore)

        // Migrate the store
        let migrator = CoreDataIterativeMigrator(coordinator: container.persistentStoreCoordinator,
                                                 modelsInventory: modelsInventory)
        let (isMigrationSuccessful, _) =
            try migrator.iterativeMigrate(sourceStore: storeURL, storeType: storeDescription.type, to: targetModel)
        XCTAssertTrue(isMigrationSuccessful)

        // Load a new container
        let migratedContainer = makePersistentContainer(storeURL: storeURL, model: targetModel)
        let loadingError: Error? = waitFor { promise in
            migratedContainer.loadPersistentStores { _, error in
                promise(error)
            }
        }
        XCTAssertNil(loadingError)

        return migratedContainer
    }

    func makePersistentContainer(storeURL: URL, model: NSManagedObjectModel) -> NSPersistentContainer {
        let description: NSPersistentStoreDescription = {
            let description = NSPersistentStoreDescription(url: storeURL)
            description.shouldAddStoreAsynchronously = false
            description.shouldMigrateStoreAutomatically = false
            description.type = NSSQLiteStoreType
            return description
        }()

        let container = NSPersistentContainer(name: "ContainerName", managedObjectModel: model)
        container.persistentStoreDescriptions = [description]

        createdStoreURLs.insert(storeURL)

        return container
    }
}

// MARK: - Entity Helpers
//

private extension MigrationTests {
    /// Inserts a `Customer` entity, providing default values for the required properties.
    @discardableResult
    func insertCustomer(to context: NSManagedObjectContext, forModel modelVersion: Int) -> NSManagedObject {
        let customer = context.insert(entityName: "Customer", properties: [
            "customerID": 1,
            "email": "",
            "firstName": "",
            "lastName": "",
            "billingAddress1": "",
            "billingAddress2": "",
            "billingCity": "",
            "billingCompany": "",
            "billingCountry": "",
            "billingEmail": "",
            "billingFirstName": "",
            "billingLastName": "",
            "billingPhone": "",
            "billingPostcode": "",
            "billingState": "",
            "shippingAddress1": "",
            "shippingAddress2": "",
            "shippingCity": "",
            "shippingCompany": "",
            "shippingCountry": "",
            "shippingEmail": "",
            "shippingFirstName": "",
            "shippingLastName": "",
            "shippingPhone": "",
            "shippingPostcode": "",
            "shippingState": ""
        ])

        // Required since model 75
        if modelVersion >= 75 {
            customer.setValue(1, forKey: "siteID")
        }

        return customer
    }

    /// Inserts a `ProductVariation` entity, providing default values for the required properties.
    @discardableResult
    func insertProductVariation(to context: NSManagedObjectContext) -> NSManagedObject {
        context.insert(entityName: "ProductVariation", properties: [
            "dateCreated": Date(),
            "backordered": false,
            "backordersAllowed": false,
            "backordersKey": "",
            "permalink": "",
            "price": "",
            "statusKey": "",
            "stockStatusKey": "",
            "taxStatusKey": ""
        ])
    }

    @discardableResult
    func insertAccount(to context: NSManagedObjectContext) -> NSManagedObject {
        context.insert(entityName: "Account", properties: [
            "userID": 0,
            "username": ""
        ])
    }

    @discardableResult
    func insertCoupon(to context: NSManagedObjectContext,
                      limitUsageToXItems: Int64? = 3,
                      usageLimitPerUser: Int64? = 1,
                      usageLimit: Int64? = 1000) -> NSManagedObject {
        context.insert(entityName: "Coupon", properties: [
            "couponID": 123123,
            "maximumAmount": "12.00",
            "minimumAmount": "1.00",
            "excludeSaleItems": true,
            "freeShipping": false,
            "limitUsageToXItems": limitUsageToXItems,
            "usageLimitPerUser": usageLimitPerUser,
            "usageLimit": usageLimit,
            "individualUse": true,
            "usageCount": 200,
            "dateExpires": Date(),
            "fullDescription": "Coupon for getting discounts",
            "discountType": "fixed_cart",
            "dateModified": Date(),
            "dateCreated": Date(),
            "amount": "2.00",
            "code": "2off2021",
            "usedBy": ["me@example.com"],
            "emailRestrictions": ["*@woocommerce.com"],
            "siteID": 1212,
            "products": [1231, 111],
            "excludedProducts": [19182, 192],
            "productCategories": [1092281],
            "excludedProductCategories": [128121212]
        ])
    }

    @discardableResult
    func insertCouponSearchResult(to context: NSManagedObjectContext) -> NSManagedObject {
        context.insert(entityName: "CouponSearchResult", properties: ["keyword": "test"])
    }

    @discardableResult
    func insertInboxNote(to context: NSManagedObjectContext) -> NSManagedObject {
        context.insert(entityName: "InboxNote", properties: [
            "id": 123123,
            "name": "wc-admin-wc-helper-subscription",
            "type": "warning",
            "status": "unactioned",
            "title": "WooCommerce Bookings subscription expired",
            "content": "Your subscription expired on October 22nd. Get a new subscription to continue receiving updates and access to support.",
            "isRemoved": false,
            "isRead": false,
            "dateCreated": Date()
        ])
    }

    @discardableResult
    func insertInboxAction(to context: NSManagedObjectContext) -> NSManagedObject {
        context.insert(entityName: "InboxAction", properties: [
            "id": 13329,
            "name": "renew-subscription",
            "label": "Renew Subscription",
            "status": "actioned",
            "url": "https://woocommerce.com/products/woocommerce-bookings/"
        ])
    }

    @discardableResult
    func insertOrder(to context: NSManagedObjectContext) -> NSManagedObject {
        context.insert(entityName: "Order", properties: [
            "orderID": 134,
            "statusKey": ""
        ])
    }

    @discardableResult
    func insertOrderItem(itemID: Int64 = 134, to context: NSManagedObjectContext) -> NSManagedObject {
        context.insert(entityName: "OrderItem", properties: [
            "itemID": itemID
        ])
    }

    @discardableResult
    func insertOrderItemAttribute(to context: NSManagedObjectContext) -> NSManagedObject {
        context.insert(entityName: "OrderItemAttribute", properties: [
            "metaID": 134,
            "name": "Woo",
            "value": "4.7"
        ])
    }

    @discardableResult
    func insertOrderFeeLine(to context: NSManagedObjectContext) -> NSManagedObject {
        context.insert(entityName: "OrderFeeLine", properties: [
            "feeID": 134,
            "name": "Woo",
            "total": "125.0"
        ])
    }

    @discardableResult
    func insertOrderTaxLine(to context: NSManagedObjectContext) -> NSManagedObject {
        context.insert(entityName: "OrderTaxLine", properties: [
            "taxID": 134,
            "label": "State",
            "ratePercent": 5.0
        ])
    }

    @discardableResult
    func insertRefund(to context: NSManagedObjectContext) -> NSManagedObject {
        context.insert(entityName: "Refund", properties: [
            "refundID": 123,
            "orderID": 234,
            "siteID": 345,
            "byUserID": 456,
            "isAutomated": false,
            "createAutomated": false
        ])
    }

    @discardableResult
    func insertOrderItemRefund(to context: NSManagedObjectContext) -> NSManagedObject {
        context.insert(entityName: "OrderItemRefund", properties: [
            "itemID": 123
        ])
    }

    @discardableResult
    func insertProduct(to context: NSManagedObjectContext, forModel modelVersion: Int) -> NSManagedObject {
        let product = context.insert(entityName: "Product", properties: [
            "price": "",
            "permalink": "",
            "productTypeKey": "simple",
            "purchasable": true,
            "averageRating": "",
            "backordered": true,
            "backordersAllowed": false,
            "backordersKey": "",
            "catalogVisibilityKey": "",
            "dateCreated": Date(),
            "downloadable": true,
            "featured": true,
            "manageStock": true,
            "name": "product",
            "onSale": true,
            "soldIndividually": true,
            "slug": "",
            "shippingRequired": false,
            "shippingTaxable": false,
            "reviewsAllowed": true,
            "groupedProducts": [Int64](),
            "virtual": true,
            "stockStatusKey": "",
            "statusKey": "",
            "taxStatusKey": ""
        ])

        // Required since model 33
        if modelVersion >= 33 {
            product.setValue(Date(), forKey: "Date")
        }

        return product
    }

    @discardableResult
    func insertProductCategory(to context: NSManagedObjectContext) -> NSManagedObject {
        context.insert(entityName: "ProductCategory", properties: [
            "name": "",
            "slug": ""
        ])
    }

    func insertProductAttributeTerm(to context: NSManagedObjectContext) -> NSManagedObject {
        context.insert(entityName: "ProductAttributeTerm", properties: [
            "name": "New Term",
            "slug": "new_term"
        ])
    }

    @discardableResult
    func insertProductTag(to context: NSManagedObjectContext) -> NSManagedObject {
        context.insert(entityName: "ProductTag", properties: [
            "tagID": 0,
            "name": "",
            "slug": ""
        ])
    }

    @discardableResult
    func insertProductAttribute(to context: NSManagedObjectContext) -> NSManagedObject {
        context.insert(entityName: "ProductAttribute", properties: [
            "name": "",
            "variation": false,
            "visible": false
        ])
    }

    @discardableResult
    func insertShippingLabel(to context: NSManagedObjectContext) -> NSManagedObject {
        context.insert(entityName: "ShippingLabel", properties: [
            "siteID": 134,
            "shippingLabelID": 1216,
            "carrierID": "fedex",
            "dateCreated": Date(),
            "packageName": "Fancy box",
            "rate": 12.6,
            "currency": "USD",
            "trackingNumber": "B134",
            "serviceName": "Fedex",
            "refundableAmount": 13.4,
            "status": "PURCHASED",
            "productIDs": [1216, 1126],
            "productNames": ["Choco", "Latte"]
        ])
    }

    @discardableResult
    func insertShippingLabelAddress(to context: NSManagedObjectContext) -> NSManagedObject {
        context.insert(entityName: "ShippingLabelAddress", properties: [
            "company": "Chococo co.",
            "name": "Choco",
            "phone": "+16501234567",
            "country": "USA",
            "state": "PA",
            "address1": "123 ABC Street",
            "address2": "",
            "city": "Ph",
            "postcode": "18888"
        ])
    }

    @discardableResult
    func insertShippingLabelRefund(to context: NSManagedObjectContext) -> NSManagedObject {
        context.insert(entityName: "ShippingLabelRefund", properties: [
            "dateRequested": Date(),
            "status": "pending"
        ])
    }

    @discardableResult
    func insertShippingLabelSettings(to context: NSManagedObjectContext) -> NSManagedObject {
        context.insert(entityName: "ShippingLabelSettings", properties: [
            "siteID": 134,
            "orderID": 191,
            "paperSize": "legal"
        ])
    }

    @discardableResult
    func insertOrderStatsTotals(to context: NSManagedObjectContext) -> NSManagedObject {
        context.insert(entityName: "OrderStatsV4Totals", properties: [
            "totalOrders": 3,
            "totalItemsSold": 5,
            "grossRevenue": 800,
            "couponDiscount": 0,
            "totalCoupons": 0,
            "refunds": 0,
            "taxes": 0,
            "shipping": 0,
            "netRevenue": 800,
            "totalProducts": 2,
        ])
    }

    @discardableResult
    func insertSiteSummaryStats(to context: NSManagedObjectContext) -> NSManagedObject {
        context.insert(entityName: "SiteSummaryStats", properties: [
            "date": "2022-12-15",
            "period": "day",
            "visitors": 3,
            "views": 9
        ])
    }

    @discardableResult
    func insertSiteVisitStats(to context: NSManagedObjectContext) -> NSManagedObject {
        context.insert(entityName: "SiteVisitStats", properties: [
            "date": "2021-01-22",
            "granularity": "day"
        ])
    }

    @discardableResult
    func insertSiteVisitStatsItem(to context: NSManagedObjectContext) -> NSManagedObject {
        context.insert(entityName: "SiteVisitStatsItem", properties: [
            "period": "day",
            "visitors": 3
        ])
    }

    @discardableResult
    func insertTopEarnerStats(to context: NSManagedObjectContext) -> NSManagedObject {
        context.insert(entityName: "TopEarnerStats", properties: [
            "date": "2021-01-22",
            "granularity": "day",
            "limit": "3"
        ])
    }

    @discardableResult
    func insertAccountSettingsWithoutFirstNameAndLastName(to context: NSManagedObjectContext) -> NSManagedObject {
        context.insert(entityName: "AccountSettings", properties: [
            "userID": 0,
            "tracksOptOut": true
        ])
    }

    @discardableResult
    func insertSitePlugin(to context: NSManagedObjectContext) -> NSManagedObject {
        context.insert(entityName: "SitePlugin", properties: [
            "siteID": 1372,
            "plugin": "hello",
            "status": "inactive",
            "name": "Hello Dolly",
            "pluginUri": "http://wordpress.org/plugins/hello-dolly/",
            "author": "Matt Mullenweg",
            "authorUri": "http://ma.tt/",
            "descriptionRaw": "This is not just a plugin, it...",
            "descriptionRendered": "This is not just a plugin, it symbolizes...",
            "version": "1.7.2",
            "networkOnly": false,
            "requiresWPVersion": "",
            "requiresPHPVersion": "",
            "textDomain": ""
        ])
    }

    @discardableResult
    func insertPaymentGateway(to context: NSManagedObjectContext) -> NSManagedObject {
        context.insert(entityName: "PaymentGateway", properties: [
            "siteID": 1372,
            "gatewayID": "woocommerce-payments",
            "title": "WooCommerce Payments",
            "gatewayDescription": "WooCommerce Payments - easy payments by Woo",
            "enabled": true,
            "features": [String]()
        ])
    }

    @discardableResult
    func insertPaymentGatewayAccount(to context: NSManagedObjectContext) -> NSManagedObject {
        context.insert(entityName: "PaymentGatewayAccount", properties: [
            "siteID": 1372,
            "statementDescriptor": "STAGING.MARS",
            "isCardPresentEligible": false,
            "hasPendingRequirements": false,
            "hasOverdueRequirements": false,
            "currentDeadline": NSDate(),
            "defaultCurrency": "USD",
            "country": "US",
            "supportedCurrencies": ["USD"],
            "status": "complete",
            "gatewayID": "woocommerce-payments"
        ])
    }

    @discardableResult
    func insertOrderCount(to context: NSManagedObjectContext) -> NSManagedObject {
        context.insert(entityName: "OrderCount", properties: [
            "siteID": 123
        ])
    }

    @discardableResult
    func insertOrderCountItem(slug: String, to context: NSManagedObjectContext) -> NSManagedObject {
        context.insert(entityName: "OrderCountItem", properties: [
            "slug": slug,
            "name": slug,
            "total": 6
        ])
    }

    @discardableResult
    func insertCountry(to context: NSManagedObjectContext) -> NSManagedObject {
        context.insert(entityName: "Country", properties: [
            "code": "DZ",
            "name": "Algeria"
        ])
    }

    @discardableResult
    func insertStateOfACountry(code: String, name: String, to context: NSManagedObjectContext) -> NSManagedObject {
        context.insert(entityName: "StateOfACountry", properties:
            ["code": code, "name": name])
    }

    @discardableResult
    func insertSystemPlugin(to context: NSManagedObjectContext) -> NSManagedObject {
        context.insert(entityName: "SystemPlugin", properties: [
            "siteID": 1372,
            "plugin": "hello",
            "name": "Hello Dolly",
            "url": "http://wordpress.org/plugins/hello-dolly/",
            "authorName": "Matt Mullenweg",
            "authorUrl": "http://ma.tt/",
            "version": "1.7.2",
            "versionLatest": "1.7.2",
            "networkActivated": false
        ])
    }

    @discardableResult
    func insertSite(to context: NSManagedObjectContext) -> NSManagedObject {
        context.insert(entityName: "Site", properties: [
            "siteID": 1372
        ])
    }

    @discardableResult
    func insertWCPayCharge(to context: NSManagedObjectContext) -> NSManagedObject {
        context.insert(entityName: "WCPayCharge", properties: [
            "siteID": 1234,
            "chargeID": "ch_idhash",
            "amount": 12,
            "amountCaptured": 12,
            "amountRefunded": 3,
            "authorizationCode": nil,
            "captured": true,
            "created": Date(),
            "currency": "usd",
            "paid": true,
            "paymentIntentID": nil,
            "paymentMethodID": "pm_idhash",
            "refunded": false,
            "status": "succeeded"
        ])
    }

    @discardableResult
    func insertWCPayCardPresentReceiptDetails(to context: NSManagedObjectContext) -> NSManagedObject {
        context.insert(entityName: "WCPayCardPresentReceiptDetails", properties: [
            "accountType": "credit",
            "applicationPreferredName": "Stripe Credit",
            "dedicatedFileName": "293AAABBBCCCCC2"
        ])
    }

    @discardableResult
    func insertWCPayCardPresentPaymentDetails(to context: NSManagedObjectContext) -> NSManagedObject {
        context.insert(entityName: "WCPayCardPresentPaymentDetails", properties: [
            "brand": "amex",
            "last4": "1932",
            "funding": "credit"
        ])
    }

    @discardableResult
    func insertWCPayCardPaymentDetails(to context: NSManagedObjectContext) -> NSManagedObject {
        context.insert(entityName: "WCPayCardPaymentDetails", properties: [
            "brand": "visa",
            "last4": "2096",
            "funding": "debit"
        ])
    }

    @discardableResult
    func insertOrderMetaData(to context: NSManagedObjectContext) -> NSManagedObject {
        context.insert(entityName: "OrderMetaData", properties: [
            "metadataID": 18148,
            "key": "Viewed Currency",
            "value": "USD"
        ])
    }

    @discardableResult
    func insertProductSearchResults(to context: NSManagedObjectContext) -> NSManagedObject {
        context.insert(entityName: "ProductSearchResults", properties: [
            "keyword": "soul"
        ])
    }

    @discardableResult
    func insertProductBundleItem(to context: NSManagedObjectContext) -> NSManagedObject {
        context.insert(entityName: "ProductBundleItem", properties: [
            "bundledItemID": 12,
            "menuOrder": 0,
            "productID": 1,
            "stockStatus": "in_stock",
            "title": ""
        ])
    }

    @discardableResult
    func insertCompositeComponent(to context: NSManagedObjectContext) -> NSManagedObject {
        context.insert(entityName: "ProductCompositeComponent", properties: [
            "componentID": "1679310855",
            "title": "Camera Body",
            "imageURL": "https://example.com/woo.jpg",
            "optionType": "product_ids",
            "optionIDs": [413, 412]
        ])
    }

    @discardableResult
    func insertProductSubscription(to context: NSManagedObjectContext) -> NSManagedObject {
        context.insert(entityName: "ProductSubscription", properties: [
            "length": "2",
            "period": "month",
            "periodInterval": "1",
            "price": "5",
            "signUpFee": "",
            "trialLength": "1",
            "trialPeriod": "week"
        ])
    }
}<|MERGE_RESOLUTION|>--- conflicted
+++ resolved
@@ -1674,33 +1674,11 @@
         XCTAssertEqual(migratedProduct.value(forKey: "compositeComponents") as? NSOrderedSet, NSOrderedSet(array: [component]))
     }
 
-<<<<<<< HEAD
-    func test_migrating_from_82_to_83_adds_isPublic_attribute() throws {
-=======
     func test_migrating_from_82_to_83_enables_creating_new_ProductSubscription_entity() throws {
->>>>>>> 02752926
         // Given
         let sourceContainer = try startPersistentContainer("Model 82")
         let sourceContext = sourceContainer.viewContext
 
-<<<<<<< HEAD
-        let site = insertSite(to: sourceContainer.viewContext)
-        try sourceContext.save()
-
-        XCTAssertNil(site.entity.attributesByName["isPublic"])
-
-        // When
-        let targetContainer = try migrate(sourceContainer, to: "Model 83")
-
-        // Then
-        let targetContext = targetContainer.viewContext
-        let migratedSite = try XCTUnwrap(targetContext.first(entityName: "Site"))
-
-        let isPublic = try XCTUnwrap(migratedSite.value(forKey: "isPublic") as? Bool)
-        XCTAssertFalse(isPublic)
-    }
-
-=======
         let product = insertProduct(to: sourceContext, forModel: 82)
         let productVariation = insertProductVariation(to: sourceContext)
         try sourceContext.save()
@@ -1749,7 +1727,27 @@
         XCTAssertEqual(migratedProduct.value(forKey: "subscription") as? NSManagedObject, subscription)
         XCTAssertEqual(migratedProductVariation.value(forKey: "subscription") as? NSManagedObject, subscription)
     }
->>>>>>> 02752926
+
+    func test_migrating_from_83_to_84_adds_isPublic_attribute() throws {
+        // Given
+        let sourceContainer = try startPersistentContainer("Model 83")
+        let sourceContext = sourceContainer.viewContext
+
+        let site = insertSite(to: sourceContainer.viewContext)
+        try sourceContext.save()
+
+        XCTAssertNil(site.entity.attributesByName["isPublic"])
+
+        // When
+        let targetContainer = try migrate(sourceContainer, to: "Model 84")
+
+        // Then
+        let targetContext = targetContainer.viewContext
+        let migratedSite = try XCTUnwrap(targetContext.first(entityName: "Site"))
+
+        let isPublic = try XCTUnwrap(migratedSite.value(forKey: "isPublic") as? Bool)
+        XCTAssertFalse(isPublic)
+    }
 }
 
 // MARK: - Persistent Store Setup and Migrations
