import XCTest
@testable import Storage

final class FileStorageTests: XCTestCase {
    private var fileURL: URL?
    private var subject: PListFileStorage?

    private let nonExistingFileURL = URL(fileURLWithPath: "/non-existing-file")

    override func setUp() {
        super.setUp()
        subject = PListFileStorage()
        fileURL = Bundle(for: FileStorageTests.self)
            .url(forResource: "shipment-provider", withExtension: "plist")
    }

    override func tearDown() {
        fileURL = nil
        subject = nil
        super.tearDown()
    }

    func test_file_is_loaded() {
        var data: [PreselectedProvider]?
        XCTAssertNoThrow(data = try subject?.data(for: fileURL!))
        XCTAssertNotNil(data)
    }

    func test_error_is_triggered_when_file_fails_to_load() {
        var data: Data?
        XCTAssertThrowsError(data = try subject?.data(for: nonExistingFileURL))
        XCTAssertNil(data)
    }

    func test_error_is_triggered_when_writing_fails() {
        let data = Data(count: 0)

        XCTAssertThrowsError(try subject?.write(data, to: nonExistingFileURL))
    }

<<<<<<< HEAD
    func test_error_is_triggered_when_file_fails_to_delete() {
        XCTAssertThrowsError(try subject?.deleteFile(at: nonExistingFileURL))
=======
    func test_no_error_is_thrown_when_deleting_a_file_that_does_not_exist() {
        XCTAssertNoThrow(try subject?.deleteFile(at: nonExistingFileURL))
>>>>>>> 13869bcb
    }
}<|MERGE_RESOLUTION|>--- conflicted
+++ resolved
@@ -38,12 +38,7 @@
         XCTAssertThrowsError(try subject?.write(data, to: nonExistingFileURL))
     }
 
-<<<<<<< HEAD
-    func test_error_is_triggered_when_file_fails_to_delete() {
-        XCTAssertThrowsError(try subject?.deleteFile(at: nonExistingFileURL))
-=======
     func test_no_error_is_thrown_when_deleting_a_file_that_does_not_exist() {
         XCTAssertNoThrow(try subject?.deleteFile(at: nonExistingFileURL))
->>>>>>> 13869bcb
     }
 }