import enum Yosemite.CreateAccountError
import struct Yosemite.SiteProfilerData

extension WooAnalyticsEvent {
    enum StoreCreation {
        /// Event property keys.
        private enum Key {
            static let source = "source"
            static let url = "url"
            static let errorType = "error_type"
            static let flow = "flow"
            static let step = "step"
            static let category = "industry_slug"
            static let sellingStatus = "user_commerce_journey"
            static let sellingPlatforms = "ecommerce_platforms"
            static let countryCode = "country_code"
            static let isFreeTrial = "is_free_trial"
            static let waitingTime = "waiting_time"
        }

        /// Tracked when the user taps on the CTA in store picker (logged in to WPCOM) to create a store.
        static func sitePickerCreateSiteTapped(source: StorePickerSource) -> WooAnalyticsEvent {
            WooAnalyticsEvent(statName: .sitePickerCreateSiteTapped,
                              properties: [Key.source: source.rawValue])
        }

        /// Tracked when a site is created from the store creation flow.
        static func siteCreated(source: Source, siteURL: String, flow: Flow, isFreeTrial: Bool, waitingTime: String) -> WooAnalyticsEvent {
            WooAnalyticsEvent(statName: .siteCreated,
                              properties: [Key.source: source.rawValue,
                                           Key.url: siteURL,
                                           Key.flow: flow.rawValue,
                                           Key.isFreeTrial: isFreeTrial,
                                           Key.waitingTime: waitingTime])
        }

        /// Tracked when site creation fails.
        static func siteCreationFailed(source: Source, error: Error, flow: Flow, isFreeTrial: Bool) -> WooAnalyticsEvent {
            WooAnalyticsEvent(statName: .siteCreationFailed,
                              properties: [Key.source: source.rawValue, Key.flow: flow.rawValue, Key.isFreeTrial: isFreeTrial],
                              error: error)
        }

        /// Tracked when the user dismisses the store creation flow before the flow is complete.
        static func siteCreationDismissed(source: Source, flow: Flow, isFreeTrial: Bool) -> WooAnalyticsEvent {
            WooAnalyticsEvent(statName: .siteCreationDismissed,
                              properties: [Key.source: source.rawValue, Key.flow: flow.rawValue, Key.isFreeTrial: isFreeTrial])
        }

        /// Tracked when the user reaches each step of the store creation flow.
        static func siteCreationStep(step: Step) -> WooAnalyticsEvent {
            WooAnalyticsEvent(statName: .siteCreationStep,
                              properties: [Key.step: step.rawValue])
        }

        /// Tracked clicking on “Store Preview” button after a site is created successfully.
        static func siteCreationSitePreviewed() -> WooAnalyticsEvent {
            WooAnalyticsEvent(statName: .siteCreationSitePreviewed, properties: [:])
        }

        /// Tracked when tapping on the “Manage my store” button on the store creation success screen.
        static func siteCreationManageStoreTapped() -> WooAnalyticsEvent {
            WooAnalyticsEvent(statName: .siteCreationManageStoreTapped, properties: [:])
        }

        /// Tracked when completing the last profiler question during the store creation flow.
        static func siteCreationProfilerData(category: StoreCreationCategoryAnswer?,
                                             sellingStatus: StoreCreationSellingStatusAnswer?,
                                             countryCode: SiteAddress.CountryCode?) -> WooAnalyticsEvent {
            let properties = [
                Key.category: category?.value,
                Key.sellingStatus: sellingStatus?.sellingStatus.analyticsValue,
                Key.sellingPlatforms: sellingStatus?.sellingPlatforms?.map { $0.rawValue }.sorted().joined(separator: ","),
                Key.countryCode: countryCode?.rawValue
            ].compactMapValues({ $0 })
            return WooAnalyticsEvent(statName: .siteCreationProfilerData, properties: properties)
        }

<<<<<<< HEAD
        /// Tracked when completing the last profiler question during the store creation flow when free trials are enabled.
        static func siteCreationProfilerData(_ profilerData: SiteProfilerData) -> WooAnalyticsEvent {
            let properties = [
                Key.category: profilerData.category,
                Key.sellingStatus: profilerData.sellingStatus?.analyticsValue,
                Key.sellingPlatforms: profilerData.sellingPlatforms,
                Key.countryCode: profilerData.countryCode
            ].compactMapValues({ $0 })
            return WooAnalyticsEvent(statName: .siteCreationProfilerData, properties: properties)
=======
        /// Tracked when the "Try For Free" button in the "Summary View" is  tapped.
        ///
        static func siteCreationTryForFreeTapped() -> WooAnalyticsEvent {
            WooAnalyticsEvent(statName: .siteCreationTryForFreeTapped, properties: [:])
        }

        /// Tracked when the site creation process takes too much time waiting for the store to be ready.
        ///
        static func siteCreationTimedOut() -> WooAnalyticsEvent {
            WooAnalyticsEvent(statName: .siteCreationTimedOut, properties: [:])
        }

        /// Tracked when the store is jetpack ready, but other store properties are not in sync yet.
        ///
        static func siteCreationPropertiesOutOfSync() -> WooAnalyticsEvent {
            WooAnalyticsEvent(statName: .siteCreationPropertiesOutOfSync, properties: [:])
>>>>>>> 3825e823
        }

        /// Tracked when the user taps on the CTA in login prologue (logged out) to create a store.
        static func loginPrologueCreateSiteTapped(isFreeTrial: Bool) -> WooAnalyticsEvent {
            WooAnalyticsEvent(statName: .loginPrologueCreateSiteTapped,
                              properties: [Key.isFreeTrial: isFreeTrial])
        }

        /// Tracked when the user taps on the CTA in the account creation form to log in instead.
        static func signupFormLoginTapped() -> WooAnalyticsEvent {
            WooAnalyticsEvent(statName: .signupFormLoginTapped,
                              properties: [:])
        }

        /// Tracked when the user taps to submit the WPCOM signup form.
        static func signupSubmitted() -> WooAnalyticsEvent {
            WooAnalyticsEvent(statName: .signupSubmitted,
                              properties: [:])
        }

        /// Tracked when WPCOM signup succeeds.
        static func signupSuccess() -> WooAnalyticsEvent {
            WooAnalyticsEvent(statName: .signupSuccess,
                              properties: [:])
        }

        /// Tracked when WPCOM signup fails.
        static func signupFailed(error: CreateAccountError) -> WooAnalyticsEvent {
            WooAnalyticsEvent(statName: .signupFailed,
                              properties: [Key.errorType: error.analyticsValue])
        }
    }
}

extension WooAnalyticsEvent.StoreCreation {
    enum StorePickerSource: String {
        /// From switching stores.
        case switchStores = "switching_stores"
        /// From the login flow.
        case login
        /// The store creation flow is originally initiated from login prologue and dismissed,
        /// which lands on the store picker.
        case loginPrologue = "prologue"
        /// Other sources like from any error screens during the login flow.
        case other
    }

    enum Source: String {
        case loginPrologue = "prologue"
        case storePicker = "store_picker"
        case loginEmailError = "login_email_error"
    }

    /// The implementation of store creation flow - native (M2) or web (M1).
    enum Flow: String {
        case native = "native"
        case web = "web"
    }

    /// Steps of the native store creation flow.
    enum Step: String {
        case storeName = "store_name"
        case profilerCategoryQuestion = "store_profiler_industries"
        case profilerSellingStatusQuestion = "store_profiler_commerce_journey"
        case profilerCountryQuestion = "store_profiler_country"
        case domainPicker = "domain_picker"
        case storeSummary = "store_summary"
        case planPurchase = "plan_purchase"
        case webCheckout = "web_checkout"
        case storeInstallation = "store_installation"
    }
}

private extension CreateAccountError {
    var analyticsValue: String {
        switch self {
        case .emailExists:
            return "EMAIL_EXIST"
        case .invalidEmail:
            return "EMAIL_INVALID"
        case .invalidPassword:
            return "PASSWORD_INVALID"
        default:
            return "\(self)"
        }
    }
}

private extension SiteProfilerData.SellingStatus {
    var analyticsValue: String {
        switch self {
        case .justStarting:
            return "im_just_starting_my_business"
        case .alreadySellingButNotOnline:
            return "im_already_selling_but_not_online"
        case .alreadySellingOnline:
            return "im_already_selling_online"
        }
    }
}<|MERGE_RESOLUTION|>--- conflicted
+++ resolved
@@ -76,7 +76,6 @@
             return WooAnalyticsEvent(statName: .siteCreationProfilerData, properties: properties)
         }
 
-<<<<<<< HEAD
         /// Tracked when completing the last profiler question during the store creation flow when free trials are enabled.
         static func siteCreationProfilerData(_ profilerData: SiteProfilerData) -> WooAnalyticsEvent {
             let properties = [
@@ -86,7 +85,8 @@
                 Key.countryCode: profilerData.countryCode
             ].compactMapValues({ $0 })
             return WooAnalyticsEvent(statName: .siteCreationProfilerData, properties: properties)
-=======
+        }
+
         /// Tracked when the "Try For Free" button in the "Summary View" is  tapped.
         ///
         static func siteCreationTryForFreeTapped() -> WooAnalyticsEvent {
@@ -103,7 +103,6 @@
         ///
         static func siteCreationPropertiesOutOfSync() -> WooAnalyticsEvent {
             WooAnalyticsEvent(statName: .siteCreationPropertiesOutOfSync, properties: [:])
->>>>>>> 3825e823
         }
 
         /// Tracked when the user taps on the CTA in login prologue (logged out) to create a store.
