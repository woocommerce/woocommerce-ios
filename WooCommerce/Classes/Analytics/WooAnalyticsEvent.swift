import Foundation
import Yosemite
import WooFoundation

/// This struct represents an analytics event. It is a combination of `WooAnalyticsStat` and
/// its properties.
///
/// This was mostly created to promote static-typing via constructors.
///
/// ## Adding New Events
///
/// 1. Add the event name (`String`) to `WooAnalyticsStat`.
/// 2. Create an `extension` of `WooAnalyticsStat` if necessary for grouping.
/// 3. Add a `static func` constructor.
///
/// Here is an example:
///
/// ~~~
/// extension WooAnalyticsEvent {
///     enum LoginStep: String {
///         case start
///         case success
///     }
///
///     static func login(step: LoginStep) -> WooAnalyticsEvent {
///         let properties = [
///             "step": step.rawValue
///         ]
///
///         return WooAnalyticsEvent(name: "login", properties: properties)
///     }
/// }
/// ~~~
///
/// Examples of tracking calls (in the client App or Pod):
///
/// ~~~
/// Analytics.track(event: .login(step: .start))
/// Analytics.track(event: .loginStart)
/// ~~~
///
public struct WooAnalyticsEvent {
    init(statName: WooAnalyticsStat, properties: [String: WooAnalyticsEventPropertyType], error: Error? = nil) {
        self.statName = statName
        self.properties = properties
        self.error = error
    }

    let statName: WooAnalyticsStat
    let properties: [String: WooAnalyticsEventPropertyType]
    let error: Error?
}

// MARK: - In-app Feedback and Survey

extension WooAnalyticsEvent {

    /// The action performed on the In-app Feedback Card.
    public enum AppFeedbackPromptAction: String {
        case shown
        case liked
        case didntLike = "didnt_like"
    }

    /// Where the feedback was shown. This is shared by a couple of events.
    public enum FeedbackContext: String {
        /// Shown in Stats but is for asking general feedback.
        case general
        /// Shown in products banner for general feedback.
        case productsGeneral  = "products_general"
        /// Shown in shipping labels banner for Milestone 3 features.
        case shippingLabelsRelease3 = "shipping_labels_m3"
        /// Shown in beta feature banner for order add-ons.
        case addOnsI1 = "add-ons_i1"
        /// Shown in orders banner for order creation release.
        case orderCreation = "order_creation"
        /// Shown in beta feature banner for coupon management.
        case couponManagement = "coupon_management"
        /// Shown in IPP banner for eligible merchants with no IPP transactions.
        case inPersonPaymentsCashOnDeliveryBanner
        /// Shown in IPP banner for eligible merchants with a few IPP transactions.
        case inPersonPaymentsFirstTransactionBanner
        /// Shown in IPP banner for eligible merchants with a significant number of IPP transactions.
        case inPersonPaymentsPowerUsersBanner
        /// Shown in store setup task list
        case storeSetup = "store_setup"
        /// Tap to Pay on iPhone feedback button shown in the Payments menu after the first payment with TTP
        case tapToPayFirstPaymentPaymentsMenu
    }

    /// The action performed on the survey screen.
    public enum SurveyScreenAction: String {
        case opened
        case canceled
        case completed
    }

    /// The action performed on "New Features" banners like in Products.
    public enum FeatureFeedbackBannerAction: String {
        case gaveFeedback = "gave_feedback"
        case dismissed
    }

    /// The action performed on a shipment tracking number like in a shipping label card in order details.
    public enum ShipmentTrackingMenuAction: String {
        case track
        case copy
    }

    /// The result of a shipping labels API GET request.
    public enum ShippingLabelsAPIRequestResult {
        case success
        case failed(error: Error)

        fileprivate var rawValue: String {
            switch self {
            case .success:
                return "success"
            case .failed:
                return "failed"
            }
        }
    }

    static func appFeedbackPrompt(action: AppFeedbackPromptAction) -> WooAnalyticsEvent {
        WooAnalyticsEvent(statName: .appFeedbackPrompt, properties: ["action": action.rawValue])
    }

    static func surveyScreen(context: FeedbackContext, action: SurveyScreenAction) -> WooAnalyticsEvent {
        WooAnalyticsEvent(statName: .surveyScreen, properties: ["context": context.rawValue, "action": action.rawValue])
    }

    static func featureFeedbackBanner(context: FeedbackContext, action: FeatureFeedbackBannerAction) -> WooAnalyticsEvent {
        WooAnalyticsEvent(statName: .featureFeedbackBanner, properties: ["context": context.rawValue, "action": action.rawValue])
    }

    static func shipmentTrackingMenu(action: ShipmentTrackingMenuAction) -> WooAnalyticsEvent {
        WooAnalyticsEvent(statName: .shipmentTrackingMenuAction, properties: ["action": action.rawValue])
    }

    static func shippingLabelsAPIRequest(result: ShippingLabelsAPIRequestResult) -> WooAnalyticsEvent {
        switch result {
        case .success:
            return WooAnalyticsEvent(statName: .shippingLabelsAPIRequest, properties: ["action": result.rawValue])
        case .failed(let error):
            return WooAnalyticsEvent(statName: .shippingLabelsAPIRequest, properties: [
                "action": result.rawValue,
                "error": error.localizedDescription
            ])
        }
    }

    static func ordersListLoaded(totalDuration: TimeInterval,
                                 pageNumber: Int,
                                 filters: FilterOrderListViewModel.Filters?,
                                 totalCompletedOrders: Int?) -> WooAnalyticsEvent {
        let properties: [String: WooAnalyticsEventPropertyType?] = [
            "status": (filters?.orderStatus ?? []).map { $0.rawValue }.joined(separator: ","),
            "page_number": Int64(pageNumber),
            "total_duration": Double(totalDuration),
            "date_range": filters?.dateRange?.analyticsDescription ?? String(),
            "total_completed_orders": totalCompletedOrders
        ]
        return WooAnalyticsEvent(statName: .ordersListLoaded, properties: properties.compactMapValues { $0 })
    }

    static func ordersListLoadError(_ error: Error) -> WooAnalyticsEvent {
        WooAnalyticsEvent(statName: .ordersListLoadError, properties: [:], error: error)
    }
}


// MARK: - Issue Refund
//
extension WooAnalyticsEvent {
    // Namespace
    enum IssueRefund {
        /// The state of the "refund shipping" button
        enum ShippingSwitchState: String {
            case on
            case off
        }

        // The method used for the refund
        enum RefundMethod: String {
            case items = "ITEMS"
            case amount = "AMOUNT"
        }

        static func createRefund(orderID: Int64, fullyRefunded: Bool, method: RefundMethod, gateway: String, amount: String) -> WooAnalyticsEvent {
            WooAnalyticsEvent(statName: .refundCreate, properties: [
                "order_id": "\(orderID)",
                "is_full": "\(fullyRefunded)",
                "method": method.rawValue,
                "gateway": gateway,
                "amount": amount
            ])
        }

        static func createRefundSuccess(orderID: Int64) -> WooAnalyticsEvent {
            WooAnalyticsEvent(statName: .refundCreateSuccess, properties: ["order_id": "\(orderID)"])
        }

        static func createRefundFailed(orderID: Int64, error: Error) -> WooAnalyticsEvent {
            WooAnalyticsEvent(statName: .refundCreateFailed, properties: [
                "order_id": "\(orderID)",
                "error_description": error.localizedDescription,
            ])
        }

        static func selectAllButtonTapped(orderID: Int64) -> WooAnalyticsEvent {
            WooAnalyticsEvent(statName: .createOrderRefundSelectAllItemsButtonTapped, properties: ["order_id": "\(orderID)"])
        }

        static func quantityDialogOpened(orderID: Int64) -> WooAnalyticsEvent {
            WooAnalyticsEvent(statName: .createOrderRefundItemQuantityDialogOpened, properties: ["order_id": "\(orderID)"])
        }

        static func nextButtonTapped(orderID: Int64) -> WooAnalyticsEvent {
            WooAnalyticsEvent(statName: .createOrderRefundNextButtonTapped, properties: ["order_id": "\(orderID)"])
        }

        static func summaryButtonTapped(orderID: Int64) -> WooAnalyticsEvent {
            WooAnalyticsEvent(statName: .createOrderRefundSummaryRefundButtonTapped, properties: ["order_id": "\(orderID)"])
        }

        static func shippingSwitchTapped(orderID: Int64, state: ShippingSwitchState) -> WooAnalyticsEvent {
            WooAnalyticsEvent(statName: .createOrderRefundShippingOptionTapped, properties: ["order_id": "\(orderID)", "action": state.rawValue])
        }
    }
}

// MARK: - Variations
//
extension WooAnalyticsEvent {
    // Namespace
    enum Variations {
        /// Common event keys
        ///
        private enum Keys {
            static let productID = "product_id"
            static let variationID = "product_variation_id"
            static let serverTime = "time"
            static let errorDescription = "error_description"
            static let field = "field"
            static let variationsCount = "variations_count"
        }

        enum BulkUpdateField: String {
            case regularPrice = "regular_price"
        }

        static func addFirstVariationButtonTapped(productID: Int64) -> WooAnalyticsEvent {
            WooAnalyticsEvent(statName: .addFirstVariationButtonTapped, properties: [Keys.productID: "\(productID)"])
        }

        static func addMoreVariationsButtonTapped(productID: Int64) -> WooAnalyticsEvent {
            WooAnalyticsEvent(statName: .addMoreVariationsButtonTapped, properties: [Keys.productID: "\(productID)"])
        }

        static func createVariation(productID: Int64) -> WooAnalyticsEvent {
            WooAnalyticsEvent(statName: .createProductVariation, properties: [Keys.productID: "\(productID)"])
        }

        static func createVariationSuccess(productID: Int64, time: Double) -> WooAnalyticsEvent {
            WooAnalyticsEvent(statName: .createProductVariationSuccess, properties: [Keys.productID: "\(productID)", Keys.serverTime: "\(time)"])
        }

        static func createVariationFail(productID: Int64, time: Double, error: Error) -> WooAnalyticsEvent {
            WooAnalyticsEvent(statName: .createProductVariationFailed, properties: [Keys.productID: "\(productID)",
                                                                                    Keys.serverTime: "\(time)",
                                                                                    Keys.errorDescription: error.localizedDescription])
        }

        static func removeVariationButtonTapped(productID: Int64, variationID: Int64) -> WooAnalyticsEvent {
            WooAnalyticsEvent(statName: .removeProductVariationButtonTapped, properties: [Keys.productID: "\(productID)", Keys.variationID: "\(variationID)"])
        }

        static func editAttributesButtonTapped(productID: Int64) -> WooAnalyticsEvent {
            WooAnalyticsEvent(statName: .editProductAttributesButtonTapped, properties: [Keys.productID: "\(productID)"])
        }

        static func addAttributeButtonTapped(productID: Int64) -> WooAnalyticsEvent {
            WooAnalyticsEvent(statName: .addProductAttributeButtonTapped, properties: [Keys.productID: "\(productID)"])
        }

        static func updateAttribute(productID: Int64) -> WooAnalyticsEvent {
            WooAnalyticsEvent(statName: .updateProductAttribute, properties: [Keys.productID: "\(productID)"])
        }

        static func updateAttributeSuccess(productID: Int64, time: Double) -> WooAnalyticsEvent {
            WooAnalyticsEvent(statName: .updateProductAttributeSuccess, properties: [Keys.productID: "\(productID)", Keys.serverTime: "\(time)"])
        }

        static func updateAttributeFail(productID: Int64, time: Double, error: Error) -> WooAnalyticsEvent {
            WooAnalyticsEvent(statName: .updateProductAttributeFail, properties: [Keys.productID: "\(productID)",
                                                                                  Keys.serverTime: "\(time)",
                                                                                  Keys.errorDescription: error.localizedDescription])
        }

        static func renameAttributeButtonTapped(productID: Int64) -> WooAnalyticsEvent {
            WooAnalyticsEvent(statName: .renameProductAttributeButtonTapped, properties: [Keys.productID: "\(productID)"])
        }

        static func removeAttributeButtonTapped(productID: Int64) -> WooAnalyticsEvent {
            WooAnalyticsEvent(statName: .removeProductAttributeButtonTapped, properties: [Keys.productID: "\(productID)"])
        }

        static func editVariationAttributeOptionsRowTapped(productID: Int64, variationID: Int64) -> WooAnalyticsEvent {
            WooAnalyticsEvent(statName: .editProductVariationAttributeOptionsRowTapped, properties: [Keys.productID: "\(productID)",
                                                                                                     Keys.variationID: "\(variationID)"])
        }

        static func editVariationAttributeOptionsDoneButtonTapped(productID: Int64, variationID: Int64) -> WooAnalyticsEvent {
            WooAnalyticsEvent(statName: .editProductVariationAttributeOptionsDoneButtonTapped, properties: [Keys.productID: "\(productID)",
                                                                                                            Keys.variationID: "\(variationID)"])
        }

        static func bulkUpdateSectionTapped() -> WooAnalyticsEvent {
            WooAnalyticsEvent(statName: .productVariationBulkUpdateSectionTapped, properties: [:])
        }

        static func bulkUpdateFieldTapped(field: BulkUpdateField) -> WooAnalyticsEvent {
            WooAnalyticsEvent(statName: .productVariationBulkUpdateFieldTapped, properties: [Keys.field: field.rawValue])
        }

        static func bulkUpdateFieldSuccess(field: BulkUpdateField) -> WooAnalyticsEvent {
            WooAnalyticsEvent(statName: .productVariationBulkUpdateFieldSuccess, properties: [Keys.field: field.rawValue])
        }

        static func bulkUpdateFieldFailed(field: BulkUpdateField, error: Error) -> WooAnalyticsEvent {
            WooAnalyticsEvent(statName: .productVariationBulkUpdateFieldFail, properties: [Keys.field: field.rawValue], error: error)
        }

        static func productVariationGenerationRequested() -> WooAnalyticsEvent {
            WooAnalyticsEvent(statName: .productVariationGenerationRequested, properties: [:])
        }

        static func productVariationGenerationConfirmed(count: Int64) -> WooAnalyticsEvent {
            WooAnalyticsEvent(statName: .productVariationGenerationConfirmed, properties: [Keys.variationsCount: count])
        }

        static func productVariationGenerationLimitReached(count: Int64) -> WooAnalyticsEvent {
            WooAnalyticsEvent(statName: .productVariationGenerationLimitReached, properties: [Keys.variationsCount: count])
        }

        static func productVariationGenerationSuccess() -> WooAnalyticsEvent {
            WooAnalyticsEvent(statName: .productVariationGenerationSuccess, properties: [:])
        }

        static func productVariationGenerationFailure() -> WooAnalyticsEvent {
            WooAnalyticsEvent(statName: .productVariationGenerationFailure, properties: [:])
        }

        /// Tracks when the merchant taps the Quantity Rules row for a product variation.
        ///
        static func quantityRulesTapped() -> WooAnalyticsEvent {
            WooAnalyticsEvent(statName: .productVariationDetailViewQuantityRulesTapped, properties: [:])
        }
<<<<<<< HEAD

        /// Tracks when the merchant taps the Subscriptions row for a product variation.
        ///
        static func subscriptionsTapped() -> WooAnalyticsEvent {
            WooAnalyticsEvent(statName: .productVariationViewSubscriptionsTapped, properties: [:])
        }

        /// For Woo Subscriptions products, tracks when the subscription free trial setting is tapped.
        ///
        static func freeTrialSettingsTapped() -> WooAnalyticsEvent {
            WooAnalyticsEvent(statName: .productVariationViewSubscriptionFreeTrialTapped, properties: [:])
        }

        /// For Woo Subscriptions products, tracks when the subscription free trial setting is tapped.
        ///
        static func expirationDateSettingsTapped() -> WooAnalyticsEvent {
            WooAnalyticsEvent(statName: .productVariationViewSubscriptionExpirationDateTapped, properties: [:])
        }
=======
>>>>>>> dd2638d4
    }
}

// MARK: - Order Detail Add-ons
//
extension WooAnalyticsEvent {
    // Namespace
    enum OrderDetailAddOns {
        /// Common event keys
        ///
        private enum Keys {
            static let state = "state"
            static let addOns = "add_ons"
        }

        static func betaFeaturesSwitchToggled(isOn: Bool) -> WooAnalyticsEvent {
            WooAnalyticsEvent(statName: .settingsBetaFeaturesOrderAddOnsToggled, properties: [Keys.state: isOn ? "on" : "off"])
        }

        static func orderAddOnsViewed(addOnNames: [String]) -> WooAnalyticsEvent {
            WooAnalyticsEvent(statName: .orderDetailAddOnsViewed, properties: [Keys.addOns: addOnNames.joined(separator: ",")])
        }
    }
}

// MARK: - Product Detail
//
extension WooAnalyticsEvent {
    /// Namespace
    enum ProductDetail {
        /// Common event keys
        ///
        private enum Keys {
            static let hasChangedData = "has_changed_data"
        }

        static func loaded(hasLinkedProducts: Bool, hasMinMaxQuantityRules: Bool) -> WooAnalyticsEvent {
            WooAnalyticsEvent(statName: .productDetailLoaded, properties: ["has_linked_products": hasLinkedProducts,
                                                                           "has_minmax_quantity_rules": hasMinMaxQuantityRules])
        }

        /// Tracks when the merchant previews a product draft.
        ///
        static func previewTapped() -> WooAnalyticsEvent {
            WooAnalyticsEvent(statName: .productDetailPreviewTapped, properties: [:])
        }

        /// Tracks when the product preview fails due to a HTTP error.
        ///
        static func previewFailed(statusCode: Int) -> WooAnalyticsEvent {
            WooAnalyticsEvent(statName: .productDetailPreviewFailed, properties: ["status_code": Int64(statusCode)])
        }

        /// Tracks when the merchant taps the Bundled Products row (applicable for bundle-type products only).
        ///
        static func bundledProductsTapped() -> WooAnalyticsEvent {
            WooAnalyticsEvent(statName: .productDetailViewBundledProductsTapped, properties: [:])
        }

        /// Tracks when the merchant taps the Components row (applicable for composite-type products only).
        ///
        static func componentsTapped() -> WooAnalyticsEvent {
            WooAnalyticsEvent(statName: .productDetailViewComponentsTapped, properties: [:])
        }

        /// Tracks when the merchant taps the Quantity Rules row.
        ///
        static func quantityRulesTapped() -> WooAnalyticsEvent {
            WooAnalyticsEvent(statName: .productDetailViewQuantityRulesTapped, properties: [:])
        }

        /// For Woo Subscriptions products, tracks when the subscription free trial setting is tapped.
        ///
        static func freeTrialSettingsTapped() -> WooAnalyticsEvent {
            WooAnalyticsEvent(statName: .productDetailsViewSubscriptionFreeTrialTapped, properties: [:])
        }

        /// For Woo Subscriptions products, tracks when the subscription free trial setting is tapped.
        ///
        static func expirationDateSettingsTapped() -> WooAnalyticsEvent {
            WooAnalyticsEvent(statName: .productDetailsViewSubscriptionExpirationDateTapped, properties: [:])
        }

        /// For Woo Subscriptions products, tracks when the subscription expiration details screen is closed.
        ///
        static func expirationDetailsScreenClosed(hasChangedData: Bool) -> WooAnalyticsEvent {
            WooAnalyticsEvent(
                statName: .productSubscriptionExpirationDoneButtonTapped,
                properties: [Keys.hasChangedData: hasChangedData]
            )
        }

        /// For Woo Subscriptions products, tracks when the subscription free trial screen is closed.
        ///
        static func freeTrialDetailsScreenClosed(hasChangedData: Bool) -> WooAnalyticsEvent {
            WooAnalyticsEvent(
                statName: .productSubscriptionFreeTrialDoneButtonTapped,
                properties: [Keys.hasChangedData: hasChangedData]
            )
        }
    }
}

// MARK: - Product Detail Add-ons
//
extension WooAnalyticsEvent {
    /// Common event keys
    ///
    private enum Keys {
        static let productID = "product_id"
    }

    // Namespace
    enum ProductDetailAddOns {
        static func productAddOnsButtonTapped(productID: Int64) -> WooAnalyticsEvent {
            WooAnalyticsEvent(statName: .productDetailViewProductAddOnsTapped, properties: [Keys.productID: "\(productID)"])
        }
    }
}

// MARK: - Order General
//
extension WooAnalyticsEvent {
    // Namespace
    enum Orders {
        /// Possible Order Flows
        ///
        enum Flow: String {
            case creation
            case editing
            case list
        }

        /// Possible item types to add to an Order
        ///
        enum ProductType: String {
            case product
            case variation
        }

        enum BarcodeScanningSource: String {
            case orderCreation = "order_creation"
            case orderList = "order_list"
        }

        enum BarcodeScanningFailureReason: String {
            case cameraAccessNotPermitted = "camera_access_not_permitted"
        }

        enum OrderProductAdditionVia: String {
            case scanning
            case manually
        }

        enum GlobalKeys {
            static let millisecondsSinceOrderAddNew = "milliseconds_since_order_add_new"
        }

        /// The raw value is the analytics event property value.
        enum BundleProductConfigurationSource: String {
            case productCard = "product_card"
            case productSelector = "product_selector"
        }

        /// The raw value is the analytics event property value.
        enum BundleProductConfigurationChangedField: String {
            case quantity
            case variation
        }

        private enum Keys {
            static let changedField = "changed_field"
            static let flow = "flow"
            static let hasDifferentShippingDetails = "has_different_shipping_details"
            static let orderStatus = "order_status"
            static let productCount = "product_count"
            static let customAmountsCount = "custom_amounts_count"
            static let hasAddOns = "has_addons"
            static let hasBundleProductConfiguration = "has_bundle_configuration"
            static let hasCustomerDetails = "has_customer_details"
            static let hasFees = "has_fees"
            static let hasShippingMethod = "has_shipping_method"
            static let isGiftCardRemoved = "removed"
            static let errorContext = "error_context"
            static let errorDescription = "error_description"
            static let to = "to"
            static let from = "from"
            static let orderID = "id"
            static let productTypes = "product_types"
            static let hasMultipleShippingLines = "has_multiple_shipping_lines"
            static let hasMultipleFeeLines = "has_multiple_fee_lines"
            static let itemType = "item_type"
            static let source = "source"
            static let addedVia = "added_via"
            static let isFilterActive = "is_filter_active"
            static let searchFilter = "search_filter"
            static let barcodeFormat = "barcode_format"
            static let reason = "reason"
            static let couponsCount = "coupons_count"
            static let type = "type"
            static let usesGiftCard = "use_gift_card"
            static let taxStatus = "tax_status"
        }

        static func orderOpen(order: Order) -> WooAnalyticsEvent {
            let customFieldsSize = order.customFields.map { $0.value.utf8.count }.reduce(0, +) // Total byte size of custom field values
            return WooAnalyticsEvent(statName: .orderOpen, properties: ["id": order.orderID,
                                                                        "status": order.status.rawValue,
                                                                        "custom_fields_count": Int64(order.customFields.count),
                                                                        "custom_fields_size": Int64(customFieldsSize)])
        }

        static func orderAddNew() -> WooAnalyticsEvent {
            WooAnalyticsEvent(statName: .orderAddNew, properties: [:])
        }

        static func orderProductsLoaded(order: Order, products: [Product], addOnGroups: [AddOnGroup]) -> WooAnalyticsEvent {
            let productTypes = productTypes(order: order, products: products)
            let hasAddOns = hasAddOns(order: order, products: products, addOnGroups: addOnGroups)
            return WooAnalyticsEvent(statName: .orderProductsLoaded, properties: [Keys.orderID: order.orderID,
                                                                                  Keys.productTypes: productTypes,
                                                                                  Keys.hasAddOns: hasAddOns])
        }

        private static func hasAddOns(order: Order, products: [Product], addOnGroups: [AddOnGroup]) -> Bool {
            for item in order.items {
                guard let product = products.first(where: { $0.productID == item.productID }) else {
                    continue
                }
                if item.addOns.isNotEmpty {
                    return true
                }
                let itemHasAddOns = AddOnCrossreferenceUseCase(orderItemAttributes: item.attributes,
                                                               product: product,
                                                               addOnGroups: addOnGroups)
                    .addOns().isNotEmpty
                if itemHasAddOns {
                    return true
                }
            }
            return false
        }

        private static func productTypes(order: Order, products: [Product]) -> String {
            let productIDs = order.items.map { $0.productID }
            return productIDs.compactMap { productID in
                products.first(where: { $0.productID == productID })?.productType.rawValue
            }.uniqued().sorted().joined(separator: ",")
        }

        static func orderAddNewFromBarcodeScanningTapped() -> WooAnalyticsEvent {
            WooAnalyticsEvent(statName: .orderListProductBarcodeScanningTapped, properties: [:])
        }

        static func productAddNewFromBarcodeScanningTapped() -> WooAnalyticsEvent {
            WooAnalyticsEvent(statName: .orderCreationProductBarcodeScanningTapped, properties: [:])
        }

        static func barcodeScanningSuccess(from source: BarcodeScanningSource) -> WooAnalyticsEvent {
            WooAnalyticsEvent(statName: .barcodeScanningSuccess, properties: [Keys.source: source.rawValue])
        }

        static func barcodeScanningFailure(from source: BarcodeScanningSource, reason: BarcodeScanningFailureReason) -> WooAnalyticsEvent {
            WooAnalyticsEvent(statName: .barcodeScanningFailure, properties: [Keys.source: source.rawValue,
                                                                              Keys.reason: reason.rawValue])
        }

        static func orderProductSearchViaSKUSuccess(from source: String) -> WooAnalyticsEvent {
            WooAnalyticsEvent(statName: .orderProductSearchViaSKUSuccess, properties: [Keys.source: source])
        }

        static func orderProductSearchViaSKUFailure(from source: String,
                                                    symbology: BarcodeSymbology? = nil,
                                                    reason: String) -> WooAnalyticsEvent {

            var properties = [Keys.source: source,
                              Keys.reason: reason]

            if let symbology = symbology {
                properties[Keys.barcodeFormat] = symbology.rawValue
            }

            return WooAnalyticsEvent(statName: .orderProductSearchViaSKUFailure, properties: properties)
        }

        static func orderEditButtonTapped(hasMultipleShippingLines: Bool, hasMultipleFeeLines: Bool) -> WooAnalyticsEvent {
            WooAnalyticsEvent(statName: .orderEditButtonTapped, properties: [
                Keys.hasMultipleShippingLines: hasMultipleShippingLines,
                Keys.hasMultipleFeeLines: hasMultipleFeeLines
            ])
        }

        static func orderProductAdd(flow: Flow,
                                    source: BarcodeScanningSource,
                                    addedVia: OrderProductAdditionVia,
                                    productCount: Int = 1,
                                    includesBundleProductConfiguration: Bool) -> WooAnalyticsEvent {
            WooAnalyticsEvent(statName: .orderProductAdd, properties: [
                Keys.flow: flow.rawValue,
                Keys.productCount: Int64(productCount),
                Keys.source: source.rawValue,
                Keys.addedVia: addedVia.rawValue,
                Keys.hasBundleProductConfiguration: includesBundleProductConfiguration
            ])
        }

        static func orderProductQuantityChange(flow: Flow) -> WooAnalyticsEvent {
            WooAnalyticsEvent(statName: .orderProductQuantityChange, properties: [Keys.flow: flow.rawValue])
        }

        static func orderProductRemove(flow: Flow) -> WooAnalyticsEvent {
            WooAnalyticsEvent(statName: .orderProductRemove, properties: [Keys.flow: flow.rawValue])
        }

        static func orderCustomerAdd(flow: Flow, hasDifferentShippingDetails: Bool) -> WooAnalyticsEvent {
            WooAnalyticsEvent(statName: .orderCustomerAdd, properties: [
                Keys.flow: flow.rawValue,
                Keys.hasDifferentShippingDetails: hasDifferentShippingDetails
            ])
        }

        static func orderFeeAdd(flow: Flow, taxStatus: String) -> WooAnalyticsEvent {
            WooAnalyticsEvent(statName: .orderFeeAdd, properties: [Keys.flow: flow.rawValue, Keys.taxStatus: taxStatus])
        }

        static func orderFeeUpdate(flow: Flow, taxStatus: String) -> WooAnalyticsEvent {
            WooAnalyticsEvent(statName: .orderFeeUpdate, properties: [Keys.flow: flow.rawValue, Keys.taxStatus: taxStatus])
        }

        static func orderFeeRemove(flow: Flow) -> WooAnalyticsEvent {
            WooAnalyticsEvent(statName: .orderFeeRemove, properties: [Keys.flow: flow.rawValue])
        }

        static func orderCouponAdd(flow: Flow) -> WooAnalyticsEvent {
            WooAnalyticsEvent(statName: .orderCouponAdd, properties: [Keys.flow: flow.rawValue])
        }

        static func orderCouponRemove(flow: Flow) -> WooAnalyticsEvent {
            WooAnalyticsEvent(statName: .orderCouponRemove, properties: [Keys.flow: flow.rawValue])
        }

        static func orderGoToCouponsButtonTapped() -> WooAnalyticsEvent {
            WooAnalyticsEvent(statName: .orderGoToCouponsButtonTapped, properties: [:])
        }

        static func orderTaxHelpButtonTapped() -> WooAnalyticsEvent {
            WooAnalyticsEvent(statName: .orderTaxHelpButtonTapped, properties: [:])
        }

        static func taxEducationalDialogEditInAdminButtonTapped() -> WooAnalyticsEvent {
            WooAnalyticsEvent(statName: .taxEducationalDialogEditInAdminButtonTapped, properties: [:])
        }

        static func productDiscountAdd(type: FeeOrDiscountLineDetailsViewModel.FeeOrDiscountType) -> WooAnalyticsEvent {
            WooAnalyticsEvent(statName: .orderProductDiscountAdd, properties: [Keys.type: type.rawValue])
        }

        static func productDiscountRemove() -> WooAnalyticsEvent {
            WooAnalyticsEvent(statName: .orderProductDiscountRemove, properties: [:])
        }

        static func productDiscountAddButtonTapped() -> WooAnalyticsEvent {
            WooAnalyticsEvent(statName: .orderProductDiscountAddButtonTapped, properties: [:])
        }

        static func productDiscountEditButtonTapped() -> WooAnalyticsEvent {
            WooAnalyticsEvent(statName: .orderProductDiscountEditButtonTapped, properties: [:])
        }

        static func orderShippingMethodAdd(flow: Flow) -> WooAnalyticsEvent {
            WooAnalyticsEvent(statName: .orderShippingMethodAdd, properties: [Keys.flow: flow.rawValue])
        }

        static func orderShippingMethodRemove(flow: Flow) -> WooAnalyticsEvent {
            WooAnalyticsEvent(statName: .orderShippingMethodRemove, properties: [Keys.flow: flow.rawValue])
        }

        static func orderCustomerNoteAdd(flow: Flow, orderID: Int64, orderStatus: OrderStatusEnum) -> WooAnalyticsEvent {
            WooAnalyticsEvent(statName: .orderNoteAdd, properties: [Keys.flow: flow.rawValue,
                                                                    "parent_id": orderID,
                                                                    "status": orderStatus.rawValue,
                                                                    "type": "customer"])
        }

        static func orderStatusChange(flow: Flow, orderID: Int64?, from oldStatus: OrderStatusEnum, to newStatus: OrderStatusEnum) -> WooAnalyticsEvent {
            let properties: [String: WooAnalyticsEventPropertyType?] = [
                Keys.flow: flow.rawValue,
                Keys.orderID: orderID,
                Keys.from: oldStatus.rawValue,
                Keys.to: newStatus.rawValue
            ]
            return WooAnalyticsEvent(statName: .orderStatusChange, properties: properties.compactMapValues { $0 })
        }

        static func orderCreateButtonTapped(order: Order,
                                            status: OrderStatusEnum,
                                            productCount: Int,
                                            customAmountsCount: Int,
                                            hasCustomerDetails: Bool,
                                            hasFees: Bool,
                                            hasShippingMethod: Bool,
                                            products: [Product]) -> WooAnalyticsEvent {
            WooAnalyticsEvent(statName: .orderCreateButtonTapped, properties: [
                Keys.orderStatus: status.rawValue,
                Keys.productCount: Int64(productCount),
                Keys.customAmountsCount: Int64(customAmountsCount),
                Keys.hasCustomerDetails: hasCustomerDetails,
                Keys.hasFees: hasFees,
                Keys.hasShippingMethod: hasShippingMethod,
                Keys.productTypes: productTypes(order: order, products: products)
            ])
        }

        static func orderCreationSuccess(millisecondsSinceSinceOrderAddNew: Int64?, couponsCount: Int64, usesGiftCard: Bool) -> WooAnalyticsEvent {
            var properties: [String: WooAnalyticsEventPropertyType] = [Keys.couponsCount: couponsCount, Keys.usesGiftCard: usesGiftCard]

            if let lapseSinceLastOrderAddNew = millisecondsSinceSinceOrderAddNew {
                properties[GlobalKeys.millisecondsSinceOrderAddNew] = lapseSinceLastOrderAddNew
            }

            return WooAnalyticsEvent(statName: .orderCreationSuccess, properties: properties)
        }

        static func orderCreationFailed(usesGiftCard: Bool, errorContext: String, errorDescription: String) -> WooAnalyticsEvent {
            WooAnalyticsEvent(statName: .orderCreationFailed, properties: [
                Keys.usesGiftCard: usesGiftCard,
                Keys.errorContext: errorContext,
                Keys.errorDescription: errorDescription
            ])
        }

        static func orderSyncFailed(flow: Flow, usesGiftCard: Bool, errorContext: String, errorDescription: String) -> WooAnalyticsEvent {
            WooAnalyticsEvent(statName: .orderSyncFailed, properties: [
                Keys.flow: flow.rawValue,
                Keys.usesGiftCard: usesGiftCard,
                Keys.errorContext: errorContext,
                Keys.errorDescription: errorDescription
            ])
        }

        static func orderCreationProductSelectorItemSelected(productType: ProductType) -> WooAnalyticsEvent {
            WooAnalyticsEvent(statName: .orderCreationProductSelectorItemSelected, properties: [
                Keys.itemType: productType.rawValue
            ])
        }

        static func orderCreationProductSelectorItemUnselected(productType: ProductType) -> WooAnalyticsEvent {
            WooAnalyticsEvent(statName: .orderCreationProductSelectorItemUnselected, properties: [
                Keys.itemType: productType.rawValue
            ])
        }

        static func orderCreationProductSelectorConfirmButtonTapped(productCount: Int, sources: [String], isFilterActive: Bool) -> WooAnalyticsEvent {
            WooAnalyticsEvent(statName: .orderCreationProductSelectorConfirmButtonTapped, properties: [
                Keys.productCount: Int64(productCount),
                Keys.source: sources.joined(separator: ","),
                Keys.isFilterActive: isFilterActive
            ])
        }

        static func orderCreationProductSelectorSearchTriggered(searchFilter: ProductSearchFilter) -> WooAnalyticsEvent {
            WooAnalyticsEvent(statName: .orderCreationProductSelectorSearchTriggered, properties: [
                Keys.searchFilter: searchFilter.rawValue
            ])
        }

        static func orderCreationProductSelectorClearSelectionButtonTapped(productType: ProductType) -> WooAnalyticsEvent {
            WooAnalyticsEvent(statName: .orderCreationProductSelectorClearSelectionButtonTapped, properties: [
                Keys.source: productType.rawValue + "_selector"
            ])
        }

        static func orderFormAddGiftCardCTAShown(flow: Flow) -> WooAnalyticsEvent {
            WooAnalyticsEvent(statName: .orderFormAddGiftCardCTAShown, properties: [Keys.flow: flow.rawValue])
        }

        static func orderFormAddGiftCardCTATapped(flow: Flow) -> WooAnalyticsEvent {
            WooAnalyticsEvent(statName: .orderFormAddGiftCardCTATapped, properties: [Keys.flow: flow.rawValue])
        }

        static func orderFormGiftCardSet(flow: Flow, isRemoved: Bool) -> WooAnalyticsEvent {
            WooAnalyticsEvent(statName: .orderFormGiftCardSet, properties: [Keys.flow: flow.rawValue, Keys.isGiftCardRemoved: isRemoved])
        }

        /// Tracked when the user taps to collect a payment
        ///
        static func collectPaymentTapped() -> WooAnalyticsEvent {
            WooAnalyticsEvent(statName: .collectPaymentTapped,
                              properties: [:])
        }

        /// Tracked when accessing the system plugin list without it being in sync.
        ///
        static func pluginsNotSyncedYet() -> WooAnalyticsEvent {
            WooAnalyticsEvent(statName: .pluginsNotSyncedYet, properties: [:])
        }

        /// Tracked when subscriptions are displayed in order details.
        ///
        static func subscriptionsShown() -> WooAnalyticsEvent {
            WooAnalyticsEvent(statName: .orderDetailsSubscriptionsShown, properties: [:])
        }

        /// Tracked when gift cards are displayed in order details.
        ///
        static func giftCardsShown() -> WooAnalyticsEvent {
            WooAnalyticsEvent(statName: .orderDetailsGiftCardShown, properties: [:])
        }

        /// Tracked when the Configure button is shown in the order form.
        ///
        static func orderFormBundleProductConfigureCTAShown(flow: Flow, source: BundleProductConfigurationSource) -> WooAnalyticsEvent {
            WooAnalyticsEvent(statName: .orderFormBundleProductConfigureCTAShown, properties: [
                Keys.flow: flow.rawValue,
                Keys.source: source.rawValue
            ])
        }

        /// Tracked when the Configure button is tapped in the order form.
        ///
        static func orderFormBundleProductConfigureCTATapped(flow: Flow, source: BundleProductConfigurationSource) -> WooAnalyticsEvent {
            WooAnalyticsEvent(statName: .orderFormBundleProductConfigureCTATapped, properties: [
                Keys.flow: flow.rawValue,
                Keys.source: source.rawValue
            ])
        }

        /// Tracked the user changes any field for any bundle item in the configuration form from the order form.
        ///
        static func orderFormBundleProductConfigurationChanged(changedField: BundleProductConfigurationChangedField) -> WooAnalyticsEvent {
            WooAnalyticsEvent(statName: .orderFormBundleProductConfigurationChanged, properties: [
                Keys.changedField: changedField.rawValue
            ])
        }

        /// Tracked when the user taps to save a valid bundle product configuration from the order form.
        ///
        static func orderFormBundleProductConfigurationSaveTapped() -> WooAnalyticsEvent {
            WooAnalyticsEvent(statName: .orderFormBundleProductConfigurationSaveTapped, properties: [:])
        }
    }
}

// MARK: - Order Details Edit
//
extension WooAnalyticsEvent {
    // Namespace
    enum OrderDetailsEdit {
        /// Possible types of edit
        ///
        enum Subject: String {
            fileprivate static let key = "subject"

            case customerNote = "customer_note"
            case shippingAddress = "shipping_address"
            case billingAddress = "billing_address"
        }

        static func orderDetailEditFlowStarted(subject: Subject) -> WooAnalyticsEvent {
            WooAnalyticsEvent(statName: .orderDetailEditFlowStarted, properties: [Subject.key: subject.rawValue])
        }

        static func orderDetailEditFlowCompleted(subject: Subject) -> WooAnalyticsEvent {
            WooAnalyticsEvent(statName: .orderDetailEditFlowCompleted, properties: [Subject.key: subject.rawValue])
        }

        static func orderDetailEditFlowFailed(subject: Subject) -> WooAnalyticsEvent {
            WooAnalyticsEvent(statName: .orderDetailEditFlowFailed, properties: [Subject.key: subject.rawValue])
        }

        static func orderDetailEditFlowCanceled(subject: Subject) -> WooAnalyticsEvent {
            WooAnalyticsEvent(statName: .orderDetailEditFlowCanceled, properties: [Subject.key: subject.rawValue])
        }

        static func orderDetailPaymentLinkShared() -> WooAnalyticsEvent {
            WooAnalyticsEvent(statName: .orderDetailPaymentLinkShared, properties: [:])
        }
    }
}

// MARK: - What's New Component
//
extension WooAnalyticsEvent {
    /// Possible sources for the What's New component
    ///
    enum Source: String {
        fileprivate static let key = "source"

        case appUpgrade = "app_upgrade"
        case appSettings = "app_settings"
    }

    static func featureAnnouncementShown(source: Source) -> WooAnalyticsEvent {
        WooAnalyticsEvent(statName: .featureAnnouncementShown, properties: [Source.key: source.rawValue])
    }
}

// MARK: - InPersonPayments Feedback Banner
extension WooAnalyticsEvent {
    enum InPersonPaymentsFeedbackBanner {
        /// Possible sources for the Feedback Banner
        ///
        enum Source: String {
            case orderList = "order_list"
        }

        /// Keys for the Feedback Banner properties
        ///
        private enum Keys {
            static let campaign = "campaign"
            static let source = "source"
            static let remindLater = "remind_later"
        }

        static func shown(source: Source, campaign: FeatureAnnouncementCampaign) -> WooAnalyticsEvent {
            WooAnalyticsEvent(statName: .inPersonPaymentsBannerShown,
                              properties: [
                                Keys.source: source.rawValue,
                                Keys.campaign: campaign.rawValue
                              ])
        }

        static func ctaTapped(source: Source, campaign: FeatureAnnouncementCampaign) -> WooAnalyticsEvent {
            WooAnalyticsEvent(statName: .inPersonPaymentsBannerTapped,
                              properties: [
                                Keys.source: source.rawValue,
                                Keys.campaign: campaign.rawValue
                              ])
        }

        static func dismissed(source: Source,
                              campaign: FeatureAnnouncementCampaign,
                              remindLater: Bool) -> WooAnalyticsEvent {
            WooAnalyticsEvent(statName: .inPersonPaymentsBannerDismissed,
                              properties: [
                                Keys.source: source.rawValue,
                                Keys.campaign: campaign.rawValue,
                                Keys.remindLater: remindLater
                              ])
        }
    }
}

// MARK: - Feature Announcement Card

extension WooAnalyticsEvent {
    enum FeatureCard {
        /// Possible sources for the Feature Card
        ///
        enum Source: String {
            fileprivate static let key = "source"

            case orderList = "order_list"
            case paymentMethods = "payment_methods"
            case productDetail = "product_detail"
            case settings
            case myStore = "my_store"
        }

        /// Keys for the Feature Card properties
        ///
        private enum Keys {
            static let campaign = "campaign"
            static let source = "source"
            static let remindLater = "remind_later"
        }

        static func shown(source: Source, campaign: FeatureAnnouncementCampaign) -> WooAnalyticsEvent {
            WooAnalyticsEvent(statName: .featureCardShown,
                              properties: [
                                Keys.source: source.rawValue,
                                Keys.campaign: campaign.rawValue
                              ])
        }

        static func dismissed(source: Source,
                              campaign: FeatureAnnouncementCampaign,
                              remindLater: Bool) -> WooAnalyticsEvent {
            WooAnalyticsEvent(statName: .featureCardDismissed,
                              properties: [
                                Keys.source: source.rawValue,
                                Keys.campaign: campaign.rawValue,
                                Keys.remindLater: remindLater
                              ])
        }

        static func ctaTapped(source: Source, campaign: FeatureAnnouncementCampaign) -> WooAnalyticsEvent {
            WooAnalyticsEvent(statName: .featureCardCtaTapped,
                              properties: [
                                Keys.source: source.rawValue,
                                Keys.campaign: campaign.rawValue
                              ])
        }
    }
}

// MARK: - Just In Time Messages
//
extension WooAnalyticsEvent {
    enum JustInTimeMessage {
        private enum Keys {
            static let source = "source"
            static let justInTimeMessage = "jitm"
            static let justInTimeMessageID = "jitm_id"
            static let justInTimeMessageGroup = "jitm_group"
            static let count = "count"
        }

        static func fetchSuccess(source: String,
                                 messageID: String,
                                 count: Int64) -> WooAnalyticsEvent {
            WooAnalyticsEvent(statName: .justInTimeMessageFetchSuccess,
                              properties: [
                                Keys.source: source,
                                Keys.justInTimeMessage: messageID,
                                Keys.count: count
                              ])
        }

        static func fetchFailure(source: String,
                                 error: Error) -> WooAnalyticsEvent {
            WooAnalyticsEvent(statName: .justInTimeMessageFetchFailure,
                              properties: [Keys.source: source],
                              error: error)
        }

        static func messageDisplayed(source: String,
                                     messageID: String,
                                     featureClass: String) -> WooAnalyticsEvent {
            WooAnalyticsEvent(statName: .justInTimeMessageDisplayed,
                              properties: [
                                Keys.source: source,
                                Keys.justInTimeMessageID: messageID,
                                Keys.justInTimeMessageGroup: featureClass
                              ])
        }

        static func callToActionTapped(source: String,
                                       messageID: String,
                                       featureClass: String) -> WooAnalyticsEvent {
            WooAnalyticsEvent(statName: .justInTimeMessageCallToActionTapped,
                              properties: [
                                Keys.source: source,
                                Keys.justInTimeMessageID: messageID,
                                Keys.justInTimeMessageGroup: featureClass
                              ])
        }

        static func dismissTapped(source: String,
                                  messageID: String,
                                  featureClass: String) -> WooAnalyticsEvent {
            WooAnalyticsEvent(statName: .justInTimeMessageDismissTapped,
                              properties: [
                                Keys.source: source,
                                Keys.justInTimeMessageID: messageID,
                                Keys.justInTimeMessageGroup: featureClass
                              ])
        }

        static func dismissSuccess(source: String,
                                  messageID: String,
                                  featureClass: String) -> WooAnalyticsEvent {
            WooAnalyticsEvent(statName: .justInTimeMessageDismissSuccess, properties: [
                Keys.source: source,
                Keys.justInTimeMessageID: messageID,
                Keys.justInTimeMessageGroup: featureClass
              ])
        }

        static func dismissFailure(source: String,
                                   messageID: String,
                                   featureClass: String,
                                   error: Error) -> WooAnalyticsEvent {
            WooAnalyticsEvent(statName: .justInTimeMessageDismissFailure,
                              properties: [
                                Keys.source: source,
                                Keys.justInTimeMessageID: messageID,
                                Keys.justInTimeMessageGroup: featureClass
                              ],
                              error: error)
        }
    }
}

// MARK: - Simple Payments
//
extension WooAnalyticsEvent {
    // Namespace
    enum SimplePayments {
        /// Possible Payment Methods
        ///
        enum PaymentMethod: String {
            case card
            case cash
            case paymentLink = "payment_link"
        }

        /// Possible view sources
        ///
        enum Source: String {
            case amount
            case summary
            case paymentMethod = "payment_method"
        }

        /// Common event keys
        ///
        private enum Keys {
            static let state = "state"
            static let amount = "amount"
            static let paymentMethod = "payment_method"
            static let source = "source"
        }

        static func simplePaymentsFlowStarted() -> WooAnalyticsEvent {
            WooAnalyticsEvent(statName: .simplePaymentsFlowStarted, properties: [:])
        }

        static func simplePaymentsFlowNoteAdded() -> WooAnalyticsEvent {
            WooAnalyticsEvent(statName: .simplePaymentsFlowNoteAdded, properties: [:])
        }

        static func simplePaymentsFlowTaxesToggled(isOn: Bool) -> WooAnalyticsEvent {
            WooAnalyticsEvent(statName: .simplePaymentsFlowTaxesToggled, properties: [Keys.state: isOn ? "on" : "off"])
        }
    }
}


// MARK: - Payments Flow Methods
//
extension WooAnalyticsEvent {
    // Namespace
    enum PaymentsFlow {
        /// Possible Payment Methods
        ///
        enum PaymentMethod: String {
            case card
            case cash
            case paymentLink = "payment_link"
            case scanToPay = "scan_to_pay"
        }

        /// Possible view sources
        ///
        enum Source: String {
            case amount
            case summary
            case paymentMethod = "payment_method"
            case tapToPayTryAPaymentPrompt = "tap_to_pay_try_a_payment_prompt"
        }

        /// Possible flows
        ///
        enum Flow: String {
            case simplePayment = "simple_payment"
            case orderPayment = "order_payment"
            case tapToPayTryAPayment = "tap_to_pay_try_a_payment"
        }

        enum CardReaderType: String {
            case external
            case builtIn = "built_in"
        }

        /// Common event keys
        ///
        private enum Keys {
            static let state = "state"
            static let amount = "amount"
            static let amountNormalized = "amount_normalized"
            static let currency = "currency"
            static let paymentMethod = "payment_method"
            static let source = "source"
            static let flow = "flow"
            static let cardReaderType = "card_reader_type"
            static let orderID = "order_id"
        }

        static func paymentsFlowCompleted(flow: Flow,
                                          amount: String,
                                          amountNormalized: Int,
                                          currency: String,
                                          method: PaymentMethod,
                                          orderID: Int64,
                                          cardReaderType: CardReaderType?) -> WooAnalyticsEvent {
            var properties: [String: WooAnalyticsEventPropertyType] = [Keys.flow: flow.rawValue,
                                                                       Keys.amount: amount,
                                                                       Keys.amountNormalized: amountNormalized,
                                                                       Keys.currency: currency,
                                                                       Keys.paymentMethod: method.rawValue,
                                                                       Keys.orderID: orderID]

            if let cardReaderType = cardReaderType {
                properties[Keys.cardReaderType] = cardReaderType.rawValue
            }

            return WooAnalyticsEvent(statName: .paymentsFlowCompleted, properties: properties)
        }

        static func paymentsFlowCanceled(flow: Flow) -> WooAnalyticsEvent {
            WooAnalyticsEvent(statName: .paymentsFlowCanceled, properties: [Keys.flow: flow.rawValue])
        }

        static func paymentsFlowFailed(flow: Flow, source: Source) -> WooAnalyticsEvent {
            WooAnalyticsEvent(statName: .paymentsFlowFailed, properties: [Keys.flow: flow.rawValue,
                                                                          Keys.source: source.rawValue])
        }

        static func paymentsFlowCollect(flow: Flow,
                                        method: PaymentMethod,
                                        orderID: Int64,
                                        cardReaderType: CardReaderType?,
                                        millisecondsSinceOrderAddNew: Int64?) -> WooAnalyticsEvent {
            var properties: [String: WooAnalyticsEventPropertyType] = [Keys.flow: flow.rawValue,
                                                                       Keys.paymentMethod: method.rawValue,
                                                                       Keys.orderID: orderID]

            if let cardReaderType = cardReaderType {
                properties[Keys.cardReaderType] = cardReaderType.rawValue
            }

            if let lapseSinceLastOrderAddNew = millisecondsSinceOrderAddNew {
                properties[Orders.GlobalKeys.millisecondsSinceOrderAddNew] = lapseSinceLastOrderAddNew
            }

            return WooAnalyticsEvent(statName: .paymentsFlowCollect, properties: properties)
        }
    }
}



// MARK: - Jetpack Benefits Banner
//
extension WooAnalyticsEvent {
    /// The action performed on the Jetpack benefits banner.
    enum JetpackBenefitsBannerAction: String {
        case shown
        case dismissed
        case tapped
    }

    /// Tracked on various states of the Jetpack benefits banner in dashboard.
    static func jetpackBenefitsBanner(action: JetpackBenefitsBannerAction) -> WooAnalyticsEvent {
        WooAnalyticsEvent(statName: .jetpackBenefitsBanner, properties: ["action": action.rawValue])
    }
}

// MARK: - Jetpack Install
//
extension WooAnalyticsEvent {
    /// The source that presents the Jetpack install screen.
    enum JetpackInstallSource: String {
        case settings
        case benefitsModal = "benefits_modal"
    }

    /// Tracked when the user taps to install Jetpack.
    static func jetpackInstallButtonTapped(source: JetpackInstallSource) -> WooAnalyticsEvent {
        WooAnalyticsEvent(statName: .jetpackInstallButtonTapped, properties: ["source": source.rawValue])
    }
}

// MARK: - In Person Payments
//
extension WooAnalyticsEvent {

    enum InPersonPayments {

        enum Keys {
            static let batteryLevel = "battery_level"
            static let cardReaderModel = "card_reader_model"
            static let countryCode = "country"
            static let reason = "reason"
            static let remindLater = "remind_later"
            static let gatewayID = "plugin_slug"
            static let errorDescription = "error_description"
            static let paymentMethodType = "payment_method_type"
            static let softwareUpdateType = "software_update_type"
            static let source = "source"
            static let enabled = "enabled"
            static let cancellationSource = "cancellation_source"
            static let millisecondsSinceCardCollectPaymentFlow = "milliseconds_since_card_collect_payment_flow"
            static let siteID = "site_id"
            static let connectionType = "connection_type"
        }

        static let unknownGatewayID = "unknown"

        static func gatewayID(forGatewayID gatewayID: String?) -> String {
            gatewayID ?? unknownGatewayID
        }

        static let noReaderConnected = "none_connected"

        static func readerModel(for connectedReaderModel: String?) -> String {
            connectedReaderModel ?? noReaderConnected
        }

        /// Tracked when we ask the user to choose between Built In and Bluetooth readers
        /// at the start of the connection flow
        ///
        /// - Parameters:
        ///   - forGatewayID: the plugin (e.g. "woocommerce-payments" or "woocommerce-gateway-stripe") to be included in the event properties in Tracks.
        ///   - countryCode: the country code of the store.
        ///
        static func cardReaderSelectTypeShown(forGatewayID: String?, countryCode: CountryCode) -> WooAnalyticsEvent {
            WooAnalyticsEvent(statName: .cardReaderSelectTypeShown,
                              properties: [
                                Keys.countryCode: countryCode.rawValue,
                                Keys.gatewayID: gatewayID(forGatewayID: forGatewayID)
                              ]
            )
        }

        /// Tracked when the user to chooses the Built In reader
        /// at the start of the connection flow
        ///
        /// - Parameters:
        ///   - forGatewayID: the plugin (e.g. "woocommerce-payments" or "woocommerce-gateway-stripe") to be included in the event properties in Tracks.
        ///   - countryCode: the country code of the store.
        ///
        static func cardReaderSelectTypeBuiltInTapped(forGatewayID: String?, countryCode: CountryCode) -> WooAnalyticsEvent {
            WooAnalyticsEvent(statName: .cardReaderSelectTypeBuiltInTapped,
                              properties: [
                                Keys.countryCode: countryCode.rawValue,
                                Keys.gatewayID: gatewayID(forGatewayID: forGatewayID)
                              ]
            )
        }

        /// Tracked when the user to chooses the Bluetooth reader
        /// at the start of the connection flow
        ///
        /// - Parameters:
        ///   - forGatewayID: the plugin (e.g. "woocommerce-payments" or "woocommerce-gateway-stripe") to be included in the event properties in Tracks.
        ///   - countryCode: the country code of the store.
        ///
        static func cardReaderSelectTypeBluetoothTapped(forGatewayID: String?, countryCode: CountryCode) -> WooAnalyticsEvent {
            WooAnalyticsEvent(statName: .cardReaderSelectTypeBluetoothTapped,
                              properties: [
                                Keys.countryCode: countryCode.rawValue,
                                Keys.gatewayID: gatewayID(forGatewayID: forGatewayID)
                              ]
            )
        }

        /// Tracked when we automatically disconnect a Built In reader, when Manage Card Reader is opened
        ///
        /// - Parameters:
        ///   - forGatewayID: the plugin (e.g. "woocommerce-payments" or "woocommerce-gateway-stripe") to be included in the event properties in Tracks.
        ///   - countryCode: the country code of the store.
        ///
        static func manageCardReadersBuiltInReaderAutoDisconnect(forGatewayID: String?, countryCode: CountryCode) -> WooAnalyticsEvent {
            WooAnalyticsEvent(statName: .manageCardReadersBuiltInReaderAutoDisconnect,
                              properties: [
                                Keys.countryCode: countryCode.rawValue,
                                Keys.gatewayID: gatewayID(forGatewayID: forGatewayID)
                              ]
            )
        }

        /// Tracked when we automatically disconnect a Built In reader, when setting up Tap to Pay
        ///
        /// - Parameters:
        ///   - cardReaderModel: the model type of the card reader.
        ///   - forGatewayID: the plugin (e.g. "woocommerce-payments" or "woocommerce-gateway-stripe") to be included in the event properties in Tracks.
        ///   - countryCode: the country code of the store.
        ///
        static func cardReaderAutomaticDisconnect(cardReaderModel: String?,
                                                  forGatewayID: String?, countryCode: CountryCode,
                                                  connectionType: String) -> WooAnalyticsEvent {
            WooAnalyticsEvent(statName: .cardReaderAutomaticDisconnect,
                              properties: [
                                Keys.cardReaderModel: readerModel(for: cardReaderModel),
                                Keys.countryCode: countryCode.rawValue,
                                Keys.gatewayID: gatewayID(forGatewayID: forGatewayID),
                                Keys.connectionType: connectionType
                              ]
            )
        }

        /// Tracked when card reader discovery fails
        ///
        /// - Parameters:
        ///   - forGatewayID: the plugin (e.g. "woocommerce-payments" or "woocommerce-gateway-stripe") to be included in the event properties in Tracks.
        ///   - error: the error to be included in the event properties.
        ///   - countryCode: the country code of the store.
        ///
        static func cardReaderDiscoveryFailed(forGatewayID: String?,
                                              error: Error,
                                              countryCode: CountryCode,
                                              siteID: Int64,
                                              connectionType: String) -> WooAnalyticsEvent {
            WooAnalyticsEvent(statName: .cardReaderDiscoveryFailed,
                              properties: [
                                Keys.countryCode: countryCode.rawValue,
                                Keys.gatewayID: gatewayID(forGatewayID: forGatewayID),
                                Keys.errorDescription: error.localizedDescription,
                                Keys.siteID: siteID,
                                Keys.connectionType: connectionType
                              ]
            )
        }

        /// Tracked when connecting to a card reader
        ///
        /// - Parameters:
        ///   - forGatewayID: the plugin (e.g. "woocommerce-payments" or "woocommerce-gateway-stripe") to be included in the event properties in Tracks.
        ///   - batteryLevel: the battery level (if available) to be included in the event properties in Tracks, e.g. 0.75 = 75%.
        ///   - countryCode: the country code of the store.
        ///   - cardReaderModel: the model type of the card reader.
        ///
        static func cardReaderConnectionSuccess(forGatewayID: String?,
                                                batteryLevel: Float?,
                                                countryCode: CountryCode,
                                                cardReaderModel: String?,
                                                connectionType: String) -> WooAnalyticsEvent {
            var properties = [
                Keys.cardReaderModel: readerModel(for: cardReaderModel),
                Keys.countryCode: countryCode.rawValue,
                Keys.gatewayID: gatewayID(forGatewayID: forGatewayID),
                Keys.connectionType: connectionType
            ]

            if let batteryLevel = batteryLevel {
                properties[Keys.batteryLevel] = String(format: "%.2f", batteryLevel)
            }

            return WooAnalyticsEvent(statName: .cardReaderConnectionSuccess, properties: properties)
        }

        /// Tracked when connecting to a card reader fails
        ///
        /// - Parameters:
        ///   - forGatewayID: the plugin (e.g. "woocommerce-payments" or "woocommerce-gateway-stripe") to be included in the event properties in Tracks.
        ///   - error: the error to be included in the event properties.
        ///   - countryCode: the country code of the store.
        ///   - cardReaderModel: the model type of the card reader.
        ///
        static func cardReaderConnectionFailed(forGatewayID: String?,
                                               error: Error,
                                               countryCode: CountryCode,
                                               cardReaderModel: String?,
                                               siteID: Int64,
                                               connectionType: String) -> WooAnalyticsEvent {
            WooAnalyticsEvent(statName: .cardReaderConnectionFailed,
                              properties: [
                                Keys.cardReaderModel: readerModel(for: cardReaderModel),
                                Keys.countryCode: countryCode.rawValue,
                                Keys.gatewayID: gatewayID(forGatewayID: forGatewayID),
                                Keys.errorDescription: error.localizedDescription,
                                Keys.siteID: siteID,
                                Keys.connectionType: connectionType
                              ]
            )
        }


        /// Tracked when disconnecting from a card reader
        ///
        /// - Parameters:
        ///   - forGatewayID: the plugin (e.g. "woocommerce-payments" or "woocommerce-gateway-stripe") to be included in the event properties in Tracks.
        ///   - countryCode: the country code of the store.
        ///   - cardReaderModel: the model type of the card reader.
        ///
        static func cardReaderDisconnectTapped(forGatewayID: String?, countryCode: CountryCode, cardReaderModel: String?) -> WooAnalyticsEvent {
            WooAnalyticsEvent(statName: .cardReaderDisconnectTapped,
                              properties: [
                                Keys.cardReaderModel: readerModel(for: cardReaderModel),
                                Keys.countryCode: countryCode.rawValue,
                                Keys.gatewayID: gatewayID(forGatewayID: forGatewayID)
                              ]
            )
        }

        /// Tracked when a software update is initiated manually
        ///
        /// - Parameters:
        ///   - forGatewayID: the plugin (e.g. "woocommerce-payments" or "woocommerce-gateway-stripe") to be included in the event properties in Tracks.
        ///   - updateType: `.required` or `.optional`.
        ///   - countryCode: the country code of the store.
        ///   - cardReaderModel: the model type of the card reader.
        ///
        static func cardReaderSoftwareUpdateTapped(forGatewayID: String?,
                                                   updateType: SoftwareUpdateTypeProperty,
                                                   countryCode: CountryCode,
                                                   cardReaderModel: String?) -> WooAnalyticsEvent {
            WooAnalyticsEvent(statName: .cardReaderSoftwareUpdateTapped,
                              properties: [
                                Keys.cardReaderModel: readerModel(for: cardReaderModel),
                                Keys.countryCode: countryCode.rawValue,
                                Keys.gatewayID: gatewayID(forGatewayID: forGatewayID),
                                Keys.softwareUpdateType: updateType.rawValue
                              ]
            )
        }

        /// Tracked when a card reader update starts
        ///
        /// - Parameters:
        ///   - forGatewayID: the plugin (e.g. "woocommerce-payments" or "woocommerce-gateway-stripe") to be included in the event properties in Tracks.
        ///   - updateType: `.required` or `.optional`.
        ///   - countryCode: the country code of the store.
        ///   - cardReaderModel: the model type of the card reader.
        ///
        static func cardReaderSoftwareUpdateStarted(forGatewayID: String?,
                                                    updateType: SoftwareUpdateTypeProperty,
                                                    countryCode: CountryCode,
                                                    cardReaderModel: String?) -> WooAnalyticsEvent {
            WooAnalyticsEvent(statName: .cardReaderSoftwareUpdateStarted,
                              properties: [
                                Keys.cardReaderModel: readerModel(for: cardReaderModel),
                                Keys.countryCode: countryCode.rawValue,
                                Keys.gatewayID: gatewayID(forGatewayID: forGatewayID),
                                Keys.softwareUpdateType: updateType.rawValue
                              ]
            )
        }

        /// Tracked when a card reader update fails
        ///
        /// - Parameters:
        ///   - forGatewayID: the plugin (e.g. "woocommerce-payments" or "woocommerce-gateway-stripe") to be included in the event properties in Tracks.
        ///   - updateType: `.required` or `.optional`.
        ///   - error: the error to be included in the event properties.
        ///   - countryCode: the country code of the store.
        ///   - cardReaderModel: the model type of the card reader.
        ///
        static func cardReaderSoftwareUpdateFailed(forGatewayID: String?,
                                                   updateType: SoftwareUpdateTypeProperty,
                                                   error: Error,
                                                   countryCode: CountryCode,
                                                   cardReaderModel: String
        ) -> WooAnalyticsEvent {
            WooAnalyticsEvent(statName: .cardReaderSoftwareUpdateFailed,
                              properties: [
                                Keys.cardReaderModel: readerModel(for: cardReaderModel),
                                Keys.countryCode: countryCode.rawValue,
                                Keys.gatewayID: gatewayID(forGatewayID: forGatewayID),
                                Keys.softwareUpdateType: updateType.rawValue,
                                Keys.errorDescription: error.localizedDescription
                              ]
            )
        }

        /// Tracked when a software update completes successfully
        ///
        /// - Parameters:
        ///   - forGatewayID: the plugin (e.g. "woocommerce-payments" or "woocommerce-gateway-stripe") to be included in the event properties in Tracks.
        ///   - updateType: `.required` or `.optional`.
        ///   - countryCode: the country code of the store.
        ///   - cardReaderModel: the model type of the card reader.
        ///
        static func cardReaderSoftwareUpdateSuccess(forGatewayID: String?,
                                                    updateType: SoftwareUpdateTypeProperty,
                                                    countryCode: CountryCode,
                                                    cardReaderModel: String?) -> WooAnalyticsEvent {
            WooAnalyticsEvent(statName: .cardReaderSoftwareUpdateSuccess,
                              properties: [
                                Keys.cardReaderModel: readerModel(for: cardReaderModel),
                                Keys.countryCode: countryCode.rawValue,
                                Keys.gatewayID: gatewayID(forGatewayID: forGatewayID),
                                Keys.softwareUpdateType: updateType.rawValue
                              ]
            )
        }

        /// Tracked when an update cancel button is tapped
        ///
        /// - Parameters:
        ///   - forGatewayID: the plugin (e.g. "woocommerce-payments" or "woocommerce-gateway-stripe") to be included in the event properties in Tracks.
        ///   - updateType: `.required` or `.optional`.
        ///   - countryCode: the country code of the store.
        ///   - cardReaderModel: the model type of the card reader.
        ///
        static func cardReaderSoftwareUpdateCancelTapped(forGatewayID: String?,
                                                         updateType: SoftwareUpdateTypeProperty,
                                                         countryCode: CountryCode,
                                                         cardReaderModel: String?) -> WooAnalyticsEvent {
            WooAnalyticsEvent(statName: .cardReaderSoftwareUpdateCancelTapped,
                              properties: [
                                Keys.cardReaderModel: readerModel(for: cardReaderModel),
                                Keys.countryCode: countryCode.rawValue,
                                Keys.gatewayID: gatewayID(forGatewayID: forGatewayID),
                                Keys.softwareUpdateType: updateType.rawValue
                              ]
            )
        }

        /// Tracked when an update is cancelled
        ///
        /// - Parameters:
        ///   - forGatewayID: the plugin (e.g. "woocommerce-payments" or "woocommerce-gateway-stripe") to be included in the event properties in Tracks.
        ///   - updateType: `.required` or `.optional`.
        ///   - countryCode: the country code of the store.
        ///   - cardReaderModel: the model type of the card reader.
        ///
        static func cardReaderSoftwareUpdateCanceled(forGatewayID: String?,
                                                     updateType: SoftwareUpdateTypeProperty,
                                                     countryCode: CountryCode,
                                                     cardReaderModel: String?) -> WooAnalyticsEvent {
            WooAnalyticsEvent(statName: .cardReaderSoftwareUpdateCanceled,
                              properties: [
                                Keys.cardReaderModel: readerModel(for: cardReaderModel),
                                Keys.countryCode: countryCode.rawValue,
                                Keys.gatewayID: gatewayID(forGatewayID: forGatewayID),
                                Keys.softwareUpdateType: updateType.rawValue
                              ]
            )
        }

        /// Tracked when the payment collection fails
        ///
        /// - Parameters:
        ///   - forGatewayID: the plugin (e.g. "woocommerce-payments" or "woocommerce-gateway-stripe") to be included in the event properties in Tracks.
        ///   - error: the error to be included in the event properties.
        ///   - countryCode: the country code of the store.
        ///   - cardReaderModel: the model type of the card reader, if available.
        ///
        static func collectPaymentFailed(forGatewayID: String?,
                                         error: Error,
                                         countryCode: CountryCode,
                                         cardReaderModel: String?,
                                         siteID: Int64) -> WooAnalyticsEvent {
            let paymentMethod: PaymentMethod? = {
                guard case let CardReaderServiceError.paymentCaptureWithPaymentMethod(_, paymentMethod) = error else {
                    return nil
                }
                return paymentMethod
            }()
            let errorDescription: String? = {
                guard case let CardReaderServiceError.paymentCaptureWithPaymentMethod(underlyingError, paymentMethod) = error else {
                    return error.localizedDescription
                }
                switch paymentMethod {
                case let .cardPresent(details):
                    return ([
                        "underlyingError": underlyingError,
                        "cardBrand": details.brand
                    ] as [String: Any]).description
                case let .interacPresent(details):
                    return ([
                        "underlyingError": underlyingError,
                        "cardBrand": details.brand
                    ] as [String: Any]).description
                default:
                    return underlyingError.localizedDescription
                }
            }()
            let properties: [String: WooAnalyticsEventPropertyType] = [
                Keys.cardReaderModel: cardReaderModel,
                Keys.countryCode: countryCode.rawValue,
                Keys.gatewayID: gatewayID(forGatewayID: forGatewayID),
                Keys.paymentMethodType: paymentMethod?.analyticsValue,
                Keys.errorDescription: errorDescription,
                Keys.siteID: String(siteID)
            ].compactMapValues { $0 }
            return WooAnalyticsEvent(statName: .collectPaymentFailed,
                                     properties: properties)
        }

        /// Tracked when the payment collection is cancelled
        ///
        /// - Parameters:
        ///   - forGatewayID: the plugin (e.g. "woocommerce-payments" or "woocommerce-gateway-stripe") to be included in the event properties in Tracks.
        ///   - countryCode: the country code of the store.
        ///   - cardReaderModel: the model type of the card reader.
        ///
        static func collectPaymentCanceled(forGatewayID: String?,
                                           countryCode: CountryCode,
                                           cardReaderModel: String?,
                                           cancellationSource: CancellationSource,
                                           siteID: Int64) -> WooAnalyticsEvent {
            WooAnalyticsEvent(statName: .collectPaymentCanceled,
                              properties: [
                                Keys.cardReaderModel: readerModel(for: cardReaderModel),
                                Keys.countryCode: countryCode.rawValue,
                                Keys.gatewayID: gatewayID(forGatewayID: forGatewayID),
                                Keys.cancellationSource: cancellationSource.rawValue,
                                Keys.siteID: siteID
                              ]
            )
        }

        enum CancellationSource: String {
            case appleTOSAcceptance = "apple_tap_to_pay_terms_acceptance"
            case reader = "card_reader"
            case selectReaderType = "preflight_select_reader_type"
            case searchingForReader = "searching_for_reader"
            case foundReader = "found_reader"
            case foundSeveralReaders = "found_several_readers"
            case paymentValidatingOrder = "payment_validating_order"
            case paymentPreparingReader = "payment_preparing_reader"
            case paymentWaitingForInput = "payment_waiting_for_input"
            case connectionError = "connection_error"
            case readerSoftwareUpdate = "reader_software_update"
            case other = "unknown"
        }

        /// Tracked when payment collection succeeds
        ///
        /// - Parameters:
        ///   - forGatewayID: the plugin (e.g. "woocommerce-payments" or "woocommerce-gateway-stripe") to be included in the event properties in Tracks.
        ///   - countryCode: the country code of the store.
        ///   - paymentMethod: the payment method of the captured payment.
        ///   - cardReaderModel: the model type of the card reader.
        ///
        static func collectPaymentSuccess(forGatewayID: String?,
                                          countryCode: CountryCode,
                                          paymentMethod: PaymentMethod,
                                          cardReaderModel: String?,
                                          millisecondsSinceOrderAddNew: Int64?,
                                          millisecondsSinceCardPaymentStarted: Int64?,
                                          siteID: Int64) -> WooAnalyticsEvent {
            var properties: [String: WooAnalyticsEventPropertyType] = [
                Keys.cardReaderModel: readerModel(for: cardReaderModel),
                Keys.countryCode: countryCode.rawValue,
                Keys.gatewayID: gatewayID(forGatewayID: forGatewayID),
                Keys.paymentMethodType: paymentMethod.analyticsValue,
                Keys.siteID: siteID
            ]

            if let lapseSinceLastOrderAddNew = millisecondsSinceOrderAddNew {
                properties[Orders.GlobalKeys.millisecondsSinceOrderAddNew] = lapseSinceLastOrderAddNew
            }

            if let timeIntervalSinceCardCollectPaymentFlow = millisecondsSinceCardPaymentStarted {
                properties[Keys.millisecondsSinceCardCollectPaymentFlow] = timeIntervalSinceCardCollectPaymentFlow
            }

            return WooAnalyticsEvent(statName: .collectPaymentSuccess,
                              properties: properties
            )
        }

        /// Tracked when an Interac payment collection succeeds after processing on the client side
        ///
        /// - Parameters:
        ///   - gatewayID: the plugin (e.g. "woocommerce-payments" or "woocommerce-gateway-stripe") to be included in the event properties in Tracks.
        ///   - countryCode: the country code of the store.
        ///   - cardReaderModel: the model type of the card reader.
        ///
        static func collectInteracPaymentSuccess(gatewayID: String?,
                                                 countryCode: CountryCode,
                                                 cardReaderModel: String?,
                                                 siteID: Int64) -> WooAnalyticsEvent {
            WooAnalyticsEvent(statName: .collectInteracPaymentSuccess,
                              properties: [
                                Keys.cardReaderModel: readerModel(for: cardReaderModel),
                                Keys.countryCode: countryCode.rawValue,
                                Keys.gatewayID: self.gatewayID(forGatewayID: gatewayID),
                                Keys.siteID: siteID
                              ])
        }

        /// Tracked when an Interac client-side refund succeeds
        ///
        /// - Parameters:
        ///   - gatewayID: the plugin (e.g. "woocommerce-payments" or "woocommerce-gateway-stripe") to be included in the event properties in Tracks.
        ///   - countryCode: the country code of the store.
        ///   - cardReaderModel: the model type of the card reader.
        ///
        static func interacRefundSuccess(gatewayID: String?,
                                         countryCode: CountryCode,
                                         cardReaderModel: String?,
                                         siteID: Int64) -> WooAnalyticsEvent {
            WooAnalyticsEvent(statName: .interacRefundSuccess,
                              properties: [
                                Keys.cardReaderModel: readerModel(for: cardReaderModel),
                                Keys.countryCode: countryCode.rawValue,
                                Keys.gatewayID: self.gatewayID(forGatewayID: gatewayID),
                                Keys.siteID: siteID
                              ])
        }

        /// Tracked when an Interac client-side refund fails
        ///
        /// - Parameters:
        ///   - error: the error to be included in the event properties.
        ///   - gatewayID: the plugin (e.g. "woocommerce-payments" or "woocommerce-gateway-stripe") to be included in the event properties in Tracks.
        ///   - countryCode: the country code of the store.
        ///   - cardReaderModel: the model type of the card reader.
        ///
        static func interacRefundFailed(error: Error,
                                        gatewayID: String?,
                                        countryCode: CountryCode,
                                        cardReaderModel: String?,
                                        siteID: Int64) -> WooAnalyticsEvent {
            WooAnalyticsEvent(statName: .interacRefundFailed,
                              properties: [
                                Keys.cardReaderModel: readerModel(for: cardReaderModel),
                                Keys.countryCode: countryCode.rawValue,
                                Keys.gatewayID: self.gatewayID(forGatewayID: gatewayID),
                                Keys.siteID: siteID
                              ],
                              error: error)
        }

        /// Tracked when an Interac client-side refund is canceled
        ///
        /// - Parameters:
        ///   - gatewayID: the plugin (e.g. "woocommerce-payments" or "woocommerce-gateway-stripe") to be included in the event properties in Tracks.
        ///   - countryCode: the country code of the store.
        ///   - cardReaderModel: the model type of the card reader.
        ///
        static func interacRefundCanceled(gatewayID: String?,
                                          countryCode: CountryCode,
                                          cardReaderModel: String?,
                                          siteID: Int64) -> WooAnalyticsEvent {
            WooAnalyticsEvent(statName: .interacRefundCanceled,
                              properties: [
                                Keys.cardReaderModel: readerModel(for: cardReaderModel),
                                Keys.countryCode: countryCode.rawValue,
                                Keys.gatewayID: self.gatewayID(forGatewayID: gatewayID),
                                Keys.siteID: siteID
                              ])
        }

        /// Tracked when the "learn more" button in the In-Person Payments onboarding is tapped.
        ///
        /// - Parameter countryCode: the country code of the store.
        ///
        static func cardPresentOnboardingLearnMoreTapped(reason: String, countryCode: CountryCode) -> WooAnalyticsEvent {
            WooAnalyticsEvent(statName: .cardPresentOnboardingLearnMoreTapped,
                              properties: [
                                Keys.countryCode: countryCode.rawValue,
                                Keys.reason: reason
                              ])
        }

        /// Tracked when the In-Person Payments onboarding cannot be completed for some reason.
        ///
        /// - Parameters:
        ///   - reason: the reason why the onboarding is not completed.
        ///   - countryCode: the country code of the store.
        ///
        static func cardPresentOnboardingNotCompleted(reason: String, countryCode: CountryCode) -> WooAnalyticsEvent {
            WooAnalyticsEvent(statName: .cardPresentOnboardingNotCompleted,
                              properties: [
                                Keys.countryCode: countryCode.rawValue,
                                Keys.reason: reason
                              ])
        }

        /// Tracked when a In-Person Payments onboarding step is skipped by the user.
        ///
        /// - Parameters:
        ///   - reason: the reason why the onboarding step was shown (effectively the name of the step.)
        ///   - remindLater: whether the user will see this onboarding step again
        ///   - countryCode: the country code of the store.
        ///
        static func cardPresentOnboardingStepSkipped(reason: String, remindLater: Bool, countryCode: CountryCode) -> WooAnalyticsEvent {
            WooAnalyticsEvent(statName: .cardPresentOnboardingStepSkipped,
                              properties: [
                                Keys.countryCode: countryCode.rawValue,
                                Keys.reason: reason,
                                Keys.remindLater: remindLater
                              ])
        }

        /// Tracked when a In-Person Payments onboarding step's CTA is tapped by the user.
        ///
        /// - Parameters:
        ///   - reason: the reason why the onboarding step was shown (effectively the name of the step.)
        ///   - countryCode: the country code of the store.
        ///
        static func cardPresentOnboardingCtaTapped(reason: String, countryCode: CountryCode) -> WooAnalyticsEvent {
            WooAnalyticsEvent(statName: .cardPresentOnboardingCtaTapped,
                              properties: [
                                Keys.countryCode: countryCode.rawValue,
                                Keys.reason: reason
                              ])
        }

        /// Tracked when a In-Person Payments onboarding step's CTA is tapped by the user and the expected action fails
        ///
        /// - Parameters:
        ///   - reason: the reason why the onboarding step was shown (effectively the name of the step)
        ///   - countryCode: the country code of the store
        ///   - error: the logged error response from the API, if any.
        ///
        static func cardPresentOnboardingCtaFailed(reason: String, countryCode: CountryCode, error: Error? = nil) -> WooAnalyticsEvent {
            WooAnalyticsEvent(statName: .cardPresentOnboardingCtaFailed,
                              properties: [
                                Keys.countryCode: countryCode.rawValue,
                                Keys.reason: reason,
                              ], error: error)
        }

        enum CashOnDeliverySource: String {
            case onboarding
            case paymentsHub = "payments_hub"
        }

        /// Tracked when the Cash on Delivery Payment Gateway is successfully enabled, e.g. from the IPP onboarding flow.
        ///
        /// - Parameters:
        ///   - countryCode: the country code of the store.
        ///   - source: the screen which the enable attempt was made on     
        ///
        static func enableCashOnDeliverySuccess(countryCode: CountryCode, source: CashOnDeliverySource) -> WooAnalyticsEvent {
            WooAnalyticsEvent(statName: .enableCashOnDeliverySuccess,
                              properties: [
                                Keys.countryCode: countryCode.rawValue,
                                Keys.source: source.rawValue
                              ])
        }

        /// Tracked when the Cash on Delivery Payment Gateway enabling fails, e.g. from the IPP onboarding flow.
        ///
        /// - Parameters:
        ///   - countryCode: the country code of the store.
        ///   - source: the screen which the enable attempt was made on
        ///
        static func enableCashOnDeliveryFailed(countryCode: CountryCode,
                                               error: Error?,
                                               source: CashOnDeliverySource) -> WooAnalyticsEvent {
            WooAnalyticsEvent(statName: .enableCashOnDeliveryFailed,
                              properties: [
                                Keys.countryCode: countryCode.rawValue,
                                Keys.source: source.rawValue
                              ],
                              error: error)
        }

        /// Tracked when the Cash on Delivery Payment Gateway is successfully disabled, e.g. from the toggle on the Payments hub menu.
        ///
        /// - Parameters:
        ///   - countryCode: the country code of the store.
        ///   - source: the screen which the disable attempt was made on
        ///
        static func disableCashOnDeliverySuccess(countryCode: CountryCode, source: CashOnDeliverySource) -> WooAnalyticsEvent {
            WooAnalyticsEvent(statName: .disableCashOnDeliverySuccess,
                              properties: [
                                Keys.countryCode: countryCode.rawValue,
                                Keys.source: source.rawValue
                              ])
        }

        static func cashOnDeliveryToggleLearnMoreTapped(countryCode: CountryCode,
                                                        source: CashOnDeliverySource) -> WooAnalyticsEvent {
            return WooAnalyticsEvent(statName: .paymentsHubCashOnDeliveryToggleLearnMoreTapped,
                                     properties: [
                                        Keys.countryCode: countryCode.rawValue,
                                        Keys.source: source.rawValue
                                     ])
        }

        /// Tracked when the Cash on Delivery Payment Gateway disabling fails, e.g. from the toggle on the Payments hub menu.
        ///
        /// - Parameters:
        ///   - countryCode: the country code of the store.
        ///   - source: the screen which the disable attempt was made on
        ///
        static func disableCashOnDeliveryFailed(countryCode: CountryCode,
                                               error: Error?,
                                               source: CashOnDeliverySource) -> WooAnalyticsEvent {
            WooAnalyticsEvent(statName: .disableCashOnDeliveryFailed,
                              properties: [
                                Keys.countryCode: countryCode.rawValue,
                                Keys.source: source.rawValue
                              ],
                              error: error)
        }

        /// Tracked when the Cash on Delivery Payment Gateway toggle is changed from the toggle on the Payments hub menu.
        ///
        /// - Parameters:
        ///   - enabled: the reason why the onboarding step was shown (effectively the name of the step.)
        ///   - countryCode: the country code of the store.
        ///
        static func paymentsHubCashOnDeliveryToggled(enabled: Bool, countryCode: CountryCode) -> WooAnalyticsEvent {
            WooAnalyticsEvent(statName: .paymentsHubCashOnDeliveryToggled,
                              properties: [
                                Keys.countryCode: countryCode.rawValue,
                                Keys.enabled: enabled
                              ])
        }

        /// Tracked when the user taps on the "See Receipt" button to view a receipt.
        /// - Parameter countryCode: the country code of the store.
        ///
        static func receiptViewTapped(countryCode: CountryCode) -> WooAnalyticsEvent {
            WooAnalyticsEvent(statName: .receiptViewTapped,
                              properties: [Keys.countryCode: countryCode.rawValue])
        }

        /// Tracked when the user taps on the "Email receipt" button after successfully collecting a payment to email a receipt.
        /// - Parameter countryCode: the country code of the store.
        /// - Parameter cardReaderModel: the model type of the card reader.
        ///
        static func receiptEmailTapped(countryCode: CountryCode, cardReaderModel: String?) -> WooAnalyticsEvent {
            WooAnalyticsEvent(statName: .receiptEmailTapped,
                              properties: [
                                Keys.countryCode: countryCode.rawValue,
                                Keys.cardReaderModel: cardReaderModel
                              ].compactMapValues { $0 })
        }

        /// Tracked when sending or saving the receipt email failed.
        /// - Parameters:
        ///   - error: the error to be included in the event properties.
        ///   - countryCode: the country code of the store.
        ///   - cardReaderModel: the model type of the card reader.
        ///
        static func receiptEmailFailed(error: Error, countryCode: CountryCode, cardReaderModel: String?) -> WooAnalyticsEvent {
            WooAnalyticsEvent(statName: .receiptEmailFailed,
                              properties: [
                                Keys.countryCode: countryCode.rawValue,
                                Keys.cardReaderModel: cardReaderModel
                              ].compactMapValues { $0 },
                              error: error)
        }

        /// Tracked when the user canceled sending the receipt by email.
        /// - Parameter countryCode: the country code of the store.
        /// - Parameter cardReaderModel: the model type of the card reader.
        ///
        static func receiptEmailCanceled(countryCode: CountryCode, cardReaderModel: String?) -> WooAnalyticsEvent {
            WooAnalyticsEvent(statName: .receiptEmailCanceled,
                              properties: [
                                Keys.countryCode: countryCode.rawValue,
                                Keys.cardReaderModel: cardReaderModel
                              ].compactMapValues { $0 })
        }

        /// Tracked when the receipt was sent by email.
        /// - Parameter countryCode: the country code of the store.
        ///
        static func receiptEmailSuccess(countryCode: CountryCode, cardReaderModel: String?) -> WooAnalyticsEvent {
            WooAnalyticsEvent(statName: .receiptEmailSuccess,
                              properties: [
                                Keys.countryCode: countryCode.rawValue,
                                Keys.cardReaderModel: cardReaderModel
                              ].compactMapValues { $0 })
        }

        /// Tracked when the user tapped on the button to print a receipt.
        /// - Parameter countryCode: the country code of the store.
        ///
        static func receiptPrintTapped(countryCode: CountryCode, cardReaderModel: String?) -> WooAnalyticsEvent {
            let properties: [String: WooAnalyticsEventPropertyType?] = [
                Keys.countryCode: countryCode.rawValue,
                Keys.cardReaderModel: cardReaderModel
            ]
            return WooAnalyticsEvent(statName: .receiptPrintTapped,
                                     properties: properties.compactMapValues { $0 })
        }

        /// Tracked when printing the receipt failed.
        /// - Parameters:
        ///   - error: the error to be included in the event properties.
        ///   - countryCode: the country code of the store.
        ///   - cardReaderModel: the country code of the store.
        ///
        static func receiptPrintFailed(error: Error, countryCode: CountryCode, cardReaderModel: String?) -> WooAnalyticsEvent {
            let properties: [String: WooAnalyticsEventPropertyType?] = [
                Keys.countryCode: countryCode.rawValue,
                Keys.cardReaderModel: cardReaderModel
            ]
            return WooAnalyticsEvent(statName: .receiptPrintFailed,
                                     properties: properties.compactMapValues { $0 },
                                     error: error)
        }

        /// Tracked when the user canceled printing the receipt.
        /// - Parameter countryCode: the country code of the store.
        /// - Parameter cardReaderModel: the country code of the store.
        ///
        static func receiptPrintCanceled(countryCode: CountryCode, cardReaderModel: String?) -> WooAnalyticsEvent {
            let properties: [String: WooAnalyticsEventPropertyType?] = [
                Keys.countryCode: countryCode.rawValue,
                Keys.cardReaderModel: cardReaderModel
            ]
            return WooAnalyticsEvent(statName: .receiptPrintCanceled,
                                     properties: properties.compactMapValues { $0 })
        }

        /// Tracked when the receipt was successfully sent to the printer. iOS won't guarantee that the receipt has actually printed.
        /// - Parameter countryCode: the country code of the store.
        /// - Parameter cardReaderModel: the country code of the store.
        ///
        static func receiptPrintSuccess(countryCode: CountryCode, cardReaderModel: String?) -> WooAnalyticsEvent {
            let properties: [String: WooAnalyticsEventPropertyType?] = [
                Keys.countryCode: countryCode.rawValue,
                Keys.cardReaderModel: cardReaderModel
            ]
            return WooAnalyticsEvent(statName: .receiptPrintSuccess,
                                     properties: properties.compactMapValues { $0 })
        }

        enum LearnMoreLinkSource {
            case paymentsMenu
            case paymentMethods
            case tapToPaySummary
            case manageCardReader
            case aboutTapToPay

            var trackingValue: String {
                switch self {
                case .paymentsMenu:
                    return "payments_menu"
                case .paymentMethods:
                    return "payment_methods"
                case .tapToPaySummary:
                    return "tap_to_pay_summary"
                case .manageCardReader:
                    return "manage_card_reader"
                case .aboutTapToPay:
                    return "about_tap_to_pay"
                }
            }
        }

        static func learnMoreTapped(source: LearnMoreLinkSource) -> WooAnalyticsEvent {
            WooAnalyticsEvent(statName: .inPersonPaymentsLearnMoreTapped, properties: ["source": source.trackingValue])
        }
    }
}

// MARK: - Deposit Summary
//
extension WooAnalyticsEvent {
    enum DepositSummary {
        enum Keys {
            static let numberOfCurrencies = "number_of_currencies"
            static let currency = "currency"
        }

        static func depositSummaryShown(numberOfCurrencies: Int) -> WooAnalyticsEvent {
            WooAnalyticsEvent(statName: .paymentsMenuDepositSummaryShown,
                              properties: [Keys.numberOfCurrencies: numberOfCurrencies])
        }

        static func depositSummaryError(error: Error) -> WooAnalyticsEvent {
            WooAnalyticsEvent(statName: .paymentsMenuDepositSummaryError, properties: [:], error: error)
        }

        static func depositSummaryCurrencySelected(currency: CurrencyCode) -> WooAnalyticsEvent {
            WooAnalyticsEvent(statName: .paymentsMenuDepositSummaryCurrencySelected,
                              properties: [Keys.currency: currency.rawValue])
        }
    }
}

// MARK: - Close Account
//
extension WooAnalyticsEvent {
    /// The source that presents the Jetpack install screen.
    enum CloseAccountSource: String {
        case settings
        case emptyStores = "empty_stores"
    }

    /// Tracked when the user taps to close their WordPress.com account.
    static func closeAccountTapped(source: CloseAccountSource) -> WooAnalyticsEvent {
        WooAnalyticsEvent(statName: .closeAccountTapped, properties: ["source": source.rawValue])
    }

    /// Tracked when the WordPress.com account closure succeeds.
    static func closeAccountSuccess() -> WooAnalyticsEvent {
        WooAnalyticsEvent(statName: .closeAccountSuccess, properties: [:])
    }

    /// Tracked when the WordPress.com account closure fails.
    static func closeAccountFailed(error: Error) -> WooAnalyticsEvent {
        WooAnalyticsEvent(statName: .closeAccountFailed, properties: [:], error: error)
    }
}

private extension PaymentMethod {
    var analyticsValue: String {
        switch self {
        case .card, .cardPresent:
            return "card"
        case .interacPresent:
            return "card_interac"
        case .unknown:
            return "unknown"
        }
    }
}

// MARK: - Login Jetpack Setup
//
extension WooAnalyticsEvent {
    enum LoginJetpackSetup {
        /// The source that user sets up Jetpack: on the web or natively on the app.
        enum Source: String {
            case web
            case native
        }

        enum Step: String {
            case automaticInstall = "automatic_install"
            case wpcomLogin = "wpcom_login"
            case authorize
            case siteLogin = "site_login"
            case pluginDetail = "plugin_detail"
            case pluginInstallation = "plugin_installation"
            case pluginActivation = "plugin_activation"
            case pluginSetup = "plugin_setup"
        }

        enum Key: String {
            case source
            case step
        }

        /// Tracks when the user dismisses Jetpack Setup flow.
        static func setupDismissed(source: Source) -> WooAnalyticsEvent {
            WooAnalyticsEvent(statName: .loginJetpackSetupDismissed, properties: [Key.source.rawValue: source.rawValue])
        }

        /// Tracks when the user completes Jetpack Setup flow.
        static func setupCompleted(source: Source) -> WooAnalyticsEvent {
            WooAnalyticsEvent(statName: .loginJetpackSetupCompleted, properties: [Key.source.rawValue: source.rawValue])
        }

        /// Tracks when the user reaches a new step in the setup flow
        static func setupFlow(source: Source, step: Step) -> WooAnalyticsEvent {
            WooAnalyticsEvent(statName: .loginJetpackSetupFlow, properties: [Key.source.rawValue: source.rawValue,
                                                                             Key.step.rawValue: step.rawValue])
        }
    }
}

// MARK: - Login WooCommerce Setup
//
extension WooAnalyticsEvent {
    enum LoginWooCommerceSetup {
        /// The source that user sets up WooCommerce: on the web or natively on the app.
        enum Source: String {
            case web
            case native
        }

        enum Key: String {
            case source
        }

        /// Tracks when the user dismisses the WooCommerce Setup flow.
        static func setupDismissed(source: Source) -> WooAnalyticsEvent {
            WooAnalyticsEvent(statName: .loginWooCommerceSetupDismissed, properties: [Key.source.rawValue: source.rawValue])
        }

        /// Tracks when the user completes the WooCommerce Setup flow.
        static func setupCompleted(source: Source) -> WooAnalyticsEvent {
            WooAnalyticsEvent(statName: .loginWooCommerceSetupCompleted, properties: [Key.source.rawValue: source.rawValue])
        }
    }
}


// MARK: - Waiting Time measurement
//
extension WooAnalyticsEvent {
    enum WaitingTime {
        /// Possible Waiting time scenarios
        enum Scenario {
            case orderDetails
            case dashboardTopPerformers
            case dashboardMainStats
            case analyticsHub
            case appStartup
        }

        private enum Keys {
            static let waitingTime = "waiting_time"
        }

        static func waitingFinished(scenario: Scenario, elapsedTime: TimeInterval) -> WooAnalyticsEvent {
            switch scenario {
            case .orderDetails:
                return WooAnalyticsEvent(statName: .orderDetailWaitingTimeLoaded, properties: [Keys.waitingTime: elapsedTime])
            case .dashboardTopPerformers:
                return WooAnalyticsEvent(statName: .dashboardTopPerformersWaitingTimeLoaded, properties: [Keys.waitingTime: elapsedTime])
            case .dashboardMainStats:
                return WooAnalyticsEvent(statName: .dashboardMainStatsWaitingTimeLoaded, properties: [Keys.waitingTime: elapsedTime])
            case .analyticsHub:
                return WooAnalyticsEvent(statName: .analyticsHubWaitingTimeLoaded, properties: [Keys.waitingTime: elapsedTime])
            case .appStartup:
                return WooAnalyticsEvent(statName: .applicationOpenedWaitingTimeLoaded, properties: [Keys.waitingTime: elapsedTime])
            }
        }
    }
}

// MARK: - Site picker
//
extension WooAnalyticsEvent {
    enum SitePicker {

        enum Key: String {
            case hasWordPress = "has_wordpress"
            case isWPCom = "is_wpcom"
            case isJetpackInstalled = "is_jetpack_installed"
            case isJetpackActive = "is_jetpack_active"
            case isJetpackConnected = "is_jetpack_connected"
        }

        /// Tracks when the result for site discovery is returned
        static func siteDiscovery(hasWordPress: Bool,
                                  isWPCom: Bool,
                                  isJetpackInstalled: Bool,
                                  isJetpackActive: Bool,
                                  isJetpackConnected: Bool) -> WooAnalyticsEvent {
            WooAnalyticsEvent(statName: .sitePickerSiteDiscovery, properties: [Key.hasWordPress.rawValue: hasWordPress,
                                                                               Key.isWPCom.rawValue: isWPCom,
                                                                               Key.isJetpackInstalled.rawValue: isJetpackInstalled,
                                                                               Key.isJetpackActive.rawValue: isJetpackActive,
                                                                               Key.isJetpackConnected.rawValue: isJetpackConnected])
        }

        /// Tracks when the user taps the New To WooCommerce button
        ///
        static func newToWooTapped() -> WooAnalyticsEvent {
            WooAnalyticsEvent(statName: .sitePickerNewToWooTapped, properties: [:])
        }
    }
}

// MARK: - Universal Links
//
extension WooAnalyticsEvent {
    enum Key: String {
        case path = "path"
        case url = "url"
    }

    static func universalLinkOpened(with path: String) -> WooAnalyticsEvent {
        WooAnalyticsEvent(statName: .universalLinkOpened, properties: [Key.path.rawValue: path])
    }

    static func universalLinkFailed(with url: URL) -> WooAnalyticsEvent {
        WooAnalyticsEvent(statName: .universalLinkFailed, properties: [Key.url.rawValue: url.absoluteString])
    }
}

// MARK: - Jetpack connection
//
extension WooAnalyticsEvent {
    enum LoginJetpackConnection {
        enum Key: String {
            case selfHosted = "is_selfhosted_site"
        }

        static func jetpackConnectionErrorShown(selfHostedSite: Bool) -> WooAnalyticsEvent {
            WooAnalyticsEvent(statName: .loginJetpackConnectionErrorShown, properties: [Key.selfHosted.rawValue: selfHostedSite])
        }
    }
}

// MARK: - Widgets {
extension WooAnalyticsEvent {
    enum Widgets {
        enum Key: String {
            case name = "name"
        }

        enum Name: String {
            case todayStats = "today-stats"
            case appLink = "app-link"
        }

        /// Event when a widget is tapped and opens the app.
        ///
        static func widgetTapped(name: Name, family: String? = nil) -> WooAnalyticsEvent {
            let properties: [String: WooAnalyticsEventPropertyType]
            if let family {
                properties = [Key.name.rawValue: "\(name.rawValue)-\(family)"]
            } else {
                properties = [Key.name.rawValue: name.rawValue]
            }
            return WooAnalyticsEvent(statName: .widgetTapped, properties: properties)
        }
    }
}

// MARK: - Products Onboarding
//
extension WooAnalyticsEvent {
    enum ProductsOnboarding {
        enum Keys: String {
            case type
            case templateEligible = "template_eligible"
        }

        enum CreationType: String {
            case manual
            case template
        }

        /// Tracks when a store is eligible for products onboarding
        ///
        static func storeIsEligible() -> WooAnalyticsEvent {
            WooAnalyticsEvent(statName: .productsOnboardingEligible, properties: [:])
        }

        /// Tracks when the call to action is tapped on the products onboarding banner
        ///
        static func bannerCTATapped() -> WooAnalyticsEvent {
            WooAnalyticsEvent(statName: .productsOnboardingCTATapped, properties: [:])
        }

        /// Trackas when the merchants selects a product creation type.
        ///
        static func productCreationTypeSelected(type: CreationType) -> WooAnalyticsEvent {
            WooAnalyticsEvent(statName: .addProductCreationTypeSelected, properties: [Keys.type.rawValue: type.rawValue])
        }

        static func productListAddProductButtonTapped(templateEligible: Bool) -> WooAnalyticsEvent {
            WooAnalyticsEvent(statName: .productListAddProductTapped, properties: [Keys.templateEligible.rawValue: templateEligible])
        }
    }
}

// MARK: - Products List
//
extension WooAnalyticsEvent {
    enum ProductsList {
        enum Keys: String {
            case property
            case selectedProductsCount = "selected_products_count"
            case isEligibleForSubscriptions = "is_eligible_for_subscriptions"
        }

        enum BulkUpdateField: String {
            case price
            case status
        }

        static func productListLoaded(isEligibleForSubscriptions: Bool) -> WooAnalyticsEvent {
            WooAnalyticsEvent(statName: .productListLoaded,
                              properties: [Keys.isEligibleForSubscriptions.rawValue: isEligibleForSubscriptions]
            )
        }

        static func bulkUpdateRequested(field: BulkUpdateField, selectedProductsCount: Int) -> WooAnalyticsEvent {
            WooAnalyticsEvent(statName: .productListBulkUpdateRequested, properties: [Keys.property.rawValue: field.rawValue,
                                                                                      Keys.selectedProductsCount.rawValue: Int64(selectedProductsCount)])
        }

        static func bulkUpdateConfirmed(field: BulkUpdateField, selectedProductsCount: Int) -> WooAnalyticsEvent {
            WooAnalyticsEvent(statName: .productListBulkUpdateConfirmed, properties: [Keys.property.rawValue: field.rawValue,
                                                                                      Keys.selectedProductsCount.rawValue: Int64(selectedProductsCount)])
        }

        static func bulkUpdateSuccess(field: BulkUpdateField) -> WooAnalyticsEvent {
            WooAnalyticsEvent(statName: .productListBulkUpdateSuccess, properties: [Keys.property.rawValue: field.rawValue])
        }

        static func bulkUpdateFailure(field: BulkUpdateField) -> WooAnalyticsEvent {
            WooAnalyticsEvent(statName: .productListBulkUpdateFailure, properties: [Keys.property.rawValue: field.rawValue])
        }

        static func bulkUpdateSelectAllTapped() -> WooAnalyticsEvent {
            WooAnalyticsEvent(statName: .productListBulkUpdateSelectAllTapped, properties: [:])
        }
    }
}

// MARK: - Analytics Hub
//
extension WooAnalyticsEvent {
    enum AnalyticsHub {
        enum Keys: String {
            case option
            case calendar
            case timezone
        }

        /// Tracks when the "See more" button is tapped in My Store, to open the Analytics Hub.
        ///
        static func seeMoreAnalyticsTapped() -> WooAnalyticsEvent {
            WooAnalyticsEvent(statName: .dashboardSeeMoreAnalyticsTapped, properties: [:])
        }

        /// Tracks when the date range selector button is tapped.
        ///
        static func dateRangeButtonTapped() -> WooAnalyticsEvent {
            WooAnalyticsEvent(statName: .analyticsHubDateRangeButtonTapped, properties: [:])
        }

        /// Tracks when a date range option is selected like “today”, “yesterday”, or “custom”.
        ///
        static func dateRangeOptionSelected(_ option: String) -> WooAnalyticsEvent {
            WooAnalyticsEvent(statName: .analyticsHubDateRangeOptionSelected, properties: [Keys.option.rawValue: option])
        }

        /// Tracks when the date range selection fails, due to an error generating the date range from the selection.
        /// Includes the current device calendar and timezone, for debugging the failure.
        ///
        static func dateRangeSelectionFailed(for option: AnalyticsHubTimeRangeSelection.SelectionType) -> WooAnalyticsEvent {
            WooAnalyticsEvent(statName: .analyticsHubDateRangeSelectionFailed, properties: [Keys.option.rawValue: option.tracksIdentifier,
                                                                                            Keys.calendar.rawValue: Locale.current.calendar.debugDescription,
                                                                                            Keys.timezone.rawValue: TimeZone.current.debugDescription])
        }
    }
}

// MARK: - REST API Login
//
extension WooAnalyticsEvent {
    enum Login {
        enum Key: String {
            case step
            case currentRoles = "current_roles"
            case exists
            case hasWordPress = "is_wordpress"
            case isWPCom = "is_wp_com"
            case isJetpackInstalled = "has_jetpack"
            case isJetpackActive = "is_jetpack_active"
            case isJetpackConnected = "is_jetpack_connected"
            case urlAfterRedirects = "url_after_redirects"
        }

        enum LoginSiteCredentialStep: String {
            case authentication
            case applicationPasswordGeneration = "application_password_generation"
            case wooStatus = "woo_status"
            case userRole = "user_role"
        }

        /// Tracks when the user attempts to log in with insufficient roles.
        ///
        static func insufficientRole(currentRoles: [String]) -> WooAnalyticsEvent {
            let roles = String(currentRoles.sorted().joined(by: ","))
            return WooAnalyticsEvent(statName: .loginInsufficientRole,
                                     properties: [Key.currentRoles.rawValue: roles])
        }

        /// Tracks when the login with site credentials failed.
        ///
        static func siteCredentialFailed(step: LoginSiteCredentialStep, error: Error?) -> WooAnalyticsEvent {
            WooAnalyticsEvent(statName: .loginSiteCredentialsFailed,
                              properties: [Key.step.rawValue: step.rawValue],
                              error: error)
        }

        /// Tracks when site info is fetched during site address login.
        ///
        static func siteInfoFetched(exists: Bool,
                                    hasWordPress: Bool,
                                    isWPCom: Bool,
                                    isJetpackInstalled: Bool,
                                    isJetpackActive: Bool,
                                    isJetpackConnected: Bool,
                                    urlAfterRedirects: String) -> WooAnalyticsEvent {
            .init(statName: .loginSiteAddressSiteInfoFetched, properties: [
                Key.exists.rawValue: exists,
                Key.hasWordPress.rawValue: hasWordPress,
                Key.isWPCom.rawValue: isWPCom,
                Key.isJetpackInstalled.rawValue: isJetpackInstalled,
                Key.isJetpackActive.rawValue: isJetpackActive,
                Key.isJetpackConnected.rawValue: isJetpackConnected,
                Key.urlAfterRedirects.rawValue: urlAfterRedirects
            ])
        }
    }
}

// MARK: - Application password authorization in web view
//
extension WooAnalyticsEvent {
    enum ApplicationPasswordAuthorization {
        enum Key: String {
            case step
        }

        enum Step: String {
            case initial
            case login
            case authorization
        }

        static func webViewShown(step: Step) -> WooAnalyticsEvent {
            WooAnalyticsEvent(statName: .applicationPasswordAuthorizationWebViewShown,
                              properties: [Key.step.rawValue: step.rawValue])
        }
    }
}

// MARK: - Free Trial
//
extension WooAnalyticsEvent {
    enum FreeTrial {
        enum Keys: String {
            case source
        }

        enum Source: String {
            case banner
            case upgradesScreen = "upgrades_screen"
            case expiredWPComPlanAlert = "expired_wpcom_plan_alert"
        }

        static func freeTrialUpgradeNowTapped(source: Source) -> WooAnalyticsEvent {
            WooAnalyticsEvent(statName: .freeTrialUpgradeNowTapped, properties: [Keys.source.rawValue: source.rawValue])
        }

        static func planUpgradeSuccess(source: Source) -> WooAnalyticsEvent {
            WooAnalyticsEvent(statName: .planUpgradeSuccess, properties: [Keys.source.rawValue: source.rawValue])
        }

        static func planUpgradeAbandoned(source: Source) -> WooAnalyticsEvent {
            WooAnalyticsEvent(statName: .planUpgradeAbandoned, properties: [Keys.source.rawValue: source.rawValue])
        }
    }
}

// MARK: - In-App Purchases
extension WooAnalyticsEvent {
    enum InAppPurchases {
        enum Keys: String {
            case productID = "product_id"
            case source
            case step
            case error
        }

        enum Source: String {
            case banner
        }

        enum Step: String {
            case planDetails = "plan_details"
            case prePurchaseError = "pre_purchase_error"
            case purchaseUpgradeError = "purchase_upgrade_error"
            case processing
            case completed
        }

        static func planUpgradePurchaseButtonTapped(_ productID: String) -> WooAnalyticsEvent {
            WooAnalyticsEvent(statName: .planUpgradePurchaseButtonTapped,
                              properties: [Keys.productID.rawValue: productID])
        }

        static func planUpgradeScreenLoaded(source: Source) -> WooAnalyticsEvent {
            WooAnalyticsEvent(statName: .planUpgradeScreenLoaded,
                              properties: [Keys.source.rawValue: source.rawValue])
        }

        static func planUpgradeScreenDismissed(step: Step) -> WooAnalyticsEvent {
            WooAnalyticsEvent(statName: .planUpgradeScreenDismissed,
                              properties: [Keys.step.rawValue: step.rawValue])
        }

        static func planUpgradePrePurchaseFailed(error: Error) -> WooAnalyticsEvent {
            WooAnalyticsEvent(statName: .planUpgradePurchaseFailed,
                              properties: [Keys.error.rawValue: error.localizedDescription],
                              error: error)
        }

        static func planUpgradePurchaseFailed(error: Error) -> WooAnalyticsEvent {
            WooAnalyticsEvent(statName: .planUpgradePurchaseFailed,
                              properties: [Keys.error.rawValue: error.localizedDescription],
                              error: error)
        }
    }
}

// MARK: - EU Shipping Notice Banner
//
extension WooAnalyticsEvent {
    enum EUShippingNotice {
        static func onEUShippingNoticeBannerShown() -> WooAnalyticsEvent {
            WooAnalyticsEvent(statName: .euShippingNoticeShown, properties: [:])
        }

        static func onEUShippingNoticeBannerDismissed() -> WooAnalyticsEvent {
            WooAnalyticsEvent(statName: .euShippingNoticeDismissed, properties: [:])
        }

        static func onEUShippingNoticeLearnMoreTapped() -> WooAnalyticsEvent {
            WooAnalyticsEvent(statName: .euShippingNoticeLearnMoreTapped, properties: [:])
        }
    }
}


// MARK: - Privacy Choices Banner
//
extension WooAnalyticsEvent {
    enum PrivacyChoicesBanner {
        static func bannerPresented() -> WooAnalyticsEvent {
            WooAnalyticsEvent(statName: .privacyChoicesBannerPresented, properties: [:])
        }

        static func settingsButtonTapped() -> WooAnalyticsEvent {
            WooAnalyticsEvent(statName: .privacyChoicesSettingsButtonTapped, properties: [:])
        }

        static func saveButtonTapped() -> WooAnalyticsEvent {
            WooAnalyticsEvent(statName: .privacyChoicesSaveButtonTapped, properties: [:])
        }
    }
}

// MARK: - Shipping Label Hazmat Declaration
//
extension WooAnalyticsEvent {
    enum ShippingLabelHazmatDeclaration {
        enum Keys: String {
            case orderID = "order_id"
            case category
        }

        static func hazmatCategorySelectorOpened() -> WooAnalyticsEvent {
            WooAnalyticsEvent(statName: .hazmatCategorySelectorOpened, properties: [:])
        }

        static func hazmatCategorySelected(orderID: Int64, selectedCategory: ShippingLabelHazmatCategory) -> WooAnalyticsEvent {
            WooAnalyticsEvent(statName: .hazmatCategorySelected, properties: [Keys.orderID.rawValue: orderID,
                                                                              Keys.category.rawValue: selectedCategory.rawValue])
        }

        static func containsHazmatChecked() -> WooAnalyticsEvent {
            WooAnalyticsEvent(statName: .containsHazmatChecked, properties: [:])
        }
    }
}

// MARK: - App Login Deep Link
//
extension WooAnalyticsEvent {
    enum AppLoginDeepLink {
        enum Keys: String {
            case flow
            case url
        }

        enum Flows: String {
            case wpCom = "wp_com"
            case noWpCom = "no_wp_com"
        }

        static func appLoginLinkSuccess(flow: Flows) -> WooAnalyticsEvent {
            WooAnalyticsEvent(statName: .loginAppLoginLinkSuccess, properties: [Keys.flow.rawValue: flow.rawValue])
        }

        static func appLoginLinkMalformed(url: String) -> WooAnalyticsEvent {
            WooAnalyticsEvent(statName: .loginMalformedAppLoginLink, properties: [Keys.url.rawValue: url])
        }
    }
}

// MARK: - Remote Requests
//
extension WooAnalyticsEvent {
    enum RemoteRequest {
        enum Keys: String {
            case path
            case entityName = "entity"
        }

        static func jsonParsingError(_ error: Error, path: String?, entityName: String?) -> WooAnalyticsEvent {
            WooAnalyticsEvent(statName: .apiJSONParsingError,
                              properties: [
                                Keys.path.rawValue: path,
                                Keys.entityName.rawValue: entityName
                              ].compactMapValues { $0 },
                              error: error)
        }
    }
}<|MERGE_RESOLUTION|>--- conflicted
+++ resolved
@@ -357,7 +357,6 @@
         static func quantityRulesTapped() -> WooAnalyticsEvent {
             WooAnalyticsEvent(statName: .productVariationDetailViewQuantityRulesTapped, properties: [:])
         }
-<<<<<<< HEAD
 
         /// Tracks when the merchant taps the Subscriptions row for a product variation.
         ///
@@ -376,8 +375,6 @@
         static func expirationDateSettingsTapped() -> WooAnalyticsEvent {
             WooAnalyticsEvent(statName: .productVariationViewSubscriptionExpirationDateTapped, properties: [:])
         }
-=======
->>>>>>> dd2638d4
     }
 }
 
