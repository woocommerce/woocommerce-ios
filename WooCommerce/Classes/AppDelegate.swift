--- conflicted
+++ resolved
@@ -220,15 +220,13 @@
         // Don't track startup waiting time if app is backgrounded before everything is loaded
         cancelStartupWaitingTimeTracker()
 
-<<<<<<< HEAD
+        // Schedule the background app refresh when sending the app to the background.
+        // The OS is in charge of determining when these tasks will run based on app usage patterns.
+        appRefreshHandler.scheduleAppRefresh()
+      
         // When the app is put into the background, it's important to ensure that any pending changes to
         // Core Data context are saved to avoid data loss.
         ServiceLocator.storageManager.viewStorage.saveIfNeeded()
-=======
-        // Schedule the background app refresh when sending the app to the background.
-        // The OS is in charge of determining when these tasks will run based on app usage patterns.
-        appRefreshHandler.scheduleAppRefresh()
->>>>>>> 4f63d626
     }
 
     func applicationWillEnterForeground(_ application: UIApplication) {
