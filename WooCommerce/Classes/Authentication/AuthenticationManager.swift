--- conflicted
+++ resolved
@@ -10,11 +10,7 @@
 import protocol Storage.StorageManagerType
 import class Networking.DefaultApplicationPasswordUseCase
 import protocol Experiments.ABTestVariationProvider
-<<<<<<< HEAD
 import struct Experiments.CachedABTestVariationProvider
-=======
-import struct Experiments.DefaultABTestVariationProvider
->>>>>>> a5326285
 
 /// Encapsulates all of the interactions with the WordPress Authenticator
 ///
@@ -66,11 +62,7 @@
     init(storageManager: StorageManagerType = ServiceLocator.storageManager,
          featureFlagService: FeatureFlagService = ServiceLocator.featureFlagService,
          analytics: Analytics = ServiceLocator.analytics,
-<<<<<<< HEAD
          abTestVariationProvider: ABTestVariationProvider = CachedABTestVariationProvider()) {
-=======
-         abTestVariationProvider: ABTestVariationProvider = DefaultABTestVariationProvider()) {
->>>>>>> a5326285
         self.storageManager = storageManager
         self.featureFlagService = featureFlagService
         self.analytics = analytics
@@ -83,10 +75,7 @@
         let isWPComMagicLinkPreferredToPassword = featureFlagService.isFeatureFlagEnabled(.loginMagicLinkEmphasis)
         let isWPComMagicLinkShownAsSecondaryActionOnPasswordScreen = featureFlagService.isFeatureFlagEnabled(.loginMagicLinkEmphasisM2)
         let isStoreCreationMVPEnabled = featureFlagService.isFeatureFlagEnabled(.storeCreationMVP)
-<<<<<<< HEAD
         let enableSiteAddressLoginOnly = abTestVariationProvider.variation(for: .applicationPasswordAuthentication) == .treatment
-=======
->>>>>>> a5326285
         let configuration = WordPressAuthenticatorConfiguration(wpcomClientId: ApiCredentials.dotcomAppId,
                                                                 wpcomSecret: ApiCredentials.dotcomSecret,
                                                                 wpcomScheme: ApiCredentials.dotcomAuthScheme,
@@ -367,11 +356,7 @@
         /// save the site to memory to check for jetpack requirement in epilogue
         currentSelfHostedSite = site
 
-<<<<<<< HEAD
         let enableWPComOnlyForWPComSites = abTestVariationProvider.variation(for: .applicationPasswordAuthentication) == .treatment
-=======
-        let enableWPComOnlyForWPComSites = enableSiteAddressLoginOnly
->>>>>>> a5326285
 
         switch (enableWPComOnlyForWPComSites, site.isWPCom) {
         case (true, true), (false, _):
@@ -438,12 +423,8 @@
 
         /// If the user logged in with site credentials and application password feature flag is enabled,
         /// check if they can use the app and navigates to the home screen.
-<<<<<<< HEAD
         if let siteCredentials = credentials.wporg,
            abTestVariationProvider.variation(for: .applicationPasswordAuthentication) == .treatment {
-=======
-        if let siteCredentials = credentials.wporg, enableSiteAddressLoginOnly {
->>>>>>> a5326285
             return didAuthenticateUser(to: siteURL,
                                        with: siteCredentials,
                                        in: navigationController)
@@ -554,12 +535,8 @@
     /// Synchronizes the specified WordPress Account.
     ///
     func sync(credentials: AuthenticatorCredentials, onCompletion: @escaping () -> Void) {
-<<<<<<< HEAD
         if let wporg = credentials.wporg,
            abTestVariationProvider.variation(for: .applicationPasswordAuthentication) == .treatment {
-=======
-        if let wporg = credentials.wporg, enableSiteAddressLoginOnly {
->>>>>>> a5326285
             ServiceLocator.stores.authenticate(credentials: .wporg(username: wporg.username,
                                                                    password: wporg.password,
                                                                    siteAddress: wporg.siteURL))
