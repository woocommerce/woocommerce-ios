--- conflicted
+++ resolved
@@ -183,7 +183,7 @@
         guard matcher.match(originalURL: siteURL) else {
             DDLogWarn("⚠️ Present account mismatch error for site: \(String(describing: siteURL))")
             let viewModel = WrongAccountErrorViewModel(siteURL: siteURL)
-            let mismatchAccountUI = ULAccountMismatchViewController(viewModel: viewModel)
+            let mismatchAccountUI = ULAccountMismatchViewController(viewModel: viewModel, showsConnectedStores: matcher.hasConnectedStores)
             return mismatchAccountUI
         }
 
@@ -330,7 +330,7 @@
 
         let matcher = ULAccountMatcher(storageManager: storageManager)
         matcher.refreshStoredSites()
-<<<<<<< HEAD
+  
         if let vc = errorViewController(for: siteURL, with: matcher, navigationController: navigationController) {
             loggedOutAppSettings?.setErrorLoginSiteAddress(siteURL)
             navigationController.show(vc, sender: nil)
@@ -338,29 +338,6 @@
             loggedOutAppSettings?.setErrorLoginSiteAddress(nil)
             let matchedSite = matcher.matchedSite(originalURL: siteURL)
             startStorePicker(with: matchedSite?.siteID, in: navigationController, onDismiss: onDismiss)
-=======
-
-        guard matcher.match(originalURL: siteURL) else {
-            DDLogWarn("⚠️ Present account mismatch error for site: \(String(describing: siteURL))")
-            let viewModel = WrongAccountErrorViewModel(siteURL: siteURL, showsConnectedStores: matcher.hasConnectedStores)
-            let mismatchAccountUI = ULAccountMismatchViewController(viewModel: viewModel)
-
-            return navigationController.show(mismatchAccountUI, sender: nil)
-        }
-
-        let matchedSite = matcher.matchedSite(originalURL: siteURL)
-        if let matchedSite = matchedSite, matchedSite.isWooCommerceActive == false {
-            let viewModel = NoWooErrorViewModel(
-                siteURL: siteURL,
-                showsConnectedStores: matcher.hasConnectedStores,
-                showsInstallButton: matchedSite.isJetpackConnected,
-                onSetupCompletion: { [weak self] siteID in
-                    guard let self = self else { return }
-                    self.startStorePicker(with: siteID, in: navigationController, onDismiss: onDismiss)
-            })
-            let noWooUI = ULErrorViewController(viewModel: viewModel)
-            return navigationController.show(noWooUI, sender: nil)
->>>>>>> f5491fc1
         }
     }
 
