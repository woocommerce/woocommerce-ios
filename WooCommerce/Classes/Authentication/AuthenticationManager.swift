import Foundation
import KeychainAccess
import WordPressAuthenticator
import WordPressKit
import Yosemite
import class Networking.UserAgent
import struct Networking.Settings


/// Encapsulates all of the interactions with the WordPress Authenticator
///
class AuthenticationManager: Authentication {

    /// Store Picker Coordinator
    ///
    private var storePickerCoordinator: StorePickerCoordinator?

    /// Keychain access for SIWA auth token
    ///
    private lazy var keychain = Keychain(service: WooConstants.keychainServiceName)

    /// Apple ID is temporarily stored in memory until we can save it to Keychain when the authentication is complete.
    ///
    private var appleUserID: String?

    /// Info of the self-hosted site that was entered from the Enter a Site Address flow
    ///
    private var currentSelfHostedSite: WordPressComSiteInfo?

    /// Initializes the WordPress Authenticator.
    ///
    func initialize() {
        let configuration = WordPressAuthenticatorConfiguration(wpcomClientId: ApiCredentials.dotcomAppId,
                                                                wpcomSecret: ApiCredentials.dotcomSecret,
                                                                wpcomScheme: ApiCredentials.dotcomAuthScheme,
                                                                wpcomTermsOfServiceURL: WooConstants.URLs.termsOfService.rawValue,
                                                                wpcomAPIBaseURL: Settings.wordpressApiBaseURL,
                                                                whatIsWPComURL: WooConstants.URLs.whatIsWPComURL.rawValue,
                                                                googleLoginClientId: ApiCredentials.googleClientId,
                                                                googleLoginServerClientId: ApiCredentials.googleServerId,
                                                                googleLoginScheme: ApiCredentials.googleAuthScheme,
                                                                userAgent: UserAgent.defaultUserAgent,
                                                                showLoginOptions: true,
                                                                enableSignUp: false,
                                                                enableSignInWithApple: true,
                                                                enableSignupWithGoogle: false,
                                                                enableUnifiedAuth: true,
                                                                continueWithSiteAddressFirst: true)

        let systemGray3LightModeColor = UIColor(red: 199/255.0, green: 199/255.0, blue: 204/255.0, alpha: 1)
        let systemLabelLightModeColor = UIColor(red: 0, green: 0, blue: 0, alpha: 1)
        let style = WordPressAuthenticatorStyle(primaryNormalBackgroundColor: .primaryButtonBackground,
                                                primaryNormalBorderColor: .primaryButtonDownBackground,
                                                primaryHighlightBackgroundColor: .primaryButtonDownBackground,
                                                primaryHighlightBorderColor: .primaryButtonDownBorder,
                                                secondaryNormalBackgroundColor: .white,
                                                secondaryNormalBorderColor: systemGray3LightModeColor,
                                                secondaryHighlightBackgroundColor: systemGray3LightModeColor,
                                                secondaryHighlightBorderColor: systemGray3LightModeColor,
                                                disabledBackgroundColor: .buttonDisabledBackground,
                                                disabledBorderColor: .gray(.shade30),
                                                primaryTitleColor: .primaryButtonTitle,
                                                secondaryTitleColor: systemLabelLightModeColor,
                                                disabledTitleColor: .textSubtle,
                                                disabledButtonActivityIndicatorColor: .textSubtle,
                                                textButtonColor: .accent,
                                                textButtonHighlightColor: .accentDark,
                                                instructionColor: .textSubtle,
                                                subheadlineColor: .gray(.shade30),
                                                placeholderColor: .placeholderImage,
                                                viewControllerBackgroundColor: .listBackground,
                                                textFieldBackgroundColor: .listForeground,
                                                buttonViewBackgroundColor: .authPrologueBottomBackgroundColor,
                                                buttonViewTopShadowImage: nil,
                                                navBarImage: StyleManager.navBarImage,
                                                navBarBadgeColor: .primary,
                                                navBarBackgroundColor: .appBar,
                                                prologueTopContainerChildViewController: LoginPrologueViewController(),
                                                statusBarStyle: .default)

        let displayStrings = WordPressAuthenticatorDisplayStrings(emailLoginInstructions: AuthenticationConstants.emailInstructions,
                                                                  getStartedInstructions: AuthenticationConstants.getStartedInstructions,
                                                                  jetpackLoginInstructions: AuthenticationConstants.jetpackInstructions,
                                                                  siteLoginInstructions: AuthenticationConstants.siteInstructions,
                                                                  usernamePasswordInstructions: AuthenticationConstants.usernamePasswordInstructions,
                                                                  continueWithWPButtonTitle: AuthenticationConstants.continueWithWPButtonTitle,
                                                                  enterYourSiteAddressButtonTitle: AuthenticationConstants.enterYourSiteAddressButtonTitle,
                                                                  findSiteButtonTitle: AuthenticationConstants.findYourStoreAddressButtonTitle,
                                                                  signupTermsOfService: AuthenticationConstants.signupTermsOfService,
                                                                  whatIsWPComLinkTitle: AuthenticationConstants.whatIsWPComLinkTitle,
                                                                  getStartedTitle: AuthenticationConstants.loginTitle)

        let unifiedStyle = WordPressAuthenticatorUnifiedStyle(borderColor: .divider,
                                                              errorColor: .error,
                                                              textColor: .text,
                                                              textSubtleColor: .textSubtle,
                                                              textButtonColor: .accent,
                                                              textButtonHighlightColor: .accent,
                                                              viewControllerBackgroundColor: .basicBackground,
                                                              prologueButtonsBackgroundColor: .authPrologueBottomBackgroundColor,
                                                              prologueViewBackgroundColor: .authPrologueBottomBackgroundColor,
                                                              navBarBackgroundColor: .basicBackground,
                                                              navButtonTextColor: .accent,
                                                              navTitleTextColor: .text)

        let displayImages = WordPressAuthenticatorDisplayImages(
            magicLink: .loginMagicLinkImage,
            siteAddressModalPlaceholder: .loginSiteAddressInfoImage
        )

        WordPressAuthenticator.initialize(configuration: configuration,
                                          style: style,
                                          unifiedStyle: unifiedStyle,
                                          displayImages: displayImages,
                                          displayStrings: displayStrings)
        WordPressAuthenticator.shared.delegate = self
    }

    /// Returns the Login Flow view controller.
    ///
    func authenticationUI() -> UIViewController {
        let loginViewController: UIViewController = {
            let loginUI = WordPressAuthenticator.loginUI(onLoginButtonTapped: { [weak self] in
                guard let self = self else { return }
                // Resets Apple ID at the beginning of the authentication.
                self.appleUserID = nil

                ServiceLocator.analytics.track(.loginPrologueContinueTapped)
            })
            guard let loginVC = loginUI else {
                fatalError("Cannot instantiate login UI from WordPressAuthenticator")
            }
            return loginVC
        }()
        return loginViewController
    }

    /// Handles an Authentication URL Callback. Returns *true* on success.
    ///
    func handleAuthenticationUrl(_ url: URL, options: [UIApplication.OpenURLOptionsKey: Any], rootViewController: UIViewController) -> Bool {
        let source = options[.sourceApplication] as? String
        let annotation = options[.annotation]

        if WordPressAuthenticator.shared.isGoogleAuthUrl(url) {
            return WordPressAuthenticator.shared.handleGoogleAuthUrl(url, sourceApplication: source, annotation: annotation)
        }

        if WordPressAuthenticator.shared.isWordPressAuthUrl(url) {
            return WordPressAuthenticator.shared.handleWordPressAuthUrl(url,
                                                                        rootViewController: rootViewController)
        }

        return false
    }
}



// MARK: - WordPressAuthenticator Delegate
//
extension AuthenticationManager: WordPressAuthenticatorDelegate {
    func userAuthenticatedWithAppleUserID(_ appleUserID: String) {
        self.appleUserID = appleUserID
    }

    var allowWPComLogin: Bool {
        return true
    }

    /// Indicates if the active Authenticator can be dismissed or not.
    ///
    var dismissActionEnabled: Bool {
        // TODO: Return *true* only if there is no default account already set.
        return false
    }

    /// Indicates whether the Support Action should be enabled, or not.
    ///
    var supportActionEnabled: Bool {
        return true
    }

    /// Indicates whether a link to WP.com TOS should be available, or not.
    ///
    var wpcomTermsOfServiceEnabled: Bool {
        return false
    }

    /// Indicates if Support is Enabled.
    ///
    var supportEnabled: Bool {
        return ZendeskProvider.shared.zendeskEnabled
    }

    /// Indicates if the Support notification indicator should be displayed.
    ///
    var showSupportNotificationIndicator: Bool {
        // TODO: Wire Zendesk
        return false
    }

    /// Executed whenever a new WordPress.com account has been created.
    /// Note: As of now, this is a NO-OP, we're not supporting any signup flows.
    ///
    func createdWordPressComAccount(username: String, authToken: String) { }

    func shouldHandleError(_ error: Error) -> Bool {
        return isSupportedError(error)
    }

    func handleError(_ error: Error, onCompletion: @escaping (UIViewController) -> Void) {
        let wooAuthError = AuthenticationError.make(with: error)
        switch wooAuthError {
        case .notWPSite, .notValidAddress:
            let notification = LocalNotification(title: NSLocalizedString("Problems with logging in?",
                                                                          comment: "Local notification title when the user encounters an error logging in " +
                                                                          "with site address."),
                                                 body: NSLocalizedString("Get some help!",
                                                                         comment: "Local notification body when the user encounters an error logging in " +
                                                                         "with site address."),
                                                 scenario: .loginSiteAddressError,
                                                 actions: .init(category: .loginError, actions: [.contactSupport]))
            ServiceLocator.pushNotesManager.requestLocalNotification(notification,
                                                                     // 24 hours from now.
                                                                     trigger: UNTimeIntervalNotificationTrigger(timeInterval: 86400, repeats: false))
        default:
            break
        }

        guard let errorViewModel = viewModel(error) else {
            return
        }

        let noWPErrorUI = ULErrorViewController(viewModel: errorViewModel)

        onCompletion(noWPErrorUI)
    }

    /// Validates that the self-hosted site contains the correct information
    /// and can proceed to the self-hosted username and password view controller.
    ///
    func shouldPresentUsernamePasswordController(for siteInfo: WordPressComSiteInfo?, onCompletion: @escaping (WordPressAuthenticatorResult) -> Void) {

        /// WordPress must be present.
        guard let site = siteInfo, site.isWP else {
            let viewModel = NotWPErrorViewModel()
            let notWPErrorUI = ULErrorViewController(viewModel: viewModel)

            let authenticationResult: WordPressAuthenticatorResult = .injectViewController(value: notWPErrorUI)

            onCompletion(authenticationResult)

            return
        }

        /// save the site to memory to check for jetpack requirement in epilogue
        currentSelfHostedSite = site

        /// For self-hosted sites, navigate to enter the email address associated to the wp.com account:
        /// https://github.com/woocommerce/woocommerce-ios/issues/3426
        guard site.isWPCom else {
            let authenticationResult: WordPressAuthenticatorResult = .presentEmailController

            onCompletion(authenticationResult)

            return
        }

        /// We should never reach this point, as WPAuthenticator won't call its delegate for this case.
        ///
        DDLogWarn("⚠️ Present password controller for site: \(site.url)")
        let authenticationResult: WordPressAuthenticatorResult = .presentPasswordController(value: false)
        onCompletion(authenticationResult)
    }

    /// Presents the Login Epilogue, in the specified NavigationController.
    ///
    func presentLoginEpilogue(in navigationController: UINavigationController, for credentials: AuthenticatorCredentials, onDismiss: @escaping () -> Void) {
        // We are currently supporting WPCom credentials only
        // Update this when handling store credentials authentication.
        guard let wpcomLogin = credentials.wpcom else {
            return
        }

<<<<<<< HEAD
        ServiceLocator.pushNotesManager.cancelLocalNotification(scenarios: [.loginSiteAddressError])

        /// Jetpack is required. Present an error if we don't detect a valid installation for a self-hosted site.
        if let site = currentSelfHostedSite,
            site.url == wpcomLogin.siteURL, !site.hasValidJetpack {
            let viewModel = JetpackErrorViewModel(siteURL: wpcomLogin.siteURL)
            let installJetpackUI = ULErrorViewController(viewModel: viewModel)
            return navigationController.show(installJetpackUI, sender: nil)
        }

=======
>>>>>>> c389ec66
        let matcher = ULAccountMatcher()
        matcher.refreshStoredSites()

        guard matcher.match(originalURL: wpcomLogin.siteURL) else {

            /// Jetpack is required. Present an error if we don't detect a valid installation for a self-hosted site.
            if isJetpackValidForSelfHostedSite(url: wpcomLogin.siteURL) {
                return presentJetpackError(for: wpcomLogin.siteURL, with: credentials, in: navigationController, onDismiss: onDismiss)
            }

            DDLogWarn("⚠️ Present account mismatch error for site: \(String(describing: credentials.wpcom?.siteURL))")
            let viewModel = WrongAccountErrorViewModel(siteURL: credentials.wpcom?.siteURL)
            let mismatchAccountUI = ULAccountMismatchViewController(viewModel: viewModel)

            return navigationController.show(mismatchAccountUI, sender: nil)
        }

        storePickerCoordinator = StorePickerCoordinator(navigationController, config: .login)
        storePickerCoordinator?.onDismiss = onDismiss
        if let site = matcher.matchedSite(originalURL: wpcomLogin.siteURL) {
            storePickerCoordinator?.didSelectStore(with: site.siteID, onCompletion: onDismiss)
        } else {
            storePickerCoordinator?.start()
        }
    }

    /// Presents the Signup Epilogue, in the specified NavigationController.
    ///
    func presentSignupEpilogue(in navigationController: UINavigationController, for credentials: AuthenticatorCredentials, service: SocialService?) {
        // NO-OP: The current WC version does not support Signup. Let SIWA through.
        guard case .apple = service else {
            return
        }

        // For SIWA, signups are treating like signing in for now.
        // Signup code in Authenticator normally synchronizes the auth credentials but
        // since we're hacking in SIWA, that's never called in the pod. Call here so the
        // person's name and user ID show up on the picker screen.
        //
        // This is effectively a useless screen for them other than telling them to install Jetpack.
        sync(credentials: credentials) { [weak self] in
            self?.storePickerCoordinator = StorePickerCoordinator(navigationController, config: .login)
            self?.storePickerCoordinator?.start()
        }
    }

    /// Presents the Support Interface from a given ViewController, with a specified SourceTag.
    ///
    func presentSupport(from sourceViewController: UIViewController, sourceTag: WordPressSupportSourceTag) {
        let identifier = HelpAndSupportViewController.classNameWithoutNamespaces
        guard let supportViewController = UIStoryboard.dashboard.instantiateViewController(withIdentifier: identifier) as? HelpAndSupportViewController else {
            return
        }

        supportViewController.displaysDismissAction = true

        let navController = WooNavigationController(rootViewController: supportViewController)
        navController.modalPresentationStyle = .formSheet

        sourceViewController.present(navController, animated: true, completion: nil)
    }

    /// Presents the Support new request, from a given ViewController, with a specified SourceTag.
    ///
    func presentSupportRequest(from sourceViewController: UIViewController, sourceTag: WordPressSupportSourceTag) {
        ZendeskProvider.shared.showNewRequestIfPossible(from: sourceViewController, with: sourceTag.name)
    }

    /// Indicates if the Login Epilogue should be presented.
    ///
    func shouldPresentLoginEpilogue(isJetpackLogin: Bool) -> Bool {
        return true
    }

    /// Indicates if the Signup Epilogue should be displayed.
    /// Note: As of now, this is a NO-OP, we're not supporting any signup flows.
    ///
    func shouldPresentSignupEpilogue() -> Bool {
        return false
    }

    /// Synchronizes the specified WordPress Account.
    ///
    func sync(credentials: AuthenticatorCredentials, onCompletion: @escaping () -> Void) {
        guard let wpcom = credentials.wpcom else {
            fatalError("Self Hosted sites are not supported. Please review the Authenticator settings!")
        }

        // If Apple ID is previously set, saves it to Keychain now that authentication is complete.
        if let appleUserID = appleUserID {
            keychain.wooAppleID = appleUserID
        }
        appleUserID = nil

        ServiceLocator.stores.authenticate(credentials: .init(authToken: wpcom.authToken))
        let action = AccountAction.synchronizeAccount { result in
            switch result {
            case .success(let account):
                let credentials = Credentials(username: account.username, authToken: wpcom.authToken, siteAddress: wpcom.siteURL)
                ServiceLocator.stores
                    .authenticate(credentials: credentials)
                    .synchronizeEntities(onCompletion: onCompletion)
            case .failure:
                ServiceLocator.stores.synchronizeEntities(onCompletion: onCompletion)
            }
        }
        ServiceLocator.stores.dispatch(action)
    }

    /// Tracks a given Analytics Event.
    ///
    func track(event: WPAnalyticsStat) {
        guard let wooEvent = WooAnalyticsStat.valueOf(stat: event) else {
            DDLogWarn("⚠️ Could not convert WPAnalyticsStat with value: \(event.rawValue)")
            return
        }
        ServiceLocator.analytics.track(wooEvent)
    }

    /// Tracks a given Analytics Event, with the specified properties.
    ///
    func track(event: WPAnalyticsStat, properties: [AnyHashable: Any]) {
        guard let wooEvent = WooAnalyticsStat.valueOf(stat: event) else {
            DDLogWarn("⚠️ Could not convert WPAnalyticsStat with value: \(event.rawValue)")
            return
        }
        ServiceLocator.analytics.track(wooEvent, withProperties: properties)
    }

    /// Tracks a given Analytics Event, with the specified error.
    ///
    func track(event: WPAnalyticsStat, error: Error) {
        guard let wooEvent = WooAnalyticsStat.valueOf(stat: event) else {
            DDLogWarn("⚠️ Could not convert WPAnalyticsStat with value: \(event.rawValue)")
            return
        }
        ServiceLocator.analytics.track(wooEvent, withError: error)
    }
}

// MARK: - Private helpers
private extension AuthenticationManager {
    func isJetpackValidForSelfHostedSite(url: String) -> Bool {
        if let site = currentSelfHostedSite,
           site.url == url, !site.hasValidJetpack {
            return true
        }
        return false
    }

    func presentJetpackError(for siteURL: String,
                             with credentials: AuthenticatorCredentials,
                             in navigationController: UINavigationController,
                             onDismiss: @escaping () -> Void) {
        let viewModel = JetpackErrorViewModel(siteURL: siteURL, onJetpackSetupCompletion: { [weak self] in
            self?.presentLoginEpilogue(in: navigationController, for: credentials, onDismiss: onDismiss)
        })
        let installJetpackUI = ULErrorViewController(viewModel: viewModel)
        navigationController.show(installJetpackUI, sender: nil)
    }
}

// MARK: - ViewModel Factory
extension AuthenticationManager {
    /// This is only exposed for testing.
    func viewModel(_ error: Error) -> ULErrorViewModel? {
        let wooAuthError = AuthenticationError.make(with: error)

        switch wooAuthError {
        case .emailDoesNotMatchWPAccount:
            return NotWPAccountViewModel()
        case .notWPSite,
             .notValidAddress:
            return NotWPErrorViewModel()
        case .noSecureConnection:
            return NoSecureConnectionErrorViewModel()
        case .unknown:
            return nil
        }
    }
}

// MARK: - Error handling
private extension AuthenticationManager {

    /// Maps error codes emitted by WPAuthenticator to a domain error object
    enum AuthenticationError: Int, Error {
        case emailDoesNotMatchWPAccount
        case notWPSite
        case notValidAddress
        case noSecureConnection
        case unknown

        static func make(with error: Error) -> AuthenticationError {
            let error = error as NSError

            switch error.code {
            case WordPressComRestApiError.unknown.rawValue:
                let restAPIErrorCode = error.userInfo[WordPressComRestApi.ErrorKeyErrorCode] as? String
                if restAPIErrorCode == "unknown_user" {
                    return .emailDoesNotMatchWPAccount
                } else {
                    return .unknown
                }
            case WordPressOrgXMLRPCValidatorError.invalid.rawValue:
                // We were able to connect to the site but it does not seem to be a WordPress site.
                return .notWPSite
            case NSURLErrorCannotFindHost,
                 NSURLErrorCannotConnectToHost:
                // The site cannot be found. This can mean that the domain is invalid.
                return .notValidAddress
            case NSURLErrorSecureConnectionFailed:
                // The site does not have a valid SSL. It could be that it is only HTTP.
                return .noSecureConnection
            default:
                return .unknown
            }
        }
    }

    func isSupportedError(_ error: Error) -> Bool {
        let wooAuthError = AuthenticationError.make(with: error)
        return wooAuthError != .unknown
    }
}<|MERGE_RESOLUTION|>--- conflicted
+++ resolved
@@ -282,19 +282,8 @@
             return
         }
 
-<<<<<<< HEAD
         ServiceLocator.pushNotesManager.cancelLocalNotification(scenarios: [.loginSiteAddressError])
 
-        /// Jetpack is required. Present an error if we don't detect a valid installation for a self-hosted site.
-        if let site = currentSelfHostedSite,
-            site.url == wpcomLogin.siteURL, !site.hasValidJetpack {
-            let viewModel = JetpackErrorViewModel(siteURL: wpcomLogin.siteURL)
-            let installJetpackUI = ULErrorViewController(viewModel: viewModel)
-            return navigationController.show(installJetpackUI, sender: nil)
-        }
-
-=======
->>>>>>> c389ec66
         let matcher = ULAccountMatcher()
         matcher.refreshStoredSites()
 
