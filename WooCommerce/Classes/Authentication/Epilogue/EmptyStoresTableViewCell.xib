<?xml version="1.0" encoding="UTF-8"?>
<document type="com.apple.InterfaceBuilder3.CocoaTouch.XIB" version="3.0" toolsVersion="21225" targetRuntime="iOS.CocoaTouch" propertyAccessControl="none" useAutolayout="YES" useTraitCollections="YES" useSafeAreas="YES" colorMatched="YES">
    <dependencies>
        <plugIn identifier="com.apple.InterfaceBuilder.IBCocoaTouchPlugin" version="21207"/>
        <capability name="documents saved in the Xcode 8 format" minToolsVersion="8.0"/>
    </dependencies>
    <objects>
        <placeholder placeholderIdentifier="IBFilesOwner" id="-1" userLabel="File's Owner"/>
        <placeholder placeholderIdentifier="IBFirstResponder" id="-2" customClass="UIResponder"/>
        <tableViewCell clipsSubviews="YES" contentMode="scaleToFill" preservesSuperviewLayoutMargins="YES" selectionStyle="none" indentationWidth="10" rowHeight="242" id="qMv-Pb-lgn" customClass="EmptyStoresTableViewCell" customModule="WooCommerce" customModuleProvider="target">
            <rect key="frame" x="0.0" y="0.0" width="375" height="242"/>
            <autoresizingMask key="autoresizingMask"/>
            <tableViewCellContentView key="contentView" opaque="NO" clipsSubviews="YES" multipleTouchEnabled="YES" contentMode="center" preservesSuperviewLayoutMargins="YES" insetsLayoutMarginsFromSafeArea="NO" tableViewCell="qMv-Pb-lgn" id="gcY-Gg-DvR">
                <rect key="frame" x="0.0" y="0.0" width="375" height="242"/>
                <autoresizingMask key="autoresizingMask"/>
                <subviews>
                    <stackView opaque="NO" contentMode="scaleToFill" axis="vertical" translatesAutoresizingMaskIntoConstraints="NO" id="pky-np-rBc">
                        <rect key="frame" x="16" y="0.0" width="343" height="222"/>
                        <subviews>
                            <imageView userInteractionEnabled="NO" contentMode="scaleAspectFit" horizontalHuggingPriority="251" verticalHuggingPriority="251" image="woo-no-store" translatesAutoresizingMaskIntoConstraints="NO" id="uuh-xp-DA5">
<<<<<<< HEAD
                                <rect key="frame" x="0.0" y="0.0" width="375" height="139"/>
                            </imageView>
                            <stackView opaque="NO" contentMode="scaleToFill" axis="vertical" spacing="8" translatesAutoresizingMaskIntoConstraints="NO" id="JZd-ud-Vc8">
                                <rect key="frame" x="0.0" y="139" width="375" height="48.666666666666657"/>
                                <subviews>
                                    <label opaque="NO" userInteractionEnabled="NO" contentMode="left" horizontalHuggingPriority="251" verticalHuggingPriority="252" verticalCompressionResistancePriority="751" text="Label" textAlignment="center" lineBreakMode="tailTruncation" numberOfLines="0" baselineAdjustment="alignBaselines" adjustsFontSizeToFit="NO" translatesAutoresizingMaskIntoConstraints="NO" id="bPV-bJ-GBz">
                                        <rect key="frame" x="0.0" y="0.0" width="375" height="20.333333333333332"/>
=======
                                <rect key="frame" x="0.0" y="0.0" width="343" height="138.5"/>
                            </imageView>
                            <stackView opaque="NO" contentMode="scaleToFill" axis="vertical" spacing="8" translatesAutoresizingMaskIntoConstraints="NO" id="JZd-ud-Vc8">
                                <rect key="frame" x="0.0" y="138.5" width="343" height="49"/>
                                <subviews>
                                    <label opaque="NO" userInteractionEnabled="NO" contentMode="left" horizontalHuggingPriority="251" verticalHuggingPriority="252" verticalCompressionResistancePriority="751" text="Label" textAlignment="center" lineBreakMode="tailTruncation" numberOfLines="0" baselineAdjustment="alignBaselines" adjustsFontSizeToFit="NO" translatesAutoresizingMaskIntoConstraints="NO" id="bPV-bJ-GBz">
                                        <rect key="frame" x="0.0" y="0.0" width="343" height="20.5"/>
>>>>>>> 976af81d
                                        <fontDescription key="fontDescription" type="system" pointSize="17"/>
                                        <nil key="textColor"/>
                                        <nil key="highlightedColor"/>
                                    </label>
                                    <label opaque="NO" userInteractionEnabled="NO" contentMode="left" horizontalHuggingPriority="251" verticalHuggingPriority="252" verticalCompressionResistancePriority="751" text="Label" textAlignment="center" lineBreakMode="tailTruncation" numberOfLines="0" baselineAdjustment="alignBaselines" adjustsFontSizeToFit="NO" translatesAutoresizingMaskIntoConstraints="NO" id="Oil-C8-RKM">
<<<<<<< HEAD
                                        <rect key="frame" x="0.0" y="28.333333333333343" width="375" height="20.333333333333329"/>
=======
                                        <rect key="frame" x="0.0" y="28.5" width="343" height="20.5"/>
>>>>>>> 976af81d
                                        <fontDescription key="fontDescription" type="system" pointSize="17"/>
                                        <nil key="textColor"/>
                                        <nil key="highlightedColor"/>
                                    </label>
                                </subviews>
                            </stackView>
                            <button opaque="NO" contentMode="scaleToFill" verticalCompressionResistancePriority="751" contentHorizontalAlignment="center" contentVerticalAlignment="center" buttonType="system" lineBreakMode="middleTruncation" translatesAutoresizingMaskIntoConstraints="NO" id="XF9-r3-Vq9" userLabel="Remove Apple ID Access Button">
<<<<<<< HEAD
                                <rect key="frame" x="0.0" y="187.66666666666666" width="375" height="34.333333333333343"/>
=======
                                <rect key="frame" x="0.0" y="187.5" width="343" height="34.5"/>
>>>>>>> 976af81d
                                <state key="normal" title="Button"/>
                                <buttonConfiguration key="configuration" style="plain" title="Button"/>
                            </button>
                        </subviews>
                    </stackView>
                </subviews>
                <color key="backgroundColor" white="0.0" alpha="0.0" colorSpace="custom" customColorSpace="genericGamma22GrayColorSpace"/>
                <constraints>
                    <constraint firstAttribute="bottom" secondItem="pky-np-rBc" secondAttribute="bottom" constant="20" id="3Fb-5z-arL"/>
                    <constraint firstItem="pky-np-rBc" firstAttribute="leading" secondItem="gcY-Gg-DvR" secondAttribute="leading" constant="16" id="CRY-WF-Utt"/>
                    <constraint firstItem="pky-np-rBc" firstAttribute="top" secondItem="gcY-Gg-DvR" secondAttribute="top" id="Gpz-kR-gFd"/>
                    <constraint firstAttribute="trailing" secondItem="pky-np-rBc" secondAttribute="trailing" constant="16" id="VqG-p3-pkv"/>
                </constraints>
            </tableViewCellContentView>
            <color key="backgroundColor" white="0.0" alpha="0.0" colorSpace="custom" customColorSpace="genericGamma22GrayColorSpace"/>
            <connections>
                <outlet property="closeAccountButton" destination="XF9-r3-Vq9" id="sLP-Jl-0hK"/>
                <outlet property="emptyStoresImageView" destination="uuh-xp-DA5" id="4yf-Rz-3c2"/>
                <outlet property="legendLabel" destination="bPV-bJ-GBz" id="sQX-ir-ghQ"/>
                <outlet property="stackView" destination="pky-np-rBc" id="vRx-dY-Ma9"/>
                <outlet property="subtitleLabel" destination="Oil-C8-RKM" id="9VO-5Z-BNb"/>
            </connections>
            <point key="canvasLocation" x="-162.5" y="-12"/>
        </tableViewCell>
    </objects>
    <resources>
        <image name="woo-no-store" width="210" height="152"/>
    </resources>
</document><|MERGE_RESOLUTION|>--- conflicted
+++ resolved
@@ -18,15 +18,6 @@
                         <rect key="frame" x="16" y="0.0" width="343" height="222"/>
                         <subviews>
                             <imageView userInteractionEnabled="NO" contentMode="scaleAspectFit" horizontalHuggingPriority="251" verticalHuggingPriority="251" image="woo-no-store" translatesAutoresizingMaskIntoConstraints="NO" id="uuh-xp-DA5">
-<<<<<<< HEAD
-                                <rect key="frame" x="0.0" y="0.0" width="375" height="139"/>
-                            </imageView>
-                            <stackView opaque="NO" contentMode="scaleToFill" axis="vertical" spacing="8" translatesAutoresizingMaskIntoConstraints="NO" id="JZd-ud-Vc8">
-                                <rect key="frame" x="0.0" y="139" width="375" height="48.666666666666657"/>
-                                <subviews>
-                                    <label opaque="NO" userInteractionEnabled="NO" contentMode="left" horizontalHuggingPriority="251" verticalHuggingPriority="252" verticalCompressionResistancePriority="751" text="Label" textAlignment="center" lineBreakMode="tailTruncation" numberOfLines="0" baselineAdjustment="alignBaselines" adjustsFontSizeToFit="NO" translatesAutoresizingMaskIntoConstraints="NO" id="bPV-bJ-GBz">
-                                        <rect key="frame" x="0.0" y="0.0" width="375" height="20.333333333333332"/>
-=======
                                 <rect key="frame" x="0.0" y="0.0" width="343" height="138.5"/>
                             </imageView>
                             <stackView opaque="NO" contentMode="scaleToFill" axis="vertical" spacing="8" translatesAutoresizingMaskIntoConstraints="NO" id="JZd-ud-Vc8">
@@ -34,17 +25,12 @@
                                 <subviews>
                                     <label opaque="NO" userInteractionEnabled="NO" contentMode="left" horizontalHuggingPriority="251" verticalHuggingPriority="252" verticalCompressionResistancePriority="751" text="Label" textAlignment="center" lineBreakMode="tailTruncation" numberOfLines="0" baselineAdjustment="alignBaselines" adjustsFontSizeToFit="NO" translatesAutoresizingMaskIntoConstraints="NO" id="bPV-bJ-GBz">
                                         <rect key="frame" x="0.0" y="0.0" width="343" height="20.5"/>
->>>>>>> 976af81d
                                         <fontDescription key="fontDescription" type="system" pointSize="17"/>
                                         <nil key="textColor"/>
                                         <nil key="highlightedColor"/>
                                     </label>
                                     <label opaque="NO" userInteractionEnabled="NO" contentMode="left" horizontalHuggingPriority="251" verticalHuggingPriority="252" verticalCompressionResistancePriority="751" text="Label" textAlignment="center" lineBreakMode="tailTruncation" numberOfLines="0" baselineAdjustment="alignBaselines" adjustsFontSizeToFit="NO" translatesAutoresizingMaskIntoConstraints="NO" id="Oil-C8-RKM">
-<<<<<<< HEAD
-                                        <rect key="frame" x="0.0" y="28.333333333333343" width="375" height="20.333333333333329"/>
-=======
                                         <rect key="frame" x="0.0" y="28.5" width="343" height="20.5"/>
->>>>>>> 976af81d
                                         <fontDescription key="fontDescription" type="system" pointSize="17"/>
                                         <nil key="textColor"/>
                                         <nil key="highlightedColor"/>
@@ -52,11 +38,7 @@
                                 </subviews>
                             </stackView>
                             <button opaque="NO" contentMode="scaleToFill" verticalCompressionResistancePriority="751" contentHorizontalAlignment="center" contentVerticalAlignment="center" buttonType="system" lineBreakMode="middleTruncation" translatesAutoresizingMaskIntoConstraints="NO" id="XF9-r3-Vq9" userLabel="Remove Apple ID Access Button">
-<<<<<<< HEAD
-                                <rect key="frame" x="0.0" y="187.66666666666666" width="375" height="34.333333333333343"/>
-=======
                                 <rect key="frame" x="0.0" y="187.5" width="343" height="34.5"/>
->>>>>>> 976af81d
                                 <state key="normal" title="Button"/>
                                 <buttonConfiguration key="configuration" style="plain" title="Button"/>
                             </button>
