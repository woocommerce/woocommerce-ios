--- conflicted
+++ resolved
@@ -536,20 +536,6 @@
     ///
     func displaySiteWCRequirementWarningIfNeeded(site: Site) {
         updateActionButtonAndTableState(animating: true, enabled: false)
-<<<<<<< HEAD
-//        requirementsChecker.checkSiteEligibility(for: site) { [weak self] result in
-//            switch result {
-//            case .success(.validWCVersion):
-                updateUIForValidSite()
-//            case .success(.invalidWCVersion):
-//                self?.updateUIForInvalidSite(named: site.name)
-//            case .success(.expiredWPComPlan):
-//                self?.updateUIForExpiredWPComPlan(siteID: site.siteID)
-//            case .failure:
-//                self?.updateUIForEmptyOrErroredSite(named: site.name, with: site.siteID)
-//            }
-//        }
-=======
         requirementsChecker.checkSiteEligibility(for: site) { [weak self] result in
             switch result {
             case .success(.validWCVersion):
@@ -562,7 +548,6 @@
                 self?.updateUIForEmptyOrErroredSite(named: site.name, with: site.siteID)
             }
         }
->>>>>>> 2b212c80
     }
 
     /// Update the UI upon receiving a response for a valid WC site
