--- conflicted
+++ resolved
@@ -155,17 +155,10 @@
         }
     }
 
-<<<<<<< HEAD
     private lazy var closeAccountCoordinator: CloseAccountCoordinator =
     CloseAccountCoordinator(sourceViewController: self) { [weak self] in
-        guard let self = self else { return .failure(CloseAccountError.presenterDeallocated) }
-        return await self.closeAccount()
-=======
-    private lazy var removeAppleIDAccessCoordinator: RemoveAppleIDAccessCoordinator =
-    RemoveAppleIDAccessCoordinator(sourceViewController: self) { [weak self] in
-        guard let self = self else { throw RemoveAppleIDAccessError.presenterDeallocated }
-        return try await self.removeAppleIDAccess()
->>>>>>> 9ab67fff
+        guard let self = self else { throw CloseAccountError.presenterDeallocated }
+        return try await self.closeAccount()
     } onRemoveSuccess: { [weak self] in
         self?.restartAuthentication()
     }
@@ -767,13 +760,8 @@
 }
 
 private extension StorePickerViewController {
-<<<<<<< HEAD
-    func closeAccount() async -> Result<Void, Error> {
-        await withCheckedContinuation { [weak self] continuation in
-=======
-    func removeAppleIDAccess() async throws {
+    func closeAccount() async throws {
         try await withCheckedThrowingContinuation { [weak self] continuation in
->>>>>>> 9ab67fff
             guard let self = self else { return }
             let action = AccountAction.closeAccount { result in
                 continuation.resume(with: result)
