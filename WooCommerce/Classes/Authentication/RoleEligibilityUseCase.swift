import Yosemite

/// Encapsulates the logic for checking the eligibility of user roles.
protocol RoleEligibilityUseCaseProtocol {
    /// Checks whether the current authenticated session has the correct role to manage the store.
    /// Any error returned from the block means that the user is not eligible.
    ///
    /// - Parameters:
    ///   - storeID: The dotcom site ID of the store.
    ///   - completion: The block to be called when the check completes, with an optional RoleEligibilityError.
    func checkEligibility(for storeID: Int64, completion: @escaping (Result<Void, RoleEligibilityError>) -> Void)
<<<<<<< HEAD

    /// Returns the last error information encountered by the authenticated user.
    func lastEligibilityErrorInfo() -> EligibilityErrorInfo?
=======
>>>>>>> 36daee9a
}

/// This component checks user's eligibility to access/manage the store, and *only* saves the data when the user has insufficient role.
/// Currently, user eligibility check is performed from:
///     1. The store picker screen, when the user tapped "Continue".
///     2. App launch, to check if the current user is still eligible to access the store.
///
final class RoleEligibilityUseCase {
    // MARK: Properties

    private let stores: StoresManager

    private let defaults: UserDefaults

<<<<<<< HEAD
    /// The last eligibility error info encountered by the user.
    private var lastErrorInfo: EligibilityErrorInfo? {
        get {
            loadLastErrorInfo()
        }
        set {
            defaults.setValue(newValue?.toDictionary(), forKey: Constants.eligibilityErrorInfoKey)
        }
    }

=======
>>>>>>> 36daee9a
    // MARK: Initialization

    init(stores: StoresManager = ServiceLocator.stores, defaults: UserDefaults = UserDefaults.standard) {
        self.stores = stores
        self.defaults = defaults
    }

    // MARK: Private Methods

<<<<<<< HEAD
extension RoleEligibilityUseCase: RoleEligibilityUseCaseProtocol {
    func syncEligibilityStatusIfNeeded() {
        guard stores.isAuthenticated, let storeID = stores.sessionManager.defaultStoreID else {
            return
        }

        checkEligibility(for: storeID) { result in
            // We only care when an error occurs during sync. if the request is successful, then do nothing.
            switch result {
            case .failure(let error):
                // For errors other than `insufficientRole` (e.g. network errors), do nothing for now.
                // In case of network errors, it's best to depend on currently available information.
                // i.e., if the user is previously ineligible, then assume they are still ineligible now.
                guard case let .insufficientRole(errorInfo) = error else {
                    break
                }
                // store the information locally.
                self.lastErrorInfo = errorInfo

            default:
                break
            }
        }
=======
    /// Saves `EligibilityErrorInfo` locally.
    ///
    private func saveErrorInfo(_ errorInfo: StorageEligibilityErrorInfo) {
        let action = AppSettingsAction.setEligibilityErrorInfo(errorInfo: errorInfo) { _ in }
        stores.dispatch(action)
    }

    /// Clears any existing `EligibilityErrorInfo` from local storage.
    ///
    private func resetErrorInfo() {
        let action = AppSettingsAction.resetEligibilityErrorInfo
        stores.dispatch(action)
>>>>>>> 36daee9a
    }
}

// MARK: - Protocol Implementation

extension RoleEligibilityUseCase: RoleEligibilityUseCaseProtocol {
    func checkEligibility(for storeID: Int64, completion: @escaping (Result<Void, RoleEligibilityError>) -> Void) {
        guard stores.isAuthenticated else {
            completion(.failure(.notAuthenticated))
            return
        }

        // handle edge case to prevent extra, unnecessary request.
        guard storeID > 0 else {
            completion(.failure(.invalidStoreId(id: storeID)))
            return
        }

        let action = UserAction.retrieveUser(siteID: storeID) { result in
            switch result {
            case .success(let user):
                guard user.hasEligibleRoles() else {
                    let errorInfo = StorageEligibilityErrorInfo(name: user.displayName(), roles: user.roles)

                    // Remember the error info if the user is ineligible to access the *current* store.
                    // This will be used on future app launches.
                    if let defaultStoreID = self.stores.sessionManager.defaultStoreID, defaultStoreID == storeID {
                        self.saveErrorInfo(errorInfo)
                    }

                    // report back with the display information for the error page.
                    completion(.failure(.insufficientRole(info: errorInfo)))
                    break
                }
<<<<<<< HEAD
                // reaching this means there's nothing else to do, as the user is eligible to access the store.
=======

                // When user is eligible, always clear any existing error info.
>>>>>>> 36daee9a
                self.resetErrorInfo()
                completion(.success(()))

            case .failure(let error):
                completion(.failure(.unknown(error: error)))
            }
        }
        stores.dispatch(action)
    }
<<<<<<< HEAD

    func lastEligibilityErrorInfo() -> EligibilityErrorInfo? {
        return lastErrorInfo
    }
=======
>>>>>>> 36daee9a
}

/// Convenient error class that helps with categorizing errors related to role eligibility checks.
enum RoleEligibilityError: Error {
    /// The user's role is insufficient to manage the store.
    /// Additional information is provided for the error page to display more information.
    case insufficientRole(info: StorageEligibilityErrorInfo)

    /// The user has not yet authenticated with the app.
    /// This should not happen, and may indicate an implementation error.
    case notAuthenticated

    /// Submitted store ID is most likely invalid.
    /// This should not happen, and may indicate an implementation error.
    case invalidStoreId(id: Int64)

    /// An unknown error caused from other sources.
    case unknown(error: Error)
<<<<<<< HEAD
}

// MARK: - Private Methods

private extension RoleEligibilityUseCase {
    /// Load the last ineligible user info from user defaults.
    /// This information is typically used to display error information.
    /// - Returns: A named tuple containing the name and roles of the ineligible user.
    func loadLastErrorInfo() -> EligibilityErrorInfo? {
        guard let errorInfoDictionary = defaults.object(forKey: Constants.eligibilityErrorInfoKey) as? [String: String] else {
            return nil
        }

        return EligibilityErrorInfo(from: errorInfoDictionary)
    }

    /// Removes any stored error information.
    func resetErrorInfo() {
        lastErrorInfo = nil
    }
}

// MARK: - Constants

private extension RoleEligibilityUseCase {
    struct Constants {
        static let eligibilityErrorInfoKey = "wc_eligibility_error_info"
    }
=======
>>>>>>> 36daee9a
}<|MERGE_RESOLUTION|>--- conflicted
+++ resolved
@@ -9,12 +9,6 @@
     ///   - storeID: The dotcom site ID of the store.
     ///   - completion: The block to be called when the check completes, with an optional RoleEligibilityError.
     func checkEligibility(for storeID: Int64, completion: @escaping (Result<Void, RoleEligibilityError>) -> Void)
-<<<<<<< HEAD
-
-    /// Returns the last error information encountered by the authenticated user.
-    func lastEligibilityErrorInfo() -> EligibilityErrorInfo?
-=======
->>>>>>> 36daee9a
 }
 
 /// This component checks user's eligibility to access/manage the store, and *only* saves the data when the user has insufficient role.
@@ -29,19 +23,6 @@
 
     private let defaults: UserDefaults
 
-<<<<<<< HEAD
-    /// The last eligibility error info encountered by the user.
-    private var lastErrorInfo: EligibilityErrorInfo? {
-        get {
-            loadLastErrorInfo()
-        }
-        set {
-            defaults.setValue(newValue?.toDictionary(), forKey: Constants.eligibilityErrorInfoKey)
-        }
-    }
-
-=======
->>>>>>> 36daee9a
     // MARK: Initialization
 
     init(stores: StoresManager = ServiceLocator.stores, defaults: UserDefaults = UserDefaults.standard) {
@@ -51,31 +32,6 @@
 
     // MARK: Private Methods
 
-<<<<<<< HEAD
-extension RoleEligibilityUseCase: RoleEligibilityUseCaseProtocol {
-    func syncEligibilityStatusIfNeeded() {
-        guard stores.isAuthenticated, let storeID = stores.sessionManager.defaultStoreID else {
-            return
-        }
-
-        checkEligibility(for: storeID) { result in
-            // We only care when an error occurs during sync. if the request is successful, then do nothing.
-            switch result {
-            case .failure(let error):
-                // For errors other than `insufficientRole` (e.g. network errors), do nothing for now.
-                // In case of network errors, it's best to depend on currently available information.
-                // i.e., if the user is previously ineligible, then assume they are still ineligible now.
-                guard case let .insufficientRole(errorInfo) = error else {
-                    break
-                }
-                // store the information locally.
-                self.lastErrorInfo = errorInfo
-
-            default:
-                break
-            }
-        }
-=======
     /// Saves `EligibilityErrorInfo` locally.
     ///
     private func saveErrorInfo(_ errorInfo: StorageEligibilityErrorInfo) {
@@ -88,7 +44,6 @@
     private func resetErrorInfo() {
         let action = AppSettingsAction.resetEligibilityErrorInfo
         stores.dispatch(action)
->>>>>>> 36daee9a
     }
 }
 
@@ -123,12 +78,8 @@
                     completion(.failure(.insufficientRole(info: errorInfo)))
                     break
                 }
-<<<<<<< HEAD
-                // reaching this means there's nothing else to do, as the user is eligible to access the store.
-=======
 
                 // When user is eligible, always clear any existing error info.
->>>>>>> 36daee9a
                 self.resetErrorInfo()
                 completion(.success(()))
 
@@ -138,13 +89,6 @@
         }
         stores.dispatch(action)
     }
-<<<<<<< HEAD
-
-    func lastEligibilityErrorInfo() -> EligibilityErrorInfo? {
-        return lastErrorInfo
-    }
-=======
->>>>>>> 36daee9a
 }
 
 /// Convenient error class that helps with categorizing errors related to role eligibility checks.
@@ -163,35 +107,4 @@
 
     /// An unknown error caused from other sources.
     case unknown(error: Error)
-<<<<<<< HEAD
-}
-
-// MARK: - Private Methods
-
-private extension RoleEligibilityUseCase {
-    /// Load the last ineligible user info from user defaults.
-    /// This information is typically used to display error information.
-    /// - Returns: A named tuple containing the name and roles of the ineligible user.
-    func loadLastErrorInfo() -> EligibilityErrorInfo? {
-        guard let errorInfoDictionary = defaults.object(forKey: Constants.eligibilityErrorInfoKey) as? [String: String] else {
-            return nil
-        }
-
-        return EligibilityErrorInfo(from: errorInfoDictionary)
-    }
-
-    /// Removes any stored error information.
-    func resetErrorInfo() {
-        lastErrorInfo = nil
-    }
-}
-
-// MARK: - Constants
-
-private extension RoleEligibilityUseCase {
-    struct Constants {
-        static let eligibilityErrorInfoKey = "wc_eligibility_error_info"
-    }
-=======
->>>>>>> 36daee9a
 }