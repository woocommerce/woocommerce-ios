import SwiftUI

/// Hosting controller for `StoreCreationProfilerQuestionContainerView`
final class StoreCreationProfilerQuestionContainerHostingController: UIHostingController<StoreCreationProfilerQuestionContainerView> {
    init(viewModel: StoreCreationProfilerQuestionContainerViewModel, onSupport: @escaping () -> Void) {
        super.init(rootView: StoreCreationProfilerQuestionContainerView(viewModel: viewModel, onSupport: onSupport))
    }

    @available(*, unavailable)
    required dynamic init?(coder aDecoder: NSCoder) {
        fatalError("init(coder:) has not been implemented")
    }

    override func viewDidLoad() {
        super.viewDidLoad()

        configureTransparentNavigationBar()
    }
}

/// Container view for the profiler questions of the store creation flow.
struct StoreCreationProfilerQuestionContainerView: View {

    @ObservedObject private var viewModel: StoreCreationProfilerQuestionContainerViewModel
    private let onSupport: () -> Void

    init(viewModel: StoreCreationProfilerQuestionContainerViewModel, onSupport: @escaping () -> Void) {
        self.viewModel = viewModel
        self.onSupport = onSupport
    }

    var body: some View {
        VStack(alignment: .leading, spacing: 0) {
            ProgressView(value: viewModel.currentQuestion.progress)
                .progressViewStyle(.linear)

            switch viewModel.currentQuestion {
            case .sellingStatus:
<<<<<<< HEAD
                StoreCreationSellingStatusQuestionContainerView(onContinue: { answer in
                    viewModel.saveSellingStatus(answer)
                }, onSkip: {
                    viewModel.saveSellingStatus(nil)
                })
            case .category:
                StoreCreationCategoryQuestionView(viewModel: .init(onContinue: { answer in
                    viewModel.saveCategory(answer)
=======
                StoreCreationSellingStatusQuestionContainerView(storeName: viewModel.storeName) { answer in
                    withAnimation {
                        viewModel.saveSellingStatus(answer)
                    }
                } onSkip: {
                    withAnimation {
                        viewModel.saveSellingStatus(nil)
                    }
                }
            case .category:
                StoreCreationCategoryQuestionView(viewModel: .init(storeName: viewModel.storeName, onContinue: { answer in
                    withAnimation {
                        viewModel.saveCategory(answer)
                    }
>>>>>>> be55f422
                }, onSkip: {
                    withAnimation {
                        viewModel.saveCategory(nil)
                    }
                }))
            case .country:
<<<<<<< HEAD
                StoreCreationCountryQuestionView(viewModel: .init(onContinue: { answer in
                    viewModel.saveCountry(answer)
=======
                StoreCreationCountryQuestionView(viewModel: .init(storeName: viewModel.storeName, onContinue: { answer in
                    withAnimation {
                        viewModel.saveCountry(answer)
                    }
>>>>>>> be55f422
                }, onSupport: onSupport))
            case .challenges:
                StoreCreationChallengesQuestionView(viewModel: .init(onContinue: { answer in
                    withAnimation {
                        viewModel.saveChallenges(answer)
                    }
                }, onSkip: {
                    withAnimation {
                        viewModel.saveChallenges([])
                    }
                }))
            case .features:
                StoreCreationFeaturesQuestionView(viewModel: .init(onContinue: { answer in
                    withAnimation {
                        viewModel.saveFeatures(answer)
                    }
                }, onSkip: {
                    withAnimation {
                        viewModel.saveFeatures([])
                    }
                }))
            }
        }
        .toolbar {
            ToolbarItem(placement: .cancellationAction) {
                Button(action: {
                    viewModel.backtrackOrDismissProfiler()
                }, label: {
                    if viewModel.currentQuestion.previousQuestion == nil {
                        Text(Localization.cancel)
                    } else {
                        Image(systemName: "chevron.backward")
                            .headlineLinkStyle()
                    }
                })
            }
        }
    }
}

private extension StoreCreationProfilerQuestionContainerView {
    enum Localization {
        static let cancel = NSLocalizedString("Cancel", comment: "Button to dismiss the store creation profiler flow")
    }
}

struct StoreCreationProfilerQuestionContainerView_Previews: PreviewProvider {
    static var previews: some View {
        StoreCreationProfilerQuestionContainerView(viewModel: .init(storeName: "Test", onCompletion: { _ in }), onSupport: {})
    }
}<|MERGE_RESOLUTION|>--- conflicted
+++ resolved
@@ -36,46 +36,30 @@
 
             switch viewModel.currentQuestion {
             case .sellingStatus:
-<<<<<<< HEAD
                 StoreCreationSellingStatusQuestionContainerView(onContinue: { answer in
-                    viewModel.saveSellingStatus(answer)
+                    withAnimation {
+                        viewModel.saveSellingStatus(answer)
+                    }
                 }, onSkip: {
-                    viewModel.saveSellingStatus(nil)
+                    withAnimation {
+                        viewModel.saveSellingStatus(nil)
+                    }
                 })
             case .category:
                 StoreCreationCategoryQuestionView(viewModel: .init(onContinue: { answer in
-                    viewModel.saveCategory(answer)
-=======
-                StoreCreationSellingStatusQuestionContainerView(storeName: viewModel.storeName) { answer in
-                    withAnimation {
-                        viewModel.saveSellingStatus(answer)
-                    }
-                } onSkip: {
-                    withAnimation {
-                        viewModel.saveSellingStatus(nil)
-                    }
-                }
-            case .category:
-                StoreCreationCategoryQuestionView(viewModel: .init(storeName: viewModel.storeName, onContinue: { answer in
                     withAnimation {
                         viewModel.saveCategory(answer)
                     }
->>>>>>> be55f422
                 }, onSkip: {
                     withAnimation {
                         viewModel.saveCategory(nil)
                     }
                 }))
             case .country:
-<<<<<<< HEAD
                 StoreCreationCountryQuestionView(viewModel: .init(onContinue: { answer in
-                    viewModel.saveCountry(answer)
-=======
-                StoreCreationCountryQuestionView(viewModel: .init(storeName: viewModel.storeName, onContinue: { answer in
                     withAnimation {
                         viewModel.saveCountry(answer)
                     }
->>>>>>> be55f422
                 }, onSupport: onSupport))
             case .challenges:
                 StoreCreationChallengesQuestionView(viewModel: .init(onContinue: { answer in
