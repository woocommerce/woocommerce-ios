--- conflicted
+++ resolved
@@ -98,14 +98,9 @@
         self.completionHandler = onCompletion
         self.uploadAnswersUseCase = uploadAnswersUseCase
         self.themeInstaller = themeInstaller
-<<<<<<< HEAD
-        self.themesCarouselViewModel = .init(mode: .storeCreationProfiler, stores: stores)
-        self.featureFlagService = featureFlagService
-=======
         self.themesCarouselViewModel = .init(siteID: siteID,
                                              mode: .storeCreationProfiler,
                                              stores: stores)
->>>>>>> cfd0fae8
     }
 
     func onAppear() {
