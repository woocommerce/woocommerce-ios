import Combine
import UIKit
import Yosemite
import enum Networking.SiteCreationFlow
import protocol Experiments.FeatureFlagService
import protocol Storage.StorageManagerType

/// Coordinates navigation for store creation flow, with the assumption that the app is already authenticated with a WPCOM user.
final class StoreCreationCoordinator: Coordinator {
    /// Navigation source to store creation.
    enum Source {
        /// Initiated from the logged-out state.
        case loggedOut(source: LoggedOutStoreCreationCoordinator.Source)
        /// Initiated from the store picker in logged-in state.
        case storePicker
    }

    let navigationController: UINavigationController

    let isFreeTrialCreation: Bool

    // MARK: - Store creation M1

    @Published private var possibleSiteURLsFromStoreCreation: Set<String> = []
    private var possibleSiteURLsFromStoreCreationSubscription: AnyCancellable?

    // MARK: - Store creation M2

    /// This property is kept as a lazy var instead of a dependency in the initializer because `InAppPurchasesForWPComPlansManager` is a @MainActor.
    /// If it's passed in the initializer, all call sites have to become @MainActor which results in too many changes.
    @MainActor
    private lazy var purchasesManager: InAppPurchasesForWPComPlansProtocol = {
        if featureFlagService.isFeatureFlagEnabled(.storeCreationM2WithInAppPurchasesEnabled) {
            return InAppPurchasesForWPComPlansManager(stores: stores)
        } else {
            return WebPurchasesForWPComPlans(stores: stores)
        }
    }()

    private var jetpackSiteSubscription: AnyCancellable?

    private let stores: StoresManager
    private let analytics: Analytics
    private let source: Source
    private let prefillStoreName: String?
    private let storePickerViewModel: StorePickerViewModel
    private let switchStoreUseCase: SwitchStoreUseCaseProtocol
    private let featureFlagService: FeatureFlagService
    private let localNotificationScheduler: LocalNotificationScheduler
    private var jetpackCheckRetryInterval: TimeInterval {
        isFreeTrialCreation ? 10 : 5
    }

    private weak var storeCreationProgressViewModel: StoreCreationProgressViewModel?
    private var statusChecker: StoreCreationStatusChecker?

    init(source: Source,
         navigationController: UINavigationController,
         prefillStoreName: String? = nil,
         storageManager: StorageManagerType = ServiceLocator.storageManager,
         stores: StoresManager = ServiceLocator.stores,
         analytics: Analytics = ServiceLocator.analytics,
         featureFlagService: FeatureFlagService = ServiceLocator.featureFlagService,
         purchasesManager: InAppPurchasesForWPComPlansProtocol? = nil,
         pushNotesManager: PushNotesManager = ServiceLocator.pushNotesManager) {
        self.source = source
        self.navigationController = navigationController
        self.prefillStoreName = prefillStoreName
        // Passing the `standard` configuration to include sites without WooCommerce (`isWooCommerceActive = false`).
        self.storePickerViewModel = .init(configuration: .standard,
                                          stores: stores,
                                          storageManager: storageManager,
                                          analytics: analytics)
        self.switchStoreUseCase = SwitchStoreUseCase(stores: stores, storageManager: storageManager)
        self.stores = stores
        self.analytics = analytics
        self.featureFlagService = featureFlagService
        self.isFreeTrialCreation = featureFlagService.isFeatureFlagEnabled(.freeTrial)
        self.localNotificationScheduler = .init(pushNotesManager: pushNotesManager, stores: stores)

        Task { @MainActor in
            if let purchasesManager {
                self.purchasesManager = purchasesManager
            }
        }
    }

    func start() {
        guard featureFlagService.isFeatureFlagEnabled(.storeCreationM2) else {
            return startStoreCreationM1()
        }
        Task { @MainActor in
            do {
                let inProgressView = createIAPEligibilityInProgressView()
                let storeCreationNavigationController = WooNavigationController(rootViewController: inProgressView)
                await presentStoreCreation(viewController: storeCreationNavigationController)

                guard await purchasesManager.inAppPurchasesAreSupported() else {
                    throw PlanPurchaseError.iapNotSupported
                }
                let plans = try await purchasesManager.fetchPlans()
                let expectedPlanIdentifier = featureFlagService.isFeatureFlagEnabled(.storeCreationM2WithInAppPurchasesEnabled) ?
                Constants.iapPlanIdentifier: Constants.webPlanIdentifier
                guard let plan = plans.first,
                      plan.id == expectedPlanIdentifier else {
                    throw PlanPurchaseError.noMatchingProduct
                }
                guard try await purchasesManager.userIsEntitledToPlan(with: plan.id) == false else {
                    throw PlanPurchaseError.productNotEligible
                }

                startStoreCreationM2(from: storeCreationNavigationController, planToPurchase: plan)
            } catch let error as PlanPurchaseError {
                let isWebviewFallbackAllowed = featureFlagService.isFeatureFlagEnabled(.storeCreationM2WithInAppPurchasesEnabled) == false
                navigationController.dismiss(animated: true) { [weak self] in
                    guard let self else { return }
                    if isWebviewFallbackAllowed {
                        self.startStoreCreationM1()
                    } else {
                        self.showIneligibleUI(from: self.navigationController, error: error)
                    }
                }
            } catch {
                navigationController.dismiss(animated: true) { [weak self] in
                    guard let self else { return }

                    // Show error alert
                    self.showStoreCreationDefaultErrorAlert(from: self.navigationController)
                }
            }
        }
    }
}

private extension StoreCreationCoordinator {
    func startStoreCreationM1() {
        observeSiteURLsFromStoreCreation()

        let viewModel = StoreCreationWebViewModel { [weak self] result in
            self?.handleStoreCreationResult(result)
        }
        possibleSiteURLsFromStoreCreation = []
        let webViewController = AuthenticatedWebViewController(viewModel: viewModel)
        webViewController.addCloseNavigationBarButton(target: self, action: #selector(handleStoreCreationCloseAction))
        let webNavigationController = WooNavigationController(rootViewController: webViewController)
        // Disables interactive dismissal of the store creation modal.
        webNavigationController.isModalInPresentation = true

        Task { @MainActor in
            await presentStoreCreation(viewController: webNavigationController)
        }
    }

    @MainActor
    func startStoreCreationM2(from navigationController: UINavigationController, planToPurchase: WPComPlanProduct) {
        navigationController.navigationBar.prefersLargeTitles = true
        // Disables interactive dismissal of the store creation modal.
        navigationController.isModalInPresentation = true

        let isProfilerEnabled = featureFlagService.isFeatureFlagEnabled(.storeCreationM3Profiler)
        let isFreeTrialEnabled = featureFlagService.isFeatureFlagEnabled(.freeTrial)
        let continueAfterEnteringStoreName = { [weak self] storeName in
            if isProfilerEnabled {
                /// `storeCreationM3Profiler` is currently disabled.
                /// Before enabling it again, make sure the onboarding questions are properly sent on the trial flow around line `343`.
                /// Ref: https://github.com/woocommerce/woocommerce-ios/issues/9326#issuecomment-1490012032
                ///
                self?.showCategoryQuestion(from: navigationController, storeName: storeName, planToPurchase: planToPurchase)
            } else {
                if isFreeTrialEnabled {
                    self?.showFreeTrialSummaryView(from: navigationController, storeName: storeName, profilerData: nil)
                } else {
                    self?.showDomainSelector(from: navigationController,
                                             storeName: storeName,
                                             category: nil,
                                             sellingStatus: nil,
                                             countryCode: nil,
                                             planToPurchase: planToPurchase)
                }
            }
        }
        let storeNameForm = StoreNameFormHostingController(prefillStoreName: prefillStoreName) { [weak self] storeName in
            if isFreeTrialEnabled {
                self?.scheduleLocalNotificationToSubscribeFreeTrial(storeName: storeName)
            }
            continueAfterEnteringStoreName(storeName)
        } onClose: { [weak self] in
            self?.showDiscardChangesAlert(flow: .native)
        } onSupport: { [weak self] in
            self?.showSupport(from: navigationController)
        }
        navigationController.pushViewController(storeNameForm, animated: true)
        analytics.track(event: .StoreCreation.siteCreationStep(step: .storeName))

        // Navigate to profiler question screen when store name is prefilled upon launching app from local notification
        if let prefillStoreName {
            continueAfterEnteringStoreName(prefillStoreName)
        }
    }

    @MainActor
    func presentStoreCreation(viewController: UIViewController) async {
        await withCheckedContinuation { continuation in
            // If the navigation controller is already presenting another view, the view needs to be dismissed before store
            // creation view can be presented.
            if navigationController.presentedViewController != nil {
                navigationController.dismiss(animated: true) { [weak self] in
                    guard let self else {
                        return continuation.resume()
                    }
                    self.navigationController.present(viewController, animated: true) {
                        continuation.resume()
                    }
                }
            } else {
                navigationController.present(viewController, animated: true) {
                    continuation.resume()
                }
            }
        }
    }

    @MainActor
    func createIAPEligibilityInProgressView() -> UIViewController {
        InProgressViewController(viewProperties:
                .init(title: Localization.WaitingForIAPEligibility.title,
                      message: Localization.WaitingForIAPEligibility.message),
                                 hidesNavigationBar: true)
    }

    /// Shows UI when the user is not eligible for store creation.
    func showIneligibleUI(from navigationController: UINavigationController, error: Error) {
        let message: String
        switch error {
        case PlanPurchaseError.iapNotSupported:
            message = Localization.IAPIneligibleAlert.notSupportedMessage
        case PlanPurchaseError.productNotEligible:
            message = Localization.IAPIneligibleAlert.productNotEligibleMessage
        default:
            message = Localization.IAPIneligibleAlert.defaultMessage
        }

        let alert = UIAlertController(title: nil,
                                      message: message,
                                      preferredStyle: .alert)
        alert.view.tintColor = .text

        alert.addCancelActionWithTitle(Localization.IAPIneligibleAlert.dismissActionTitle) { _ in }

        navigationController.present(alert, animated: true)
    }

    /// Shows an alert with default error message
    func showStoreCreationDefaultErrorAlert(from navigationController: UINavigationController) {
        let alertController = UIAlertController(title: Localization.StoreCreationErrorAlert.title,
                                                message: Localization.StoreCreationErrorAlert.defaultErrorMessage,
                                                preferredStyle: .alert)
        alertController.view.tintColor = .text
        alertController.addCancelActionWithTitle(Localization.StoreCreationErrorAlert.cancelActionTitle) { _ in }
        navigationController.present(alertController, animated: true)
    }
}

// MARK: - Store creation M1

private extension StoreCreationCoordinator {
    func observeSiteURLsFromStoreCreation() {

        // Timestamp when we start observing times. Needed to track the store creating waiting duration.
        let waitingTimeStart = Date()

        possibleSiteURLsFromStoreCreationSubscription = $possibleSiteURLsFromStoreCreation
            .filter { $0.isEmpty == false }
            .removeDuplicates()
            // There are usually three URLs in the webview that return a site URL - two with `*.wordpress.com` and the other the final URL.
            .debounce(for: .seconds(5), scheduler: DispatchQueue.main)
            .tryAsyncMap { [weak self] possibleSiteURLs -> Site? in
                // Waits for 5 seconds before syncing sites every time.
                try await Task.sleep(nanoseconds: 5_000_000_000)
                return try await self?.syncSites(forSiteThatMatchesPossibleURLs: possibleSiteURLs)
            }
            // Retries 10 times with 5 seconds pause in between to wait for the newly created site to be available as a Jetpack site
            // in the WPCOM `/me/sites` response.
            .retry(10)
            .replaceError(with: nil)
            .receive(on: DispatchQueue.main)
            .sink { [weak self] site in
                guard let self, let site else { return }
                self.trackSiteCreatedEvent(site: site, flow: .web, timeAtStart: waitingTimeStart)
                self.continueWithSelectedSite(site: site)
            }
    }

    @objc func handleStoreCreationCloseAction() {
        showDiscardChangesAlert(flow: .web)
    }

    func handleStoreCreationResult(_ result: Result<String, Error>) {
        switch result {
        case .success(let siteURL):
            // There could be multiple site URLs from the completion URL in the webview, and only one
            // of them matches the final site URL from WPCOM `/me/sites` endpoint.
            possibleSiteURLsFromStoreCreation.insert(siteURL)
        case .failure(let error):
            analytics.track(event: .StoreCreation.siteCreationFailed(source: source.analyticsValue, error: error, flow: .web, isFreeTrial: false))
            DDLogError("Store creation error: \(error)")

            // Dismiss store creation webview before showing error alert
            navigationController.dismiss(animated: true) { [weak self] in
                guard let self else { return }

                // Show error alert
                self.showStoreCreationDefaultErrorAlert(from: self.navigationController)
            }
        }
    }

    @MainActor
    func syncSites(forSiteThatMatchesPossibleURLs possibleURLs: Set<String>) async throws -> Site {
        return try await withCheckedThrowingContinuation { [weak self] continuation in
            self?.storePickerViewModel.refreshSites(currentlySelectedSiteID: nil) { [weak self] in
                guard let self else {
                    return continuation.resume(throwing: StoreCreationCoordinatorError.selfDeallocated)
                }
                // The newly created site often has `isJetpackThePluginInstalled=false` initially,
                // which results in a JCP site.
                // In this case, we want to retry sites syncing.
                guard let site = self.storePickerViewModel.site(thatMatchesPossibleURLs: possibleURLs) else {
                    return continuation.resume(throwing: StoreCreationError.newSiteUnavailable)
                }
                guard site.isJetpackConnected && site.isJetpackThePluginInstalled else {
                    return continuation.resume(throwing: StoreCreationError.newSiteIsNotJetpackSite)
                }
                continuation.resume(returning: site)
            }
        }
    }

    func continueWithSelectedSite(site: Site) {
        switchStoreUseCase.switchStore(with: site.siteID) { [weak self] siteChanged in
            guard let self else { return }

            // Shows `My store` tab by default.
            MainTabBarController.switchToMyStoreTab(animated: true)

            self.navigationController.dismiss(animated: true)
        }
    }

    func showDiscardChangesAlert(flow: WooAnalyticsEvent.StoreCreation.Flow) {
        let alert = UIAlertController(title: Localization.DiscardChangesAlert.title,
                                      message: Localization.DiscardChangesAlert.message,
                                      preferredStyle: .alert)
        alert.view.tintColor = .text

        alert.addDestructiveActionWithTitle(Localization.DiscardChangesAlert.confirmActionTitle) { [weak self] _ in
            guard let self else { return }
            let isFreeTrialCreation = self.isFreeTrialCreation && flow == .native
            self.analytics.track(event: .StoreCreation.siteCreationDismissed(source: self.source.analyticsValue, flow: flow, isFreeTrial: isFreeTrialCreation))
            self.navigationController.dismiss(animated: true)
        }

        alert.addCancelActionWithTitle(Localization.DiscardChangesAlert.cancelActionTitle) { _ in }

        // Presents the alert with the presented webview.
        navigationController.topmostPresentedViewController.present(alert, animated: true)
    }

    func showSupport(from navigationController: UINavigationController) {
        let sourceTag = "origin:store-creation"
        let supportForm = SupportFormHostingController(viewModel: .init(sourceTag: sourceTag))
        supportForm.show(from: navigationController)
    }
}

// MARK: - Store creation M2

private extension StoreCreationCoordinator {
    @MainActor
    func showCategoryQuestion(from navigationController: UINavigationController,
                              storeName: String,
                              planToPurchase: WPComPlanProduct) {
        let questionController = StoreCreationCategoryQuestionHostingController(viewModel:
                .init(storeName: storeName) { [weak self] category in
                    guard let self else { return }
                    self.showSellingStatusQuestion(from: navigationController, storeName: storeName, category: category, planToPurchase: planToPurchase)
                } onSkip: { [weak self] in
                    guard let self else { return }
                    self.analytics.track(event: .StoreCreation.siteCreationProfilerQuestionSkipped(step: .profilerCategoryQuestion))
                    self.showSellingStatusQuestion(from: navigationController, storeName: storeName, category: nil, planToPurchase: planToPurchase)
                })
        navigationController.pushViewController(questionController, animated: true)
        analytics.track(event: .StoreCreation.siteCreationStep(step: .profilerCategoryQuestion))
    }

    @MainActor
    func showSellingStatusQuestion(from navigationController: UINavigationController,
                                   storeName: String,
                                   category: StoreCreationCategoryAnswer?,
                                   planToPurchase: WPComPlanProduct) {
        let questionController = StoreCreationSellingStatusQuestionHostingController(storeName: storeName) { [weak self] sellingStatus in
            guard let self else { return }
            if sellingStatus?.sellingStatus == .alreadySellingOnline && sellingStatus?.sellingPlatforms?.isEmpty == true {
                self.analytics.track(event: .StoreCreation.siteCreationProfilerQuestionSkipped(step: .profilerSellingPlatformsQuestion))
            }
            self.showStoreCountryQuestion(from: navigationController,
                                          storeName: storeName,
                                          category: category,
                                          sellingStatus: sellingStatus,
                                          planToPurchase: planToPurchase)
        } onSkip: { [weak self] in
            guard let self else { return }
            self.analytics.track(event: .StoreCreation.siteCreationProfilerQuestionSkipped(step: .profilerSellingStatusQuestion))
            self.showStoreCountryQuestion(from: navigationController,
                                          storeName: storeName,
                                          category: category,
                                          sellingStatus: nil,
                                          planToPurchase: planToPurchase)
        }
        navigationController.pushViewController(questionController, animated: true)
        analytics.track(event: .StoreCreation.siteCreationStep(step: .profilerSellingStatusQuestion))
    }

    @MainActor
    func showStoreCountryQuestion(from navigationController: UINavigationController,
                                  storeName: String,
                                  category: StoreCreationCategoryAnswer?,
                                  sellingStatus: StoreCreationSellingStatusAnswer?,
                                  planToPurchase: WPComPlanProduct) {
        let isFreeTrialEnabled = featureFlagService.isFeatureFlagEnabled(.freeTrial)
        let questionController = StoreCreationCountryQuestionHostingController(viewModel:
                .init(storeName: storeName) { [weak self] countryCode in
                    guard let self else { return }

                    let profilerData: SiteProfilerData = {
                        let sellingPlatforms = sellingStatus?.sellingPlatforms?.map { $0.rawValue }.sorted().joined(separator: ",")
                        return .init(name: storeName,
                                     category: category?.value,
                                     sellingStatus: sellingStatus?.sellingStatus,
                                     sellingPlatforms: sellingPlatforms,
                                     countryCode: countryCode.rawValue)
                    }()

                    if isFreeTrialEnabled {
                        self.showFreeTrialSummaryView(from: navigationController, storeName: storeName, profilerData: profilerData)
                    } else {
                        self.showDomainSelector(from: navigationController,
                                                storeName: storeName,
                                                category: category,
                                                sellingStatus: sellingStatus,
                                                countryCode: countryCode,
                                                planToPurchase: planToPurchase)
                    }
                } onSupport: { [weak self] in
                    self?.showSupport(from: navigationController)
                })
        navigationController.pushViewController(questionController, animated: true)
        analytics.track(event: .StoreCreation.siteCreationStep(step: .profilerCountryQuestion))
    }

    @MainActor
    /// Presents the free trial summary view.
    /// After user confirmation proceeds to create a store with a free trial plan.
    ///
    func showFreeTrialSummaryView(from navigationController: UINavigationController,
                                  storeName: String,
                                  profilerData: SiteProfilerData?) {
        let summaryViewController = FreeTrialSummaryHostingController(onClose: { [weak self] in
            self?.showDiscardChangesAlert(flow: .native)
        }, onContinue: { [weak self] in
            guard let self else { return }
            self.analytics.track(event: .StoreCreation.siteCreationTryForFreeTapped())
            let result = await self.createFreeTrialStore(storeName: storeName,
                                                         profilerData: profilerData)
            self.handleFreeTrialStoreCreation(from: navigationController, result: result)
        })
        navigationController.present(summaryViewController, animated: true)
    }

    /// This method creates a free trial store async:
    /// - Create a simple site
    /// - Enable Free Trial on the site
    /// - Schedule a local notification to notify the user when the site is ready
    ///
    @MainActor
    func createFreeTrialStore(storeName: String, profilerData: SiteProfilerData?) async -> Result<SiteCreationResult, SiteCreationError> {
        // Create store site
        let createStoreResult = await createStore(name: storeName, flow: .wooexpress)
        if let profilerData {
            analytics.track(event: .StoreCreation.siteCreationProfilerData(profilerData))
        }

        switch createStoreResult {
        case .success(let siteResult):

            // Enable Free trial on site
            let freeTrialResult = await enableFreeTrial(siteID: siteResult.siteID, profilerData: profilerData)
            switch freeTrialResult {
            case .success:
                cancelLocalNotificationToSubscribeFreeTrial(storeName: storeName)
                scheduleLocalNotificationWhenStoreIsReady()
<<<<<<< HEAD
                return .success(siteResult)
=======
                // Wait for jetpack to be installed
                DDLogInfo("🟢 Free trial enabled on site. Waiting for jetpack to be installed...")
                waitForSiteToBecomeJetpackSite(from: navigationController, siteID: siteResult.siteID, expectedStoreName: siteResult.name)
                analytics.track(event: .StoreCreation.siteCreationRequestSuccess(
                    siteID: siteResult.siteID,
                    domainName: siteResult.siteSlug
                ))
                analytics.track(event: .StoreCreation.siteCreationStep(step: .storeInstallation))

>>>>>>> 384176e6
            case .failure(let error):
                return .failure(SiteCreationError(remoteError: error))
            }

        case .failure(let error):
            return .failure(error)
        }
    }

    /// Handles the result from the async free trial store creation and navigates to the in-progress UI on success or show an alert on failure.
    /// While on the in-progress UI, it waits for Jetpack to be installed on the site.
    @MainActor
    func handleFreeTrialStoreCreation(from navigationController: UINavigationController, result: Result<SiteCreationResult, SiteCreationError>) {
        switch result {
        case .success(let siteResult):
            // Make sure that nothing is presented on the view controller before showing the loading screen
            navigationController.presentedViewController?.dismiss(animated: true)
            // Show a progress view while the free trial store is created.
            showInProgressView(from: navigationController, viewProperties: .init(title: Localization.WaitingForJetpackSite.title, message: ""))
            // Wait for jetpack to be installed
            DDLogInfo("🟢 Free trial enabled on site. Waiting for jetpack to be installed...")
            waitForSiteToBecomeJetpackSite(from: navigationController, siteID: siteResult.siteID, expectedStoreName: siteResult.name)
            analytics.track(event: .StoreCreation.siteCreationStep(step: .storeInstallation))
        case .failure(let error):
            showStoreCreationErrorAlert(from: navigationController.topmostPresentedViewController, error: error)
            analytics.track(event: .StoreCreation.siteCreationFailed(source: source.analyticsValue,
                                                                     error: error,
                                                                     flow: .native,
                                                                     isFreeTrial: true))
        }
    }

    @MainActor
    func showDomainSelector(from navigationController: UINavigationController,
                            storeName: String,
                            category: StoreCreationCategoryAnswer?,
                            sellingStatus: StoreCreationSellingStatusAnswer?,
                            countryCode: SiteAddress.CountryCode?,
                            planToPurchase: WPComPlanProduct) {
        let domainSelector = FreeDomainSelectorHostingController(viewModel:
                .init(title: Localization.domainSelectorTitle,
                      subtitle: Localization.domainSelectorSubtitle,
                      initialSearchTerm: storeName,
                      dataProvider: FreeDomainSelectorDataProvider()),
                                                                 onDomainSelection: { [weak self] domain in
            guard let self else { return }
            await self.createStoreAndContinueToStoreSummary(from: navigationController,
                                                            name: storeName,
                                                            category: category,
                                                            sellingStatus: sellingStatus,
                                                            countryCode: countryCode,
                                                            flow: .onboarding(domain: domain.name),
                                                            planToPurchase: planToPurchase)
        }, onSupport: { [weak self] in
            self?.showSupport(from: navigationController)
        })
        navigationController.pushViewController(domainSelector, animated: true)
        analytics.track(event: .StoreCreation.siteCreationStep(step: .domainPicker))
    }

    @MainActor
    func createStoreAndContinueToStoreSummary(from navigationController: UINavigationController,
                                              name: String,
                                              category: StoreCreationCategoryAnswer?,
                                              sellingStatus: StoreCreationSellingStatusAnswer?,
                                              countryCode: SiteAddress.CountryCode?,
                                              flow: SiteCreationFlow,
                                              planToPurchase: WPComPlanProduct) async {
        let result = await createStore(name: name, flow: flow)
        analytics.track(event: .StoreCreation.siteCreationProfilerData(category: category,
                                                                       sellingStatus: sellingStatus,
                                                                       countryCode: countryCode))
        switch result {
        case .success(let siteResult):
            showStoreSummary(from: navigationController,
                             result: siteResult,
                             category: category,
                             countryCode: countryCode,
                             planToPurchase: planToPurchase)
        case .failure(let error):
            analytics.track(event: .StoreCreation.siteCreationFailed(source: source.analyticsValue,
                                                                     error: error,
                                                                     flow: .native,
                                                                     isFreeTrial: false))
            showStoreCreationErrorAlert(from: navigationController, error: error)
        }
    }

    @MainActor
    func createStore(name: String, flow: SiteCreationFlow) async -> Result<SiteCreationResult, SiteCreationError> {
        await withCheckedContinuation { continuation in
            stores.dispatch(SiteAction.createSite(name: name, flow: flow) { result in
                continuation.resume(returning: result)
            })
        }
    }

    /// Enables a free trial on a recently created store.
    ///
    @MainActor
    func enableFreeTrial(siteID: Int64, profilerData: SiteProfilerData?) async -> Result<Void, Error> {
        await withCheckedContinuation { continuation in
            stores.dispatch(SiteAction.enableFreeTrial(siteID: siteID, profilerData: profilerData) { result in
                continuation.resume(returning: result)
            })
        }
    }

    @MainActor
    func showStoreSummary(from navigationController: UINavigationController,
                          result: SiteCreationResult,
                          category: StoreCreationCategoryAnswer?,
                          countryCode: SiteAddress.CountryCode?,
                          planToPurchase: WPComPlanProduct) {
        let viewModel = StoreCreationSummaryViewModel(storeName: result.name,
                                                      storeSlug: result.siteSlug,
                                                      categoryName: category?.name,
                                                      countryCode: countryCode)
        let storeSummary = StoreCreationSummaryHostingController(viewModel: viewModel) { [weak self] in
            guard let self else { return }
            self.showWPCOMPlan(from: navigationController,
                               planToPurchase: planToPurchase,
                               siteID: result.siteID,
                               siteSlug: result.siteSlug,
                               siteName: result.name)
        } onSupport: { [weak self] in
            self?.showSupport(from: navigationController)
        }
        navigationController.pushViewController(storeSummary, animated: true)
        analytics.track(event: .StoreCreation.siteCreationStep(step: .storeSummary))
    }

    @MainActor
    func showWPCOMPlan(from navigationController: UINavigationController,
                       planToPurchase: WPComPlanProduct,
                       siteID: Int64,
                       siteSlug: String,
                       siteName: String) {
        let storePlan = StoreCreationPlanHostingController(viewModel: .init(plan: planToPurchase)) { [weak self] in
            guard let self else { return }
            await self.purchasePlan(from: navigationController, siteID: siteID, siteSlug: siteSlug, siteName: siteName, planToPurchase: planToPurchase)
        } onClose: { [weak self] in
            guard let self else { return }
            self.showDiscardChangesAlert(flow: .native)
        }
        navigationController.pushViewController(storePlan, animated: true)
        analytics.track(event: .StoreCreation.siteCreationStep(step: .planPurchase))
    }

    @MainActor
    func purchasePlan(from navigationController: UINavigationController,
                      siteID: Int64,
                      siteSlug: String,
                      siteName: String,
                      planToPurchase: WPComPlanProduct) async {
        do {
            let result = try await purchasesManager.purchasePlan(with: planToPurchase.id, for: siteID)

            if featureFlagService.isFeatureFlagEnabled(.storeCreationM2WithInAppPurchasesEnabled) {
                switch result {
                case .success:
                    showInProgressViewWhileWaitingForJetpackSite(from: navigationController, siteID: siteID, expectedStoreName: siteName)
                default:
                    return
                }
            } else {
                switch result {
                case .pending:
                    showWebCheckout(from: navigationController, siteID: siteID, siteSlug: siteSlug, siteName: siteName)
                default:
                    return
                }
            }
        } catch {
            showPlanPurchaseErrorAlert(from: navigationController, error: error)
        }
    }

    @MainActor
    func showWebCheckout(from navigationController: UINavigationController, siteID: Int64, siteSlug: String, siteName: String) {
        let checkoutViewModel = WebCheckoutViewModel(siteSlug: siteSlug) { [weak self] in
            self?.showInProgressViewWhileWaitingForJetpackSite(from: navigationController, siteID: siteID, expectedStoreName: siteName)
        }
        let checkoutController = AuthenticatedWebViewController(viewModel: checkoutViewModel)
        navigationController.pushViewController(checkoutController, animated: true)
        analytics.track(event: .StoreCreation.siteCreationStep(step: .webCheckout))
    }

    @MainActor
    func showInProgressViewWhileWaitingForJetpackSite(from navigationController: UINavigationController,
                                                      siteID: Int64,
                                                      expectedStoreName: String) {
        waitForSiteToBecomeJetpackSite(from: navigationController, siteID: siteID, expectedStoreName: expectedStoreName)
        showInProgressView(from: navigationController, viewProperties: .init(title: Localization.WaitingForJetpackSite.title, message: ""))
        analytics.track(event: .StoreCreation.siteCreationStep(step: .storeInstallation))
    }

    @MainActor
    func showInProgressView(from navigationController: UINavigationController,
                            viewProperties: InProgressViewProperties) {
        let approxSecondsToWaitForNetworkRequest = 10.0
        let viewModel = StoreCreationProgressViewModel(estimatedTimePerProgress: jetpackCheckRetryInterval + approxSecondsToWaitForNetworkRequest)
        let storeCreationProgressView = StoreCreationProgressHostingViewController(viewModel: viewModel)
        navigationController.isNavigationBarHidden = true
        self.storeCreationProgressViewModel = viewModel
        navigationController.pushViewController(storeCreationProgressView, animated: true)
    }

    @MainActor
    func showStoreCreationErrorAlert(from viewController: UIViewController, error: SiteCreationError) {
        let message: String = {
            switch error {
            case .invalidDomain, .domainExists:
                return Localization.StoreCreationErrorAlert.domainErrorMessage
            default:
                return Localization.StoreCreationErrorAlert.defaultErrorMessage
            }
        }()
        let alertController = UIAlertController(title: Localization.StoreCreationErrorAlert.title,
                                                message: message,
                                                preferredStyle: .alert)
        alertController.view.tintColor = .text
        _ = alertController.addCancelActionWithTitle(Localization.StoreCreationErrorAlert.cancelActionTitle) { _ in }
        viewController.present(alertController, animated: true)
    }

    @MainActor
    func waitForSiteToBecomeJetpackSite(from navigationController: UINavigationController, siteID: Int64, expectedStoreName: String) {
        /// Timestamp when we start observing times. Needed to track the store creating waiting duration.
        ///
        let waitingTimeStart = Date()

        let statusChecker = StoreCreationStatusChecker(isFreeTrialCreation: isFreeTrialCreation, storeName: expectedStoreName, stores: stores)
        self.statusChecker = statusChecker
        jetpackSiteSubscription = statusChecker.waitForSiteToBeReady(siteID: siteID)
            .handleEvents(receiveCompletion: { [weak self] completion in
                guard let self, case .failure = completion else {
                    return
                }
                self.storeCreationProgressViewModel?.incrementProgress()
            })
            // Retries 15 times with some seconds pause in between to wait for the newly created site to be available as a Jetpack/Woo site.
            .retry(15)
            .sink (receiveCompletion: { [weak self] completion in
                guard let self, case .failure = completion else {
                    return
                }
                self.handleCompletionStatus(site: nil, waitingTimeStart: waitingTimeStart, expectedStoreName: expectedStoreName)
            }, receiveValue: { [weak self] site in
                guard let self else { return }
                self.handleCompletionStatus(site: site, waitingTimeStart: waitingTimeStart, expectedStoreName: expectedStoreName)
            })
    }

    @MainActor
    func handleCompletionStatus(site: Site?, waitingTimeStart: Date, expectedStoreName: String) {
        cancelLocalNotificationWhenStoreIsReady()
        guard let site else {
            return navigationController.dismiss(animated: true) { [weak self] in
                guard let self else { return }
                self.showJetpackSiteTimeoutAlert(from: self.navigationController)
            }
        }

        // Sometimes, as soon as the jetpack installation is done some properties like `name` and `isWordPressComStore` are outdated.
        // Track when a properties out of sync event occur, but only track it once.
        // https://github.com/woocommerce/woocommerce-ios/pull/9317#issuecomment-1488035433
        if !(site.isWordPressComStore && site.isWooCommerceActive && site.name == expectedStoreName) {
            DDLogInfo("🔵 Site available but properties are not yet in sync...")
            analytics.track(event: .StoreCreation.siteCreationPropertiesOutOfSync())
        }

        storeCreationProgressViewModel?.markAsComplete()
        trackSiteCreatedEvent(site: site, flow: .native, timeAtStart: waitingTimeStart)

        /// Free trial stores should land directly on the dashboard and not show any success view.
        ///
        if isFreeTrialCreation {
            continueWithSelectedSite(site: site)
        } else {
            showSuccessView(from: navigationController, site: site)
        }
    }

    @MainActor
    func showPlanPurchaseErrorAlert(from navigationController: UINavigationController, error: Error) {
        let errorMessage = featureFlagService.isFeatureFlagEnabled(.storeCreationM2WithInAppPurchasesEnabled) ?
        Localization.PlanPurchaseErrorAlert.defaultErrorMessage: Localization.PlanPurchaseErrorAlert.webPurchaseErrorMessage
        let alertController = UIAlertController(title: Localization.PlanPurchaseErrorAlert.title,
                                                message: errorMessage,
                                                preferredStyle: .alert)
        alertController.view.tintColor = .text
        _ = alertController.addCancelActionWithTitle(Localization.StoreCreationErrorAlert.cancelActionTitle) { _ in }
        navigationController.present(alertController, animated: true)
    }

    @MainActor
    func showSuccessView(from navigationController: UINavigationController, site: Site) {
        guard let url = URL(string: site.url) else {
            return continueWithSelectedSite(site: site)
        }
        let successView = StoreCreationSuccessHostingController(siteURL: url) { [weak self] in
            guard let self else { return }
            self.analytics.track(event: .StoreCreation.siteCreationManageStoreTapped())
            self.continueWithSelectedSite(site: site)
        } onPreviewSite: { [weak self] in
            self?.analytics.track(event: .StoreCreation.siteCreationSitePreviewed())
        }
        navigationController.pushViewController(successView, animated: true)
    }

    @MainActor
    func showJetpackSiteTimeoutAlert(from navigationController: UINavigationController) {
        let alertController = UIAlertController(title: Localization.WaitingForJetpackSite.TimeoutAlert.title,
                                                message: Localization.WaitingForJetpackSite.TimeoutAlert.message,
                                                preferredStyle: .alert)
        alertController.view.tintColor = .text
        _ = alertController.addCancelActionWithTitle(Localization.WaitingForJetpackSite.TimeoutAlert.cancelActionTitle) { _ in }
        navigationController.present(alertController, animated: true)

        analytics.track(event: .StoreCreation.siteCreationTimedOut())
    }

    /// Tracks when a store has been successfully created.
    ///
    func trackSiteCreatedEvent(site: Site, flow: WooAnalyticsEvent.StoreCreation.Flow, timeAtStart: Date) {
        let waitingTime = "\(Date().timeIntervalSince(timeAtStart))"
        analytics.track(event: .StoreCreation.siteCreated(source: source.analyticsValue,
                                                          siteURL: site.url,
                                                          flow: flow,
                                                          isFreeTrial: isFreeTrialCreation,
                                                          waitingTime: waitingTime))
    }
}

private extension StoreCreationCoordinator {
    func scheduleLocalNotificationWhenStoreIsReady() {
        let notification = LocalNotification(scenario: Constants.LocalNotificationScenario.storeCreationComplete,
                                             stores: stores)
        cancelLocalNotificationWhenStoreIsReady()
        Task {
            await localNotificationScheduler.schedule(notification: notification,
                                                      // 5 minutes from now when the site is most likely ready.
                                                      trigger: UNTimeIntervalNotificationTrigger(timeInterval: 5 * 60, repeats: false),
                                                      remoteFeatureFlag: .storeCreationCompleteNotification)
        }
    }

    func cancelLocalNotificationWhenStoreIsReady() {
        localNotificationScheduler.cancel(scenario: Constants.LocalNotificationScenario.storeCreationComplete)
    }

    func scheduleLocalNotificationToSubscribeFreeTrial(storeName: String) {
        let notification = LocalNotification(scenario: LocalNotification.Scenario.oneDayAfterStoreCreationNameWithoutFreeTrial(storeName: storeName),
                                                   stores: stores,
                                                   userInfo: [LocalNotification.UserInfoKey.storeName: storeName])

        cancelLocalNotificationToSubscribeFreeTrial(storeName: storeName)
        Task {
            await localNotificationScheduler.schedule(notification: notification,
                                                      // Notify after 24 hours
                                                      trigger: UNTimeIntervalNotificationTrigger(timeInterval: 24 * 60 * 60,
                                                                                                 repeats: false),
                                                      remoteFeatureFlag: .oneDayAfterStoreCreationNameWithoutFreeTrial)
        }
    }

    func cancelLocalNotificationToSubscribeFreeTrial(storeName: String) {
        localNotificationScheduler.cancel(scenario: LocalNotification.Scenario.oneDayAfterStoreCreationNameWithoutFreeTrial(storeName: storeName))
    }
}

private extension StoreCreationCoordinator {
    enum StoreCreationCoordinatorError: Error {
        case selfDeallocated
    }

    enum Localization {
        static var domainSelectorTitle: String {
            NSLocalizedString("Choose a domain", comment: "Title of the domain selector in the store creation flow.")
        }
        static var domainSelectorSubtitle: String {
            NSLocalizedString(
                "This is where people will find you on the Internet. You can add another domain later.",
                comment: "Subtitle of the domain selector in the store creation flow.")
        }

        enum WaitingForIAPEligibility {
            static let title = NSLocalizedString(
                "We are getting ready for your store creation",
                comment: "Title of the in-progress view when waiting for the in-app purchase status before the store creation flow."
            )
            static let message = NSLocalizedString(
                "Please remain connected.",
                comment: "Message of the in-progress view when waiting for the in-app purchase status before the store creation flow."
            )
        }

        enum IAPIneligibleAlert {
            static let notSupportedMessage = NSLocalizedString(
                "We're sorry, but store creation is not currently available in your country in the app.",
                comment: "Message of the alert when the user cannot create a store because their App Store country is not supported."
            )
            static let productNotEligibleMessage = NSLocalizedString(
                "Sorry, but you can only create one store. Your account is already associated with an active store.",
                comment: "Message of the alert when the user cannot create a store because they already created one before."
            )
            static let defaultMessage = NSLocalizedString(
                "We're sorry, but store creation is not currently available in the app.",
                comment: "Message of the alert when the user cannot create a store for some reason."
            )
            static let dismissActionTitle = NSLocalizedString("OK",
                                                             comment: "Button title to cancel the alert when the user cannot create a store.")
        }

        enum DiscardChangesAlert {
            static let title = NSLocalizedString("Do you want to leave?",
                                                 comment: "Title of the alert when the user dismisses the store creation flow.")
            static let message = NSLocalizedString("You will lose all your store information.",
                                                   comment: "Message of the alert when the user dismisses the store creation flow.")
            static let confirmActionTitle = NSLocalizedString("Confirm and leave",
                                                              comment: "Button title Discard Changes in Discard Changes Action Sheet")
            static let cancelActionTitle = NSLocalizedString("Cancel",
                                                             comment: "Button title Cancel in Discard Changes Action Sheet")
        }

        enum StoreCreationErrorAlert {
            static let title = NSLocalizedString("Cannot create store",
                                                 comment: "Title of the alert when the store cannot be created in the store creation flow.")
            static let domainErrorMessage = NSLocalizedString("Please try a different domain.",
                                                 comment: "Message of the alert when the store cannot be created due to the domain in the store creation flow.")
            static let defaultErrorMessage = NSLocalizedString("Please try again.",
                                                              comment: "Message of the alert when the store cannot be created in the store creation flow.")
            static let cancelActionTitle = NSLocalizedString(
                "OK",
                comment: "Button title to dismiss the alert when the store cannot be created in the store creation flow."
            )
        }

        enum PlanPurchaseErrorAlert {
            static let title = NSLocalizedString("Issue purchasing the plan",
                                                 comment: "Title of the alert when the WPCOM plan cannot be purchased in the store creation flow.")
            static let defaultErrorMessage = NSLocalizedString(
                "Please try again and make sure you are signed in to an App Store account eligible for purchase.",
                comment: "Message of the alert when the WPCOM plan cannot be purchased in the store creation flow."
            )
            static let webPurchaseErrorMessage = NSLocalizedString(
                "Please try again, or exit the screen and check back on your store if you previously left the checkout screen while payment is in progress.",
                comment: "Message of the alert when the WPCOM plan cannot be purchased in a webview in the store creation flow."
            )
            static let cancelActionTitle = NSLocalizedString(
                "OK",
                comment: "Button title to dismiss the alert when the WPCOM plan cannot be purchased in the store creation flow."
            )
        }

        enum WaitingForJetpackSite {
            static let title = NSLocalizedString(
                "Creating your store",
                comment: "Title of the in-progress view when waiting for the site to become a Jetpack site " +
                "after WPCOM plan purchase in the store creation flow."
            )

            enum TimeoutAlert {
                static let title = NSLocalizedString(
                    "Store creation still in progress",
                    comment: "Title of the alert when the created store never becomes a Jetpack site in the store creation flow."
                )
                static let message = NSLocalizedString(
                    "The new store will be available soon in the store picker. If you have any issues, please contact support.",
                    comment: "Message of the alert when the created store never becomes a Jetpack site in the store creation flow."
                )
                static let cancelActionTitle = NSLocalizedString(
                    "OK",
                    comment: "Button title to dismiss the alert when the created store never becomes a Jetpack site in the store creation flow."
                )
            }
        }
    }

    enum Constants {
        // TODO: 8108 - update the identifier to production value when it's ready
        static let iapPlanIdentifier = "debug.woocommerce.ecommerce.monthly"
        static let webPlanIdentifier = "1021"

        /// Local notification scenarios during store creation.
        enum LocalNotificationScenario {
            static let storeCreationComplete: LocalNotification.Scenario = .storeCreationComplete
        }
    }

    /// Error scenarios when purchasing a WPCOM plan.
    enum PlanPurchaseError: Error {
        /// The user is not eligible for In-App Purchases.
        case iapNotSupported
        /// There is no matching product to purchase.
        case noMatchingProduct
        /// The user is already entitled to the product, and cannot purchase it anymore.
        case productNotEligible
    }
}

private extension StoreCreationCoordinator.Source {
    var analyticsValue: WooAnalyticsEvent.StoreCreation.Source {
        switch self {
        case .storePicker:
            return .storePicker
        case .loggedOut(let source):
            switch source {
            case .prologue:
                return .loginPrologue
            case .loginEmailError:
                return .loginEmailError
            }
        }
    }
}<|MERGE_RESOLUTION|>--- conflicted
+++ resolved
@@ -499,19 +499,7 @@
             case .success:
                 cancelLocalNotificationToSubscribeFreeTrial(storeName: storeName)
                 scheduleLocalNotificationWhenStoreIsReady()
-<<<<<<< HEAD
                 return .success(siteResult)
-=======
-                // Wait for jetpack to be installed
-                DDLogInfo("🟢 Free trial enabled on site. Waiting for jetpack to be installed...")
-                waitForSiteToBecomeJetpackSite(from: navigationController, siteID: siteResult.siteID, expectedStoreName: siteResult.name)
-                analytics.track(event: .StoreCreation.siteCreationRequestSuccess(
-                    siteID: siteResult.siteID,
-                    domainName: siteResult.siteSlug
-                ))
-                analytics.track(event: .StoreCreation.siteCreationStep(step: .storeInstallation))
-
->>>>>>> 384176e6
             case .failure(let error):
                 return .failure(SiteCreationError(remoteError: error))
             }
@@ -534,6 +522,10 @@
             // Wait for jetpack to be installed
             DDLogInfo("🟢 Free trial enabled on site. Waiting for jetpack to be installed...")
             waitForSiteToBecomeJetpackSite(from: navigationController, siteID: siteResult.siteID, expectedStoreName: siteResult.name)
+            analytics.track(event: .StoreCreation.siteCreationRequestSuccess(
+                siteID: siteResult.siteID,
+                domainName: siteResult.siteSlug
+            ))
             analytics.track(event: .StoreCreation.siteCreationStep(step: .storeInstallation))
         case .failure(let error):
             showStoreCreationErrorAlert(from: navigationController.topmostPresentedViewController, error: error)
