import Combine
import UIKit
import Yosemite
import enum Networking.SiteCreationFlow
import protocol Experiments.FeatureFlagService
import protocol Storage.StorageManagerType

/// Coordinates navigation for store creation flow, with the assumption that the app is already authenticated with a WPCOM user.
final class StoreCreationCoordinator: Coordinator {
    /// Navigation source to store creation.
    enum Source {
        /// Initiated from the logged-out state.
        case loggedOut(source: LoggedOutStoreCreationCoordinator.Source)
        /// Initiated from the store picker in logged-in state.
        case storePicker
    }

    let navigationController: UINavigationController

    let isFreeTrialCreation: Bool

    // MARK: - Store creation M1

    @Published private var possibleSiteURLsFromStoreCreation: Set<String> = []
    private var possibleSiteURLsFromStoreCreationSubscription: AnyCancellable?

    // MARK: - Store creation M2

    /// This property is kept as a lazy var instead of a dependency in the initializer because `InAppPurchasesForWPComPlansManager` is a @MainActor.
    /// If it's passed in the initializer, all call sites have to become @MainActor which results in too many changes.
    @MainActor
    private lazy var purchasesManager: InAppPurchasesForWPComPlansProtocol = {
        if featureFlagService.isFeatureFlagEnabled(.storeCreationM2WithInAppPurchasesEnabled) {
            return InAppPurchasesForWPComPlansManager(stores: stores)
        } else {
            return WebPurchasesForWPComPlans(stores: stores)
        }
    }()

    @Published private var siteIDFromStoreCreation: Int64?
    private var jetpackSiteSubscription: AnyCancellable?

    private let stores: StoresManager
    private let analytics: Analytics
    private let source: Source
    private let storePickerViewModel: StorePickerViewModel
    private let switchStoreUseCase: SwitchStoreUseCaseProtocol
    private let featureFlagService: FeatureFlagService
    private let localNotificationScheduler: LocalNotificationScheduler
    private var jetpackCheckRetryInterval: TimeInterval {
        isFreeTrialCreation ? 10 : 5
    }

    private weak var storeCreationProgressViewModel: StoreCreationProgressViewModel?

    init(source: Source,
         navigationController: UINavigationController,
         storageManager: StorageManagerType = ServiceLocator.storageManager,
         stores: StoresManager = ServiceLocator.stores,
         analytics: Analytics = ServiceLocator.analytics,
         featureFlagService: FeatureFlagService = ServiceLocator.featureFlagService,
         purchasesManager: InAppPurchasesForWPComPlansProtocol? = nil,
         pushNotesManager: PushNotesManager = ServiceLocator.pushNotesManager) {
        self.source = source
        self.navigationController = navigationController
        // Passing the `standard` configuration to include sites without WooCommerce (`isWooCommerceActive = false`).
        self.storePickerViewModel = .init(configuration: .standard,
                                          stores: stores,
                                          storageManager: storageManager,
                                          analytics: analytics)
        self.switchStoreUseCase = SwitchStoreUseCase(stores: stores, storageManager: storageManager)
        self.stores = stores
        self.analytics = analytics
        self.featureFlagService = featureFlagService
        self.isFreeTrialCreation = featureFlagService.isFeatureFlagEnabled(.freeTrial)
        self.localNotificationScheduler = .init(pushNotesManager: pushNotesManager, stores: stores)

        Task { @MainActor in
            if let purchasesManager {
                self.purchasesManager = purchasesManager
            }
        }
    }

    func start() {
        guard featureFlagService.isFeatureFlagEnabled(.storeCreationM2) else {
            return startStoreCreationM1()
        }
        Task { @MainActor in
            do {
                let inProgressView = createIAPEligibilityInProgressView()
                let storeCreationNavigationController = WooNavigationController(rootViewController: inProgressView)
                await presentStoreCreation(viewController: storeCreationNavigationController)

                guard await purchasesManager.inAppPurchasesAreSupported() else {
                    throw PlanPurchaseError.iapNotSupported
                }
                let products = try await purchasesManager.fetchProducts()
                let expectedPlanIdentifier = featureFlagService.isFeatureFlagEnabled(.storeCreationM2WithInAppPurchasesEnabled) ?
                Constants.iapPlanIdentifier: Constants.webPlanIdentifier
                guard let product = products.first,
                      product.id == expectedPlanIdentifier else {
                    throw PlanPurchaseError.noMatchingProduct
                }
                guard try await purchasesManager.userIsEntitledToProduct(with: product.id) == false else {
                    throw PlanPurchaseError.productNotEligible
                }

                startStoreCreationM2(from: storeCreationNavigationController, planToPurchase: product)
            } catch let error as PlanPurchaseError {
                let isWebviewFallbackAllowed = featureFlagService.isFeatureFlagEnabled(.storeCreationM2WithInAppPurchasesEnabled) == false
                navigationController.dismiss(animated: true) { [weak self] in
                    guard let self else { return }
                    if isWebviewFallbackAllowed {
                        self.startStoreCreationM1()
                    } else {
                        self.showIneligibleUI(from: self.navigationController, error: error)
                    }
                }
            } catch {
                navigationController.dismiss(animated: true) { [weak self] in
                    guard let self else { return }

                    // Show error alert
                    self.showStoreCreationDefaultErrorAlert(from: self.navigationController)
                }
            }
        }
    }
}

private extension StoreCreationCoordinator {
    func startStoreCreationM1() {
        observeSiteURLsFromStoreCreation()

        let viewModel = StoreCreationWebViewModel { [weak self] result in
            self?.handleStoreCreationResult(result)
        }
        possibleSiteURLsFromStoreCreation = []
        let webViewController = AuthenticatedWebViewController(viewModel: viewModel)
        webViewController.addCloseNavigationBarButton(target: self, action: #selector(handleStoreCreationCloseAction))
        let webNavigationController = WooNavigationController(rootViewController: webViewController)
        // Disables interactive dismissal of the store creation modal.
        webNavigationController.isModalInPresentation = true

        Task { @MainActor in
            await presentStoreCreation(viewController: webNavigationController)
        }
    }

    @MainActor
    func startStoreCreationM2(from navigationController: UINavigationController, planToPurchase: WPComPlanProduct) {
        navigationController.navigationBar.prefersLargeTitles = true
        // Disables interactive dismissal of the store creation modal.
        navigationController.isModalInPresentation = true

        let isProfilerEnabled = featureFlagService.isFeatureFlagEnabled(.storeCreationM3Profiler)
        let isFreeTrialEnabled = featureFlagService.isFeatureFlagEnabled(.freeTrial)
        let storeNameForm = StoreNameFormHostingController { [weak self] storeName in
            if isProfilerEnabled {
                /// `storeCreationM3Profiler` is currently disabled.
                /// Before enabling it again, make sure the onboarding questions are properly sent on the trial flow around line `343`.
                /// Ref: https://github.com/woocommerce/woocommerce-ios/issues/9326#issuecomment-1490012032
                ///
                self?.showCategoryQuestion(from: navigationController, storeName: storeName, planToPurchase: planToPurchase)
            } else {
                if isFreeTrialEnabled {
                    self?.showFreeTrialSummaryView(from: navigationController, storeName: storeName, profilerData: nil)
                } else {
                    self?.showDomainSelector(from: navigationController,
                                             storeName: storeName,
                                             category: nil,
                                             sellingStatus: nil,
                                             countryCode: nil,
                                             planToPurchase: planToPurchase)
                }
            }
        } onClose: { [weak self] in
            self?.showDiscardChangesAlert(flow: .native)
        } onSupport: { [weak self] in
            self?.showSupport(from: navigationController)
        }
        navigationController.pushViewController(storeNameForm, animated: true)
        analytics.track(event: .StoreCreation.siteCreationStep(step: .storeName))
    }

    @MainActor
    func presentStoreCreation(viewController: UIViewController) async {
        await withCheckedContinuation { continuation in
            // If the navigation controller is already presenting another view, the view needs to be dismissed before store
            // creation view can be presented.
            if navigationController.presentedViewController != nil {
                navigationController.dismiss(animated: true) { [weak self] in
                    guard let self else {
                        return continuation.resume()
                    }
                    self.navigationController.present(viewController, animated: true) {
                        continuation.resume()
                    }
                }
            } else {
                navigationController.present(viewController, animated: true) {
                    continuation.resume()
                }
            }
        }
    }

    @MainActor
    func createIAPEligibilityInProgressView() -> UIViewController {
        InProgressViewController(viewProperties:
                .init(title: Localization.WaitingForIAPEligibility.title,
                      message: Localization.WaitingForIAPEligibility.message),
                                 hidesNavigationBar: true)
    }

    /// Shows UI when the user is not eligible for store creation.
    func showIneligibleUI(from navigationController: UINavigationController, error: Error) {
        let message: String
        switch error {
        case PlanPurchaseError.iapNotSupported:
            message = Localization.IAPIneligibleAlert.notSupportedMessage
        case PlanPurchaseError.productNotEligible:
            message = Localization.IAPIneligibleAlert.productNotEligibleMessage
        default:
            message = Localization.IAPIneligibleAlert.defaultMessage
        }

        let alert = UIAlertController(title: nil,
                                      message: message,
                                      preferredStyle: .alert)
        alert.view.tintColor = .text

        alert.addCancelActionWithTitle(Localization.IAPIneligibleAlert.dismissActionTitle) { _ in }

        navigationController.present(alert, animated: true)
    }

    /// Shows an alert with default error message
    func showStoreCreationDefaultErrorAlert(from navigationController: UINavigationController) {
        let alertController = UIAlertController(title: Localization.StoreCreationErrorAlert.title,
                                                message: Localization.StoreCreationErrorAlert.defaultErrorMessage,
                                                preferredStyle: .alert)
        alertController.view.tintColor = .text
        alertController.addCancelActionWithTitle(Localization.StoreCreationErrorAlert.cancelActionTitle) { _ in }
        navigationController.present(alertController, animated: true)
    }
}

// MARK: - Store creation M1

private extension StoreCreationCoordinator {
    func observeSiteURLsFromStoreCreation() {

        // Timestamp when we start observing times. Needed to track the store creating waiting duration.
        let waitingTimeStart = Date()

        possibleSiteURLsFromStoreCreationSubscription = $possibleSiteURLsFromStoreCreation
            .filter { $0.isEmpty == false }
            .removeDuplicates()
            // There are usually three URLs in the webview that return a site URL - two with `*.wordpress.com` and the other the final URL.
            .debounce(for: .seconds(5), scheduler: DispatchQueue.main)
            .asyncMap { [weak self] possibleSiteURLs -> Site? in
                // Waits for 5 seconds before syncing sites every time.
                try await Task.sleep(nanoseconds: 5_000_000_000)
                return try await self?.syncSites(forSiteThatMatchesPossibleURLs: possibleSiteURLs)
            }
            // Retries 10 times with 5 seconds pause in between to wait for the newly created site to be available as a Jetpack site
            // in the WPCOM `/me/sites` response.
            .retry(10)
            .replaceError(with: nil)
            .receive(on: DispatchQueue.main)
            .sink { [weak self] site in
                guard let self, let site else { return }
                self.trackSiteCreatedEvent(site: site, flow: .web, timeAtStart: waitingTimeStart)
                self.continueWithSelectedSite(site: site)
            }
    }

    @objc func handleStoreCreationCloseAction() {
        showDiscardChangesAlert(flow: .web)
    }

    func handleStoreCreationResult(_ result: Result<String, Error>) {
        switch result {
        case .success(let siteURL):
            // There could be multiple site URLs from the completion URL in the webview, and only one
            // of them matches the final site URL from WPCOM `/me/sites` endpoint.
            possibleSiteURLsFromStoreCreation.insert(siteURL)
        case .failure(let error):
            analytics.track(event: .StoreCreation.siteCreationFailed(source: source.analyticsValue, error: error, flow: .web, isFreeTrial: false))
            DDLogError("Store creation error: \(error)")

            // Dismiss store creation webview before showing error alert
            navigationController.dismiss(animated: true) { [weak self] in
                guard let self else { return }

                // Show error alert
                self.showStoreCreationDefaultErrorAlert(from: self.navigationController)
            }
        }
    }

    @MainActor
    func syncSites(forSiteThatMatchesPossibleURLs possibleURLs: Set<String>) async throws -> Site {
        return try await withCheckedThrowingContinuation { [weak self] continuation in
            self?.storePickerViewModel.refreshSites(currentlySelectedSiteID: nil) { [weak self] in
                guard let self else {
                    return continuation.resume(throwing: StoreCreationCoordinatorError.selfDeallocated)
                }
                // The newly created site often has `isJetpackThePluginInstalled=false` initially,
                // which results in a JCP site.
                // In this case, we want to retry sites syncing.
                guard let site = self.storePickerViewModel.site(thatMatchesPossibleURLs: possibleURLs) else {
                    return continuation.resume(throwing: StoreCreationError.newSiteUnavailable)
                }
                guard site.isJetpackConnected && site.isJetpackThePluginInstalled else {
                    return continuation.resume(throwing: StoreCreationError.newSiteIsNotJetpackSite)
                }
                continuation.resume(returning: site)
            }
        }
    }

    func continueWithSelectedSite(site: Site) {
        switchStoreUseCase.switchStore(with: site.siteID) { [weak self] siteChanged in
            guard let self else { return }

            // Shows `My store` tab by default.
            MainTabBarController.switchToMyStoreTab(animated: true)

            self.navigationController.dismiss(animated: true)
        }
    }

    func showDiscardChangesAlert(flow: WooAnalyticsEvent.StoreCreation.Flow) {
        let alert = UIAlertController(title: Localization.DiscardChangesAlert.title,
                                      message: Localization.DiscardChangesAlert.message,
                                      preferredStyle: .alert)
        alert.view.tintColor = .text

        alert.addDestructiveActionWithTitle(Localization.DiscardChangesAlert.confirmActionTitle) { [weak self] _ in
            guard let self else { return }
            let isFreeTrialCreation = self.isFreeTrialCreation && flow == .native
            self.analytics.track(event: .StoreCreation.siteCreationDismissed(source: self.source.analyticsValue, flow: flow, isFreeTrial: isFreeTrialCreation))
            self.navigationController.dismiss(animated: true)
        }

        alert.addCancelActionWithTitle(Localization.DiscardChangesAlert.cancelActionTitle) { _ in }

        // Presents the alert with the presented webview.
        navigationController.topmostPresentedViewController.present(alert, animated: true)
    }

    func showSupport(from navigationController: UINavigationController) {
        let sourceTag = "origin:store-creation"
        let supportForm = SupportFormHostingController(viewModel: .init(sourceTag: sourceTag))
        supportForm.show(from: navigationController)
    }
}

// MARK: - Store creation M2

private extension StoreCreationCoordinator {
    @MainActor
    func showCategoryQuestion(from navigationController: UINavigationController,
                              storeName: String,
                              planToPurchase: WPComPlanProduct) {
        let questionController = StoreCreationCategoryQuestionHostingController(viewModel:
                .init(storeName: storeName) { [weak self] category in
                    guard let self else { return }
                    self.showSellingStatusQuestion(from: navigationController, storeName: storeName, category: category, planToPurchase: planToPurchase)
                } onSkip: { [weak self] in
                    guard let self else { return }
                    self.analytics.track(event: .StoreCreation.siteCreationProfilerQuestionSkipped(step: .profilerCategoryQuestion))
                    self.showSellingStatusQuestion(from: navigationController, storeName: storeName, category: nil, planToPurchase: planToPurchase)
                })
        navigationController.pushViewController(questionController, animated: true)
        analytics.track(event: .StoreCreation.siteCreationStep(step: .profilerCategoryQuestion))
    }

    @MainActor
    func showSellingStatusQuestion(from navigationController: UINavigationController,
                                   storeName: String,
                                   category: StoreCreationCategoryAnswer?,
                                   planToPurchase: WPComPlanProduct) {
        let questionController = StoreCreationSellingStatusQuestionHostingController(storeName: storeName) { [weak self] sellingStatus in
            guard let self else { return }
            if sellingStatus?.sellingStatus == .alreadySellingOnline && sellingStatus?.sellingPlatforms?.isEmpty == true {
                self.analytics.track(event: .StoreCreation.siteCreationProfilerQuestionSkipped(step: .profilerSellingPlatformsQuestion))
            }
            self.showStoreCountryQuestion(from: navigationController,
                                          storeName: storeName,
                                          category: category,
                                          sellingStatus: sellingStatus,
                                          planToPurchase: planToPurchase)
        } onSkip: { [weak self] in
            guard let self else { return }
            self.analytics.track(event: .StoreCreation.siteCreationProfilerQuestionSkipped(step: .profilerSellingStatusQuestion))
            self.showStoreCountryQuestion(from: navigationController,
                                          storeName: storeName,
                                          category: category,
                                          sellingStatus: nil,
                                          planToPurchase: planToPurchase)
        }
        navigationController.pushViewController(questionController, animated: true)
        analytics.track(event: .StoreCreation.siteCreationStep(step: .profilerSellingStatusQuestion))
    }

    @MainActor
    func showStoreCountryQuestion(from navigationController: UINavigationController,
                                  storeName: String,
                                  category: StoreCreationCategoryAnswer?,
                                  sellingStatus: StoreCreationSellingStatusAnswer?,
                                  planToPurchase: WPComPlanProduct) {
        let isFreeTrialEnabled = featureFlagService.isFeatureFlagEnabled(.freeTrial)
        let questionController = StoreCreationCountryQuestionHostingController(viewModel:
                .init(storeName: storeName) { [weak self] countryCode in
                    guard let self else { return }

                    let profilerData: SiteProfilerData = {
                        let sellingPlatforms = sellingStatus?.sellingPlatforms?.map { $0.rawValue }.sorted().joined(separator: ",")
                        return .init(name: storeName,
                                     category: category?.value,
                                     sellingStatus: sellingStatus?.sellingStatus,
                                     sellingPlatforms: sellingPlatforms,
                                     countryCode: countryCode.rawValue)
                    }()

                    if isFreeTrialEnabled {
                        self.showFreeTrialSummaryView(from: navigationController, storeName: storeName, profilerData: profilerData)
                    } else {
                        self.showDomainSelector(from: navigationController,
                                                storeName: storeName,
                                                category: category,
                                                sellingStatus: sellingStatus,
                                                countryCode: countryCode,
                                                planToPurchase: planToPurchase)
                    }
                } onSupport: { [weak self] in
                    self?.showSupport(from: navigationController)
                })
        navigationController.pushViewController(questionController, animated: true)
        analytics.track(event: .StoreCreation.siteCreationStep(step: .profilerCountryQuestion))
    }

    @MainActor
    /// Presents the free trial summary view.
    /// After user confirmation proceeds to create a store with a free trial plan.
    ///
    func showFreeTrialSummaryView(from navigationController: UINavigationController,
                                  storeName: String,
                                  profilerData: SiteProfilerData?) {
        let summaryViewController = FreeTrialSummaryHostingController(onClose: { [weak self] in
            self?.showDiscardChangesAlert(flow: .native)
        }, onContinue: { [weak self] in
            Task {
                await self?.createFreeTrialStore(from: navigationController,
                                                 storeName: storeName,
                                                 profilerData: profilerData)
            }

            self?.analytics.track(event: .StoreCreation.siteCreationTryForFreeTapped())
        })
        navigationController.present(summaryViewController, animated: true)
    }

    /// This method shows a progress view and proceeds to:
    /// - Create a simple site
    /// - Enable Free Trial on the site
    /// - Wait for JetPack to be installed on the site.
    ///
    @MainActor
    func createFreeTrialStore(from navigationController: UINavigationController, storeName: String, profilerData: SiteProfilerData?) async {

        // Make sure that nothing is presented on the view controller before showing the loading screen
        navigationController.presentedViewController?.dismiss(animated: true)

        // Show a progress view while the free trial store is created.
        showInProgressView(from: navigationController, viewProperties: .init(title: Localization.WaitingForJetpackSite.title, message: ""))

        // Create store site
        let createStoreResult = await createStore(name: storeName, flow: .wooexpress)
        if let profilerData {
            analytics.track(event: .StoreCreation.siteCreationProfilerData(profilerData))
        }

        switch createStoreResult {
        case .success(let siteResult):

            // Enable Free trial on site
            let freeTrialResult = await enableFreeTrial(siteID: siteResult.siteID, profilerData: profilerData)
            switch freeTrialResult {
            case .success:
                // Wait for jetpack to be installed
                DDLogInfo("🟢 Free trial enabled on site. Waiting for jetpack to be installed...")
                waitForSiteToBecomeJetpackSite(from: navigationController, siteID: siteResult.siteID, expectedStoreName: siteResult.name)
                analytics.track(event: .StoreCreation.siteCreationStep(step: .storeInstallation))

            case .failure(let error):
                navigationController.popViewController(animated: true)
                showStoreCreationErrorAlert(from: navigationController, error: SiteCreationError(remoteError: error))

                // TODO: Confirm if we should track a different error here.
                analytics.track(event: .StoreCreation.siteCreationFailed(source: source.analyticsValue,
                                                                         error: error,
                                                                         flow: .native,
                                                                         isFreeTrial: true))
            }

        case .failure(let error):
            navigationController.popViewController(animated: true)
            showStoreCreationErrorAlert(from: navigationController, error: error)
            analytics.track(event: .StoreCreation.siteCreationFailed(source: source.analyticsValue,
                                                                     error: error,
                                                                     flow: .native,
                                                                     isFreeTrial: true))
        }
    }

    @MainActor
    func showDomainSelector(from navigationController: UINavigationController,
                            storeName: String,
                            category: StoreCreationCategoryAnswer?,
                            sellingStatus: StoreCreationSellingStatusAnswer?,
                            countryCode: SiteAddress.CountryCode?,
                            planToPurchase: WPComPlanProduct) {
        let domainSelector = FreeDomainSelectorHostingController(viewModel:
                .init(title: Localization.domainSelectorTitle,
                      subtitle: Localization.domainSelectorSubtitle,
                      initialSearchTerm: storeName,
                      dataProvider: FreeDomainSelectorDataProvider()),
                                                                 onDomainSelection: { [weak self] domain in
            guard let self else { return }
            await self.createStoreAndContinueToStoreSummary(from: navigationController,
                                                            name: storeName,
                                                            category: category,
                                                            sellingStatus: sellingStatus,
                                                            countryCode: countryCode,
                                                            flow: .onboarding(domain: domain.name),
                                                            planToPurchase: planToPurchase)
        }, onSupport: { [weak self] in
            self?.showSupport(from: navigationController)
        })
        navigationController.pushViewController(domainSelector, animated: true)
        analytics.track(event: .StoreCreation.siteCreationStep(step: .domainPicker))
    }

    @MainActor
    func createStoreAndContinueToStoreSummary(from navigationController: UINavigationController,
                                              name: String,
                                              category: StoreCreationCategoryAnswer?,
                                              sellingStatus: StoreCreationSellingStatusAnswer?,
                                              countryCode: SiteAddress.CountryCode?,
                                              flow: SiteCreationFlow,
                                              planToPurchase: WPComPlanProduct) async {
        let result = await createStore(name: name, flow: flow)
        analytics.track(event: .StoreCreation.siteCreationProfilerData(category: category,
                                                                       sellingStatus: sellingStatus,
                                                                       countryCode: countryCode))
        switch result {
        case .success(let siteResult):
            showStoreSummary(from: navigationController,
                             result: siteResult,
                             category: category,
                             countryCode: countryCode,
                             planToPurchase: planToPurchase)
        case .failure(let error):
            analytics.track(event: .StoreCreation.siteCreationFailed(source: source.analyticsValue,
                                                                     error: error,
                                                                     flow: .native,
                                                                     isFreeTrial: false))
            showStoreCreationErrorAlert(from: navigationController, error: error)
        }
    }

    @MainActor
    func createStore(name: String, flow: SiteCreationFlow) async -> Result<SiteCreationResult, SiteCreationError> {
        await withCheckedContinuation { continuation in
            stores.dispatch(SiteAction.createSite(name: name, flow: flow) { result in
                continuation.resume(returning: result)
            })
        }
    }

    /// Enables a free trial on a recently created store.
    ///
    @MainActor
    func enableFreeTrial(siteID: Int64, profilerData: SiteProfilerData?) async -> Result<Void, Error> {
        await withCheckedContinuation { continuation in
            stores.dispatch(SiteAction.enableFreeTrial(siteID: siteID, profilerData: profilerData) { result in
                continuation.resume(returning: result)
            })
        }
    }

    @MainActor
    func showStoreSummary(from navigationController: UINavigationController,
                          result: SiteCreationResult,
                          category: StoreCreationCategoryAnswer?,
                          countryCode: SiteAddress.CountryCode?,
                          planToPurchase: WPComPlanProduct) {
        let viewModel = StoreCreationSummaryViewModel(storeName: result.name,
                                                      storeSlug: result.siteSlug,
                                                      categoryName: category?.name,
                                                      countryCode: countryCode)
        let storeSummary = StoreCreationSummaryHostingController(viewModel: viewModel) { [weak self] in
            guard let self else { return }
            self.showWPCOMPlan(from: navigationController,
                               planToPurchase: planToPurchase,
                               siteID: result.siteID,
                               siteSlug: result.siteSlug,
                               siteName: result.name)
        } onSupport: { [weak self] in
            self?.showSupport(from: navigationController)
        }
        navigationController.pushViewController(storeSummary, animated: true)
        analytics.track(event: .StoreCreation.siteCreationStep(step: .storeSummary))
    }

    @MainActor
    func showWPCOMPlan(from navigationController: UINavigationController,
                       planToPurchase: WPComPlanProduct,
                       siteID: Int64,
                       siteSlug: String,
                       siteName: String) {
        let storePlan = StoreCreationPlanHostingController(viewModel: .init(plan: planToPurchase)) { [weak self] in
            guard let self else { return }
            await self.purchasePlan(from: navigationController, siteID: siteID, siteSlug: siteSlug, siteName: siteName, planToPurchase: planToPurchase)
        } onClose: { [weak self] in
            guard let self else { return }
            self.showDiscardChangesAlert(flow: .native)
        }
        navigationController.pushViewController(storePlan, animated: true)
        analytics.track(event: .StoreCreation.siteCreationStep(step: .planPurchase))
    }

    @MainActor
    func purchasePlan(from navigationController: UINavigationController,
                      siteID: Int64,
                      siteSlug: String,
                      siteName: String,
                      planToPurchase: WPComPlanProduct) async {
        do {
            let result = try await purchasesManager.purchaseProduct(with: planToPurchase.id, for: siteID)

            if featureFlagService.isFeatureFlagEnabled(.storeCreationM2WithInAppPurchasesEnabled) {
                switch result {
                case .success:
                    showInProgressViewWhileWaitingForJetpackSite(from: navigationController, siteID: siteID, expectedStoreName: siteName)
                default:
                    return
                }
            } else {
                switch result {
                case .pending:
                    showWebCheckout(from: navigationController, siteID: siteID, siteSlug: siteSlug, siteName: siteName)
                default:
                    return
                }
            }
        } catch {
            showPlanPurchaseErrorAlert(from: navigationController, error: error)
        }
    }

    @MainActor
    func showWebCheckout(from navigationController: UINavigationController, siteID: Int64, siteSlug: String, siteName: String) {
        let checkoutViewModel = WebCheckoutViewModel(siteSlug: siteSlug) { [weak self] in
            self?.showInProgressViewWhileWaitingForJetpackSite(from: navigationController, siteID: siteID, expectedStoreName: siteName)
        }
        let checkoutController = AuthenticatedWebViewController(viewModel: checkoutViewModel)
        navigationController.pushViewController(checkoutController, animated: true)
        analytics.track(event: .StoreCreation.siteCreationStep(step: .webCheckout))
    }

    @MainActor
    func showInProgressViewWhileWaitingForJetpackSite(from navigationController: UINavigationController,
                                                      siteID: Int64,
                                                      expectedStoreName: String) {
        waitForSiteToBecomeJetpackSite(from: navigationController, siteID: siteID, expectedStoreName: expectedStoreName)
        showInProgressView(from: navigationController, viewProperties: .init(title: Localization.WaitingForJetpackSite.title, message: ""))
        analytics.track(event: .StoreCreation.siteCreationStep(step: .storeInstallation))
    }

    @MainActor
    func showInProgressView(from navigationController: UINavigationController,
                            viewProperties: InProgressViewProperties) {
        let approxSecondsToWaitForNetworkRequest = 10.0
        let viewModel = StoreCreationProgressViewModel(estimatedTimePerProgress: jetpackCheckRetryInterval + approxSecondsToWaitForNetworkRequest)
        let storeCreationProgressView = StoreCreationProgressHostingViewController(viewModel: viewModel)
        navigationController.isNavigationBarHidden = true
        self.storeCreationProgressViewModel = viewModel
        navigationController.pushViewController(storeCreationProgressView, animated: true)
    }

    @MainActor
    func showStoreCreationErrorAlert(from navigationController: UINavigationController, error: SiteCreationError) {
        let message: String = {
            switch error {
            case .invalidDomain, .domainExists:
                return Localization.StoreCreationErrorAlert.domainErrorMessage
            default:
                return Localization.StoreCreationErrorAlert.defaultErrorMessage
            }
        }()
        let alertController = UIAlertController(title: Localization.StoreCreationErrorAlert.title,
                                                message: message,
                                                preferredStyle: .alert)
        alertController.view.tintColor = .text
        _ = alertController.addCancelActionWithTitle(Localization.StoreCreationErrorAlert.cancelActionTitle) { _ in }
        navigationController.present(alertController, animated: true)
    }

    @MainActor
    func waitForSiteToBecomeJetpackSite(from navigationController: UINavigationController, siteID: Int64, expectedStoreName: String) {
        /// Free trial sites need more waiting time that regular sites.
        ///
        siteIDFromStoreCreation = siteID

        /// Determines if the `.siteCreationPropertiesOutOfSync` event has already been tracked.
        /// Needed because we should only track this event once per store creation process.
        ///
        var haveTrackedOutOfSyncEvent = false

        /// Timestamp when we start observing times. Needed to track the store creating waiting duration.
        ///
        let waitingTimeStart = Date()

        scheduleLocalNotificationWhenStoreIsReady()

        jetpackSiteSubscription = $siteIDFromStoreCreation
            .compactMap { $0 }
            .removeDuplicates()
            .asyncMap { [weak self] siteID -> Site? in
                guard let self else {
                    return nil
                }
                // Waits some seconds before syncing sites every time.
                try await Task.sleep(nanoseconds: UInt64(self.jetpackCheckRetryInterval * 1_000_000_000))
                return try await self.syncSite(siteID: siteID, expectedStoreName: expectedStoreName, haveTrackedOutOfSyncEvent: haveTrackedOutOfSyncEvent)
            }
            .receive(on: DispatchQueue.main)
            .handleEvents(receiveCompletion: { [weak self] output in
                guard let self else { return }
                self.storeCreationProgressViewModel?.incrementProgress()

                // Track when a properties out of sync event occur, but only track it once.
                if self.isPropertiesOutOfSyncError(output) && !haveTrackedOutOfSyncEvent {
                    self.analytics.track(event: .StoreCreation.siteCreationPropertiesOutOfSync())
                    haveTrackedOutOfSyncEvent = true
                }
            })
            // Retries 10 times with some seconds pause in between to wait for the newly created site to be available as a Jetpack site
            // in the WPCOM `/me/sites` response.
            .retry(10)
            .replaceError(with: nil)
            .sink { [weak self] site in
                guard let self else { return }

                self.cancelLocalNotificationWhenStoreIsReady()

                guard let site else {
                    navigationController.dismiss(animated: true) { [weak self] in
                        guard let self else { return }
                        self.showJetpackSiteTimeoutAlert(from: self.navigationController)
                    }
                    return
                }

                self.storeCreationProgressViewModel?.markAsComplete()
                self.trackSiteCreatedEvent(site: site, flow: .native, timeAtStart: waitingTimeStart)

                /// Free trial stores should land directly on the dashboard and not show any success view.
                ///
                if self.isFreeTrialCreation {
                    self.continueWithSelectedSite(site: site)
                } else {
                    self.showSuccessView(from: navigationController, site: site)
                }
            }
    }

    /// Determines if a given Subscriber.Completion entity contains a `StoreCreationError.newSiteIsNotFullySynced` error.
    ///
    @MainActor
    func isPropertiesOutOfSyncError(_ output: Subscribers.Completion<Error>) -> Bool {
        switch output {
        case .failure(let error):
            guard let creationError = error as? StoreCreationError else { return false }
            return creationError == .newSiteIsNotFullySynced
        case .finished:
            return false
        }
    }

    @MainActor
    func syncSite(siteID: Int64, expectedStoreName: String, haveTrackedOutOfSyncEvent: Bool) async throws -> Site {
        let site = try await loadSite(siteID: siteID)

        guard site.isJetpackConnected && site.isJetpackThePluginInstalled else {
            DDLogInfo("🔵 Retrying: Site available but is not a jetpack site yet for siteID \(siteID)...")
            throw StoreCreationError.newSiteIsNotJetpackSite
        }

        // Sometimes, as soon as the jetpack installation is done some properties like `name` and `isWordPressComStore` are outdated.
        // In this case, let's keep retrying sites syncing. https://github.com/woocommerce/woocommerce-ios/pull/9317#issuecomment-1488035433
        guard (site.isWordPressComStore && site.isWooCommerceActive && site.name == expectedStoreName) || haveTrackedOutOfSyncEvent else {
            DDLogInfo("🔵 Retrying: Site available but properties are not yet in sync...")
            throw StoreCreationError.newSiteIsNotFullySynced
        }

        return site
    }

    @MainActor
    func showPlanPurchaseErrorAlert(from navigationController: UINavigationController, error: Error) {
        let errorMessage = featureFlagService.isFeatureFlagEnabled(.storeCreationM2WithInAppPurchasesEnabled) ?
        Localization.PlanPurchaseErrorAlert.defaultErrorMessage: Localization.PlanPurchaseErrorAlert.webPurchaseErrorMessage
        let alertController = UIAlertController(title: Localization.PlanPurchaseErrorAlert.title,
                                                message: errorMessage,
                                                preferredStyle: .alert)
        alertController.view.tintColor = .text
        _ = alertController.addCancelActionWithTitle(Localization.StoreCreationErrorAlert.cancelActionTitle) { _ in }
        navigationController.present(alertController, animated: true)
    }

    @MainActor
    func showSuccessView(from navigationController: UINavigationController, site: Site) {
        guard let url = URL(string: site.url) else {
            return continueWithSelectedSite(site: site)
        }
        let successView = StoreCreationSuccessHostingController(siteURL: url) { [weak self] in
            guard let self else { return }
            self.analytics.track(event: .StoreCreation.siteCreationManageStoreTapped())
            self.continueWithSelectedSite(site: site)
        } onPreviewSite: { [weak self] in
            self?.analytics.track(event: .StoreCreation.siteCreationSitePreviewed())
        }
        navigationController.pushViewController(successView, animated: true)
    }

    @MainActor
    func showJetpackSiteTimeoutAlert(from navigationController: UINavigationController) {
        let alertController = UIAlertController(title: Localization.WaitingForJetpackSite.TimeoutAlert.title,
                                                message: Localization.WaitingForJetpackSite.TimeoutAlert.message,
                                                preferredStyle: .alert)
        alertController.view.tintColor = .text
        _ = alertController.addCancelActionWithTitle(Localization.WaitingForJetpackSite.TimeoutAlert.cancelActionTitle) { _ in }
        navigationController.present(alertController, animated: true)

        analytics.track(event: .StoreCreation.siteCreationTimedOut())
    }

    /// Tracks when a store has been successfully created.
    ///
    func trackSiteCreatedEvent(site: Site, flow: WooAnalyticsEvent.StoreCreation.Flow, timeAtStart: Date) {
        let waitingTime = "\(Date().timeIntervalSince(timeAtStart))"
        analytics.track(event: .StoreCreation.siteCreated(source: source.analyticsValue,
                                                          siteURL: site.url,
                                                          flow: flow,
                                                          isFreeTrial: isFreeTrialCreation,
                                                          waitingTime: waitingTime))
    }
}

private extension StoreCreationCoordinator {
<<<<<<< HEAD
    @MainActor
    func loadSite(siteID: Int64) async throws -> Site {
        try await withCheckedThrowingContinuation { continuation in
            stores.dispatch(SiteAction.loadSite(siteID: siteID) { result in
                continuation.resume(with: result)
            })
        }
=======
    func scheduleLocalNotificationWhenStoreIsReady() {
        guard let notification = LocalNotification(scenario: Constants.LocalNotificationScenario.storeCreationComplete, stores: stores) else {
            return
        }
        cancelLocalNotificationWhenStoreIsReady()
        Task {
            await localNotificationScheduler.schedule(notification: notification,
                                                      // 5 minutes from now when the site is most likely ready.
                                                      trigger: UNTimeIntervalNotificationTrigger(timeInterval: 5 * 60, repeats: false),
                                                      remoteFeatureFlag: .storeCreationCompleteNotification)
        }
    }

    func cancelLocalNotificationWhenStoreIsReady() {
        localNotificationScheduler.cancel(scenario: Constants.LocalNotificationScenario.storeCreationComplete)
>>>>>>> cdb8d52c
    }
}

private extension StoreCreationCoordinator {
    enum StoreCreationCoordinatorError: Error {
        case selfDeallocated
    }

    enum Localization {
        static var domainSelectorTitle: String {
            NSLocalizedString("Choose a domain", comment: "Title of the domain selector in the store creation flow.")
        }
        static var domainSelectorSubtitle: String {
            NSLocalizedString(
                "This is where people will find you on the Internet. You can add another domain later.",
                comment: "Subtitle of the domain selector in the store creation flow.")
        }

        enum WaitingForIAPEligibility {
            static let title = NSLocalizedString(
                "We are getting ready for your store creation",
                comment: "Title of the in-progress view when waiting for the in-app purchase status before the store creation flow."
            )
            static let message = NSLocalizedString(
                "Please remain connected.",
                comment: "Message of the in-progress view when waiting for the in-app purchase status before the store creation flow."
            )
        }

        enum IAPIneligibleAlert {
            static let notSupportedMessage = NSLocalizedString(
                "We're sorry, but store creation is not currently available in your country in the app.",
                comment: "Message of the alert when the user cannot create a store because their App Store country is not supported."
            )
            static let productNotEligibleMessage = NSLocalizedString(
                "Sorry, but you can only create one store. Your account is already associated with an active store.",
                comment: "Message of the alert when the user cannot create a store because they already created one before."
            )
            static let defaultMessage = NSLocalizedString(
                "We're sorry, but store creation is not currently available in the app.",
                comment: "Message of the alert when the user cannot create a store for some reason."
            )
            static let dismissActionTitle = NSLocalizedString("OK",
                                                             comment: "Button title to cancel the alert when the user cannot create a store.")
        }

        enum DiscardChangesAlert {
            static let title = NSLocalizedString("Do you want to leave?",
                                                 comment: "Title of the alert when the user dismisses the store creation flow.")
            static let message = NSLocalizedString("You will lose all your store information.",
                                                   comment: "Message of the alert when the user dismisses the store creation flow.")
            static let confirmActionTitle = NSLocalizedString("Confirm and leave",
                                                              comment: "Button title Discard Changes in Discard Changes Action Sheet")
            static let cancelActionTitle = NSLocalizedString("Cancel",
                                                             comment: "Button title Cancel in Discard Changes Action Sheet")
        }

        enum StoreCreationErrorAlert {
            static let title = NSLocalizedString("Cannot create store",
                                                 comment: "Title of the alert when the store cannot be created in the store creation flow.")
            static let domainErrorMessage = NSLocalizedString("Please try a different domain.",
                                                 comment: "Message of the alert when the store cannot be created due to the domain in the store creation flow.")
            static let defaultErrorMessage = NSLocalizedString("Please try again.",
                                                              comment: "Message of the alert when the store cannot be created in the store creation flow.")
            static let cancelActionTitle = NSLocalizedString(
                "OK",
                comment: "Button title to dismiss the alert when the store cannot be created in the store creation flow."
            )
        }

        enum PlanPurchaseErrorAlert {
            static let title = NSLocalizedString("Issue purchasing the plan",
                                                 comment: "Title of the alert when the WPCOM plan cannot be purchased in the store creation flow.")
            static let defaultErrorMessage = NSLocalizedString(
                "Please try again and make sure you are signed in to an App Store account eligible for purchase.",
                comment: "Message of the alert when the WPCOM plan cannot be purchased in the store creation flow."
            )
            static let webPurchaseErrorMessage = NSLocalizedString(
                "Please try again, or exit the screen and check back on your store if you previously left the checkout screen while payment is in progress.",
                comment: "Message of the alert when the WPCOM plan cannot be purchased in a webview in the store creation flow."
            )
            static let cancelActionTitle = NSLocalizedString(
                "OK",
                comment: "Button title to dismiss the alert when the WPCOM plan cannot be purchased in the store creation flow."
            )
        }

        enum WaitingForJetpackSite {
            static let title = NSLocalizedString(
                "Creating your store",
                comment: "Title of the in-progress view when waiting for the site to become a Jetpack site " +
                "after WPCOM plan purchase in the store creation flow."
            )

            enum TimeoutAlert {
                static let title = NSLocalizedString(
                    "Store creation still in progress",
                    comment: "Title of the alert when the created store never becomes a Jetpack site in the store creation flow."
                )
                static let message = NSLocalizedString(
                    "The new store will be available soon in the store picker. If you have any issues, please contact support.",
                    comment: "Message of the alert when the created store never becomes a Jetpack site in the store creation flow."
                )
                static let cancelActionTitle = NSLocalizedString(
                    "OK",
                    comment: "Button title to dismiss the alert when the created store never becomes a Jetpack site in the store creation flow."
                )
            }
        }
    }

    enum Constants {
        // TODO: 8108 - update the identifier to production value when it's ready
        static let iapPlanIdentifier = "debug.woocommerce.ecommerce.monthly"
        static let webPlanIdentifier = "1021"

        /// Local notification scenarios during store creation.
        enum LocalNotificationScenario {
            static let storeCreationComplete: LocalNotification.Scenario = .storeCreationComplete
        }
    }

    /// Error scenarios when purchasing a WPCOM plan.
    enum PlanPurchaseError: Error {
        /// The user is not eligible for In-App Purchases.
        case iapNotSupported
        /// There is no matching product to purchase.
        case noMatchingProduct
        /// The user is already entitled to the product, and cannot purchase it anymore.
        case productNotEligible
    }
}

private extension StoreCreationCoordinator.Source {
    var analyticsValue: WooAnalyticsEvent.StoreCreation.Source {
        switch self {
        case .storePicker:
            return .storePicker
        case .loggedOut(let source):
            switch source {
            case .prologue:
                return .loginPrologue
            case .loginEmailError:
                return .loginEmailError
            }
        }
    }
}<|MERGE_RESOLUTION|>--- conflicted
+++ resolved
@@ -865,7 +865,6 @@
 }
 
 private extension StoreCreationCoordinator {
-<<<<<<< HEAD
     @MainActor
     func loadSite(siteID: Int64) async throws -> Site {
         try await withCheckedThrowingContinuation { continuation in
@@ -873,7 +872,8 @@
                 continuation.resume(with: result)
             })
         }
-=======
+    }
+
     func scheduleLocalNotificationWhenStoreIsReady() {
         guard let notification = LocalNotification(scenario: Constants.LocalNotificationScenario.storeCreationComplete, stores: stores) else {
             return
@@ -889,7 +889,6 @@
 
     func cancelLocalNotificationWhenStoreIsReady() {
         localNotificationScheduler.cancel(scenario: Constants.LocalNotificationScenario.storeCreationComplete)
->>>>>>> cdb8d52c
     }
 }
 
