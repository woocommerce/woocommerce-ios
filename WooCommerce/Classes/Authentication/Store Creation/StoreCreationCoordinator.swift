--- conflicted
+++ resolved
@@ -707,17 +707,14 @@
             }
             .receive(on: DispatchQueue.main)
             .handleEvents(receiveCompletion: { [weak self] output in
-<<<<<<< HEAD
                 guard let self else { return }
+                self.storeCreationProgressViewModel?.incrementProgress()
 
                 // Track when a properties out of sync event occur, but only track it once.
                 if self.isPropertiesOutOfSyncError(output) && !haveTrackedOutOfSyncEvent {
                     self.analytics.track(event: .StoreCreation.siteCreationPropertiesOutOfSync())
                     haveTrackedOutOfSyncEvent = true
                 }
-=======
-                self?.storeCreationProgressViewModel?.incrementProgress()
->>>>>>> e2ebf990
             })
             // Retries 10 times with some seconds pause in between to wait for the newly created site to be available as a Jetpack site
             // in the WPCOM `/me/sites` response.
@@ -733,12 +730,8 @@
                     return
                 }
 
-<<<<<<< HEAD
-
+                self.storeCreationProgressViewModel?.markAsComplete()
                 self.trackSiteCreatedEvent(site: site, flow: .native, timeAtStart: waitingTimeStart)
-=======
-                self.storeCreationProgressViewModel?.markAsComplete()
->>>>>>> e2ebf990
 
                 /// Free trial stores should land directly on the dashboard and not show any success view.
                 ///
