--- conflicted
+++ resolved
@@ -261,14 +261,8 @@
             guard let self else { return }
             await self.createStoreAndContinueToStoreSummary(from: navigationController,
                                                             name: storeName,
-<<<<<<< HEAD
-                                                            domain: domain)
-=======
                                                             domain: domain,
                                                             planToPurchase: planToPurchase)
-        }, onSkip: {
-            // TODO-8045: skip to the next step of store creation with an auto-generated domain.
->>>>>>> bdb17f67
         })
         navigationController.pushViewController(domainSelector, animated: false)
     }
