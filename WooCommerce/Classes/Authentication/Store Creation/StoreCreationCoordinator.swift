--- conflicted
+++ resolved
@@ -77,19 +77,9 @@
         // Disables interactive dismissal of the store creation modal.
         navigationController.isModalInPresentation = true
 
-<<<<<<< HEAD
         navigationController.isNavigationBarHidden = true
-        // TODO-10374: update store name if needed
-        showFreeTrialSummaryView(from: navigationController, storeName: "")
-=======
-        if featureFlagService.isFeatureFlagEnabled(.optimizeProfilerQuestions) {
-            navigationController.isNavigationBarHidden = true
-
-            showFreeTrialSummaryView(from: navigationController, storeName: WooConstants.defaultStoreName, profilerData: nil)
-        } else {
-            showStoreNameInput(from: navigationController)
-        }
->>>>>>> 738acb0d
+
+        showFreeTrialSummaryView(from: navigationController, storeName: WooConstants.defaultStoreName)
     }
 
     func showProfilerFlow(storeName: String, siteID: Int64, from navigationController: UINavigationController) {
