--- conflicted
+++ resolved
@@ -3,16 +3,8 @@
 
 /// Protocol for checking Blaze eligibility for easier unit testing.
 protocol BlazeEligibilityCheckerProtocol {
-<<<<<<< HEAD
-    @MainActor
-    func isSiteEligible() async -> Bool
-
-    @MainActor
-    func isProductEligible(product: ProductFormDataModel, isPasswordProtected: Bool) async -> Bool
-=======
     func isSiteEligible(_ site: Site) -> Bool
     func isProductEligible(site: Site, product: ProductFormDataModel, isPasswordProtected: Bool) -> Bool
->>>>>>> 71ef35fa
 }
 
 /// Checks for Blaze eligibility for a site and its products.
@@ -25,24 +17,15 @@
 
     /// Checks if the site is eligible for Blaze.
     /// - Returns: Whether the site is eligible for Blaze.
-<<<<<<< HEAD
-    func isSiteEligible() async -> Bool {
-        await checkSiteEligibility()
-=======
     func isSiteEligible(_ site: Site) -> Bool {
         checkSiteEligibility(site)
->>>>>>> 71ef35fa
     }
 
     /// Checks if the product is eligible for Blaze.
     /// - Parameter product: The product to check for Blaze eligibility.
     /// - Parameter isPasswordProtected: Whether the product is password protected.
     /// - Returns: Whether the product is eligible for Blaze.
-<<<<<<< HEAD
-    func isProductEligible(product: ProductFormDataModel, isPasswordProtected: Bool) async -> Bool {
-=======
     func isProductEligible(site: Site, product: ProductFormDataModel, isPasswordProtected: Bool) -> Bool {
->>>>>>> 71ef35fa
         guard product.status == .published && isPasswordProtected == false else {
             return false
         }
