--- conflicted
+++ resolved
@@ -13,10 +13,6 @@
     static var posReadyForPaymentImageName: String {
         return "pos-ready-for-payment"
     }
-<<<<<<< HEAD
-    static var posRemoveCartItemImageName: String {
-        return "pos-remove-cart-item"
-=======
     static var posCartBackImageName: String {
         return "pos-cart-back"
     }
@@ -25,6 +21,8 @@
     }
     static var posGetSupportImageName: String {
         return "pos-get-support"
->>>>>>> 94eb6ea2
+    }
+    static var posRemoveCartItemImageName: String {
+        return "pos-remove-cart-item"
     }
 }