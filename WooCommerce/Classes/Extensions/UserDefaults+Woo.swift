import Foundation



// MARK: - WooCommerce UserDefaults Keys
//
extension UserDefaults {
    enum Key: String {
<<<<<<< HEAD
        case sharedSitesData
=======
        case defaultCredentialsType
>>>>>>> 11cca1d9
        case defaultAccountID
        case defaultUsername
        case defaultSiteAddress
        case defaultStoreID
        case defaultStoreName
        case defaultStoreCurrencySettings
        case defaultAnonymousID
        case defaultRoles
        case deviceID
        case deviceToken
        case errorLoginSiteAddress
        case hasFinishedOnboarding
        case userOptedInAnalytics
        case userOptedInCrashLogging = "userOptedInCrashlytics"
        case versionOfLastRun
        case analyticsUsername
        case notificationsLastSeenTime
        case notificationsMarkAsReadCount
    }
}

extension UserDefaults {
    /// User defaults instance ready to be shared between extensions of the same group.
    ///
    static let group = UserDefaults(suiteName: WooConstants.sharedUserDefaultsSuiteName)
}


// MARK: - Convenience Methods
//
extension UserDefaults {

    /// Returns the Object (if any) associated with the specified Key.
    ///
    func object<T>(forKey key: Key) -> T? {
        return value(forKey: key.rawValue) as? T
    }

    /// Stores the Key/Value Pair.
    ///
    func set<T>(_ value: T?, forKey key: Key) {
        set(value, forKey: key.rawValue)
    }

    /// Nukes any object associated with the specified Key.
    ///
    func removeObject(forKey key: Key) {
        removeObject(forKey: key.rawValue)
    }

    /// Indicates if there's an entry for the specified Key.
    ///
    func containsObject(forKey key: Key) -> Bool {
        return value(forKey: key.rawValue) != nil
    }

    /// Subscript Accessible via our new Key type!
    ///
    subscript<T>(key: Key) -> T? {
        get {
            return value(forKey: key.rawValue) as? T
        }
        set {
            set(newValue, forKey: key.rawValue)
        }
    }

    /// Subscript: "Type Inference Fallback". To be used whenever the type cannot be automatically inferred!
    ///
    subscript(key: Key) -> Any? {
        get {
            return value(forKey: key.rawValue)
        }
        set {
            set(newValue, forKey: key.rawValue)
        }
    }
}<|MERGE_RESOLUTION|>--- conflicted
+++ resolved
@@ -6,11 +6,8 @@
 //
 extension UserDefaults {
     enum Key: String {
-<<<<<<< HEAD
         case sharedSitesData
-=======
         case defaultCredentialsType
->>>>>>> 11cca1d9
         case defaultAccountID
         case defaultUsername
         case defaultSiteAddress
