import Foundation
import Yosemite

/// Reusable coordinator to handle Google Ads campaigns.
///
final class GoogleAdsCampaignCoordinator: Coordinator {
    let navigationController: UINavigationController

    private let siteID: Int64
    private let siteAdminURL: String

    private let hasGoogleAdsCampaigns: Bool
    private let shouldAuthenticateAdminPage: Bool
    private var bottomSheetPresenter: BottomSheetPresenter?

    init(siteID: Int64,
         siteAdminURL: String,
         hasGoogleAdsCampaigns: Bool,
         shouldAuthenticateAdminPage: Bool,
         navigationController: UINavigationController) {
        self.siteID = siteID
        self.siteAdminURL = siteAdminURL
        self.shouldAuthenticateAdminPage = shouldAuthenticateAdminPage
        self.hasGoogleAdsCampaigns = hasGoogleAdsCampaigns
        self.navigationController = navigationController
    }

    func start() {
        guard let url = createGoogleAdsCampaignURL() else {
            return
        }
        let controller = createCampaignViewController(with: url)
        controller.navigationItem.leftBarButtonItem = UIBarButtonItem(barButtonSystemItem: .cancel, target: self, action: #selector(dismissCampaignView))
        navigationController.present(UINavigationController(rootViewController: controller), animated: true)
    }
}

// MARK: - Private helpers
//
private extension GoogleAdsCampaignCoordinator {
    @objc func dismissCampaignView() {
        navigationController.dismiss(animated: true)
    }

    func createCampaignViewController(with url: URL) -> UIViewController {
        let redirectHandler: (URL) -> Void = { [weak self] newURL in
            if newURL != url {
                self?.checkIfCampaignCreationSucceeded(url: newURL)
            }
        }
        if shouldAuthenticateAdminPage {
            let viewModel = DefaultAuthenticatedWebViewModel(
                title: Localization.googleForWooCommerce,
                initialURL: url,
                redirectHandler: redirectHandler
            )
            return AuthenticatedWebViewController(viewModel: viewModel)
        } else {
            let controller = WebViewHostingController(url: url, redirectHandler: redirectHandler)
            controller.title = Localization.googleForWooCommerce
            return controller
        }
    }

    func checkIfCampaignCreationSucceeded(url: URL) {
        let components = URLComponents(url: url, resolvingAgainstBaseURL: true)
        let queryItems = components?.queryItems
        let creationSucceeded = queryItems?.first(where: {
            $0.name == Constants.campaignParam &&
            $0.value == Constants.savedValue
        }) != nil
        if creationSucceeded {
            // dismisses the web view
<<<<<<< HEAD
            navigationController.dismiss(animated: true) { [self] in
                showSuccessView()
            }
            DDLogDebug("🎉 Campaign creation success")
=======
            navigationController.dismiss(animated: true)

            // TODO: show success bottom sheet
            DDLogDebug("🎉 Google Ads campaign creation success")
>>>>>>> b8e605af
        }
    }

    func createGoogleAdsCampaignURL() -> URL? {
        let path: String = {
            if hasGoogleAdsCampaigns {
                Constants.campaignDashboardPath
            } else {
                Constants.campaignCreationPath
            }
        }()
        return URL(string: siteAdminURL.appending(path))
    }

    func showSuccessView() {
        bottomSheetPresenter = buildBottomSheetPresenter()
        let controller = CelebrationHostingController(
            title: Localization.successTitle,
            subtitle: Localization.successSubtitle,
            closeButtonTitle: Localization.successCTA,
            image: .blazeSuccessImage,
            onTappingDone: { [weak self] in
            self?.bottomSheetPresenter?.dismiss()
            self?.bottomSheetPresenter = nil
        })
        bottomSheetPresenter?.present(controller, from: navigationController)
    }

    func buildBottomSheetPresenter() -> BottomSheetPresenter {
        BottomSheetPresenter(configure: { bottomSheet in
            var sheet = bottomSheet
            sheet.prefersEdgeAttachedInCompactHeight = true
            sheet.prefersGrabberVisible = true
            sheet.detents = [.medium(), .large()]
        })
    }
}


private extension GoogleAdsCampaignCoordinator {
    enum Constants {
        static let campaignDashboardPath = "admin.php?page=wc-admin&path=%2Fgoogle%2Fdashboard"
        static let campaignCreationPath = "admin.php?page=wc-admin&path=%2Fgoogle%2Fdashboard&subpath=%2Fcampaigns%2Fcreate"
        static let campaignParam = "campaign"
        static let savedValue = "saved"
    }

    enum Localization {
        static let googleForWooCommerce = NSLocalizedString(
            "googleAdsCampaignCoordinator.googleForWooCommerce",
            value: "Google for WooCommerce",
            comment: "Title of the Google Ads campaign view"
        )
        static let successTitle = NSLocalizedString(
            "googleAdsCampaignCoordinator.successTitle",
            value: "Ready to Go!",
            comment: "Title of the celebration view when a Google ads campaign is successfully created."
        )
        static let successSubtitle = NSLocalizedString(
            "googleAdsCampaignCoordinator.successSubtitle",
            value: "Your new campaign has been created. Exciting times ahead for your sales!",
            comment: "Subtitle of the celebration view when a Google Ads campaign is successfully created."
        )
        static let successCTA = NSLocalizedString(
            "googleAdsCampaignCoordinator.successCTA",
            value: "Done",
            comment: "Button to dismiss the celebration view when a Google Ads campaign is successfully created."
        )
    }
}<|MERGE_RESOLUTION|>--- conflicted
+++ resolved
@@ -71,17 +71,10 @@
         }) != nil
         if creationSucceeded {
             // dismisses the web view
-<<<<<<< HEAD
             navigationController.dismiss(animated: true) { [self] in
                 showSuccessView()
             }
-            DDLogDebug("🎉 Campaign creation success")
-=======
-            navigationController.dismiss(animated: true)
-
-            // TODO: show success bottom sheet
             DDLogDebug("🎉 Google Ads campaign creation success")
->>>>>>> b8e605af
         }
     }
 
