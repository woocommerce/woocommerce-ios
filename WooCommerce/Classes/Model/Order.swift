--- conflicted
+++ resolved
@@ -73,24 +73,8 @@
 }
 
 extension OrderStatus {
-<<<<<<< HEAD
-    static var array: [OrderStatus] {
-        var a: [OrderStatus] = []
-        switch OrderStatus.pending {
-            case .pending: a.append(.pending); fallthrough
-            case .processing: a.append(.processing); fallthrough
-            case .onHold: a.append(.onHold); fallthrough
-            case .failed: a.append(.failed); fallthrough
-            case .canceled: a.append(.canceled); fallthrough
-            case .completed: a.append(.completed); fallthrough
-            case .refunded: a.append(.refunded); fallthrough
-            case .custom: a.append(.custom)
-        }
-        return a
-=======
     static var allOrderStatuses: [OrderStatus] {
         return [.pending, .processing, .onHold, .failed, .canceled, .completed, .refunded]
->>>>>>> 79c8e401
     }
 }
 
