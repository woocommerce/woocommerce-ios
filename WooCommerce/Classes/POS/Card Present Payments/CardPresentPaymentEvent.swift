import Foundation

enum CardPresentPaymentAlertType {
    case scanningForReaders(viewModel: CardPresentPaymentScanningForReadersAlertViewModel)
    case scanningFailed(viewModel: CardPresentPaymentScanningFailedAlertViewModel)
    case foundReader(viewModel: CardPresentPaymentFoundReaderAlertViewModel)
    case updatingReader(viewModel: CardPresentPaymentUpdatingReaderAlertViewModel)
    case updateFailed(viewModel: CardPresentPaymentReaderUpdateFailedAlertViewModel)
    case connectingToReader(viewModel: CardPresentPaymentConnectingToReaderAlertViewModel)
    case connectingFailed(viewModel: CardPresentPaymentConnectingFailedAlertViewModel)
}

enum CardPresentPaymentMessageType {
    case preparingForPayment
    case tapSwipeOrInsertCard
    case processing
    case displayReaderMessage(message: String)
    case success
    case error
}

enum CardPresentPaymentEvent {
    case idle
<<<<<<< HEAD
    case showAlert(_ alertDetails: CardPresentPaymentAlertType)
    case showPaymentMessage(_ message: CardPresentPaymentMessageType)
    case showReaderList(_ readerIDs: [String], selectionHandler: ((String) -> Void))
=======
    case showAlert(_ alertDetails: CardPresentPaymentAlertDetails)
    case showReaderList(_ readerIDs: [String], selectionHandler: ((String?) -> Void))
>>>>>>> 824082d9
    case showOnboarding(_ onboardingViewModel: CardPresentPaymentsOnboardingViewModel)
}<|MERGE_RESOLUTION|>--- conflicted
+++ resolved
@@ -21,13 +21,8 @@
 
 enum CardPresentPaymentEvent {
     case idle
-<<<<<<< HEAD
     case showAlert(_ alertDetails: CardPresentPaymentAlertType)
     case showPaymentMessage(_ message: CardPresentPaymentMessageType)
-    case showReaderList(_ readerIDs: [String], selectionHandler: ((String) -> Void))
-=======
-    case showAlert(_ alertDetails: CardPresentPaymentAlertDetails)
     case showReaderList(_ readerIDs: [String], selectionHandler: ((String?) -> Void))
->>>>>>> 824082d9
     case showOnboarding(_ onboardingViewModel: CardPresentPaymentsOnboardingViewModel)
 }