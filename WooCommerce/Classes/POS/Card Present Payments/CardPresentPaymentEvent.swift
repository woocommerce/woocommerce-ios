--- conflicted
+++ resolved
@@ -21,13 +21,8 @@
 
 enum CardPresentPaymentEvent {
     case idle
-<<<<<<< HEAD
     case showAlert(_ alertDetails: CardPresentPaymentAlertType)
     case showPaymentMessage(_ message: CardPresentPaymentMessageType)
-    case showReaderList(_ readerIDs: [String], selectionHandler: ((String) -> Void))
-=======
-    case showAlert(_ alertViewModel: CardPresentPaymentAlertViewModel)
     case showReaderList(_ readerIDs: [String], selectionHandler: ((String?) -> Void))
->>>>>>> 002d9761
     case showOnboarding(_ onboardingViewModel: CardPresentPaymentsOnboardingViewModel)
 }