import Foundation

enum PointOfSaleCardPresentPaymentEventPresentationStyle {
    case message(PointOfSaleCardPresentPaymentMessageType)
    case alert(PointOfSaleCardPresentPaymentAlertType)

    struct Dependencies {
        let tryPaymentAgainBackToCheckoutAction: () -> Void
        let nonRetryableErrorExitAction: () -> Void
        let formattedOrderTotalPrice: String?
        let paymentCaptureErrorTryAgainAction: () -> Void
        let paymentCaptureErrorNewOrderAction: () -> Void
<<<<<<< HEAD
        let paymentIntentCreationErrorEditOrderAction: () -> Void
=======
        let dismissReaderConnectionModal: () -> Void
>>>>>>> b155ebc0
    }

    /// Determines the appropriate payment alert/message type and creates its view model.
    /// This init will fail for unsupported `CardPresentPaymentEventDetails` cases.
    ///
    /// - Parameters:
    ///   - cardPresentPaymentEventDetails: Provides the basis for the decision on the presentation style and view model creation.
    ///   In many cases, this is enough. These events are produced by the `CardPresentPaymentService`
    ///
    ///   - dependencies: Additional information which is considered when deciding the presentation style –
    ///   e.g. information about the order, or actions which don't originate from the payments code.
    ///   See `TotalsViewModel.observeCardPresentPaymentEvents` for an example.
    init?(for cardPresentPaymentEventDetails: CardPresentPaymentEventDetails,
          dependencies: Dependencies) {
        switch cardPresentPaymentEventDetails {
            /// Connection alerts
        case .scanningForReaders(let endSearch):
            self = .alert(.scanningForReaders(
                viewModel: PointOfSaleCardPresentPaymentScanningForReadersAlertViewModel(endSearchAction: {
                    endSearch()
                    dependencies.dismissReaderConnectionModal()
                })))

        case .scanningFailed(let error, let endSearch):
            self = .alert(.scanningFailed(
                viewModel: PointOfSaleCardPresentPaymentScanningFailedAlertViewModel(
                    error: error,
                    endSearchAction: {
                        endSearch()
                        dependencies.dismissReaderConnectionModal()
                    })))

        case .bluetoothRequired(let error, let endSearch):
            self = .alert(.bluetoothRequired(
                viewModel: PointOfSaleCardPresentPaymentBluetoothRequiredAlertViewModel(
                    error: error,
                    endSearch: {
                        endSearch()
                        dependencies.dismissReaderConnectionModal()
                    })))

        case .connectingToReader:
            self = .alert(.connectingToReader(viewModel: PointOfSaleCardPresentPaymentConnectingToReaderAlertViewModel()))

        case .connectingFailed(let error, let retrySearch, let endSearch):
            self = .alert(.connectingFailed(
                viewModel: PointOfSaleCardPresentPaymentConnectingFailedAlertViewModel(
                    error: error,
                    retryButtonAction: retrySearch,
                    cancelButtonAction: {
                        endSearch()
                        dependencies.dismissReaderConnectionModal()
                    })))

        case .connectingFailedNonRetryable(let error, let endSearch):
            self = .alert(.connectingFailedNonRetryable(
                viewModel: PointOfSaleCardPresentPaymentConnectingFailedNonRetryableAlertViewModel(
                    error: error,
                    cancelAction: {
                        endSearch()
                        dependencies.dismissReaderConnectionModal()
                    })))

        case .connectingFailedUpdatePostalCode(let retrySearch, let endSearch):
            self = .alert(.connectingFailedUpdatePostalCode(
                viewModel: PointOfSaleCardPresentPaymentConnectingFailedUpdatePostalCodeAlertViewModel(
                    retryButtonAction: retrySearch,
                    cancelButtonAction: {
                        endSearch()
                        dependencies.dismissReaderConnectionModal()
                    })))

        case .connectingFailedChargeReader(let retrySearch, let endSearch):
            self = .alert(.connectingFailedChargeReader(
                viewModel: PointOfSaleCardPresentPaymentConnectingFailedChargeReaderAlertViewModel(
                    retryButtonAction: retrySearch,
                    cancelButtonAction: {
                        endSearch()
                        dependencies.dismissReaderConnectionModal()
                    })))

        case .connectingFailedUpdateAddress(let wcSettingsAdminURL, let showsInAuthenticatedWebView, let retrySearch, let endSearch):
            self = .alert(.connectingFailedUpdateAddress(
                viewModel: PointOfSaleCardPresentPaymentConnectingFailedUpdateAddressAlertViewModel(
                    settingsAdminUrl: wcSettingsAdminURL,
                    showsInAuthenticatedWebView: showsInAuthenticatedWebView,
                    retrySearchAction: retrySearch,
                    cancelSearchAction: {
                        endSearch()
                        dependencies.dismissReaderConnectionModal()
                    })))

        case .foundReader(let name, let connect, let continueSearch, let endSearch):
            self = .alert(.foundReader(
                viewModel: PointOfSaleCardPresentPaymentFoundReaderAlertViewModel(
                    readerName: name,
                    connectAction: connect,
                    continueSearchAction: continueSearch,
                    endSearchAction: {
                        endSearch()
                        dependencies.dismissReaderConnectionModal()
                    })))

        case .foundMultipleReaders(let readerIDs, let selectionHandler):
            self = .alert(.foundMultipleReaders(
                viewModel: PointOfSaleCardPresentPaymentFoundMultipleReadersAlertViewModel(
                    readerIDs: readerIDs,
                    selectionHandler: selectionHandler)))

        case .updateProgress(let requiredUpdate, let progress, let cancelUpdate):
            if progress == 1.0 {
                self = .alert(.readerUpdateCompletion(viewModel: .init()))
            } else {
                self = requiredUpdate ?
                    .alert(.requiredReaderUpdateInProgress(
                        viewModel: PointOfSaleCardPresentPaymentRequiredReaderUpdateInProgressAlertViewModel(
                            progress: progress,
                            cancel: {
                                cancelUpdate?()
                                dependencies.dismissReaderConnectionModal()
                            }))) :
                    .alert(.optionalReaderUpdateInProgress(
                        viewModel: PointOfSaleCardPresentPaymentOptionalReaderUpdateInProgressAlertViewModel(
                            progress: progress,
                            cancel: {
                                cancelUpdate?()
                                dependencies.dismissReaderConnectionModal()
                            })))

            }

        case .updateFailed(let tryAgain, let cancelUpdate):
            self = .alert(.updateFailed(
                viewModel: PointOfSaleCardPresentPaymentReaderUpdateFailedAlertViewModel(
                    retryAction: tryAgain,
                    cancelUpdateAction: {
                        cancelUpdate()
                        dependencies.dismissReaderConnectionModal()
                    })))

        case .updateFailedNonRetryable(let cancelUpdate):
            self = .alert(.updateFailedNonRetryable(
                viewModel: PointOfSaleCardPresentPaymentReaderUpdateFailedNonRetryableAlertViewModel(
                    cancelUpdateAction: {
                        cancelUpdate()
                        dependencies.dismissReaderConnectionModal()
                    })))

        case .updateFailedLowBattery(let batteryLevel, let cancelUpdate):
            self = .alert(.updateFailedLowBattery(
                viewModel: PointOfSaleCardPresentPaymentReaderUpdateFailedLowBatteryAlertViewModel(
                    batteryLevel: batteryLevel,
                    cancelUpdateAction: {
                        cancelUpdate()
                        dependencies.dismissReaderConnectionModal()
                    })))

        case .connectionSuccess(let done):
            self = .alert(.connectionSuccess(
                viewModel: PointOfSaleCardPresentPaymentConnectionSuccessAlertViewModel(
                    doneAction: done)))

            /// Payment messages
        case .validatingOrder:
            self = .message(.validatingOrder(
                viewModel: PointOfSaleCardPresentPaymentValidatingOrderMessageViewModel()))
        case .preparingForPayment:
            self = .message(.preparingForPayment(
                viewModel: PointOfSaleCardPresentPaymentPreparingForPaymentMessageViewModel()))

        case .tapSwipeOrInsertCard(inputMethods: let inputMethods, cancelPayment: _):
            self = .message(.tapSwipeOrInsertCard(
                viewModel: PointOfSaleCardPresentPaymentTapSwipeInsertCardMessageViewModel(
                    inputMethods: inputMethods)))
        case .paymentSuccess:
            self = .message(.paymentSuccess(viewModel: PointOfSaleCardPresentPaymentSuccessMessageViewModel(
                formattedOrderTotal: dependencies.formattedOrderTotalPrice)))
        case .paymentError(error: let error, retryApproach: let retryApproach, _):
            switch error {
            case CollectOrderPaymentUseCaseError.couldNotRefreshOrder,
                CollectOrderPaymentUseCaseError.orderTotalChanged,
                CollectOrderPaymentUseCaseNotValidAmountError.belowMinimumAmount,
                CollectOrderPaymentUseCaseNotValidAmountError.other:
                self = .message(.validatingOrderError(viewModel: .init(error: error, retryApproach: retryApproach)))
            default:
                switch retryApproach {
                case .tryAnotherPaymentMethod(let retryAction):
                    self = .message(.paymentError(
                        viewModel: PointOfSaleCardPresentPaymentErrorMessageViewModel(
                            error: error,
                            tryAnotherPaymentMethodButtonAction: retryAction)))
                case .tryAgain(let retryAction):
                    self = .message(.paymentError(
                        viewModel: PointOfSaleCardPresentPaymentErrorMessageViewModel(
                            error: error,
                            tryPaymentAgainButtonAction: retryAction,
                            backToCheckoutButtonAction: dependencies.tryPaymentAgainBackToCheckoutAction)))
                case .dontRetry:
                    self = .message(.paymentErrorNonRetryable(
                        viewModel: PointOfSaleCardPresentPaymentNonRetryableErrorMessageViewModel(
                            error: error,
                            tryAnotherPaymentMethodAction: dependencies.nonRetryableErrorExitAction)))
                }
            }

        case .paymentCaptureError:
            self = .message(.paymentCaptureError(
                viewModel: PointOfSaleCardPresentPaymentCaptureErrorMessageViewModel(
                    tryAgainButtonAction: dependencies.paymentCaptureErrorTryAgainAction,
                    newOrderButtonAction: dependencies.paymentCaptureErrorNewOrderAction)))

        case .paymentIntentCreationError(let error, _):
            self = .message(.paymentIntentCreationError(
                viewModel: PointOfSaleCardPresentPaymentIntentCreationErrorMessageViewModel(
                    error: error,
                    tryPaymentAgainButtonAction: dependencies.tryPaymentAgainBackToCheckoutAction,
                    editOrderButtonAction: dependencies.paymentIntentCreationErrorEditOrderAction)))

        case .processing:
            self = .message(.processing(viewModel: PointOfSaleCardPresentPaymentProcessingMessageViewModel()))

        case .displayReaderMessage(message: let message):
            self = .message(.displayReaderMessage(
                viewModel: PointOfSaleCardPresentPaymentDisplayReaderMessageMessageViewModel(message: message)))

        case .cancelledOnReader:
            self = .message(.cancelledOnReader(
                viewModel: PointOfSaleCardPresentPaymentCancelledOnReaderMessageViewModel()))

            /// Not-yet supported types
        case .selectSearchType:
            return nil
        }
    }
}<|MERGE_RESOLUTION|>--- conflicted
+++ resolved
@@ -10,11 +10,8 @@
         let formattedOrderTotalPrice: String?
         let paymentCaptureErrorTryAgainAction: () -> Void
         let paymentCaptureErrorNewOrderAction: () -> Void
-<<<<<<< HEAD
         let paymentIntentCreationErrorEditOrderAction: () -> Void
-=======
         let dismissReaderConnectionModal: () -> Void
->>>>>>> b155ebc0
     }
 
     /// Determines the appropriate payment alert/message type and creates its view model.
