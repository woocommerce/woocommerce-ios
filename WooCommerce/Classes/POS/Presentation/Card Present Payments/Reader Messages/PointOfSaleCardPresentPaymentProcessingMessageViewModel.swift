import Foundation

struct PointOfSaleCardPresentPaymentProcessingMessageViewModel {
<<<<<<< HEAD
    let imageName = String.posProcessingPaymentImageName
    let message = Localization.pleaseWait
=======
    let imageName = PointOfSaleAssets.processingPayment.imageName
>>>>>>> c5f3745a
    let title = Localization.paymentProcessing
}

private extension PointOfSaleCardPresentPaymentProcessingMessageViewModel {
    enum Localization {
        static let paymentProcessing = NSLocalizedString(
            "pointOfSale.cardPresent.paymentProcessing.title",
            value: "Processing payment",
            comment: "Indicates the status of a card reader. Presented to users when payment collection starts"
        )

        static let pleaseWait = NSLocalizedString(
            "pointOfSale.cardPresent.paymentProcessing.message",
            value: "Please wait...",
            comment: "Indicates to wait while payment is processing. Presented to users when payment collection starts"
        )
    }
}<|MERGE_RESOLUTION|>--- conflicted
+++ resolved
@@ -1,12 +1,8 @@
 import Foundation
 
 struct PointOfSaleCardPresentPaymentProcessingMessageViewModel {
-<<<<<<< HEAD
-    let imageName = String.posProcessingPaymentImageName
+    let imageName = PointOfSaleAssets.processingPayment.imageName
     let message = Localization.pleaseWait
-=======
-    let imageName = PointOfSaleAssets.processingPayment.imageName
->>>>>>> c5f3745a
     let title = Localization.paymentProcessing
 }
 
