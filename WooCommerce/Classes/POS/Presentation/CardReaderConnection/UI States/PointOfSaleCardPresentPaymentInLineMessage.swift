--- conflicted
+++ resolved
@@ -8,31 +8,27 @@
     }
 
     var body: some View {
+
         // TODO: replace temporary inline message UI based on design
         switch messageType {
         case .preparingForPayment(let viewModel):
             PointOfSaleCardPresentPaymentPreparingForPaymentMessageView(viewModel: viewModel)
         case .tapSwipeOrInsertCard(let viewModel):
             PointOfSaleCardPresentPaymentTapSwipeInsertCardMessageView(viewModel: viewModel)
-        case .processing(let viewModel):
-            POSCardPresentPaymentMessageView(viewModel: POSCardPresentPaymentMessageViewModel(imageName: viewModel.imageName, title: viewModel.title))
+        case .processing:
+            Text("processing...")
         case .displayReaderMessage(let viewModel):
             PointOfSaleCardPresentPaymentDisplayReaderMessageMessageView(viewModel: viewModel)
-        case .paymentSuccess(let viewModel):
-            POSCardPresentPaymentMessageView(viewModel: POSCardPresentPaymentMessageViewModel(imageName: viewModel.imageName, title: viewModel.title))
+        case .paymentSuccess:
+            Text("Payment successful!")
         case .paymentError(let viewModel):
             PointOfSaleCardPresentPaymentErrorMessageView(viewModel: viewModel)
         case .paymentErrorNonRetryable(let viewModel):
             PointOfSaleCardPresentPaymentNonRetryableErrorMessageView(viewModel: viewModel)
-<<<<<<< HEAD
-        case .cancelledOnReader(let viewModel):
-            POSCardPresentPaymentMessageView(viewModel: POSCardPresentPaymentMessageViewModel(title: viewModel.title))
-=======
         case .paymentCaptureError(let viewModel):
             PointOfSaleCardPresentPaymentCaptureErrorMessageView(viewModel: viewModel)
         case .cancelledOnReader:
             Text("Payment cancelled on reader")
->>>>>>> b49851e4
         }
     }
 }
