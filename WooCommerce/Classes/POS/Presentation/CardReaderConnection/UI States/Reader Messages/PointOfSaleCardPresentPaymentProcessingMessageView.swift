--- conflicted
+++ resolved
@@ -18,12 +18,8 @@
 
                 Text(viewModel.message)
                     .font(.posTitleEmphasized)
-<<<<<<< HEAD
                     .foregroundStyle(Color(.quaternaryLabel.inverted))
-=======
-                    .foregroundStyle(Color.posQuaternaryTextInverted)
                     .accessibilityAddTraits(.isHeader)
->>>>>>> 863c6420
             }
         }
         .padding(.bottom)
