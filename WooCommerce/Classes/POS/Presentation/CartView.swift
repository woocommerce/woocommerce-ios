--- conflicted
+++ resolved
@@ -32,8 +32,6 @@
     }
 }
 
-<<<<<<< HEAD
-=======
 /// View sub-components
 ///
 private extension CartView {
@@ -50,7 +48,6 @@
     }
 }
 
->>>>>>> 865419e3
 #if DEBUG
 #Preview {
     CartView(viewModel: PointOfSaleDashboardViewModel(products: POSProductFactory.makeFakeProducts(),
