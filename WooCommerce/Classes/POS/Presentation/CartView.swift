--- conflicted
+++ resolved
@@ -61,11 +61,7 @@
             } else {
                 ScrollViewReader { proxy in
                     ScrollView {
-<<<<<<< HEAD
                         VStack(spacing: 0) {
-=======
-                        VStack {
->>>>>>> 94eb6ea2
                             ForEach(cartViewModel.itemsInCart, id: \.id) { cartItem in
                                 ItemRowView(cartItem: cartItem,
                                             onItemRemoveTapped: cartViewModel.canDeleteItemsFromCart ? {
