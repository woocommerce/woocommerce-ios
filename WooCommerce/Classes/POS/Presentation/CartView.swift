--- conflicted
+++ resolved
@@ -14,80 +14,55 @@
 
     var body: some View {
         VStack {
-<<<<<<< HEAD
-            HStack {
-                backAddMoreButton
-                    .disabled(viewModel.isAddMoreDisabled)
-
-                HStack {
-                    Text(Localization.cartTitle)
-                        .font(Constants.primaryFont)
-                        .foregroundColor(cartViewModel.cartLabelColor)
-                        .accessibilityAddTraits(.isHeader)
-                    Spacer()
-                    if let itemsInCartLabel = cartViewModel.itemsInCartLabel {
-                        Text(itemsInCartLabel)
-                            .font(Constants.itemsFont)
-                            .foregroundColor(Color.posSecondaryTexti3)
-=======
             DynamicHStack(spacing: Constants.cartHeaderSpacing) {
                 HStack {
                     backAddMoreButton
                         .disabled(viewModel.isAddMoreDisabled)
                         .shimmering(active: viewModel.isAddMoreDisabled)
-                    Text(Localization.cartTitle)
-                        .font(Constants.primaryFont)
-                        .foregroundColor(cartViewModel.cartLabelColor)
-                }
-
-                Spacer()
-                    .renderedIf(!dynamicTypeSize.isAccessibilitySize)
-                if let itemsInCartLabel = cartViewModel.itemsInCartLabel {
+
                     HStack {
-                        Text(itemsInCartLabel)
-                            .font(Constants.itemsFont)
-                            .foregroundColor(Color.posSecondaryTexti3)
+                        Text(Localization.cartTitle)
+                            .font(Constants.primaryFont)
+                            .foregroundColor(cartViewModel.cartLabelColor)
+                            .accessibilityAddTraits(.isHeader)
+
                         Spacer()
-                            .renderedIf(dynamicTypeSize.isAccessibilitySize)
-                        Button {
-                            cartViewModel.removeAllItemsFromCart()
-                        } label: {
-                            Text(Localization.clearButtonTitle)
-                                .font(Constants.clearButtonFont)
-                                .padding(Constants.clearButtonTextPadding)
-                                .foregroundColor(Color.init(uiColor: .wooCommercePurple(.shade60)))
-                                .overlay(
-                                    RoundedRectangle(cornerRadius: Constants.clearButtonCornerRadius)
-                                        .stroke(Color.init(uiColor: .wooCommercePurple(.shade60)), lineWidth: Constants.clearButtonBorderWidth)
-                                )
+
+                        if let itemsInCartLabel = cartViewModel.itemsInCartLabel {
+                            Text(itemsInCartLabel)
+                                .font(Constants.itemsFont)
+                                .foregroundColor(Color.posSecondaryTexti3)
                         }
-                        .padding(.horizontal, Constants.itemHorizontalPadding)
-                        .renderedIf(cartViewModel.canDeleteItemsFromCart)
->>>>>>> 25909699
-                    }
-                }
-                .accessibilityElement(children: .combine)
-
-                Button {
-                    cartViewModel.removeAllItemsFromCart()
-                } label: {
-                    Text(Localization.clearButtonTitle)
-                        .font(Constants.clearButtonFont)
-                        .padding(Constants.clearButtonTextPadding)
-                        .foregroundColor(Color.init(uiColor: .wooCommercePurple(.shade60)))
-                        .overlay(
-                            RoundedRectangle(cornerRadius: Constants.clearButtonCornerRadius)
-                                .stroke(Color.init(uiColor: .wooCommercePurple(.shade60)), lineWidth: Constants.clearButtonBorderWidth)
-                        )
-                }
-                .padding(.horizontal, Constants.itemHorizontalPadding)
-                .renderedIf(cartViewModel.shouldShowClearCartButton)
+                    }
+                    .accessibilityElement(children: .combine)
+                }
+
+                HStack {
+                    Spacer()
+                        .renderedIf(dynamicTypeSize.isAccessibilitySize)
+
+                    Button {
+                        cartViewModel.removeAllItemsFromCart()
+                    } label: {
+                        Text(Localization.clearButtonTitle)
+                            .font(Constants.clearButtonFont)
+                            .padding(Constants.clearButtonTextPadding)
+                            .foregroundColor(Color.init(uiColor: .wooCommercePurple(.shade60)))
+                            .overlay(
+                                RoundedRectangle(cornerRadius: Constants.clearButtonCornerRadius)
+                                    .stroke(Color.init(uiColor: .wooCommercePurple(.shade60)), lineWidth: Constants.clearButtonBorderWidth)
+                            )
+                    }
+                    .padding(.horizontal, Constants.itemHorizontalPadding)
+                    .renderedIf(cartViewModel.shouldShowClearCartButton)
+                }
             }
             .frame(maxWidth: .infinity, alignment: .leading)
             .padding(.horizontal, Constants.horizontalPadding)
             .padding(.vertical, Constants.verticalPadding)
             .font(.title)
             .foregroundColor(Color.white)
+
             if cartViewModel.isCartEmpty {
                 VStack(spacing: Constants.cartEmptyViewSpacing) {
                     Spacer()
