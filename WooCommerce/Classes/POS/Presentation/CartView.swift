--- conflicted
+++ resolved
@@ -71,16 +71,8 @@
 
 #if DEBUG
 #Preview {
-<<<<<<< HEAD
-    // TODO: https://github.com/woocommerce/woocommerce-ios/issues/12917
-    // The Yosemite.POSProductProvider import is only needed for previews
     CartView(viewModel: PointOfSaleDashboardViewModel(items: POSProductProvider.provideProductsForPreview(),
-                                                      cardReaderConnectionViewModel: .init(state: .connectingToReader),
-                                                      currencySettings: .init()))
-=======
-    CartView(viewModel: PointOfSaleDashboardViewModel(products: POSProductProvider.provideProductsForPreview(),
                                                       currencySettings: .init(),
                                                       cardPresentPaymentService: CardPresentPaymentService(siteID: 0)))
->>>>>>> 39efb4d4
 }
 #endif