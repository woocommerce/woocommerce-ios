import SwiftUI
import protocol Yosemite.POSItem

struct CartView: View {
    @ObservedObject private var viewModel: PointOfSaleDashboardViewModel
    @ObservedObject private var cartViewModel: CartViewModel
    @Environment(\.floatingControlAreaSize) var floatingControlAreaSize: CGSize

    init(viewModel: PointOfSaleDashboardViewModel, cartViewModel: CartViewModel) {
        self.viewModel = viewModel
        self.cartViewModel = cartViewModel
    }

    var body: some View {
        VStack {
            HStack {
                backAddMoreButton
                    .disabled(viewModel.isAddMoreDisabled)
                    .shimmering(active: viewModel.isAddMoreDisabled)
                Text(Localization.cartTitle)
                    .font(Constants.primaryFont)
                    .foregroundColor(cartViewModel.cartLabelColor)
                Spacer()
                if let itemsInCartLabel = cartViewModel.itemsInCartLabel {
                    Text(itemsInCartLabel)
                        .font(Constants.itemsFont)
                        .foregroundColor(Color.posSecondaryTexti3)
                    Button {
                        cartViewModel.removeAllItemsFromCart()
                    } label: {
                        Text(Localization.clearButtonTitle)
                            .font(Constants.clearButtonFont)
                            .padding(Constants.clearButtonTextPadding)
                            .foregroundColor(Color.init(uiColor: .wooCommercePurple(.shade60)))
                            .overlay(
                                RoundedRectangle(cornerRadius: Constants.clearButtonCornerRadius)
                                    .stroke(Color.init(uiColor: .wooCommercePurple(.shade60)), lineWidth: Constants.clearButtonBorderWidth)
                            )
                    }
                    .padding(.horizontal, Constants.itemHorizontalPadding)
                    .renderedIf(cartViewModel.canDeleteItemsFromCart)
                }
            }
            .frame(maxWidth: .infinity, alignment: .leading)
            .padding(.horizontal, Constants.horizontalPadding)
            .padding(.vertical, Constants.verticalPadding)
            .font(.title)
            .foregroundColor(Color.white)
            if cartViewModel.isCartEmpty {
                VStack(spacing: Constants.cartEmptyViewSpacing) {
                    Spacer()
                    Image(uiImage: .shoppingBagsImage)
                        .resizable()
                        .frame(width: Constants.shoppingBagImageSize, height: Constants.shoppingBagImageSize)
                        .aspectRatio(contentMode: .fit)
                    Text(Localization.addItemsToCartHint)
                        .font(Constants.secondaryFont)
                        .foregroundColor(Color.posTertiaryTexti3)
                        .multilineTextAlignment(.center)
                    Spacer()
                }
            } else {
                ScrollViewReader { proxy in
                    ScrollView {
                        VStack(spacing: 0) {
                            ForEach(cartViewModel.itemsInCart, id: \.id) { cartItem in
                                ItemRowView(cartItem: cartItem,
                                            onItemRemoveTapped: cartViewModel.canDeleteItemsFromCart ? {
                                    cartViewModel.removeItemFromCart(cartItem)
                                } : nil)
                                .id(cartItem.id)
                            }
                        }
                        .padding(.bottom, floatingControlAreaSize.height)
                    }
                    .onChange(of: cartViewModel.itemToScrollToWhenCartUpdated?.id) { _ in
                        if viewModel.orderStage == .building,
                           let last = cartViewModel.itemToScrollToWhenCartUpdated?.id {
                            withAnimation {
                                proxy.scrollTo(last)
                            }
                        }
                    }
                }
            }
            Spacer()
            switch viewModel.orderStage {
            case .building:
                if cartViewModel.isCartEmpty {
                    EmptyView()
                } else {
                    checkoutButton
                        .padding(Constants.checkoutButtonPadding)
                }
            case .finalizing:
                EmptyView()
            }
        }
        .frame(maxWidth: .infinity)
        .background(cartViewModel.isCartEmpty ? Color.posBackgroundEmptyWhitei3.ignoresSafeArea(edges: .all) : Color.posBackgroundWhitei3.ignoresSafeArea(.all))
    }
}

private extension CartView {
    enum Constants {
<<<<<<< HEAD
        static let primaryFont: Font = Font.posTitle
        static let secondaryFont: Font = .system(size: 24, weight: .regular, design: .default)
        static let itemsFont: Font = .system(size: 16, weight: .medium, design: .default)
        static let clearButtonFont: Font = .system(size: 16, weight: .semibold, design: .default)
=======
        static let primaryFont: POSFontStyle = .posTitleEmphasized
        static let secondaryFont: POSFontStyle = .posBodyRegular
        static let itemsFont: POSFontStyle = .posDetailRegular
        static let clearButtonFont: POSFontStyle = .posDetailEmphasized
>>>>>>> d9ba4f32
        static let clearButtonCornerRadius: CGFloat = 4
        static let clearButtonBorderWidth: CGFloat = 2
        static let clearButtonTextPadding = EdgeInsets(top: 8, leading: 24, bottom: 8, trailing: 24)
        static let checkoutButtonPadding: CGFloat = 16
        static let itemHorizontalPadding: CGFloat = 8
        static let horizontalPadding: CGFloat = 16
        static let verticalPadding: CGFloat = 8
        static let shoppingBagImageSize: CGFloat = 104
        static let cartEmptyViewSpacing: CGFloat = 40
        static let backButtonSymbol: String = "chevron.backward"
        static let backButtonSize: CGFloat = 36
    }

    enum Localization {
        static let cartTitle = NSLocalizedString(
            "pos.cartView.cartTitle",
            value: "Cart",
            comment: "Title at the header for the Cart view.")
        static let clearButtonTitle = NSLocalizedString(
            "pos.cartView.clearButtonTitle",
            value: "Clear",
            comment: "Title for the 'Clear' button to remove all products from the Cart.")
        static let addItemsToCartHint = NSLocalizedString(
            "pos.cartView.addItemsToCartHint",
            value: "Tap on a product to \n add it to the cart",
            comment: "Hint to add products to the Cart when this is empty.")
        static let checkoutButtonTitle = NSLocalizedString(
            "pos.cartView.checkoutButtonTitle",
            value: "Check out",
            comment: "Title for the 'Checkout' button to process the Order.")
    }
}

/// View sub-components
///
private extension CartView {
    var checkoutButton: some View {
        Button {
            cartViewModel.submitCart()
        } label: {
            Text(Localization.checkoutButtonTitle)
        }
        .buttonStyle(POSPrimaryButtonStyle())
    }

    @ViewBuilder
    var backAddMoreButton: some View {
        switch viewModel.orderStage {
        case .building:
            EmptyView()
        case .finalizing:
            Button {
                cartViewModel.addMoreToCart()
            } label: {
                Image(systemName: Constants.backButtonSymbol)
                    .frame(width: Constants.backButtonSize, height: Constants.backButtonSize)
                    .font(Font.posTitle)
                    .foregroundColor(.primary)
            }
        }
    }
}

#if DEBUG
import Combine
#Preview {
    // TODO:
    // Simplify this by mocking `CartViewModel`
    let totalsViewModel = TotalsViewModel(orderService: POSOrderPreviewService(),
                                          cardPresentPaymentService: CardPresentPaymentPreviewService(),
                                          currencyFormatter: .init(currencySettings: .init()),
                                          paymentState: .acceptingCard)
    let cartViewModel = CartViewModel()
    let itemsListViewModel = ItemListViewModel(itemProvider: POSItemProviderPreview())
    let dashboardViewModel = PointOfSaleDashboardViewModel(cardPresentPaymentService: CardPresentPaymentPreviewService(),
                                                           totalsViewModel: totalsViewModel,
                                                           cartViewModel: cartViewModel,
                                                           itemListViewModel: itemsListViewModel)
    return CartView(viewModel: dashboardViewModel, cartViewModel: cartViewModel)
}
#endif<|MERGE_RESOLUTION|>--- conflicted
+++ resolved
@@ -103,17 +103,10 @@
 
 private extension CartView {
     enum Constants {
-<<<<<<< HEAD
-        static let primaryFont: Font = Font.posTitle
-        static let secondaryFont: Font = .system(size: 24, weight: .regular, design: .default)
-        static let itemsFont: Font = .system(size: 16, weight: .medium, design: .default)
-        static let clearButtonFont: Font = .system(size: 16, weight: .semibold, design: .default)
-=======
         static let primaryFont: POSFontStyle = .posTitleEmphasized
         static let secondaryFont: POSFontStyle = .posBodyRegular
         static let itemsFont: POSFontStyle = .posDetailRegular
         static let clearButtonFont: POSFontStyle = .posDetailEmphasized
->>>>>>> d9ba4f32
         static let clearButtonCornerRadius: CGFloat = 4
         static let clearButtonBorderWidth: CGFloat = 2
         static let clearButtonTextPadding = EdgeInsets(top: 8, leading: 24, bottom: 8, trailing: 24)
