--- conflicted
+++ resolved
@@ -70,12 +70,7 @@
             .frame(maxWidth: .infinity, alignment: .leading)
             .padding(.horizontal, Constants.horizontalPadding)
             .padding(.vertical, Constants.verticalPadding)
-<<<<<<< HEAD
-            .font(.title)
-            .foregroundColor(Color.white)
             .if(shouldApplyHeaderBottomShadow, transform: { $0.applyBottomShadow() })
-=======
->>>>>>> 8de33255
 
             if cartViewModel.isCartEmpty {
                 VStack(spacing: Constants.cartEmptyViewSpacing) {
