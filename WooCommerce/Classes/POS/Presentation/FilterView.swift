--- conflicted
+++ resolved
@@ -23,14 +23,8 @@
 
 #if DEBUG
 #Preview {
-<<<<<<< HEAD
     FilterView(viewModel: PointOfSaleDashboardViewModel(items: [],
-                                                        cardReaderConnectionViewModel: .init(state: .connectingToReader),
-                                                        currencySettings: .init()))
-=======
-    FilterView(viewModel: PointOfSaleDashboardViewModel(products: [],
                                                         currencySettings: .init(),
                                                         cardPresentPaymentService: CardPresentPaymentService(siteID: 0)))
->>>>>>> 39efb4d4
 }
 #endif