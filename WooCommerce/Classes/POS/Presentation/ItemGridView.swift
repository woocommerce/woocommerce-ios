import SwiftUI

struct ItemGridView: View {
    @ObservedObject var viewModel: PointOfSaleDashboardViewModel

    init(viewModel: PointOfSaleDashboardViewModel) {
        self.viewModel = viewModel
    }

    var body: some View {
        let columns: [GridItem] = Array(repeating: .init(.fixed(120)),
                                        count: Constants.maxItemsPerRow)

        VStack {
            Text("Product List")
                .frame(maxWidth: .infinity, alignment: .leading)
                .padding(.vertical, 8)
                .font(.title)
                .foregroundColor(Color.white)
            HStack {
                SearchView()
                Spacer()
                FilterView(viewModel: viewModel)
            }
            .padding(.vertical, 0)
            ScrollView {
                LazyVGrid(columns: columns, spacing: 16) {
                    ForEach(viewModel.items, id: \.productID) { item in
                        ItemCardView(item: item) {
                            viewModel.addItemToCart(item)
                        }
                        .foregroundColor(Color.primaryText)
                        .background(Color.secondaryBackground)
                    }
                }
            }
        }
        .padding(.horizontal, 32)
        .background(Color.secondaryBackground)
    }
}

private extension ItemGridView {
    enum Constants {
        static let maxItemsPerRow: Int = 4
    }
}

#if DEBUG
#Preview {
<<<<<<< HEAD
    // TODO: https://github.com/woocommerce/woocommerce-ios/issues/12917
    // The Yosemite imports are only needed for previews
    ItemGridView(viewModel: PointOfSaleDashboardViewModel(items: POSProductProvider.provideProductsForPreview(),
                                                          cardPresentPaymentService: CardPresentPaymentPreviewService()))
=======
    ItemGridView(viewModel: PointOfSaleDashboardViewModel(items: POSItemProviderPreview().providePointOfSaleItems(),
                                                          cardPresentPaymentService: CardPresentPaymentService(siteID: 0)))
>>>>>>> 1e6c42da
}
#endif<|MERGE_RESOLUTION|>--- conflicted
+++ resolved
@@ -48,14 +48,7 @@
 
 #if DEBUG
 #Preview {
-<<<<<<< HEAD
-    // TODO: https://github.com/woocommerce/woocommerce-ios/issues/12917
-    // The Yosemite imports are only needed for previews
-    ItemGridView(viewModel: PointOfSaleDashboardViewModel(items: POSProductProvider.provideProductsForPreview(),
+    ItemGridView(viewModel: PointOfSaleDashboardViewModel(items: POSItemProviderPreview().providePointOfSaleItems(),
                                                           cardPresentPaymentService: CardPresentPaymentPreviewService()))
-=======
-    ItemGridView(viewModel: PointOfSaleDashboardViewModel(items: POSItemProviderPreview().providePointOfSaleItems(),
-                                                          cardPresentPaymentService: CardPresentPaymentService(siteID: 0)))
->>>>>>> 1e6c42da
 }
 #endif