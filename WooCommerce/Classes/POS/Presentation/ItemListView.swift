import SwiftUI
import protocol Yosemite.POSItem

struct ItemListView: View {
    @ScaledMetric private var scale: CGFloat = 1.0
    @ObservedObject var viewModel: ItemListViewModel
    @ObservedObject var dashboardViewModel: PointOfSaleDashboardViewModel
    @Environment(\.floatingControlAreaSize) var floatingControlAreaSize: CGSize

    init(viewModel: ItemListViewModel, dashboardViewModel: PointOfSaleDashboardViewModel) {
        self.viewModel = viewModel
        self.dashboardViewModel = dashboardViewModel
    }

    var body: some View {
        VStack {
            headerView
            switch viewModel.state {
            case .empty(let emptyModel):
                emptyView(emptyModel)
            case .loading:
                loadingView
            case .loaded(let items):
                listView(items)
            case .error(let errorModel):
                errorView(errorModel)
            }
        }
        .refreshable {
            await viewModel.reload()
        }
        .padding(.horizontal, Constants.itemListPadding)
        .background(Color.posBackgroundGreyi3)
    }
}

/// View Helpers
///
private extension ItemListView {
    @ViewBuilder
<<<<<<< HEAD
    func headerView() -> some View {
        VStack {
            HStack {
                headerTextView
                if !viewModel.shouldShowHeaderBanner && viewModel.isHeaderBannerDismissed {
=======
    var headerView: some View {
        VStack {
            HStack {
                headerTextView
                if !viewModel.shouldShowHeaderBanner {
>>>>>>> c6c27ce5
                    Spacer()
                    Button(action: {
                        openInfoBanner()
                    }, label: {
                        Image(systemName: "info.circle")
                            .resizable()
                            .aspectRatio(contentMode: .fit)
                            .frame(width: Constants.infoIconSize, height: Constants.infoIconSize)
                            .foregroundColor(Color(uiColor: .wooCommercePurple(.shade50)))
                    })
                }
            }
            if viewModel.shouldShowHeaderBanner {
                bannerCardView
                    .padding(.vertical, 16)
<<<<<<< HEAD
                    .onTapGesture {
                        openInfoBanner()
                    }
=======
>>>>>>> c6c27ce5
            }
        }
    }

    private func openInfoBanner() {
<<<<<<< HEAD
        dashboardViewModel.showSimpleProductsModal.toggle()
    }

    var bannerCardView: some View {
        HStack {
            Button(action: {
                withAnimation(.easeInOut) {
                    dashboardViewModel.showSimpleProductsModal.toggle()
                }
            }) {
                Image(systemName: "info.circle")
                    .padding(Constants.iconPadding)
                    .frame(width: Constants.infoIconSize, height: Constants.infoIconSize)
                    .foregroundColor(Color.primaryTint)
=======
        // TODO:
        // https://github.com/woocommerce/woocommerce-ios/issues/13357
    }

    var bannerCardView: some View {
        HStack(alignment: .top) {
            VStack {
                Spacer()
                Image(systemName: "info.circle")
                    .resizable()
                    .aspectRatio(contentMode: .fit)
                    .frame(width: Constants.bannerInfoIconSize, height: Constants.bannerInfoIconSize)
                    .padding(Constants.iconPadding)
                    .foregroundColor(Color(uiColor: .wooCommercePurple(.shade30)))
                Spacer()
>>>>>>> c6c27ce5
            }
            VStack(alignment: .leading) {
                Text(Localization.headerBannerTitle)
                    .font(Constants.bannerTitleFont)
                    .padding(.bottom, Constants.bannerTitleBottomPadding)
                Text(Localization.headerBannerSubtitle)
                    .font(Constants.bannerSubtitleFont)
                Text(Localization.headerBannerHint)
                    .font(Constants.bannerSubtitleFont)
            }
            .padding(.vertical, Constants.bannerVerticalPadding)
            Spacer()
            VStack {
                Button(action: {
                    viewModel.dismissBanner()
                }, label: {
<<<<<<< HEAD
                    Image(systemName: "xmark.circle")
=======
                    Image(uiImage: .posDismissProductsBannerImage)
>>>>>>> c6c27ce5
                        .frame(width: Constants.closeIconSize, height: Constants.closeIconSize)
                        .foregroundColor(Color.posTertiaryTexti3)
                })
                .padding(Constants.iconPadding)
                Spacer()
            }
        }
        .frame(maxWidth: .infinity)
        .fixedSize(horizontal: false, vertical: true)
        .background(Color.posBackgroundWhitei3)
        .cornerRadius(Constants.bannerCornerRadius)
        .shadow(color: Color.black.opacity(0.08), radius: 4, y: 2)
        .onTapGesture {
            openInfoBanner()
        }
    }

    var headerTextView: some View {
        Text(Localization.productSelectorTitle)
            .frame(maxWidth: .infinity, alignment: .leading)
            .padding(.vertical, Constants.headerPadding)
            .font(Constants.titleFont)
            .foregroundColor(Color.posPrimaryTexti3)
    }

    var loadingView: some View {
        VStack {
            Spacer()
            Text("Loading...")
            Spacer()
        }
    }

    @ViewBuilder
    func emptyView(_ content: ItemListViewModel.EmptyModel) -> some View {
        VStack {
            Spacer()
            Text(content.title)
            Text(content.subtitle)
            Button(action: {
                // TODO:
                // Redirect the merchant to the app in order to create a new product
                // https://github.com/woocommerce/woocommerce-ios/issues/13297
            }, label: {
                Text(content.buttonText)}
            )
            Text(content.hint)
            Spacer()
        }
    }

    @ViewBuilder
    func listView(_ items: [POSItem]) -> some View {
        ScrollView {
            VStack {
                ForEach(items, id: \.productID) { item in
                    Button(action: {
                        viewModel.select(item)
                    }, label: {
                        ItemCardView(item: item)
                    })
                }
            }
            .padding(.bottom, floatingControlAreaSize.height)
        }
    }

    @ViewBuilder
    func errorView(_ content: ItemListViewModel.ErrorModel) -> some View {
        VStack {
            Spacer()
            Text(content.title)
            Button(action: {
                Task {
                    await viewModel.populatePointOfSaleItems()
                }
            }, label: {
                Text(content.buttonText)
            })
            Spacer()
        }
    }
}

/// Constants
///
private extension ItemListView {
    enum Constants {
        static let titleFont: Font = .system(size: 40, weight: .bold, design: .default)
<<<<<<< HEAD
        static let bannerTitleFont: Font = .system(size: 26, weight: .bold, design: .default)
        static let bannerHeight: CGFloat = 120
        static let infoIconSize: CGFloat = 24
=======
        static let bannerTitleFont: Font = .system(size: 24, weight: .bold, design: .default)
        static let bannerSubtitleFont: Font = .system(size: 16, weight: .medium, design: .default)
        static let bannerHeight: CGFloat = 164
        static let bannerCornerRadius: CGFloat = 8
        static let bannerVerticalPadding: CGFloat = 26
        static let bannerTitleBottomPadding: CGFloat = 16
        static let infoIconSize: CGFloat = 36
        static let bannerInfoIconSize: CGFloat = 44
>>>>>>> c6c27ce5
        static let closeIconSize: CGFloat = 26
        static let iconPadding: CGFloat = 26
        static let headerPadding: CGFloat = 8
        static let itemListPadding: CGFloat = 16
    }

    enum Localization {
        static let productSelectorTitle = NSLocalizedString(
            "pos.itemlistview.productSelectorTitle",
            value: "Products",
            comment: "Title of the Point of Sale product selector"
        )
        static let headerBannerTitle = NSLocalizedString(
            "pos.itemlistview.headerBannerTitle",
            value: "Showing simple products only",
            comment: "Title of the product selector header banner, which explains current POS limitations"
        )
        static let headerBannerSubtitle = NSLocalizedString(
            "pos.itemlistview.headerBannerSubtitle",
            value: "Only simple physical products are available with POS right now.",
            comment: "Subtitle of the product selector header banner, which explains current POS limitations"
        )
        static let headerBannerHint = NSLocalizedString(
            "pos.itemlistview.headerBannerHint",
            value: "Other product types, such as variable and virtual, will become available in future updates. Learn more",
            comment: "Additional text within the product selector header banner, which explains current POS limitations"
        )
    }
}

#if DEBUG
#Preview {
    ItemListView(viewModel: ItemListViewModel(itemProvider: POSItemProviderPreview()),
                 dashboardViewModel: PointOfSaleDashboardViewModel(itemProvider: POSItemProviderPreview(),
                                                                   cardPresentPaymentService: CardPresentPaymentPreviewService(),
                                                                   orderService: POSOrderPreviewService(),
                                                                   currencyFormatter: .init(currencySettings: .init()),
                                                                   totalsViewModel: TotalsViewModel(orderService: POSOrderPreviewService(),
                                                                                                    cardPresentPaymentService: CardPresentPaymentPreviewService(),
                                                                                                    currencyFormatter: .init(currencySettings: .init()),
                                                                                                    paymentState: .acceptingCard,
                                                                                                    isSyncingOrder: false),
                                                                   cartViewModel: CartViewModel()))
}
#endif<|MERGE_RESOLUTION|>--- conflicted
+++ resolved
@@ -14,7 +14,7 @@
 
     var body: some View {
         VStack {
-            headerView
+            headerView()
             switch viewModel.state {
             case .empty(let emptyModel):
                 emptyView(emptyModel)
@@ -38,19 +38,11 @@
 ///
 private extension ItemListView {
     @ViewBuilder
-<<<<<<< HEAD
     func headerView() -> some View {
         VStack {
             HStack {
                 headerTextView
                 if !viewModel.shouldShowHeaderBanner && viewModel.isHeaderBannerDismissed {
-=======
-    var headerView: some View {
-        VStack {
-            HStack {
-                headerTextView
-                if !viewModel.shouldShowHeaderBanner {
->>>>>>> c6c27ce5
                     Spacer()
                     Button(action: {
                         openInfoBanner()
@@ -66,70 +58,39 @@
             if viewModel.shouldShowHeaderBanner {
                 bannerCardView
                     .padding(.vertical, 16)
-<<<<<<< HEAD
                     .onTapGesture {
                         openInfoBanner()
                     }
-=======
->>>>>>> c6c27ce5
             }
         }
     }
 
     private func openInfoBanner() {
-<<<<<<< HEAD
         dashboardViewModel.showSimpleProductsModal.toggle()
     }
 
     var bannerCardView: some View {
         HStack {
             Button(action: {
-                withAnimation(.easeInOut) {
-                    dashboardViewModel.showSimpleProductsModal.toggle()
-                }
+                dashboardViewModel.showSimpleProductsModal.toggle()
             }) {
                 Image(systemName: "info.circle")
                     .padding(Constants.iconPadding)
                     .frame(width: Constants.infoIconSize, height: Constants.infoIconSize)
-                    .foregroundColor(Color.primaryTint)
-=======
-        // TODO:
-        // https://github.com/woocommerce/woocommerce-ios/issues/13357
-    }
-
-    var bannerCardView: some View {
-        HStack(alignment: .top) {
-            VStack {
-                Spacer()
-                Image(systemName: "info.circle")
-                    .resizable()
-                    .aspectRatio(contentMode: .fit)
-                    .frame(width: Constants.bannerInfoIconSize, height: Constants.bannerInfoIconSize)
-                    .padding(Constants.iconPadding)
                     .foregroundColor(Color(uiColor: .wooCommercePurple(.shade30)))
-                Spacer()
->>>>>>> c6c27ce5
             }
             VStack(alignment: .leading) {
                 Text(Localization.headerBannerTitle)
                     .font(Constants.bannerTitleFont)
-                    .padding(.bottom, Constants.bannerTitleBottomPadding)
                 Text(Localization.headerBannerSubtitle)
-                    .font(Constants.bannerSubtitleFont)
                 Text(Localization.headerBannerHint)
-                    .font(Constants.bannerSubtitleFont)
-            }
-            .padding(.vertical, Constants.bannerVerticalPadding)
+            }
             Spacer()
             VStack {
                 Button(action: {
                     viewModel.dismissBanner()
                 }, label: {
-<<<<<<< HEAD
-                    Image(systemName: "xmark.circle")
-=======
                     Image(uiImage: .posDismissProductsBannerImage)
->>>>>>> c6c27ce5
                         .frame(width: Constants.closeIconSize, height: Constants.closeIconSize)
                         .foregroundColor(Color.posTertiaryTexti3)
                 })
@@ -137,14 +98,8 @@
                 Spacer()
             }
         }
-        .frame(maxWidth: .infinity)
-        .fixedSize(horizontal: false, vertical: true)
+        .frame(maxWidth: .infinity, maxHeight: Constants.bannerHeight * scale)
         .background(Color.posBackgroundWhitei3)
-        .cornerRadius(Constants.bannerCornerRadius)
-        .shadow(color: Color.black.opacity(0.08), radius: 4, y: 2)
-        .onTapGesture {
-            openInfoBanner()
-        }
     }
 
     var headerTextView: some View {
@@ -219,20 +174,12 @@
 private extension ItemListView {
     enum Constants {
         static let titleFont: Font = .system(size: 40, weight: .bold, design: .default)
-<<<<<<< HEAD
-        static let bannerTitleFont: Font = .system(size: 26, weight: .bold, design: .default)
-        static let bannerHeight: CGFloat = 120
-        static let infoIconSize: CGFloat = 24
-=======
         static let bannerTitleFont: Font = .system(size: 24, weight: .bold, design: .default)
-        static let bannerSubtitleFont: Font = .system(size: 16, weight: .medium, design: .default)
         static let bannerHeight: CGFloat = 164
         static let bannerCornerRadius: CGFloat = 8
         static let bannerVerticalPadding: CGFloat = 26
         static let bannerTitleBottomPadding: CGFloat = 16
         static let infoIconSize: CGFloat = 36
-        static let bannerInfoIconSize: CGFloat = 44
->>>>>>> c6c27ce5
         static let closeIconSize: CGFloat = 26
         static let iconPadding: CGFloat = 26
         static let headerPadding: CGFloat = 8
@@ -257,7 +204,7 @@
         )
         static let headerBannerHint = NSLocalizedString(
             "pos.itemlistview.headerBannerHint",
-            value: "Other product types, such as variable and virtual, will become available in future updates. Learn more",
+            value: "Other product types, such as variable and virtual, will become available in future updates.",
             comment: "Additional text within the product selector header banner, which explains current POS limitations"
         )
     }
@@ -265,16 +212,6 @@
 
 #if DEBUG
 #Preview {
-    ItemListView(viewModel: ItemListViewModel(itemProvider: POSItemProviderPreview()),
-                 dashboardViewModel: PointOfSaleDashboardViewModel(itemProvider: POSItemProviderPreview(),
-                                                                   cardPresentPaymentService: CardPresentPaymentPreviewService(),
-                                                                   orderService: POSOrderPreviewService(),
-                                                                   currencyFormatter: .init(currencySettings: .init()),
-                                                                   totalsViewModel: TotalsViewModel(orderService: POSOrderPreviewService(),
-                                                                                                    cardPresentPaymentService: CardPresentPaymentPreviewService(),
-                                                                                                    currencyFormatter: .init(currencySettings: .init()),
-                                                                                                    paymentState: .acceptingCard,
-                                                                                                    isSyncingOrder: false),
-                                                                   cartViewModel: CartViewModel()))
+    ItemListView(viewModel: ItemListViewModel(itemProvider: POSItemProviderPreview()), dashboardViewModel: PointOfSaleDashboardViewModel(itemProvider: POSItemProviderPreview(), cardPresentPaymentService: CardPresentPaymentPreviewService(), orderService: POSOrderPreviewService(), currencyFormatter: .init(currencySettings: .init()), totalsViewModel: TotalsViewModel(orderService: POSOrderPreviewService(), cardPresentPaymentService: CardPresentPaymentPreviewService(), currencyFormatter: .init(currencySettings: .init()), paymentState: .acceptingCard, isSyncingOrder: false), cartViewModel: CartViewModel()))
 }
 #endif