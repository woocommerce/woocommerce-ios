import SwiftUI
import protocol Yosemite.POSItem

struct ItemListView: View {
    @ScaledMetric private var scale: CGFloat = 1.0
    @ObservedObject var viewModel: ItemListViewModel
    @Environment(\.floatingControlAreaSize) var floatingControlAreaSize: CGSize

    init(viewModel: ItemListViewModel) {
        self.viewModel = viewModel
    }

    var body: some View {
        VStack {
            headerView
            switch viewModel.state {
            case .empty, .error:
                // These cases are handled directly in the dashboard, we do not render
                // a specific view within the ItemListView to handle them
                EmptyView()
            case .loading, .loaded:
                listView(viewModel.items)
            }
        }
        .refreshable {
            await viewModel.reload()
        }
        .background(Color.posPrimaryBackground)
        .accessibilityElement(children: .contain)
    }
}

/// View Helpers
///
private extension ItemListView {
    @ViewBuilder
    var headerView: some View {
        VStack {
            HStack {
                POSHeaderTitleView()
                if !viewModel.shouldShowHeaderBanner {
                    Spacer()
                    Button(action: {
                        viewModel.simpleProductsInfoButtonTapped()
                    }, label: {
                        Image(systemName: "info.circle")
                            .font(.posTitleRegular)
                    })
<<<<<<< HEAD
                    .foregroundColor(.posPrimaryText)
=======
                    .foregroundColor(.posPrimaryTexti3)
                    .padding(.trailing, Constants.infoIconPadding)
>>>>>>> abfab0e4
                }
            }
            if viewModel.shouldShowHeaderBanner {
                bannerCardView
                    .padding(.bottom, Constants.bannerCardPadding)
            }
        }
    }

    var bannerCardView: some View {
        HStack(alignment: .top) {
            VStack {
                Spacer()
                Image(systemName: "info.circle")
                    .resizable()
                    .aspectRatio(contentMode: .fit)
                    .frame(width: Constants.bannerInfoIconSize, height: Constants.bannerInfoIconSize)
                    .padding(Constants.iconPadding)
                    .foregroundColor(Color(uiColor: .wooCommercePurple(.shade30)))
                    .accessibilityHidden(true)
                Spacer()
            }
            VStack(alignment: .leading, spacing: Constants.bannerTitleSpacing) {
                Text(Localization.headerBannerTitle)
                    .font(Constants.bannerTitleFont)
                    .accessibilityAddTraits(.isHeader)
                VStack(alignment: .leading, spacing: Constants.bannerTextSpacing) {
                    Text(Localization.headerBannerSubtitle)
                    Text(Localization.headerBannerHint)
                    Text(Localization.headerBannerLearnMoreHint)
                        .linkStyle()
                }
                .font(Constants.bannerSubtitleFont)
                .accessibilityElement(children: .combine)
            }
            .padding(.vertical, Constants.bannerVerticalPadding)
            Spacer()
            VStack {
                Button(action: {
                    viewModel.dismissBanner()
                }, label: {
                    Image(systemName: "xmark")
                        .font(.posBodyRegular)
                        .foregroundColor(Color.posTertiaryTexti3)
                        .accessibilityLabel(Localization.dismissBannerAccessibilityLabel)
                })
                .padding(Constants.iconPadding)
                Spacer()
            }
        }
        .frame(maxWidth: .infinity)
        .fixedSize(horizontal: false, vertical: true)
        .background(Color.posSecondaryBackground)
        .cornerRadius(Constants.bannerCornerRadius)
        .shadow(color: Color.black.opacity(0.08), radius: 4, y: 2)
        .accessibilityAddTraits(.isButton)
        .onTapGesture {
            viewModel.simpleProductsInfoButtonTapped()
        }
        .padding(.horizontal, Constants.bannerCardPadding)
    }

    @ViewBuilder
    func listView(_ items: [POSItem]) -> some View {
        ScrollView {
            VStack {
                ForEach(items, id: \.productID) { item in
                    Button(action: {
                        viewModel.select(item)
                    }, label: {
                        ItemCardView(item: item)
                    })
                }
            }
            .padding(.bottom, floatingControlAreaSize.height)
            .padding(.horizontal, Constants.itemListPadding)
        }
    }
}

/// Constants
///
private extension ItemListView {
    enum Constants {
        static let bannerTitleFont: POSFontStyle = .posBodyEmphasized
        static let bannerSubtitleFont: POSFontStyle = .posDetailRegular
        static let bannerHeight: CGFloat = 164
        static let bannerCornerRadius: CGFloat = 8
        static let bannerVerticalPadding: CGFloat = 26
        static let bannerTextSpacing: CGFloat = 2
        static let bannerTitleSpacing: CGFloat = 8
        static let infoIconSize: CGFloat = 36
        static let infoIconPadding: CGFloat = 16
        static let bannerInfoIconSize: CGFloat = 44
        static let iconPadding: CGFloat = 26
        static let itemListPadding: CGFloat = 16
        static let bannerCardPadding: CGFloat = 16
    }

    enum Localization {
        static let headerBannerTitle = NSLocalizedString(
            "pos.itemlistview.headerBanner.title",
            value: "Showing simple products only",
            comment: "Title of the product selector header banner, which explains current POS limitations"
        )

        static let headerBannerSubtitle = NSLocalizedString(
            "pos.itemlistview.headerBanner.subtitle",
            value: "Only simple physical products are available with POS right now.",
            comment: "Subtitle of the product selector header banner, which explains current POS limitations"
        )

        static let headerBannerHint = NSLocalizedString(
            "pos.itemlistview.headerBanner.hint",
            value: "Other product types, such as variable and virtual, will become available in future updates.",
            comment: "Additional text within the product selector header banner, which explains current POS limitations"
        )

        static let headerBannerLearnMoreHint = NSLocalizedString(
            "pos.itemlistview.headerBanner.learnMoreHint",
            value: "Learn More",
            comment: "Link to more information within the product selector header banner, which explains current POS limitations"
        )

        static let dismissBannerAccessibilityLabel = NSLocalizedString(
            "pos.itemListView.headerBanner.dismiss.button.accessibiltyLabel",
            value: "Dismiss",
            comment: "Accessibility label for button to dismiss the product selector header banner. " +
            "The banner explains current POS limitations. Tapping the button prevents it being shown again."
        )
    }
}

#if DEBUG
#Preview {
    ItemListView(viewModel: ItemListViewModel(itemProvider: POSItemProviderPreview()))
}
#endif<|MERGE_RESOLUTION|>--- conflicted
+++ resolved
@@ -46,12 +46,8 @@
                         Image(systemName: "info.circle")
                             .font(.posTitleRegular)
                     })
-<<<<<<< HEAD
                     .foregroundColor(.posPrimaryText)
-=======
-                    .foregroundColor(.posPrimaryTexti3)
                     .padding(.trailing, Constants.infoIconPadding)
->>>>>>> abfab0e4
                 }
             }
             if viewModel.shouldShowHeaderBanner {
