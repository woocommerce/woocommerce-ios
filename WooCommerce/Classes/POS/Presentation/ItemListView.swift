import SwiftUI
import protocol Yosemite.POSItem

struct ItemListView: View {
    @ScaledMetric private var scale: CGFloat = 1.0
    @ObservedObject var viewModel: ItemListViewModel
    @Environment(\.floatingControlAreaSize) var floatingControlAreaSize: CGSize

    init(viewModel: ItemListViewModel) {
        self.viewModel = viewModel
    }

    var body: some View {
        VStack {
            headerView
            switch viewModel.state {
            case .empty, .error:
                // These cases are handled directly in the dashboard, we do not render
                // a specific view within the ItemListView to handle them
                EmptyView()
            case .loading, .loaded:
                listView(viewModel.items)
            }
        }
        .refreshable {
            await viewModel.reload()
        }
        .background(Color.posBackgroundGreyi3)
        .accessibilityElement(children: .contain)
    }
}

/// View Helpers
///
private extension ItemListView {
    @ViewBuilder
    var headerView: some View {
        VStack {
            HStack {
                POSHeaderTitleView()
                if !viewModel.shouldShowHeaderBanner {
                    Spacer()
                    Button(action: {
                        viewModel.simpleProductsInfoButtonTapped()
                    }, label: {
                        Image(systemName: "info.circle")
                            .font(.posTitleRegular)
                    })
                    .foregroundColor(.posPrimaryTexti3)
                }
            }
            if viewModel.shouldShowHeaderBanner {
                bannerCardView
                    .padding(.vertical, 16)
            }
        }
    }

    var bannerCardView: some View {
        HStack(alignment: .top) {
            VStack {
                Spacer()
                Image(systemName: "info.circle")
                    .resizable()
                    .aspectRatio(contentMode: .fit)
                    .frame(width: Constants.bannerInfoIconSize, height: Constants.bannerInfoIconSize)
                    .padding(Constants.iconPadding)
                    .foregroundColor(Color(uiColor: .wooCommercePurple(.shade30)))
                    .accessibilityHidden(true)
                Spacer()
            }
            VStack(alignment: .leading, spacing: Constants.bannerTitleSpacing) {
                Text(Localization.headerBannerTitle)
                    .font(Constants.bannerTitleFont)
                    .accessibilityAddTraits(.isHeader)
                VStack(alignment: .leading, spacing: Constants.bannerTextSpacing) {
                    Text(Localization.headerBannerSubtitle)
                        .font(Constants.bannerSubtitleFont)
                    Text(Localization.headerBannerHint)
                        .font(Constants.bannerSubtitleFont)
                }
                .accessibilityElement(children: .combine)
            }
            .padding(.vertical, Constants.bannerVerticalPadding)
            Spacer()
            VStack {
                Button(action: {
                    viewModel.dismissBanner()
                }, label: {
                    Image(systemName: "xmark")
                        .font(.posBodyRegular)
                        .foregroundColor(Color.posTertiaryTexti3)
                        .accessibilityLabel(Localization.dismissBannerAccessibilityLabel)
                })
                .padding(Constants.iconPadding)
                Spacer()
            }
        }
        .frame(maxWidth: .infinity)
        .fixedSize(horizontal: false, vertical: true)
        .background(Color.posBackgroundWhitei3)
        .cornerRadius(Constants.bannerCornerRadius)
        .shadow(color: Color.black.opacity(0.08), radius: 4, y: 2)
        .accessibilityAddTraits(.isButton)
        .onTapGesture {
            viewModel.simpleProductsInfoButtonTapped()
        }
    }

    @ViewBuilder
    func listView(_ items: [POSItem]) -> some View {
        ScrollView {
            VStack {
                ForEach(items, id: \.productID) { item in
                    Button(action: {
                        viewModel.select(item)
                    }, label: {
                        ItemCardView(item: item)
                    })
                }
            }
            .padding(.bottom, floatingControlAreaSize.height)
            .padding(.horizontal, Constants.itemListPadding)
        }
    }
}

/// Constants
///
private extension ItemListView {
    enum Constants {
        static let bannerTitleFont: POSFontStyle = .posBodyEmphasized
        static let bannerSubtitleFont: POSFontStyle = .posDetailRegular
        static let bannerHeight: CGFloat = 164
        static let bannerCornerRadius: CGFloat = 8
        static let bannerVerticalPadding: CGFloat = 26
<<<<<<< HEAD
        static let bannerTextSpacing: CGFloat = 0
        static let bannerTitleSpacing: CGFloat = 8
        static let infoIconSize: CGFloat = 36
=======
        static let bannerTitleBottomPadding: CGFloat = 16
>>>>>>> 25909699
        static let bannerInfoIconSize: CGFloat = 44
        static let iconPadding: CGFloat = 26
        static let itemListPadding: CGFloat = 16
    }

    enum Localization {
        static let headerBannerTitle = NSLocalizedString(
            "pos.itemlistview.headerBannerTitle",
            value: "Showing simple products only",
            comment: "Title of the product selector header banner, which explains current POS limitations"
        )

        static let headerBannerSubtitle = NSLocalizedString(
            "pos.itemlistview.headerBannerSubtitle",
            value: "Only simple physical products are available with POS right now.",
            comment: "Subtitle of the product selector header banner, which explains current POS limitations"
        )

        static let headerBannerHint = NSLocalizedString(
            "pos.itemlistview.headerBannerHint",
            value: "Other product types, such as variable and virtual, will become available in future updates. Learn more",
            comment: "Additional text within the product selector header banner, which explains current POS limitations"
        )

        static let dismissBannerAccessibilityLabel = NSLocalizedString(
            "pos.itemListView.headerBanner.dismiss.button.accessibiltyLabel",
            value: "Dismiss",
            comment: "Accessibility label for button to dismiss the product selector header banner. " +
            "The banner explains current POS limitations. Tapping the button prevents it being shown again."
        )
    }
}

#if DEBUG
#Preview {
    ItemListView(viewModel: ItemListViewModel(itemProvider: POSItemProviderPreview()))
}
#endif<|MERGE_RESOLUTION|>--- conflicted
+++ resolved
@@ -134,13 +134,9 @@
         static let bannerHeight: CGFloat = 164
         static let bannerCornerRadius: CGFloat = 8
         static let bannerVerticalPadding: CGFloat = 26
-<<<<<<< HEAD
         static let bannerTextSpacing: CGFloat = 0
         static let bannerTitleSpacing: CGFloat = 8
         static let infoIconSize: CGFloat = 36
-=======
-        static let bannerTitleBottomPadding: CGFloat = 16
->>>>>>> 25909699
         static let bannerInfoIconSize: CGFloat = 44
         static let iconPadding: CGFloat = 26
         static let itemListPadding: CGFloat = 16
