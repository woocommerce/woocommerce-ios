--- conflicted
+++ resolved
@@ -52,11 +52,7 @@
             }
             if viewModel.shouldShowHeaderBanner {
                 bannerCardView
-<<<<<<< HEAD
-                    .padding(.vertical, Constants.bannerCardPadding)
-=======
                     .padding(.bottom, Constants.bannerCardPadding)
->>>>>>> 738ff0e7
             }
         }
     }
