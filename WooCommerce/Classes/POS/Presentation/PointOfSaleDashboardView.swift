--- conflicted
+++ resolved
@@ -144,11 +144,7 @@
     }
 
     var productListView: some View {
-<<<<<<< HEAD
-        ItemListView(viewModel: viewModel.itemListViewModel, dashboardViewModel: viewModel)
-=======
-        ItemListView(viewModel: itemListViewModel)
->>>>>>> df9c60f1
+        ItemListView(viewModel: self.itemListViewModel, dashboardViewModel: viewModel)
     }
 }
 
@@ -175,6 +171,9 @@
     let cartVM = CartViewModel()
     let itemsListVM = ItemListViewModel(itemProvider: POSItemProviderPreview())
     let posVM = PointOfSaleDashboardViewModel(cardPresentPaymentService: CardPresentPaymentPreviewService(),
+                                              itemProvider: POSItemProviderPreview(),
+                                              orderService: POSOrderPreviewService(),
+                                              currencyFormatter: .init(currencySettings: .init()),
                                               totalsViewModel: totalsVM,
                                               cartViewModel: cartVM,
                                               itemListViewModel: itemsListVM)
