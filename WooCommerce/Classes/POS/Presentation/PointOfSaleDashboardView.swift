import SwiftUI

struct PointOfSaleDashboardView: View {
    @Environment(\.presentationMode) var presentationMode

    @ObservedObject private var viewModel: PointOfSaleDashboardViewModel

    init(viewModel: PointOfSaleDashboardViewModel) {
        self.viewModel = viewModel
    }

    var body: some View {
        VStack {
            Text("WooCommerce Point Of Sale")
                .foregroundColor(Color.white)
            HStack {
                switch viewModel.orderStage {
                case .building:
                    productGridView
                    Spacer()
                    cartView
                case .finalizing:
                    cartView
                    Spacer()
                    totalsView
                }
            }
            .padding()
        }
        .background(Color.primaryBackground)
        .navigationBarBackButtonHidden(true)
        .toolbar {
            ToolbarItem(placement: .topBarLeading, content: {
                Button("Exit POS") {
                    presentationMode.wrappedValue.dismiss()
                }
            })
            ToolbarItem(placement: .principal, content: {
                Button("Reader not connected") {
                    viewModel.showCardReaderConnection()
                }
            })
            ToolbarItem(placement: .primaryAction, content: {
                Button("History") {
                    debugPrint("Not implemented")
                }
            })
        }
        .sheet(isPresented: $viewModel.showsCardReaderSheet, content: {
            CardReaderConnectionView(viewModel: viewModel.cardReaderConnectionViewModel)
        })
        .sheet(isPresented: $viewModel.showsFilterSheet, content: {
            FilterView(viewModel: viewModel)
        })
    }
}

/// Helpers to generate all Dashboard subviews
private extension PointOfSaleDashboardView {
    var cartView: some View {
        CartView(viewModel: viewModel)
            .background(Color.secondaryBackground)
            .frame(maxWidth: .infinity)
    }

    var totalsView: some View {
        TotalsView(viewModel: viewModel)
            .background(Color.secondaryBackground)
            .frame(maxWidth: .infinity)
    }

    var productGridView: some View {
        ProductGridView(viewModel: viewModel)
            .background(Color.secondaryBackground)
            .frame(maxWidth: .infinity)
    }
}

#if DEBUG
#Preview {
<<<<<<< HEAD
    PointOfSaleDashboardView(viewModel: PointOfSaleDashboardViewModel(products: POSProductFactory.makeFakeProducts(),
                                                                      cardReaderConnectionViewModel: .init(state: .connectingToReader),
                                                                      currencySettings: .init()))
=======
    PointOfSaleDashboardView(viewModel: PointOfSaleDashboardViewModel(products: POSProductProvider.provideProductsForPreview(),
                                                                      cardReaderConnectionViewModel: .init(state: .connectingToReader)))
>>>>>>> 3a5592fd
}
#endif<|MERGE_RESOLUTION|>--- conflicted
+++ resolved
@@ -78,13 +78,7 @@
 
 #if DEBUG
 #Preview {
-<<<<<<< HEAD
-    PointOfSaleDashboardView(viewModel: PointOfSaleDashboardViewModel(products: POSProductFactory.makeFakeProducts(),
-                                                                      cardReaderConnectionViewModel: .init(state: .connectingToReader),
-                                                                      currencySettings: .init()))
-=======
     PointOfSaleDashboardView(viewModel: PointOfSaleDashboardViewModel(products: POSProductProvider.provideProductsForPreview(),
                                                                       cardReaderConnectionViewModel: .init(state: .connectingToReader)))
->>>>>>> 3a5592fd
 }
 #endif