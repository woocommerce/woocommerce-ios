import SwiftUI

struct PointOfSaleDashboardView: View {
    @Environment(\.presentationMode) var presentationMode

    @ObservedObject private var viewModel: PointOfSaleDashboardViewModel

    init(viewModel: PointOfSaleDashboardViewModel) {
        self.viewModel = viewModel
    }

    var body: some View {
        VStack {
            HStack {
                switch viewModel.orderStage {
                case .building:
                    productGridView
                    Spacer()
                    cartView
                case .finalizing:
                    cartView
                    Spacer()
                    totalsView
                }
            }
            .padding()
        }
        .background(Color.primaryBackground)
        .navigationBarBackButtonHidden(true)
        .toolbar {
            ToolbarItem(placement: .bottomBar) {
                POSToolbarView(readerConnectionViewModel: viewModel.cardReaderConnectionViewModel)
            }
        }
        .toolbarBackground(Color.toolbarBackground, for: .bottomBar)
        .toolbarBackground(.visible, for: .bottomBar)
        .sheet(isPresented: $viewModel.showsCardReaderSheet, content: {
            switch viewModel.cardPresentPaymentEvent {
<<<<<<< HEAD
            case .showAlert(let alertDetails):
                CardPresentPaymentAlert(
                    viewModel: alertDetails.toAlertViewModel())
=======
            case .showAlert(let alertViewModel):
                CardPresentPaymentAlert(alertViewModel: alertViewModel)
            case let .showReaderList(readerIDs, selectionHandler):
                FoundCardReaderListView(readerIDs: readerIDs, connect: { readerID in
                    selectionHandler(readerID)
                }, cancelSearch: {
                    selectionHandler(nil)
                })
>>>>>>> 002d9761
            case .idle,
                    .showOnboarding:
                Text(viewModel.cardPresentPaymentEvent.temporaryEventDescription)
            }
        })
        .sheet(isPresented: $viewModel.showsFilterSheet, content: {
            FilterView(viewModel: viewModel)
        })
    }
}

/// Helpers to generate all Dashboard subviews
private extension PointOfSaleDashboardView {
    var cartView: some View {
        CartView(viewModel: viewModel)
            .background(Color.secondaryBackground)
            .frame(maxWidth: .infinity)
    }

    var totalsView: some View {
        TotalsView(viewModel: viewModel)
            .background(Color(UIColor.systemBackground))
            .frame(maxWidth: .infinity)
    }

    var productGridView: some View {
        ItemGridView(viewModel: viewModel)
            .background(Color.secondaryBackground)
            .frame(maxWidth: .infinity)
    }
}

fileprivate extension CardPresentPaymentEvent {
    var temporaryEventDescription: String {
        switch self {
        case .idle:
            return "Idle"
        case .showAlert(let alertDetails):
            return "Alert"
        case .showReaderList(let readerIDs, _):
            return "Reader List: \(readerIDs.joined())"
        case .showOnboarding(let onboardingViewModel):
            return "Onboarding: \(onboardingViewModel.state.reasonForAnalytics)" // This will only show the initial onboarding state
        }
    }
}

#if DEBUG
#Preview {
    NavigationStack {
        PointOfSaleDashboardView(
            viewModel: PointOfSaleDashboardViewModel(items: POSItemProviderPreview().providePointOfSaleItems(),
                                                     cardPresentPaymentService: CardPresentPaymentPreviewService()))
    }
}
#endif<|MERGE_RESOLUTION|>--- conflicted
+++ resolved
@@ -36,20 +36,15 @@
         .toolbarBackground(.visible, for: .bottomBar)
         .sheet(isPresented: $viewModel.showsCardReaderSheet, content: {
             switch viewModel.cardPresentPaymentEvent {
-<<<<<<< HEAD
             case .showAlert(let alertDetails):
                 CardPresentPaymentAlert(
                     viewModel: alertDetails.toAlertViewModel())
-=======
-            case .showAlert(let alertViewModel):
-                CardPresentPaymentAlert(alertViewModel: alertViewModel)
             case let .showReaderList(readerIDs, selectionHandler):
                 FoundCardReaderListView(readerIDs: readerIDs, connect: { readerID in
                     selectionHandler(readerID)
                 }, cancelSearch: {
                     selectionHandler(nil)
                 })
->>>>>>> 002d9761
             case .idle,
                     .showOnboarding:
                 Text(viewModel.cardPresentPaymentEvent.temporaryEventDescription)
