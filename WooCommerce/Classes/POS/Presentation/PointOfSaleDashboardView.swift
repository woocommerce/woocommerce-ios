--- conflicted
+++ resolved
@@ -44,11 +44,7 @@
         .animation(.easeInOut, value: viewModel.isInitialLoading)
         .background(Color.posBackgroundGreyi3)
         .navigationBarBackButtonHidden(true)
-<<<<<<< HEAD
         .posModal(isPresented: $totalsViewModel.showsCardReaderSheet) {
-=======
-        .posModal(isPresented: $totalsViewModel.showsCardReaderSheet, content: {
->>>>>>> 2a72a74b
             // Might be the only way unless we make the type conform to `Identifiable`
             if let alertType = totalsViewModel.cardPresentPaymentAlertViewModel {
                 PointOfSaleCardPresentPaymentAlert(alertType: alertType)
@@ -60,45 +56,12 @@
                     Text(totalsViewModel.cardPresentPaymentEvent.temporaryEventDescription)
                 }
             }
-<<<<<<< HEAD
         }
         .posModal(isPresented: $itemListViewModel.showSimpleProductsModal) {
             SimpleProductsOnlyInformation(isPresented: $itemListViewModel.showSimpleProductsModal)
         }
         .posModal(isPresented: $viewModel.showExitPOSModal) {
-            VStack(spacing: 0 ) {
-                HStack {
-                    Spacer()
-                    Button {
-                        viewModel.showExitPOSModal = false
-                    } label: {
-                        Image(PointOfSaleAssets.xClose.imageName)
-                            .frame(width: Constants.closeIconSize, height: Constants.closeIconSize)
-                            .foregroundColor(Color.posTertiaryTexti3)
-                    }
-                }
-                Text("Exit Point of Sale mode?")
-                    .font(.posModalTitle)
-                    .padding(.bottom)
-                Text("Any orders in progress will be lost.")
-                    .font(.posModalBody)
-                    .padding(.bottom)
-                    .padding(.bottom)
-                    .padding(.bottom)
-                Button {
-                    presentationMode.wrappedValue.dismiss()
-                } label: {
-                    Text("Exit")
-                }
-                .buttonStyle(POSPrimaryButtonStyle())
-            }
-            .padding()
-            .padding()
-=======
-        })
-        .posModal(isPresented: $viewModel.showExitPOSModal, fixedWidth: false, fixedHeight: false, content: {
             PointOfSaleExitPosAlertView(isPresented: $viewModel.showExitPOSModal)
->>>>>>> 2a72a74b
             .frame(maxWidth: Constants.exitPOSSheetMaxWidth)
         }
         .task {
