import SwiftUI

struct PointOfSaleDashboardView: View {
    @Environment(\.presentationMode) var presentationMode

    @ObservedObject private var viewModel: PointOfSaleDashboardViewModel
    @ObservedObject private var totalsViewModel: TotalsViewModel
    @ObservedObject private var cartViewModel: CartViewModel
    @ObservedObject private var itemListViewModel: ItemListViewModel

    init(viewModel: PointOfSaleDashboardViewModel,
         totalsViewModel: TotalsViewModel,
         cartViewModel: CartViewModel,
         itemListViewModel: ItemListViewModel) {
        self.viewModel = viewModel
        self.totalsViewModel = totalsViewModel
        self.cartViewModel = cartViewModel
        self.itemListViewModel = itemListViewModel
    }

    private var isCartShown: Bool {
        !viewModel.itemListViewModel.isEmptyOrError
    }

    @State private var floatingSize: CGSize = .zero

    var body: some View {
        ZStack(alignment: .bottomLeading) {
            if viewModel.isInitialLoading {
                PointOfSaleLoadingView()
                    .transition(.opacity)
            } else {
                contentView
                    .transition(.push(from: .top))

                POSFloatingControlView(viewModel: viewModel)
                    .shadow(color: Color.black.opacity(0.08), radius: 4)
                    .offset(x: Constants.floatingControlHorizontalOffset, y: -Constants.floatingControlVerticalOffset)
                    .trackSize(size: $floatingSize)
            }
        }
        .environment(\.floatingControlAreaSize,
                      CGSizeMake(floatingSize.width + Constants.floatingControlHorizontalOffset,
                                 floatingSize.height + Constants.floatingControlVerticalOffset))
        .environment(\.posBackgroundAppearance, totalsViewModel.paymentState != .processingPayment ? .primary : .secondary)
        .animation(.easeInOut, value: viewModel.isInitialLoading)
        .background(Color.posBackgroundGreyi3)
        .navigationBarBackButtonHidden(true)
        .sheet(isPresented: $totalsViewModel.showsCardReaderSheet, content: {
            // Might be the only way unless we make the type conform to `Identifiable`
            if let alertType = totalsViewModel.cardPresentPaymentAlertViewModel {
                PointOfSaleCardPresentPaymentAlert(alertType: alertType)
            } else {
                switch totalsViewModel.cardPresentPaymentEvent {
                case .idle,
                        .show, // handled above
                        .showOnboarding:
                    Text(totalsViewModel.cardPresentPaymentEvent.temporaryEventDescription)
                }
            }
        })
        .task {
            await viewModel.itemListViewModel.populatePointOfSaleItems()
        }
    }

    private var contentView: some View {
        GeometryReader { geometry in
            HStack {
                if viewModel.orderStage == .building {
                    productListView
                        .transition(.move(edge: .leading))
                }

                if !viewModel.isTotalsViewFullScreen {
                    cartView
                        .frame(width: geometry.size.width * Constants.cartWidth)
                }

                if viewModel.orderStage == .finalizing {
                    totalsView
                        .transition(.move(edge: .trailing))
                }
            }
            .animation(.default, value: viewModel.orderStage)
<<<<<<< HEAD
            .animation(.default, value: viewModel.isTotalsViewFullScreen)
=======
>>>>>>> d6c55aff
        }
    }
}

struct FloatingControlAreaSizeKey: EnvironmentKey {
    static let defaultValue = CGSize.zero
}

extension EnvironmentValues {
    var floatingControlAreaSize: CGSize {
        get { self[FloatingControlAreaSizeKey.self] }
        set { self[FloatingControlAreaSizeKey.self] = newValue }
    }
}

private extension PointOfSaleDashboardView {
    enum Constants {
        // For the moment we're just considering landscape for the POS mode
        // https://github.com/woocommerce/woocommerce-ios/issues/13251
        static let cartWidth: CGFloat = 0.35
        static let buttonImageAndTextSpacing: CGFloat = 12
        static let floatingControlHorizontalOffset: CGFloat = 24
        static let floatingControlVerticalOffset: CGFloat = 0
    }
}

/// Helpers to generate all Dashboard subviews
private extension PointOfSaleDashboardView {
    var cartView: some View {
        CartView(viewModel: viewModel, cartViewModel: cartViewModel)
    }

    var totalsView: some View {
        TotalsView(viewModel: viewModel,
                   totalsViewModel: totalsViewModel,
                   cartViewModel: cartViewModel)
    }

    var productListView: some View {
        ItemListView(viewModel: itemListViewModel)
    }
}

fileprivate extension CardPresentPaymentEvent {
    var temporaryEventDescription: String {
        switch self {
        case .idle:
            return "Idle"
        case .show:
            return "Event"
        case .showOnboarding(let onboardingViewModel):
            return "Onboarding: \(onboardingViewModel.state.reasonForAnalytics)" // This will only show the initial onboarding state
        }
    }
}

#if DEBUG
#Preview {
    let totalsVM = TotalsViewModel(orderService: POSOrderPreviewService(),
                                   cardPresentPaymentService: CardPresentPaymentPreviewService(),
                                   currencyFormatter: .init(currencySettings: .init()),
                                   paymentState: .acceptingCard,
                                   isSyncingOrder: false)
    let cartVM = CartViewModel()
    let itemsListVM = ItemListViewModel(itemProvider: POSItemProviderPreview())
    let posVM = PointOfSaleDashboardViewModel(cardPresentPaymentService: CardPresentPaymentPreviewService(),
                                              totalsViewModel: totalsVM,
                                              cartViewModel: cartVM,
                                              itemListViewModel: itemsListVM)

    return NavigationStack {
        PointOfSaleDashboardView(viewModel: posVM,
                                 totalsViewModel: totalsVM,
                                 cartViewModel: cartVM,
                                 itemListViewModel: itemsListVM)
    }
}
#endif<|MERGE_RESOLUTION|>--- conflicted
+++ resolved
@@ -83,10 +83,7 @@
                 }
             }
             .animation(.default, value: viewModel.orderStage)
-<<<<<<< HEAD
             .animation(.default, value: viewModel.isTotalsViewFullScreen)
-=======
->>>>>>> d6c55aff
         }
     }
 }
