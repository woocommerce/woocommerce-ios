--- conflicted
+++ resolved
@@ -1,7 +1,4 @@
 import SwiftUI
-import protocol Yosemite.PointOfSaleOrderServiceProtocol
-import class Yosemite.PointOfSaleOrderService
-import enum Networking.Credentials
 
 struct PointOfSaleDashboardView: View {
     @Environment(\.presentationMode) var presentationMode
@@ -23,11 +20,6 @@
                 case .finalizing:
                     cartView
                     Spacer()
-<<<<<<< HEAD
-                    totalsView
-                case .successful:
-                    totalsView
-=======
                         VStack {
                             totalsView
                             // TODO: replace temporary inline message UI based on design
@@ -50,7 +42,6 @@
                         }
                         // TODO: remove this after replacing temporary inline message UI based on design
                         .background(Color.orange)
->>>>>>> 621dde9e
                 }
             }
             .padding()
@@ -134,8 +125,7 @@
     NavigationStack {
         PointOfSaleDashboardView(
             viewModel: PointOfSaleDashboardViewModel(items: POSItemProviderPreview().providePointOfSaleItems(),
-                                                     cardPresentPaymentService: CardPresentPaymentPreviewService(),
-                                                     orderService: PointOfSaleOrderService(siteID: Int64.min, credentials: Credentials(authToken: "token"))))
+                                                     cardPresentPaymentService: CardPresentPaymentPreviewService()))
     }
 }
 #endif