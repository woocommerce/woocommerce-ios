--- conflicted
+++ resolved
@@ -16,14 +16,9 @@
          onPointOfSaleModeActiveStateChange: @escaping ((Bool) -> Void),
          cardPresentPaymentService: CardPresentPaymentFacade,
          orderService: POSOrderServiceProtocol,
-<<<<<<< HEAD
          currencyFormatter: CurrencyFormatter,
          analytics: Analytics) {
-        self.hideAppTabBar = hideAppTabBar
-=======
-         currencyFormatter: CurrencyFormatter) {
         self.onPointOfSaleModeActiveStateChange = onPointOfSaleModeActiveStateChange
->>>>>>> 9e3f2078
 
         let totalsViewModel = TotalsViewModel(orderService: orderService,
                                               cardPresentPaymentService: cardPresentPaymentService,
