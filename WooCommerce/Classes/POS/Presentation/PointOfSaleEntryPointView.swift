import SwiftUI
import protocol Yosemite.POSItemProvider

struct PointOfSaleEntryPointView: View {
    @StateObject private var viewModel: PointOfSaleDashboardViewModel

    private let hideAppTabBar: ((Bool) -> Void)

    init(itemProvider: POSItemProvider,
         hideAppTabBar: @escaping ((Bool) -> Void),
         cardPresentPaymentService: CardPresentPaymentFacade) {
        self.hideAppTabBar = hideAppTabBar

        _viewModel = StateObject(wrappedValue: PointOfSaleDashboardViewModel(
            items: itemProvider.providePointOfSaleItems(),
            cardPresentPaymentService: cardPresentPaymentService)
        )
    }

    var body: some View {
        PointOfSaleDashboardView(viewModel: viewModel)
            .onAppear {
                hideAppTabBar(true)
            }
            .onDisappear {
                hideAppTabBar(false)
            }
    }
}

#if DEBUG
#Preview {
<<<<<<< HEAD
    // TODO: https://github.com/woocommerce/woocommerce-ios/issues/12917
    // Some Yosemite imports are only needed for previews
    PointOfSaleEntryPointView(itemProvider: NullPOSProductProvider(),
                              hideAppTabBar: { _ in },
                              cardPresentPaymentService: CardPresentPaymentPreviewService())
=======
    PointOfSaleEntryPointView(itemProvider: POSItemProviderPreview(), hideAppTabBar: { _ in }, siteID: 0)
>>>>>>> 1e6c42da
}
#endif<|MERGE_RESOLUTION|>--- conflicted
+++ resolved
@@ -30,14 +30,8 @@
 
 #if DEBUG
 #Preview {
-<<<<<<< HEAD
-    // TODO: https://github.com/woocommerce/woocommerce-ios/issues/12917
-    // Some Yosemite imports are only needed for previews
-    PointOfSaleEntryPointView(itemProvider: NullPOSProductProvider(),
+    PointOfSaleEntryPointView(itemProvider: POSItemProviderPreview(),
                               hideAppTabBar: { _ in },
                               cardPresentPaymentService: CardPresentPaymentPreviewService())
-=======
-    PointOfSaleEntryPointView(itemProvider: POSItemProviderPreview(), hideAppTabBar: { _ in }, siteID: 0)
->>>>>>> 1e6c42da
 }
 #endif