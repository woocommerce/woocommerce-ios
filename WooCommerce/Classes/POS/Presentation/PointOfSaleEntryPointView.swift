import SwiftUI

struct PointOfSaleEntryPointView: View {
<<<<<<< HEAD
    @ObservedObject private var viewModel: PointOfSaleDashboardViewModel

    private let hideAppTabBar: ((Bool) -> Void)

    // Necessary to expose the View's entry point to WooCommerce
    // Otherwise the current switch on `HubMenu` where this View is created
    // will error with "No exact matches in reference to static method 'buildExpression'"
    public init(viewModel: PointOfSaleDashboardViewModel, hideAppTabBar: @escaping ((Bool) -> Void)) {
        self.viewModel = viewModel
=======
    @StateObject private var viewModel: PointOfSaleDashboardViewModel = PointOfSaleDashboardViewModel(
        products: POSProductFactory.makeFakeProducts(),
        cardReaderConnectionViewModel: .init(state: .connectingToReader)
    )

    private let hideAppTabBar: ((Bool) -> Void)

    init(hideAppTabBar: @escaping ((Bool) -> Void)) {
>>>>>>> df0879bc
        self.hideAppTabBar = hideAppTabBar
    }

    var body: some View {
        PointOfSaleDashboardView(viewModel: viewModel)
            .onAppear {
                hideAppTabBar(true)
            }
            .onDisappear {
                hideAppTabBar(false)
            }
    }
}

#if DEBUG
#Preview {
    PointOfSaleEntryPointView(viewModel: .defaultPreview(), hideAppTabBar: { _ in })
}
#endif<|MERGE_RESOLUTION|>--- conflicted
+++ resolved
@@ -1,17 +1,6 @@
 import SwiftUI
 
 struct PointOfSaleEntryPointView: View {
-<<<<<<< HEAD
-    @ObservedObject private var viewModel: PointOfSaleDashboardViewModel
-
-    private let hideAppTabBar: ((Bool) -> Void)
-
-    // Necessary to expose the View's entry point to WooCommerce
-    // Otherwise the current switch on `HubMenu` where this View is created
-    // will error with "No exact matches in reference to static method 'buildExpression'"
-    public init(viewModel: PointOfSaleDashboardViewModel, hideAppTabBar: @escaping ((Bool) -> Void)) {
-        self.viewModel = viewModel
-=======
     @StateObject private var viewModel: PointOfSaleDashboardViewModel = PointOfSaleDashboardViewModel(
         products: POSProductFactory.makeFakeProducts(),
         cardReaderConnectionViewModel: .init(state: .connectingToReader)
@@ -20,7 +9,6 @@
     private let hideAppTabBar: ((Bool) -> Void)
 
     init(hideAppTabBar: @escaping ((Bool) -> Void)) {
->>>>>>> df0879bc
         self.hideAppTabBar = hideAppTabBar
     }
 
@@ -37,6 +25,6 @@
 
 #if DEBUG
 #Preview {
-    PointOfSaleEntryPointView(viewModel: .defaultPreview(), hideAppTabBar: { _ in })
+    PointOfSaleEntryPointView(hideAppTabBar: { _ in })
 }
 #endif