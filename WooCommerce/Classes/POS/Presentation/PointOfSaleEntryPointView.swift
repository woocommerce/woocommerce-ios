--- conflicted
+++ resolved
@@ -1,34 +1,15 @@
 import SwiftUI
-import class WooFoundation.CurrencySettings
 
 struct PointOfSaleEntryPointView: View {
-<<<<<<< HEAD
-    // TODO:
-    // Temporary. DI proper product models once we have a data layer
-    private let viewModel: PointOfSaleDashboardViewModel
-=======
     @StateObject private var viewModel: PointOfSaleDashboardViewModel = PointOfSaleDashboardViewModel(
         products: POSProductFactory.makeFakeProducts(),
         cardReaderConnectionViewModel: .init(state: .connectingToReader)
     )
->>>>>>> 50e15a18
 
     private let hideAppTabBar: ((Bool) -> Void)
-    private let currencySettings: CurrencySettings
 
-<<<<<<< HEAD
-    // Necessary to expose the View's entry point to WooCommerce
-    // Otherwise the current switch on `HubMenu` where this View is created
-    // will error with "No exact matches in reference to static method 'buildExpression'"
-    public init(currencySettings: CurrencySettings, hideAppTabBar: @escaping ((Bool) -> Void)) {
-        self.currencySettings = currencySettings
-=======
     init(hideAppTabBar: @escaping ((Bool) -> Void)) {
->>>>>>> 50e15a18
         self.hideAppTabBar = hideAppTabBar
-        let products = POSProductFactory.makeFakeProducts(currencySettings: currencySettings)
-        let viewModel = PointOfSaleDashboardViewModel(products: products, cardReaderConnectionViewModel: .init(state: .scanningForReader(cancel: {})))
-        self.viewModel = viewModel
     }
 
     var body: some View {
@@ -44,6 +25,6 @@
 
 #if DEBUG
 #Preview {
-    PointOfSaleEntryPointView(currencySettings: ServiceLocator.currencySettings, hideAppTabBar: { _ in })
+    PointOfSaleEntryPointView(hideAppTabBar: { _ in })
 }
 #endif