import SwiftUI
import class WooFoundation.CurrencySettings
import protocol Yosemite.POSItemProvider

struct PointOfSaleEntryPointView: View {
    @StateObject private var viewModel: PointOfSaleDashboardViewModel
    private var itemProvider: POSItemProvider

    private let hideAppTabBar: ((Bool) -> Void)

    init(itemProvider: POSItemProvider, currencySettings: CurrencySettings, hideAppTabBar: @escaping ((Bool) -> Void)) {
        self.itemProvider = itemProvider
        self.hideAppTabBar = hideAppTabBar

        _viewModel = StateObject(wrappedValue: PointOfSaleDashboardViewModel(
<<<<<<< HEAD
            products: itemProvider.providePointOfSaleItems(),
            cardReaderConnectionViewModel: .init(state: .connectingToReader))
=======
            products: POSProductProvider().providePointOfSaleProducts(),
            cardReaderConnectionViewModel: .init(state: .connectingToReader),
            currencySettings: .init())
>>>>>>> 67b9a853
        )
    }

    var body: some View {
        PointOfSaleDashboardView(viewModel: viewModel)
            .onAppear {
                hideAppTabBar(true)
            }
            .onDisappear {
                hideAppTabBar(false)
            }
    }
}

#if DEBUG
//#Preview {
//    PointOfSaleEntryPointView(currencySettings: ServiceLocator.currencySettings, hideAppTabBar: { _ in })
//}
#endif<|MERGE_RESOLUTION|>--- conflicted
+++ resolved
@@ -13,14 +13,9 @@
         self.hideAppTabBar = hideAppTabBar
 
         _viewModel = StateObject(wrappedValue: PointOfSaleDashboardViewModel(
-<<<<<<< HEAD
             products: itemProvider.providePointOfSaleItems(),
-            cardReaderConnectionViewModel: .init(state: .connectingToReader))
-=======
-            products: POSProductProvider().providePointOfSaleProducts(),
             cardReaderConnectionViewModel: .init(state: .connectingToReader),
             currencySettings: .init())
->>>>>>> 67b9a853
         )
     }
 
