import SwiftUI

struct ProductGridView: View {
    @ObservedObject var viewModel: PointOfSaleDashboardViewModel

    init(viewModel: PointOfSaleDashboardViewModel) {
        self.viewModel = viewModel
    }

    var body: some View {
        let columns: [GridItem] = Array(repeating: .init(.fixed(120)),
                                        count: Constants.maxItemsPerRow)

        VStack {
            Text("Product List")
                .frame(maxWidth: .infinity, alignment: .leading)
                .padding(.vertical, 8)
                .font(.title)
                .foregroundColor(Color.white)
            HStack {
                SearchView()
                Spacer()
                FilterView(viewModel: viewModel)
            }
            .padding(.vertical, 0)
            ScrollView {
                LazyVGrid(columns: columns, spacing: 16) {
                    ForEach(viewModel.products, id: \.productID) { product in
                        ProductCardView(product: product) {
                            viewModel.addProductToCart(product)
                        }
                        .foregroundColor(Color.primaryText)
                        .background(Color.secondaryBackground)
                    }
                }
            }
        }
        .padding(.horizontal, 32)
        .background(Color.secondaryBackground)
    }
}

private extension ProductGridView {
    enum Constants {
        static let maxItemsPerRow: Int = 4
    }
}

#if DEBUG
#Preview {
<<<<<<< HEAD
    ProductGridView(viewModel: PointOfSaleDashboardViewModel(products: POSProductFactory.makeFakeProducts(),
                                                             cardReaderConnectionViewModel: .init(state: .connectingToReader),
                                                             currencySettings: .init()))
=======
    ProductGridView(viewModel: PointOfSaleDashboardViewModel(products: POSProductProvider.provideProductsForPreview(),
                                                             cardReaderConnectionViewModel: .init(state: .connectingToReader)))
>>>>>>> 3a5592fd
}
#endif<|MERGE_RESOLUTION|>--- conflicted
+++ resolved
@@ -48,13 +48,7 @@
 
 #if DEBUG
 #Preview {
-<<<<<<< HEAD
-    ProductGridView(viewModel: PointOfSaleDashboardViewModel(products: POSProductFactory.makeFakeProducts(),
-                                                             cardReaderConnectionViewModel: .init(state: .connectingToReader),
-                                                             currencySettings: .init()))
-=======
     ProductGridView(viewModel: PointOfSaleDashboardViewModel(products: POSProductProvider.provideProductsForPreview(),
                                                              cardReaderConnectionViewModel: .init(state: .connectingToReader)))
->>>>>>> 3a5592fd
 }
 #endif