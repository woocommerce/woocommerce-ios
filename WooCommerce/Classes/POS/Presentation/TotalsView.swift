import SwiftUI

struct TotalsView: View {
    @ObservedObject private var viewModel: PointOfSaleDashboardViewModel
    @ObservedObject private var totalsViewModel: TotalsViewModel
    @ObservedObject private var cartViewModel: CartViewModel
    @Environment(\.posBackgroundAppearance) var backgroundAppearance

    /// Used together with .matchedGeometryEffect to synchronize the animations of shimmeringLineView and text fields.
    /// This makes SwiftUI treat these views as a single entity in the context of animation.
    /// It allows for a simultaneous transition from the shimmering effect to the text fields,
    /// and movement from the center of the VStack to their respective positions.
    @Namespace private var totalsFieldAnimation
    @State private var hasViewAppeared: Bool = false

    init(viewModel: PointOfSaleDashboardViewModel,
         totalsViewModel: TotalsViewModel,
         cartViewModel: CartViewModel) {
        self.viewModel = viewModel
        self.totalsViewModel = totalsViewModel
        self.cartViewModel = cartViewModel
    }

    var body: some View {
        HStack {
            VStack(alignment: .center) {
                Spacer()
                VStack(alignment: .center, spacing: Constants.verticalSpacing) {
                    if totalsViewModel.isShowingCardReaderStatus {
                        cardReaderView
                            .font(.title)
                            .padding()
                            .transition(.opacity)
                    }

                    if totalsViewModel.isShowingTotalsFields {
                        totalsFieldsView
                            .transition(.opacity)
                            .animation(.default, value: totalsViewModel.isShimmering)
                    }
                }
                .animation(.default, value: totalsViewModel.isShowingCardReaderStatus)
                .transaction { transaction in
                    // Disable animations within the view while the view is appearing
                    if !hasViewAppeared {
                        transaction.animation = nil
                    }
                }
                paymentsActionButtons
                    .padding()
                Spacer()
            }
        }
<<<<<<< HEAD
        .background(backgroundColor)
=======
        .onAppear {
            hasViewAppeared = true
        }
>>>>>>> 1c9a301a
        .onDisappear {
            totalsViewModel.onTotalsViewDisappearance()
        }
    }

    private var backgroundColor: Color {
        switch backgroundAppearance {
        case .primary:
            .clear
        case .secondary:
            Color(.wooCommercePurple(.shade70))
        }
    }
}

private extension TotalsView {
    var totalsFieldsView: some View {
        HStack(alignment: .center) {
            Spacer()
            VStack() {
                subtotalFieldView(title: Localization.subtotal,
                                  formattedPrice: totalsViewModel.formattedCartTotalPrice,
                                  shimmeringActive: totalsViewModel.isShimmering,
                                  redacted: totalsViewModel.isSubtotalFieldRedacted,
                                  matchedGeometryId: Constants.matchedGeometrySubtotalId)
                Spacer().frame(height: Constants.subtotalsVerticalSpacing)
                subtotalFieldView(title: Localization.taxes,
                                  formattedPrice: totalsViewModel.formattedOrderTotalTaxPrice,
                                  shimmeringActive: totalsViewModel.isShimmering,
                                  redacted: totalsViewModel.isTaxFieldRedacted,
                                  matchedGeometryId: Constants.matchedGeometryTaxId)
                Spacer().frame(height: Constants.totalVerticalSpacing)
                Divider()
                    .overlay(Color.posTotalsSeparator)
                Spacer().frame(height: Constants.totalVerticalSpacing)
                totalFieldView(formattedPrice: totalsViewModel.formattedOrderTotalPrice,
                               shimmeringActive: totalsViewModel.isShimmering,
                               redacted: totalsViewModel.isTotalPriceFieldRedacted,
                               matchedGeometryId: Constants.matchedGeometryTotalId)
            }
            .padding(Constants.totalsLineViewPadding)
            .frame(minWidth: Constants.pricesIdealWidth)
            .fixedSize(horizontal: true, vertical: false)
            Spacer()
        }
    }

    @ViewBuilder
    func subtotalFieldView(title: String,
                           formattedPrice: String?,
                           shimmeringActive: Bool,
                           redacted: Bool,
                           matchedGeometryId: String) -> some View {
        if shimmeringActive {
            shimmeringLineView(width: Constants.shimmeringWidth, height: Constants.subtotalsShimmeringHeight)
                .matchedGeometryEffect(id: matchedGeometryId, in: totalsFieldAnimation)
        } else {
            HStack(alignment: .top, spacing: .zero) {
                Text(title)
                    .font(Constants.subtotalTitleFont)
                Spacer()
                Text(formattedPrice ?? "")
                    .font(Constants.subtotalAmountFont)
                    .redacted(reason: redacted ? [.placeholder] : [])
            }
            .foregroundColor(Color.primaryText)
            .matchedGeometryEffect(id: matchedGeometryId, in: totalsFieldAnimation)
        }
    }

    @ViewBuilder
    func totalFieldView(formattedPrice: String?,
                        shimmeringActive: Bool,
                        redacted: Bool,
                        matchedGeometryId: String) -> some View {
        if shimmeringActive {
            shimmeringLineView(width: Constants.shimmeringWidth, height: Constants.totalShimmeringHeight)
                .matchedGeometryEffect(id: matchedGeometryId, in: totalsFieldAnimation)
        } else {
            HStack(alignment: .top, spacing: .zero) {
                Text(Localization.total)
                    .font(Constants.totalTitleFont)
                    .fontWeight(.semibold)
                Spacer(minLength: Constants.totalsHorizontalSpacing)
                Text(formattedPrice ?? "")
                    .font(Constants.totalAmountFont)
                    .redacted(reason: redacted ? [.placeholder] : [])
            }
            .foregroundColor(Color.primaryText)
            .matchedGeometryEffect(id: matchedGeometryId, in: totalsFieldAnimation)
        }
    }

    func shimmeringLineView(width: CGFloat, height: CGFloat) -> some View {
        Color.posTotalsSeparator
            .frame(width: width, height: height)
            .fixedSize(horizontal: true, vertical: true)
            .redacted(reason: [.placeholder])
            .shimmering(active: true)
            .cornerRadius(Constants.shimmeringCornerRadius)
    }
}

private extension TotalsView {
    private var newTransactionButton: some View {
        Button(action: {
            viewModel.startNewTransaction()
        }, label: {
            HStack(spacing: Constants.newTransactionButtonSpacing) {
                Spacer()
                Image(PointOfSaleAssets.newTransaction.imageName)
                Text(Localization.newTransaction)
                    .font(Constants.newTransactionButtonFont)
                Spacer()
            }
        })
        .padding(Constants.newTransactionButtonPadding)
        .foregroundColor(Color.primaryText)
        .overlay(
            RoundedRectangle(cornerRadius: Constants.defaultBorderLineCornerRadius)
                .stroke(Color.primaryText, lineWidth: Constants.defaultBorderLineWidth)
        )
    }

    @ViewBuilder
    private var paymentsActionButtons: some View {
        if totalsViewModel.paymentState == .cardPaymentSuccessful {
            newTransactionButton
        }
        else {
            EmptyView()
        }
    }

    @ViewBuilder private var cardReaderView: some View {
        switch totalsViewModel.connectionStatus {
        case .connected:
            if let inlinePaymentMessage = totalsViewModel.cardPresentPaymentInlineMessage {
                PointOfSaleCardPresentPaymentInLineMessage(messageType: inlinePaymentMessage)
            } else {
                EmptyView()
            }
        case .disconnected:
            PointOfSaleCardPresentPaymentReaderDisconnectedMessageView(viewModel: .init(collectPaymentAction: totalsViewModel.cardPaymentTapped))
        }
    }
}

private extension TotalsView {
    enum Constants {
        static let pricesIdealWidth: CGFloat = 382
        static let defaultBorderLineWidth: CGFloat = 1
        static let defaultBorderLineCornerRadius: CGFloat = 8

        static let verticalSpacing: CGFloat = 56

        static let totalsLineViewPadding: EdgeInsets = .init(top: 20, leading: 24, bottom: 20, trailing: 24)
        static let subtotalsVerticalSpacing: CGFloat = 8
        static let totalVerticalSpacing: CGFloat = 16
        static let totalsHorizontalSpacing: CGFloat = 24
        static let subtotalTitleFont: Font = Font.system(size: 24)
        static let subtotalAmountFont: Font = Font.system(size: 24)
        static let totalTitleFont: Font = Font.system(.largeTitle, design: .default, weight: .medium)
        static let totalAmountFont: Font = Font.system(.largeTitle, design: .default, weight: .bold)

        static let shimmeringCornerRadius: CGFloat = 4
        static let shimmeringWidth: CGFloat = 334
        static let subtotalsShimmeringHeight: CGFloat = 36
        static let totalShimmeringHeight: CGFloat = 40

        static let newTransactionButtonSpacing: CGFloat = 20
        static let newTransactionButtonPadding: CGFloat = 16
        static let newTransactionButtonFont: Font = Font.system(size: 32, weight: .medium)

        /// Used for synchronizing animations of shimmeringLine and textField
        static let matchedGeometrySubtotalId: String = UUID().uuidString
        static let matchedGeometryTaxId: String = UUID().uuidString
        static let matchedGeometryTotalId: String = UUID().uuidString
    }

    enum Localization {
        static let total = NSLocalizedString(
            "pos.totalsView.total",
            value: "Total",
            comment: "Title for total amount field")
        static let subtotal = NSLocalizedString(
            "pos.totalsView.subtotal",
            value: "Subtotal",
            comment: "Title for subtotal amount field")
        static let taxes = NSLocalizedString(
            "pos.totalsView.taxes",
            value: "Taxes",
            comment: "Title for taxes amount field")
        static let newTransaction = NSLocalizedString(
            "pos.totalsView.newTransaction",
            value: "New transaction",
            comment: "Button title for new transaction button")
        static let calculateAmounts = NSLocalizedString(
            "pos.totalsView.calculateAmounts",
            value: "Calculate amounts",
            comment: "Button title for calculate amounts button")
    }
}

#if DEBUG
#Preview {
    let totalsVM = TotalsViewModel(orderService: POSOrderPreviewService(),
                                   cardPresentPaymentService: CardPresentPaymentPreviewService(),
                                   currencyFormatter: .init(currencySettings: .init()),
                                    paymentState: .acceptingCard,
                                   isSyncingOrder: false)
    let cartViewModel = CartViewModel()
    let itemsListViewModel = ItemListViewModel(itemProvider: POSItemProviderPreview())
    let posVM = PointOfSaleDashboardViewModel(cardPresentPaymentService: CardPresentPaymentPreviewService(),
                                              totalsViewModel: totalsVM,
                                              cartViewModel: cartViewModel,
                                              itemListViewModel: itemsListViewModel)
    return TotalsView(viewModel: posVM, totalsViewModel: totalsVM, cartViewModel: cartViewModel)
}
#endif<|MERGE_RESOLUTION|>--- conflicted
+++ resolved
@@ -51,13 +51,10 @@
                 Spacer()
             }
         }
-<<<<<<< HEAD
         .background(backgroundColor)
-=======
         .onAppear {
             hasViewAppeared = true
         }
->>>>>>> 1c9a301a
         .onDisappear {
             totalsViewModel.onTotalsViewDisappearance()
         }
