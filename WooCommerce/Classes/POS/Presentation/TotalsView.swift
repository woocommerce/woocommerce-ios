--- conflicted
+++ resolved
@@ -11,11 +11,8 @@
     /// It allows for a simultaneous transition from the shimmering effect to the text fields,
     /// and movement from the center of the VStack to their respective positions.
     @Namespace private var totalsFieldAnimation
-<<<<<<< HEAD
     @State private var isShowingTotalsFields: Bool
-=======
     @State private var hasViewAppeared: Bool = false
->>>>>>> d6c55aff
 
     init(viewModel: PointOfSaleDashboardViewModel,
          totalsViewModel: TotalsViewModel,
