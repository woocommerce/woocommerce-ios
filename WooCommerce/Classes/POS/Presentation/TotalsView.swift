import SwiftUI

struct TotalsView: View {
    @ObservedObject private var viewModel: TotalsViewModel

    /// Used together with .matchedGeometryEffect to synchronize the animations of shimmeringLineView and text fields.
    /// This makes SwiftUI treat these views as a single entity in the context of animation.
    /// It allows for a simultaneous transition from the shimmering effect to the text fields,
    /// and movement from the center of the VStack to their respective positions.
    @Namespace private var totalsFieldAnimation
    @State private var isShowingTotalsFields: Bool
    @State private var isShowingPaymentsButtonSpacing: Bool = false

<<<<<<< HEAD
    @Environment(\.dynamicTypeSize) var dynamicTypeSize

    init(viewModel: PointOfSaleDashboardViewModel,
         totalsViewModel: TotalsViewModel) {
=======
    init(viewModel: TotalsViewModel) {
>>>>>>> f31b3d97
        self.viewModel = viewModel
        self.isShowingTotalsFields = viewModel.isShowingTotalsFields
    }

    var body: some View {
        HStack {
            switch viewModel.orderState {
            case .idle, .syncing, .loaded:
                VStack(alignment: .center) {
                    filledSpacer(backgroundColor: cardReaderViewLayout.backgroundColor,
                                 height: cardReaderViewLayout.topPadding)

                    VStack(alignment: .center, spacing: Constants.verticalSpacing) {
                        if viewModel.isShowingCardReaderStatus {
                            cardReaderView
                                .font(.title)
                                .padding([.top, .leading, .trailing],
                                         dynamicTypeSize.isAccessibilitySize ? nil :
                                            cardReaderViewLayout.sidePadding)
                                .padding(.bottom,
                                         dynamicTypeSize.isAccessibilitySize ? nil :
                                            cardReaderViewLayout.bottomPadding)
                                .transition(.opacity)
                                .background(cardReaderViewLayout.backgroundColor)
                                .accessibilityShowsLargeContentViewer()
                                .minimumScaleFactor(0.1)
                                .layoutPriority(1)
                        }

                        if isShowingTotalsFields {
                            totalsFieldsView
                                .transition(.opacity)
<<<<<<< HEAD
                                .animation(.default, value: totalsViewModel.isShimmering)
                                .opacity(totalsViewModel.isShowingTotalsFields ? 1 : 0)
                                .layoutPriority(2)
=======
                                .animation(.default, value: viewModel.isShimmering)
                                .opacity(viewModel.isShowingTotalsFields ? 1 : 0)
>>>>>>> f31b3d97
                        }
                    }
                    .animation(.default, value: viewModel.isShowingCardReaderStatus)
                    paymentsActionButtons
                    Spacer()
                }
            case .error(let viewModel):
                PointOfSaleOrderSyncErrorMessageView(viewModel: viewModel)
            }
        }
        .background(backgroundColor)
        .animation(.default, value: viewModel.isPaymentSuccessState)
        .onDisappear {
            viewModel.onTotalsViewDisappearance()
        }
        .onChange(of: viewModel.isShowingTotalsFields, perform: hideTotalsFieldsWithDelay)
    }

    private var backgroundColor: Color {
        switch viewModel.paymentState {
        case .cardPaymentSuccessful:
            Color(.wooCommerceEmerald(.shade20))
        case .processingPayment:
            Color(.wooCommercePurple(.shade70))
        default:
            .clear
        }
    }
}

private extension TotalsView {
    var totalsFieldsView: some View {
        HStack(alignment: .center) {
            Spacer()
            VStack() {
                subtotalFieldView(title: Localization.subtotal,
                                  formattedPrice: viewModel.formattedCartTotalPrice,
                                  shimmeringActive: viewModel.isShimmering,
                                  redacted: viewModel.isSubtotalFieldRedacted,
                                  matchedGeometryId: Constants.matchedGeometrySubtotalId)
                Spacer().frame(height: Constants.subtotalsVerticalSpacing)
                subtotalFieldView(title: Localization.taxes,
                                  formattedPrice: viewModel.formattedOrderTotalTaxPrice,
                                  shimmeringActive: viewModel.isShimmering,
                                  redacted: viewModel.isTaxFieldRedacted,
                                  matchedGeometryId: Constants.matchedGeometryTaxId)
                Spacer().frame(height: Constants.totalVerticalSpacing)
                Divider()
                    .overlay(Color.posTotalsSeparator)
                Spacer().frame(height: Constants.totalVerticalSpacing)
                totalFieldView(formattedPrice: viewModel.formattedOrderTotalPrice,
                               shimmeringActive: viewModel.isShimmering,
                               redacted: viewModel.isTotalPriceFieldRedacted,
                               matchedGeometryId: Constants.matchedGeometryTotalId)
            }
            .padding(Constants.totalsLineViewPadding)
            .frame(minWidth: Constants.pricesIdealWidth)
            .fixedSize(horizontal: true, vertical: false)
            Spacer()
        }
    }

    @ViewBuilder
    func subtotalFieldView(title: String,
                           formattedPrice: String?,
                           shimmeringActive: Bool,
                           redacted: Bool,
                           matchedGeometryId: String) -> some View {
        if shimmeringActive {
            shimmeringLineView(width: Constants.shimmeringWidth, height: Constants.subtotalsShimmeringHeight)
                .matchedGeometryEffect(id: matchedGeometryId, in: totalsFieldAnimation)
        } else {
            HStack(alignment: .top, spacing: .zero) {
                Text(title)
                    .font(Constants.subtotalTitleFont)
                Spacer()
                Text(formattedPrice ?? "")
                    .font(Constants.subtotalAmountFont)
                    .redacted(reason: redacted ? [.placeholder] : [])
            }
            .foregroundColor(Color.primaryText)
            .matchedGeometryEffect(id: matchedGeometryId, in: totalsFieldAnimation)
        }
    }

    @ViewBuilder
    func totalFieldView(formattedPrice: String?,
                        shimmeringActive: Bool,
                        redacted: Bool,
                        matchedGeometryId: String) -> some View {
        if shimmeringActive {
            shimmeringLineView(width: Constants.shimmeringWidth, height: Constants.totalShimmeringHeight)
                .matchedGeometryEffect(id: matchedGeometryId, in: totalsFieldAnimation)
        } else {
            HStack(alignment: .top, spacing: .zero) {
                Text(Localization.total)
                    .font(Constants.totalTitleFont)
                    .fontWeight(.semibold)
                Spacer(minLength: Constants.totalsHorizontalSpacing)
                Text(formattedPrice ?? "")
                    .font(Constants.totalAmountFont)
                    .redacted(reason: redacted ? [.placeholder] : [])
            }
            .foregroundColor(Color.primaryText)
            .matchedGeometryEffect(id: matchedGeometryId, in: totalsFieldAnimation)
        }
    }

    func shimmeringLineView(width: CGFloat, height: CGFloat) -> some View {
        Color.posTotalsSeparator
            .frame(width: width, height: height)
            .fixedSize(horizontal: true, vertical: true)
            .redacted(reason: [.placeholder])
            .shimmering(active: true)
            .cornerRadius(Constants.shimmeringCornerRadius)
    }

    /// Hide totals fields with animation after a delay when starting to processing a payment
    /// - Parameter isShowing
    private func hideTotalsFieldsWithDelay(_ isShowing: Bool) {
        guard !isShowing && viewModel.paymentState == .processingPayment else {
            self.isShowingTotalsFields = isShowing
            return
        }

        withAnimation(.default.delay(Constants.totalsFieldsHideAnimationDelay)) {
            self.isShowingTotalsFields = false
        }
    }
}

private extension TotalsView {
    private var newOrderButton: some View {
        Button(action: {
            viewModel.startNewOrder()
        }, label: {
            HStack(spacing: Constants.newOrderButtonSpacing) {
                Image(systemName: Constants.newOrderImageName)
                    .font(.body.bold())
                    .aspectRatio(contentMode: .fit)
                Text(Localization.newOrder)
                    .font(Constants.newOrderButtonFont)
            }
            .frame(minWidth: UIScreen.main.bounds.width / 2)
        })
        .padding(Constants.newOrderButtonPadding)
        .foregroundColor(Color.primaryText)
        .overlay(
            RoundedRectangle(cornerRadius: Constants.defaultBorderLineCornerRadius)
                .stroke(Color.primaryText, lineWidth: Constants.defaultBorderLineWidth)
        )
    }

    @ViewBuilder
    private var paymentsActionButtons: some View {
        if viewModel.paymentState == .cardPaymentSuccessful {
            if isShowingPaymentsButtonSpacing {
                Spacer().frame(height: Constants.paymentsButtonSpacing)
            }
            newOrderButton
                .onAppear {
                    isShowingPaymentsButtonSpacing = false
                    withAnimation(.default.delay(Constants.paymentsButtonButtonSpacingAnimationDelay)) {
                        isShowingPaymentsButtonSpacing = true
                    }
                }
            Spacer().frame(height: Constants.paymentsButtonSpacing)
        }
        else {
            EmptyView()
        }
    }

    @ViewBuilder private var cardReaderView: some View {
        switch viewModel.connectionStatus {
        case .connected:
            if let inlinePaymentMessage = viewModel.cardPresentPaymentInlineMessage {
                HStack(alignment: .center) {
                    Spacer()
                    PointOfSaleCardPresentPaymentInLineMessage(messageType: inlinePaymentMessage)
                    Spacer()
                }
            } else {
                EmptyView()
            }
        case .disconnected:
            PointOfSaleCardPresentPaymentReaderDisconnectedMessageView(viewModel: .init(connectReaderAction: viewModel.connectReaderTapped))
        }
    }
}

private extension TotalsView {
    struct CardReaderViewLayout {
        let backgroundColor: Color
        let topPadding: CGFloat?
        let bottomPadding: CGFloat?
        let sidePadding: CGFloat = 8

        static let primary = CardReaderViewLayout(
            backgroundColor: .clear,
            topPadding: nil,
            bottomPadding: 8
        )

        static let outlined = CardReaderViewLayout(
            backgroundColor: Color(.quaternarySystemFill),
            topPadding: 40,
            bottomPadding: 40
        )
    }

    /// Creates a Spacer with backgroundColor and optional fixed height
    private func filledSpacer(backgroundColor: Color = .clear, height: CGFloat? = nil) -> some View {
        return ZStack {
            Spacer()
        }
        .background(backgroundColor)
        .if(height != nil) {
            $0.frame(height: height)
        }
    }

    private var cardReaderViewLayout: CardReaderViewLayout {
        guard viewModel.isShowingCardReaderStatus else {
            return .primary
        }

<<<<<<< HEAD
        if totalsViewModel.paymentState == .validatingOrderError {
            return .outlined
        }

        if totalsViewModel.connectionStatus == .disconnected {
            return .outlined
=======
        if viewModel.paymentState == .validatingOrderError {
            return .dark
        }

        if viewModel.connectionStatus == .disconnected {
            return .dark
>>>>>>> f31b3d97
        }

        return .primary
    }
}

private extension TotalsView {
    enum Constants {
        static let pricesIdealWidth: CGFloat = 382
        static let defaultBorderLineWidth: CGFloat = 1
        static let defaultBorderLineCornerRadius: CGFloat = 8

        static let verticalSpacing: CGFloat = 56

        static let totalsLineViewPadding: EdgeInsets = .init(top: 20, leading: 24, bottom: 20, trailing: 24)
        static let subtotalsVerticalSpacing: CGFloat = 8
        static let totalVerticalSpacing: CGFloat = 16
        static let totalsHorizontalSpacing: CGFloat = 24
        static let subtotalTitleFont: POSFontStyle = .posBodyRegular
        static let subtotalAmountFont: POSFontStyle = .posBodyRegular
        static let totalTitleFont: POSFontStyle = .posTitleRegular
        static let totalAmountFont: POSFontStyle = .posTitleEmphasized

        static let shimmeringCornerRadius: CGFloat = 4
        static let shimmeringWidth: CGFloat = 334
        static let subtotalsShimmeringHeight: CGFloat = 36
        static let totalShimmeringHeight: CGFloat = 40

        static let paymentsButtonSpacing: CGFloat = 52
        static let paymentsButtonButtonSpacingAnimationDelay: CGFloat = 0.3
        static let newOrderButtonSpacing: CGFloat = 12
        static let newOrderButtonPadding: CGFloat = 22
        static let newOrderButtonFont: POSFontStyle = .posBodyEmphasized
        static let newOrderImageName: String = "arrow.uturn.backward"

        /// Used for synchronizing animations of shimmeringLine and textField
        static let matchedGeometrySubtotalId: String = "pos_totals_view_subtotal_matched_geometry_id"
        static let matchedGeometryTaxId: String = "pos_totals_view_tax_matched_geometry_id"
        static let matchedGeometryTotalId: String = "pos_totals_view_total_matched_geometry_id"

        static let totalsFieldsHideAnimationDelay: CGFloat = 0.8
    }

    enum Localization {
        static let total = NSLocalizedString(
            "pos.totalsView.total",
            value: "Total",
            comment: "Title for total amount field")
        static let subtotal = NSLocalizedString(
            "pos.totalsView.subtotal",
            value: "Subtotal",
            comment: "Title for subtotal amount field")
        static let taxes = NSLocalizedString(
            "pos.totalsView.taxes",
            value: "Taxes",
            comment: "Title for taxes amount field")
        static let newOrder = NSLocalizedString(
            "pos.totalsView.newOrder",
            value: "New order",
            comment: "Button title for new order button")
        static let calculateAmounts = NSLocalizedString(
            "pos.totalsView.calculateAmounts",
            value: "Calculate amounts",
            comment: "Button title for calculate amounts button")
    }
}

#if DEBUG
#Preview {
    let totalsVM = TotalsViewModel(orderService: POSOrderPreviewService(),
                                   cardPresentPaymentService: CardPresentPaymentPreviewService(),
                                   currencyFormatter: .init(currencySettings: .init()),
                                    paymentState: .acceptingCard)
    return TotalsView(viewModel: totalsVM)
}
#endif<|MERGE_RESOLUTION|>--- conflicted
+++ resolved
@@ -11,14 +11,9 @@
     @State private var isShowingTotalsFields: Bool
     @State private var isShowingPaymentsButtonSpacing: Bool = false
 
-<<<<<<< HEAD
     @Environment(\.dynamicTypeSize) var dynamicTypeSize
 
-    init(viewModel: PointOfSaleDashboardViewModel,
-         totalsViewModel: TotalsViewModel) {
-=======
     init(viewModel: TotalsViewModel) {
->>>>>>> f31b3d97
         self.viewModel = viewModel
         self.isShowingTotalsFields = viewModel.isShowingTotalsFields
     }
@@ -51,14 +46,9 @@
                         if isShowingTotalsFields {
                             totalsFieldsView
                                 .transition(.opacity)
-<<<<<<< HEAD
-                                .animation(.default, value: totalsViewModel.isShimmering)
-                                .opacity(totalsViewModel.isShowingTotalsFields ? 1 : 0)
-                                .layoutPriority(2)
-=======
                                 .animation(.default, value: viewModel.isShimmering)
                                 .opacity(viewModel.isShowingTotalsFields ? 1 : 0)
->>>>>>> f31b3d97
+                                .layoutPriority(2)
                         }
                     }
                     .animation(.default, value: viewModel.isShowingCardReaderStatus)
@@ -286,21 +276,12 @@
             return .primary
         }
 
-<<<<<<< HEAD
-        if totalsViewModel.paymentState == .validatingOrderError {
+        if viewModel.paymentState == .validatingOrderError {
             return .outlined
         }
 
-        if totalsViewModel.connectionStatus == .disconnected {
+        if viewModel.connectionStatus == .disconnected {
             return .outlined
-=======
-        if viewModel.paymentState == .validatingOrderError {
-            return .dark
-        }
-
-        if viewModel.connectionStatus == .disconnected {
-            return .dark
->>>>>>> f31b3d97
         }
 
         return .primary
