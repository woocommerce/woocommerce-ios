--- conflicted
+++ resolved
@@ -3,11 +3,6 @@
 struct TotalsView: View {
     @ObservedObject private var viewModel: PointOfSaleDashboardViewModel
     @ObservedObject private var totalsViewModel: TotalsViewModel
-<<<<<<< HEAD
-    @ObservedObject private var cartViewModel: CartViewModel
-=======
-    @Environment(\.posBackgroundAppearance) var backgroundAppearance
->>>>>>> 9e2c82ee
 
     /// Used together with .matchedGeometryEffect to synchronize the animations of shimmeringLineView and text fields.
     /// This makes SwiftUI treat these views as a single entity in the context of animation.
@@ -172,12 +167,8 @@
 private extension TotalsView {
     private var newOrderButton: some View {
         Button(action: {
-<<<<<<< HEAD
+            // TODO: This is the only place we use PointOfSaleDashboardViewModel in TotalsView – let's break that link.
             viewModel.startNewOrder()
-=======
-            // TODO: This is the only place we use PointOfSaleDashboardViewModel in TotalsView – let's break that link.
-            viewModel.startNewTransaction()
->>>>>>> 9e2c82ee
         }, label: {
             HStack(spacing: Constants.newOrderButtonSpacing) {
                 Image(systemName: Constants.newOrderImageName)
