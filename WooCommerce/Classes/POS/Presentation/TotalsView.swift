import SwiftUI

struct TotalsView: View {
    @ObservedObject private var viewModel: PointOfSaleDashboardViewModel

    @State var paymentState: PointOfSaleDashboardViewModel.PaymentState = .acceptingCard

    init(viewModel: PointOfSaleDashboardViewModel) {
        self.viewModel = viewModel
    }

    var body: some View {
        HStack {
            VStack(alignment: .leading) {
                VStack(alignment: .leading, spacing: 32) {
                    HStack(spacing: 40) {
                        priceFieldView(title: "Subtotal", formattedPrice: viewModel.formattedCartTotalPrice ?? "-")
                        priceFieldView(title: "Taxes", formattedPrice: viewModel.formattedOrderTotalTaxPrice ?? "-")
                    }
                    totalPriceView(formattedPrice: viewModel.formattedOrderTotalPrice ?? "-")
                }
                .padding()
                Spacer()
                cardReaderView
                    .padding()
                paymentsView
                    .padding()
                Spacer()
                paymentsActionButtons
                    .padding()
            }
            Spacer()
<<<<<<< HEAD
=======
            HStack {
                Button("Take payment") { debugPrint("Not implemented") }
                    .padding(.all, 10)
                    .frame(maxWidth: .infinity, idealHeight: 120)
                    .font(.title)
                    .foregroundColor(Color.white)
                    .border(.white, width: 2)
                Button("Cash") { debugPrint("Not implemented") }
                    .padding(.all, 10)
                    .frame(maxWidth: .infinity, idealHeight: 120)
                    .font(.title)
                    .foregroundColor(Color.primaryBackground)
                    .background(Color.white)
                Button("Card") { viewModel.cardPaymentTapped() }
                    .padding(.all, 10)
                    .frame(maxWidth: .infinity, idealHeight: 120)
                    .font(.title)
                    .foregroundColor(Color.primaryBackground)
                    .background(Color.white)
            }
>>>>>>> dd5573a6
        }
        .sheet(isPresented: $viewModel.showsCreatingOrderSheet) {
            ProgressView {
                Text("Creating $15 test order")
            }
        }
    }
}

private extension TotalsView {
    private var tapInsertCardView: some View {
        Text("Tap or insert card to pay")
    }

    private var takeCashView: some View {
        Text("Take cash payment")
    }

    private var paymentSuccessfulView: some View {
        Text("Payment successful")
    }

    @ViewBuilder
    private var paymentsTextView: some View {
        switch paymentState {
        case .acceptingCard:
            tapInsertCardView
        case .processingCard:
            tapInsertCardView
        case .cardPaymentSuccessful:
            paymentSuccessfulView
        case .acceptingCash:
            takeCashView
        case .cashPaymentSuccessful:
            paymentSuccessfulView
        }
    }

    @ViewBuilder
    private var paymentsIconView: some View {
        switch paymentState {
        case .acceptingCard:
            EmptyView()
        case .processingCard:
            EmptyView()
        case .cardPaymentSuccessful:
            EmptyView()
        case .acceptingCash:
            EmptyView()
        case .cashPaymentSuccessful:
            EmptyView()
        }
    }

    @ViewBuilder
    private var paymentsView: some View {
        VStack {
            paymentsTextView
                .font(.title)
            paymentsIconView
        }
    }

    private var cashPaymentButton: some View {
        Button("Cash payment") {
            paymentState = .acceptingCash
        }
        .padding(30)
        .font(.title)
        .foregroundColor(Color.primaryText)
        .overlay(
            RoundedRectangle(cornerRadius: 16)
                .stroke(Color.primaryText, lineWidth: 2)
        )
    }

    private var confirmCashPaymentButton: some View {
        Button("Confirm") {
            paymentState = .cashPaymentSuccessful
        }
        .padding(30)
        .font(.title)
        .foregroundColor(Color.primaryText)
        .background(Color.secondaryBackground)
        .cornerRadius(16)
        .overlay(
            RoundedRectangle(cornerRadius: 16)
                .stroke(Color.primaryText, lineWidth: 2)
        )
    }

    private var cancelCashPaymentButton: some View {
        Button("Cancel") {
            paymentState = .acceptingCard
        }
        .padding(30)
        .font(.title)
        .foregroundColor(Color.primaryText)
        .overlay(
            RoundedRectangle(cornerRadius: 16)
                .stroke(Color.primaryText, lineWidth: 2)
        )
    }

    private var provideReceiptButton: some View {
        Button("Provide receipt") {}
        .padding(30)
        .font(.title)
        .foregroundColor(Color.primaryText)
        .background(Color.secondaryBackground)
        .cornerRadius(16)
        .overlay(
            RoundedRectangle(cornerRadius: 16)
                .stroke(Color.primaryText, lineWidth: 2)
        )
    }

    private var newTransactionButton: some View {
        Button("New transaction") {
            paymentState = .acceptingCard
        }
        .padding(30)
        .font(.title)
        .foregroundColor(Color.primaryText)
        .overlay(
            RoundedRectangle(cornerRadius: 16)
                .stroke(Color.primaryText, lineWidth: 2)
        )
    }

    @ViewBuilder
    private var paymentsActionButtons: some View {
        VStack {
            switch paymentState {
            case .acceptingCard:
                HStack {
                    cashPaymentButton
                }
            case .processingCard:
                EmptyView()
            case .cardPaymentSuccessful, .cashPaymentSuccessful:
                HStack {
                    provideReceiptButton
                    Spacer()
                    newTransactionButton
                }
            case .acceptingCash:
                HStack {
                    confirmCashPaymentButton
                    cancelCashPaymentButton
                }
            }
        }
    }

    private var cardReaderView: some View {
        Text("Card reader status placeholder view")
    }

    @ViewBuilder func priceFieldView(title: String, formattedPrice: String) -> some View {
        VStack(alignment: .leading, spacing: .zero) {
            Text(title)
            Text(formattedPrice)
                .font(.title2)
                .fontWeight(.medium)
        }
        .foregroundColor(Color.primaryText)
    }

    @ViewBuilder func totalPriceView(formattedPrice: String) -> some View {
        VStack(alignment: .leading, spacing: .zero) {
            Text("Total")
                .font(.title2)
                .fontWeight(.medium)
            Text(formattedPrice)
                .font(.largeTitle)
                .bold()
        }
        .foregroundColor(Color.primaryText)
    }
}

#if DEBUG
#Preview {
    TotalsView(viewModel: .init(items: [],
                                cardPresentPaymentService: CardPresentPaymentService(siteID: 0)))
}
#endif<|MERGE_RESOLUTION|>--- conflicted
+++ resolved
@@ -2,36 +2,21 @@
 
 struct TotalsView: View {
     @ObservedObject private var viewModel: PointOfSaleDashboardViewModel
-
-    @State var paymentState: PointOfSaleDashboardViewModel.PaymentState = .acceptingCard
 
     init(viewModel: PointOfSaleDashboardViewModel) {
         self.viewModel = viewModel
     }
 
     var body: some View {
-        HStack {
-            VStack(alignment: .leading) {
-                VStack(alignment: .leading, spacing: 32) {
-                    HStack(spacing: 40) {
-                        priceFieldView(title: "Subtotal", formattedPrice: viewModel.formattedCartTotalPrice ?? "-")
-                        priceFieldView(title: "Taxes", formattedPrice: viewModel.formattedOrderTotalTaxPrice ?? "-")
-                    }
-                    totalPriceView(formattedPrice: viewModel.formattedOrderTotalPrice ?? "-")
+        VStack {
+            VStack(alignment: .leading, spacing: 32) {
+                HStack {
+                    priceFieldView(title: "Subtotal", formattedPrice: viewModel.formattedCartTotalPrice ?? "-")
+                    priceFieldView(title: "Taxes", formattedPrice: viewModel.formattedOrderTotalTaxPrice ?? "-")
                 }
-                .padding()
-                Spacer()
-                cardReaderView
-                    .padding()
-                paymentsView
-                    .padding()
-                Spacer()
-                paymentsActionButtons
-                    .padding()
+                totalPriceView(formattedPrice: viewModel.formattedOrderTotalPrice ?? "-")
             }
             Spacer()
-<<<<<<< HEAD
-=======
             HStack {
                 Button("Take payment") { debugPrint("Not implemented") }
                     .padding(.all, 10)
@@ -52,7 +37,6 @@
                     .foregroundColor(Color.primaryBackground)
                     .background(Color.white)
             }
->>>>>>> dd5573a6
         }
         .sheet(isPresented: $viewModel.showsCreatingOrderSheet) {
             ProgressView {
@@ -63,175 +47,20 @@
 }
 
 private extension TotalsView {
-    private var tapInsertCardView: some View {
-        Text("Tap or insert card to pay")
-    }
-
-    private var takeCashView: some View {
-        Text("Take cash payment")
-    }
-
-    private var paymentSuccessfulView: some View {
-        Text("Payment successful")
-    }
-
-    @ViewBuilder
-    private var paymentsTextView: some View {
-        switch paymentState {
-        case .acceptingCard:
-            tapInsertCardView
-        case .processingCard:
-            tapInsertCardView
-        case .cardPaymentSuccessful:
-            paymentSuccessfulView
-        case .acceptingCash:
-            takeCashView
-        case .cashPaymentSuccessful:
-            paymentSuccessfulView
-        }
-    }
-
-    @ViewBuilder
-    private var paymentsIconView: some View {
-        switch paymentState {
-        case .acceptingCard:
-            EmptyView()
-        case .processingCard:
-            EmptyView()
-        case .cardPaymentSuccessful:
-            EmptyView()
-        case .acceptingCash:
-            EmptyView()
-        case .cashPaymentSuccessful:
-            EmptyView()
-        }
-    }
-
-    @ViewBuilder
-    private var paymentsView: some View {
-        VStack {
-            paymentsTextView
-                .font(.title)
-            paymentsIconView
-        }
-    }
-
-    private var cashPaymentButton: some View {
-        Button("Cash payment") {
-            paymentState = .acceptingCash
-        }
-        .padding(30)
-        .font(.title)
-        .foregroundColor(Color.primaryText)
-        .overlay(
-            RoundedRectangle(cornerRadius: 16)
-                .stroke(Color.primaryText, lineWidth: 2)
-        )
-    }
-
-    private var confirmCashPaymentButton: some View {
-        Button("Confirm") {
-            paymentState = .cashPaymentSuccessful
-        }
-        .padding(30)
-        .font(.title)
-        .foregroundColor(Color.primaryText)
-        .background(Color.secondaryBackground)
-        .cornerRadius(16)
-        .overlay(
-            RoundedRectangle(cornerRadius: 16)
-                .stroke(Color.primaryText, lineWidth: 2)
-        )
-    }
-
-    private var cancelCashPaymentButton: some View {
-        Button("Cancel") {
-            paymentState = .acceptingCard
-        }
-        .padding(30)
-        .font(.title)
-        .foregroundColor(Color.primaryText)
-        .overlay(
-            RoundedRectangle(cornerRadius: 16)
-                .stroke(Color.primaryText, lineWidth: 2)
-        )
-    }
-
-    private var provideReceiptButton: some View {
-        Button("Provide receipt") {}
-        .padding(30)
-        .font(.title)
-        .foregroundColor(Color.primaryText)
-        .background(Color.secondaryBackground)
-        .cornerRadius(16)
-        .overlay(
-            RoundedRectangle(cornerRadius: 16)
-                .stroke(Color.primaryText, lineWidth: 2)
-        )
-    }
-
-    private var newTransactionButton: some View {
-        Button("New transaction") {
-            paymentState = .acceptingCard
-        }
-        .padding(30)
-        .font(.title)
-        .foregroundColor(Color.primaryText)
-        .overlay(
-            RoundedRectangle(cornerRadius: 16)
-                .stroke(Color.primaryText, lineWidth: 2)
-        )
-    }
-
-    @ViewBuilder
-    private var paymentsActionButtons: some View {
-        VStack {
-            switch paymentState {
-            case .acceptingCard:
-                HStack {
-                    cashPaymentButton
-                }
-            case .processingCard:
-                EmptyView()
-            case .cardPaymentSuccessful, .cashPaymentSuccessful:
-                HStack {
-                    provideReceiptButton
-                    Spacer()
-                    newTransactionButton
-                }
-            case .acceptingCash:
-                HStack {
-                    confirmCashPaymentButton
-                    cancelCashPaymentButton
-                }
-            }
-        }
-    }
-
-    private var cardReaderView: some View {
-        Text("Card reader status placeholder view")
-    }
-
     @ViewBuilder func priceFieldView(title: String, formattedPrice: String) -> some View {
         VStack(alignment: .leading, spacing: .zero) {
             Text(title)
             Text(formattedPrice)
-                .font(.title2)
-                .fontWeight(.medium)
         }
-        .foregroundColor(Color.primaryText)
     }
 
     @ViewBuilder func totalPriceView(formattedPrice: String) -> some View {
         VStack(alignment: .leading, spacing: .zero) {
             Text("Total")
-                .font(.title2)
-                .fontWeight(.medium)
+                .bold()
             Text(formattedPrice)
-                .font(.largeTitle)
-                .bold()
+                .font(.title)
         }
-        .foregroundColor(Color.primaryText)
     }
 }
 
