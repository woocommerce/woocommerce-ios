import Foundation
import class WooFoundation.CurrencySettings

/// Temporary fake product factory
///
final class POSProductFactory {
    static func makeProduct(currencySettings: CurrencySettings = ServiceLocator.currencySettings) -> POSProduct {
        POSProduct(itemID: UUID(),
                   productID: 1,
                   name: "Product 1",
                   price: "1.00",
<<<<<<< HEAD
                   productType: .simple,
                   stockQuantity: 10,
=======
>>>>>>> 8bf3f0b7
                   currencySettings: currencySettings)
    }

    static func makeFakeProducts(currencySettings: CurrencySettings = ServiceLocator.currencySettings) -> [POSProduct] {
        return [
            POSProduct(itemID: UUID(), productID: 1, name: "Product 1", price: "1.00", currencySettings: currencySettings),
            POSProduct(itemID: UUID(), productID: 2, name: "Product 2", price: "2.00", currencySettings: currencySettings),
            POSProduct(itemID: UUID(), productID: 3, name: "Product 3", price: "3.00", currencySettings: currencySettings),
            POSProduct(itemID: UUID(), productID: 4, name: "Product 4", price: "4.00", currencySettings: currencySettings),
            ]
    }
}<|MERGE_RESOLUTION|>--- conflicted
+++ resolved
@@ -9,11 +9,6 @@
                    productID: 1,
                    name: "Product 1",
                    price: "1.00",
-<<<<<<< HEAD
-                   productType: .simple,
-                   stockQuantity: 10,
-=======
->>>>>>> 8bf3f0b7
                    currencySettings: currencySettings)
     }
 
