--- conflicted
+++ resolved
@@ -22,15 +22,11 @@
         orderStage != .finalizing
     }
 
-<<<<<<< HEAD
-    init() {
-=======
     var isCartEmpty: Bool {
         return itemsInCart.isEmpty
     }
 
     init(orderStage: AnyPublisher<PointOfSaleDashboardViewModel.OrderStage, Never>) {
->>>>>>> 9569aa0b
         cartSubmissionPublisher = cartSubmissionSubject.eraseToAnyPublisher()
         addMoreToCartActionPublisher = addMoreToCartActionSubject.eraseToAnyPublisher()
     }
