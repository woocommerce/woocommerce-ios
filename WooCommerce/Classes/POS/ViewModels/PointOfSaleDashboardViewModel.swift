--- conflicted
+++ resolved
@@ -13,13 +13,14 @@
     }
 
     @Published private(set) var items: [POSItem]
-    @Published private(set) var itemsInCart: [CartItem] = []
-    
-    // Subtotal, Taxes...
+    @Published private(set) var itemsInCart: [CartItem] = [] {
+        didSet {
+            calculateAmounts()
+        }
+    }
     @Published private(set) var formattedCartTotalPrice: String?
+    @Published private(set) var formattedOrderTotalPrice: String?
     @Published private(set) var formattedOrderTotalTaxPrice: String?
-    // Total
-    @Published private(set) var formattedOrderTotalPrice: String?
 
     @Published var showsCardReaderSheet: Bool = false
     @Published private(set) var cardPresentPaymentEvent: CardPresentPaymentEvent = .idle
@@ -52,15 +53,10 @@
     func addItemToCart(_ item: POSItem) {
         let cartItem = CartItem(id: UUID(), item: item, quantity: 1)
         itemsInCart.append(cartItem)
-        resetCalculatedAmounts()
     }
 
     func removeItemFromCart(_ cartItem: CartItem) {
         itemsInCart.removeAll(where: { $0.id == cartItem.id })
-<<<<<<< HEAD
-        resetCalculatedAmounts()
-=======
->>>>>>> 82583bec
         checkIfCartEmpty()
     }
 
@@ -73,7 +69,6 @@
     func submitCart() {
         // TODO: https://github.com/woocommerce/woocommerce-ios/issues/12810
         orderStage = .finalizing
-        calculateAmounts()
     }
 
     func addMoreToCart() {
@@ -84,37 +79,14 @@
         showsFilterSheet = true
     }
 
-    private func resetCalculatedAmounts() {
-        formattedOrderTotalTaxPrice = nil
-        formattedOrderTotalPrice = nil
-    }
-
-    var areAmountsFullyCalculated: Bool {
-        return calculatingAmounts == false && (formattedOrderTotalTaxPrice != nil || formattedOrderTotalPrice != nil)
-    }
-    var showRecalculateButton: Bool {
-        return !areAmountsFullyCalculated && calculatingAmounts == false
-    }
-
-    @Published private(set) var calculatingAmounts: Bool = false
-
-    func recalculateAmounts() {
-        resetCalculatedAmounts()
-        calculateAmounts()
-    }
-
     private func calculateAmounts() {
         // TODO: this is just a starting point for this logic, to have something calculated on the fly
         if let formattedCartTotalPrice = formattedCartTotalPrice,
            let subtotalAmount = currencyFormatter.convertToDecimal(formattedCartTotalPrice)?.doubleValue {
             let taxAmount = subtotalAmount * 0.1 // having fixed 10% tax for testing
             let totalAmount = subtotalAmount + taxAmount
-            calculatingAmounts = true
-            DispatchQueue.main.asyncAfter(deadline: .now() + 1, execute: {
-                self.formattedOrderTotalTaxPrice = self.currencyFormatter.formatAmount(Decimal(taxAmount))
-                self.formattedOrderTotalPrice = self.currencyFormatter.formatAmount(Decimal(totalAmount))
-                self.calculatingAmounts = false
-            })
+            formattedOrderTotalTaxPrice = currencyFormatter.formatAmount(Decimal(taxAmount))
+            formattedOrderTotalPrice = currencyFormatter.formatAmount(Decimal(totalAmount))
         }
     }
 
@@ -132,12 +104,6 @@
             // TODO: Here we should present something to show the payment was successful or not,
             // and then clear the screen ready for the next transaction.
         }
-    }
-
-    func startNewTransaction() {
-        // clear cart
-        itemsInCart.removeAll()
-        orderStage = .building
     }
 }
 
