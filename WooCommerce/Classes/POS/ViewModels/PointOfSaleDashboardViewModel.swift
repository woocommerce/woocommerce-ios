import SwiftUI
import protocol Yosemite.POSItem
import class WooFoundation.CurrencyFormatter
import class WooFoundation.CurrencySettings
import protocol Yosemite.POSOrderServiceProtocol
import struct Yosemite.POSOrder
import Combine
import enum Yosemite.OrderStatusEnum
import struct Yosemite.POSCartItem

final class PointOfSaleDashboardViewModel: ObservableObject {
    enum PaymentState {
        case acceptingCard
        case processingCard
        case cardPaymentSuccessful
    }

    @Published private(set) var items: [POSItem]
    @Published private(set) var itemsInCart: [CartItem] = []

    // Total amounts
    @Published private(set) var formattedCartTotalPrice: String?
    var formattedOrderTotalPrice: String? {
        return formattedPrice(order?.total, currency: order?.currency)
    }
    var formattedOrderTotalTaxPrice: String? {
        return formattedPrice(order?.totalTax, currency: order?.currency)
    }

    private func formattedPrice(_ price: String?, currency: String?) -> String? {
        guard let price, let currency else {
            return nil
        }
        return currencyFormatter.formatAmount(price, with: currency)
    }

    @Published var showsCardReaderSheet: Bool = false
    @Published private(set) var cardPresentPaymentEvent: CardPresentPaymentEvent = .idle
    @Published private(set) var cardPresentPaymentAlertViewModel: PointOfSaleCardPresentPaymentAlertType?
    @Published private(set) var cardPresentPaymentInlineMessage: PointOfSaleCardPresentPaymentMessageType?
    let cardReaderConnectionViewModel: CardReaderConnectionViewModel

    @Published var showsCreatingOrderSheet: Bool = false

    enum OrderStage {
        case building
        case finalizing
    }

    @Published private(set) var orderStage: OrderStage = .building

<<<<<<< HEAD
    @Published private var order: POSOrder?
    @Published private(set) var isSyncingOrder: Bool = false
    private let orderService: POSOrderServiceProtocol
    private var cartSubscription: AnyCancellable?
=======
    /// Order created the first time the checkout is shown for a given transaction.
    /// If the merchant goes back to the product selection screen and makes changes, this should be updated when they return to the checkout.
    private var order: Order?
>>>>>>> d357bed6

    private let cardPresentPaymentService: CardPresentPaymentFacade

    private let currencyFormatter = CurrencyFormatter(currencySettings: ServiceLocator.currencySettings)

    init(items: [POSItem],
         cardPresentPaymentService: CardPresentPaymentFacade,
         orderService: POSOrderServiceProtocol) {
        self.items = items
        self.cardPresentPaymentService = cardPresentPaymentService
        self.cardReaderConnectionViewModel = CardReaderConnectionViewModel(cardPresentPayment: cardPresentPaymentService)
        self.orderService = orderService
        observeCardPresentPaymentEvents()
        observeItemsInCartForCartTotal()
    }

    var isCartCollapsed: Bool {
        itemsInCart.isEmpty
    }

    var itemToScrollToWhenCartUpdated: CartItem? {
        return itemsInCart.last
    }

    func addItemToCart(_ item: POSItem) {
        let cartItem = CartItem(id: UUID(), item: item, quantity: 1)
        itemsInCart.append(cartItem)

        if orderStage == .finalizing {
            createOrUpdateOrder()
        }
    }

    func removeItemFromCart(_ cartItem: CartItem) {
        itemsInCart.removeAll(where: { $0.id == cartItem.id })
        checkIfCartEmpty()

        if orderStage == .finalizing {
            createOrUpdateOrder()
        }
    }

    var itemsInCartLabel: String? {
        switch itemsInCart.count {
        case 0:
            return nil
        default:
            return String.pluralize(itemsInCart.count,
                                    singular: "%1$d item",
                                    plural: "%1$d items")
        }
    }

    private func checkIfCartEmpty() {
        if itemsInCart.isEmpty {
            orderStage = .building
        }
    }

    func submitCart() {
        // TODO: https://github.com/woocommerce/woocommerce-ios/issues/12810
        orderStage = .finalizing

        createOrUpdateOrder()
    }

    func addMoreToCart() {
        orderStage = .building
    }

    var areAmountsFullyCalculated: Bool {
        return isSyncingOrder == false && formattedOrderTotalTaxPrice != nil && formattedOrderTotalPrice != nil
    }

    var showRecalculateButton: Bool {
        return !areAmountsFullyCalculated && isSyncingOrder == false
    }

    func cardPaymentTapped() {
        Task { @MainActor in
            guard let order else {
                return
            }
            showsCreatingOrderSheet = true
<<<<<<< HEAD
            let finalOrder = orderService.order(from: order)
            showsCreatingOrderSheet = false
            let result = try await cardPresentPaymentService.collectPayment(for: finalOrder, using: .bluetooth)

            // TODO: Here we should present something to show the payment was successful or not,
            // and then clear the screen ready for the next transaction.
            switch result {
            case .success(let cardPresentPaymentTransaction):
                print("🟢 [POS] Payment successful: \(cardPresentPaymentTransaction)")
            case .cancellation:
                print("🟡 [POS] Payment cancelled")
=======

            // Once we have finalised order creation/update, this check shouldn't be required.
            // Instead, we should have whatever code does the order creation/update kick off this connection process.
            guard let order = try? await createOrUpdateTestOrder() else {
                showsCardReaderSheet = false
                return DDLogError("Error creating or updating order")
            }

            showsCreatingOrderSheet = false
            try await collectPayment(for: order)
        }
    }

    @MainActor
    private func collectPayment(for order: Order) async throws {
        let _ = try await cardPresentPaymentService.collectPayment(for: order, using: .bluetooth)

        // TODO: Here we should present something to show the payment was successful or not,
        // and then clear the screen ready for the next transaction.
    }

    @MainActor
    func totalsViewWillAppear() async {
        // Digging in to the connection viewmodel here is a bit of a shortcut, we should improve this.
        // TODO: Have our own subscription to the connected readers
        if cardReaderConnectionViewModel.connectionStatus == .connected {
            // Once we have finalised order creation/update, this check shouldn't be required.
            // Instead, we should have whatever code does the order creation/update kick off this connection process.
            guard let order = try? await createOrUpdateTestOrder() else {
                return DDLogError("Error creating or updating order")
            }

            do {
                // Since this function is called from a `task`, it'll be cancelled automatically if the view is removed.
                // Proper cancellation isn't implemented yet, so that can lead to some unwanted behaviour, but currently
                // if you go back during a payment, it will still complete.
                // TODO: We should consider disabling the `Add More` button when the shopper taps their card.
                try await collectPayment(for: order)
            } catch {
                DDLogError("Error taking payment: \(error)")
>>>>>>> d357bed6
            }
        }
    }

    @MainActor
    func updateOrderStatus(_ status: OrderStatusEnum) async throws -> POSOrder? {
        guard let order else {
            return nil
        }
        let updatedOrder = try await self.orderService.updateOrderStatus(posOrder: order, status: status)
        return updatedOrder
    }

    func calculateAmountsTapped() {
        createOrUpdateOrder()
    }

    private func createOrUpdateOrder() {
        Task { @MainActor in
            await syncOrder(for: itemsInCart)
        }
    }

    func startNewTransaction() {
        // clear cart
        itemsInCart.removeAll()
        orderStage = .building
        order = nil
    }
}

private extension PointOfSaleDashboardViewModel {
    func observeItemsInCartForCartTotal() {
        $itemsInCart
            .map { [weak self] in
                guard let self else { return "-" }
                let totalValue: Decimal = $0.reduce(0) { partialResult, cartItem in
                    let itemPrice = self.currencyFormatter.convertToDecimal(cartItem.item.price) ?? 0
                    let quantity = cartItem.quantity
                    let total = itemPrice.multiplying(by: NSDecimalNumber(value: quantity)) as Decimal
                    return partialResult + total
                }
                return currencyFormatter.formatAmount(totalValue)
            }
            .assign(to: &$formattedCartTotalPrice)
    }

    func observeCardPresentPaymentEvents() {
        cardPresentPaymentService.paymentEventPublisher.assign(to: &$cardPresentPaymentEvent)
        cardPresentPaymentService.paymentEventPublisher
            .map { event -> PointOfSaleCardPresentPaymentAlertType? in
                guard case let .show(eventDetails) = event,
                      case let .alert(alertType) = eventDetails.pointOfSalePresentationStyle else {
                    return nil
                }
                return alertType
            }
            .assign(to: &$cardPresentPaymentAlertViewModel)
        cardPresentPaymentService.paymentEventPublisher
            .map { event -> PointOfSaleCardPresentPaymentMessageType? in
                guard case let .show(eventDetails) = event,
                      case let .message(messageType) = eventDetails.pointOfSalePresentationStyle else {
                    return nil
                }
                return messageType
            }
            .assign(to: &$cardPresentPaymentInlineMessage)
        cardPresentPaymentService.paymentEventPublisher.map { event in
            switch event {
            case .idle:
                return false
            case .show(let eventDetails):
                switch eventDetails.pointOfSalePresentationStyle {
                case .alert:
                    return true
                case .message, .none:
                    return false
                }
            case .showReaderList,
                    .showOnboarding:
                return true
            }
        }.assign(to: &$showsCardReaderSheet)
    }

    @MainActor
    private func syncOrder(for cartProducts: [CartItem]) async {
        guard isSyncingOrder == false else {
            return
        }
        isSyncingOrder = true
        let cart = cartProducts
            .map {
                POSCartItem(itemID: nil,
                            product: $0.item,
                            quantity: Decimal($0.quantity))
            }
        defer {
            self.isSyncingOrder = false
        }
        do {
            self.isSyncingOrder = true
            let order = try await self.orderService.syncOrder(cart: cart,
                                                              order: self.order,
                                                              allProducts: self.items)
            self.order = order
            print("🟢 [POS] Synced order: \(order)")
        } catch {
            print("🔴 [POS] Error syncing order: \(error)")
        }
    }
}

private extension PointOfSaleDashboardViewModel {
    enum OrderSyncError: Error {
        case selfDeallocated
    }
}

import enum Yosemite.OrderAction
import struct Yosemite.Order
@MainActor
private extension PointOfSaleDashboardViewModel {
    private func createOrUpdateTestOrder() async throws -> Order {
        if let order {
            let updatedOrder = try await update(order: order, amount: formattedOrderTotalPrice ?? "15.00")
            self.order = updatedOrder
            return updatedOrder
        } else {
            let order = try await createTestOrder(amount: formattedOrderTotalPrice ?? "15.00")
            self.order = order
            return order
        }
    }

    func createTestOrder(amount: String = "15.00") async throws -> Order {
           return try await withCheckedThrowingContinuation { continuation in
               let action = OrderAction.createSimplePaymentsOrder(siteID: ServiceLocator.stores.sessionManager.defaultStoreID ?? 0,
                                                                  status: .pending,
                                                                  amount: amount,
                                                                  taxable: false) { result in
                   continuation.resume(with: result)
               }
               ServiceLocator.stores.dispatch(action)
           }
       }

    func update(order: Order, amount: String) async throws -> Order {
        return try await withCheckedThrowingContinuation { continuation in
            let action = OrderAction.updateSimplePaymentsOrder(siteID: ServiceLocator.stores.sessionManager.defaultStoreID ?? 0,
                                                               orderID: order.orderID,
                                                               feeID: order.fees.first?.feeID ?? 0,
                                                               status: .autoDraft,
                                                               amount: amount,
                                                               taxable: false,
                                                               orderNote: order.customerNote,
                                                               email: "") { result in
                continuation.resume(with: result)
            }
            ServiceLocator.stores.dispatch(action)
        }
    }
}<|MERGE_RESOLUTION|>--- conflicted
+++ resolved
@@ -2,11 +2,6 @@
 import protocol Yosemite.POSItem
 import class WooFoundation.CurrencyFormatter
 import class WooFoundation.CurrencySettings
-import protocol Yosemite.POSOrderServiceProtocol
-import struct Yosemite.POSOrder
-import Combine
-import enum Yosemite.OrderStatusEnum
-import struct Yosemite.POSCartItem
 
 final class PointOfSaleDashboardViewModel: ObservableObject {
     enum PaymentState {
@@ -16,23 +11,14 @@
     }
 
     @Published private(set) var items: [POSItem]
-    @Published private(set) var itemsInCart: [CartItem] = []
-
-    // Total amounts
+    @Published private(set) var itemsInCart: [CartItem] = [] {
+        didSet {
+            calculateAmounts()
+        }
+    }
     @Published private(set) var formattedCartTotalPrice: String?
-    var formattedOrderTotalPrice: String? {
-        return formattedPrice(order?.total, currency: order?.currency)
-    }
-    var formattedOrderTotalTaxPrice: String? {
-        return formattedPrice(order?.totalTax, currency: order?.currency)
-    }
-
-    private func formattedPrice(_ price: String?, currency: String?) -> String? {
-        guard let price, let currency else {
-            return nil
-        }
-        return currencyFormatter.formatAmount(price, with: currency)
-    }
+    @Published private(set) var formattedOrderTotalPrice: String?
+    @Published private(set) var formattedOrderTotalTaxPrice: String?
 
     @Published var showsCardReaderSheet: Bool = false
     @Published private(set) var cardPresentPaymentEvent: CardPresentPaymentEvent = .idle
@@ -49,28 +35,19 @@
 
     @Published private(set) var orderStage: OrderStage = .building
 
-<<<<<<< HEAD
-    @Published private var order: POSOrder?
-    @Published private(set) var isSyncingOrder: Bool = false
-    private let orderService: POSOrderServiceProtocol
-    private var cartSubscription: AnyCancellable?
-=======
     /// Order created the first time the checkout is shown for a given transaction.
     /// If the merchant goes back to the product selection screen and makes changes, this should be updated when they return to the checkout.
     private var order: Order?
->>>>>>> d357bed6
 
     private let cardPresentPaymentService: CardPresentPaymentFacade
 
     private let currencyFormatter = CurrencyFormatter(currencySettings: ServiceLocator.currencySettings)
 
     init(items: [POSItem],
-         cardPresentPaymentService: CardPresentPaymentFacade,
-         orderService: POSOrderServiceProtocol) {
+         cardPresentPaymentService: CardPresentPaymentFacade) {
         self.items = items
         self.cardPresentPaymentService = cardPresentPaymentService
         self.cardReaderConnectionViewModel = CardReaderConnectionViewModel(cardPresentPayment: cardPresentPaymentService)
-        self.orderService = orderService
         observeCardPresentPaymentEvents()
         observeItemsInCartForCartTotal()
     }
@@ -86,19 +63,11 @@
     func addItemToCart(_ item: POSItem) {
         let cartItem = CartItem(id: UUID(), item: item, quantity: 1)
         itemsInCart.append(cartItem)
-
-        if orderStage == .finalizing {
-            createOrUpdateOrder()
-        }
     }
 
     func removeItemFromCart(_ cartItem: CartItem) {
         itemsInCart.removeAll(where: { $0.id == cartItem.id })
         checkIfCartEmpty()
-
-        if orderStage == .finalizing {
-            createOrUpdateOrder()
-        }
     }
 
     var itemsInCartLabel: String? {
@@ -121,41 +90,26 @@
     func submitCart() {
         // TODO: https://github.com/woocommerce/woocommerce-ios/issues/12810
         orderStage = .finalizing
-
-        createOrUpdateOrder()
     }
 
     func addMoreToCart() {
         orderStage = .building
     }
 
-    var areAmountsFullyCalculated: Bool {
-        return isSyncingOrder == false && formattedOrderTotalTaxPrice != nil && formattedOrderTotalPrice != nil
-    }
-
-    var showRecalculateButton: Bool {
-        return !areAmountsFullyCalculated && isSyncingOrder == false
+    private func calculateAmounts() {
+        // TODO: this is just a starting point for this logic, to have something calculated on the fly
+        if let formattedCartTotalPrice = formattedCartTotalPrice,
+           let subtotalAmount = currencyFormatter.convertToDecimal(formattedCartTotalPrice)?.doubleValue {
+            let taxAmount = subtotalAmount * 0.1 // having fixed 10% tax for testing
+            let totalAmount = subtotalAmount + taxAmount
+            formattedOrderTotalTaxPrice = currencyFormatter.formatAmount(Decimal(taxAmount))
+            formattedOrderTotalPrice = currencyFormatter.formatAmount(Decimal(totalAmount))
+        }
     }
 
     func cardPaymentTapped() {
         Task { @MainActor in
-            guard let order else {
-                return
-            }
             showsCreatingOrderSheet = true
-<<<<<<< HEAD
-            let finalOrder = orderService.order(from: order)
-            showsCreatingOrderSheet = false
-            let result = try await cardPresentPaymentService.collectPayment(for: finalOrder, using: .bluetooth)
-
-            // TODO: Here we should present something to show the payment was successful or not,
-            // and then clear the screen ready for the next transaction.
-            switch result {
-            case .success(let cardPresentPaymentTransaction):
-                print("🟢 [POS] Payment successful: \(cardPresentPaymentTransaction)")
-            case .cancellation:
-                print("🟡 [POS] Payment cancelled")
-=======
 
             // Once we have finalised order creation/update, this check shouldn't be required.
             // Instead, we should have whatever code does the order creation/update kick off this connection process.
@@ -196,35 +150,8 @@
                 try await collectPayment(for: order)
             } catch {
                 DDLogError("Error taking payment: \(error)")
->>>>>>> d357bed6
-            }
-        }
-    }
-
-    @MainActor
-    func updateOrderStatus(_ status: OrderStatusEnum) async throws -> POSOrder? {
-        guard let order else {
-            return nil
-        }
-        let updatedOrder = try await self.orderService.updateOrderStatus(posOrder: order, status: status)
-        return updatedOrder
-    }
-
-    func calculateAmountsTapped() {
-        createOrUpdateOrder()
-    }
-
-    private func createOrUpdateOrder() {
-        Task { @MainActor in
-            await syncOrder(for: itemsInCart)
-        }
-    }
-
-    func startNewTransaction() {
-        // clear cart
-        itemsInCart.removeAll()
-        orderStage = .building
-        order = nil
+            }
+        }
     }
 }
 
@@ -280,39 +207,6 @@
                 return true
             }
         }.assign(to: &$showsCardReaderSheet)
-    }
-
-    @MainActor
-    private func syncOrder(for cartProducts: [CartItem]) async {
-        guard isSyncingOrder == false else {
-            return
-        }
-        isSyncingOrder = true
-        let cart = cartProducts
-            .map {
-                POSCartItem(itemID: nil,
-                            product: $0.item,
-                            quantity: Decimal($0.quantity))
-            }
-        defer {
-            self.isSyncingOrder = false
-        }
-        do {
-            self.isSyncingOrder = true
-            let order = try await self.orderService.syncOrder(cart: cart,
-                                                              order: self.order,
-                                                              allProducts: self.items)
-            self.order = order
-            print("🟢 [POS] Synced order: \(order)")
-        } catch {
-            print("🔴 [POS] Error syncing order: \(error)")
-        }
-    }
-}
-
-private extension PointOfSaleDashboardViewModel {
-    enum OrderSyncError: Error {
-        case selfDeallocated
     }
 }
 
