--- conflicted
+++ resolved
@@ -25,12 +25,9 @@
     /// This boolean is used to determine if the whole totals/payments view is occupying the full screen (cart is not showed)
     @Published var isTotalsViewFullScreen: Bool = false
     @Published var isInitialLoading: Bool = false
-<<<<<<< HEAD
     @Published var isError: Bool = false
     @Published var isEmpty: Bool = false
-=======
     @Published var showExitPOSModal: Bool = false
->>>>>>> 7bc36896
 
     private var cancellables: Set<AnyCancellable> = []
 
