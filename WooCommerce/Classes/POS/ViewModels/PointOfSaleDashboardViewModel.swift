--- conflicted
+++ resolved
@@ -100,75 +100,9 @@
 }
 
 private extension PointOfSaleDashboardViewModel {
-<<<<<<< HEAD
-    func observeItemsInCartForCartTotal() {
-        cartViewModel.$itemsInCart
-            .map { [weak self] in
-                guard let self else { return "-" }
-                let totalValue: Decimal = $0.reduce(0) { partialResult, cartItem in
-                    let itemPrice = self.currencyFormatter.convertToDecimal(cartItem.item.price) ?? 0
-                    let quantity = cartItem.quantity
-                    let total = itemPrice.multiplying(by: NSDecimalNumber(value: quantity)) as Decimal
-                    return partialResult + total
-                }
-                return currencyFormatter.formatAmount(totalValue)
-            }
-            .assign(to: &$formattedCartTotalPrice)
-    }
-
-    func observeCardPresentPaymentEvents() {
-        cardPresentPaymentService.paymentEventPublisher.assign(to: &$cardPresentPaymentEvent)
-        cardPresentPaymentService.paymentEventPublisher
-            .map { event -> PointOfSaleCardPresentPaymentAlertType? in
-                guard case let .show(eventDetails) = event,
-                      let presentationStyle = eventDetails.pointOfSalePresentationStyle else {
-                    return nil
-                }
-                switch presentationStyle {
-                    case .alert(let alertType), .messageAndAlert(_, let alertType):
-                        return alertType
-                    default:
-                        return nil
-                }
-            }
-            .assign(to: &$cardPresentPaymentAlertViewModel)
-        cardPresentPaymentService.paymentEventPublisher
-            .map { event -> PointOfSaleCardPresentPaymentMessageType? in
-                guard case let .show(eventDetails) = event,
-                      let presentationStyle = eventDetails.pointOfSalePresentationStyle else {
-                    return nil
-                }
-                switch presentationStyle {
-                    case .message(let messageType), .messageAndAlert(let messageType, _):
-                        return messageType
-                    default:
-                        return nil
-                }
-            }
-            .assign(to: &$cardPresentPaymentInlineMessage)
-        cardPresentPaymentService.paymentEventPublisher.map { event in
-            switch event {
-            case .idle:
-                return false
-            case .show(let eventDetails):
-                switch eventDetails.pointOfSalePresentationStyle {
-                case .alert, .messageAndAlert:
-                    return true
-                case .message, .none:
-                    return false
-                }
-            case .showOnboarding:
-                return true
-            }
-        }.assign(to: &$showsCardReaderSheet)
-        cardPresentPaymentService.paymentEventPublisher
-            .compactMap({ PaymentState(from: $0) })
-            .assign(to: &$paymentState)
-=======
     func startSyncingOrder(cartItems: [CartItem]) {
         totalsViewModel.startSyncingOrder(with: cartItems,
                                           allItems: itemSelectorViewModel.items)
->>>>>>> 854ced83
     }
 }
 
