--- conflicted
+++ resolved
@@ -1,14 +1,5 @@
-import Combine
 import SwiftUI
-<<<<<<< HEAD
-import class Yosemite.PointOfSaleOrderService
-import protocol Yosemite.PointOfSaleOrderServiceProtocol
-import struct Yosemite.PointOfSaleOrder
-import struct Yosemite.PointOfSaleCartItem
-import struct Yosemite.PointOfSaleCartProduct
-=======
 import protocol Yosemite.POSItem
->>>>>>> 8bf3f0b7
 import class WooFoundation.CurrencyFormatter
 import class WooFoundation.CurrencySettings
 
@@ -28,17 +19,8 @@
         }
     }
     @Published private(set) var formattedCartTotalPrice: String?
-<<<<<<< HEAD
-    var formattedOrderTotalPrice: String? {
-        order?.total
-    }
-    var formattedOrderTotalTaxPrice: String? {
-        order?.totalTax
-    }
-=======
     @Published private(set) var formattedOrderTotalPrice: String?
     @Published private(set) var formattedOrderTotalTaxPrice: String?
->>>>>>> 8bf3f0b7
 
     @Published var showsCardReaderSheet: Bool = false
     @Published private(set) var cardPresentPaymentEvent: CardPresentPaymentEvent = .idle
@@ -55,32 +37,9 @@
 
     @Published private(set) var orderStage: OrderStage = .building
 
-<<<<<<< HEAD
-    @Published private var order: PointOfSaleOrder?
-    @Published private var isSyncingOrder: Bool = false
-    private let orderService: PointOfSaleOrderServiceProtocol
-    private var cartSubscription: AnyCancellable?
-
-    private let currencyFormatter: CurrencyFormatter
-
-    init(products: [POSProduct],
-         cardReaderConnectionViewModel: CardReaderConnectionViewModel,
-         // TODO: DI to entry point from the app
-         orderService: PointOfSaleOrderServiceProtocol = PointOfSaleOrderService(siteID: ServiceLocator.stores.sessionManager.defaultStoreID!,
-                                                                                 credentials: ServiceLocator.stores.sessionManager.defaultCredentials!),
-         currencySettings: CurrencySettings) {
-        self.products = products
-        self.cardReaderConnectionViewModel = cardReaderConnectionViewModel
-        self.orderService = orderService
-        self.currencyFormatter = CurrencyFormatter(currencySettings: currencySettings)
-        observeProductsInCartForCartTotal()
-        observeProductsInCartForRemoteOrderSyncing()
-    }
-=======
     private let cardPresentPaymentService: CardPresentPaymentFacade
 
     private let currencyFormatter = CurrencyFormatter(currencySettings: ServiceLocator.currencySettings)
->>>>>>> 8bf3f0b7
 
     init(items: [POSItem],
          cardPresentPaymentService: CardPresentPaymentFacade) {
@@ -91,19 +50,9 @@
         observeItemsInCartForCartTotal()
     }
 
-<<<<<<< HEAD
-            let cartProduct = CartProduct(id: UUID(), cartItemID: nil, product: product, quantity: 1)
-            productsInCart.append(cartProduct)
-        } else {
-            // TODO: Handle out of stock
-            // wp.me/p91TBi-bcW#comment-12123
-            return
-        }
-=======
     func addItemToCart(_ item: POSItem) {
         let cartItem = CartItem(id: UUID(), item: item, quantity: 1)
         itemsInCart.append(cartItem)
->>>>>>> 8bf3f0b7
     }
 
     func removeItemFromCart(_ cartItem: CartItem) {
@@ -141,14 +90,6 @@
         showsFilterSheet = true
     }
 
-<<<<<<< HEAD
-extension PointOfSaleDashboardViewModel {
-    // Helper function to populate SwiftUI previews
-    static func defaultPreview() -> PointOfSaleDashboardViewModel {
-        PointOfSaleDashboardViewModel(products: [],
-                                      cardReaderConnectionViewModel: .init(state: .connectingToReader),
-                                      currencySettings: .init())
-=======
     private func calculateAmounts() {
         // TODO: this is just a starting point for this logic, to have something calculated on the fly
         if let formattedCartTotalPrice = formattedCartTotalPrice,
@@ -174,7 +115,6 @@
             // TODO: Here we should present something to show the payment was successful or not,
             // and then clear the screen ready for the next transaction.
         }
->>>>>>> 8bf3f0b7
     }
 }
 
@@ -193,56 +133,6 @@
             }
             .assign(to: &$formattedCartTotalPrice)
     }
-<<<<<<< HEAD
-}
-
-private extension PointOfSaleDashboardViewModel {
-    func observeProductsInCartForRemoteOrderSyncing() {
-        cartSubscription = Publishers.CombineLatest($productsInCart.debounce(for: .seconds(Constants.cartChangesDebounceDuration), scheduler: DispatchQueue.main),
-                                                    $isSyncingOrder)
-        .filter { _, isSyncingOrder in
-            isSyncingOrder == false
-        }
-        .map { $0.0 }
-        .removeDuplicates()
-        .dropFirst()
-        .sink { [weak self] cartProducts in
-            Task { @MainActor in
-                guard let self else {
-                    throw OrderSyncError.selfDeallocated
-                }
-                let cart = cartProducts
-                    .map {
-                        PointOfSaleCartItem(itemID: $0.cartItemID,
-                                            product: .init(productID: $0.product.productID, price: $0.product.price, productType: $0.product.productType),
-                                            quantity: Decimal($0.quantity))
-                    }
-                defer {
-                    self.isSyncingOrder = false
-                }
-                do {
-                    self.isSyncingOrder = true
-                    let posProducts = self.products.map { Yosemite.PointOfSaleCartProduct(productID: $0.productID, price: $0.price, productType: $0.productType) }
-                    let order = try await self.orderService.syncOrder(cart: cart, order: self.order, allProducts: posProducts)
-                    self.order = order
-                    print("🟢 [POS] Synced order: \(order)")
-                } catch {
-                    print("🔴 [POS] Error syncing order: \(error)")
-                }
-            }
-        }
-    }
-}
-
-private extension PointOfSaleDashboardViewModel {
-    enum Constants {
-        static let cartChangesDebounceDuration: TimeInterval = 0.5
-    }
-
-    enum OrderSyncError: Error {
-        case selfDeallocated
-    }
-=======
 
     func observeCardPresentPaymentEvents() {
         cardPresentPaymentService.paymentEventPublisher.assign(to: &$cardPresentPaymentEvent)
@@ -274,5 +164,4 @@
                ServiceLocator.stores.dispatch(action)
            }
        }
->>>>>>> 8bf3f0b7
 }