import SwiftUI
import protocol Yosemite.POSItem
import protocol Yosemite.POSItemProvider
import class WooFoundation.CurrencyFormatter
import class WooFoundation.CurrencySettings
import protocol Yosemite.POSOrderServiceProtocol
import struct Yosemite.POSOrder
import Combine
import enum Yosemite.OrderStatusEnum
import struct Yosemite.POSCartItem
import struct Yosemite.Order

final class PointOfSaleDashboardViewModel: ObservableObject {
    enum PaymentState {
        case idle
        case acceptingCard
        case preparingReader
        case processingPayment
        case cardPaymentSuccessful

        init?(from cardPaymentEvent: CardPresentPaymentEvent) {
            switch cardPaymentEvent {
            case .idle:
                self = .idle
            case .show(.validatingOrder):
                self = .preparingReader
            case .show(.tapSwipeOrInsertCard):
                self = .acceptingCard
            case .show(.processing):
                self = .processingPayment
            case .show(.paymentSuccess):
                self = .cardPaymentSuccessful
            default:
                return nil
            }
        }
    }

    let itemSelectorViewModel: ItemSelectorViewModel
    let cartViewModel: CartViewModel = CartViewModel()

<<<<<<< HEAD
    @Published private(set) var items: [POSItem] = []
    @Published private(set) var isCartCollapsed: Bool = true
=======
    @Published private(set) var itemsInCart: [CartItem] = [] {
        didSet {
            checkIfCartEmpty()
        }
    }
>>>>>>> e0a7ed4b

    // Total amounts
    @Published private(set) var formattedCartTotalPrice: String?
    var formattedOrderTotalPrice: String? {
        return formattedPrice(order?.total, currency: order?.currency)
    }
    var formattedOrderTotalTaxPrice: String? {
        return formattedPrice(order?.totalTax, currency: order?.currency)
    }

    private func formattedPrice(_ price: String?, currency: String?) -> String? {
        guard let price, let currency else {
            return nil
        }
        return currencyFormatter.formatAmount(price, with: currency)
    }

    @Published var showsCardReaderSheet: Bool = false
    @Published private(set) var cardPresentPaymentEvent: CardPresentPaymentEvent = .idle
    @Published private(set) var cardPresentPaymentAlertViewModel: PointOfSaleCardPresentPaymentAlertType?
    @Published private(set) var cardPresentPaymentInlineMessage: PointOfSaleCardPresentPaymentMessageType?
    let cardReaderConnectionViewModel: CardReaderConnectionViewModel

    enum OrderStage {
        case building
        case finalizing
    }

    @Published private(set) var orderStage: OrderStage = .building

    @Published private(set) var isAddMoreDisabled: Bool = false
    @Published var isExitPOSDisabled: Bool = false

    private var cancellables: Set<AnyCancellable> = []

    // TODO: 12998 - move the following properties to totals view model
    @Published private(set) var paymentState: PointOfSaleDashboardViewModel.PaymentState = .acceptingCard
    private var itemsInCart: [CartItem] = []

    /// Order created the first time the checkout is shown for a given transaction.
    /// If the merchant goes back to the product selection screen and makes changes, this should be updated when they return to the checkout.
    @Published private var order: POSOrder?
    @Published private(set) var isSyncingOrder: Bool = false

    private let orderService: POSOrderServiceProtocol
    private let cardPresentPaymentService: CardPresentPaymentFacade

    private let currencyFormatter = CurrencyFormatter(currencySettings: ServiceLocator.currencySettings)

    init(itemProvider: POSItemProvider,
         cardPresentPaymentService: CardPresentPaymentFacade,
         orderService: POSOrderServiceProtocol) {
        self.cardPresentPaymentService = cardPresentPaymentService
        self.cardReaderConnectionViewModel = CardReaderConnectionViewModel(cardPresentPayment: cardPresentPaymentService)
        self.orderService = orderService

        self.itemSelectorViewModel = .init(itemProvider: itemProvider)

        observeSelectedItemToAddToCart()
        observeCartItemsForCollapsedState()
        observeCartSubmission()
        observeCartAddMoreAction()
        observeCartItemsToCheckIfCartIsEmpty()
        observeCardPresentPaymentEvents()
        observeItemsInCartForCartTotal()
        observePaymentStateForButtonDisabledProperties()
    }

    var areAmountsFullyCalculated: Bool {
        return isSyncingOrder == false && formattedOrderTotalTaxPrice != nil && formattedOrderTotalPrice != nil
    }

    var showRecalculateButton: Bool {
        return !areAmountsFullyCalculated && isSyncingOrder == false
    }

    func cardPaymentTapped() {
        Task { @MainActor in
            await collectPayment()
        }
    }

    @MainActor
    private func collectPayment() async {
        guard let order else {
            return
        }
        do {
            let finalOrder = orderService.order(from: order)
            try await collectPayment(for: finalOrder)
        } catch {
            DDLogError("Error taking payment: \(error)")
        }
    }

    @MainActor
    private func collectPayment(for order: Order) async throws {
        _ = try await cardPresentPaymentService.collectPayment(for: order, using: .bluetooth)
    }

    @MainActor
    private func prepareConnectedReaderForPayment() async {
        // Digging in to the connection viewmodel here is a bit of a shortcut, we should improve this.
        // TODO: Have our own subscription to the connected readers
        guard cardReaderConnectionViewModel.connectionStatus == .connected else {
            return
        }
        await collectPayment()
    }

    @MainActor
    func updateOrderStatus(_ status: OrderStatusEnum) async throws -> POSOrder? {
        guard let order else {
            return nil
        }
        let updatedOrder = try await self.orderService.updateOrderStatus(posOrder: order, status: status)
        return updatedOrder
    }

    func calculateAmountsTapped() {
        // TODO: 12998 - move to the totals view model
        startSyncingOrder(cartItems: itemsInCart)
    }

    private func startSyncingOrder(cartItems: [CartItem]) {
        // TODO: 12998 - move to the totals view model
        // At this point, this should happen in the TotalsViewModel
        Task { @MainActor in
            itemsInCart = cartItems
            await syncOrder(for: cartItems)
        }
    }

    func startNewTransaction() {
        // clear cart
        cartViewModel.removeAllItemsFromCart()
        orderStage = .building
        paymentState = .acceptingCard
        order = nil
    }

    @MainActor
    func onTotalsViewDisappearance() {
        cardPresentPaymentService.cancelPayment()
    }
}

private extension PointOfSaleDashboardViewModel {
    func observeSelectedItemToAddToCart() {
        itemSelectorViewModel.selectedItemPublisher.sink { [weak self] selectedItem in
            self?.cartViewModel.addItemToCart(selectedItem)
        }
        .store(in: &cancellables)
    }

    func observeCartItemsForCollapsedState() {
        cartViewModel.$itemsInCart
            .map { $0.isEmpty }
            .assign(to: &$isCartCollapsed)
    }

    func observeCartSubmission() {
        cartViewModel.cartSubmissionPublisher.sink { [weak self] cartItems in
            guard let self else { return }
            orderStage = .finalizing
            startSyncingOrder(cartItems: cartItems)
        }
        .store(in: &cancellables)
    }

    func observeCartAddMoreAction() {
        cartViewModel.addMoreToCartActionPublisher.sink { [weak self] in
            guard let self else { return }
            orderStage = .building
        }
        .store(in: &cancellables)
    }

    func observeCartItemsToCheckIfCartIsEmpty() {
        cartViewModel.$itemsInCart
            .filter { $0.isEmpty }
            .sink { [weak self] _ in
                self?.orderStage = .building
            }
        .store(in: &cancellables)
    }
}

private extension PointOfSaleDashboardViewModel {
    func observeItemsInCartForCartTotal() {
        cartViewModel.$itemsInCart
            .map { [weak self] in
                guard let self else { return "-" }
                let totalValue: Decimal = $0.reduce(0) { partialResult, cartItem in
                    let itemPrice = self.currencyFormatter.convertToDecimal(cartItem.item.price) ?? 0
                    let quantity = cartItem.quantity
                    let total = itemPrice.multiplying(by: NSDecimalNumber(value: quantity)) as Decimal
                    return partialResult + total
                }
                return currencyFormatter.formatAmount(totalValue)
            }
            .assign(to: &$formattedCartTotalPrice)
    }

    func observeCardPresentPaymentEvents() {
        cardPresentPaymentService.paymentEventPublisher.assign(to: &$cardPresentPaymentEvent)
        cardPresentPaymentService.paymentEventPublisher
            .map { event -> PointOfSaleCardPresentPaymentAlertType? in
                guard case let .show(eventDetails) = event,
                      case let .alert(alertType) = eventDetails.pointOfSalePresentationStyle else {
                    return nil
                }
                return alertType
            }
            .assign(to: &$cardPresentPaymentAlertViewModel)
        cardPresentPaymentService.paymentEventPublisher
            .map { event -> PointOfSaleCardPresentPaymentMessageType? in
                guard case let .show(eventDetails) = event,
                      case let .message(messageType) = eventDetails.pointOfSalePresentationStyle else {
                    return nil
                }
                return messageType
            }
            .assign(to: &$cardPresentPaymentInlineMessage)
        cardPresentPaymentService.paymentEventPublisher.map { event in
            switch event {
            case .idle:
                return false
            case .show(let eventDetails):
                switch eventDetails.pointOfSalePresentationStyle {
                case .alert:
                    return true
                case .message, .none:
                    return false
                }
            case .showOnboarding:
                return true
            }
        }.assign(to: &$showsCardReaderSheet)
        cardPresentPaymentService.paymentEventPublisher
            .compactMap({ PaymentState(from: $0) })
            .assign(to: &$paymentState)
    }

    func observePaymentStateForButtonDisabledProperties() {
        $paymentState
            .map { paymentState in
                switch paymentState {
                case .processingPayment,
                        .cardPaymentSuccessful:
                    return true
                case .idle,
                        .acceptingCard,
                        .preparingReader:
                    return false
                }
            }
            .assign(to: &$isAddMoreDisabled)

        $paymentState
            .map { paymentState in
                switch paymentState {
                case .processingPayment:
                    return true
                case .idle,
                        .acceptingCard,
                        .preparingReader,
                        .cardPaymentSuccessful:
                    return false
                }
            }
            .assign(to: &$isExitPOSDisabled)
    }

    @MainActor
    private func syncOrder(for cartProducts: [CartItem]) async {
        guard isSyncingOrder == false else {
            return
        }
        isSyncingOrder = true
        let cart = cartProducts
            .map {
                POSCartItem(itemID: nil,
                            product: $0.item,
                            quantity: Decimal($0.quantity))
            }
        defer {
            isSyncingOrder = false
        }
        do {
            isSyncingOrder = true
            let order = try await orderService.syncOrder(cart: cart,
                                                         order: order,
<<<<<<< HEAD
                                                         allProducts: items)
=======
                                                         allProducts: itemSelectorViewModel.items)
>>>>>>> e0a7ed4b
            self.order = order
            isSyncingOrder = false
            // TODO: this is temporary solution
            await prepareConnectedReaderForPayment()
            DDLogInfo("🟢 [POS] Synced order: \(order)")
        } catch {
            DDLogError("🔴 [POS] Error syncing order: \(error)")
        }
    }
}

private extension PointOfSaleDashboardViewModel {
    enum OrderSyncError: Error {
        case selfDeallocated
    }
}<|MERGE_RESOLUTION|>--- conflicted
+++ resolved
@@ -39,16 +39,7 @@
     let itemSelectorViewModel: ItemSelectorViewModel
     let cartViewModel: CartViewModel = CartViewModel()
 
-<<<<<<< HEAD
-    @Published private(set) var items: [POSItem] = []
     @Published private(set) var isCartCollapsed: Bool = true
-=======
-    @Published private(set) var itemsInCart: [CartItem] = [] {
-        didSet {
-            checkIfCartEmpty()
-        }
-    }
->>>>>>> e0a7ed4b
 
     // Total amounts
     @Published private(set) var formattedCartTotalPrice: String?
@@ -342,11 +333,7 @@
             isSyncingOrder = true
             let order = try await orderService.syncOrder(cart: cart,
                                                          order: order,
-<<<<<<< HEAD
-                                                         allProducts: items)
-=======
                                                          allProducts: itemSelectorViewModel.items)
->>>>>>> e0a7ed4b
             self.order = order
             isSyncingOrder = false
             // TODO: this is temporary solution
