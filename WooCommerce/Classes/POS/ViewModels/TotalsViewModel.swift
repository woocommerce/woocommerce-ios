--- conflicted
+++ resolved
@@ -43,26 +43,11 @@
         startNewOrderActionSubject.eraseToAnyPublisher()
     }
 
-<<<<<<< HEAD
     private let editOrderActionSubject = PassthroughSubject<Void, Never>()
     var editOrderActionPublisher: AnyPublisher<Void, Never> {
         editOrderActionSubject.eraseToAnyPublisher()
     }
 
-    var computedFormattedCartTotalPrice: String? {
-        formattedPrice(totalsCalculator?.itemsTotal.stringValue, currency: order?.currency)
-    }
-
-    var computedFormattedOrderTotalPrice: String? {
-        formattedPrice(order?.total, currency: order?.currency)
-    }
-
-    var computedFormattedOrderTotalTaxPrice: String? {
-        formattedPrice(order?.totalTax, currency: order?.currency)
-    }
-
-=======
->>>>>>> b155ebc0
     var isShimmering: Bool {
         orderState.isSyncing
     }
@@ -406,16 +391,13 @@
             paymentCaptureErrorNewOrderAction: { [weak self] in
                 self?.startNewOrder()
             },
-<<<<<<< HEAD
             paymentIntentCreationErrorEditOrderAction: { [weak self] in
                 self?.editOrder()
-            })
-=======
+            },
             dismissReaderConnectionModal: { [weak self] in
                 self?.cardPresentPaymentAlertViewModel = nil
             }
         )
->>>>>>> b155ebc0
     }
 
     func cancelThenCollectPayment() {
