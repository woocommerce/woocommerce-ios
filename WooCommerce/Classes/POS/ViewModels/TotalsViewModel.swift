--- conflicted
+++ resolved
@@ -3,11 +3,6 @@
 import protocol Yosemite.POSItem
 import struct Yosemite.Order
 import struct Yosemite.POSCartItem
-<<<<<<< HEAD
-import struct Yosemite.POSOrderItem
-import struct Yosemite.POSOrder
-=======
->>>>>>> 20147a9d
 import class WooFoundation.CurrencyFormatter
 import class WooFoundation.CurrencySettings
 
@@ -97,38 +92,7 @@
         startSyncingOrder(with: cartItems, allItems: allItems)
     }
 
-    private func areOrderAndCartDifferent(cartItems: [CartItem]) -> Bool {
-        // check if order has same items as cart does
-        if let order {
-            // first we get list of all products 1 by 1
-            var cleanOrderItems: [POSOrderItem] = order.items.flatMap {
-                Array(repeating: $0, count: $0.quantity.intValue)
-            }
-            var cleanCartItems: [POSItem] = cartItems.flatMap {
-                Array(repeating: $0.item, count: $0.quantity)
-            }
-            if cleanOrderItems.count == cleanCartItems.count {
-                // sort items by productIDs to have them in same order for comparison
-                cleanOrderItems.sort { $0.productID < $1.productID }
-                cleanCartItems.sort { $0.productID < $1.productID }
-                // check if all the items are same, prices included
-                for (index, cartItem) in cleanCartItems.enumerated() {
-                    let orderItem = cleanOrderItems[index]
-                    if cartItem.productID != orderItem.productID || cartItem.price != orderItem.price.stringValue {
-                        return true
-                    }
-                }
-                return false
-            }
-        }
-        return true
-    }
-
     func startSyncingOrder(with cartItems: [CartItem], allItems: [POSItem]) {
-        guard areOrderAndCartDifferent(cartItems: cartItems) else {
-            return
-        }
-        // calculate totals and sync order if there was a change in the cart
         Task { @MainActor in
             await syncOrder(for: cartItems, allItems: allItems)
         }
