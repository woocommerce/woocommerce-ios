import UIKit


// MARK: - Style defines the basic API of a Woo Skin.
//
protocol Style {
    var wooCommerceBrandColor: UIColor { get }
    var statusDangerColor: UIColor { get }
    var statusDangerBoldColor: UIColor { get }
    var statusPrimaryColor: UIColor { get }
    var statusPrimaryBoldColor: UIColor { get }
    var statusSuccessColor: UIColor { get }
    var statusSuccessBoldColor: UIColor { get }
    var statusNotIdentifiedColor: UIColor { get }
    var statusNotIdentifiedBoldColor: UIColor { get }
    var defaultTextColor: UIColor { get }
    var sectionTitleColor: UIColor { get }
}

// MARK: - WooCommerce's Default Style
//
class DefaultStyle: Style {
    let wooCommerceBrandColor = UIColor(red: 0x96/255.0, green: 0x58/255.0, blue: 0x8A/255.0, alpha: 0xFF/255.0)
    let statusDangerColor = UIColor(red: 255.0/255.0, green: 230.0/255.0, blue: 229.0/255.0, alpha: 1.0)
    let statusDangerBoldColor = UIColor(red: 255.0/255.0, green: 197.0/255.0, blue: 195.0/255.0, alpha: 1.0)
    let statusPrimaryColor = UIColor(red: 244.0/255.0, green: 249.0/255.0, blue: 251.0/255.0, alpha: 1.0)
    let statusPrimaryBoldColor = UIColor(red: 188.0/255.0, green: 222.0/255.0, blue: 238.0/255.0, alpha: 1.0)
    let statusSuccessColor = UIColor(red: 239.00/255.0, green: 249.0/255.0, blue: 230.0/255.0, alpha: 1.0)
    let statusSuccessBoldColor = UIColor(red: 201.0/255.0, green: 233.0/255.0, blue: 169.0/255.0, alpha: 1.0)
    let statusNotIdentifiedColor = UIColor(red: 235.0/255.0, green: 235.0/255.0, blue: 235.0/255.0, alpha: 1.0)
    let statusNotIdentifiedBoldColor = UIColor(red: 226.0/255.0, green: 226.0/255.0, blue: 226.0/255.0, alpha: 1.0)
    let defaultTextColor = UIColor.black
    let sectionTitleColor = UIColor.darkGray
}


// MARK: - StyleManager's Notifications
//
extension NSNotification.Name {
    static let StyleManagerDidUpdateActive = NSNotification.Name(rawValue: "StyleManagerDidUpdateActive")
}


// MARK: - StyleManager: Our "Active Style" Container!
//
class StyleManager {

    private static var active: Style = DefaultStyle() {
        didSet {
            NotificationCenter.default.post(name: .StyleManagerDidUpdateActive, object: self)
        }
    }

    static var wooCommerceBrandColor: UIColor {
        return active.wooCommerceBrandColor
    }

    static var statusDangerColor: UIColor {
        return active.statusDangerColor
    }

    static var statusDangerBoldColor: UIColor {
        return active.statusDangerBoldColor
    }

    static var statusPrimaryColor: UIColor {
        return active.statusPrimaryColor
    }

    static var statusPrimaryBoldColor: UIColor {
        return active.statusPrimaryBoldColor
    }

    static var statusSuccessColor: UIColor {
        return active.statusSuccessColor
    }

    static var statusSuccessBoldColor: UIColor {
        return active.statusSuccessBoldColor
    }

    static var statusNotIdentifiedColor: UIColor {
        return active.statusNotIdentifiedColor
    }

    static var statusNotIdentifiedBoldColor: UIColor {
        return active.statusNotIdentifiedBoldColor
    }

    static var defaultTextColor: UIColor {
        return active.defaultTextColor
    }
<<<<<<< HEAD
    static var sectionTitleColor: UIColor {
        return active.sectionTitleColor
    }
=======
>>>>>>> b409434f
}<|MERGE_RESOLUTION|>--- conflicted
+++ resolved
@@ -90,10 +90,7 @@
     static var defaultTextColor: UIColor {
         return active.defaultTextColor
     }
-<<<<<<< HEAD
     static var sectionTitleColor: UIColor {
         return active.sectionTitleColor
     }
-=======
->>>>>>> b409434f
 }