--- conflicted
+++ resolved
@@ -38,17 +38,10 @@
     ///
     case shippingLabelsMultiPackage
 
-<<<<<<< HEAD
-=======
-    /// Card-Present Payments Onboarding
-    ///
-    case cardPresentOnboarding
-
     /// Card-Present Payments Reader Software Updates
     ///
     case cardPresentSoftwareUpdates
 
->>>>>>> a6ec55de
     /// Editing of notes, shipping, and billing addresses.
     ///
     case orderEditing
