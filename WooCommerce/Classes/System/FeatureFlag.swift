--- conflicted
+++ resolved
@@ -30,15 +30,7 @@
     ///
     case sitePlugins
 
-<<<<<<< HEAD
-    /// Show Review order screen upon marking order complete
-=======
-    /// Automatically Reconnect to a Known Card Reader
-    ///
-    case cardPresentKnownReader
-
     /// Card-Present Payments Onboarding
->>>>>>> a22817d8
     ///
     case cardPresentOnboarding
 }