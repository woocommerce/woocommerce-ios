--- conflicted
+++ resolved
@@ -10,17 +10,14 @@
     }
 
     var configuration: CardPresentPaymentsConfiguration {
-<<<<<<< HEAD
-        .init(
-            country: SiteAddress().countryCode,
-            shouldAllowTapToPayInUK: ServiceLocator.featureFlagService.isFeatureFlagEnabled(.tapToPayOnIPhoneInUK)
-        )
-=======
         // The `.unknown` country avoids us unwrapping an optional everywhere.
         // The configuration it results in will not support any card payments.
         let countryCode = SiteAddress().countryCode
 
-        return .init(country: countryCode)
->>>>>>> 8e2eef7a
+        return
+        .init(
+            country: countryCode,
+            shouldAllowTapToPayInUK: ServiceLocator.featureFlagService.isFeatureFlagEnabled(.tapToPayOnIPhoneInUK)
+        )
     }
 }