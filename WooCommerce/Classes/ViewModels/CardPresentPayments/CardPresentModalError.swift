--- conflicted
+++ resolved
@@ -34,15 +34,10 @@
         return topTitle + bottomTitle
     }
 
-<<<<<<< HEAD
-    init(error: Error,
+    init(errorDescription: String?,
          transactionType: CardPresentTransactionType,
          primaryAction: @escaping () -> Void,
          secondaryAction: @escaping (_ viewController: UIViewController?) -> Void) {
-        self.error = error
-=======
-    init(errorDescription: String?, transactionType: CardPresentTransactionType, primaryAction: @escaping () -> Void) {
->>>>>>> 59a06f27
         self.topTitle = Localization.paymentFailed(transactionType: transactionType)
         self.bottomTitle = errorDescription
         self.primaryButtonTitle = Localization.tryAgain(transactionType: transactionType)
