import UIKit

/// Modal presented when the payment has been collected successfully
final class CardPresentModalSuccess: CardPresentPaymentsModalViewModel {

    /// Closure to execute when primary button is tapped
    private let printReceiptAction: () -> Void


    /// Closure to execute when secondary button is tapped
    private let emailReceiptAction: () -> Void

    /// Closure to execute when auxiliary button is tapped.
    private let noReceiptAction: () -> Void

    let textMode: PaymentsModalTextMode = .noBottomInfo
    let actionsMode: PaymentsModalActionsMode = .twoActionAndAuxiliary

    let topTitle: String = Localization.paymentSuccessful

    var topSubtitle: String? = nil

    let image: UIImage = .celebrationImage

    let primaryButtonTitle: String? = Localization.printReceipt

    let secondaryButtonTitle: String? = Localization.emailReceipt

    let auxiliaryButtonTitle: String? = Localization.noThanks

    let bottomTitle: String? = nil

    let bottomSubtitle: String? = nil

<<<<<<< HEAD
    var accessibilityLabel: String? {
        return topTitle
    }

    init(printReceipt: @escaping () -> Void, emailReceipt: @escaping () -> Void) {
=======
    init(printReceipt: @escaping () -> Void, emailReceipt: @escaping () -> Void, noReceiptAction: @escaping () -> Void) {
>>>>>>> a39ae7da
        self.printReceiptAction = printReceipt
        self.emailReceiptAction = emailReceipt
        self.noReceiptAction = noReceiptAction
    }

    func didTapPrimaryButton(in viewController: UIViewController?) {
        viewController?.dismiss(animated: true, completion: { [weak self] in
            self?.printReceiptAction()
        })
    }

    func didTapSecondaryButton(in viewController: UIViewController?) {
        viewController?.dismiss(animated: true, completion: { [weak self] in
            self?.emailReceiptAction()
        })
    }

    func didTapAuxiliaryButton(in viewController: UIViewController?) {
        viewController?.dismiss(animated: true) { [weak self] in
            self?.noReceiptAction()
        }
    }
}

private extension CardPresentModalSuccess {
    enum Localization {
        static let paymentSuccessful = NSLocalizedString(
            "Payment successful",
            comment: "Label informing users that the payment succeeded. Presented to users when a payment is collected"
        )

        static let printReceipt = NSLocalizedString(
            "Print receipt",
            comment: "Button to print receipts. Presented to users after a payment has been successfully collected"
        )

        static let emailReceipt = NSLocalizedString(
            "Email receipt",
            comment: "Button to email receipts. Presented to users after a payment has been successfully collected"
        )

        static let noThanks = NSLocalizedString(
            "Back to Order",
            comment: "Button to dismiss modal overlay. Presented to users after a payment has been successfully collected"
        )
    }
}<|MERGE_RESOLUTION|>--- conflicted
+++ resolved
@@ -32,15 +32,11 @@
 
     let bottomSubtitle: String? = nil
 
-<<<<<<< HEAD
     var accessibilityLabel: String? {
         return topTitle
     }
 
-    init(printReceipt: @escaping () -> Void, emailReceipt: @escaping () -> Void) {
-=======
     init(printReceipt: @escaping () -> Void, emailReceipt: @escaping () -> Void, noReceiptAction: @escaping () -> Void) {
->>>>>>> a39ae7da
         self.printReceiptAction = printReceipt
         self.emailReceiptAction = emailReceipt
         self.noReceiptAction = noReceiptAction
