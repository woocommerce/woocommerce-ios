import Yosemite
import PassKit

/// Orchestrates the sequence of actions required to capture a payment:
/// 1. Check if there is a card reader connected
/// 2. Launch the reader discovering and pairing UI if there is no reader connected
/// 3. Obtain a Payment Intent from the card reader (i.e., create a payment intent, collect a payment method, and process the payment)
/// 4. Submit the Payment Intent to WCPay to capture a payment
/// Steps 1 and 2 will be implemented as part of https://github.com/woocommerce/woocommerce-ios/issues/4062
final class PaymentCaptureOrchestrator {
    private let currencyFormatter = CurrencyFormatter(currencySettings: ServiceLocator.currencySettings)

    private let celebration = PaymentCaptureCelebration()

    private var walletSuppressionRequestToken: PKSuppressionRequestToken?

    func collectPayment(for order: Order,
<<<<<<< HEAD
                        paymentsAccount: PaymentGatewayAccount?,
                        onWaitingForInput: @escaping () -> Void,
=======
                        statementDescriptor: String?,
                        onPresentMessage: @escaping (String) -> Void,
                        onClearMessage: @escaping () -> Void,
>>>>>>> 032ca5c9
                        onProcessingMessage: @escaping () -> Void,
                        onDisplayMessage: @escaping (String) -> Void,
                        onCompletion: @escaping (Result<CardPresentReceiptParameters, Error>) -> Void) {
        /// Bail out if the order amount is below the minimum allowed:
        /// https://stripe.com/docs/currencies#minimum-and-maximum-charge-amounts
        guard isTotalAmountValid(order: order) else {
            DDLogError("💳 Error: failed to capture payment for order. Order amount is below minimum")
            onCompletion(.failure(minimumAmountError(order: order, minimumAmount: Constants.minimumAmount)))
            return
        }
        /// First ask the backend to create/assign a Stripe customer for the order
        ///
        var customerID: String?
        let customerAction = PaymentGatewayAccountAction.fetchOrderCustomer(siteID: order.siteID, orderID: order.orderID) { [self] result in
            switch result {
            case .success(let customer):
                customerID = customer.id
            case .failure:
                // It is not ideal but ok to proceed to payment intent creation without a customer ID
                DDLogWarn("Warning: failed to fetch customer ID for an order")
            }

            guard let parameters = paymentParameters(
                    order: order,
                    statementDescriptor: statementDescriptor,
                    customerID: customerID
            ) else {
                DDLogError("Error: failed to create payment parameters for an order")
                onCompletion(.failure(CardReaderServiceError.paymentCapture()))
                return
            }

            /// Briefly suppress pass (wallet) presentation so that the merchant doesn't attempt to pay for the buyer's order when the
            /// reader begins to collect payment.
            ///
            suppressPassPresentation()

            let paymentAction = CardPresentPaymentAction.collectPayment(
                siteID: order.siteID,
                orderID: order.orderID,
                parameters: parameters,
                onCardReaderMessage: { (event) in
                    switch event {
                    case .waitingForInput:
                        onWaitingForInput()
                    case .displayMessage(let message):
                        onDisplayMessage(message)
                    default:
                        break
                    }
                },
                onCompletion: { [weak self] result in
                    self?.allowPassPresentation()
                    onProcessingMessage()
                    self?.completePaymentIntentCapture(
                        order: order,
                        captureResult: result,
                        onCompletion: onCompletion
                    )
                }
            )

            ServiceLocator.stores.dispatch(paymentAction)
        }

        ServiceLocator.stores.dispatch(customerAction)
    }

    func cancelPayment(onCompletion: @escaping (Result<Void, Error>) -> Void) {
        let action = CardPresentPaymentAction.cancelPayment() { [weak self] result in
            self?.allowPassPresentation()
            onCompletion(result)
        }
        ServiceLocator.stores.dispatch(action)
    }

    func printReceipt(for order: Order, params: CardPresentReceiptParameters) {
        let action = ReceiptAction.print(order: order, parameters: params) { (result) in
            switch result {
            case .success:
                ServiceLocator.analytics.track(.receiptPrintSuccess)
            case .cancel:
                ServiceLocator.analytics.track(.receiptPrintCanceled)
            case .failure(let error):
                ServiceLocator.analytics.track(.receiptPrintFailed, withError: error)
            }
        }

        ServiceLocator.stores.dispatch(action)
    }

    func emailReceipt(for order: Order, params: CardPresentReceiptParameters, onContent: @escaping (String) -> Void) {
        let action = ReceiptAction.generateContent(order: order, parameters: params) { emailContent in
            onContent(emailContent)
        }

        ServiceLocator.stores.dispatch(action)
    }

    func saveReceipt(for order: Order, params: CardPresentReceiptParameters) {
        let action = ReceiptAction.saveReceipt(order: order, parameters: params)

        ServiceLocator.stores.dispatch(action)
    }
}

private extension PaymentCaptureOrchestrator {
    /// Supress wallet presentation. This requires a special entitlement from Apple:
    /// `com.apple.developer.passkit.pass-presentation-suppression`
    /// See Woo-*.entitlements in WooCommerce/Resources
    ///
    func suppressPassPresentation() {
        /// iPads don't support NFC passes. Attempting to call `requestAutomaticPassPresentationSuppression` on them will
        /// return 0 `notSupported`
        ///
        guard !UIDevice.isPad() else {
            return
        }

        guard !PKPassLibrary.isSuppressingAutomaticPassPresentation() else {
            return
        }

        walletSuppressionRequestToken = PKPassLibrary.requestAutomaticPassPresentationSuppression() { result in
            guard result == .success else {
                DDLogWarn("Automatic pass presentation suppression request failed. Reason: \(result.rawValue)")

                let logProperties: [String: Any] = ["PKAutomaticPassPresentationSuppressionResult": result.rawValue]
                ServiceLocator.crashLogging.logMessage(
                    "Automatic pass presentation suppression request failed",
                    properties: logProperties,
                    level: .warning
                )
                return
            }
        }
    }

    /// Restore wallet presentation.
    func allowPassPresentation() {
        /// iPads don't have passes (wallets) to present
        ///
        guard !UIDevice.isPad() else {
            return
        }

        guard let walletSuppressionRequestToken = walletSuppressionRequestToken, walletSuppressionRequestToken != 0 else {
            return
        }

        PKPassLibrary.endAutomaticPassPresentationSuppression(withRequestToken: walletSuppressionRequestToken)
    }
}

private extension PaymentCaptureOrchestrator {
    func completePaymentIntentCapture(order: Order,
                                    captureResult: Result<PaymentIntent, Error>,
                                    onCompletion: @escaping (Result<CardPresentReceiptParameters, Error>) -> Void) {
        switch captureResult {
        case .failure(let error):
            onCompletion(.failure(error))
        case .success(let paymentIntent):
            submitPaymentIntent(siteID: order.siteID,
                                order: order,
                                paymentIntent: paymentIntent,
                                onCompletion: onCompletion)
        }
    }

    func submitPaymentIntent(siteID: Int64,
                             order: Order,
                             paymentIntent: PaymentIntent,
                             onCompletion: @escaping (Result<CardPresentReceiptParameters, Error>) -> Void) {
        let action = PaymentGatewayAccountAction.captureOrderPayment(siteID: siteID,
                                                                     orderID: order.orderID,
                                                                     paymentIntentID: paymentIntent.id) { [weak self] result in

            guard let receiptParameters = paymentIntent.receiptParameters() else {
                let error = CardReaderServiceError.paymentCapture()

                DDLogError("⛔️ Payment completed without required metadata: \(error)")

                onCompletion(.failure(error))
                return
            }

            switch result {
            case .success:
                self?.celebrate() // plays a sound, haptic
                self?.saveReceipt(for: order, params: receiptParameters)
                onCompletion(.success(receiptParameters))
            case .failure(let error):
                onCompletion(.failure(error))
                return
            }
        }

        ServiceLocator.stores.dispatch(action)
    }

    func paymentParameters(order: Order, statementDescriptor: String?, customerID: String?) -> PaymentParameters? {
        guard let orderTotal = currencyFormatter.convertToDecimal(from: order.total) else {
            DDLogError("Error: attempted to collect payment for an order without a valid total.")
            return nil
        }

        var customerName: String?

        if let firstName = order.billingAddress?.firstName {
            customerName = firstName
        }

        if let lastName = order.billingAddress?.lastName {
            if customerName == nil {
                customerName = lastName
            } else {
                customerName? += " " + lastName
            }
        }

        let metadata = PaymentIntent.initMetadata(
            store: ServiceLocator.stores.sessionManager.defaultSite?.name,
            customerName: customerName,
            customerEmail: order.billingAddress?.email,
            siteURL: ServiceLocator.stores.sessionManager.defaultSite?.url,
            orderID: order.orderID,
            paymentType: PaymentIntent.PaymentTypes.single
        )

        return PaymentParameters(amount: orderTotal as Decimal,
                                 currency: order.currency,
                                 receiptDescription: receiptDescription(orderNumber: order.number),
                                 statementDescription: statementDescriptor,
                                 receiptEmail: order.billingAddress?.email,
                                 metadata: metadata,
                                 customerID: customerID)
    }

    func receiptDescription(orderNumber: String) -> String? {
        guard let storeName = ServiceLocator.stores.sessionManager.defaultSite?.name else {
            return nil
        }

        return String.localizedStringWithFormat(Localization.receiptDescription,
                                                orderNumber,
                                                storeName)
    }

    func celebrate() {
        celebration.celebrate()
    }
}

private extension PaymentCaptureOrchestrator {
    enum Constants {
        /// Minimum order amount in USD:
        /// https://stripe.com/docs/currencies#minimum-and-maximum-charge-amounts
        static let minimumAmount = NSDecimalNumber(string: "0.5")
    }

    func isTotalAmountValid(order: Order) -> Bool {
        guard let orderTotal = currencyFormatter.convertToDecimal(from: order.total) else {
            return false
        }

        return orderTotal as Decimal >= Constants.minimumAmount as Decimal
    }

    func minimumAmountError(order: Order, minimumAmount: NSDecimalNumber) -> Error {
        guard let minimum = currencyFormatter.formatAmount(minimumAmount, with: order.currency) else {
            return NotValidAmountError.other
        }

        return NotValidAmountError.belowMinimumAmount(amount: minimum)
    }
}

private extension PaymentCaptureOrchestrator {
    enum Localization {
        static let receiptDescription = NSLocalizedString("In-Person Payment for Order #%1$@ for %2$@",
                                                          comment: "Message included in emailed receipts. "
                                                            + "Reads as: In-Person Payment for "
                                                            + "Order @{number} for @{store name} "
                                                            + "Parameters: %1$@ - order number, "
                                                            + "%2$@ - store name")
    }
}

private extension PaymentCaptureOrchestrator {
    private enum NotValidAmountError: Error, LocalizedError {
        case belowMinimumAmount(amount: String)
        case other

        public var errorDescription: String? {
            switch self {
            case .belowMinimumAmount(let amount):
                return String.localizedStringWithFormat(Localizations.belowMinimumAmount, amount)
            case .other:
                return Localizations.defaultMessage
            }
        }

        enum Localizations {
            static let defaultMessage = NSLocalizedString(
                "Unable to process payment. Order total amount is not valid.",
                comment: "Error message when the order amount is not valid."
            )

            static let belowMinimumAmount = NSLocalizedString(
                "Unable to process payment. Order total amount is below the minimum amount you can charge, which is %1$@",
                comment: "Error message when the order amount is below the minimum amount allowed."
            )
        }
    }
}<|MERGE_RESOLUTION|>--- conflicted
+++ resolved
@@ -15,14 +15,8 @@
     private var walletSuppressionRequestToken: PKSuppressionRequestToken?
 
     func collectPayment(for order: Order,
-<<<<<<< HEAD
-                        paymentsAccount: PaymentGatewayAccount?,
+                        statementDescriptor: String?,
                         onWaitingForInput: @escaping () -> Void,
-=======
-                        statementDescriptor: String?,
-                        onPresentMessage: @escaping (String) -> Void,
-                        onClearMessage: @escaping () -> Void,
->>>>>>> 032ca5c9
                         onProcessingMessage: @escaping () -> Void,
                         onDisplayMessage: @escaping (String) -> Void,
                         onCompletion: @escaping (Result<CardPresentReceiptParameters, Error>) -> Void) {
