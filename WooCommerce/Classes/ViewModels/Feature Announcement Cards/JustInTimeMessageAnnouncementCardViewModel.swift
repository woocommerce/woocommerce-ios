--- conflicted
+++ resolved
@@ -54,6 +54,8 @@
 
     let image: UIImage = .paymentsFeatureBannerImage
 
+    var showDismissButton: Bool = true
+
     let showDismissConfirmation: Bool = false
 
     let dismissAlertTitle: String = ""
@@ -65,17 +67,11 @@
         // No-op
     }
 
-<<<<<<< HEAD
     func ctaTapped() {
         analytics.track(event: WooAnalyticsEvent.JustInTimeMessage.callToActionTapped(
             source: screenName,
             messageID: messageID,
             featureClass: featureClass))
-=======
-    var showDismissButton: Bool = true
-
-    var showDismissConfirmation: Bool = false
->>>>>>> ae3cfc07
 
         guard let url = url else {
             return
