--- conflicted
+++ resolved
@@ -69,13 +69,9 @@
 
     init(siteID: Int64,
          inAppPurchasesPlanManager: InAppPurchasesForWPComPlansProtocol = InAppPurchasesForWPComPlansManager(),
-<<<<<<< HEAD
          storePlanSynchronizer: StorePlanSynchronizer = ServiceLocator.storePlanSynchronizer,
-         stores: StoresManager = ServiceLocator.stores) {
-=======
          stores: StoresManager = ServiceLocator.stores,
          analytics: Analytics = ServiceLocator.analytics) {
->>>>>>> 5a4235c2
         self.siteID = siteID
         self.inAppPurchasesPlanManager = inAppPurchasesPlanManager
         self.storePlanSynchronizer = storePlanSynchronizer
