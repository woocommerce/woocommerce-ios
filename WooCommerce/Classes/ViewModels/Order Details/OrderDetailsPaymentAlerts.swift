--- conflicted
+++ resolved
@@ -127,13 +127,9 @@
         }
     }
 
-<<<<<<< HEAD
     func errorViewModel(error: Error,
                         tryAgain: @escaping () -> Void,
                         dismissError: @escaping (_ viewController: UIViewController?) -> Void) -> CardPresentPaymentsModalViewModel {
-        CardPresentModalError(error: error, transactionType: transactionType, primaryAction: tryAgain, secondaryAction: dismissError)
-=======
-    func errorViewModel(error: Error, tryAgain: @escaping () -> Void) -> CardPresentPaymentsModalViewModel {
         let errorDescription: String?
         if let error = error as? CardReaderServiceError {
             switch error {
@@ -155,8 +151,10 @@
         } else {
             errorDescription = error.localizedDescription
         }
-        return CardPresentModalError(errorDescription: errorDescription, transactionType: transactionType, primaryAction: tryAgain)
->>>>>>> 59a06f27
+        return CardPresentModalError(errorDescription: errorDescription,
+                                     transactionType: transactionType,
+                                     primaryAction: tryAgain,
+                                     secondaryAction: dismissError)
     }
 
     func retryableErrorViewModel(tryAgain: @escaping () -> Void) -> CardPresentPaymentsModalViewModel {
