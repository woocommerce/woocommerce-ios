--- conflicted
+++ resolved
@@ -468,15 +468,13 @@
             let customFieldsView = UIHostingController(rootView: OrderCustomFieldsDetails(customFields: customFields))
             viewController.present(customFieldsView, animated: true)
         case .seeReceipt:
-<<<<<<< HEAD
-            guard let cell = tableView.cellForRow(at: indexPath) as? TwoColumnHeadlineFootnoteTableViewCell else {
-                return
-            }
-            cell.startLoading()
-=======
             let countryCode = configurationLoader.configuration.countryCode
             ServiceLocator.analytics.track(event: .InPersonPayments.receiptViewTapped(countryCode: countryCode, source: .backend))
->>>>>>> 183b50f3
+
+            guard let cell = tableView.cellForRow(at: indexPath) as? TwoColumnHeadlineFootnoteTableViewCell else {
+                return
+            }
+            cell.startLoading()
 
             let action = ReceiptAction.retrieveReceipt(order: order) { [weak self] result in
                 guard let self else { return }
