--- conflicted
+++ resolved
@@ -464,37 +464,11 @@
         stores.dispatch(action)
     }
 
-<<<<<<< HEAD
-    func checkCardPaymentEligibility(onCompletion: (() -> Void)? = nil) {
-        // Orders are eligible for card present payment if:
-        // the status is pending or on hold
-        // and
-        // the payment method is none or cash on delivery
-        // and
-        // if the account is eligible for card present payments
-        let action = WCPayAction.loadAccount(siteID: order.siteID) { [weak self] result in
-            guard let self = self else {
-                return
-            }
-
-            switch result {
-            case .failure:
-                self.dataSource.isEligibleForCardPresentPayment = false
-            case .success(let account):
-                self.paymentsAccount = account
-                self.dataSource.isEligibleForCardPresentPayment = self.isOrderEligibleForCardPayment() && account.isCardPresentEligible
-            }
-
-            onCompletion?()
-        }
-
-=======
     func refreshCardPresentPaymentEligibility() {
         /// No need for a completion here. The VC will be notified of changes to the stored paymentGatewayAccounts
         /// by the viewModel (after passing up through the dataSource and originating in the resultsControllers)
         ///
         let action = PaymentGatewayAccountAction.loadAccounts(siteID: order.siteID) {_ in}
->>>>>>> 1615e2be
         ServiceLocator.stores.dispatch(action)
     }
 
