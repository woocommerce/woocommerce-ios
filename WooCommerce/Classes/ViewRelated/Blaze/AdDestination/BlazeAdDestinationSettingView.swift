import SwiftUI

/// View to set ad destination for a new Blaze campaign
struct BlazeAdDestinationSettingView: View {
    @Environment(\.dismiss) private var dismiss

    @ObservedObject private var viewModel: BlazeAdDestinationSettingViewModel

    typealias DestinationType = BlazeAdDestinationSettingViewModel.DestinationURLType

    @State private var isShowingAddParameterView = false

    init(viewModel: BlazeAdDestinationSettingViewModel) {
        self.viewModel = viewModel
    }

    var body: some View {
        NavigationView {
            VStack(alignment: .leading, spacing: 0) {
                List {
                    Section {
                        destinationItem(title: Localization.productURLLabel,
                                        subtitle: String(format: Localization.destinationUrlSubtitle, viewModel.productURL),
                                        type: DestinationType.product)

                        destinationItem(title: Localization.siteHomeLabel,
                                        subtitle: String(format: Localization.destinationUrlSubtitle, viewModel.homeURL),
                                        type: DestinationType.home)
                    } header: {
                        Text(Localization.destinationUrlHeading)
                    }


                    Section {
                        ForEach(viewModel.parameters.indices, id: \.self) { index in
                            let parameter = viewModel.parameters[index]
                            parameterItem(itemName: parameter.key, index: index)
                        }
                        .onDelete(perform: deleteParameter)

                        Button(action: {
                            viewModel.clearSelectedParameterIndex()
                            isShowingAddParameterView = true
                        }) {
                            HStack {
                                Image(systemName: "plus")
                                Text(Localization.addParameterButton)
                            }
                        }
                        .foregroundColor(Color(uiColor: .accent))
                        .listRowInsets(EdgeInsets())
                        .padding(.leading, Layout.contentSpacing)
                        .listRowSeparator(.hidden, edges: .bottom)
                        .disabled(viewModel.calculateRemainingCharacters() == 0)

                    } header: {
                        Text(Localization.urlParametersHeading)
                    } footer: {
                        // Remaining characters and final destination
                        VStack(alignment: .leading) {
                            Text(viewModel.remainingCharactersLabel)
                                .subheadlineStyle()
                                .padding(.bottom, Layout.contentVerticalSpacing)

                            Text(viewModel.finalDestinationLabel)
                                .subheadlineStyle()
                        }
                        .padding(.vertical, Layout.contentVerticalSpacing)
                    }
                }
                .listStyle(.grouped)
            }
            .background(Color(.listBackground))
            .navigationBarTitleDisplayMode(.inline)
            .navigationTitle(Localization.adDestination)
            .toolbar {
                ToolbarItem(placement: .cancellationAction) {
                    Button(Localization.cancel) {
                        dismiss()
                    }
                }
            }
            .sheet(isPresented: $isShowingAddParameterView) {
                BlazeAddParameterView(viewModel: viewModel.blazeAddParameterViewModel)
            }
        }
    }
    private func sectionHeading(title: String) -> some View {
        Text(title.uppercased())
            .subheadlineStyle()
            .frame(maxWidth: .infinity, alignment: .leading)
            .padding(Layout.sectionHeadingPadding)
    }

    private func destinationItem(title: String,
                                 subtitle: String,
                                 type: DestinationType) -> some View {
        HStack(alignment: .center) {
<<<<<<< HEAD
            if type == viewModel.selectedDestinationType {
                Image(systemName: "checkmark")
                    .padding(.trailing, Layout.contentHorizontalSpacing)
                    .foregroundColor(Color(uiColor: .accent))
            } else {
                Image(systemName: "checkmark")
                    .padding(.trailing, Layout.contentHorizontalSpacing)
                    .hidden() // Small hack to make the icon space consistent while not showing the icon.
            }
=======
            Image(systemName: "checkmark")
                .padding(.leading, Layout.contentSpacing)
                .padding(.trailing, Layout.contentHorizontalSpacing)
                .if(type != viewModel.selectedDestinationType) { view in
                    view.hidden()
                }
>>>>>>> c1e49325

            VStack(alignment: .leading) {
                Text(title)
                    .bodyStyle()
                    .padding(.top, Layout.contentVerticalSpacing)
                Text(subtitle)
                    .foregroundColor(Color(uiColor: .secondaryLabel))
                    .captionStyle()
                    .multilineTextAlignment(.leading)
                    .padding(.bottom, Layout.contentVerticalSpacing)
            }
        }
        .onTapGesture {
            viewModel.setDestinationType(as: type)
        }
    }

    private func parameterItem(itemName: String, index: Int) -> some View {
        VStack {
            Button(action: {
                viewModel.setSelectedParameterIndex(to: index)
                isShowingAddParameterView = true
            }) {
                HStack {
                    Text(itemName)
                    Spacer()
                    Image(systemName: "chevron.right")
                        .tint(.secondary)
                        .padding(.leading, Layout.contentHorizontalSpacing)
                }
            }
            .buttonStyle(.plain)
        }
    }

    private func deleteParameter(at offsets: IndexSet) {
        viewModel.parameters.remove(atOffsets: offsets)
    }
}

private extension BlazeAdDestinationSettingView {
    enum Layout {
        static let verticalSpacing: CGFloat = 16
        static let contentSpacing: CGFloat = 16
        static let contentVerticalSpacing: CGFloat = 8
        static let contentHorizontalSpacing: CGFloat = 8
        static let sectionVerticalSpacing: CGFloat = 24
        static let parametersVerticalSpacing: CGFloat = 11
        static let sectionHeadingPadding: EdgeInsets = .init(top: 16, leading: 16, bottom: 8, trailing: 16)
    }

    enum Localization {
        static let cancel = NSLocalizedString(
            "blazeAdDestinationSettingView.cancel",
            value: "Cancel",
            comment: "Button to dismiss the Blaze Ad Destination setting screen"
        )
        static let adDestination = NSLocalizedString(
            "blazeAdDestinationSettingView.adDestination",
            value: "Ad Destination",
            comment: "Title of the Blaze Ad Destination setting screen."
        )

        static let destinationUrlHeading = NSLocalizedString(
            "blazeAdDestinationSettingView.destinationUrlHeading",
            value: "Destination URL",
            comment: "Heading for the destination URL section in Blaze Ad Destination screen.")

        static let productURLLabel = NSLocalizedString(
            "blazeAdDestinationSettingView.productURLLabel",
            value: "The Product URL",
            comment: "Label for the product URL destination option in Blaze Ad Destination screen."
        )

        static let siteHomeLabel = NSLocalizedString(
            "blazeAdDestinationSettingView.siteHomeLabel",
            value: "The site home",
            comment: "Label for the site home destination option in Blaze Ad Destination screen."
        )


        static let destinationUrlSubtitle = NSLocalizedString(
            "blazeAdDestinationSettingView.destinationUrlSubtitle",
            value: "It will link to: %1$@",
            comment: "Subtitle for each destination type showing the URL to link to. " +
            "%1$@ will be replaced by the URL."
        )

        static let urlParametersHeading = NSLocalizedString(
            "blazeAdDestinationSettingView.urlParametersHeading",
            value: "URL Parameters",
            comment: "Heading for the URL Parameters section in Blaze Ad Destination screen."
        )

        static let addParameterButton = NSLocalizedString(
            "blazeAdDestinationSettingView.addParameterButton",
            value: "Add parameter",
            comment: "Button to add a new URL parameter in Blaze Ad Destination screen."
        )
    }
}

struct BlazeAdDestinationSettingView_Previews: PreviewProvider {
    static var previews: some View {
        BlazeAdDestinationSettingView(
            viewModel: .init(
                productURL: "https://woo.com/product",
                homeURL: "https://woo.com/",
                parameters: [
                    BlazeAdDestinationSettingViewModel.BlazeAdURLParameter(key: "key1", value: "value1"),
                    BlazeAdDestinationSettingViewModel.BlazeAdURLParameter(key: "key2", value: "value2"),
                    BlazeAdDestinationSettingViewModel.BlazeAdURLParameter(key: "key1", value: "value1")
                ]
            )
        )
    }
}<|MERGE_RESOLUTION|>--- conflicted
+++ resolved
@@ -96,24 +96,12 @@
                                  subtitle: String,
                                  type: DestinationType) -> some View {
         HStack(alignment: .center) {
-<<<<<<< HEAD
-            if type == viewModel.selectedDestinationType {
-                Image(systemName: "checkmark")
-                    .padding(.trailing, Layout.contentHorizontalSpacing)
-                    .foregroundColor(Color(uiColor: .accent))
-            } else {
-                Image(systemName: "checkmark")
-                    .padding(.trailing, Layout.contentHorizontalSpacing)
-                    .hidden() // Small hack to make the icon space consistent while not showing the icon.
-            }
-=======
             Image(systemName: "checkmark")
-                .padding(.leading, Layout.contentSpacing)
                 .padding(.trailing, Layout.contentHorizontalSpacing)
+                .foregroundColor(Color(uiColor: .accent))
                 .if(type != viewModel.selectedDestinationType) { view in
                     view.hidden()
                 }
->>>>>>> c1e49325
 
             VStack(alignment: .leading) {
                 Text(title)
