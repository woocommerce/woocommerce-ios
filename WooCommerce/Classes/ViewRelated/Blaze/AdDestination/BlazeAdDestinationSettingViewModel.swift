--- conflicted
+++ resolved
@@ -65,8 +65,7 @@
     func setDestinationType(as type: DestinationURLType) {
         selectedDestinationType = type
     }
-
-<<<<<<< HEAD
+    
     func setSelectedParameterIndex(to index: Int) {
         selectedParameterIndex = index
     }
@@ -75,26 +74,11 @@
         selectedParameterIndex =  nil
     }
 
-    private func buildParameterString() -> String {
-        var parameterString = ""
-        for parameter in parameters {
-            // In URL format, the parameter is written such as "key=value".
-            parameterString += parameter.key + "=" + parameter.value
-
-            // If it's not the last parameter, add an ampersand.
-            if parameter != parameters.last {
-                parameterString += "&"
-            }
-        }
-
-        return parameterString
-=======
     // Parameter string should be in a format of "key=value&key2=value2&key3=value3"
     private var parameterString: String {
         parameters.map { $0.key + "=" + $0.value }.joined(separator: "&")
->>>>>>> c1e49325
     }
-
+    
     private func buildFinalDestinationURL() -> String {
         let baseURL: String
         switch selectedDestinationType {
@@ -107,13 +91,8 @@
         return baseURL + (parameterString.isEmpty ? "" : "?\(parameterString)")
     }
 
-<<<<<<< HEAD
     func calculateRemainingCharacters() -> Int {
-        let remainingCharacters = Constant.maxParameterLength - buildParameterString().count
-=======
-    private func calculateRemainingCharacters() -> Int {
         let remainingCharacters = Constant.maxParameterLength - parameterString.count
->>>>>>> c1e49325
         // Should stop at zero and not show negative number.
         return max(0, remainingCharacters)
     }
