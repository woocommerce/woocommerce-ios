import SwiftUI

/// Hosting controller for `BlazeCampaignCreationForm`
final class BlazeCampaignCreationFormHostingController: UIHostingController<BlazeCampaignCreationForm> {
    private let viewModel: BlazeCampaignCreationFormViewModel

    init(viewModel: BlazeCampaignCreationFormViewModel) {
        self.viewModel = viewModel
        super.init(rootView: .init(viewModel: viewModel))
        self.viewModel.onEditAd = { [weak self] in
            self?.navigateToEditAd()
        }
    }

    @available(*, unavailable)
    required dynamic init?(coder aDecoder: NSCoder) {
        fatalError("init(coder:) has not been implemented")
    }

    override func viewDidLoad() {
        super.viewDidLoad()
        title = Localization.title
    }
}

private extension BlazeCampaignCreationFormHostingController {
    func navigateToEditAd() {
        guard let viewModel = viewModel.editAdViewModel else {
            assertionFailure("Edit ad button should be disabled until image is ready.")
            return
        }
        let vc = BlazeEditAdHostingController(viewModel: viewModel)
        present(vc, animated: true)
    }
}

private extension BlazeCampaignCreationFormHostingController {
    enum Localization {
        static let title = NSLocalizedString(
            "blazeCampaignCreationForm.title",
            value: "Preview",
            comment: "Title of the Blaze campaign creation screen"
        )
    }
}

/// Form to enter details for creating a new Blaze campaign.
struct BlazeCampaignCreationForm: View {
    @ObservedObject private var viewModel: BlazeCampaignCreationFormViewModel

    @State private var isShowingBudgetSetting = false
    @State private var isShowingLanguagePicker = false
    @State private var isShowingAdDestinationScreen = false
    @State private var isShowingDevicePicker = false
<<<<<<< HEAD
    @State private var isShowingTopicPicker = false
=======
    @State private var isShowingAISuggestionsErrorAlert: Bool = false
>>>>>>> f4e8737b

    init(viewModel: BlazeCampaignCreationFormViewModel) {
        self.viewModel = viewModel
    }

    var body: some View {
        ScrollView {
            VStack(alignment: .leading, spacing: Layout.contentPadding) {
                adPreview

                Text(Localization.details)
                    .subheadlineStyle()
                    .foregroundColor(.init(uiColor: .text))

                // Budget
                detailView(title: Localization.budget, content: viewModel.budgetDetailText) {
                    isShowingBudgetSetting = true
                }
                .overlay { roundedRectangleBorder }

                VStack(spacing: 0) {
                    // Language
                    detailView(title: Localization.language, content: viewModel.targetLanguageText) {
                        isShowingLanguagePicker = true
                    }

                    divider

                    // Devices
                    detailView(title: Localization.devices, content: viewModel.targetDeviceText) {
                        isShowingDevicePicker = true
                    }

                    divider

                    // Location
                    detailView(title: Localization.location, content: "All") {
                        // TODO: open location screen
                    }

                    divider

                    // Interests
                    detailView(title: Localization.interests, content: viewModel.targetTopicText) {
                        isShowingTopicPicker = true
                    }
                }
                .overlay { roundedRectangleBorder }

                // Ad destination
                detailView(title: Localization.adDestination, content: "https://example.com") {
                    isShowingAdDestinationScreen = true
                }
                .overlay { roundedRectangleBorder }
            }
            .padding(.horizontal, Layout.contentPadding)
        }
        .safeAreaInset(edge: .bottom) {
            VStack(spacing: 0) {
                Divider()

                Button(Localization.confirmDetails) {
                    // TODO: handle campaign creation
                }
                .buttonStyle(PrimaryLoadingButtonStyle(isLoading: false))
                .padding(Layout.contentPadding)
                .disabled(!viewModel.canConfirmDetails)
            }
            .background(Color(uiColor: .systemBackground))
        }
        .sheet(isPresented: $isShowingBudgetSetting) {
            BlazeBudgetSettingView(viewModel: viewModel.budgetSettingViewModel)
        }
        .sheet(isPresented: $isShowingLanguagePicker) {
            BlazeTargetLanguagePickerView(viewModel: viewModel.targetLanguageViewModel) {
                isShowingLanguagePicker = false
            }
        }
        .sheet(isPresented: $isShowingAdDestinationScreen) {
            BlazeAdDestinationSettingView(viewModel: .init(productURL: "https://woo.com/product/", homeURL: "https://woo.com/"))
            }
        .sheet(isPresented: $isShowingDevicePicker) {
            BlazeTargetDevicePickerView(viewModel: viewModel.targetDeviceViewModel) {
                isShowingDevicePicker = false
            }
        }
<<<<<<< HEAD
        .sheet(isPresented: $isShowingTopicPicker) {
            BlazeTargetTopicPickerView(viewModel: viewModel.targetTopicViewModel) {
                isShowingTopicPicker = false
            }
=======
        .onChange(of: viewModel.error) { newValue in
            isShowingAISuggestionsErrorAlert = newValue == .failedToLoadAISuggestions
        }
        .alert(isPresented: $isShowingAISuggestionsErrorAlert, content: {
            Alert(title: Text(Localization.ErrorAlert.title),
                  message: Text(Localization.ErrorAlert.ErrorMessage.fetchingAISuggestions),
                  primaryButton: .default(Text(Localization.ErrorAlert.retry), action: {
                Task {
                    await viewModel.loadAISuggestions()
                }
            }),
                  secondaryButton: .cancel())
        })
        .task {
            await viewModel.loadAISuggestions()
        }
        .task {
            await viewModel.downloadProductImage()
>>>>>>> f4e8737b
        }
    }
}

private extension BlazeCampaignCreationForm {
    var adPreview: some View {
        VStack(spacing: Layout.contentPadding) {
            VStack(alignment: .leading, spacing: Layout.contentMargin) {
                // Image
                Image(uiImage: viewModel.image?.image ?? .blazeProductPlaceholder)
                    .resizable()
                    .aspectRatio(contentMode: .fill)
                    .cornerRadius(Layout.cornerRadius)

                // Tagline
                Text(viewModel.isLoadingAISuggestions ? "Placeholder tagline" : viewModel.tagline)
                    .captionStyle()
                    .redacted(reason: viewModel.isLoadingAISuggestions ? .placeholder : [])
                    .shimmering(active: viewModel.isLoadingAISuggestions)

                HStack(spacing: Layout.contentPadding) {
                    // Description
                    Text(viewModel.isLoadingAISuggestions ? "This is a placeholder description" : viewModel.description)
                        .fontWeight(.semibold)
                        .headlineStyle()
                        .multilineTextAlignment(.leading)
                        .redacted(reason: viewModel.isLoadingAISuggestions ? .placeholder : [])
                        .shimmering(active: viewModel.isLoadingAISuggestions)

                    Spacer()

                    // Simulate shop button
                    Text(Localization.shopNow)
                        .fontWeight(.semibold)
                        .captionStyle()
                        .padding(Layout.contentMargin)
                        .background(Color(uiColor: .systemGray6))
                        .cornerRadius(Layout.adButtonCornerRadius)
                }
            }
            .padding(Layout.contentPadding)
            .background(Color(uiColor: .systemBackground))
            .cornerRadius(Layout.cornerRadius)
            .shadow(color: .black.opacity(0.05),
                    radius: Layout.shadowRadius,
                    x: 0,
                    y: Layout.shadowYOffset)

            // Button to edit ad details
            Button(action: {
                viewModel.didTapEditAd()
            }, label: {
                Text(Localization.editAd)
                    .fontWeight(.semibold)
                    .font(.body)
                    .foregroundColor(.accentColor)
            })
            .buttonStyle(.plain)
            .redacted(reason: !viewModel.canEditAd ? .placeholder : [])
            .shimmering(active: !viewModel.canEditAd)
        }
        .padding(Layout.contentPadding)
        .background(Color(uiColor: .systemGray6))
        .cornerRadius(Layout.cornerRadius)
        .padding(.vertical, Layout.contentPadding)
    }

    func detailView(title: String, content: String, action: @escaping () -> Void) -> some View {
        Button(action: action, label: {
            HStack {
                VStack(alignment: .leading, spacing: Layout.detailContentSpacing) {
                    Text(title)
                        .bodyStyle()
                    Text(content)
                        .secondaryBodyStyle()
                        .multilineTextAlignment(.leading)
                }
                Spacer()
                Image(systemName: "chevron.right")
                    .secondaryBodyStyle()
            }
            .padding(.horizontal, Layout.contentPadding)
            .padding(.vertical, Layout.contentMargin)
        })
    }

    var divider: some View {
        Divider()
            .frame(height: Layout.strokeWidth)
            .foregroundColor(Color(uiColor: .separator))
    }

    var roundedRectangleBorder: some View {
        RoundedRectangle(cornerRadius: Layout.cornerRadius)
            .stroke(Color(uiColor: .separator), lineWidth: Layout.strokeWidth)
    }
}

private extension BlazeCampaignCreationForm {
    enum Layout {
        static let contentMargin: CGFloat = 8
        static let contentPadding: CGFloat = 16
        static let cornerRadius: CGFloat = 8
        static let adButtonCornerRadius: CGFloat = 4
        static let strokeWidth: CGFloat = 1
        static let detailContentSpacing: CGFloat = 4
        static let shadowRadius: CGFloat = 2
        static let shadowYOffset: CGFloat = 2
    }

    enum Localization {
        static let title = NSLocalizedString(
            "blazeCampaignCreationForm.title",
            value: "Preview",
            comment: "Title of the Blaze campaign creation screen"
        )
        static let shopNow = NSLocalizedString(
            "blazeCampaignCreationForm.shopNow",
            value: "Shop Now",
            comment: "Button to shop on the Blaze ad preview"
        )
        static let editAd = NSLocalizedString(
            "blazeCampaignCreationForm.editAd",
            value: "Edit ad",
            comment: "Button to edit ad details on the Blaze campaign creation screen"
        )
        static let details = NSLocalizedString(
            "blazeCampaignCreationForm.details",
            value: "Details",
            comment: "Section title on the Blaze campaign creation screen"
        )
        static let budget = NSLocalizedString(
            "blazeCampaignCreationForm.budget",
            value: "Budget",
            comment: "Title of the Budget field on the Blaze campaign creation screen"
        )
        static let language = NSLocalizedString(
            "blazeCampaignCreationForm.language",
            value: "Language",
            comment: "Title of the Language field on the Blaze campaign creation screen"
        )
        static let devices = NSLocalizedString(
            "blazeCampaignCreationForm.devices",
            value: "Devices",
            comment: "Title of the Devices field on the Blaze campaign creation screen"
        )
        static let location = NSLocalizedString(
            "blazeCampaignCreationForm.location",
            value: "Location",
            comment: "Title of the Location field on the Blaze campaign creation screen"
        )
        static let interests = NSLocalizedString(
            "blazeCampaignCreationForm.interests",
            value: "Interests",
            comment: "Title of the Interests field on the Blaze campaign creation screen"
        )
        static let adDestination = NSLocalizedString(
            "blazeCampaignCreationForm.adDestination",
            value: "Ad destination",
            comment: "Title of the Ad destination field on the Blaze campaign creation screen"
        )
        static let confirmDetails = NSLocalizedString(
            "blazeCampaignCreationForm.confirmDetails",
            value: "Confirm Details",
            comment: "Button to confirm ad details on the Blaze campaign creation screen"
        )
        enum ErrorAlert {
            enum ErrorMessage {
                static let fetchingAISuggestions = NSLocalizedString(
                    "blazeCampaignCreationForm.errorAlert.errorMessage.fetchingAISuggestions",
                    value: "Failed to load suggestions for tagline and description",
                    comment: "Error message indicating that loading suggestions for tagline and description failed"
                )
            }
            static let title = NSLocalizedString(
                "blazeCampaignCreationForm.errorAlert.title",
                value: "Oops! We've hit a snag",
                comment: "Title on the error alert displayed on the Blaze campaign creation screen"
            )
            static let retry = NSLocalizedString(
                "blazeCampaignCreationForm.errorAlert.retry",
                value: "Retry",
                comment: "Button on the error alert displayed on the Blaze campaign creation screen"
            )
        }
    }
}

struct BlazeCampaignCreationForm_Previews: PreviewProvider {
    static var previews: some View {
        BlazeCampaignCreationForm(viewModel: .init(siteID: 123, productID: 123) {})
    }
}<|MERGE_RESOLUTION|>--- conflicted
+++ resolved
@@ -52,11 +52,8 @@
     @State private var isShowingLanguagePicker = false
     @State private var isShowingAdDestinationScreen = false
     @State private var isShowingDevicePicker = false
-<<<<<<< HEAD
     @State private var isShowingTopicPicker = false
-=======
     @State private var isShowingAISuggestionsErrorAlert: Bool = false
->>>>>>> f4e8737b
 
     init(viewModel: BlazeCampaignCreationFormViewModel) {
         self.viewModel = viewModel
@@ -143,12 +140,10 @@
                 isShowingDevicePicker = false
             }
         }
-<<<<<<< HEAD
         .sheet(isPresented: $isShowingTopicPicker) {
             BlazeTargetTopicPickerView(viewModel: viewModel.targetTopicViewModel) {
                 isShowingTopicPicker = false
             }
-=======
         .onChange(of: viewModel.error) { newValue in
             isShowingAISuggestionsErrorAlert = newValue == .failedToLoadAISuggestions
         }
@@ -167,7 +162,6 @@
         }
         .task {
             await viewModel.downloadProductImage()
->>>>>>> f4e8737b
         }
     }
 }
