import SwiftUI

/// Hosting controller for `BlazeCampaignCreationForm`
final class BlazeCampaignCreationFormHostingController: UIHostingController<BlazeCampaignCreationForm> {
    private let viewModel: BlazeCampaignCreationFormViewModel

    init(viewModel: BlazeCampaignCreationFormViewModel) {
        self.viewModel = viewModel
        super.init(rootView: .init(viewModel: viewModel))
        self.viewModel.onEditAd = { [weak self] in
            self?.navigateToEditAd()
        }
    }

    @available(*, unavailable)
    required dynamic init?(coder aDecoder: NSCoder) {
        fatalError("init(coder:) has not been implemented")
    }

    override func viewDidLoad() {
        super.viewDidLoad()
        title = Localization.title
    }
}

private extension BlazeCampaignCreationFormHostingController {
    func navigateToEditAd() {
        let vc = BlazeEditAdHostingController(viewModel: viewModel.editAdViewModel)
        present(vc, animated: true)
    }
}

private extension BlazeCampaignCreationFormHostingController {
    enum Localization {
        static let title = NSLocalizedString(
            "blazeCampaignCreationForm.title",
            value: "Preview",
            comment: "Title of the Blaze campaign creation screen"
        )
    }
}

/// Form to enter details for creating a new Blaze campaign.
struct BlazeCampaignCreationForm: View {
    @ObservedObject private var viewModel: BlazeCampaignCreationFormViewModel

    @Environment(\.colorScheme) var colorScheme

    @State private var isShowingBudgetSetting = false
    @State private var isShowingLanguagePicker = false
    @State private var isShowingAdDestinationScreen = false
    @State private var isShowingDevicePicker = false
    @State private var isShowingTopicPicker = false
    @State private var isShowingLocationPicker = false
    @State private var isShowingAISuggestionsErrorAlert: Bool = false
    @State private var isShowingPaymentInfo = false

    init(viewModel: BlazeCampaignCreationFormViewModel) {
        self.viewModel = viewModel
    }

    var body: some View {
        ScrollView {
            VStack(alignment: .leading, spacing: Layout.contentPadding) {
                adPreview

                Text(Localization.details)
                    .subheadlineStyle()
                    .foregroundColor(.init(uiColor: .text))

                // Budget
                detailView(title: Localization.budget, content: viewModel.budgetDetailText) {
                    isShowingBudgetSetting = true
                }
                .background(Constants.cellColor)
                .overlay { roundedRectangleBorder }

                VStack(spacing: 0) {
                    // Language
                    detailView(title: Localization.language, content: viewModel.targetLanguageText) {
                        isShowingLanguagePicker = true
                    }

                    divider

                    // Devices
                    detailView(title: Localization.devices, content: viewModel.targetDeviceText) {
                        isShowingDevicePicker = true
                    }

                    divider

                    // Location
                    detailView(title: Localization.location, content: viewModel.targetLocationText) {
                        isShowingLocationPicker = true
                    }

                    divider

                    // Interests
                    detailView(title: Localization.interests, content: viewModel.targetTopicText) {
                        isShowingTopicPicker = true
                    }
                }
                .background(Constants.cellColor)
                .overlay { roundedRectangleBorder }

                // Ad destination
                if viewModel.adDestinationViewModel != nil {
                    detailView(title: Localization.adDestination,
                               content: viewModel.finalDestinationURL,
                               isContentSingleLine: true) {
                        isShowingAdDestinationScreen = true
                    }
                    .overlay { roundedRectangleBorder }
                }
<<<<<<< HEAD
                .background(Constants.cellColor)
                .overlay { roundedRectangleBorder }
=======
>>>>>>> 4db124e3
            }
            .padding(.horizontal, Layout.contentPadding)
        }
        .background(Constants.backgroundViewColor)
        .safeAreaInset(edge: .bottom) {
            VStack(spacing: 0) {
                Divider()

                Button {
                    // TODO: track tap
                    isShowingPaymentInfo = true
                } label: {
                    LazyNavigationLink(destination: BlazeConfirmPaymentView(viewModel: viewModel.confirmPaymentViewModel), isActive: $isShowingPaymentInfo) {
                        Text(Localization.confirmDetails)
                    }
                }
                .buttonStyle(PrimaryButtonStyle())
                .padding(Layout.contentPadding)
                .disabled(!viewModel.canConfirmDetails)
            }
            .background(Constants.backgroundViewColor)
        }
        .sheet(isPresented: $isShowingBudgetSetting) {
            BlazeBudgetSettingView(viewModel: viewModel.budgetSettingViewModel)
        }
        .sheet(isPresented: $isShowingLanguagePicker) {
            BlazeTargetLanguagePickerView(viewModel: viewModel.targetLanguageViewModel) {
                isShowingLanguagePicker = false
            }
        }
        .sheet(isPresented: $isShowingAdDestinationScreen) {
            if let viewModel = viewModel.adDestinationViewModel {
                BlazeAdDestinationSettingView(viewModel: viewModel)
            }
        }
        .sheet(isPresented: $isShowingDevicePicker) {
            BlazeTargetDevicePickerView(viewModel: viewModel.targetDeviceViewModel) {
                isShowingDevicePicker = false
            }
        }
        .sheet(isPresented: $isShowingTopicPicker) {
            BlazeTargetTopicPickerView(viewModel: viewModel.targetTopicViewModel) {
                isShowingTopicPicker = false
            }
        }
        .sheet(isPresented: $isShowingLocationPicker) {
            BlazeTargetLocationPickerView(viewModel: viewModel.targetLocationViewModel) {
                isShowingLocationPicker = false
            }
        }
        .onChange(of: viewModel.error) { newValue in
            isShowingAISuggestionsErrorAlert = newValue == .failedToLoadAISuggestions
        }
        .alert(isPresented: $isShowingAISuggestionsErrorAlert, content: {
            Alert(title: Text(Localization.ErrorAlert.title),
                  message: Text(Localization.ErrorAlert.ErrorMessage.fetchingAISuggestions),
                  primaryButton: .default(Text(Localization.ErrorAlert.retry), action: {
                Task {
                    await viewModel.loadAISuggestions()
                }
            }),
                  secondaryButton: .cancel())
        })
        .task {
            await viewModel.loadAISuggestions()
        }
        .task {
            await viewModel.downloadProductImage()
        }
    }
}

private extension BlazeCampaignCreationForm {
    var adPreview: some View {
        VStack(spacing: Layout.contentPadding) {
            VStack(alignment: .leading, spacing: Layout.contentMargin) {
                // Image
                Image(uiImage: viewModel.image?.image ?? .blazeProductPlaceholder)
                    .resizable()
                    .aspectRatio(contentMode: .fit)
                    .cornerRadius(Layout.cornerRadius)

                // Tagline
                Text(viewModel.isLoadingAISuggestions ? "Placeholder tagline" : viewModel.tagline)
                    .foregroundStyle(.secondary)
                    .captionStyle()
                    .redacted(reason: viewModel.isLoadingAISuggestions ? .placeholder : [])
                    .shimmering(active: viewModel.isLoadingAISuggestions)

                HStack(spacing: Layout.contentPadding) {
                    // Description
                    Text(viewModel.isLoadingAISuggestions ? "This is a placeholder description" : viewModel.description)
                        .fontWeight(.semibold)
                        .headlineStyle()
                        .multilineTextAlignment(.leading)
                        .redacted(reason: viewModel.isLoadingAISuggestions ? .placeholder : [])
                        .shimmering(active: viewModel.isLoadingAISuggestions)

                    Spacer()

                    // Simulate shop button
                    Text(Localization.shopNow)
                        .fontWeight(.semibold)
                        .captionStyle()
                        .padding(Layout.contentMargin)
                        .background(Color(uiColor: .systemGray6))
                        .cornerRadius(Layout.adButtonCornerRadius)
                }
            }
            .padding(Layout.contentPadding)
            .background(Color(uiColor: .systemBackground))
            .cornerRadius(Layout.cornerRadius)
            .shadow(color: .black.opacity(0.05),
                    radius: Layout.shadowRadius,
                    x: 0,
                    y: Layout.shadowYOffset)

            // Button to edit ad details
            Button(action: {
                viewModel.didTapEditAd()
            }, label: {
                Text(Localization.editAd)
                    .fontWeight(.semibold)
                    .font(.body)
                    .foregroundColor(.accentColor)
            })
            .buttonStyle(.plain)
            .disabled(!viewModel.canEditAd)
            .redacted(reason: !viewModel.canEditAd ? .placeholder : [])
            .shimmering(active: !viewModel.canEditAd)
        }
        .environment(\.colorScheme, .light)
        .padding(Layout.contentPadding)
        .background(Color(light: .init(uiColor: .systemGray6),
                          dark: .init(uiColor: .tertiarySystemBackground)))
        .cornerRadius(Layout.cornerRadius)
        .padding(.vertical, Layout.contentPadding)
    }

    func detailView(title: String, content: String, isContentSingleLine: Bool = false, action: @escaping () -> Void) -> some View {
        Button(action: action, label: {
            HStack {
                VStack(alignment: .leading, spacing: Layout.detailContentSpacing) {
                    Text(title)
                        .bodyStyle()
                    Text(content)
                        .secondaryBodyStyle()
                        .multilineTextAlignment(.leading)
                        .lineLimit(isContentSingleLine ? 1 : nil)
                }
                Spacer()
                Image(systemName: "chevron.right")
                    .secondaryBodyStyle()
            }
            .padding(.horizontal, Layout.contentPadding)
            .padding(.vertical, Layout.contentMargin)
        })
    }

    var divider: some View {
        Divider()
            .frame(height: Layout.strokeWidth)
            .foregroundColor(Color(uiColor: .separator))
    }

    var roundedRectangleBorder: some View {
        RoundedRectangle(cornerRadius: Layout.cornerRadius)
            .stroke(Color(uiColor: .separator), lineWidth: Layout.strokeWidth)
    }
}

private extension BlazeCampaignCreationForm {
    enum Layout {
        static let contentMargin: CGFloat = 8
        static let contentPadding: CGFloat = 16
        static let cornerRadius: CGFloat = 8
        static let adButtonCornerRadius: CGFloat = 4
        static let strokeWidth: CGFloat = 1
        static let detailContentSpacing: CGFloat = 4
        static let shadowRadius: CGFloat = 2
        static let shadowYOffset: CGFloat = 2
    }

    enum Constants {
        static let backgroundViewColor = Color(light: .init(uiColor: .systemBackground),
                                               dark: .init(uiColor: .secondarySystemBackground))
        static let cellColor = Color(light: .init(uiColor: .systemBackground),
                                     dark: .init(uiColor: .tertiarySystemBackground))
    }

    enum Localization {
        static let title = NSLocalizedString(
            "blazeCampaignCreationForm.title",
            value: "Preview",
            comment: "Title of the Blaze campaign creation screen"
        )
        static let shopNow = NSLocalizedString(
            "blazeCampaignCreationForm.shopNow",
            value: "Shop Now",
            comment: "Button to shop on the Blaze ad preview"
        )
        static let editAd = NSLocalizedString(
            "blazeCampaignCreationForm.editAd",
            value: "Edit ad",
            comment: "Button to edit ad details on the Blaze campaign creation screen"
        )
        static let details = NSLocalizedString(
            "blazeCampaignCreationForm.details",
            value: "Details",
            comment: "Section title on the Blaze campaign creation screen"
        )
        static let budget = NSLocalizedString(
            "blazeCampaignCreationForm.budget",
            value: "Budget",
            comment: "Title of the Budget field on the Blaze campaign creation screen"
        )
        static let language = NSLocalizedString(
            "blazeCampaignCreationForm.language",
            value: "Language",
            comment: "Title of the Language field on the Blaze campaign creation screen"
        )
        static let devices = NSLocalizedString(
            "blazeCampaignCreationForm.devices",
            value: "Devices",
            comment: "Title of the Devices field on the Blaze campaign creation screen"
        )
        static let location = NSLocalizedString(
            "blazeCampaignCreationForm.location",
            value: "Location",
            comment: "Title of the Location field on the Blaze campaign creation screen"
        )
        static let interests = NSLocalizedString(
            "blazeCampaignCreationForm.interests",
            value: "Interests",
            comment: "Title of the Interests field on the Blaze campaign creation screen"
        )
        static let adDestination = NSLocalizedString(
            "blazeCampaignCreationForm.adDestination",
            value: "Ad destination",
            comment: "Title of the Ad destination field on the Blaze campaign creation screen"
        )
        static let confirmDetails = NSLocalizedString(
            "blazeCampaignCreationForm.confirmDetails",
            value: "Confirm Details",
            comment: "Button to confirm ad details on the Blaze campaign creation screen"
        )
        enum ErrorAlert {
            enum ErrorMessage {
                static let fetchingAISuggestions = NSLocalizedString(
                    "blazeCampaignCreationForm.errorAlert.errorMessage.fetchingAISuggestions",
                    value: "Failed to load suggestions for tagline and description",
                    comment: "Error message indicating that loading suggestions for tagline and description failed"
                )
            }
            static let title = NSLocalizedString(
                "blazeCampaignCreationForm.errorAlert.title",
                value: "Oops! We've hit a snag",
                comment: "Title on the error alert displayed on the Blaze campaign creation screen"
            )
            static let retry = NSLocalizedString(
                "blazeCampaignCreationForm.errorAlert.retry",
                value: "Retry",
                comment: "Button on the error alert displayed on the Blaze campaign creation screen"
            )
        }
    }
}

struct BlazeCampaignCreationForm_Previews: PreviewProvider {
    static var previews: some View {
        BlazeCampaignCreationForm(viewModel: .init(siteID: 123, productID: 123, onCompletion: {}))
    }
}<|MERGE_RESOLUTION|>--- conflicted
+++ resolved
@@ -114,11 +114,8 @@
                     }
                     .overlay { roundedRectangleBorder }
                 }
-<<<<<<< HEAD
                 .background(Constants.cellColor)
                 .overlay { roundedRectangleBorder }
-=======
->>>>>>> 4db124e3
             }
             .padding(.horizontal, Layout.contentPadding)
         }
