--- conflicted
+++ resolved
@@ -52,7 +52,6 @@
         }
     }
 
-<<<<<<< HEAD
     var editAdViewModel: BlazeEditAdViewModel {
         // TODO: Send ad data to edit screen
         let adData = BlazeEditAdData(image: .init(image: .blazeIntroIllustration, source: .asset(asset: .init())),
@@ -73,13 +72,13 @@
                                     onSave: { _ in
             // TODO: Update ad with edited data
         })
-=======
+    }
+
     var targetLanguageViewModel: BlazeTargetLanguagePickerViewModel {
         BlazeTargetLanguagePickerViewModel(siteID: siteID) { [weak self] selectedLanguages in
             self?.languages = selectedLanguages
             self?.updateTargetLanguagesText()
         }
->>>>>>> a4ffbef6
     }
 
     @Published private(set) var budgetDetailText: String = ""
