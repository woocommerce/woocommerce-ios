import Foundation
import Yosemite

/// View model for `BlazeCampaignCreationForm`
final class BlazeCampaignCreationFormViewModel: ObservableObject {
<<<<<<< HEAD

    private let siteID: Int64
    private let stores: StoresManager
    private let completionHandler: () -> Void
    private let dateFormatter: DateFormatter = {
        let dateFormatter = DateFormatter()
        dateFormatter.timeStyle = .none
        dateFormatter.dateStyle = .medium
        return dateFormatter
    }()

    // Budget details
    private var startDate = Date.now
    private var dailyBudget = BlazeBudgetSettingViewModel.Constants.minimumDailyAmount
    private var duration = BlazeBudgetSettingViewModel.Constants.defaultDayCount

    var budgetSettingViewModel: BlazeBudgetSettingViewModel {
        BlazeBudgetSettingViewModel(dailyBudget: dailyBudget, duration: duration, startDate: startDate) { [weak self] dailyBudget, duration, startDate in
            guard let self else { return }
            self.startDate = startDate
            self.duration = duration
            self.dailyBudget = dailyBudget
            self.updateBudgetDetails()
        }
    }

    @Published private(set) var budgetDetailText: String = ""
=======
    let siteID: Int64
    private let stores: StoresManager
    private let completionHandler: () -> Void
    var onEditAd: (() -> Void)?
>>>>>>> a3c06643

    init(siteID: Int64,
         stores: StoresManager = ServiceLocator.stores,
         onCompletion: @escaping () -> Void) {
        self.siteID = siteID
        self.stores = stores
        self.completionHandler = onCompletion

        updateBudgetDetails()
    }
}

private extension BlazeCampaignCreationFormViewModel {
    func updateBudgetDetails() {
        let amount = String(format: "$%.0f USD", dailyBudget * Double(duration))
        let date = dateFormatter.string(for: startDate) ?? ""
        budgetDetailText = String.pluralize(
            duration,
            singular: String(format: Localization.budgetSingleDay, amount, duration, date),
            plural: String(format: Localization.budgetMultipleDays, amount, duration, date)
        )
    }
}

private extension BlazeCampaignCreationFormViewModel {
    enum Localization {
        static let budgetSingleDay = NSLocalizedString(
            "blazeCampaignCreationFormViewModel.budgetSingleDay",
            value: "%1$@, %2$d day from %3$@",
            comment: "Blaze campaign budget details with duration in singular form. " +
            "Reads like: $35, 1 day from Dec 31"
        )
        static let budgetMultipleDays = NSLocalizedString(
            "blazeCampaignCreationFormViewModel.budgetMultipleDays",
            value: "%1$@, %2$d days from %3$@",
            comment: "Blaze campaign budget details with duration in plural form. " +
            "Reads like: $35, 15 days from Dec 31"
        )
    }

    func didTapEditAd() {
        onEditAd?()
    }
}<|MERGE_RESOLUTION|>--- conflicted
+++ resolved
@@ -3,7 +3,6 @@
 
 /// View model for `BlazeCampaignCreationForm`
 final class BlazeCampaignCreationFormViewModel: ObservableObject {
-<<<<<<< HEAD
 
     private let siteID: Int64
     private let stores: StoresManager
@@ -14,6 +13,8 @@
         dateFormatter.dateStyle = .medium
         return dateFormatter
     }()
+
+    var onEditAd: (() -> Void)?
 
     // Budget details
     private var startDate = Date.now
@@ -31,12 +32,6 @@
     }
 
     @Published private(set) var budgetDetailText: String = ""
-=======
-    let siteID: Int64
-    private let stores: StoresManager
-    private let completionHandler: () -> Void
-    var onEditAd: (() -> Void)?
->>>>>>> a3c06643
 
     init(siteID: Int64,
          stores: StoresManager = ServiceLocator.stores,
