--- conflicted
+++ resolved
@@ -105,7 +105,12 @@
         }
     }()
 
-<<<<<<< HEAD
+    lazy private(set) var confirmPaymentViewModel: BlazeConfirmPaymentViewModel = {
+        BlazeConfirmPaymentViewModel(siteID: siteID, campaignInfo: campaignInfo, onCompletion: { [weak self] in
+            self?.completionHandler()
+        })
+    }()
+    
     var adDestinationViewModel: BlazeAdDestinationSettingViewModel? {
         // Only create viewModel (and thus show the ad destination setting) if these two URLs exist.
         guard let productURL, let siteURL else {
@@ -124,13 +129,6 @@
     // For Ad destination purposes
     private var productURL: String? { product?.permalink }
     private var siteURL: String? { stores.sessionManager.defaultSite?.url }
-=======
-    lazy private(set) var confirmPaymentViewModel: BlazeConfirmPaymentViewModel = {
-        BlazeConfirmPaymentViewModel(siteID: siteID, campaignInfo: campaignInfo, onCompletion: { [weak self] in
-            self?.completionHandler()
-        })
-    }()
->>>>>>> b4466976
 
     @Published private(set) var budgetDetailText: String = ""
     @Published private(set) var targetLanguageText: String = ""
