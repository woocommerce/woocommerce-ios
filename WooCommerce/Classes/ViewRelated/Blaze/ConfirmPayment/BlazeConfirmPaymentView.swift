import SwiftUI

/// View to confirm the payment method before creating a Blaze campaign.
struct BlazeConfirmPaymentView: View {
    /// Scale of the view based on accessibility changes
    @ScaledMetric private var scale: CGFloat = 1.0
    @ObservedObject private var viewModel: BlazeConfirmPaymentViewModel
    @Environment(\.dismiss) private var dismiss

    @State private var externalURL: URL?
    @State private var showAddPaymentSheet: Bool = false

    private let agreementText: NSAttributedString = {
        let content = String.localizedStringWithFormat(Localization.agreement, Localization.termsOfService, Localization.adPolicy, Localization.learnMore)
        let paragraph = NSMutableParagraphStyle()
        paragraph.alignment = .center

        let mutableAttributedText = NSMutableAttributedString(
            string: content,
            attributes: [.font: UIFont.caption1,
                         .foregroundColor: UIColor.secondaryLabel,
                         .paragraphStyle: paragraph]
        )

        mutableAttributedText.setAsLink(textToFind: Localization.termsOfService,
                                        linkURL: Constants.termsLink)
        mutableAttributedText.setAsLink(textToFind: Localization.adPolicy,
                                        linkURL: Constants.adPolicyLink)
        mutableAttributedText.setAsLink(textToFind: Localization.learnMore,
                                        linkURL: Constants.learnMoreLink)
        return mutableAttributedText
    }()

    init(viewModel: BlazeConfirmPaymentViewModel) {
        self.viewModel = viewModel
    }

    var body: some View {
        ScrollView {
            VStack(spacing: Layout.contentPadding) {

                totalAmountView
                    .padding(.horizontal, Layout.contentPadding)

                Divider()

                if !viewModel.isFetchingPaymentInfo {
                    if viewModel.selectedPaymentMethod == nil {
                        addPaymentMethodButton
                            .padding(.horizontal, Layout.contentPadding)
                    } else {
                        cardDetailView
                            .padding(.horizontal, Layout.contentPadding)
                    }

                } else {
                    loadingView
                        .padding(.horizontal, Layout.contentPadding)
                }

                Divider()
            }
            .padding(.vertical, Layout.contentPadding)
        }
        .navigationTitle(Localization.title)
        .navigationBarTitleDisplayMode(.inline)
        .safeAreaInset(edge: .bottom) {
            footerView
        }
        .task {
            await viewModel.updatePaymentInfo()
        }
        .alert(Text(Localization.errorMessage), isPresented: $viewModel.shouldDisplayPaymentErrorAlert, actions: {
            Button(Localization.tryAgain) {
                Task {
                    await viewModel.updatePaymentInfo()
                }
            }
        })
        .sheet(isPresented: $viewModel.isCreatingCampaign) {
            BlazeCampaignCreationLoadingView()
                .interactiveDismissDisabled()
        }
<<<<<<< HEAD
        .sheet(isPresented: $showAddPaymentSheet) {
            if let paymentMethodsViewModel = viewModel.paymentMethodsViewModel {
                BlazePaymentMethodsView(viewModel: paymentMethodsViewModel)
            }
=======
        .sheet(isPresented: $viewModel.shouldDisplayCampaignCreationError) {
            BlazeCampaignCreationErrorView(onTryAgain: {
                viewModel.shouldDisplayCampaignCreationError = false
                Task {
                    await viewModel.submitCampaign()
                }
            }, onCancel: {
                viewModel.shouldDisplayCampaignCreationError = false
                viewModel.cancelCampaignCreation()
                dismiss()
            })
            .interactiveDismissDisabled()
>>>>>>> d6d6b715
        }
    }
}

private extension BlazeConfirmPaymentView {
    var totalAmountView: some View {
        VStack(alignment: .leading, spacing: Layout.contentPadding) {
            Text(Localization.paymentTotals)
                .fontWeight(.semibold)
                .bodyStyle()

            HStack {
                Text(Localization.blazeCampaign)
                    .bodyStyle()

                Spacer()

                Text(viewModel.totalAmount)
            }
            .frame(maxWidth: .infinity)

            HStack {
                Text(Localization.total)
                    .bold()

                Spacer()

                Text(String.localizedStringWithFormat(Localization.totalAmount, viewModel.totalAmount))
                    .bold()
            }
            .bodyStyle()
        }
    }

    var cardDetailView: some View {
        Button {
            showAddPaymentSheet = true
        } label: {
            if let icon = viewModel.cardIcon {
                Image(uiImage: icon)
                    .resizable()
                    .aspectRatio(contentMode: .fit)
                    .frame(width: Layout.cardIconWidth * scale)
            }

            VStack(alignment: .leading) {
                if let type = viewModel.cardTypeName {
                    Text(type)
                        .bodyStyle()
                }

                if let name = viewModel.cardName {
                    Text(name)
                        .foregroundColor(.secondary)
                        .captionStyle()
                }
            }

            Spacer()

            Image(systemName: "chevron.right")
                .secondaryBodyStyle()
        }
    }

    var addPaymentMethodButton: some View {
        Button {
            showAddPaymentSheet = true
        } label: {
            HStack {
                Text(Localization.addPaymentMethod)
                Spacer()
                Image(systemName: "chevron.right")
                    .secondaryBodyStyle()
            }
        }
    }

    var loadingView: some View {
        HStack {
            Text(Localization.loading)
                .secondaryBodyStyle()
            Spacer()
            ActivityIndicator(isAnimating: .constant(true), style: .medium)
        }
    }

    var footerView: some View {
        VStack(spacing: Layout.contentPadding) {
            Divider()
            Button(Localization.submitButton) {
                Task {
                    await viewModel.submitCampaign()
                }
            }
            .buttonStyle(PrimaryButtonStyle())
            .disabled(viewModel.shouldDisableCampaignCreation)
            .padding(.horizontal, Layout.contentPadding)

            AttributedText(agreementText)
                .padding(.horizontal, Layout.contentPadding)
                .environment(\.openURL, OpenURLAction { url in
                    externalURL = url
                    return .handled
                })
                .safariSheet(url: $externalURL)
        }
        .padding(.vertical, Layout.contentPadding)
        .background(Color(.systemBackground))
    }
}

private extension BlazeConfirmPaymentView {

    enum Layout {
        static let contentPadding: CGFloat = 16
        static let cardIconWidth: CGFloat = 35
    }

    enum Constants {
        static let termsLink = "https://wordpress.com/tos/"
        static let adPolicyLink = "https://automattic.com/advertising-policy/"
        static let learnMoreLink = "https://wordpress.com/support/promote-a-post/"
    }

    enum Localization {
        static let title = NSLocalizedString(
            "blazeConfirmPaymentView.title",
            value: "Payment",
            comment: "Title of the Payment view in the Blaze campaign creation flow"
        )
        static let submitButton = NSLocalizedString(
            "blazeConfirmPaymentView.submitButton",
            value: "Submit Campaign",
            comment: "Action button on the Payment screen in the Blaze campaign creation flow"
        )
        static let paymentTotals = NSLocalizedString(
            "blazeConfirmPaymentView.paymentTotals",
            value: "Payment totals",
            comment: "Section title on the Payment screen in the Blaze campaign creation flow"
        )
        static let blazeCampaign = NSLocalizedString(
            "blazeConfirmPaymentView.blazeCampaign",
            value: "Blaze campaign",
            comment: "Item to be charged on the Payment screen in the Blaze campaign creation flow"
        )
        static let total = NSLocalizedString(
            "blazeConfirmPaymentView.total",
            value: "Total",
            comment: "Title of the total amount to be charged on the Payment screen in the Blaze campaign creation flow"
        )
        static let totalAmount = NSLocalizedString(
            "blazeConfirmPaymentView.totalAmount",
            value: "%1$@ USD",
            comment: "The formatted total amount for a Blaze campaign, fixed in USD. " +
            "Reads as $11 USD."
        )
        static let addPaymentMethod = NSLocalizedString(
            "blazeConfirmPaymentView.addPaymentMethod",
            value: "Add a payment method",
            comment: "Button for adding a payment method on the Payment screen in the Blaze campaign creation flow"
        )
        static let loading = NSLocalizedString(
            "blazeConfirmPaymentView.loading",
            value: "Loading payment methods...",
            comment: "Text for the loading state on the Payment screen in the Blaze campaign creation flow"
        )
        static let agreement = NSLocalizedString(
            "blazeConfirmPaymentView.agreement",
            value: "By clicking \"Submit Campaign\" you agree to the %1$@ and " +
            "%2$@, and authorize your payment method to be charged for " +
            "the budget and duration you chose. %3$@ about how budgets and payments for Promoted Posts work.",
            comment: "Content of the agreement at the end of the Payment screen in the Blaze campaign creation flow. Read likes: " +
            "By clicking \"Submit campaign\" you agree to the Terms of Service and " +
                 "Advertising Policy, and authorize your payment method to be charged for " +
                 "the budget and duration you chose. Learn more about how budgets and payments for Promoted Posts work."
        )
        static let termsOfService = NSLocalizedString(
            "blazeConfirmPaymentView.terms",
            value: "Terms of Service",
            comment: "The terms to be agreed upon on the Payment screen in the Blaze campaign creation flow."
        )
        static let adPolicy = NSLocalizedString(
            "blazeConfirmPaymentView.adPolicy",
            value: "Advertising Policy",
            comment: "The action to be agreed upon on the Payment screen in the Blaze campaign creation flow."
        )
        static let learnMore = NSLocalizedString(
            "blazeConfirmPaymentView.learnMore",
            value: "Learn more",
            comment: "Link to guide for promoted posts on the Payment screen in the Blaze campaign creation flow."
        )
        static let errorMessage = NSLocalizedString(
            "blazeConfirmPaymentView.errorMessage",
            value: "Error loading your payment methods",
            comment: "Error message displayed when fetching payment methods failed on the Payment screen in the Blaze campaign creation flow."
        )
        static let tryAgain = NSLocalizedString(
            "blazeConfirmPaymentView.tryAgain",
            value: "Try Again",
            comment: "Button to retry when fetching payment methods failed on the Payment screen in the Blaze campaign creation flow."
        )
    }
}

#Preview {
    BlazeConfirmPaymentView(viewModel: BlazeConfirmPaymentViewModel(
        siteID: 123,
        campaignInfo: .init(origin: "test",
                            originVersion: "1.0",
                            paymentMethodID: "pid",
                            startDate: Date(),
                            endDate: Date(),
                            timeZone: "US-NY",
                            totalBudget: 35,
                            siteName: "iPhone 15",
                            textSnippet: "Fancy new phone",
                            targetUrl: "https://example.com",
                            urlParams: "",
                            mainImage: .init(url: "https://example.com", mimeType: "png"),
                            targeting: nil,
                            targetUrn: "",
                            type: "product"),
        onCompletion: {}))
}<|MERGE_RESOLUTION|>--- conflicted
+++ resolved
@@ -81,12 +81,6 @@
             BlazeCampaignCreationLoadingView()
                 .interactiveDismissDisabled()
         }
-<<<<<<< HEAD
-        .sheet(isPresented: $showAddPaymentSheet) {
-            if let paymentMethodsViewModel = viewModel.paymentMethodsViewModel {
-                BlazePaymentMethodsView(viewModel: paymentMethodsViewModel)
-            }
-=======
         .sheet(isPresented: $viewModel.shouldDisplayCampaignCreationError) {
             BlazeCampaignCreationErrorView(onTryAgain: {
                 viewModel.shouldDisplayCampaignCreationError = false
@@ -99,7 +93,11 @@
                 dismiss()
             })
             .interactiveDismissDisabled()
->>>>>>> d6d6b715
+        }
+        .sheet(isPresented: $showAddPaymentSheet) {
+            if let paymentMethodsViewModel = viewModel.paymentMethodsViewModel {
+                BlazePaymentMethodsView(viewModel: paymentMethodsViewModel)
+            }
         }
     }
 }
