--- conflicted
+++ resolved
@@ -56,11 +56,7 @@
     @State private var showingCouponRestrictions: Bool = false
     @State private var showingSelectProducts: Bool = false
     @State private var showingSelectCategories: Bool = false
-<<<<<<< HEAD
     @State private var showingDiscountTypeSheet: Bool = false
-    @Environment(\.presentationMode) var presentation
-=======
->>>>>>> c7c27fa2
 
     private var expiryDateActionSheetButtons: [Alert.Button] {
         var buttons: [Alert.Button] = []
