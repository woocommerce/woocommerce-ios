--- conflicted
+++ resolved
@@ -48,18 +48,6 @@
         viewModel.loadCouponReport()
 
         ServiceLocator.analytics.track(.couponDetails, withProperties: ["action": "loaded"])
-    }
-
-<<<<<<< HEAD
-=======
-    private var detailRows: [DetailRow] {
-        [
-            .init(title: Localization.couponCode, content: viewModel.couponCode, action: {}),
-            .init(title: Localization.description, content: viewModel.description, action: {}),
-            .init(title: Localization.discount, content: viewModel.amount, action: {}),
-            .init(title: Localization.applyTo, content: viewModel.productsAppliedTo, action: {}),
-            .init(title: Localization.expiryDate, content: viewModel.expiryDate, action: {})
-        ]
     }
 
     private var actionSheetButtons: [Alert.Button] {
@@ -97,7 +85,6 @@
         return buttons
     }
 
->>>>>>> 64ee8835
     var body: some View {
         GeometryReader { geometry in
             ScrollView {
