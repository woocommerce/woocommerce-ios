import SwiftUI
import Yosemite

/// Hosting controller wrapper for `CouponDetails`
///
final class CouponDetailsHostingController: UIHostingController<CouponDetails> {

    init(viewModel: CouponDetailsViewModel) {
        super.init(rootView: CouponDetails(viewModel: viewModel))
        // The navigation title is set here instead of the SwiftUI view's `navigationTitle`
        // to avoid the blinking of the title label when pushed from UIKit view.
        title = NSLocalizedString("Coupon", comment: "Title of Coupon Details screen")

        // Set presenting view controller to show the notice presenter here
        rootView.noticePresenter.presentingViewController = self
    }

    required dynamic init?(coder aDecoder: NSCoder) {
        fatalError("init(coder:) has not been implemented")
    }
}

struct CouponDetails: View {
    @ObservedObject private var viewModel: CouponDetailsViewModel
    @State private var showingActionSheet: Bool = false
    @State private var showingShareSheet: Bool = false

    /// The presenter to display notice when the coupon code is copied.
    /// It is kept internal so that the hosting controller can update its presenting controller to itself.
    let noticePresenter: DefaultNoticePresenter

    init(viewModel: CouponDetailsViewModel) {
        self.viewModel = viewModel
        self.noticePresenter = DefaultNoticePresenter()
        viewModel.syncCoupon()
        viewModel.loadCouponReport()
    }

    private var detailRows: [DetailRow] {
        [
            .init(title: Localization.couponCode, content: viewModel.couponCode, action: {}),
            .init(title: Localization.description, content: viewModel.description, action: {}),
            .init(title: Localization.discount, content: viewModel.amount, action: {}),
            .init(title: Localization.applyTo, content: viewModel.productsAppliedTo, action: {}),
            .init(title: Localization.expiryDate, content: viewModel.expiryDate, action: {})
        ]
    }

    var body: some View {
        GeometryReader { geometry in
            ScrollView {
                VStack(alignment: .leading, spacing: 0) {
                    // Anchor the action sheet at the top to be able to show the popover on iPad in the most appropriate position
                    Divider()
                        .actionSheet(isPresented: $showingActionSheet) {
                            ActionSheet(
                                title: Text(Localization.manageCoupon),
                                buttons: [
                                    .default(Text(Localization.copyCode), action: {
                                        UIPasteboard.general.string = viewModel.couponCode
                                        let notice = Notice(title: Localization.couponCopied, feedbackType: .success)
                                        noticePresenter.enqueue(notice: notice)
                                    }),
                                    .default(Text(Localization.shareCoupon), action: {
                                        showingShareSheet = true
                                    }),
                                    .cancel()
                                ]
                            )
                        }
                        .shareSheet(isPresented: $showingShareSheet) {
                            ShareSheet(activityItems: [viewModel.shareMessage])
                        }

                    VStack(alignment: .leading, spacing: 0) {
                        Text(Localization.performance)
                            .bold()
                            .padding(Constants.margin)
                            .padding(.horizontal, insets: geometry.safeAreaInsets)
                        HStack(spacing: 0) {
                            VStack(alignment: .leading, spacing: Constants.verticalSpacing) {
                                Text(Localization.discountedOrders)
                                    .secondaryBodyStyle()
                                Text(viewModel.discountedOrdersCount)
                                    .font(.title)
                            }
                            .frame(maxWidth: .infinity, alignment: .leading)

                            VStack(alignment: .leading, spacing: Constants.verticalSpacing) {
                                Text(Localization.amount)
                                    .secondaryBodyStyle()
                                Text(viewModel.discountedAmount)
                                    .font(.title)
                            }
                            .padding(.leading, Constants.margin)
                            .frame(maxWidth: .infinity, alignment: .leading)
                        }
                        .padding([.horizontal, .bottom], Constants.margin)
                        .padding(.horizontal, insets: geometry.safeAreaInsets)
                    }
                    .background(Color(.listForeground))

                    Divider()
                    Spacer().frame(height: Constants.margin)
                    Divider()

                    VStack(alignment: .leading, spacing: 0) {
                        Text(Localization.detailSectionTitle)
                            .bold()
                            .padding(Constants.margin)
                            .padding(.horizontal, insets: geometry.safeAreaInsets)
                        ForEach(detailRows) { row in
                            TitleAndValueRow(title: row.title,
                                             value: .content(row.content),
<<<<<<< HEAD
                                             selectionStyle: .disclosure,
=======
                                             selectable: false,
>>>>>>> d708c336
                                             action: row.action)
                                .padding(.vertical, Constants.verticalSpacing)
                                .padding(.horizontal, insets: geometry.safeAreaInsets)
                            Divider()
                                .padding(.leading, Constants.margin)
                                .padding(.leading, insets: geometry.safeAreaInsets)
                        }
                    }
                    .background(Color(.listForeground))

                    Spacer().frame(height: Constants.margin)
                    Divider()
                    VStack {
                        NavigationRow(content: {
                            Text(Localization.usageDetails)
                                .bodyStyle()
                        }, action: {
                            // TODO-5766: Add usage details screen
                        }).padding(.horizontal, insets: geometry.safeAreaInsets)
                    }
                    .background(Color(.listForeground))
                    Divider()
                }
            }
            .background(Color(.listBackground))
            .ignoresSafeArea(.container, edges: [.horizontal, .bottom])
        }
        .toolbar {
            ToolbarItem(placement: .navigationBarTrailing) {
                Button(action: {
                    showingActionSheet = true
                }, label: {
                    Image(uiImage: .moreImage)
                        .renderingMode(.template)
                })
            }
        }
        .wooNavigationBarStyle()
    }

}

// MARK: - Subtypes
//
private extension CouponDetails {
    enum Constants {
        static let margin: CGFloat = 16
        static let verticalSpacing: CGFloat = 8
    }

    enum Localization {
        static let detailSectionTitle = NSLocalizedString("Coupon Details", comment: "Title of Details section in Coupon Details screen")
        static let couponCode = NSLocalizedString("Coupon Code", comment: "Title of the Coupon Code row in Coupon Details screen")
        static let description = NSLocalizedString("Description", comment: "Title of the Description row in Coupon Details screen")
        static let discount = NSLocalizedString("Discount", comment: "Title of the Discount row in Coupon Details screen")
        static let applyTo = NSLocalizedString("Apply To", comment: "Title of the Apply To row in Coupon Details screen")
        static let expiryDate = NSLocalizedString("Coupon Expiry Date", comment: "Title of the Coupon Expiry Date row in Coupon Details screen")
        static let manageCoupon = NSLocalizedString("Manage Coupon", comment: "Title of the action sheet displayed from the Coupon Details screen")
        static let copyCode = NSLocalizedString("Copy Code", comment: "Action title for copying coupon code from the Coupon Details screen")
        static let couponCopied = NSLocalizedString("Coupon copied", comment: "Notice message displayed when a coupon code is " +
                                                    "copied from the Coupon Details screen")
        static let shareCoupon = NSLocalizedString("Share Coupon", comment: "Action title for sharing coupon from the Coupon Details screen")
        static let performance = NSLocalizedString("Performance", comment: "Title of the Performance section on Coupons Details screen")
        static let discountedOrders = NSLocalizedString("Discounted Orders", comment: "Title of the Discounted Orders label on Coupon Details screen")
        static let amount = NSLocalizedString("Amount", comment: "Title of the Amount label on Coupon Details screen")
        static let usageDetails = NSLocalizedString("Usage details", comment: "Title of the Usage details row in Coupon Details screen")
    }

    struct DetailRow: Identifiable {
        var id: String { title }

        let title: String
        let content: String
        let action: () -> Void
    }
}

#if DEBUG
struct CouponDetails_Previews: PreviewProvider {
    static var previews: some View {
        CouponDetails(viewModel: CouponDetailsViewModel(coupon: Coupon.sampleCoupon))
    }
}
#endif<|MERGE_RESOLUTION|>--- conflicted
+++ resolved
@@ -112,11 +112,7 @@
                         ForEach(detailRows) { row in
                             TitleAndValueRow(title: row.title,
                                              value: .content(row.content),
-<<<<<<< HEAD
-                                             selectionStyle: .disclosure,
-=======
-                                             selectable: false,
->>>>>>> d708c336
+                                             selectionStyle: .none,
                                              action: row.action)
                                 .padding(.vertical, Constants.verticalSpacing)
                                 .padding(.horizontal, insets: geometry.safeAreaInsets)
