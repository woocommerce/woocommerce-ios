--- conflicted
+++ resolved
@@ -93,32 +93,11 @@
             }
         }
         .listStyle(.plain)
-<<<<<<< HEAD
-        .sheet(item: $viewModel.selectedCustomField, content: { customField in
-            NavigationView {
-                CustomFieldEditorView(key: customField.key,
-                                      value: customField.value,
-                                      onSave: { updatedKey, updatedValue in
-                                          viewModel.saveField(key: updatedKey, value: updatedValue, fieldId: customField.fieldId)
-                                      },
-                                      onDelete: { viewModel.deleteField(customField) })
-            }
-        })
-        .sheet(isPresented: $viewModel.isAddingNewField) {
-            NavigationView {
-                CustomFieldEditorView(key: "",
-                                      value: "",
-                                      onSave: { updatedKey, updatedValue in
-                                          viewModel.saveField(key: updatedKey, value: updatedValue, fieldId: nil)
-                                      })
-            }
-=======
         .sheet(item: $viewModel.selectedCustomField) { customField in
             buildCustomFieldEditorView(customField: customField)
         }
         .sheet(isPresented: $viewModel.isAddingNewField) {
             buildCustomFieldEditorView(customField: nil)
->>>>>>> 685602e9
         }
         .notice($viewModel.notice)
     }
