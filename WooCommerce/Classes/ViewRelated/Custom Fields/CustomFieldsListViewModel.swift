--- conflicted
+++ resolved
@@ -17,14 +17,8 @@
 
     @Published private var editedFields: [CustomFieldUI] = []
     @Published private var addedFields: [CustomFieldUI] = []
-<<<<<<< HEAD
     @Published private var deletedFieldIds: [Int64] = []
-    var hasChanges: Bool {
-        editedFields.isNotEmpty || addedFields.isNotEmpty || deletedFieldIds.isNotEmpty
-    }
-=======
     @Published private(set) var hasChanges: Bool = false
->>>>>>> 95333111
 
     init(customFields: [CustomFieldViewModel]) {
         self.originalCustomFields = customFields
