import Foundation
import Yosemite
import Combine
import class UIKit.UIColor

/// Main View Model for the Analytics Hub.
///
final class AnalyticsHubViewModel: ObservableObject {

    private let siteID: Int64
    private let stores: StoresManager
    private let timeZone: TimeZone
    private let analytics: Analytics
    private let noticePresenter: NoticePresenter

    /// Delay to allow the backend to process enabling the Jetpack Stats module.
    /// Defaults to 0.5 seconds.
    private let backendProcessingDelay: UInt64

    private var subscriptions = Set<AnyCancellable>()

    /// Analytics Usage Tracks Event Emitter
    ///
    private let usageTracksEventEmitter: StoreStatsUsageTracksEventEmitter

    /// User is an administrator on the store
    ///
    private let userIsAdmin: Bool

    init(siteID: Int64,
         timeZone: TimeZone = .siteTimezone,
         statsTimeRange: StatsTimeRangeV4,
         usageTracksEventEmitter: StoreStatsUsageTracksEventEmitter,
         stores: StoresManager = ServiceLocator.stores,
         analytics: Analytics = ServiceLocator.analytics,
         noticePresenter: NoticePresenter = ServiceLocator.noticePresenter,
         backendProcessingDelay: UInt64 = 500_000_000) {
        let selectedType = AnalyticsHubTimeRangeSelection.SelectionType(statsTimeRange)
        let timeRangeSelection = AnalyticsHubTimeRangeSelection(selectionType: selectedType, timezone: timeZone)

        self.siteID = siteID
        self.timeZone = timeZone
        self.stores = stores
        self.userIsAdmin = stores.sessionManager.defaultRoles.contains(.administrator)
        self.analytics = analytics
        self.noticePresenter = noticePresenter
        self.backendProcessingDelay = backendProcessingDelay
        self.timeRangeSelectionType = selectedType
        self.timeRangeSelection = timeRangeSelection
        self.timeRangeCard = AnalyticsHubViewModel.timeRangeCard(timeRangeSelection: timeRangeSelection,
                                                                 usageTracksEventEmitter: usageTracksEventEmitter,
                                                                 analytics: analytics)
        self.usageTracksEventEmitter = usageTracksEventEmitter

        let storeAdminURL = stores.sessionManager.defaultSite?.adminURL
        let productsWebReportVM = AnalyticsHubViewModel.webReportVM(for: .products,
                                                                    timeRange: selectedType,
                                                                    storeAdminURL: storeAdminURL,
                                                                    usageTracksEventEmitter: usageTracksEventEmitter)
        self.productsStatsCard = AnalyticsHubViewModel.productsStatsCard(currentPeriodStats: nil,
                                                                         previousPeriodStats: nil,
                                                                         webReportViewModel: productsWebReportVM)

        bindViewModelsWithData()
        bindCardSettingsWithData()
    }

    // MARK: View Models

    /// Revenue Card ViewModel
    ///
    lazy var revenueCard: RevenueReportCardViewModel = {
        RevenueReportCardViewModel(currentPeriodStats: currentOrderStats,
                                   previousPeriodStats: previousOrderStats,
                                   timeRange: timeRangeSelectionType,
                                   usageTracksEventEmitter: usageTracksEventEmitter)
    }()

    /// Orders Card ViewModel
    ///
    lazy var ordersCard: AnalyticsReportCardProtocol = {
        ordersCard(currentPeriodStats: currentOrderStats, previousPeriodStats: previousOrderStats)
    }()

    /// Products Stats Card ViewModel
    ///
    @Published var productsStatsCard: AnalyticsProductsStatsCardViewModel

    /// Items Sold Card ViewModel
    ///
    @Published var itemsSoldCard = AnalyticsHubViewModel.productsItemsSoldCard(itemsSoldStats: nil)

    /// Sessions Card ViewModel
    ///
    @Published var sessionsCard = AnalyticsHubViewModel.sessionsCard(currentPeriodStats: nil, siteStats: nil)

    /// View model for `AnalyticsHubCustomizeView`, to customize the cards in the Analytics Hub.
    ///
    @Published var customizeAnalyticsViewModel: AnalyticsHubCustomizeViewModel?

    /// Time Range Selection Type
    ///
    @Published var timeRangeSelectionType: AnalyticsHubTimeRangeSelection.SelectionType

    /// Time Range ViewModel
    ///
    @Published var timeRangeCard: AnalyticsTimeRangeCardViewModel

    // MARK: Card Display States

    /// All analytics cards to display in the Analytics Hub.
    ///
    var enabledCards: [AnalyticsCard.CardType] {
        return allCardsWithSettings.filter { card in
            let canBeDisplayed = card.type == .sessions ? showSessionsCard : true
            return card.enabled && canBeDisplayed
        }.map { $0.type }
    }

    /// Sessions Card display state
    ///
    private var showSessionsCard: Bool {
        guard isEligibleForSessionsCard else {
            return false
        }
        if case .custom = timeRangeSelectionType {
            return false
        } else {
            return true
        }
    }

    /// Whether the user is eligible to view the Sessions cards
    ///
    private var isEligibleForSessionsCard: Bool {
        stores.sessionManager.defaultSite?.isNonJetpackSite == false // Non-Jetpack stores don't have Jetpack stats
        && stores.sessionManager.defaultSite?.isJetpackCPConnected == false // JCP stores don't have Jetpack stats
        && (isJetpackStatsDisabled && !userIsAdmin) == false // Non-admins can't enable sessions stats
    }

    /// Whether Jetpack Stats are disabled on the store
    ///
    private var isJetpackStatsDisabled = false

    /// Whether to show the call to action to enable Jetpack Stats
    ///
    var showJetpackStatsCTA: Bool {
        isJetpackStatsDisabled && userIsAdmin
    }

    /// Defines a notice that, when set, dismisses the view and is then displayed.
    /// Defaults to `nil`.
    ///
    @Published var dismissNotice: Notice?

    // MARK: Private data

    /// All analytics cards with their enabled/disabled settings.
    /// Defaults to all enabled cards in default order.
    ///
    @Published private(set) var allCardsWithSettings = AnalyticsHubViewModel.defaultCards

    /// Order stats for the current selected time period
    ///
    @Published private var currentOrderStats: OrderStatsV4? = nil

    /// Order stats for the previous time period (for comparison)
    ///
    @Published private var previousOrderStats: OrderStatsV4? = nil

    /// Stats for the current top items sold. Used in the products card.
    ///
    @Published private var itemsSoldStats: TopEarnerStats? = nil

    /// Site summary stats for visitors and views. Used in the sessions card.
    ///
    @Published private var siteStats: SiteSummaryStats? = nil

    /// Time Range selection data defining the current and previous time period
    ///
    private var timeRangeSelection: AnalyticsHubTimeRangeSelection

    /// Request stats data from network
    /// - Parameter cards: Optionally limit the request to only the stats needed for a given set of cards.
    ///
    @MainActor
    func updateData(for cards: [AnalyticsCard.CardType]? = nil) async {
        let cardsNeedingData = cards ?? enabledCards
        do {
            let tracker = WaitingTimeTracker(trackScenario: .analyticsHub, analyticsService: analytics)
            try await retrieveData(for: cardsNeedingData)
            tracker.end()
        } catch is AnalyticsHubTimeRangeSelection.TimeRangeGeneratorError {
            dismissNotice = Notice(title: Localization.timeRangeGeneratorError, feedbackType: .error)
            ServiceLocator.analytics.track(event: .AnalyticsHub.dateRangeSelectionFailed(for: timeRangeSelectionType))
            DDLogWarn("⚠️ Error selecting analytics time range: \(timeRangeSelectionType.description)")
        } catch {
            switchToErrorState()
            DDLogWarn("⚠️ Error fetching analytics data: \(error)")
        }
    }

    /// Tracks interactions for analytics usage event
    ///
    func trackAnalyticsInteraction() {
        usageTracksEventEmitter.interacted()
    }

    /// Enables the Jetpack Status module on the store and requests new stats data
    ///
    @MainActor
    func enableJetpackStats() async {
        analytics.track(event: .AnalyticsHub.jetpackStatsCTATapped())

        do {
            try await remoteEnableJetpackStats()
            // Wait for backend to enable the module (it is not ready for stats to be requested immediately after a success response)
            try await Task.sleep(nanoseconds: backendProcessingDelay)
            await updateData(for: [.sessions])
        } catch {
            noticePresenter.enqueue(notice: .init(title: Localization.statsCTAError))
            DDLogError("⚠️ Error enabling Jetpack Stats: \(error)")
        }
    }
}

// MARK: Networking
private extension AnalyticsHubViewModel {

    @MainActor
    func retrieveData(for cards: [AnalyticsCard.CardType]) async throws {
        switchToLoadingState(cards)

        let currentTimeRange = try timeRangeSelection.unwrapCurrentTimeRange()
        let previousTimeRange = try timeRangeSelection.unwrapPreviousTimeRange()

        await withTaskGroup(of: Void.self) { group in
            group.addTask {
                guard cards.contains(where: [.revenue, .orders, .products, .sessions].contains) else {
                    return
                }
                await self.retrieveOrderStats(currentTimeRange: currentTimeRange, previousTimeRange: previousTimeRange, timeZone: self.timeZone)
            }
            group.addTask {
                guard cards.contains(.products) else {
                    return
                }
                await self.retrieveItemsSoldStats(currentTimeRange: currentTimeRange, previousTimeRange: previousTimeRange)
            }
            group.addTask {
                guard cards.contains(.sessions) else {
                    return
                }
                await self.retrieveSiteStats(currentTimeRange: currentTimeRange)
            }
        }
    }

    @MainActor
    func retrieveOrderStats(currentTimeRange: AnalyticsHubTimeRange, previousTimeRange: AnalyticsHubTimeRange, timeZone: TimeZone) async {
        async let currentPeriodRequest = retrieveStats(timeZone: timeZone,
                                                       earliestDateToInclude: currentTimeRange.start,
                                                       latestDateToInclude: currentTimeRange.end,
                                                       forceRefresh: true)
        async let previousPeriodRequest = retrieveStats(timeZone: timeZone,
                                                        earliestDateToInclude: previousTimeRange.start,
                                                        latestDateToInclude: previousTimeRange.end,
                                                        forceRefresh: true)

        let allStats: (currentPeriodStats: OrderStatsV4, previousPeriodStats: OrderStatsV4)?
        allStats = try? await (currentPeriodRequest, previousPeriodRequest)
        self.currentOrderStats = allStats?.currentPeriodStats
        self.previousOrderStats = allStats?.previousPeriodStats
    }

    @MainActor
    func retrieveItemsSoldStats(currentTimeRange: AnalyticsHubTimeRange, previousTimeRange: AnalyticsHubTimeRange) async {
        async let itemsSoldRequest = retrieveTopItemsSoldStats(earliestDateToInclude: currentTimeRange.start,
                                                               latestDateToInclude: currentTimeRange.end,
                                                               forceRefresh: true)

        self.itemsSoldStats = try? await itemsSoldRequest
    }

    @MainActor
    func retrieveSiteStats(currentTimeRange: AnalyticsHubTimeRange) async {
        isJetpackStatsDisabled = false // Reset optimistically in case stats were enabled
        async let siteStatsRequest = retrieveSiteSummaryStats(latestDateToInclude: currentTimeRange.end)

        do {
            self.siteStats = try await siteStatsRequest
        } catch SiteStatsStoreError.statsModuleDisabled {
            self.isJetpackStatsDisabled = true
            self.siteStats = nil
            if showJetpackStatsCTA {
                analytics.track(event: .AnalyticsHub.jetpackStatsCTAShown())
            }
            DDLogError("⚠️ Analytics Hub Sessions card can't be loaded: Jetpack stats are disabled")
        } catch {
            self.siteStats = nil
            DDLogError("⚠️ Analytics Hub Sessions card can't be loaded: \(error)")
        }
    }

    @MainActor
    func retrieveStats(timeZone: TimeZone,
                       earliestDateToInclude: Date,
                       latestDateToInclude: Date,
                       forceRefresh: Bool) async throws -> OrderStatsV4 {
        try await withCheckedThrowingContinuation { continuation in
            let action = StatsActionV4.retrieveCustomStats(siteID: siteID,
                                                           unit: timeRangeSelectionType.granularity,
                                                           timeZone: timeZone,
                                                           earliestDateToInclude: earliestDateToInclude,
                                                           latestDateToInclude: latestDateToInclude,
                                                           quantity: timeRangeSelectionType.intervalSize,
                                                           forceRefresh: forceRefresh) { result in
                continuation.resume(with: result)
            }
            stores.dispatch(action)
        }
    }

    @MainActor
    /// Retrieves top ItemsSold stats using the `retrieveTopEarnerStats` action but without saving results into storage.
    ///
    func retrieveTopItemsSoldStats(earliestDateToInclude: Date, latestDateToInclude: Date, forceRefresh: Bool) async throws -> TopEarnerStats? {
        return try await withCheckedThrowingContinuation { continuation in
            let action = StatsActionV4.retrieveTopEarnerStats(siteID: siteID,
                                                              timeRange: .thisYear, // Only needed for storing purposes, we can ignore it.
                                                              timeZone: timeZone,
                                                              earliestDateToInclude: earliestDateToInclude,
                                                              latestDateToInclude: latestDateToInclude,
                                                              quantity: Constants.maxNumberOfTopItemsSold,
                                                              forceRefresh: forceRefresh,
                                                              saveInStorage: false,
                                                              onCompletion: { result in
                continuation.resume(with: result)
            })
            stores.dispatch(action)
        }
    }

    @MainActor
    /// Retrieves site summary stats using the `retrieveSiteSummaryStats` action.
    ///
    func retrieveSiteSummaryStats(latestDateToInclude: Date) async throws -> SiteSummaryStats? {
        guard let period = timeRangeSelectionType.period else {
            return nil
        }

        return try await withCheckedThrowingContinuation { continuation in
            let action = StatsActionV4.retrieveSiteSummaryStats(siteID: siteID,
                                                                siteTimezone: .current,
                                                                period: period,
                                                                quantity: timeRangeSelectionType.quantity,
                                                                latestDateToInclude: latestDateToInclude,
                                                                saveInStorage: false) { result in
                continuation.resume(with: result)
            }
            stores.dispatch(action)
        }
    }

    @MainActor
    /// Makes the remote request to enable the Jetpack Stats module on the site.
    ///
    func remoteEnableJetpackStats() async throws {
        try await withCheckedThrowingContinuation { continuation in
            let action = JetpackSettingsAction.enableJetpackModule(.stats, siteID: siteID) { [weak self] result in
                switch result {
                case .success:
                    self?.isJetpackStatsDisabled = false
                    self?.analytics.track(event: .AnalyticsHub.enableJetpackStatsSuccess())
                    continuation.resume()
                case let .failure(error):
                    self?.isJetpackStatsDisabled = true
                    self?.analytics.track(event: .AnalyticsHub.enableJetpackStatsFailed(error: error))
                    continuation.resume(throwing: error)
                }
            }
            stores.dispatch(action)
        }
    }
}

// MARK: Data - UI mapping
private extension AnalyticsHubViewModel {

    @MainActor
    func switchToLoadingState(_ cards: [AnalyticsCard.CardType]) {
        cards.forEach { card in
            switch card {
            case .revenue:
                self.revenueCard.redact()
            case .orders:
                self.ordersCard.redact()
            case .products:
                self.productsStatsCard = productsStatsCard.redacted
                self.itemsSoldCard = itemsSoldCard.redacted
            case .sessions:
                self.sessionsCard = sessionsCard.redacted
            }
        }
    }

    @MainActor
    func switchToErrorState() {
        self.currentOrderStats = nil
        self.previousOrderStats = nil
        self.itemsSoldStats = nil
        self.siteStats = nil
    }

    func bindViewModelsWithData() {
        Publishers.CombineLatest($currentOrderStats, $previousOrderStats)
            .sink { [weak self] currentOrderStats, previousOrderStats in
                guard let self else { return }

<<<<<<< HEAD
                self.revenueCard = revenueCard(currentPeriodStats: currentOrderStats, previousPeriodStats: previousOrderStats)
                self.ordersCard = ordersCard(currentPeriodStats: currentOrderStats, previousPeriodStats: previousOrderStats)
=======
                self.revenueCard.update(currentPeriodStats: currentOrderStats, previousPeriodStats: previousOrderStats)
                self.ordersCard = AnalyticsHubViewModel.ordersCard(currentPeriodStats: currentOrderStats,
                                                                   previousPeriodStats: previousOrderStats,
                                                                   webReportViewModel: webReportVM(for: .orders))
>>>>>>> d6bef315
                self.productsStatsCard = AnalyticsHubViewModel.productsStatsCard(currentPeriodStats: currentOrderStats,
                                                                                 previousPeriodStats: previousOrderStats,
                                                                                 webReportViewModel: webReportVM(for: .products))

            }.store(in: &subscriptions)

        $itemsSoldStats
            .sink { [weak self] itemsSoldStats in
                guard let self else { return }

                self.itemsSoldCard = AnalyticsHubViewModel.productsItemsSoldCard(itemsSoldStats: itemsSoldStats)
            }.store(in: &subscriptions)

        $currentOrderStats.zip($siteStats)
            .sink { [weak self] (currentOrderStats, siteStats) in
                guard let self else { return }

                self.sessionsCard = AnalyticsHubViewModel.sessionsCard(currentPeriodStats: currentOrderStats, siteStats: siteStats)
            }.store(in: &subscriptions)

        $timeRangeSelectionType
            .dropFirst() // do not trigger refresh action on initial value
            .removeDuplicates()
            .sink { [weak self] newSelectionType in
                guard let self else { return }
                self.timeRangeSelection = AnalyticsHubTimeRangeSelection(selectionType: newSelectionType, timezone: timeZone)
                self.timeRangeCard = AnalyticsHubViewModel.timeRangeCard(timeRangeSelection: self.timeRangeSelection,
                                                                         usageTracksEventEmitter: self.usageTracksEventEmitter,
                                                                         analytics: self.analytics)

                self.revenueCard.update(timeRange: newSelectionType)

                // Update data on range selection change
                Task.init {
                    await self.updateData()
                }
            }.store(in: &subscriptions)
    }

    func bindCardSettingsWithData() {
        $allCardsWithSettings
            .dropFirst() // do not trigger refresh action on initial value
            .removeDuplicates()
            .sink { [weak self] newCardSettings in
                guard let self else { return }
                // If there are newly enabled cards, fetch their data
                let newlyEnabledCards = newCardSettings.filter({ $0.enabled && !self.enabledCards.contains($0.type) }).map({ $0.type })
                if newlyEnabledCards.isNotEmpty {
                    Task {
                        await self.updateData(for: newlyEnabledCards)
                    }
                }
            }.store(in: &subscriptions)
    }

<<<<<<< HEAD
    func revenueCard(currentPeriodStats: OrderStatsV4?,
                     previousPeriodStats: OrderStatsV4?) -> AnalyticsReportCardProtocol {
        RevenueReportCardViewModel(currentPeriodStats: currentPeriodStats,
                                   previousPeriodStats: previousPeriodStats,
                                   timeRange: timeRangeSelectionType,
                                   usageTracksEventEmitter: usageTracksEventEmitter)
    }

    func ordersCard(currentPeriodStats: OrderStatsV4?,
                           previousPeriodStats: OrderStatsV4?) -> AnalyticsReportCardProtocol {
        OrdersReportCardViewModel(currentPeriodStats: currentPeriodStats,
                                  previousPeriodStats: previousPeriodStats,
                                  timeRange: timeRangeSelectionType,
                                  usageTracksEventEmitter: usageTracksEventEmitter)
=======
    static func ordersCard(currentPeriodStats: OrderStatsV4?,
                           previousPeriodStats: OrderStatsV4?,
                           webReportViewModel: AnalyticsReportLinkViewModel?) -> AnalyticsReportCardViewModel {
        let showSyncError = currentPeriodStats == nil || previousPeriodStats == nil

        return AnalyticsReportCardViewModel(title: Localization.OrderCard.title,
                                            leadingTitle: Localization.OrderCard.leadingTitle,
                                            leadingValue: StatsDataTextFormatter.createOrderCountText(orderStats: currentPeriodStats,
                                                                                                      selectedIntervalIndex: nil),
                                            leadingDelta: StatsDataTextFormatter.createOrderCountDelta(from: previousPeriodStats, to: currentPeriodStats),
                                            leadingChartData: StatsIntervalDataParser.getChartData(for: .orderCount, from: currentPeriodStats),
                                            trailingTitle: Localization.OrderCard.trailingTitle,
                                            trailingValue: StatsDataTextFormatter.createAverageOrderValueText(orderStats: currentPeriodStats),
                                            trailingDelta: StatsDataTextFormatter.createAverageOrderValueDelta(from: previousPeriodStats,
                                                                                                               to: currentPeriodStats),
                                            trailingChartData: StatsIntervalDataParser.getChartData(for: .averageOrderValue, from: currentPeriodStats),
                                            isRedacted: false,
                                            showSyncError: showSyncError,
                                            syncErrorMessage: Localization.OrderCard.noOrders,
                                            reportViewModel: webReportViewModel)
>>>>>>> d6bef315
    }

    /// Helper function to create a `AnalyticsProductsStatsCardViewModel` from the fetched stats.
    ///
    static func productsStatsCard(currentPeriodStats: OrderStatsV4?,
                                  previousPeriodStats: OrderStatsV4?,
                                  webReportViewModel: AnalyticsReportLinkViewModel?) -> AnalyticsProductsStatsCardViewModel {
        let showStatsError = currentPeriodStats == nil || previousPeriodStats == nil
        let itemsSold = StatsDataTextFormatter.createItemsSoldText(orderStats: currentPeriodStats)
        let itemsSoldDelta = StatsDataTextFormatter.createOrderItemsSoldDelta(from: previousPeriodStats, to: currentPeriodStats)

        return AnalyticsProductsStatsCardViewModel(itemsSold: itemsSold,
                                                   delta: itemsSoldDelta,
                                                   isRedacted: false,
                                                   showStatsError: showStatsError,
                                                   reportViewModel: webReportViewModel)
    }

    /// Helper function to create a `AnalyticsItemsSoldViewModel` from the fetched stats.
    ///
    static func productsItemsSoldCard(itemsSoldStats: TopEarnerStats?) -> AnalyticsItemsSoldViewModel {
        let showItemsSoldError = itemsSoldStats == nil

        return AnalyticsItemsSoldViewModel(itemsSoldData: itemSoldRows(from: itemsSoldStats), isRedacted: false, showItemsSoldError: showItemsSoldError)
    }

    /// Helper function to create a `AnalyticsReportCardCurrentPeriodViewModel` from the fetched stats.
    ///
    static func sessionsCard(currentPeriodStats: OrderStatsV4?, siteStats: SiteSummaryStats?) -> AnalyticsReportCardCurrentPeriodViewModel {
        let showSyncError = currentPeriodStats == nil || siteStats == nil

        return AnalyticsReportCardCurrentPeriodViewModel(title: Localization.SessionsCard.title,
                                                         leadingTitle: Localization.SessionsCard.leadingTitle,
                                                         leadingValue: StatsDataTextFormatter.createViewsCountText(siteStats: siteStats),
                                                         trailingTitle: Localization.SessionsCard.trailingTitle,
                                                         trailingValue: StatsDataTextFormatter.createConversionRateText(orderStats: currentPeriodStats,
                                                                                                                        siteStats: siteStats),
                                                         isRedacted: false,
                                                         showSyncError: showSyncError,
                                                         syncErrorMessage: Localization.SessionsCard.noSessions)
    }

    /// Helper functions to create `TopPerformersRow.Data` items rom the provided `TopEarnerStats`.
    ///
    static func itemSoldRows(from itemSoldStats: TopEarnerStats?) -> [TopPerformersRow.Data] {
        guard let items = itemSoldStats?.items else {
            return []
        }

        return items.map { item in
            TopPerformersRow.Data(imageURL: URL(string: item.imageUrl ?? ""),
                                  name: item.productName ?? "",
                                  details: Localization.ProductCard.netSales(value: item.totalString),
                                  value: "\(item.quantity)")
        }
    }

    static func timeRangeCard(timeRangeSelection: AnalyticsHubTimeRangeSelection,
                              usageTracksEventEmitter: StoreStatsUsageTracksEventEmitter,
                              analytics: Analytics) -> AnalyticsTimeRangeCardViewModel {
        return AnalyticsTimeRangeCardViewModel(selectedRangeTitle: timeRangeSelection.rangeSelectionDescription,
                                               currentRangeSubtitle: timeRangeSelection.currentRangeDescription,
                                               previousRangeSubtitle: timeRangeSelection.previousRangeDescription,
                                               onTapped: {
            usageTracksEventEmitter.interacted()
            analytics.track(event: .AnalyticsHub.dateRangeButtonTapped())
        },
                                               onSelected: { selection in
            usageTracksEventEmitter.interacted()
            analytics.track(event: .AnalyticsHub.dateRangeOptionSelected(selection.tracksIdentifier))
        })
    }

    /// Gets the view model to show a web analytics report, based on the provided report type and currently selected time range
    ///
    func webReportVM(for report: AnalyticsWebReport.ReportType) -> AnalyticsReportLinkViewModel? {
        return AnalyticsHubViewModel.webReportVM(for: report,
                                                 timeRange: timeRangeSelectionType,
                                                 storeAdminURL: stores.sessionManager.defaultSite?.adminURL,
                                                 usageTracksEventEmitter: usageTracksEventEmitter)
    }

    /// Gets the view model to show a web analytics report, based on the provided report type, time range, and store admin URL
    ///
    static func webReportVM(for report: AnalyticsWebReport.ReportType,
                            timeRange: AnalyticsHubTimeRangeSelection.SelectionType,
                            storeAdminURL: String?,
                            usageTracksEventEmitter: StoreStatsUsageTracksEventEmitter) -> AnalyticsReportLinkViewModel? {
        guard let url = AnalyticsWebReport.getUrl(for: report, timeRange: timeRange, storeAdminURL: storeAdminURL) else {
            return nil
        }
        let title = {
            switch report {
            case .revenue:
                return ""
            case .orders:
                return ""
            case .products:
                return Localization.ProductCard.reportTitle
            }
        }()
        return AnalyticsReportLinkViewModel(reportType: report,
                                            period: timeRange,
                                            webViewTitle: title,
                                            reportURL: url,
                                            usageTracksEventEmitter: usageTracksEventEmitter)
    }
}

// MARK: - Customize analytics cards
extension AnalyticsHubViewModel {
    /// Load analytics card settings from storage
    /// Defaults to all enabled cards in default order if no customized settings are stored.
    ///
    @MainActor
    func loadAnalyticsCardSettings() async {
        allCardsWithSettings = await withCheckedContinuation { continuation in
            let action = AppSettingsAction.loadAnalyticsHubCards(siteID: siteID) { cards in
                continuation.resume(returning: cards ?? AnalyticsHubViewModel.defaultCards)
            }
            stores.dispatch(action)
        }
    }

    /// Sets analytics card settings in storage
    ///
    private func storeAnalyticsCardSettings(_ cards: [AnalyticsCard]) {
        let action = AppSettingsAction.setAnalyticsHubCards(siteID: siteID, cards: cards)
        stores.dispatch(action)
    }

    /// Sets a view model for `customizeAnalyticsViewModel` when the feature is enabled.
    /// Setting this view model opens the view.
    ///
    func customizeAnalytics() {
        // Exclude any cards the merchant/store is ineligible for.
        let cardsToExclude: [AnalyticsCard] = [
            isEligibleForSessionsCard ? nil : allCardsWithSettings.first(where: { $0.type == .sessions })
        ].compactMap({ $0 })

        analytics.track(event: .AnalyticsHub.customizeAnalyticsOpened())
        customizeAnalyticsViewModel = AnalyticsHubCustomizeViewModel(allCards: allCardsWithSettings,
                                                                     cardsToExclude: cardsToExclude) { [weak self] updatedCards in
            guard let self else { return }
            self.allCardsWithSettings = updatedCards
            self.storeAnalyticsCardSettings(updatedCards)
        }
    }
}

// MARK: - Constants
private extension AnalyticsHubViewModel {
    enum Constants {
        static let maxNumberOfTopItemsSold = 5
    }

    enum Localization {
        enum ProductCard {
            static func netSales(value: String) -> String {
                String.localizedStringWithFormat(NSLocalizedString("Net sales: %@", comment: "Label for the total sales of a product in the Analytics Hub"),
                                                 value)
            }
            static let reportTitle = NSLocalizedString("analyticsHub.productCard.reportTitle",
                                                       value: "Products Report",
                                                       comment: "Title for the products analytics report linked in the Analytics Hub")
        }

        enum SessionsCard {
            static let title = NSLocalizedString("SESSIONS", comment: "Title for sessions section in the Analytics Hub")
            static let leadingTitle = NSLocalizedString("Views", comment: "Label for total store views in the Analytics Hub")
            static let trailingTitle = NSLocalizedString("Conversion Rate", comment: "Label for the conversion rate (orders per visitor) in the Analytics Hub")
            static let noSessions = NSLocalizedString("Unable to load session analytics",
                                                      comment: "Text displayed when there is an error loading session stats data.")
        }

        static let timeRangeGeneratorError = NSLocalizedString("Sorry, something went wrong. We can't load analytics for the selected date range.",
                                                               comment: "Error shown when there is a problem retrieving the dates for the selected date range.")
        static let statsCTAError = NSLocalizedString("analyticsHub.jetpackStatsCTA.errorNotice",
                                                     value: "We couldn't enable Jetpack Stats on your store",
                                                     comment: "Error shown when Jetpack Stats can't be enabled in the Analytics Hub.")
    }

    /// Set of enabled analytics cards in default order.
    static let defaultCards: [AnalyticsCard] = AnalyticsCard.CardType.allCases.map { type in
        AnalyticsCard(type: type, enabled: true)
    }
}<|MERGE_RESOLUTION|>--- conflicted
+++ resolved
@@ -78,7 +78,7 @@
 
     /// Orders Card ViewModel
     ///
-    lazy var ordersCard: AnalyticsReportCardProtocol = {
+    lazy var ordersCard: OrdersReportCardViewModel = {
         ordersCard(currentPeriodStats: currentOrderStats, previousPeriodStats: previousOrderStats)
     }()
 
@@ -417,15 +417,8 @@
             .sink { [weak self] currentOrderStats, previousOrderStats in
                 guard let self else { return }
 
-<<<<<<< HEAD
-                self.revenueCard = revenueCard(currentPeriodStats: currentOrderStats, previousPeriodStats: previousOrderStats)
+                self.revenueCard.update(currentPeriodStats: currentOrderStats, previousPeriodStats: previousOrderStats)
                 self.ordersCard = ordersCard(currentPeriodStats: currentOrderStats, previousPeriodStats: previousOrderStats)
-=======
-                self.revenueCard.update(currentPeriodStats: currentOrderStats, previousPeriodStats: previousOrderStats)
-                self.ordersCard = AnalyticsHubViewModel.ordersCard(currentPeriodStats: currentOrderStats,
-                                                                   previousPeriodStats: previousOrderStats,
-                                                                   webReportViewModel: webReportVM(for: .orders))
->>>>>>> d6bef315
                 self.productsStatsCard = AnalyticsHubViewModel.productsStatsCard(currentPeriodStats: currentOrderStats,
                                                                                  previousPeriodStats: previousOrderStats,
                                                                                  webReportViewModel: webReportVM(for: .products))
@@ -481,43 +474,12 @@
             }.store(in: &subscriptions)
     }
 
-<<<<<<< HEAD
-    func revenueCard(currentPeriodStats: OrderStatsV4?,
-                     previousPeriodStats: OrderStatsV4?) -> AnalyticsReportCardProtocol {
-        RevenueReportCardViewModel(currentPeriodStats: currentPeriodStats,
-                                   previousPeriodStats: previousPeriodStats,
-                                   timeRange: timeRangeSelectionType,
-                                   usageTracksEventEmitter: usageTracksEventEmitter)
-    }
-
     func ordersCard(currentPeriodStats: OrderStatsV4?,
-                           previousPeriodStats: OrderStatsV4?) -> AnalyticsReportCardProtocol {
+                           previousPeriodStats: OrderStatsV4?) -> OrdersReportCardViewModel {
         OrdersReportCardViewModel(currentPeriodStats: currentPeriodStats,
                                   previousPeriodStats: previousPeriodStats,
                                   timeRange: timeRangeSelectionType,
                                   usageTracksEventEmitter: usageTracksEventEmitter)
-=======
-    static func ordersCard(currentPeriodStats: OrderStatsV4?,
-                           previousPeriodStats: OrderStatsV4?,
-                           webReportViewModel: AnalyticsReportLinkViewModel?) -> AnalyticsReportCardViewModel {
-        let showSyncError = currentPeriodStats == nil || previousPeriodStats == nil
-
-        return AnalyticsReportCardViewModel(title: Localization.OrderCard.title,
-                                            leadingTitle: Localization.OrderCard.leadingTitle,
-                                            leadingValue: StatsDataTextFormatter.createOrderCountText(orderStats: currentPeriodStats,
-                                                                                                      selectedIntervalIndex: nil),
-                                            leadingDelta: StatsDataTextFormatter.createOrderCountDelta(from: previousPeriodStats, to: currentPeriodStats),
-                                            leadingChartData: StatsIntervalDataParser.getChartData(for: .orderCount, from: currentPeriodStats),
-                                            trailingTitle: Localization.OrderCard.trailingTitle,
-                                            trailingValue: StatsDataTextFormatter.createAverageOrderValueText(orderStats: currentPeriodStats),
-                                            trailingDelta: StatsDataTextFormatter.createAverageOrderValueDelta(from: previousPeriodStats,
-                                                                                                               to: currentPeriodStats),
-                                            trailingChartData: StatsIntervalDataParser.getChartData(for: .averageOrderValue, from: currentPeriodStats),
-                                            isRedacted: false,
-                                            showSyncError: showSyncError,
-                                            syncErrorMessage: Localization.OrderCard.noOrders,
-                                            reportViewModel: webReportViewModel)
->>>>>>> d6bef315
     }
 
     /// Helper function to create a `AnalyticsProductsStatsCardViewModel` from the fetched stats.
