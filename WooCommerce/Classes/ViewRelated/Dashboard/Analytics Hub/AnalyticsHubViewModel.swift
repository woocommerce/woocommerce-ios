--- conflicted
+++ resolved
@@ -29,13 +29,12 @@
                                                              trailingDelta: "-16%",
                                                              trailingDeltaColor: .withColorStudio(.red, shade: .shade40))
 
-<<<<<<< HEAD
     /// Time Range ViewModel
     ///
     @Published var timeRangeCard = AnalyticsTimeRangeCardViewModel(selectedRangeTitle: "Year to Date",
                                                                    currentRangeSubtitle: "Jan 1 - Nov 23, 2022",
                                                                    previousRangeSubtitle: "Jan 1 - Nov 23, 2021")
-=======
+
     // MARK: Private data
 
     /// Order stats for the current selected time period
@@ -45,5 +44,4 @@
     /// Order stats for the previous time period (for comparison)
     ///
     @Published private var previousOrderStats: OrderStatsV4? = nil
->>>>>>> a3c0df6e
 }