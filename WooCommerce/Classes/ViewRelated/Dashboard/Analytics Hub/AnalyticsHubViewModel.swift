--- conflicted
+++ resolved
@@ -206,18 +206,14 @@
         return AnalyticsProductCardViewModel(itemsSold: itemsSold,
                                              delta: itemsSoldDelta.string,
                                              deltaBackgroundColor: Constants.deltaColor(for: itemsSoldDelta.direction),
-<<<<<<< HEAD
-                                             isRedacted: false,
-                                             showSyncError: showSyncError)
-=======
                                              itemsSoldData: [ // Temporary data
                                                 .init(imageURL: imageURL, name: "Tabletop Photos", details: "Net Sales: $1,232", value: "32"),
                                                 .init(imageURL: imageURL, name: "Kentya Palm", details: "Net Sales: $800", value: "10"),
                                                 .init(imageURL: imageURL, name: "Love Ficus", details: "Net Sales: $599", value: "5"),
                                                 .init(imageURL: imageURL, name: "Bird Of Paradise", details: "Net Sales: $23.50", value: "2")
                                              ],
-                                             isRedacted: false)
->>>>>>> 27d3cda8
+                                             isRedacted: false,
+                                             showSyncError: showSyncError)
     }
 
     static func timeRangeCard(timeRangeGenerator: AnalyticsHubTimeRangeGenerator) -> AnalyticsTimeRangeCardViewModel {
