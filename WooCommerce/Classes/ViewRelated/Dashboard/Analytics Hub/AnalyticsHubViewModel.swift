import Foundation
import Yosemite
import Combine
import class UIKit.UIColor

/// Main View Model for the Analytics Hub.
///
final class AnalyticsHubViewModel: ObservableObject {

    private let siteID: Int64
    private let stores: StoresManager

    private var subscriptions = Set<AnyCancellable>()

    init(siteID: Int64,
         statsTimeRange: StatsTimeRangeV4,
         stores: StoresManager = ServiceLocator.stores) {
<<<<<<< HEAD
        let selectedType = TimeRangeSelectionType.from(statsTimeRange)
        let timeRangeSelectionData = AnalyticsHubTimeRangeSelection(selectionType: selectedType)
=======
        let selectedType = AnalyticsHubTimeRangeGenerator.SelectionType.from(statsTimeRange)
        let timeRangeGenerator = AnalyticsHubTimeRangeGenerator(selectionType: selectedType)
>>>>>>> b30653e1

        self.siteID = siteID
        self.stores = stores
        self.timeRangeSelectionType = selectedType
        self.timeRangeGenerator = timeRangeGenerator
        self.timeRangeCard = AnalyticsHubViewModel.timeRangeCard(timeRangeGenerator: timeRangeGenerator)

        bindViewModelsWithData()
    }

    /// Revenue Card ViewModel
    ///
    @Published var revenueCard = AnalyticsHubViewModel.revenueCard(currentPeriodStats: nil, previousPeriodStats: nil)

    /// Orders Card ViewModel
    ///
    @Published var ordersCard = AnalyticsHubViewModel.ordersCard(currentPeriodStats: nil, previousPeriodStats: nil)

    /// Products Card ViewModel
    ///
    @Published var productCard = AnalyticsHubViewModel.productCard(currentPeriodStats: nil, previousPeriodStats: nil)

    /// Time Range Selection Type
    ///
    @Published var timeRangeSelectionType: AnalyticsHubTimeRangeGenerator.SelectionType

    /// Time Range ViewModel
    ///
    @Published var timeRangeCard: AnalyticsTimeRangeCardViewModel

    // MARK: Private data

    /// Order stats for the current selected time period
    ///
    @Published private var currentOrderStats: OrderStatsV4? = nil

    /// Order stats for the previous time period (for comparison)
    ///
    @Published private var previousOrderStats: OrderStatsV4? = nil

    /// Time Range selection data defining the current and previous time period
    ///
<<<<<<< HEAD
    private var timeRangeSelectionData: AnalyticsHubTimeRangeSelection
=======
    private var timeRangeGenerator: AnalyticsHubTimeRangeGenerator

    /// Request stats data from network
    ///
    func updateData() async {
        do {
            try await retrieveOrderStats()
        } catch {
            switchToErrorState()
            DDLogWarn("⚠️ Error fetching analytics data: \(error)")
        }
    }
>>>>>>> b30653e1
}

// MARK: Networking
private extension AnalyticsHubViewModel {

    @MainActor
    func retrieveOrderStats() async throws {
        switchToLoadingState()

        let currentTimeRange = try timeRangeGenerator.unwrapCurrentTimeRange()
        let previousTimeRange = try timeRangeGenerator.unwrapPreviousTimeRange()

        async let currentPeriodRequest = retrieveStats(earliestDateToInclude: currentTimeRange.start,
                                                       latestDateToInclude: currentTimeRange.end,
                                                       forceRefresh: true)
        async let previousPeriodRequest = retrieveStats(earliestDateToInclude: previousTimeRange.start,
                                                        latestDateToInclude: previousTimeRange.end,
                                                        forceRefresh: true)
        let (currentPeriodStats, previousPeriodStats) = try await (currentPeriodRequest, previousPeriodRequest)
        self.currentOrderStats = currentPeriodStats
        self.previousOrderStats = previousPeriodStats
    }

    @MainActor
    func retrieveStats(earliestDateToInclude: Date,
                       latestDateToInclude: Date,
                       forceRefresh: Bool) async throws -> OrderStatsV4 {
        try await withCheckedThrowingContinuation { continuation in
            // TODO: get unit and quantity from the selected period
            let unit: StatsGranularityV4 = .daily
            let quantity = 31

            let action = StatsActionV4.retrieveCustomStats(siteID: siteID,
                                                           unit: unit,
                                                           earliestDateToInclude: earliestDateToInclude,
                                                           latestDateToInclude: latestDateToInclude,
                                                           quantity: quantity,
                                                           forceRefresh: forceRefresh) { result in
                continuation.resume(with: result)
            }
            stores.dispatch(action)
        }
    }
}

// MARK: Data - UI mapping
private extension AnalyticsHubViewModel {

    func switchToLoadingState() {
        self.revenueCard = revenueCard.redacted
        self.ordersCard = ordersCard.redacted
        self.productCard = productCard.redacted
    }

    func switchToErrorState() {
        self.currentOrderStats = nil
        self.previousOrderStats = nil
    }

    func bindViewModelsWithData() {
        Publishers.CombineLatest($currentOrderStats, $previousOrderStats)
            .sink { [weak self] currentOrderStats, previousOrderStats in
                guard let self else { return }

                self.revenueCard = AnalyticsHubViewModel.revenueCard(currentPeriodStats: currentOrderStats, previousPeriodStats: previousOrderStats)
                self.ordersCard = AnalyticsHubViewModel.ordersCard(currentPeriodStats: currentOrderStats, previousPeriodStats: previousOrderStats)
                self.productCard = AnalyticsHubViewModel.productCard(currentPeriodStats: currentOrderStats, previousPeriodStats: previousOrderStats)

            }.store(in: &subscriptions)

        $timeRangeSelectionType
            .removeDuplicates()
            .sink { [weak self] newSelectionType in
                guard let self else { return }
<<<<<<< HEAD
                self.timeRangeSelectionData = AnalyticsHubTimeRangeSelection(selectionType: newSelectionType)
                self.timeRangeCard = AnalyticsHubViewModel.timeRangeCard(timeRangeSelectionData: self.timeRangeSelectionData)
                self.requestAnalyticsHubStats()
=======
                self.timeRangeGenerator = AnalyticsHubTimeRangeGenerator(selectionType: newSelectionType)
                self.timeRangeCard = AnalyticsHubViewModel.timeRangeCard(timeRangeGenerator: self.timeRangeGenerator)
                Task.init {
                    await self.updateData()
                }
>>>>>>> b30653e1
            }.store(in: &subscriptions)
    }

    static func revenueCard(currentPeriodStats: OrderStatsV4?, previousPeriodStats: OrderStatsV4?) -> AnalyticsReportCardViewModel {
        let totalDelta = StatsDataTextFormatter.createTotalRevenueDelta(from: previousPeriodStats, to: currentPeriodStats)
        let netDelta = StatsDataTextFormatter.createNetRevenueDelta(from: previousPeriodStats, to: currentPeriodStats)

        return AnalyticsReportCardViewModel(title: Localization.RevenueCard.title,
                                            leadingTitle: Localization.RevenueCard.leadingTitle,
                                            leadingValue: StatsDataTextFormatter.createTotalRevenueText(orderStats: currentPeriodStats,
                                                                                                        selectedIntervalIndex: nil),
                                            leadingDelta: totalDelta.string,
                                            leadingDeltaColor: Constants.deltaColor(for: totalDelta.direction),
                                            leadingChartData: StatsIntervalDataParser.getChartData(for: .totalRevenue, from: currentPeriodStats),
                                            trailingTitle: Localization.RevenueCard.trailingTitle,
                                            trailingValue: StatsDataTextFormatter.createNetRevenueText(orderStats: currentPeriodStats),
                                            trailingDelta: netDelta.string,
                                            trailingDeltaColor: Constants.deltaColor(for: netDelta.direction),
                                            trailingChartData: StatsIntervalDataParser.getChartData(for: .netRevenue, from: currentPeriodStats),
                                            isRedacted: false)
    }

    static func ordersCard(currentPeriodStats: OrderStatsV4?, previousPeriodStats: OrderStatsV4?) -> AnalyticsReportCardViewModel {
        let ordersCountDelta = StatsDataTextFormatter.createOrderCountDelta(from: previousPeriodStats, to: currentPeriodStats)
        let orderValueDelta = StatsDataTextFormatter.createAverageOrderValueDelta(from: previousPeriodStats, to: currentPeriodStats)

        return AnalyticsReportCardViewModel(title: Localization.OrderCard.title,
                                            leadingTitle: Localization.OrderCard.leadingTitle,
                                            leadingValue: StatsDataTextFormatter.createOrderCountText(orderStats: currentPeriodStats,
                                                                                                      selectedIntervalIndex: nil),
                                            leadingDelta: ordersCountDelta.string,
                                            leadingDeltaColor: Constants.deltaColor(for: ordersCountDelta.direction),
                                            leadingChartData: StatsIntervalDataParser.getChartData(for: .orderCount, from: currentPeriodStats),
                                            trailingTitle: Localization.OrderCard.trailingTitle,
                                            trailingValue: StatsDataTextFormatter.createAverageOrderValueText(orderStats: currentPeriodStats),
                                            trailingDelta: orderValueDelta.string,
                                            trailingDeltaColor: Constants.deltaColor(for: orderValueDelta.direction),
                                            trailingChartData: StatsIntervalDataParser.getChartData(for: .averageOrderValue, from: currentPeriodStats),
                                            isRedacted: false)
    }

    static func productCard(currentPeriodStats: OrderStatsV4?, previousPeriodStats: OrderStatsV4?) -> AnalyticsProductCardViewModel {
        let itemsSold = StatsDataTextFormatter.createItemsSoldText(orderStats: currentPeriodStats)
        let itemsSoldDelta = StatsDataTextFormatter.createOrderItemsSoldDelta(from: previousPeriodStats, to: currentPeriodStats)

        return AnalyticsProductCardViewModel(itemsSold: itemsSold,
                                             delta: itemsSoldDelta.string,
                                             deltaBackgroundColor: Constants.deltaColor(for: itemsSoldDelta.direction),
                                             isRedacted: false)
    }

<<<<<<< HEAD
    static func timeRangeCard(timeRangeSelectionData: AnalyticsHubTimeRangeSelection) -> AnalyticsTimeRangeCardViewModel {
        return AnalyticsTimeRangeCardViewModel(selectedRangeTitle: timeRangeSelectionData.rangeSelectionDescription,
                                               currentRangeSubtitle: timeRangeSelectionData.generateCurrentRangeDescription(),
                                               previousRangeSubtitle: timeRangeSelectionData.generatePreviousRangeDescription())
    }
}

// MARK: - Selection Type
extension AnalyticsHubViewModel {
    enum TimeRangeSelectionType: CaseIterable {
        case today
        case weekToDate
        case monthToDate
        case yearToDate

        var description: String {
            get {
                switch self {
                case .today:
                    return Localization.TimeRangeCard.today
                case .weekToDate:
                    return Localization.TimeRangeCard.weekToDate
                case .monthToDate:
                    return Localization.TimeRangeCard.monthToDate
                case .yearToDate:
                    return Localization.TimeRangeCard.yearToDate
                }
            }
        }

        static func from(_ statsTimeRange: StatsTimeRangeV4) -> TimeRangeSelectionType {
            switch statsTimeRange {
            case .today:
                return .today
            case .thisWeek:
                return .weekToDate
            case .thisMonth:
                return .monthToDate
            case .thisYear:
                return .yearToDate
            }
        }
=======
    static func timeRangeCard(timeRangeGenerator: AnalyticsHubTimeRangeGenerator) -> AnalyticsTimeRangeCardViewModel {
        return AnalyticsTimeRangeCardViewModel(selectedRangeTitle: timeRangeGenerator.selectionDescription,
                                               currentRangeSubtitle: timeRangeGenerator.generateCurrentRangeDescription(),
                                               previousRangeSubtitle: timeRangeGenerator.generatePreviousRangeDescription())
>>>>>>> b30653e1
    }
}

// MARK: - Constants
private extension AnalyticsHubViewModel {
    enum Constants {
        static func deltaColor(for direction: StatsDataTextFormatter.DeltaPercentage.Direction) -> UIColor {
            switch direction {
            case .positive:
                return .withColorStudio(.green, shade: .shade50)
            case .negative, .zero:
                return .withColorStudio(.red, shade: .shade40)
            }
        }
    }

    enum Localization {
        enum RevenueCard {
            static let title = NSLocalizedString("REVENUE", comment: "Title for revenue analytics section in the Analytics Hub")
            static let leadingTitle = NSLocalizedString("Total Sales", comment: "Label for total sales (gross revenue) in the Analytics Hub")
            static let trailingTitle = NSLocalizedString("Net Sales", comment: "Label for net sales (net revenue) in the Analytics Hub")
        }

        enum OrderCard {
            static let title = NSLocalizedString("ORDERS", comment: "Title for order analytics section in the Analytics Hub")
            static let leadingTitle = NSLocalizedString("Total Orders", comment: "Label for total number of orders in the Analytics Hub")
            static let trailingTitle = NSLocalizedString("Average Order Value", comment: "Label for average value of orders in the Analytics Hub")
        }
    }
}<|MERGE_RESOLUTION|>--- conflicted
+++ resolved
@@ -15,13 +15,8 @@
     init(siteID: Int64,
          statsTimeRange: StatsTimeRangeV4,
          stores: StoresManager = ServiceLocator.stores) {
-<<<<<<< HEAD
         let selectedType = TimeRangeSelectionType.from(statsTimeRange)
         let timeRangeSelectionData = AnalyticsHubTimeRangeSelection(selectionType: selectedType)
-=======
-        let selectedType = AnalyticsHubTimeRangeGenerator.SelectionType.from(statsTimeRange)
-        let timeRangeGenerator = AnalyticsHubTimeRangeGenerator(selectionType: selectedType)
->>>>>>> b30653e1
 
         self.siteID = siteID
         self.stores = stores
@@ -64,10 +59,8 @@
 
     /// Time Range selection data defining the current and previous time period
     ///
-<<<<<<< HEAD
     private var timeRangeSelectionData: AnalyticsHubTimeRangeSelection
-=======
-    private var timeRangeGenerator: AnalyticsHubTimeRangeGenerator
+}
 
     /// Request stats data from network
     ///
@@ -79,7 +72,6 @@
             DDLogWarn("⚠️ Error fetching analytics data: \(error)")
         }
     }
->>>>>>> b30653e1
 }
 
 // MARK: Networking
@@ -154,17 +146,11 @@
             .removeDuplicates()
             .sink { [weak self] newSelectionType in
                 guard let self else { return }
-<<<<<<< HEAD
                 self.timeRangeSelectionData = AnalyticsHubTimeRangeSelection(selectionType: newSelectionType)
                 self.timeRangeCard = AnalyticsHubViewModel.timeRangeCard(timeRangeSelectionData: self.timeRangeSelectionData)
-                self.requestAnalyticsHubStats()
-=======
-                self.timeRangeGenerator = AnalyticsHubTimeRangeGenerator(selectionType: newSelectionType)
-                self.timeRangeCard = AnalyticsHubViewModel.timeRangeCard(timeRangeGenerator: self.timeRangeGenerator)
                 Task.init {
                     await self.updateData()
                 }
->>>>>>> b30653e1
             }.store(in: &subscriptions)
     }
 
@@ -216,7 +202,6 @@
                                              isRedacted: false)
     }
 
-<<<<<<< HEAD
     static func timeRangeCard(timeRangeSelectionData: AnalyticsHubTimeRangeSelection) -> AnalyticsTimeRangeCardViewModel {
         return AnalyticsTimeRangeCardViewModel(selectedRangeTitle: timeRangeSelectionData.rangeSelectionDescription,
                                                currentRangeSubtitle: timeRangeSelectionData.generateCurrentRangeDescription(),
@@ -246,26 +231,6 @@
                 }
             }
         }
-
-        static func from(_ statsTimeRange: StatsTimeRangeV4) -> TimeRangeSelectionType {
-            switch statsTimeRange {
-            case .today:
-                return .today
-            case .thisWeek:
-                return .weekToDate
-            case .thisMonth:
-                return .monthToDate
-            case .thisYear:
-                return .yearToDate
-            }
-        }
-=======
-    static func timeRangeCard(timeRangeGenerator: AnalyticsHubTimeRangeGenerator) -> AnalyticsTimeRangeCardViewModel {
-        return AnalyticsTimeRangeCardViewModel(selectedRangeTitle: timeRangeGenerator.selectionDescription,
-                                               currentRangeSubtitle: timeRangeGenerator.generateCurrentRangeDescription(),
-                                               previousRangeSubtitle: timeRangeGenerator.generatePreviousRangeDescription())
->>>>>>> b30653e1
-    }
 }
 
 // MARK: - Constants
