--- conflicted
+++ resolved
@@ -208,25 +208,9 @@
             .removeDuplicates()
             .sink { [weak self] newSelectionType in
                 guard let self else { return }
-<<<<<<< HEAD
                 self.timeRangeSelection = AnalyticsHubTimeRangeSelection(selectionType: newSelectionType)
-                self.timeRangeCard = AnalyticsHubViewModel.timeRangeCard(timeRangeSelection: self.timeRangeSelection)
-=======
-
-                // Temporary while the Custom Range Selection integration
-                let curatedSelection: AnalyticsHubTimeRangeSelection.SelectionType = {
-                    switch newSelectionType {
-                    case .custom(start: nil, end: nil):
-                        return .custom(start: Date().startOfWeek(timezone: .current), end: Date().endOfDay(timezone: .current))
-                    default:
-                        return newSelectionType
-                    }
-                }()
-
-                self.timeRangeSelection = AnalyticsHubTimeRangeSelection(selectionType: curatedSelection)
                 self.timeRangeCard = AnalyticsHubViewModel.timeRangeCard(timeRangeSelection: self.timeRangeSelection,
                                                                          usageTracksEventEmitter: self.usageTracksEventEmitter)
->>>>>>> 198b081c
                 Task.init {
                     await self.updateData()
                 }
