import SwiftUI

/// Resuable report card made for the Analytics Hub.
///
struct AnalyticsReportCard: View {

    let title: String
    let leadingTitle: String
    let leadingValue: String
    let leadingDelta: String
    let leadingDeltaColor: UIColor
    let leadingChartData: [Double]
    let trailingTitle: String
    let trailingValue: String
    let trailingDelta: String
    let trailingDeltaColor: UIColor
    let trailingChartData: [Double]

<<<<<<< HEAD
    let isRedacted: Bool
=======
    // Layout metrics that scale based on accessibility changes
    @ScaledMetric private var scaledChartWidth: CGFloat = Layout.chartWidth
    @ScaledMetric private var scaledChartHeight: CGFloat = Layout.chartHeight
>>>>>>> 577ac148

    var body: some View {
        VStack(alignment: .leading, spacing: Layout.titleSpacing) {

            Text(title)
                .foregroundColor(Color(.text))
                .footnoteStyle()

            HStack(alignment: .top, spacing: Layout.columnOutterSpacing) {

                /// Leading Column
                ///
                VStack(alignment: .leading, spacing: Layout.columnInnerSpacing) {

                    Text(leadingTitle)
                        .calloutStyle()

                    Text(leadingValue)
                        .titleStyle()
                        .redacted(reason: isRedacted ? .placeholder : [])
                        .shimmering(active: isRedacted)

                    AdaptiveStack(horizontalAlignment: .leading) {
                        DeltaTag(value: leadingDelta, backgroundColor: leadingDeltaColor)
                            .frame(maxWidth: .infinity, alignment: .leading)
                            .redacted(reason: isRedacted ? .placeholder : [])
                            .shimmering(active: isRedacted)

                        AnalyticsLineChart(dataPoints: leadingChartData, lineChartColor: leadingDeltaColor)
                            .frame(width: scaledChartWidth, height: scaledChartHeight)
                    }

                }
                .frame(maxWidth: .infinity, alignment: .leading)

                /// Trailing Column
                ///
                VStack(alignment: .leading, spacing: Layout.columnInnerSpacing) {
                    Text(trailingTitle)
                        .calloutStyle()

                    Text(trailingValue)
                        .titleStyle()
                        .redacted(reason: isRedacted ? .placeholder : [])
                        .shimmering(active: isRedacted)

                    AdaptiveStack(horizontalAlignment: .leading) {
                        DeltaTag(value: trailingDelta, backgroundColor: trailingDeltaColor)
                            .frame(maxWidth: .infinity, alignment: .leading)
                            .redacted(reason: isRedacted ? .placeholder : [])
                            .shimmering(active: isRedacted)

                        AnalyticsLineChart(dataPoints: trailingChartData, lineChartColor: trailingDeltaColor)
                            .frame(width: scaledChartWidth, height: scaledChartHeight)
                    }
                }
                .frame(maxWidth: .infinity, alignment: .leading)
            }
        }
        .padding(Layout.cardPadding)
    }
}

// MARK: Constants
private extension AnalyticsReportCard {
    enum Layout {
        static let titleSpacing: CGFloat = 24
        static let cardPadding: CGFloat = 16
        static let columnOutterSpacing: CGFloat = 28
        static let columnInnerSpacing: CGFloat = 10
        static let chartHeight: CGFloat = 32
        static let chartWidth: CGFloat = 72
    }
}

// MARK: Previews
struct Previews: PreviewProvider {
    static var previews: some View {
        AnalyticsReportCard(title: "REVENUE",
                            leadingTitle: "Total Sales",
                            leadingValue: "$3.678",
                            leadingDelta: "+23%",
                            leadingDeltaColor: .withColorStudio(.green, shade: .shade40),
                            leadingChartData: [0.0, 10.0, 2.0, 20.0, 15.0, 40.0, 0.0, 10.0, 2.0, 20.0, 15.0, 50.0],
                            trailingTitle: "Net Sales",
                            trailingValue: "$3.232",
                            trailingDelta: "-3%",
                            trailingDeltaColor: .withColorStudio(.red, shade: .shade40),
                            trailingChartData: [50.0, 15.0, 20.0, 2.0, 10.0, 0.0, 40.0, 15.0, 20.0, 2.0, 10.0, 0.0],
                            isRedacted: false)
            .previewLayout(.sizeThatFits)
    }
}<|MERGE_RESOLUTION|>--- conflicted
+++ resolved
@@ -16,13 +16,11 @@
     let trailingDeltaColor: UIColor
     let trailingChartData: [Double]
 
-<<<<<<< HEAD
     let isRedacted: Bool
-=======
+
     // Layout metrics that scale based on accessibility changes
     @ScaledMetric private var scaledChartWidth: CGFloat = Layout.chartWidth
     @ScaledMetric private var scaledChartHeight: CGFloat = Layout.chartHeight
->>>>>>> 577ac148
 
     var body: some View {
         VStack(alignment: .leading, spacing: Layout.titleSpacing) {
