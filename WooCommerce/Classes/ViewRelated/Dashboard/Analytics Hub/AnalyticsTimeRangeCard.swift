import SwiftUI

/// Reusable Time Range card made for the Analytics Hub.
///
struct AnalyticsTimeRangeCard: View {

    let timeRangeTitle: String
    let currentRangeDescription: String
    let previousRangeDescription: String
    @Binding var selectionType: AnalyticsHubTimeRangeSelection.SelectionType

    /// Determines if the time range selection should be shown.
    ///
    @State private var showTimeRangeSelectionView: Bool = false

<<<<<<< HEAD
    /// Determines if the custom range selection should be shown.
    ///
    @State private var showCustomRangeSelectionView: Bool = false
=======
    private let usageTracksEventEmitter: StoreStatsUsageTracksEventEmitter
>>>>>>> 198b081c

    init(viewModel: AnalyticsTimeRangeCardViewModel, selectionType: Binding<AnalyticsHubTimeRangeSelection.SelectionType>) {
        self.timeRangeTitle = viewModel.selectedRangeTitle
        self.currentRangeDescription = viewModel.currentRangeSubtitle
        self.previousRangeDescription = viewModel.previousRangeSubtitle
        self.usageTracksEventEmitter = viewModel.usageTracksEventEmitter
        self._selectionType = selectionType
    }

    var body: some View {
        createTimeRangeContent()
            .sheet(isPresented: $showTimeRangeSelectionView) {
                SelectionList(title: Localization.timeRangeSelectionTitle,
                              items: AnalyticsHubTimeRangeSelection.SelectionType.allCases,
                              contentKeyPath: \.description,
<<<<<<< HEAD
                              selected: internalSelectionBinding())
                .sheet(isPresented: $showCustomRangeSelectionView) {
                    RangedDatePicker() { start, end in
                        showTimeRangeSelectionView = false // Dismiss the initial sheet for a smooth transition
                        self.selectionType = .custom(start: start, end: end)
                    }
=======
                              selected: $selectionType) { selection in
                    usageTracksEventEmitter.interacted()
                    ServiceLocator.analytics.track(event: .AnalyticsHub.dateRangeOptionSelected(selection.tracksIdentifier))
>>>>>>> 198b081c
                }
            }
    }

    private func createTimeRangeContent() -> some View {
        VStack(alignment: .leading, spacing: Layout.verticalSpacing) {
            Button(action: {
                usageTracksEventEmitter.interacted()
                ServiceLocator.analytics.track(event: .AnalyticsHub.dateRangeButtonTapped())
                showTimeRangeSelectionView.toggle()
            }, label: {
                HStack {
                    Image(uiImage: .calendar)
                        .padding()
                        .foregroundColor(Color(.text))
                        .background(Circle().foregroundColor(Color(.systemGray6)))

                    VStack(alignment: .leading, spacing: .zero) {
                        Text(timeRangeTitle)
                            .foregroundColor(Color(.text))
                            .subheadlineStyle()

                        Text(currentRangeDescription)
                            .foregroundColor(Color(.text))
                            .bold()
                    }
                    .padding(.leading)
                    .fixedSize(horizontal: false, vertical: true)
                    .frame(maxWidth: .infinity, alignment: .leading)

                    Image(uiImage: .chevronDownImage)
                        .padding()
                        .foregroundColor(Color(.text))
                        .frame(alignment: .trailing)
                }
            })
            .buttonStyle(.borderless)
            .padding(.leading)
            .contentShape(Rectangle())

            Divider()

            BoldableTextView(Localization.comparisonHeaderTextWith(previousRangeDescription))
                .padding(.leading)
                .frame(maxWidth: .infinity, alignment: .leading)
                .calloutStyle()
        }
        .padding([.top, .bottom])
        .frame(maxWidth: .infinity)
    }

    /// Tracks the range selection internally to determine if the custom range selection should be presented or not.
    /// If custom range selection is not needed, the internal selection is forwarded to `selectionType`.
    ///
    private func internalSelectionBinding() -> Binding<AnalyticsHubTimeRangeSelection.SelectionType> {
        .init(
            get: {
                selectionType
            },
            set: { newValue in
                switch newValue {
                    // If we get a `custom` case with nil dates it is because we need to present the custom range selection
                case .custom(start: nil, end: nil):
                    showCustomRangeSelectionView = true
                default:
                    // Any other selection should be forwarded to our parent binding.
                    selectionType = newValue
                }
            }
        )
    }
}

// MARK: Constants
private extension AnalyticsTimeRangeCard {
    enum Layout {
        static let verticalSpacing: CGFloat = 16
    }

    enum Localization {
        static let timeRangeSelectionTitle = NSLocalizedString(
            "Date Range",
            comment: "Title describing the possible date range selections of the Analytics Hub"
        )
        static let previousRangeComparisonContent = NSLocalizedString(
            "Compared to **%1$@**",
            comment: "Subtitle describing the previous analytics period under comparison. E.g. Compared to Oct 1 - 22, 2022"
        )

        static func comparisonHeaderTextWith(_ rangeDescription: String) -> String {
            return String.localizedStringWithFormat(Localization.previousRangeComparisonContent, rangeDescription)
        }
    }
}

// MARK: Previews
struct TimeRangeCard_Previews: PreviewProvider {
    static var previews: some View {
        let viewModel = AnalyticsTimeRangeCardViewModel(selectedRangeTitle: "Month to Date",
                                                        currentRangeSubtitle: "Nov 1 - 23, 2022",
                                                        previousRangeSubtitle: "Oct 1 - 23, 2022",
                                                        usageTracksEventEmitter: StoreStatsUsageTracksEventEmitter())
        AnalyticsTimeRangeCard(viewModel: viewModel, selectionType: .constant(.monthToDate))
    }
}<|MERGE_RESOLUTION|>--- conflicted
+++ resolved
@@ -13,13 +13,11 @@
     ///
     @State private var showTimeRangeSelectionView: Bool = false
 
-<<<<<<< HEAD
     /// Determines if the custom range selection should be shown.
     ///
     @State private var showCustomRangeSelectionView: Bool = false
-=======
+
     private let usageTracksEventEmitter: StoreStatsUsageTracksEventEmitter
->>>>>>> 198b081c
 
     init(viewModel: AnalyticsTimeRangeCardViewModel, selectionType: Binding<AnalyticsHubTimeRangeSelection.SelectionType>) {
         self.timeRangeTitle = viewModel.selectedRangeTitle
@@ -35,18 +33,15 @@
                 SelectionList(title: Localization.timeRangeSelectionTitle,
                               items: AnalyticsHubTimeRangeSelection.SelectionType.allCases,
                               contentKeyPath: \.description,
-<<<<<<< HEAD
-                              selected: internalSelectionBinding())
+                              selected: internalSelectionBinding()) { selection in
+                    usageTracksEventEmitter.interacted()
+                    ServiceLocator.analytics.track(event: .AnalyticsHub.dateRangeOptionSelected(selection.tracksIdentifier))
+                }
                 .sheet(isPresented: $showCustomRangeSelectionView) {
                     RangedDatePicker() { start, end in
                         showTimeRangeSelectionView = false // Dismiss the initial sheet for a smooth transition
                         self.selectionType = .custom(start: start, end: end)
                     }
-=======
-                              selected: $selectionType) { selection in
-                    usageTracksEventEmitter.interacted()
-                    ServiceLocator.analytics.track(event: .AnalyticsHub.dateRangeOptionSelected(selection.tracksIdentifier))
->>>>>>> 198b081c
                 }
             }
     }
