import Foundation
import Yosemite

/// Main source of time ranges of the Analytics Hub, responsible for providing the current and previous dates
/// for a given Date and range Type alongside their UI descriptions
///
public class AnalyticsHubTimeRangeSelection {
    private let currentTimeRange: AnalyticsHubTimeRange?
    private let previousTimeRange: AnalyticsHubTimeRange?
    private let formattedCurrentRangeText: String?
    private let formattedPreviousRangeText: String?
    let rangeSelectionDescription: String
    /// Provide a date description of the current time range set internally.
    /// - Returns the Time range in a UI friendly format. If the current time range is not available,
    /// then returns an presentable error message.
    var currentRangeDescription: String {
        guard let currentTimeRangeDescription = formattedCurrentRangeText else {
            return Localization.noCurrentPeriodAvailable
        }
        return currentTimeRangeDescription
    }
    /// Generates a date description of the previous time range set internally.
    /// - Returns the Time range in a UI friendly format. If the previous time range is not available,
    /// then returns an presentable error message.
    var previousRangeDescription: String {
        guard let previousTimeRangeDescription = formattedPreviousRangeText else {
            return Localization.noPreviousPeriodAvailable
        }
        return previousTimeRangeDescription
    }

    init(selectionType: SelectionType,
         currentDate: Date = Date(),
         timezone: TimeZone = TimeZone.current,
         calendar: Calendar = Locale.current.calendar) {
        let selectionData = selectionType.toRangeData(referenceDate: currentDate, timezone: timezone, calendar: calendar)
        let currentTimeRange = selectionData.currentTimeRange
        let previousTimeRange = selectionData.previousTimeRange
        let useShortFormat = selectionType == .today || selectionType == .yesterday

        self.currentTimeRange = currentTimeRange
        self.previousTimeRange = previousTimeRange
        self.rangeSelectionDescription = selectionType.description
        self.formattedCurrentRangeText = currentTimeRange?.formatToString(simplified: useShortFormat, timezone: timezone, calendar: calendar)
        self.formattedPreviousRangeText = previousTimeRange?.formatToString(simplified: useShortFormat, timezone: timezone, calendar: calendar)
    }

    /// Unwrap the generated selected `AnalyticsHubTimeRange` based on the `selectedTimeRange`
    /// provided during initialization.
    /// - throws an `.selectedRangeGenerationFailed` error if the unwrap fails.
    func unwrapCurrentTimeRange() throws -> AnalyticsHubTimeRange {
        guard let currentTimeRange = currentTimeRange else {
            throw TimeRangeGeneratorError.selectedRangeGenerationFailed
        }
        return currentTimeRange
    }
    /// Unwrap the generated previous `AnalyticsHubTimeRange`relative to the selected one
    /// based on the `selectedTimeRange` provided during initialization.
    /// - throws a `.previousRangeGenerationFailed` error if the unwrap fails.
    func unwrapPreviousTimeRange() throws -> AnalyticsHubTimeRange {
        guard let previousTimeRange = previousTimeRange else {
            throw TimeRangeGeneratorError.previousRangeGenerationFailed
        }
        return previousTimeRange
    }
}

// MARK: - Time Range Selection Type
extension AnalyticsHubTimeRangeSelection {
<<<<<<< HEAD
    enum SelectionType: String, CaseIterable {
        case today = "Today"
        case yesterday = "Yesterday"
        case lastWeek = "Last Week"
        case lastMonth = "Last Month"
        case lastYear = "Last Year"
        case weekToDate = "Week to Date"
        case monthToDate = "Month to Date"
        case yearToDate = "Year to Date"
=======
    enum SelectionType: CaseIterable {
        case today
        case yesterday
        case lastWeek
        case lastMonth
        case lastQuarter
        case lastYear
        case weekToDate
        case monthToDate
        case quarterToDate
        case yearToDate
>>>>>>> 46bc22ac

        var description: String {
            switch self {
            case .today:
                return Localization.today
            case .yesterday:
                return Localization.yesterday
            case .lastWeek:
                return Localization.lastWeek
            case .lastMonth:
                return Localization.lastMonth
            case .lastQuarter:
                return Localization.lastQuarter
            case .lastYear:
                return Localization.lastYear
            case .weekToDate:
                return Localization.weekToDate
            case .monthToDate:
                return Localization.monthToDate
            case .quarterToDate:
                return Localization.quarterToDate
            case .yearToDate:
                return Localization.yearToDate
            }
        }

        init(_ statsTimeRange: StatsTimeRangeV4) {
            switch statsTimeRange {
            case .today:
                self = .today
            case .thisWeek:
                self = .weekToDate
            case .thisMonth:
                self = .monthToDate
            case .thisYear:
                self = .yearToDate
            }
        }
    }
}

// MARK: - SelectionType helper functions
private extension AnalyticsHubTimeRangeSelection.SelectionType {
    func toRangeData(referenceDate: Date, timezone: TimeZone, calendar: Calendar) -> AnalyticsHubTimeRangeData {
        switch self {
        case .today:
            return AnalyticsHubTodayRangeData(referenceDate: referenceDate, timezone: timezone, calendar: calendar)
        case .yesterday:
            return AnalyticsHubYesterdayRangeData(referenceDate: referenceDate, timezone: timezone, calendar: calendar)
        case .lastWeek:
            return AnalyticsHubLastWeekRangeData(referenceDate: referenceDate, timezone: timezone, calendar: calendar)
        case .lastMonth:
            return AnalyticsHubLastMonthRangeData(referenceDate: referenceDate, timezone: timezone, calendar: calendar)
        case .lastQuarter:
            return AnalyticsHubLastQuarterRangeData(referenceDate: referenceDate, timezone: timezone, calendar: calendar)
        case .lastYear:
            return AnalyticsHubLastYearRangeData(referenceDate: referenceDate, timezone: timezone, calendar: calendar)
        case .weekToDate:
            return AnalyticsHubWeekToDateRangeData(referenceDate: referenceDate, timezone: timezone, calendar: calendar)
        case .monthToDate:
            return AnalyticsHubMonthToDateRangeData(referenceDate: referenceDate, timezone: timezone, calendar: calendar)
        case .quarterToDate:
            return AnalyticsHubQuarterToDateRangeData(referenceDate: referenceDate, timezone: timezone, calendar: calendar)
        case .yearToDate:
            return AnalyticsHubYearToDateRangeData(referenceDate: referenceDate, timezone: timezone, calendar: calendar)
        }
    }
}

// MARK: - Constants
extension AnalyticsHubTimeRangeSelection {
    enum TimeRangeGeneratorError: Error {
        case selectedRangeGenerationFailed
        case previousRangeGenerationFailed
    }

    enum Localization {
        static let today = NSLocalizedString("Today", comment: "Title of the Analytics Hub Today's selection range")
        static let yesterday = NSLocalizedString("Yesterday", comment: "Title of the Analytics Hub Yesterday selection range")
        static let lastWeek = NSLocalizedString("Last Week", comment: "Title of the Analytics Hub Last Week selection range")
        static let lastMonth = NSLocalizedString("Last Month", comment: "Title of the Analytics Hub Last Month selection range")
        static let lastQuarter = NSLocalizedString("Last Quarter", comment: "Title of the Analytics Hub Last Quarter selection range")
        static let lastYear = NSLocalizedString("Last Year", comment: "Title of the Analytics Hub Last Year selection range")
        static let weekToDate = NSLocalizedString("Week to Date", comment: "Title of the Analytics Hub Week to Date selection range")
        static let monthToDate = NSLocalizedString("Month to Date", comment: "Title of the Analytics Hub Month to Date selection range")
        static let quarterToDate = NSLocalizedString("Quarter to Date", comment: "Title of the Analytics Hub Quarter to Date selection range")
        static let yearToDate = NSLocalizedString("Year to Date", comment: "Title of the Analytics Hub Year to Date selection range")
        static let selectionTitle = NSLocalizedString("Date Range", comment: "Title of the range selection list")
        static let noCurrentPeriodAvailable = NSLocalizedString("No current period available",
                                                                comment: "A error message when it's not possible to acquire"
                                                                + "the Analytics Hub current selection range")
        static let noPreviousPeriodAvailable = NSLocalizedString("no previous period",
                                                                 comment: "A error message when it's not possible to"
                                                                 + "acquire the Analytics Hub previous selection range")
    }
}<|MERGE_RESOLUTION|>--- conflicted
+++ resolved
@@ -67,29 +67,17 @@
 
 // MARK: - Time Range Selection Type
 extension AnalyticsHubTimeRangeSelection {
-<<<<<<< HEAD
     enum SelectionType: String, CaseIterable {
         case today = "Today"
         case yesterday = "Yesterday"
         case lastWeek = "Last Week"
         case lastMonth = "Last Month"
+        case lastQuarter = "Last Quarter"
         case lastYear = "Last Year"
         case weekToDate = "Week to Date"
         case monthToDate = "Month to Date"
+        case quarterToDate = "Quarter to Date"
         case yearToDate = "Year to Date"
-=======
-    enum SelectionType: CaseIterable {
-        case today
-        case yesterday
-        case lastWeek
-        case lastMonth
-        case lastQuarter
-        case lastYear
-        case weekToDate
-        case monthToDate
-        case quarterToDate
-        case yearToDate
->>>>>>> 46bc22ac
 
         var description: String {
             switch self {
