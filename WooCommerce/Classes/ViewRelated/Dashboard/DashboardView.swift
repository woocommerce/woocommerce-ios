--- conflicted
+++ resolved
@@ -140,33 +140,6 @@
 private extension DashboardView {
     @ViewBuilder
     var dashboardCards: some View {
-<<<<<<< HEAD
-        VStack(spacing: Layout.padding) {
-            ForEach(viewModel.dashboardCards, id: \.hashValue) { card in
-                if card.enabled {
-                    switch card.type {
-                    case .onboarding:
-                        StoreOnboardingView(viewModel: viewModel.storeOnboardingViewModel, onTaskTapped: { task in
-                            guard let currentSite else { return }
-                            onboardingTaskTapped?(currentSite, task)
-                        }, onViewAllTapped: {
-                            guard let currentSite else { return }
-                            viewAllOnboardingTasksTapped?(currentSite)
-                        }, shareFeedbackAction: {
-                            onboardingShareFeedbackAction?()
-                        })
-                    case .blaze:
-                        BlazeCampaignDashboardView(viewModel: viewModel.blazeCampaignDashboardViewModel,
-                                                   showAllCampaignsTapped: showAllBlazeCampaignsTapped,
-                                                   createCampaignTapped: createBlazeCampaignTapped)
-                    case .statsAndTopPerformers:
-                        StorePerformanceView(viewModel: viewModel.storePerformanceViewModel, onCustomRangeRedactedViewTap: {
-                            onCustomRangeRedactedViewTap?()
-                        }, onViewAllAnalytics: { siteID, siteTimeZone, timeRange in
-                            onViewAllAnalytics?(siteID, siteTimeZone, timeRange)
-                        })
-                    }
-=======
         ForEach(viewModel.dashboardCards, id: \.hashValue) { card in
             if card.enabled {
                 switch card.type {
@@ -190,13 +163,11 @@
                     }, onViewAllAnalytics: { siteID, siteTimeZone, timeRange in
                         onViewAllAnalytics?(siteID, siteTimeZone, timeRange)
                     })
-
                 case .topPerformers:
                     TopPerformersDashboardView(viewModel: viewModel.topPerformersViewModel,
                                                onViewAllAnalytics: { siteID, siteTimeZone, timeRange in
                         onViewAllAnalytics?(siteID, siteTimeZone, timeRange)
                     })
->>>>>>> 169e0e63
                 }
             }
         }
