import SwiftUI
import enum Yosemite.StatsTimeRangeV4
import struct Yosemite.Site
import struct Yosemite.StoreOnboardingTask

/// View for the dashboard screen
///
struct DashboardView: View {
    @ObservedObject private var viewModel: DashboardViewModel
    @Environment(\.verticalSizeClass) private var verticalSizeClass
    @State private var currentSite: Site?
    @State private var dismissedJetpackBenefitBanner = false
    @State private var showingSupportForm = false
    @State private var troubleshootURL: URL?
    @State private var storePlanState: StorePlanSyncState = .loading
    @State private var connectivityStatus: ConnectivityStatus = .notReachable

    /// Set externally in the hosting controller.
    var onboardingTaskTapped: ((Site, StoreOnboardingTask) -> Void)?
    /// Set externally in the hosting controller.
    var viewAllOnboardingTasksTapped: ((Site) -> Void)?
    /// Set externally in the hosting controller.
    var onboardingShareFeedbackAction: (() -> Void)?

    /// Set externally in the hosting controller.
    var showAllBlazeCampaignsTapped: (() -> Void)?
    /// Set externally in the hosting controller.
    var createBlazeCampaignTapped: ((_ productID: Int64?) -> Void)?

    /// Set externally in the hosting controller.
    var jetpackBenefitsBannerTapped: ((Site) -> Void)?

    /// Set externally in the hosting controller.
    var onCustomRangeRedactedViewTap: (() -> Void)?
    /// Set externally in the hosting controller.
    var onViewAllAnalytics: ((_ siteID: Int64,
                              _ timeZone: TimeZone,
                              _ timeRange: StatsTimeRangeV4) -> Void)?

    /// Set externally in the hosting controller.
    var onViewAllCoupons: ((_ siteID: Int64) -> Void)?

    private let storePlanSynchronizer = ServiceLocator.storePlanSynchronizer
    private let connectivityObserver = ServiceLocator.connectivityObserver

    private var shouldShowJetpackBenefitsBanner: Bool {
        let isJetpackCPSite = currentSite?.isJetpackCPConnected == true
        let isNonJetpackSite = currentSite?.isNonJetpackSite == true
        return (isJetpackCPSite || isNonJetpackSite) &&
            viewModel.jetpackBannerVisibleFromAppSettings &&
            dismissedJetpackBenefitBanner == false
    }

    init(viewModel: DashboardViewModel) {
        self.viewModel = viewModel
    }

    var body: some View {
        ScrollView {
            // Store title
            Text(currentSite?.name ?? Localization.title)
                .subheadlineStyle()
                .padding([.horizontal, .bottom], Layout.padding)
                .frame(maxWidth: .infinity, alignment: .leading)
                .renderedIf(verticalSizeClass == .regular)

            // Feature announcement if any.
            featureAnnouncementCard

            // Card views
            dashboardCards
                .padding(.bottom, Layout.padding)
        }
        .background(Color(.listBackground))
        .navigationTitle(Localization.title)
        .toolbar {
            ToolbarItem(placement: .topBarTrailing) {
                if let url = viewModel.siteURLToShare {
                    ShareLink(item: url) {
                        Image(systemName: "square.and.arrow.up")
                    }
                }
            }
            ToolbarItem(placement: .topBarTrailing) {
                Button(Localization.edit) {
                    ServiceLocator.analytics.track(event: .DynamicDashboard.editLayoutButtonTapped())
                    viewModel.showingCustomization = true
                }
            }
        }
        .toolbarBackground(Color.clear, for: .navigationBar)
        .toolbar(.visible, for: .navigationBar)
        .onReceive(ServiceLocator.stores.site) { currentSite in
            self.currentSite = currentSite
        }
        .onReceive(storePlanSynchronizer.planStatePublisher.removeDuplicates()) { state in
            storePlanState = state
        }
        .onReceive(connectivityObserver.statusPublisher) { status in
            connectivityStatus = status
        }
        .refreshable {
            Task { @MainActor in
                ServiceLocator.analytics.track(.dashboardPulledToRefresh)
                await viewModel.reloadAllData()
            }
        }
        .safeAreaInset(edge: .bottom) {
            jetpackBenefitBanner
                .renderedIf(shouldShowJetpackBenefitsBanner)

            storePlanBanner
                .renderedIf(connectivityStatus != .notReachable)
        }
        .sheet(isPresented: $showingSupportForm) {
            supportForm
        }
        .safariSheet(url: $troubleshootURL)
        .sheet(item: $viewModel.justInTimeMessagesWebViewModel) { webViewModel in
            WebViewSheet(viewModel: webViewModel) {
                viewModel.justInTimeMessagesWebViewModel = nil
                viewModel.maybeSyncAnnouncementsAfterWebViewDismissed()
            }
        }
        .sheet(isPresented: $viewModel.showingCustomization) {
            DashboardCustomizationView(viewModel: DashboardCustomizationViewModel(
                allCards: viewModel.availableCards,
                inactiveCards: viewModel.unavailableCards,
                onSave: { viewModel.didCustomizeDashboardCards($0) }
            ))
        }
        .sheet(isPresented: $viewModel.showingInAppFeedbackSurvey) {
            Survey(source: .inAppFeedback)
        }
        .onAppear {
            viewModel.onViewAppear()
        }
    }
}

// MARK: Private helpers
//
private extension DashboardView {
    @ViewBuilder
    var dashboardCards: some View {
        VStack(spacing: Layout.padding) {
            ForEach(Array(viewModel.showOnDashboardCards.enumerated()), id: \.element.hashValue) { index, card in
                VStack(spacing: Layout.padding) {
                    switch card.type {
                    case .onboarding:
                        StoreOnboardingView(viewModel: viewModel.storeOnboardingViewModel,
                                            onTaskTapped: { task in
                            guard let currentSite else { return }
                            onboardingTaskTapped?(currentSite, task)
                        }, onViewAllTapped: {
                            guard let currentSite else { return }
                            viewAllOnboardingTasksTapped?(currentSite)
                        }, shareFeedbackAction: {
                            onboardingShareFeedbackAction?()
                        })
                    case .blaze:
                        BlazeCampaignDashboardView(viewModel: viewModel.blazeCampaignDashboardViewModel,
                                                   showAllCampaignsTapped: showAllBlazeCampaignsTapped,
                                                   createCampaignTapped: createBlazeCampaignTapped)
                    case .performance:
                        StorePerformanceView(viewModel: viewModel.storePerformanceViewModel,
                                             onCustomRangeRedactedViewTap: {
                            onCustomRangeRedactedViewTap?()
                        }, onViewAllAnalytics: { siteID, siteTimeZone, timeRange in
                            onViewAllAnalytics?(siteID, siteTimeZone, timeRange)
                        })
                    case .topPerformers:
                        TopPerformersDashboardView(viewModel: viewModel.topPerformersViewModel,
                                                   onViewAllAnalytics: { siteID, siteTimeZone, timeRange in
                            onViewAllAnalytics?(siteID, siteTimeZone, timeRange)
                        })
                    case .inbox:
                        InboxDashboardCard(viewModel: viewModel.inboxViewModel)
<<<<<<< HEAD
                    case .coupons:
                        MostActiveCouponsCard(viewModel: viewModel.mostActiveCouponsViewModel,
                                              onViewAllCoupons: { siteID in
                            onViewAllCoupons?(siteID)
                        })
                    case .lastOrders, .stock, .reviews:
=======
                    case .reviews:
                        ReviewsDashboardCard(viewModel: viewModel.reviewsViewModel)
                    case .coupons, .lastOrders, .stock:
>>>>>>> 5eb64ec2
                        EmptyView()
                    }

                    // Append feedback card after the first card
                    if index == 0 && viewModel.isInAppFeedbackCardVisible {
                        feedbackCard
                    }
                }
            }

            if !viewModel.hasOrders {
                shareStoreCard
            }
        }
    }

    var feedbackCard: some View {
        InAppFeedbackCardView(viewModel: viewModel.inAppFeedbackCardViewModel)
            .padding(.horizontal, Layout.padding)
    }

    var shareStoreCard: some View {
        VStack(spacing: .zero) {
            Image(uiImage: .blazeSuccessImage)
                .padding(.top, Layout.imagePadding)
                .padding(.bottom, Layout.elementPadding)

            Text(Localization.ShareStoreCard.title)
                .headlineStyle()
                .multilineTextAlignment(.center)

            Text(Localization.ShareStoreCard.subtitle)
                .bodyStyle()
                .multilineTextAlignment(.center)
                .padding(.horizontal, Layout.elementPadding)
                .padding(.top, Layout.textPadding)

            if let url = viewModel.siteURLToShare {
                ShareLink(item: url) {
                    Text(Localization.ShareStoreCard.shareButtonLabel)
                }
                .buttonStyle(PrimaryButtonStyle())
                .padding(.horizontal, Layout.elementPadding)
                .padding(.vertical, Layout.elementPadding)
            }
        }
        .overlay(
            RoundedRectangle(cornerRadius: Layout.cornerRadius)
                .stroke(Color(.border), lineWidth: 1)
        )
        .padding(.horizontal, Layout.padding)
    }

    var jetpackBenefitBanner: some View {
        JetpackBenefitsBanner(tapAction: {
            ServiceLocator.analytics.track(event: .jetpackBenefitsBanner(action: .tapped))
            guard let currentSite else { return }
            jetpackBenefitsBannerTapped?(currentSite)
        }, dismissAction: {
            ServiceLocator.analytics.track(event: .jetpackBenefitsBanner(action: .dismissed))
            viewModel.saveJetpackBenefitBannerDismissedTime()
            dismissedJetpackBenefitBanner = true
        })
    }

    var supportForm: some View {
        NavigationStack {
            SupportForm(isPresented: .constant(true), viewModel: .init())
                .toolbar {
                    ToolbarItem(placement: .confirmationAction) {
                        Button(Localization.done) {
                            showingSupportForm = false
                        }
                    }
                }
        }
    }

    @ViewBuilder
    var storePlanBanner: some View {
        if case .loaded(let plan) = storePlanState {
            if plan.isFreeTrial {
                let bannerViewModel = FreeTrialBannerViewModel(sitePlan: plan)
                StorePlanBanner(text: bannerViewModel.message)
            } else if plan.isFreePlan && currentSite?.wasEcommerceTrial == true {
                StorePlanBanner(text: Localization.expiredPlan)
            }
        }
    }

    @ViewBuilder
    var featureAnnouncementCard: some View {
        if let announcementViewModel = viewModel.announcementViewModel,
           viewModel.dashboardCards.contains(where: { $0.type == .onboarding }) == false {
            FeatureAnnouncementCardView(viewModel: announcementViewModel, dismiss: {
                viewModel.announcementViewModel = nil
            })
            .background(Color(.listForeground(modal: false)))
        }
    }
}

// MARK: Subtypes
private extension DashboardView {
    enum Layout {
        static let padding: CGFloat = 16
        static let elementPadding: CGFloat = 24
        static let imagePadding: CGFloat = 40
        static let textPadding: CGFloat = 8
        static let cornerRadius: CGFloat = 8
    }
    enum Localization {
        static let title = NSLocalizedString(
            "dashboardView.title",
            value: "My store",
            comment: "Title of the bottom tab item that presents the user's store dashboard, and default title for the store dashboard"
        )
        static let done = NSLocalizedString(
            "dashboardView.supportForm.done",
            value: "Done",
            comment: "Button to dismiss the support form from the Blaze confirm payment view screen."
        )
        static let expiredPlan = NSLocalizedString(
            "dashboardView.storePlanBanner.expired",
            value: "Your site plan has ended.",
            comment: "Title on the banner when the site's WooExpress plan has expired"
        )
        static let edit = NSLocalizedString(
            "dashboardView.edit",
            value: "Edit",
            comment: "Title of the button to edit the layout of the Dashboard screen."
        )

        enum ShareStoreCard {
            static let title = NSLocalizedString(
                "dashboardView.shareStoreCard.title",
                value: "Get the word out!",
                comment: "Title of the Share Your Store card"
            )

            static let subtitle = NSLocalizedString(
                "dashboardView.shareStoreCard.subtitle",
                value: "Use email or social media to spread the word about your store",
                comment: "Subtitle of the Share Your Store card"
            )

            static let shareButtonLabel = NSLocalizedString(
                "dashboardView.shareStoreCard.shareButtonLabel",
                value: "Share Your Store",
                comment: "Label of the button to share the store"
            )
        }
    }
}

#Preview {
    DashboardView(viewModel: DashboardViewModel(siteID: 123, usageTracksEventEmitter: .init()))
}<|MERGE_RESOLUTION|>--- conflicted
+++ resolved
@@ -176,18 +176,14 @@
                         })
                     case .inbox:
                         InboxDashboardCard(viewModel: viewModel.inboxViewModel)
-<<<<<<< HEAD
                     case .coupons:
                         MostActiveCouponsCard(viewModel: viewModel.mostActiveCouponsViewModel,
                                               onViewAllCoupons: { siteID in
                             onViewAllCoupons?(siteID)
                         })
-                    case .lastOrders, .stock, .reviews:
-=======
                     case .reviews:
                         ReviewsDashboardCard(viewModel: viewModel.reviewsViewModel)
-                    case .coupons, .lastOrders, .stock:
->>>>>>> 5eb64ec2
+                    case .lastOrders, .stock:
                         EmptyView()
                     }
 
