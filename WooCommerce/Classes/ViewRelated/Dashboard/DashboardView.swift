--- conflicted
+++ resolved
@@ -300,7 +300,11 @@
             value: "Your site plan has ended.",
             comment: "Title on the banner when the site's WooExpress plan has expired"
         )
-<<<<<<< HEAD
+        static let edit = NSLocalizedString(
+            "dashboardView.edit",
+            value: "Edit",
+            comment: "Title of the button to edit the layout of the Dashboard screen."
+        )
 
         enum ShareStoreCard {
             static let title = NSLocalizedString(
@@ -321,13 +325,6 @@
                 comment: "Label of the button to share the store"
             )
         }
-=======
-        static let edit = NSLocalizedString(
-            "dashboardView.edit",
-            value: "Edit",
-            comment: "Title of the button to edit the layout of the Dashboard screen."
-        )
->>>>>>> b409d8cc
     }
 }
 
