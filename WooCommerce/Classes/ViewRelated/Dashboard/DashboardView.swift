--- conflicted
+++ resolved
@@ -141,76 +141,42 @@
     @ViewBuilder
     var dashboardCards: some View {
         VStack(spacing: Layout.padding) {
-<<<<<<< HEAD
             ForEach(Array(viewModel.dashboardCards.enumerated()), id: \.element.hashValue) { index, card in
                 VStack(spacing: Layout.padding) {
-                    if card.enabled {
-                        switch card.type {
-                        case .onboarding:
-                            StoreOnboardingView(viewModel: viewModel.storeOnboardingViewModel,
-                                                onTaskTapped: { task in
-                                guard let currentSite else { return }
-                                onboardingTaskTapped?(currentSite, task)
-                            }, onViewAllTapped: {
-                                guard let currentSite else { return }
-                                viewAllOnboardingTasksTapped?(currentSite)
-                            }, shareFeedbackAction: {
-                                onboardingShareFeedbackAction?()
-                            })
-                        case .blaze:
-                            BlazeCampaignDashboardView(viewModel: viewModel.blazeCampaignDashboardViewModel,
-                                                       showAllCampaignsTapped: showAllBlazeCampaignsTapped,
-                                                       createCampaignTapped: createBlazeCampaignTapped)
-                        case .performance:
-                            StorePerformanceView(viewModel: viewModel.storePerformanceViewModel,
-                                                 onCustomRangeRedactedViewTap: {
-                                onCustomRangeRedactedViewTap?()
-                            }, onViewAllAnalytics: { siteID, siteTimeZone, timeRange in
-                                onViewAllAnalytics?(siteID, siteTimeZone, timeRange)
-                            })
-                        case .topPerformers:
-                            TopPerformersDashboardView(viewModel: viewModel.topPerformersViewModel,
-                                                       onViewAllAnalytics: { siteID, siteTimeZone, timeRange in
-                                onViewAllAnalytics?(siteID, siteTimeZone, timeRange)
-                            })
-                        }
+                    switch card.type {
+                    case .onboarding:
+                        StoreOnboardingView(viewModel: viewModel.storeOnboardingViewModel,
+                                            onTaskTapped: { task in
+                            guard let currentSite else { return }
+                            onboardingTaskTapped?(currentSite, task)
+                        }, onViewAllTapped: {
+                            guard let currentSite else { return }
+                            viewAllOnboardingTasksTapped?(currentSite)
+                        }, shareFeedbackAction: {
+                            onboardingShareFeedbackAction?()
+                        })
+                    case .blaze:
+                        BlazeCampaignDashboardView(viewModel: viewModel.blazeCampaignDashboardViewModel,
+                                                   showAllCampaignsTapped: showAllBlazeCampaignsTapped,
+                                                   createCampaignTapped: createBlazeCampaignTapped)
+                    case .performance:
+                        StorePerformanceView(viewModel: viewModel.storePerformanceViewModel,
+                                             onCustomRangeRedactedViewTap: {
+                            onCustomRangeRedactedViewTap?()
+                        }, onViewAllAnalytics: { siteID, siteTimeZone, timeRange in
+                            onViewAllAnalytics?(siteID, siteTimeZone, timeRange)
+                        })
+                    case .topPerformers:
+                        TopPerformersDashboardView(viewModel: viewModel.topPerformersViewModel,
+                                                   onViewAllAnalytics: { siteID, siteTimeZone, timeRange in
+                            onViewAllAnalytics?(siteID, siteTimeZone, timeRange)
+                        })
                     }
 
                     // Append feedback card after the first card
                     if index == 0 && viewModel.isInAppFeedbackCardVisible {
-                       feedbackCard
+                        feedbackCard
                     }
-=======
-            ForEach(viewModel.showOnDashboardCards, id: \.hashValue) { card in
-                switch card.type {
-                case .onboarding:
-                    StoreOnboardingView(viewModel: viewModel.storeOnboardingViewModel,
-                                        onTaskTapped: { task in
-                        guard let currentSite else { return }
-                        onboardingTaskTapped?(currentSite, task)
-                    }, onViewAllTapped: {
-                        guard let currentSite else { return }
-                        viewAllOnboardingTasksTapped?(currentSite)
-                    }, shareFeedbackAction: {
-                        onboardingShareFeedbackAction?()
-                    })
-                case .blaze:
-                    BlazeCampaignDashboardView(viewModel: viewModel.blazeCampaignDashboardViewModel,
-                                               showAllCampaignsTapped: showAllBlazeCampaignsTapped,
-                                               createCampaignTapped: createBlazeCampaignTapped)
-                case .performance:
-                    StorePerformanceView(viewModel: viewModel.storePerformanceViewModel,
-                                         onCustomRangeRedactedViewTap: {
-                        onCustomRangeRedactedViewTap?()
-                    }, onViewAllAnalytics: { siteID, siteTimeZone, timeRange in
-                        onViewAllAnalytics?(siteID, siteTimeZone, timeRange)
-                    })
-                case .topPerformers:
-                    TopPerformersDashboardView(viewModel: viewModel.topPerformersViewModel,
-                                               onViewAllAnalytics: { siteID, siteTimeZone, timeRange in
-                        onViewAllAnalytics?(siteID, siteTimeZone, timeRange)
-                    })
->>>>>>> 6fed1b49
                 }
             }
 
