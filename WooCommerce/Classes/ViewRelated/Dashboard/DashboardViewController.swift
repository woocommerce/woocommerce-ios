import Combine
import UIKit
import Gridicons
import WordPressUI
import Yosemite
import SwiftUI

// MARK: - DashboardViewController
//
final class DashboardViewController: UIViewController {

    // MARK: Properties

    private let siteID: Int64

    @Published private var dashboardUI: DashboardUI?

    private lazy var deprecatedStatsViewController = DeprecatedDashboardStatsViewController()
    private lazy var storeStatsAndTopPerformersViewController =
    StoreStatsAndTopPerformersViewController(siteID: siteID,
                                             dashboardViewModel: viewModel,
                                             usageTracksEventEmitter: usageTracksEventEmitter)

    // Used to enable subtitle with store name
    private var shouldShowStoreNameAsSubtitle: Bool = false

    // MARK: Subviews

    /// The top-level stack view that contains the scroll view and other sticky views like the Jetpack benefits banner.
    private lazy var stackView: UIStackView = {
        .init(arrangedSubviews: [])
    }()

    /// The top-level scroll view. All subviews should not be a scroll view to avoid nested scroll views that can result in unexpected scrolling behavior.
    private lazy var containerView: UIScrollView = {
        return UIScrollView(frame: .zero)
    }()

    /// Refresh control for the scroll view.
    private lazy var refreshControl: UIRefreshControl = {
        let refreshControl = UIRefreshControl(frame: .zero)
        refreshControl.addTarget(self, action: #selector(pullToRefresh), for: .valueChanged)
        return refreshControl
    }()

    /// Embedded in the scroll view. Contains the header view and dashboard content view.
    private lazy var containerStackView: UIStackView = {
        .init(arrangedSubviews: [])
    }()

    private lazy var storeNameLabel: UILabel = {
        let label = UILabel()
        label.translatesAutoresizingMaskIntoConstraints = false
        label.applySubheadlineStyle()
        label.backgroundColor = .listForeground(modal: false)
        return label
    }()

    /// A stack view to display `storeNameLabel` with additional margins
    ///
    private lazy var innerStackView: UIStackView = {
        let view = UIStackView()
        let horizontalMargin = Constants.horizontalMargin
        view.layoutMargins = UIEdgeInsets(top: 0, left: horizontalMargin, bottom: 0, right: horizontalMargin)
        view.isLayoutMarginsRelativeArrangement = true
        return view
    }()

    /// A stack view for views displayed between the navigation bar and content (e.g. store name subtitle, top banner)
    ///
    private lazy var headerStackView: UIStackView = {
        let view = UIStackView()
        view.translatesAutoresizingMaskIntoConstraints = false
        view.backgroundColor = .listForeground(modal: false)
        view.axis = .vertical
        view.directionalLayoutMargins = .init(top: 0, leading: 0, bottom: Constants.tabStripSpacing, trailing: 0)
        view.spacing = Constants.headerStackViewSpacing
        return view
    }()

    /// Stores an animator for showing/hiding the header view while there is an animation in progress
    /// so we can interrupt and reverse if needed
    private var headerAnimator: UIViewPropertyAnimator?

    /// Top banner that shows an error if there is a problem loading data
    ///
    private lazy var topBannerView = {
        ErrorTopBannerFactory.createTopBanner(isExpanded: false,
                                              expandedStateChangeHandler: {},
                                              onTroubleshootButtonPressed: { [weak self] in
                                                guard let self = self else { return }

                                                WebviewHelper.launch(WooConstants.URLs.troubleshootErrorLoadingData.asURL(), with: self)
                                              },
                                              onContactSupportButtonPressed: { [weak self] in
                                                guard let self = self else { return }
            let supportForm = SupportFormHostingController(viewModel: .init())
            supportForm.show(from: self)
        })
    }()

    private var announcementViewHostingController: ConstraintsUpdatingHostingController<AnnouncementCardWrapper>?

    private var announcementView: UIView?

    /// Onboarding card.
    private var onboardingHostingController: StoreOnboardingViewHostingController?
    private var onboardingView: UIView?

    /// Bottom Jetpack benefits banner, shown when the site is connected to Jetpack without Jetpack-the-plugin.
    private lazy var bottomJetpackBenefitsBannerController = JetpackBenefitsBannerHostingController()
    private var isJetpackBenefitsBannerShown: Bool {
        bottomJetpackBenefitsBannerController.view?.superview != nil
    }
    private var jetpackSetupCoordinator: JetpackSetupCoordinator?

    /// A spacer view to add a margin below the top banner (between the banner and dashboard UI)
    ///
    private lazy var spacerView: UIView = {
        let view = UIView()
        view.heightAnchor.constraint(equalToConstant: Constants.bannerBottomMargin).isActive = true
        view.backgroundColor = .listBackground
        return view
    }()

    private let viewModel: DashboardViewModel = .init()

    private let usageTracksEventEmitter = StoreStatsUsageTracksEventEmitter()

    private var subscriptions = Set<AnyCancellable>()
    private var navbarObserverSubscription: AnyCancellable?

    // MARK: View Lifecycle

    init(siteID: Int64) {
        self.siteID = siteID
        super.init(nibName: nil, bundle: nil)
        configureTabBarItem()
    }

    required init?(coder: NSCoder) {
        fatalError("init(coder:) has not been implemented")
    }

    override func viewDidLoad() {
        super.viewDidLoad()
        registerUserActivity()
        configureNavigation()
        configureView()
        configureStackView()
        configureDashboardUIContainer()
        configureBottomJetpackBenefitsBanner()
        observeSiteForUIUpdates()
        observeBottomJetpackBenefitsBannerVisibilityUpdates()
        observeStatsVersionForDashboardUIUpdates()
        observeAnnouncements()
        observeShowWebViewSheet()
        observeAddProductTrigger()
        observeOnboardingVisibility()

        Task { @MainActor in
            await viewModel.syncAnnouncements(for: siteID)
            await reloadDashboardUIStatsVersion(forced: true)
        }
    }

    override func viewWillAppear(_ animated: Bool) {
        super.viewWillAppear(animated)
        // Reset title to prevent it from being empty right after login
        configureTitle()
    }

    override func viewDidAppear(_ animated: Bool) {
        super.viewDidAppear(animated)
        updateHeaderVisibility(animated: false)
        observeNavigationBarHeightForHeaderVisibility()
    }

    override func viewWillDisappear(_ animated: Bool) {
        stopObservingNavigationBarHeightForHeaderVisibility()
        super.viewWillDisappear(animated)
    }

    override func viewDidLayoutSubviews() {
        super.viewDidLayoutSubviews()
        dashboardUI?.view.frame = containerView.bounds
    }

    override var shouldShowOfflineBanner: Bool {
        return true
    }
}

// MARK: - Header animation
private extension DashboardViewController {
    func showHeaderWithoutAnimation() {
        headerStackView.isHidden = false
    }

    func hideHeaderWithoutAnimation() {
        headerStackView.isHidden = true
    }

    func updateHeaderVisibility(animated: Bool) {
        // Only hide/show header when the dashboard content is taller than the scroll view.
        // Otherwise, the large title state (navigation collapsed state) can be ambiguous because the scroll view becomes not scrollable.
        guard let dashboardUI, dashboardUI.view.frame.height > containerView.frame.height else {
            return
        }
        if navigationBarIsCollapsed() {
            hideHeader(animated: animated)
        } else {
            showHeader(animated: animated)
        }
    }

    func showHeader(animated: Bool) {
        if animated {
            animateHeaderVisibility { [weak self] in
                self?.showHeaderWithoutAnimation()
            }
        } else {
            showHeaderWithoutAnimation()
        }
    }

    func hideHeader(animated: Bool) {
        if animated {
            animateHeaderVisibility { [weak self] in
                self?.hideHeaderWithoutAnimation()
            }
        } else {
            hideHeaderWithoutAnimation()
        }
    }

    func animateHeaderVisibility(animations: @escaping () -> Void) {
        if headerAnimator?.isRunning == true {
            headerAnimator?.stopAnimation(true)
        }
        headerAnimator = UIViewPropertyAnimator.runningPropertyAnimator(
            withDuration: Constants.animationDurationSeconds,
            delay: 0,
            animations: animations,
            completion: { [weak self] position in
                self?.headerAnimator = nil
            })
    }

    func navigationBarIsCollapsed() -> Bool {
        guard let frame = navigationController?.navigationBar.frame else {
            return false
        }

        return frame.height <= collapsedNavigationBarHeight
    }

    var collapsedNavigationBarHeight: CGFloat {
        if self.traitCollection.userInterfaceIdiom == .pad {
            return Constants.iPadCollapsedNavigationBarHeight
        } else {
            return Constants.iPhoneCollapsedNavigationBarHeight
        }
    }
}

extension DashboardViewController: UIScrollViewDelegate {
    /// We're not using scrollViewDidScroll because that gets executed even while
    /// the app is being loaded for the first time.
    ///
    /// Note: This also covers pull-to-refresh
    func scrollViewWillBeginDragging(_ scrollView: UIScrollView) {
        usageTracksEventEmitter.interacted()
    }
}

// MARK: - Configuration
//
private extension DashboardViewController {

    func configureView() {
        view.backgroundColor = Constants.backgroundColor
    }

    func configureNavigation() {
        configureTitle()
        configureContainerStackView()
        configureHeaderStackView()
    }

    func configureTabBarItem() {
        tabBarItem.image = .statsAltImage
        tabBarItem.title = Localization.title
        tabBarItem.accessibilityIdentifier = "tab-bar-my-store-item"
    }

    func configureTitle() {
        navigationItem.title = Localization.title
    }

    func configureContainerStackView() {
        containerStackView.axis = .vertical
        containerView.addSubview(containerStackView)
        containerStackView.translatesAutoresizingMaskIntoConstraints = false
        containerView.pinSubviewToAllEdges(containerStackView)
        NSLayoutConstraint.activate([
            containerView.widthAnchor.constraint(equalTo: containerStackView.widthAnchor)
        ])
    }

    func configureHeaderStackView() {
        configureSubtitle()
        configureErrorBanner()
        containerStackView.addArrangedSubview(headerStackView)
    }

    func configureSubtitle() {
        storeNameLabel.text = ServiceLocator.stores.sessionManager.defaultSite?.name ?? Localization.title
        storeNameLabel.textColor = Constants.storeNameTextColor
        innerStackView.addArrangedSubview(storeNameLabel)
        headerStackView.addArrangedSubview(innerStackView)
    }

    func configureErrorBanner() {
        headerStackView.addArrangedSubviews([topBannerView, spacerView])
        // Don't show the error banner subviews until they are needed
        topBannerView.isHidden = true
        spacerView.isHidden = true
    }

    func addViewBelowHeaderStackView(contentView: UIView) {
        let indexAfterHeader = (containerStackView.arrangedSubviews.firstIndex(of: headerStackView) ?? -1) + 1
        containerStackView.insertArrangedSubview(contentView, at: indexAfterHeader)
    }

    func configureStackView() {
        stackView.axis = .vertical
        view.addSubview(stackView)
        stackView.translatesAutoresizingMaskIntoConstraints = false
        view.pinSubviewToSafeArea(stackView)
    }

    func configureDashboardUIContainer() {
        containerView.delegate = self

        // A container view is added to respond to safe area insets from the view controller.
        // This is needed when the child view controller's view has to use a frame-based layout
        // (e.g. when the child view controller is a `ButtonBarPagerTabStripViewController` subclass).
        stackView.addArrangedSubview(containerView)
        containerView.translatesAutoresizingMaskIntoConstraints = false

        // Adds the refresh control to table view manually so that the refresh control always appears below the navigation bar title in
        // large or normal size to be consistent with the products tab.
        // If we do `scrollView.refreshControl = refreshControl`, the refresh control appears in the navigation bar when large title is shown.
        containerView.addSubview(refreshControl)

        NSLayoutConstraint.activate([
            // The width matching constraint is required for the scroll view to be scrollable only vertically.
            containerView.widthAnchor.constraint(equalTo: stackView.widthAnchor)
        ])
    }

    func configureBottomJetpackBenefitsBanner() {
        bottomJetpackBenefitsBannerController.setActions { [weak self] in
            guard let self, let navigationController = self.navigationController else { return }
            guard let site = ServiceLocator.stores.sessionManager.defaultSite else {
                return
            }
            let coordinator = JetpackSetupCoordinator(site: site,
                                                      rootViewController: navigationController)
            self.jetpackSetupCoordinator = coordinator
            coordinator.showBenefitModal()
            ServiceLocator.analytics.track(event: .jetpackBenefitsBanner(action: .tapped))
        } dismissAction: { [weak self] in
            ServiceLocator.analytics.track(event: .jetpackBenefitsBanner(action: .dismissed))

            let dismissAction = AppSettingsAction.setJetpackBenefitsBannerLastDismissedTime(time: Date())
            ServiceLocator.stores.dispatch(dismissAction)

            self?.hideJetpackBenefitsBanner()
        }
    }

    func reloadDashboardUIStatsVersion(forced: Bool) async {
        await storeStatsAndTopPerformersViewController.reloadData(forced: forced)
    }

    func observeStatsVersionForDashboardUIUpdates() {
        viewModel.$statsVersion.removeDuplicates().sink { [weak self] statsVersion in
            guard let self = self else { return }
            let dashboardUI: DashboardUI
            switch statsVersion {
            case .v3:
                dashboardUI = self.deprecatedStatsViewController
            case .v4:
                dashboardUI = self.storeStatsAndTopPerformersViewController
            }
            self.onDashboardUIUpdate(forced: false, updatedDashboardUI: dashboardUI)
        }.store(in: &subscriptions)
    }

    func observeShowWebViewSheet() {
        viewModel.$showWebViewSheet.sink { [weak self] viewModel in
            guard let self = self else { return }
            guard let viewModel = viewModel else { return }
            self.openWebView(viewModel: viewModel)
        }
        .store(in: &subscriptions)
    }

    private func openWebView(viewModel: WebViewSheetViewModel) {
        let webViewSheet = WebViewSheet(viewModel: viewModel) { [weak self] in
            guard let self = self else { return }
            self.dismiss(animated: true)
            Task {
                await self.viewModel.syncAnnouncements(for: self.siteID)
            }
        }
        let hostingController = UIHostingController(rootView: webViewSheet)
        hostingController.presentationController?.delegate = self
        present(hostingController, animated: true, completion: nil)
    }

    /// Subscribes to the trigger to start the Add Product flow for products onboarding
    ///
    private func observeAddProductTrigger() {
        viewModel.addProductTrigger.sink { [weak self] _ in
            self?.startAddProductFlow()
        }
        .store(in: &subscriptions)
    }

    /// Starts the Add Product flow (without switching tabs)
    ///
    private func startAddProductFlow() {
        guard let announcementView, let navigationController else { return }
        let coordinator = AddProductCoordinator(siteID: siteID, sourceView: announcementView, sourceNavigationController: navigationController)
        coordinator.onProductCreated = { [weak self] _ in
            guard let self else { return }
            self.viewModel.announcementViewModel = nil // Remove the products onboarding banner
            Task {
                await self.viewModel.syncAnnouncements(for: self.siteID)
            }
        }
        coordinator.start()
    }

    // This is used so we have a specific type for the view while applying modifiers.
    struct AnnouncementCardWrapper: View {
        let cardView: FeatureAnnouncementCardView

        var body: some View {
            cardView.background(Color(.listForeground(modal: false)))
        }
    }

    func observeAnnouncements() {
        viewModel.$announcementViewModel.sink { [weak self] viewModel in
            guard let self = self else { return }
            Task { @MainActor in
                self.removeAnnouncement()
                guard let viewModel = viewModel else {
                    return
                }

                let cardView = FeatureAnnouncementCardView(
                    viewModel: viewModel,
                    dismiss: { [weak self] in
                        self?.viewModel.announcementViewModel = nil
                    },
                    callToAction: {})
                self.showAnnouncement(AnnouncementCardWrapper(cardView: cardView))
            }
        }
        .store(in: &subscriptions)
    }

    private func removeAnnouncement() {
        guard let announcementView = announcementView else {
            return
        }
        announcementView.removeFromSuperview()
        announcementViewHostingController?.removeFromParent()
        announcementViewHostingController = nil
        self.announcementView = nil
    }

    private func showAnnouncement(_ cardView: AnnouncementCardWrapper) {
        let hostingController = ConstraintsUpdatingHostingController(rootView: cardView)
        guard let uiView = hostingController.view else {
            return
        }
        announcementViewHostingController = hostingController
        announcementView = uiView

        addChild(hostingController)
        let indexAfterHeader = (headerStackView.arrangedSubviews.firstIndex(of: innerStackView) ?? -1) + 1
        headerStackView.insertArrangedSubview(uiView, at: indexAfterHeader)

        hostingController.didMove(toParent: self)
        hostingController.view.layoutIfNeeded()
    }

    /// Display the error banner at the top of the dashboard content (below the site title)
    ///
    func showTopBannerView() {
        topBannerView.isHidden = false
        spacerView.isHidden = false
    }

    /// Hide the error banner
    ///
    func hideTopBannerView() {
        topBannerView.isHidden = true
        spacerView.isHidden = true
    }

    func updateUI(site: Site) {
        let siteName = site.name
        guard siteName.isNotEmpty else {
            shouldShowStoreNameAsSubtitle = false
            storeNameLabel.text = nil
            storeNameLabel.isHidden = true
            return
        }
        shouldShowStoreNameAsSubtitle = true
        storeNameLabel.isHidden = false
        storeNameLabel.text = siteName
    }
}

private extension DashboardViewController {
    func observeOnboardingVisibility() {
        viewModel.$showOnboarding.sink { [weak self] showsOnboarding in
            guard let self else { return }
            if showsOnboarding {
                self.showOnboardingCard()
            } else {
                self.removeOnboardingCard()
            }
        }.store(in: &subscriptions)
    }

    func removeOnboardingCard() {
        guard let onboardingView else {
            return
        }
        onboardingView.removeFromSuperview()
        onboardingHostingController?.removeFromParent()
        onboardingHostingController = nil
        self.onboardingView = nil
    }

    func showOnboardingCard() {
<<<<<<< HEAD
        guard let navigationController,
        let site = ServiceLocator.stores.sessionManager.defaultSite else {
            return
        }
        let hostingController = StoreOnboardingViewHostingController(viewModel: .init(isExpanded: false),
                                                                     navigationController: navigationController,
                                                                     site: site,
                                                                     shareFeedbackAction: { [weak self] in
=======
        guard let siteID = ServiceLocator.stores.sessionManager.defaultStoreID else {
            return
        }

        let hostingController = StoreOnboardingViewHostingController(viewModel: .init(isExpanded: false, siteID: siteID),
                                                                     taskTapped: { [weak self] task in
            guard let self,
                  let navigationController = self.navigationController,
                  let site = ServiceLocator.stores.sessionManager.defaultSite else {
                return
            }
            let coordinator = StoreOnboardingCoordinator(navigationController: navigationController, site: site)
            self.onboardingCoordinator = coordinator
            coordinator.start(task: task)
        },
                                                                                                   viewAllTapped: { [weak self] in
            guard let self,
                  let navigationController = self.navigationController,
                  let site = ServiceLocator.stores.sessionManager.defaultSite else {
                return
            }
            let coordinator = StoreOnboardingCoordinator(navigationController: navigationController, site: site)
            self.onboardingCoordinator = coordinator
            coordinator.start()
        },
                                                                                                   shareFeedbackAction: { [weak self] in
>>>>>>> 16dacdaa
            // Present survey
            let navigationController = SurveyCoordinatingController(survey: .storeSetup)
            self?.present(navigationController, animated: true, completion: nil)
        })

        guard let uiView = hostingController.view else {
            return
        }
        onboardingHostingController = hostingController
        onboardingView = uiView

        addChild(hostingController)
        let indexAfterHeader = (headerStackView.arrangedSubviews.firstIndex(of: innerStackView) ?? -1) + 1
        headerStackView.insertArrangedSubview(uiView, at: indexAfterHeader)

        hostingController.didMove(toParent: self)
        hostingController.view.layoutIfNeeded()
    }
}

extension DashboardViewController: UIAdaptivePresentationControllerDelegate {
    func presentationControllerDidDismiss(_ presentationController: UIPresentationController) {
        if presentationController.presentedViewController is UIHostingController<WebViewSheet> {
            Task {
                await viewModel.syncAnnouncements(for: siteID)
            }
        }
    }
}

// MARK: - Updates
//
private extension DashboardViewController {
    func onDashboardUIUpdate(forced: Bool, updatedDashboardUI: DashboardUI) {
        defer {
            Task { @MainActor [weak self] in
                // Reloads data of the updated dashboard UI at the end.
                await self?.reloadData(forced: true)
            }
        }

        // Optimistically hide the error banner any time the dashboard UI updates (not just pull to refresh)
        hideTopBannerView()

        // No need to continue replacing the dashboard UI child view controller if the updated dashboard UI is the same as the currently displayed one.
        guard dashboardUI !== updatedDashboardUI else {
            return
        }

        // Tears down the previous child view controller.
        if let previousDashboardUI = dashboardUI {
            remove(previousDashboardUI)
        }

        let contentView = updatedDashboardUI.view!
        addChild(updatedDashboardUI)
        addViewBelowHeaderStackView(contentView: contentView)
        updatedDashboardUI.didMove(toParent: self)

        // Sets `dashboardUI` after its view is added to the view hierarchy so that observers can update UI based on its view.
        dashboardUI = updatedDashboardUI

        updatedDashboardUI.displaySyncingError = { [weak self] in
            self?.showTopBannerView()
        }
    }

    func updateJetpackBenefitsBannerVisibility(isBannerVisible: Bool, contentView: UIView) {
        if isBannerVisible {
            showJetpackBenefitsBanner(contentView: contentView)
        } else {
            hideJetpackBenefitsBanner()
        }
    }

    func showJetpackBenefitsBanner(contentView: UIView) {
        ServiceLocator.analytics.track(event: .jetpackBenefitsBanner(action: .shown))

        hideJetpackBenefitsBanner()
        guard let banner = bottomJetpackBenefitsBannerController.view else {
            return
        }

        addChild(bottomJetpackBenefitsBannerController)
        stackView.addArrangedSubview(banner)
        bottomJetpackBenefitsBannerController.didMove(toParent: self)
    }

    func hideJetpackBenefitsBanner() {
        if isJetpackBenefitsBannerShown {
            stackView.removeArrangedSubview(bottomJetpackBenefitsBannerController.view)
            remove(bottomJetpackBenefitsBannerController)
        }
    }
}

// MARK: - Pull-to-refresh
//
private extension DashboardViewController {
    @objc func pullToRefresh() {
        Task { @MainActor in
            showSpinner(shouldShowSpinner: true)
            await onPullToRefresh()
            showSpinner(shouldShowSpinner: false)
        }
    }

    @MainActor
    func showSpinner(shouldShowSpinner: Bool) {
        if shouldShowSpinner {
            refreshControl.beginRefreshing()
        } else {
            refreshControl.endRefreshing()
        }
    }

    func onPullToRefresh() async {
        ServiceLocator.analytics.track(.dashboardPulledToRefresh)
        await viewModel.syncAnnouncements(for: siteID)
        await reloadDashboardUIStatsVersion(forced: true)
    }
}

// MARK: - Private Helpers
//
private extension DashboardViewController {
    @MainActor
    func reloadData(forced: Bool) async {
        DDLogInfo("♻️ Requesting dashboard data be reloaded...")
        await dashboardUI?.reloadData(forced: forced)
        configureTitle()
    }

    func observeSiteForUIUpdates() {
        ServiceLocator.stores.site.sink { [weak self] site in
            guard let self = self else { return }
            // We always want to update UI based on the latest site only if it matches the view controller's site ID.
            // When switching stores, this is triggered on the view controller of the previous site ID.
            guard let site = site, site.siteID == self.siteID else {
                return
            }
            self.updateUI(site: site)
            Task { @MainActor [weak self] in
                await self?.reloadData(forced: true)
            }
        }.store(in: &subscriptions)
    }

    func observeBottomJetpackBenefitsBannerVisibilityUpdates() {
        Publishers.CombineLatest(ServiceLocator.stores.site, $dashboardUI.eraseToAnyPublisher())
            .sink { [weak self] site, dashboardUI in
                guard let self = self else { return }

                guard let contentView = dashboardUI?.view else {
                    return
                }

                // Checks if Jetpack banner can be visible from app settings.
                let action = AppSettingsAction.loadJetpackBenefitsBannerVisibility(currentTime: Date(),
                                                                                   calendar: .current) { [weak self] isVisibleFromAppSettings in
                    guard let self = self else { return }

                    let isJetpackCPSite = site?.isJetpackCPConnected == true
                    let jetpackSetupForApplicationPassword = site?.isNonJetpackSite == true &&
                        ServiceLocator.featureFlagService.isFeatureFlagEnabled(.jetpackSetupWithApplicationPassword)
                    let shouldShowJetpackBenefitsBanner = (isJetpackCPSite || jetpackSetupForApplicationPassword) && isVisibleFromAppSettings

                    self.updateJetpackBenefitsBannerVisibility(isBannerVisible: shouldShowJetpackBenefitsBanner, contentView: contentView)
                }
                ServiceLocator.stores.dispatch(action)
            }.store(in: &subscriptions)
    }

    func observeNavigationBarHeightForHeaderVisibility() {
        navbarObserverSubscription = navigationController?.navigationBar.publisher(for: \.frame, options: [.new])
            .map({ [weak self] rect in
                // This seems useless given that we're discarding the value later
                // and recalculating within updateHeaderVisibility, but this is an easy
                // way to avoid constant updates with the `removeDuplicates` that follows
                self?.navigationBarIsCollapsed() ?? false
            })
            .removeDuplicates()
            .sink(receiveValue: { [weak self] _ in
                self?.updateHeaderVisibility(animated: true)
            })
    }

    func stopObservingNavigationBarHeightForHeaderVisibility() {
        navbarObserverSubscription?.cancel()
        navbarObserverSubscription = nil
    }
}

// MARK: Constants
private extension DashboardViewController {
    enum Localization {
        static let title = NSLocalizedString(
            "My store",
            comment: "Title of the bottom tab item that presents the user's store dashboard, and default title for the store dashboard"
        )
    }

    enum Constants {
        static let animationDurationSeconds = CGFloat(0.3)
        static let bannerBottomMargin = CGFloat(8)
        static let horizontalMargin = CGFloat(16)
        static let storeNameTextColor: UIColor = .secondaryLabel
        static let backgroundColor: UIColor = .listForeground(modal: false)
        static let iPhoneCollapsedNavigationBarHeight = CGFloat(44)
        static let iPadCollapsedNavigationBarHeight = CGFloat(50)
        static let tabStripSpacing = CGFloat(12)
        static let headerStackViewSpacing = CGFloat(4)
    }
}<|MERGE_RESOLUTION|>--- conflicted
+++ resolved
@@ -552,43 +552,14 @@
     }
 
     func showOnboardingCard() {
-<<<<<<< HEAD
         guard let navigationController,
         let site = ServiceLocator.stores.sessionManager.defaultSite else {
             return
         }
-        let hostingController = StoreOnboardingViewHostingController(viewModel: .init(isExpanded: false),
+        let hostingController = StoreOnboardingViewHostingController(viewModel: .init(isExpanded: false, siteID: site.siteID),
                                                                      navigationController: navigationController,
                                                                      site: site,
                                                                      shareFeedbackAction: { [weak self] in
-=======
-        guard let siteID = ServiceLocator.stores.sessionManager.defaultStoreID else {
-            return
-        }
-
-        let hostingController = StoreOnboardingViewHostingController(viewModel: .init(isExpanded: false, siteID: siteID),
-                                                                     taskTapped: { [weak self] task in
-            guard let self,
-                  let navigationController = self.navigationController,
-                  let site = ServiceLocator.stores.sessionManager.defaultSite else {
-                return
-            }
-            let coordinator = StoreOnboardingCoordinator(navigationController: navigationController, site: site)
-            self.onboardingCoordinator = coordinator
-            coordinator.start(task: task)
-        },
-                                                                                                   viewAllTapped: { [weak self] in
-            guard let self,
-                  let navigationController = self.navigationController,
-                  let site = ServiceLocator.stores.sessionManager.defaultSite else {
-                return
-            }
-            let coordinator = StoreOnboardingCoordinator(navigationController: navigationController, site: site)
-            self.onboardingCoordinator = coordinator
-            coordinator.start()
-        },
-                                                                                                   shareFeedbackAction: { [weak self] in
->>>>>>> 16dacdaa
             // Present survey
             let navigationController = SurveyCoordinatingController(survey: .storeSetup)
             self?.present(navigationController, animated: true, completion: nil)
