--- conflicted
+++ resolved
@@ -349,16 +349,13 @@
                     guard let site = ServiceLocator.stores.sessionManager.defaultSite else {
                         return
                     }
-<<<<<<< HEAD
-                    let installController = JCPJetpackInstallHostingController(siteID: site.siteID, siteURL: site.url, siteAdminURL: site.adminURL)
-=======
 
                     if ServiceLocator.stores.isAuthenticatedWithoutWPCom {
                         #warning("TODO: handle Jetpack setup for users authenticated with application passwords")
                         return
                     }
-                    let installController = JetpackInstallHostingController(siteID: site.siteID, siteURL: site.url, siteAdminURL: site.adminURL)
->>>>>>> 7f9d9f8a
+                    let installController = JCPJetpackInstallHostingController(siteID: site.siteID, siteURL: site.url, siteAdminURL: site.adminURL)
+
                     installController.setDismissAction { [weak self] in
                         self?.dismiss(animated: true, completion: nil)
                     }
