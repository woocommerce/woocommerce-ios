import Combine
import UIKit
import Gridicons
import WordPressUI
import Yosemite
import SwiftUI

// MARK: - DashboardViewController
//
final class DashboardViewController: UIViewController {

    // MARK: Properties

    private let siteID: Int64

    @Published private var dashboardUI: DashboardUI?

    private lazy var deprecatedStatsViewController = DeprecatedDashboardStatsViewController()
    private lazy var storeStatsAndTopPerformersViewController =
    StoreStatsAndTopPerformersViewController(siteID: siteID,
                                             dashboardViewModel: viewModel,
                                             usageTracksEventEmitter: usageTracksEventEmitter)

    // Used to enable subtitle with store name
    private var shouldShowStoreNameAsSubtitle: Bool = false

    // MARK: Subviews

    /// The top-level stack view that contains the scroll view and other sticky views like the Jetpack benefits banner.
    private lazy var stackView: UIStackView = {
        .init(arrangedSubviews: [])
    }()

    /// The top-level scroll view. All subviews should not be a scroll view to avoid nested scroll views that can result in unexpected scrolling behavior.
    private lazy var containerView: UIScrollView = {
        return UIScrollView(frame: .zero)
    }()

    /// Refresh control for the scroll view.
    private lazy var refreshControl: UIRefreshControl = {
        let refreshControl = UIRefreshControl(frame: .zero)
        refreshControl.addTarget(self, action: #selector(pullToRefresh), for: .valueChanged)
        return refreshControl
    }()

    /// Embedded in the scroll view. Contains the header view and dashboard content view.
    private lazy var containerStackView: UIStackView = {
        .init(arrangedSubviews: [])
    }()

    private lazy var storeNameLabel: UILabel = {
        let label = UILabel()
        label.translatesAutoresizingMaskIntoConstraints = false
        label.applySubheadlineStyle()
        label.backgroundColor = .listForeground(modal: false)
        return label
    }()

    /// A stack view to display `storeNameLabel` with additional margins
    ///
    private lazy var innerStackView: UIStackView = {
        let view = UIStackView()
        let horizontalMargin = Constants.horizontalMargin
        let verticalMargin = Constants.verticalMargin
        view.layoutMargins = UIEdgeInsets(top: 0, left: horizontalMargin, bottom: verticalMargin, right: horizontalMargin)
        view.isLayoutMarginsRelativeArrangement = true
        return view
    }()

    /// A stack view for views displayed between the navigation bar and content (e.g. store name subtitle, top banner)
    ///
    private lazy var headerStackView: UIStackView = {
        let view = UIStackView()
        view.translatesAutoresizingMaskIntoConstraints = false
        view.backgroundColor = .listForeground(modal: false)
        view.axis = .vertical
        view.directionalLayoutMargins = .init(top: 0, leading: 0, bottom: Constants.tabStripSpacing, trailing: 0)
        view.spacing = Constants.headerStackViewSpacing
        return view
    }()

    private lazy var shareButton = UIBarButtonItem(barButtonSystemItem: .action, target: self, action: #selector(shareStore))

    /// Stores an animator for showing/hiding the header view while there is an animation in progress
    /// so we can interrupt and reverse if needed
    private var headerAnimator: UIViewPropertyAnimator?

    /// Top banner that shows an error if there is a problem loading data
    ///
    private lazy var topBannerView = {
        ErrorTopBannerFactory.createTopBanner(isExpanded: false,
                                              expandedStateChangeHandler: {},
                                              onTroubleshootButtonPressed: { [weak self] in
                                                guard let self = self else { return }

                                                WebviewHelper.launch(WooConstants.URLs.troubleshootErrorLoadingData.asURL(), with: self)
                                              },
                                              onContactSupportButtonPressed: { [weak self] in
                                                guard let self = self else { return }
            let supportForm = SupportFormHostingController(viewModel: .init())
            supportForm.show(from: self)
        })
    }()

    private var announcementViewHostingController: ConstraintsUpdatingHostingController<AnnouncementCardWrapper>?

    private var announcementView: UIView?

    private var modalJustInTimeMessageHostingController: ConstraintsUpdatingHostingController<JustInTimeMessageModal_UIKit>?
    private var localAnnouncementModalHostingController: ConstraintsUpdatingHostingController<LocalAnnouncementModal_UIKit>?

    /// Onboarding card.
    private var onboardingHostingController: StoreOnboardingViewHostingController?
    private var onboardingView: UIView?

    /// Bottom Jetpack benefits banner, shown when the site is connected to Jetpack without Jetpack-the-plugin.
    private lazy var bottomJetpackBenefitsBannerController = JetpackBenefitsBannerHostingController()
    private var isJetpackBenefitsBannerShown: Bool {
        bottomJetpackBenefitsBannerController.view?.superview != nil
    }
    private var jetpackSetupCoordinator: JetpackSetupCoordinator?

    /// A spacer view to add a margin below the top banner (between the banner and dashboard UI)
    ///
    private lazy var spacerView: UIView = {
        let view = UIView()
        view.heightAnchor.constraint(equalToConstant: Constants.bannerBottomMargin).isActive = true
        view.backgroundColor = .listBackground
        return view
    }()

    private let viewModel: DashboardViewModel

    private let usageTracksEventEmitter = StoreStatsUsageTracksEventEmitter()

    private var subscriptions = Set<AnyCancellable>()
    private var navbarObserverSubscription: AnyCancellable?

    /// Free trial banner presentation handler.
    ///
    private var freeTrialBannerPresenter: FreeTrialBannerPresenter?

    /// Presenter for the privacy choices banner
    ///
    private lazy var privacyBannerPresenter = PrivacyBannerPresenter()

    // MARK: View Lifecycle

    init(siteID: Int64) {
        self.siteID = siteID
        self.viewModel = .init(siteID: siteID)
        super.init(nibName: nil, bundle: nil)
        configureTabBarItem()
    }

    required init?(coder: NSCoder) {
        fatalError("init(coder:) has not been implemented")
    }

    override func viewDidLoad() {
        super.viewDidLoad()
        registerUserActivity()
        configureNavigation()
        configureView()
        configureStackView()
        configureDashboardUIContainer()
        configureBottomJetpackBenefitsBanner()
        observeSiteForUIUpdates()
        observeBottomJetpackBenefitsBannerVisibilityUpdates()
        observeStatsVersionForDashboardUIUpdates()
        observeAnnouncements()
        observeModalJustInTimeMessages()
        observeLocalAnnouncement()
        observeShowWebViewSheet()
        observeAddProductTrigger()
        observeOnboardingVisibility()
        configureFreeTrialBannerPresenter()
        presentPrivacyBannerIfNeeded()

        Task { @MainActor in
            await viewModel.syncAnnouncements(for: siteID)
            await reloadDashboardUIStatsVersion(forced: true)
        }
    }

    override func viewWillAppear(_ animated: Bool) {
        super.viewWillAppear(animated)
        // Reset title to prevent it from being empty right after login
        configureTitle()

        freeTrialBannerPresenter?.reloadBannerVisibility()
    }

    override func viewDidAppear(_ animated: Bool) {
        super.viewDidAppear(animated)
        updateHeaderVisibility(animated: false)
        observeNavigationBarHeightForHeaderVisibility()
    }

    override func viewWillDisappear(_ animated: Bool) {
        stopObservingNavigationBarHeightForHeaderVisibility()
        super.viewWillDisappear(animated)
    }

    override func viewDidLayoutSubviews() {
        super.viewDidLayoutSubviews()
        dashboardUI?.view.frame = containerView.bounds
    }

    override var shouldShowOfflineBanner: Bool {
        return true
    }
}

// MARK: - Header animation
private extension DashboardViewController {
    func showHeaderWithoutAnimation() {
        headerStackView.isHidden = false
    }

    func hideHeaderWithoutAnimation() {
        headerStackView.isHidden = true
    }

    func updateHeaderVisibility(animated: Bool) {
        // Only hide/show header when the dashboard content is taller than the scroll view.
        // Otherwise, the large title state (navigation collapsed state) can be ambiguous because the scroll view becomes not scrollable.
        guard let dashboardUI, dashboardUI.view.frame.height > containerView.frame.height else {
            return
        }
        if navigationBarIsCollapsed() {
            hideHeader(animated: animated)
        } else {
            showHeader(animated: animated)
        }
    }

    func showHeader(animated: Bool) {
        if animated {
            animateHeaderVisibility { [weak self] in
                self?.showHeaderWithoutAnimation()
            }
        } else {
            showHeaderWithoutAnimation()
        }
    }

    func hideHeader(animated: Bool) {
        if animated {
            animateHeaderVisibility { [weak self] in
                self?.hideHeaderWithoutAnimation()
            }
        } else {
            hideHeaderWithoutAnimation()
        }
    }

    func animateHeaderVisibility(animations: @escaping () -> Void) {
        if headerAnimator?.isRunning == true {
            headerAnimator?.stopAnimation(true)
        }
        headerAnimator = UIViewPropertyAnimator.runningPropertyAnimator(
            withDuration: Constants.animationDurationSeconds,
            delay: 0,
            animations: animations,
            completion: { [weak self] position in
                self?.headerAnimator = nil
            })
    }

    func navigationBarIsCollapsed() -> Bool {
        guard let frame = navigationController?.navigationBar.frame else {
            return false
        }

        return frame.height <= collapsedNavigationBarHeight
    }

    var collapsedNavigationBarHeight: CGFloat {
        if self.traitCollection.userInterfaceIdiom == .pad {
            return Constants.iPadCollapsedNavigationBarHeight
        } else {
            return Constants.iPhoneCollapsedNavigationBarHeight
        }
    }
}

extension DashboardViewController: UIScrollViewDelegate {
    /// We're not using scrollViewDidScroll because that gets executed even while
    /// the app is being loaded for the first time.
    ///
    /// Note: This also covers pull-to-refresh
    func scrollViewWillBeginDragging(_ scrollView: UIScrollView) {
        usageTracksEventEmitter.interacted()
    }
}

// MARK: - Configuration
//
private extension DashboardViewController {

    func configureView() {
        view.backgroundColor = Constants.backgroundColor
    }

    func configureNavigation() {
        configureTitle()
        configureContainerStackView()
        configureHeaderStackView()
        configureShareButton()
    }

    func configureTabBarItem() {
        tabBarItem.image = .statsAltImage
        tabBarItem.title = Localization.title
        tabBarItem.accessibilityIdentifier = "tab-bar-my-store-item"
    }

    func configureTitle() {
        navigationItem.title = Localization.title
    }

    func configureShareButton() {
        guard viewModel.siteURLToShare != nil else {
            return
        }
        navigationItem.rightBarButtonItem = shareButton
    }

    @objc
    func shareStore() {
        guard let url = viewModel.siteURLToShare else {
            return
        }
        SharingHelper.shareURL(url: url, from: shareButton, in: self)
        ServiceLocator.analytics.track(.dashboardShareStoreButtonTapped)
    }

    func configureContainerStackView() {
        containerStackView.axis = .vertical
        containerView.addSubview(containerStackView)
        containerStackView.translatesAutoresizingMaskIntoConstraints = false
        containerView.pinSubviewToAllEdges(containerStackView)
        NSLayoutConstraint.activate([
            containerView.widthAnchor.constraint(equalTo: containerStackView.widthAnchor)
        ])
    }

    func configureHeaderStackView() {
        configureSubtitle()
        configureErrorBanner()
        containerStackView.addArrangedSubview(headerStackView)
    }

    func configureSubtitle() {
        storeNameLabel.text = ServiceLocator.stores.sessionManager.defaultSite?.name ?? Localization.title
        storeNameLabel.textColor = Constants.storeNameTextColor
        innerStackView.addArrangedSubview(storeNameLabel)
        headerStackView.addArrangedSubview(innerStackView)
    }

    func configureErrorBanner() {
        headerStackView.addArrangedSubviews([topBannerView, spacerView])
        // Don't show the error banner subviews until they are needed
        topBannerView.isHidden = true
        spacerView.isHidden = true
    }

    func addViewBelowHeaderStackView(contentView: UIView) {
        let indexAfterHeader = (containerStackView.arrangedSubviews.firstIndex(of: headerStackView) ?? -1) + 1
        containerStackView.insertArrangedSubview(contentView, at: indexAfterHeader)
    }

    func configureStackView() {
        stackView.axis = .vertical
        view.addSubview(stackView)
        stackView.translatesAutoresizingMaskIntoConstraints = false
        view.pinSubviewToSafeArea(stackView)
    }

    func configureFreeTrialBannerPresenter() {
        self.freeTrialBannerPresenter =  FreeTrialBannerPresenter(viewController: self,
                                                                  containerView: stackView,
                                                                  siteID: siteID) { [weak self] bannerHeight in
            self?.containerView.contentInset = UIEdgeInsets(top: 0, left: 0, bottom: bannerHeight, right: 0)
        }
    }

    func configureDashboardUIContainer() {
        containerView.delegate = self

        // A container view is added to respond to safe area insets from the view controller.
        // This is needed when the child view controller's view has to use a frame-based layout
        // (e.g. when the child view controller is a `ButtonBarPagerTabStripViewController` subclass).
        stackView.addArrangedSubview(containerView)
        containerView.translatesAutoresizingMaskIntoConstraints = false

        // Adds the refresh control to table view manually so that the refresh control always appears below the navigation bar title in
        // large or normal size to be consistent with the products tab.
        // If we do `scrollView.refreshControl = refreshControl`, the refresh control appears in the navigation bar when large title is shown.
        containerView.addSubview(refreshControl)

        NSLayoutConstraint.activate([
            // The width matching constraint is required for the scroll view to be scrollable only vertically.
            containerView.widthAnchor.constraint(equalTo: stackView.widthAnchor)
        ])
    }

    func configureBottomJetpackBenefitsBanner() {
        bottomJetpackBenefitsBannerController.setActions { [weak self] in
            guard let self, let navigationController = self.navigationController else { return }
            guard let site = ServiceLocator.stores.sessionManager.defaultSite else {
                return
            }
            let coordinator = JetpackSetupCoordinator(site: site,
                                                      rootViewController: navigationController)
            self.jetpackSetupCoordinator = coordinator
            coordinator.showBenefitModal()
            ServiceLocator.analytics.track(event: .jetpackBenefitsBanner(action: .tapped))
        } dismissAction: { [weak self] in
            ServiceLocator.analytics.track(event: .jetpackBenefitsBanner(action: .dismissed))

            let dismissAction = AppSettingsAction.setJetpackBenefitsBannerLastDismissedTime(time: Date())
            ServiceLocator.stores.dispatch(dismissAction)

            self?.hideJetpackBenefitsBanner()
        }
    }

    func reloadDashboardUIStatsVersion(forced: Bool) async {
        await storeStatsAndTopPerformersViewController.reloadData(forced: forced)
    }

    func observeStatsVersionForDashboardUIUpdates() {
        viewModel.$statsVersion.removeDuplicates().sink { [weak self] statsVersion in
            guard let self = self else { return }
            let dashboardUI: DashboardUI
            switch statsVersion {
            case .v3:
                dashboardUI = self.deprecatedStatsViewController
            case .v4:
                dashboardUI = self.storeStatsAndTopPerformersViewController
            }
            self.onDashboardUIUpdate(forced: false, updatedDashboardUI: dashboardUI)
        }.store(in: &subscriptions)
    }

    func observeShowWebViewSheet() {
        viewModel.$showWebViewSheet.sink { [weak self] viewModel in
            guard let self else { return }
            guard let viewModel else { return }
            Task { @MainActor in
                await self.dismissPossibleModals()
                self.openWebView(viewModel: viewModel)
            }
        }
        .store(in: &subscriptions)
    }

    private func openWebView(viewModel: WebViewSheetViewModel) {
        let webViewSheet = WebViewSheet(viewModel: viewModel) { [weak self] in
            guard let self = self else { return }
            self.dismiss(animated: true)
            self.maybeSyncAnnouncementsAfterWebViewDismissed()
        }
        let hostingController = UIHostingController(rootView: webViewSheet)
        hostingController.presentationController?.delegate = self
        present(hostingController, animated: true, completion: nil)
    }

    private func maybeSyncAnnouncementsAfterWebViewDismissed() {
        // If the web view was opened from a modal JITM, it was dismissed before the webview
        // was presented. Syncing in that situation would result in it showing again.
        if self.viewModel.modalJustInTimeMessageViewModel == nil {
            Task {
                await self.viewModel.syncAnnouncements(for: self.siteID)
            }
        }
    }

    /// Subscribes to the trigger to start the Add Product flow for products onboarding
    ///
    private func observeAddProductTrigger() {
        viewModel.addProductTrigger.sink { [weak self] _ in
            self?.startAddProductFlow()
        }
        .store(in: &subscriptions)
    }

    /// Starts the Add Product flow (without switching tabs)
    ///
    private func startAddProductFlow() {
        guard let announcementView, let navigationController else { return }
        let coordinator = AddProductCoordinator(siteID: siteID,
                                                source: .productOnboarding,
                                                sourceView: announcementView,
                                                sourceNavigationController: navigationController,
                                                isFirstProduct: true)
        coordinator.onProductCreated = { [weak self] _ in
            guard let self else { return }
            self.viewModel.announcementViewModel = nil // Remove the products onboarding banner
            Task {
                await self.viewModel.syncAnnouncements(for: self.siteID)
            }
        }
        coordinator.start()
    }

    /// Starts the Add Product flow to showcase the product description AI feature.
    private func startAddProductFlowFromProductDescriptionAIModal() {
        // As the user can be on a different tab when the modal is shown, `AppDelegate.shared.tabBarController`
        // is used to show the product form.
        guard let navigationController = AppDelegate.shared.tabBarController?.selectedViewController as? UINavigationController else { return }
        let coordinator = AddProductCoordinator(siteID: siteID,
                                                source: .productDescriptionAIAnnouncementModal,
                                                sourceView: nil,
                                                sourceNavigationController: navigationController,
                                                isFirstProduct: true)
        coordinator.start()
    }

    // This is used so we have a specific type for the view while applying modifiers.
    struct AnnouncementCardWrapper: View {
        let cardView: FeatureAnnouncementCardView

        var body: some View {
            cardView.background(Color(.listForeground(modal: false)))
        }
    }

    func observeAnnouncements() {
        Publishers.CombineLatest(viewModel.$announcementViewModel,
                                 viewModel.$showOnboarding)
        .sink { [weak self] viewModel, showOnboarding in
            guard let self = self else { return }
            Task { @MainActor in
                self.removeAnnouncement()
                guard let viewModel = viewModel else {
                    return
                }

                guard !showOnboarding else {
                    return
                }

                let cardView = FeatureAnnouncementCardView(
                    viewModel: viewModel,
                    dismiss: { [weak self] in
                        self?.viewModel.announcementViewModel = nil
                    },
                    callToAction: {})
                self.showAnnouncement(AnnouncementCardWrapper(cardView: cardView))
            }
        }
        .store(in: &subscriptions)
    }

    private func removeAnnouncement() {
        guard let announcementView = announcementView else {
            return
        }
        announcementView.removeFromSuperview()
        announcementViewHostingController?.removeFromParent()
        announcementViewHostingController = nil
        self.announcementView = nil
    }

    private func showAnnouncement(_ cardView: AnnouncementCardWrapper) {
        let hostingController = ConstraintsUpdatingHostingController(rootView: cardView)
        guard let uiView = hostingController.view else {
            return
        }
        announcementViewHostingController = hostingController
        announcementView = uiView

        addChild(hostingController)
        let indexAfterHeader = (headerStackView.arrangedSubviews.firstIndex(of: innerStackView) ?? -1) + 1
        headerStackView.insertArrangedSubview(uiView, at: indexAfterHeader)

        hostingController.didMove(toParent: self)
        hostingController.view.layoutIfNeeded()
    }

    private func observeModalJustInTimeMessages() {
        viewModel.$modalJustInTimeMessageViewModel.sink { [weak self] viewModel in
            guard let viewModel = viewModel else {
                return
            }

            Task { @MainActor [weak self] in
                guard let self else { return }
                await self.dismissPossibleModals()
                let modalController = ConstraintsUpdatingHostingController(
                    rootView: JustInTimeMessageModal_UIKit(
                        onDismiss: {
                            self.dismiss(animated: true)
                        },
                        viewModel: viewModel))

                self.modalJustInTimeMessageHostingController = modalController
                modalController.view.backgroundColor = .clear
                modalController.modalPresentationStyle = .overFullScreen
                self.present(modalController, animated: true)
            }
        }
        .store(in: &subscriptions)
    }

    private func observeLocalAnnouncement() {
        viewModel.$localAnnouncementViewModel
            .compactMap { $0 }
<<<<<<< HEAD
            .sink { [weak self] viewModel in
                Task { @MainActor [weak self] in
                    guard let self else { return }
                    await self.dismissPossibleModals()

                    viewModel.actionTapped = { [weak self] announcement in
                        guard let self else { return }
                        switch announcement {
                            case .productDescriptionAI:
                                self.startAddProductFlowFromProductDescriptionAIModal()
                        }
                    }

                    let modalController = ConstraintsUpdatingHostingController(
                        rootView: LocalAnnouncementModal_UIKit(
                            onDismiss: {
                                self.dismiss(animated: true)
                            },
                            viewModel: viewModel))

                    self.localAnnouncementModalHostingController = modalController
                    modalController.view.backgroundColor = .clear
                    modalController.modalPresentationStyle = .overFullScreen
                    self.present(modalController, animated: true)
                }
=======
            .asyncMap { [weak self] viewModel in
                await self?.dismissPossibleModals()
                return ConstraintsUpdatingHostingController(
                    rootView: LocalAnnouncementModal_UIKit(
                        onDismiss: {
                            self?.dismiss(animated: true)
                        },
                        viewModel: viewModel))
            }
            .receive(on: DispatchQueue.main)
            .sink { [weak self] modalController in
                guard let self else { return }
                self.localAnnouncementModalHostingController = modalController
                modalController.view.backgroundColor = .clear
                modalController.modalPresentationStyle = .overFullScreen
                self.present(modalController, animated: true)
>>>>>>> d57139ad
            }
            .store(in: &subscriptions)
    }

    private func dismissPossibleModals() async {
        await dismissModalJustInTimeMessage()
        await dismissLocalAnnouncementModal()
    }

    private func dismissModalJustInTimeMessage() async {
        guard modalJustInTimeMessageHostingController != nil else {
            return
        }
        await withCheckedContinuation { continuation in
            dismiss(animated: true) { [weak self] in
                self?.modalJustInTimeMessageHostingController = nil
                continuation.resume()
            }
        }
    }

    private func dismissLocalAnnouncementModal() async {
        guard localAnnouncementModalHostingController != nil else {
            return
        }
        await withCheckedContinuation { continuation in
            dismiss(animated: true) { [weak self] in
                self?.localAnnouncementModalHostingController = nil
                continuation.resume()
            }
        }
    }

    /// Display the error banner at the top of the dashboard content (below the site title)
    ///
    func showTopBannerView() {
        topBannerView.isHidden = false
        spacerView.isHidden = false
    }

    /// Hide the error banner
    ///
    func hideTopBannerView() {
        topBannerView.isHidden = true
        spacerView.isHidden = true
    }

    func updateUI(site: Site) {
        let siteName = site.name
        guard siteName.isNotEmpty else {
            shouldShowStoreNameAsSubtitle = false
            storeNameLabel.text = nil
            storeNameLabel.isHidden = true
            return
        }
        shouldShowStoreNameAsSubtitle = true
        storeNameLabel.isHidden = false
        storeNameLabel.text = siteName
    }
}

private extension DashboardViewController {
    func observeOnboardingVisibility() {
        Publishers.CombineLatest(viewModel.$showOnboarding.removeDuplicates(),
                                 ServiceLocator.stores.site.compactMap { $0 }.removeDuplicates())
        .sink { [weak self] showsOnboarding, site in
            guard let self else { return }
            if showsOnboarding {
                self.showOnboardingCard(site: site)
            } else {
                self.removeOnboardingCard()
                ServiceLocator.startupWaitingTimeTracker.end(action: .loadOnboardingTasks)
            }
        }.store(in: &subscriptions)
    }

    func removeOnboardingCard() {
        guard let onboardingView else {
            return
        }
        onboardingView.removeFromSuperview()
        onboardingHostingController?.removeFromParent()
        onboardingHostingController = nil
        self.onboardingView = nil
    }

    func showOnboardingCard(site: Site) {
        guard let navigationController else {
            return
        }

        if onboardingView != nil {
            removeOnboardingCard()
        }

        let hostingController = StoreOnboardingViewHostingController(viewModel: viewModel.storeOnboardingViewModel,
                                                                     navigationController: navigationController,
                                                                     site: site,
                                                                     onUpgradePlan: { [weak self] in
            guard let self else { return }
            self.freeTrialBannerPresenter?.reloadBannerVisibility()
        },
                                                                     shareFeedbackAction: { [weak self] in
            // Present survey
            let navigationController = SurveyCoordinatingController(survey: .storeSetup)
            self?.present(navigationController, animated: true, completion: nil)
        })

        guard let uiView = hostingController.view else {
            return
        }
        onboardingHostingController = hostingController
        onboardingView = uiView

        addChild(hostingController)
        addViewBelowHeaderStackView(contentView: uiView)

        hostingController.didMove(toParent: self)
        hostingController.view.layoutIfNeeded()
    }


    /// Presents the privacy banner if needed.
    ///
    func presentPrivacyBannerIfNeeded() {
        privacyBannerPresenter.presentIfNeeded(from: self)
    }
}

extension DashboardViewController: UIAdaptivePresentationControllerDelegate {
    func presentationControllerDidDismiss(_ presentationController: UIPresentationController) {
        if presentationController.presentedViewController is UIHostingController<WebViewSheet> {
            maybeSyncAnnouncementsAfterWebViewDismissed()
        }
    }
}

// MARK: - Updates
//
private extension DashboardViewController {
    func onDashboardUIUpdate(forced: Bool, updatedDashboardUI: DashboardUI) {
        defer {
            Task { @MainActor [weak self] in
                // Reloads data of the updated dashboard UI at the end.
                await self?.reloadData(forced: true)
            }
        }

        // Optimistically hide the error banner any time the dashboard UI updates (not just pull to refresh)
        hideTopBannerView()

        // No need to continue replacing the dashboard UI child view controller if the updated dashboard UI is the same as the currently displayed one.
        guard dashboardUI !== updatedDashboardUI else {
            return
        }

        // Tears down the previous child view controller.
        if let previousDashboardUI = dashboardUI {
            remove(previousDashboardUI)
        }

        let contentView = updatedDashboardUI.view!
        addChild(updatedDashboardUI)
        containerStackView.addArrangedSubview(contentView)
        updatedDashboardUI.didMove(toParent: self)

        // Sets `dashboardUI` after its view is added to the view hierarchy so that observers can update UI based on its view.
        dashboardUI = updatedDashboardUI

        updatedDashboardUI.displaySyncingError = { [weak self] in
            self?.showTopBannerView()
        }
    }

    func updateJetpackBenefitsBannerVisibility(isBannerVisible: Bool, contentView: UIView) {
        if isBannerVisible {
            showJetpackBenefitsBanner(contentView: contentView)
        } else {
            hideJetpackBenefitsBanner()
        }
    }

    func showJetpackBenefitsBanner(contentView: UIView) {
        ServiceLocator.analytics.track(event: .jetpackBenefitsBanner(action: .shown))

        hideJetpackBenefitsBanner()
        guard let banner = bottomJetpackBenefitsBannerController.view else {
            return
        }

        addChild(bottomJetpackBenefitsBannerController)
        stackView.addArrangedSubview(banner)
        bottomJetpackBenefitsBannerController.didMove(toParent: self)
    }

    func hideJetpackBenefitsBanner() {
        if isJetpackBenefitsBannerShown {
            stackView.removeArrangedSubview(bottomJetpackBenefitsBannerController.view)
            remove(bottomJetpackBenefitsBannerController)
        }
    }
}

// MARK: - Pull-to-refresh
//
private extension DashboardViewController {
    @objc func pullToRefresh() {
        Task { @MainActor in
            showSpinner(shouldShowSpinner: true)
            await onPullToRefresh()
            showSpinner(shouldShowSpinner: false)
        }
    }

    @MainActor
    func showSpinner(shouldShowSpinner: Bool) {
        if shouldShowSpinner {
            refreshControl.beginRefreshing()
        } else {
            refreshControl.endRefreshing()
        }
    }

    func onPullToRefresh() async {
        ServiceLocator.analytics.track(.dashboardPulledToRefresh)
        await withTaskGroup(of: Void.self) { group in
            group.addTask { [weak self] in
                guard let self else { return }
                await self.viewModel.syncAnnouncements(for: self.siteID)
            }
            group.addTask { [weak self] in
                await self?.reloadDashboardUIStatsVersion(forced: true)
            }
            group.addTask { [weak self] in
                await self?.viewModel.reloadStoreOnboardingTasks()
            }
        }
    }
}

// MARK: - Private Helpers
//
private extension DashboardViewController {
    @MainActor
    func reloadData(forced: Bool) async {
        DDLogInfo("♻️ Requesting dashboard data be reloaded...")
        await dashboardUI?.reloadData(forced: forced)
        configureTitle()
    }

    func observeSiteForUIUpdates() {
        ServiceLocator.stores.site.sink { [weak self] site in
            guard let self = self else { return }
            // We always want to update UI based on the latest site only if it matches the view controller's site ID.
            // When switching stores, this is triggered on the view controller of the previous site ID.
            guard let site = site, site.siteID == self.siteID else {
                return
            }
            self.updateUI(site: site)
            self.trackDeviceTimezoneDifferenceWithStore(siteGMTOffset: site.gmtOffset)
            Task { @MainActor [weak self] in
                await self?.reloadData(forced: true)
            }
        }.store(in: &subscriptions)
    }

    func observeBottomJetpackBenefitsBannerVisibilityUpdates() {
        Publishers.CombineLatest(ServiceLocator.stores.site, $dashboardUI.eraseToAnyPublisher())
            .sink { [weak self] site, dashboardUI in
                guard let self = self else { return }

                guard let contentView = dashboardUI?.view else {
                    return
                }

                // Checks if Jetpack banner can be visible from app settings.
                let action = AppSettingsAction.loadJetpackBenefitsBannerVisibility(currentTime: Date(),
                                                                                   calendar: .current) { [weak self] isVisibleFromAppSettings in
                    guard let self = self else { return }

                    let isJetpackCPSite = site?.isJetpackCPConnected == true
                    let isNonJetpackSite = site?.isNonJetpackSite == true
                    let shouldShowJetpackBenefitsBanner = (isJetpackCPSite || isNonJetpackSite) && isVisibleFromAppSettings

                    self.updateJetpackBenefitsBannerVisibility(isBannerVisible: shouldShowJetpackBenefitsBanner, contentView: contentView)
                }
                ServiceLocator.stores.dispatch(action)
            }.store(in: &subscriptions)
    }

    func observeNavigationBarHeightForHeaderVisibility() {
        navbarObserverSubscription = navigationController?.navigationBar.publisher(for: \.frame, options: [.new])
            .map({ [weak self] rect in
                // This seems useless given that we're discarding the value later
                // and recalculating within updateHeaderVisibility, but this is an easy
                // way to avoid constant updates with the `removeDuplicates` that follows
                self?.navigationBarIsCollapsed() ?? false
            })
            .removeDuplicates()
            .sink(receiveValue: { [weak self] _ in
                self?.updateHeaderVisibility(animated: true)
            })
    }

    func stopObservingNavigationBarHeightForHeaderVisibility() {
        navbarObserverSubscription?.cancel()
        navbarObserverSubscription = nil
    }

    func trackDeviceTimezoneDifferenceWithStore(siteGMTOffset: Double) {
        viewModel.trackStatsTimezone(localTimezone: TimeZone.current, siteGMTOffset: siteGMTOffset)
    }
}

// MARK: Constants
private extension DashboardViewController {
    enum Localization {
        static let title = NSLocalizedString(
            "My store",
            comment: "Title of the bottom tab item that presents the user's store dashboard, and default title for the store dashboard"
        )
    }

    enum Constants {
        static let animationDurationSeconds = CGFloat(0.3)
        static let bannerBottomMargin = CGFloat(8)
        static let horizontalMargin = CGFloat(16)
        static let verticalMargin = CGFloat(16)
        static let storeNameTextColor: UIColor = .secondaryLabel
        static let backgroundColor: UIColor = .listForeground(modal: false)
        static let iPhoneCollapsedNavigationBarHeight = CGFloat(44)
        static let iPadCollapsedNavigationBarHeight = CGFloat(50)
        static let tabStripSpacing = CGFloat(12)
        static let headerStackViewSpacing = CGFloat(4)
    }
}<|MERGE_RESOLUTION|>--- conflicted
+++ resolved
@@ -609,33 +609,6 @@
     private func observeLocalAnnouncement() {
         viewModel.$localAnnouncementViewModel
             .compactMap { $0 }
-<<<<<<< HEAD
-            .sink { [weak self] viewModel in
-                Task { @MainActor [weak self] in
-                    guard let self else { return }
-                    await self.dismissPossibleModals()
-
-                    viewModel.actionTapped = { [weak self] announcement in
-                        guard let self else { return }
-                        switch announcement {
-                            case .productDescriptionAI:
-                                self.startAddProductFlowFromProductDescriptionAIModal()
-                        }
-                    }
-
-                    let modalController = ConstraintsUpdatingHostingController(
-                        rootView: LocalAnnouncementModal_UIKit(
-                            onDismiss: {
-                                self.dismiss(animated: true)
-                            },
-                            viewModel: viewModel))
-
-                    self.localAnnouncementModalHostingController = modalController
-                    modalController.view.backgroundColor = .clear
-                    modalController.modalPresentationStyle = .overFullScreen
-                    self.present(modalController, animated: true)
-                }
-=======
             .asyncMap { [weak self] viewModel in
                 await self?.dismissPossibleModals()
                 return ConstraintsUpdatingHostingController(
@@ -652,7 +625,6 @@
                 modalController.view.backgroundColor = .clear
                 modalController.modalPresentationStyle = .overFullScreen
                 self.present(modalController, animated: true)
->>>>>>> d57139ad
             }
             .store(in: &subscriptions)
     }
