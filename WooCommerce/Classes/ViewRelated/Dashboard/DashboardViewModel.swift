--- conflicted
+++ resolved
@@ -36,11 +36,9 @@
     @Published private(set) var jetpackBannerVisibleFromAppSettings = false
     @Published var statSyncingError: Error?
 
-<<<<<<< HEAD
     @Published private(set) var hasOrders: Bool = true
-=======
+
     @Published private(set) var canHideMoreDashboardCards = false
->>>>>>> cf011e92
 
     let siteID: Int64
     private let stores: StoresManager
@@ -367,43 +365,32 @@
             .assign(to: &$showBlazeCampaignView)
     }
 
-    func setupDashboardCards() {
-<<<<<<< HEAD
-        $showOnboarding.combineLatest($showBlazeCampaignView, $hasOrders)
-            .receive(on: RunLoop.main)
+    func setupDashboardCards() {\        storeOnboardingViewModel.onDismiss = { [weak self] in
+            self?.hideDashboardCard(type: .onboarding)
+        }
+
+        blazeCampaignDashboardViewModel.onDismiss = { [weak self] in
+            self?.hideDashboardCard(type: .blaze)
+        }
+
+        storePerformanceViewModel.onDismiss = { [weak self] in
+            self?.hideDashboardCard(type: .performance)
+        }
+
+        topPerformersViewModel.onDismiss = { [weak self] in
+            self?.hideDashboardCard(type: .topPerformers)
+        }
+        
+        storeOnboardingViewModel.$canShowInDashboard
+            .combineLatest(blazeCampaignDashboardViewModel.$canShowInDashboard, $hasOrders)
+            .receive(on: DispatchQueue.main)
             .sink { [weak self] showOnboarding, showBlazeCampaignView, hasOrders in
                 guard let self else { return }
                 Task {
-                    await self.updateDashboardCards(showOnboarding: showOnboarding,
-                                                    showBlazeCampaignView: showBlazeCampaignView,
+                    await self.updateDashboardCards(canShowOnboarding: canShowOnboarding,
+                                                    canShowBlaze: canShowBlaze,
                                                     showAnalyticsCards: hasOrders
                     )
-=======
-        storeOnboardingViewModel.onDismiss = { [weak self] in
-            self?.hideDashboardCard(type: .onboarding)
-        }
-
-        blazeCampaignDashboardViewModel.onDismiss = { [weak self] in
-            self?.hideDashboardCard(type: .blaze)
-        }
-
-        storePerformanceViewModel.onDismiss = { [weak self] in
-            self?.hideDashboardCard(type: .performance)
-        }
-
-        topPerformersViewModel.onDismiss = { [weak self] in
-            self?.hideDashboardCard(type: .topPerformers)
-        }
-
-        storeOnboardingViewModel.$canShowInDashboard
-            .combineLatest(blazeCampaignDashboardViewModel.$canShowInDashboard)
-            .receive(on: DispatchQueue.main)
-            .sink { [weak self] canShowOnboarding, canShowBlaze in
-                guard let self else { return }
-                Task {
-                    await self.updateDashboardCards(canShowOnboarding: canShowOnboarding,
-                                                    canShowBlaze: canShowBlaze)
->>>>>>> cf011e92
                 }
             }
             .store(in: &subscriptions)
@@ -425,28 +412,17 @@
     /// this should be updated to general app settings.
     ///
     @MainActor
-<<<<<<< HEAD
-    func updateDashboardCards(showOnboarding: Bool,
-                              showBlazeCampaignView: Bool,
+    func updateDashboardCards(canShowOnboarding: Bool,
+                              canShowBlaze: Bool,
                               showAnalyticsCards: Bool) async {
-=======
-    func updateDashboardCards(canShowOnboarding: Bool, canShowBlaze: Bool) async {
->>>>>>> cf011e92
         dashboardCards = await {
             if let stored = await loadDashboardCards() {
                 return stored
             } else {
-<<<<<<< HEAD
-                return [DashboardCard(type: .onboarding, enabled: showOnboarding),
+                return [DashboardCard(type: .onboarding, enabled: canShowOnboarding),
                         DashboardCard(type: .performance, enabled: showAnalyticsCards),
                         DashboardCard(type: .topPerformers, enabled: showAnalyticsCards),
-                        DashboardCard(type: .blaze, enabled: showBlazeCampaignView)]
-=======
-                return [DashboardCard(type: .onboarding, enabled: canShowOnboarding),
-                        DashboardCard(type: .performance, enabled: true),
-                        DashboardCard(type: .topPerformers, enabled: true),
                         DashboardCard(type: .blaze, enabled: canShowBlaze)]
->>>>>>> cf011e92
             }
         }()
 
