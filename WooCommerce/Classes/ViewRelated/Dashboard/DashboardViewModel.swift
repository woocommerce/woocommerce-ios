--- conflicted
+++ resolved
@@ -25,21 +25,12 @@
 
     @Published var justInTimeMessagesWebViewModel: WebViewSheetViewModel? = nil
 
-<<<<<<< HEAD
     @Published private(set) var isInAppFeedbackCardVisible = false
 
     private(set) var inAppFeedbackCardViewModel = InAppFeedbackCardViewModel()
 
     @Published var showingInAppFeedbackSurvey = false
 
-    // TODO: remove this legacy property when removing `DashboardViewController`
-    @Published private(set) var showOnboarding: Bool = false
-
-    // TODO: remove this legacy property when removing `DashboardViewController`
-    @Published private(set) var showBlazeCampaignView: Bool = false
-
-=======
->>>>>>> 549a7458
     @Published private(set) var dashboardCards: [DashboardCard] = [
         DashboardCard(type: .performance, enabled: true),
         DashboardCard(type: .topPerformers, enabled: true)
@@ -114,7 +105,6 @@
         installPendingThemeIfNeeded()
     }
 
-<<<<<<< HEAD
     /// Must be called by the `View` during the `onAppear()` event. This will
     /// update the visibility of the in-app feedback card.
     ///
@@ -125,14 +115,6 @@
         refreshIsInAppFeedbackCardVisibleValue()
     }
 
-    /// Uploads the answers from the store creation profiler flow
-    ///
-    func uploadProfilerAnswers() async {
-        await storeCreationProfilerUploadAnswersUseCase.uploadAnswers()
-    }
-
-=======
->>>>>>> 549a7458
     @MainActor
     func reloadAllData() async {
         await withTaskGroup(of: Void.self) { group in
