--- conflicted
+++ resolved
@@ -25,21 +25,7 @@
 
     @Published var justInTimeMessagesWebViewModel: WebViewSheetViewModel? = nil
 
-<<<<<<< HEAD
-    // TODO: remove this legacy property when removing `DashboardViewController`
-    @Published private(set) var showOnboarding: Bool = false
-
-    // TODO: remove this legacy property when removing `DashboardViewController`
-    @Published private(set) var showBlazeCampaignView: Bool = false
-
     @Published private(set) var dashboardCards: [DashboardCard] = []
-=======
-    @Published private(set) var dashboardCards: [DashboardCard] = [
-        DashboardCard(type: .performance, enabled: true),
-        DashboardCard(type: .topPerformers, enabled: true)
-    ]
-    @Published private(set) var unavailableDashboardCards: [DashboardCard] = []
->>>>>>> 009cb417
 
     @Published private(set) var jetpackBannerVisibleFromAppSettings = false
 
