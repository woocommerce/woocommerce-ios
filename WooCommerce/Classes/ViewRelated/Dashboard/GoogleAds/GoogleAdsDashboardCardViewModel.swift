--- conflicted
+++ resolved
@@ -94,21 +94,11 @@
     @MainActor
     func updateCampaignStats(campaignID: Int64) async -> GoogleAdsCampaignStatsTotals? {
         do {
-<<<<<<< HEAD
             let stats = try await retrieveCampaignStats(campaignID: campaignID)
-            lastCampaignStats = {
-                guard stats.campaigns.isNotEmpty else {
-                    return stats.totals
-                }
-                return stats.campaigns.first(where: { $0.id == campaignID })?.subtotals
-            }()
-=======
-            let stats = try await retrieveCampaignStats()
             guard stats.campaigns.isNotEmpty else {
                 return stats.totals
             }
             return stats.campaigns.first(where: { $0.id == campaignID })?.subtotals
->>>>>>> 7acd489e
         } catch {
             DDLogError("⛔️ Error retrieving Google ads campaign stats: \(error)")
             return nil
