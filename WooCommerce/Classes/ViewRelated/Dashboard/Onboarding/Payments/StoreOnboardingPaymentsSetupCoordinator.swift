--- conflicted
+++ resolved
@@ -13,24 +13,16 @@
 
     private let task: Task
     private let site: Site
-<<<<<<< HEAD
-    private let onDismiss: ((Bool) -> Void)?
-=======
     private let analytics: Analytics
     private let onCompleted: (() -> Void)?
     private let onDismiss: (() -> Void)?
->>>>>>> 6380138e
 
     init(task: Task,
          site: Site,
          navigationController: UINavigationController,
-<<<<<<< HEAD
-         onDismiss: ((Bool) -> Void)? = nil) {
-=======
          analytics: Analytics = ServiceLocator.analytics,
          onCompleted: (() -> Void)? = nil,
          onDismiss: (() -> Void)? = nil) {
->>>>>>> 6380138e
         self.task = task
         self.site = site
         self.navigationController = navigationController
@@ -85,30 +77,20 @@
             return assertionFailure("Invalid URL for onboarding payments setup: \(urlString)")
         }
 
-<<<<<<< HEAD
-        let webViewModel = WooPaymentSetupWebViewModel(title: title, initialURL: url) { [weak self] setupSuccess in
-            self?.dismissWebview(setupSuccess: setupSuccess)
-=======
         let webViewModel = WooPaymentSetupWebViewModel(title: title, initialURL: url) { [weak self] success in
             if success {
                 self?.onCompleted?()
             }
             self?.dismissWebview()
-            // TODO: show celebratory screen if success
->>>>>>> 6380138e
         }
         let webViewController = AuthenticatedWebViewController(viewModel: webViewModel)
-        webViewController.navigationItem.leftBarButtonItem = .init(barButtonSystemItem: .done, target: self, action: #selector(didTapDone))
+        webViewController.navigationItem.leftBarButtonItem = .init(barButtonSystemItem: .done, target: self, action: #selector(dismissWebview))
         navigationController.show(webViewController, sender: navigationController)
     }
 
-    @objc func didTapDone() {
-        dismissWebview(setupSuccess: false)
-    }
-
-    @objc func dismissWebview(setupSuccess: Bool) {
+    @objc func dismissWebview() {
         navigationController.dismiss(animated: true) { [weak self] in
-            self?.onDismiss?(setupSuccess)
+            self?.onDismiss?()
         }
     }
 }
