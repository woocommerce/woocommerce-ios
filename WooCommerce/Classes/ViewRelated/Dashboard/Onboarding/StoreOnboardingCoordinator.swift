import Foundation
import SwiftUI
import UIKit
import struct Yosemite.Site
import struct Yosemite.StoreOnboardingTask

/// Coordinates navigation for store onboarding.
final class StoreOnboardingCoordinator: Coordinator {
    typealias TaskType = StoreOnboardingTask.TaskType

    let navigationController: UINavigationController

    private var storeDetailsCoordinator: StoreOnboardingStoreDetailsCoordinator?
    private var addProductCoordinator: AddProductCoordinator?
    private var domainSettingsCoordinator: DomainSettingsCoordinator?
    private var launchStoreCoordinator: StoreOnboardingLaunchStoreCoordinator?
    private var paymentsSetupCoordinator: StoreOnboardingPaymentsSetupCoordinator?
    private var wooPaySetupCelebrationViewBottomSheetPresenter: BottomSheetPresenter?

    let site: Site
    private let onTaskCompleted: (_ task: TaskType) -> Void
    private let reloadTasks: () -> Void

    init(navigationController: UINavigationController,
         site: Site,
         onTaskCompleted: @escaping (_ task: TaskType) -> Void,
         reloadTasks: @escaping () -> Void) {
        self.navigationController = navigationController
        self.site = site
        self.onTaskCompleted = onTaskCompleted
        self.reloadTasks = reloadTasks
    }

    /// Navigates to the fullscreen store onboarding view.
    func start() {
<<<<<<< HEAD
        Task { @MainActor in
            let onboardingNavigationController = UINavigationController()
            let storeOnboardViewModel = StoreOnboardingViewModel(siteID: site.siteID,
                                                                 isExpanded: true)
            let onboardingViewController = StoreOnboardingViewHostingController(
                viewModel: storeOnboardViewModel,
                navigationController: onboardingNavigationController,
                site: site,
                onUpgradePlan: onUpgradePlan
            )
            onboardingNavigationController.pushViewController(onboardingViewController, animated: false)
            navigationController.present(onboardingNavigationController, animated: true)
        }
=======
        let onboardingNavigationController = UINavigationController()
        let onboardingViewController = StoreOnboardingViewHostingController(viewModel: .init(siteID: site.siteID,
                                                                                             isExpanded: true),
                                                                            navigationController: onboardingNavigationController,
                                                                            site: site)
        onboardingNavigationController.pushViewController(onboardingViewController, animated: false)
        navigationController.present(onboardingNavigationController, animated: true)
>>>>>>> 71ef35fa
    }

    /// Navigates to complete an onboarding task.
    /// - Parameter task: the task to complete.
    func start(task: StoreOnboardingTask) {
        switch task.type {
        case .storeDetails:
            showStoreDetails()
        case .addFirstProduct:
            addProduct()
        case .customizeDomains:
            showCustomDomains()
        case .launchStore:
            launchStore(task: task)
        case .woocommercePayments:
            showWCPaySetup()
        case .payments:
            showPaymentsSetup()
        case .unsupported:
            assertionFailure("Unexpected onboarding task: \(task)")
        }
    }
}

private extension StoreOnboardingCoordinator {
    func showStoreDetails() {
        let coordinator = StoreOnboardingStoreDetailsCoordinator(site: site,
                                                                 navigationController: navigationController,
                                                                 onDismiss: { [weak self] in
            self?.reloadTasks()
        })
        self.storeDetailsCoordinator = coordinator
        coordinator.start()
    }

    func addProduct() {
        let coordinator = AddProductCoordinator(siteID: site.siteID,
                                                source: .storeOnboarding,
                                                sourceView: nil,
                                                sourceNavigationController: navigationController,
                                                isFirstProduct: true)
        self.addProductCoordinator = coordinator
        coordinator.onProductCreated = { [weak self] _ in
            self?.onTaskCompleted(.addFirstProduct)
        }
        coordinator.start()
    }

    func showCustomDomains() {
        let coordinator = DomainSettingsCoordinator(source: .dashboardOnboarding,
                                                    site: site,
                                                    navigationController: navigationController,
                                                    onDomainPurchased: { [weak self] in
            self?.onTaskCompleted(.customizeDomains)
        })
        self.domainSettingsCoordinator = coordinator
        Task { @MainActor in
            coordinator.start()
        }
    }

    func launchStore(task: StoreOnboardingTask) {
        let coordinator = StoreOnboardingLaunchStoreCoordinator(site: site,
                                                                isLaunched: task.isComplete,
                                                                navigationController: navigationController,
                                                                onLearnMoreTapped: { [weak self] in
            self?.showPlanView()
        },
                                                                onStoreLaunched: { [weak self] in
            self?.onTaskCompleted(.launchStore)
        })
        self.launchStoreCoordinator = coordinator
        coordinator.start()
    }

    func showWCPaySetup() {
        let coordinator = StoreOnboardingPaymentsSetupCoordinator(task: .wcPay,
                                                                  site: site,
                                                                  navigationController: navigationController,
                                                                  onCompleted: { [weak self] in
            self?.onTaskCompleted(.woocommercePayments)
            self?.showWooPaySetupCelebrationView()
        },
                                                                  onDismiss: { [weak self] in
            self?.reloadTasks()
        })
        self.paymentsSetupCoordinator = coordinator
        coordinator.start()
    }

    func showPaymentsSetup() {
        let coordinator = StoreOnboardingPaymentsSetupCoordinator(task: .payments,
                                                                  site: site,
                                                                  navigationController: navigationController,
                                                                  onDismiss: { [weak self] in
            self?.reloadTasks()
         })
        self.paymentsSetupCoordinator = coordinator
        coordinator.start()
    }

    func showWooPaySetupCelebrationView() {
        wooPaySetupCelebrationViewBottomSheetPresenter = buildBottomSheetPresenter()
        let controller = CelebrationHostingController(
            title: Localization.Celebration.title,
            subtitle: Localization.Celebration.subtitle,
            closeButtonTitle: Localization.Celebration.done,
            onTappingDone: { [weak self] in
            self?.wooPaySetupCelebrationViewBottomSheetPresenter?.dismiss()
            self?.wooPaySetupCelebrationViewBottomSheetPresenter = nil
        })
        wooPaySetupCelebrationViewBottomSheetPresenter?.present(controller, from: navigationController)
    }
}

// MARK: Bottom sheet helpers
//
private extension StoreOnboardingCoordinator {
    func buildBottomSheetPresenter() -> BottomSheetPresenter {
        BottomSheetPresenter(configure: { bottomSheet in
            var sheet = bottomSheet
            sheet.prefersEdgeAttachedInCompactHeight = true
            sheet.largestUndimmedDetentIdentifier = .none
            sheet.prefersGrabberVisible = true
            sheet.detents = [.medium()]
        })
    }
}

private extension StoreOnboardingCoordinator {
    /// Navigates the user to the plan subscription details view.
    ///
    func showPlanView() {
        let subscriptionController = SubscriptionsHostingController(siteID: site.siteID)
        navigationController.show(subscriptionController, sender: self)
    }
}

private extension StoreOnboardingCoordinator {
    enum Localization {
        enum Celebration {
            static let title = NSLocalizedString(
                "You did it!",
                comment: "Title in Woo Payments setup celebration screen."
            )

            static let subtitle = NSLocalizedString(
                "Congratulations! You've successfully navigated through the setup and your payment system is ready to roll.",
                comment: "Subtitle in Woo Payments setup celebration screen."
            )
            static let done = NSLocalizedString(
                "Done",
                comment: "Dismiss button title in Woo Payments setup celebration screen."
            )
        }
    }
}<|MERGE_RESOLUTION|>--- conflicted
+++ resolved
@@ -33,21 +33,6 @@
 
     /// Navigates to the fullscreen store onboarding view.
     func start() {
-<<<<<<< HEAD
-        Task { @MainActor in
-            let onboardingNavigationController = UINavigationController()
-            let storeOnboardViewModel = StoreOnboardingViewModel(siteID: site.siteID,
-                                                                 isExpanded: true)
-            let onboardingViewController = StoreOnboardingViewHostingController(
-                viewModel: storeOnboardViewModel,
-                navigationController: onboardingNavigationController,
-                site: site,
-                onUpgradePlan: onUpgradePlan
-            )
-            onboardingNavigationController.pushViewController(onboardingViewController, animated: false)
-            navigationController.present(onboardingNavigationController, animated: true)
-        }
-=======
         let onboardingNavigationController = UINavigationController()
         let onboardingViewController = StoreOnboardingViewHostingController(viewModel: .init(siteID: site.siteID,
                                                                                              isExpanded: true),
@@ -55,7 +40,6 @@
                                                                             site: site)
         onboardingNavigationController.pushViewController(onboardingViewController, animated: false)
         navigationController.present(onboardingNavigationController, animated: true)
->>>>>>> 71ef35fa
     }
 
     /// Navigates to complete an onboarding task.
