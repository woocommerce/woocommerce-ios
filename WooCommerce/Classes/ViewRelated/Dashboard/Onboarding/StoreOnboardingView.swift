import SwiftUI
import struct Yosemite.Site
import struct Yosemite.StoreOnboardingTask

/// Hosting controller for `StoreOnboardingView`.
///
final class StoreOnboardingViewHostingController: SelfSizingHostingController<StoreOnboardingView> {
    private let viewModel: StoreOnboardingViewModel
    private let sourceNavigationController: UINavigationController
    private let site: Site
    private lazy var coordinator: StoreOnboardingCoordinator = .init(navigationController: sourceNavigationController,
                                                                     site: site)

    init(viewModel: StoreOnboardingViewModel,
         navigationController: UINavigationController,
         site: Site,
         shareFeedbackAction: (() -> Void)? = nil) {
        self.viewModel = viewModel
        self.sourceNavigationController = navigationController
        self.site = site
        super.init(rootView: StoreOnboardingView(viewModel: viewModel,
                                                 shareFeedbackAction: shareFeedbackAction))
<<<<<<< HEAD
        if #unavailable(iOS 16.0) {
            viewModel.onStateChange = { [weak self] in
                self?.view.invalidateIntrinsicContentSize()
=======
        rootView.taskTapped = { [weak self] task in
            guard let self else { return }
            self.coordinator.start(task: task)
        }

        if !viewModel.isExpanded {
            rootView.viewAllTapped = { [weak self] in
                guard let self else { return }
                self.coordinator.start()
>>>>>>> 22283b51
            }
        }
    }

    @available(*, unavailable)
    required dynamic init?(coder aDecoder: NSCoder) {
        fatalError("init(coder:) has not been implemented")
    }

    override func viewDidLoad() {
        super.viewDidLoad()

        configureNavigationBarAppearance()
        Task {
            await reloadTasks()
        }
    }

    override func viewWillAppear(_ animated: Bool) {
        super.viewWillAppear(animated)

        Task {
            await reloadTasks()
        }
    }

    @MainActor
    func reloadTasks() async {
        await viewModel.reloadTasks()
    }

    /// Shows a transparent navigation bar without a bottom border.
    private func configureNavigationBarAppearance() {
        guard viewModel.isExpanded else {
            return
        }

        configureTransparentNavigationBar()
        navigationItem.rightBarButtonItem = UIBarButtonItem(image: .closeButton, style: .plain, target: self, action: #selector(dismissView))
    }

    @objc
    private func dismissView() {
        dismiss(animated: true)
    }
}

/// Shows a list of onboarding tasks for store setup with completion state.
struct StoreOnboardingView: View {
    /// Set externally in the hosting controller.
    var taskTapped: (StoreOnboardingTask) -> Void = { _ in }
    /// Set externally in the hosting controller.
    var viewAllTapped: (() -> Void)?

    @ObservedObject private var viewModel: StoreOnboardingViewModel

    private let shareFeedbackAction: (() -> Void)?

    init(viewModel: StoreOnboardingViewModel,
         shareFeedbackAction: (() -> Void)? = nil) {
        self.viewModel = viewModel
        self.shareFeedbackAction = shareFeedbackAction
    }

    var body: some View {
        if viewModel.isExpanded {
            ScrollView {
                content
            }
        } else {
            content
        }
    }

    private var content: some View {
        VStack {
            Color(uiColor: .listBackground)
                .frame(height: Layout.VerticalSpacing.collapsedMode)
                .renderedIf(!viewModel.isExpanded)

            let verticalSpacing = viewModel.isExpanded ? Layout.VerticalSpacing.expandedMode : Layout.VerticalSpacing.collapsedMode
            VStack(alignment: viewModel.isExpanded ? .center : .leading, spacing: verticalSpacing) {
                // Progress view
                StoreSetupProgressView(isExpanded: viewModel.isExpanded,
                                       totalNumberOfTasks: viewModel.taskViewModels.count,
                                       numberOfTasksCompleted: viewModel.numberOfTasksCompleted,
                                       shareFeedbackAction: shareFeedbackAction,
                                       isRedacted: viewModel.isRedacted)

                // Task list
                VStack(alignment: .leading, spacing: Layout.verticalSpacingBetweenTasks) {
                    ForEach(viewModel.tasksForDisplay) { taskViewModel in
                        let isLastTask = taskViewModel == viewModel.tasksForDisplay.last

                        StoreOnboardingTaskView(viewModel: taskViewModel,
                                                showDivider: !isLastTask,
                                                isRedacted: viewModel.isRedacted) { task in
                            taskTapped(task)
                        }
                                                .shimmering(active: viewModel.isRedacted)
                    }
                }

                // View all button
                viewAllButton(action: viewAllTapped, text: String(format: Localization.viewAll, viewModel.taskViewModels.count))
                    .renderedIf(!viewModel.isExpanded)

                Spacer()
                    .renderedIf(viewModel.isExpanded)
            }
            .padding(insets: Layout.insets)
            .if(!viewModel.isExpanded) { $0.background(Color(uiColor: .listForeground(modal: false))) }

            Color(uiColor: .listBackground)
                .frame(height: Layout.VerticalSpacing.collapsedMode)
                .renderedIf(!viewModel.isExpanded)
        }
    }
}

// MARK: Helper methods
//
private extension StoreOnboardingView {
    @ViewBuilder
    func viewAllButton(action: (() -> Void)?, text: String) -> some View {
        Button {
            action?()
        } label: {
            Text(text)
                .fontWeight(.semibold)
                .foregroundColor(.init(uiColor: .accent))
                .subheadlineStyle()
        }
    }
}

private extension StoreOnboardingView {
    enum Layout {
        static let insets: EdgeInsets = .init(top: 16, leading: 16, bottom: 16, trailing: 16)
        enum VerticalSpacing {
            static let collapsedMode: CGFloat = 16
            static let expandedMode: CGFloat = 40
        }
        static let verticalSpacingBetweenTasks: CGFloat = 4
    }

    enum Localization {
        static let viewAll = NSLocalizedString(
            "View all (%1$d)",
            comment: "Button when tapped will show a screen with all the store setup tasks." +
            "%1$d represents the total number of tasks."
        )
    }
}

struct StoreOnboardingCardView_Previews: PreviewProvider {
    static var previews: some View {
        StoreOnboardingView(viewModel: .init(isExpanded: false, siteID: 0))

        StoreOnboardingView(viewModel: .init(isExpanded: true, siteID: 0))
    }
}<|MERGE_RESOLUTION|>--- conflicted
+++ resolved
@@ -20,11 +20,12 @@
         self.site = site
         super.init(rootView: StoreOnboardingView(viewModel: viewModel,
                                                  shareFeedbackAction: shareFeedbackAction))
-<<<<<<< HEAD
         if #unavailable(iOS 16.0) {
             viewModel.onStateChange = { [weak self] in
                 self?.view.invalidateIntrinsicContentSize()
-=======
+            }
+        }
+
         rootView.taskTapped = { [weak self] task in
             guard let self else { return }
             self.coordinator.start(task: task)
@@ -34,7 +35,6 @@
             rootView.viewAllTapped = { [weak self] in
                 guard let self else { return }
                 self.coordinator.start()
->>>>>>> 22283b51
             }
         }
     }
