import SwiftUI
import struct Yosemite.DashboardCard
import struct Yosemite.ProductReview

/// SwiftUI view for the Reviews dashboard card
///
struct ReviewsDashboardCard: View {
    /// Scale of the view based on accessibility changes
    @ScaledMetric private var scale: CGFloat = 1.0

    @ObservedObject private var viewModel: ReviewsDashboardCardViewModel
    private let onViewAllReviews: (() -> Void)
    private let onViewReviewDetail: ((_ review: ReviewViewModel) -> Void)

    init(viewModel: ReviewsDashboardCardViewModel,
         onViewAllReviews: @escaping () -> Void,
         onViewReviewDetail: @escaping (_ review: ReviewViewModel) -> Void) {
        self.viewModel = viewModel
        self.onViewAllReviews = onViewAllReviews
        self.onViewReviewDetail = onViewReviewDetail
    }

    var body: some View {
        VStack(alignment: .leading, spacing: Layout.padding) {
            header
                .padding(.horizontal, Layout.padding)

            if let error = viewModel.syncingError {
                DashboardCardErrorView(onRetry: {
                    ServiceLocator.analytics.track(event: .DynamicDashboard.cardRetryTapped(type: .reviews))
                    Task {
                        await viewModel.reloadData()
                    }
                })
                .padding(.horizontal, Layout.padding)
<<<<<<< HEAD
            } else {
                reviewsFilterBar
                    .padding(.horizontal, Layout.padding)
                    .redacted(reason: viewModel.showLoadingAnimation ? [.placeholder] : [])
                    .shimmering(active: viewModel.showLoadingAnimation)
                Divider()
                    .renderedIf(viewModel.showLoadingAnimation == false)

                if viewModel.showLoadingAnimation || viewModel.data.isNotEmpty {
                    ForEach(viewModel.data, id: \.review.reviewID) { reviewViewModel in
                        reviewRow(for: reviewViewModel,
                                  isLastItem: reviewViewModel == viewModel.data.last)
                    }
                    .redacted(reason: viewModel.showLoadingAnimation ? [.placeholder] : [])
                    .shimmering(active: viewModel.showLoadingAnimation)
                } else {
                    emptyView(isFiltered: viewModel.currentFilter != .all)
                }

                if viewModel.shouldShowAllReviewsButton {
                    Divider()

                    viewAllReviewsButton
                        .padding(.horizontal, Layout.padding)
                        .redacted(reason: viewModel.showLoadingAnimation ? [.placeholder] : [])
                        .shimmering(active: viewModel.showLoadingAnimation)
                }
            }
=======
                .redacted(reason: viewModel.showLoadingAnimation ? [.placeholder] : [])
                .shimmering(active: viewModel.showLoadingAnimation)
            Divider()

            if viewModel.showLoadingAnimation || viewModel.data.isNotEmpty {
                ForEach(viewModel.data, id: \.review.reviewID) { reviewViewModel in
                    reviewRow(for: reviewViewModel,
                              isLastItem: reviewViewModel == viewModel.data.last)
                }
                .redacted(reason: viewModel.showLoadingAnimation ? [.placeholder] : [])
                .shimmering(active: viewModel.showLoadingAnimation)
            }

            Divider()

            viewAllReviewsButton
                .padding(.horizontal, Layout.padding)
                .redacted(reason: viewModel.showLoadingAnimation ? [.placeholder] : [])
                .shimmering(active: viewModel.showLoadingAnimation)
>>>>>>> ac1d8909
        }
        .padding(.vertical, Layout.padding)
        .background(Color(.listForeground(modal: false)))
        .clipShape(RoundedRectangle(cornerSize: Layout.cornerSize))
        .padding(.horizontal, Layout.padding)
    }
}

private extension ReviewsDashboardCard {
    var header: some View {
        HStack {
            Image(systemName: "exclamationmark.circle")
                .foregroundStyle(Color.secondary)
                .headlineStyle()
                .renderedIf(viewModel.syncingError != nil)
            Text(DashboardCard.CardType.reviews.name)
                .headlineStyle()
            Spacer()
            Menu {
                Button(Localization.hideCard) {
                    viewModel.dismissReviews()
                }
            } label: {
                Image(systemName: "ellipsis")
                    .foregroundStyle(Color.secondary)
                    .padding(.leading, Layout.padding)
                    .padding(.vertical, Layout.hideIconVerticalPadding)
            }
            .disabled(viewModel.showLoadingAnimation)
        }
    }

    var reviewsFilterBar: some View {
        HStack {
            AdaptiveStack(horizontalAlignment: .leading) {
                Text(Localization.status)
                    .foregroundStyle(Color(.text))
                    .subheadlineStyle()

                Text(viewModel.currentFilter.title)
                    .subheadlineStyle()
            }
            .redacted(reason: viewModel.switchingStatus ? [.placeholder] : [])
            .shimmering(active: viewModel.switchingStatus)
            Spacer()

            Menu {
                ForEach(viewModel.filters, id: \.self) { filter in
                    Button {
                        Task {
                            await viewModel.filterReviews(by: filter)
                        }
                    } label: {
                        SelectableItemRow(title: filter.title, selected: viewModel.currentFilter == filter)
                    }
                }
            } label: {
                Image(systemName: "line.3.horizontal.decrease")
                    .foregroundStyle(Color.secondary)
            }
        }
    }

    func reviewRow(for viewModel: ReviewViewModel, isLastItem: Bool) -> some View {
        Button {
            onViewReviewDetail(viewModel)
        } label: {
            HStack(alignment: .firstTextBaseline, spacing: Layout.padding) {
                Image(systemName: "bubble.fill")
                    .foregroundStyle(
                        viewModel.notification == nil || viewModel.notification?.read == true
                        ? Color.secondary
                        : Color(.wooCommercePurple(.shade60))
                    )

                VStack(alignment: .leading, spacing: Layout.padding) {
                    VStack(alignment: .leading) {
                        if let subject = viewModel.subject {
                            Text(subject)
                                .multilineTextAlignment(.leading)
                                .bodyStyle()
                        }

                        reviewText(text: viewModel.snippetData.reviewText,
                                   pendingText: viewModel.snippetData.pendingReviewsText,
                                   divider: viewModel.snippetData.dot,
                                   textColor: viewModel.snippetData.textColor,
                                   accentColor: viewModel.snippetData.accentColor,
                                   shouldDisplayStatus: viewModel.shouldDisplayStatus)
                        .multilineTextAlignment(.leading)
                        .lineLimit(2)
                        .subheadlineStyle()

                        if viewModel.review.rating > 0 {
                            HStack(spacing: Layout.starRatingSpacing) {
                                ForEach(0..<viewModel.review.rating, id: \.self) { _ in
                                    Image(systemName: "star.fill")
                                        .resizable()
                                        .frame(width: Constants.starSize * scale, height: Constants.starSize * scale)
                                        .foregroundColor(Color(.label))
                                }
                            }
                        }
                    }
                    .padding(.trailing, Layout.padding)

                    Divider()
                        .renderedIf(!isLastItem)
                }
            }
            .padding(.leading, Layout.padding)
        }
    }

    func reviewText(text: String,
                    pendingText: String,
                    divider: String,
                    textColor: UIColor,
                    accentColor: UIColor,
                    shouldDisplayStatus: Bool) -> some View {

        var pendingAttributedString: AttributedString {
            var result = AttributedString(pendingText)
            result.foregroundColor = Color(uiColor: accentColor)
            return result
        }

        var dividerAttributedString: AttributedString {
            var result = AttributedString(divider)
            result.foregroundColor = Color(uiColor: textColor)
            return result
        }

        var reviewAttributedString: AttributedString {
            var result = AttributedString(text)
            result.foregroundColor = Color(uiColor: textColor)
            return result
        }

        var reviewText: AttributedString {
            if shouldDisplayStatus {
                return pendingAttributedString + dividerAttributedString + reviewAttributedString
            } else {
                return reviewAttributedString
            }
        }

        return Text(reviewText)
    }

    var viewAllReviewsButton: some View {
        Button {
            onViewAllReviews()
        } label: {
            HStack {
                Text(Localization.viewAll)
                Spacer()
                Image(systemName: "chevron.forward")
                    .foregroundStyle(Color(.tertiaryLabel))
            }
        }
        .disabled(viewModel.showLoadingAnimation)
    }

    func emptyView(isFiltered: Bool) -> some View {
        VStack(spacing: 0) {
            ReviewsDashboardEmptyView(isFiltered: isFiltered)
                .frame(maxWidth: .infinity)
        }
    }
}

private extension ReviewsDashboardCard {
    enum Layout {
        static let padding: CGFloat = 16
        static let cornerSize = CGSize(width: 8.0, height: 8.0)
        static let hideIconVerticalPadding: CGFloat = 8
        static let starRatingSpacing: CGFloat = 4
    }

    enum Constants {
        static let starSize: CGFloat = 10
    }

    enum Localization {
        static let hideCard = NSLocalizedString(
            "reviewsDashboardCard.hideCard",
            value: "Hide Reviews",
            comment: "Menu item to dismiss the Reviews card on the Dashboard screen"
        )
        static let status = NSLocalizedString(
            "reviewsDashboardCard.status",
            value: "Status",
            comment: "Status label on the Reviews card's filter area."
        )
        static let viewAll = NSLocalizedString(
            "reviewsDashboardCard.viewAll",
            value: "View all reviews",
            comment: "Button to navigate to Reviews list screen."
        )
    }
}

#Preview {
    ReviewsDashboardCard(viewModel: ReviewsDashboardCardViewModel(siteID: 1),
                         onViewAllReviews: { },
                         onViewReviewDetail: { _ in })
}<|MERGE_RESOLUTION|>--- conflicted
+++ resolved
@@ -33,7 +33,6 @@
                     }
                 })
                 .padding(.horizontal, Layout.padding)
-<<<<<<< HEAD
             } else {
                 reviewsFilterBar
                     .padding(.horizontal, Layout.padding)
@@ -53,36 +52,12 @@
                     emptyView(isFiltered: viewModel.currentFilter != .all)
                 }
 
-                if viewModel.shouldShowAllReviewsButton {
-                    Divider()
-
-                    viewAllReviewsButton
-                        .padding(.horizontal, Layout.padding)
-                        .redacted(reason: viewModel.showLoadingAnimation ? [.placeholder] : [])
-                        .shimmering(active: viewModel.showLoadingAnimation)
-                }
-            }
-=======
-                .redacted(reason: viewModel.showLoadingAnimation ? [.placeholder] : [])
-                .shimmering(active: viewModel.showLoadingAnimation)
-            Divider()
-
-            if viewModel.showLoadingAnimation || viewModel.data.isNotEmpty {
-                ForEach(viewModel.data, id: \.review.reviewID) { reviewViewModel in
-                    reviewRow(for: reviewViewModel,
-                              isLastItem: reviewViewModel == viewModel.data.last)
-                }
-                .redacted(reason: viewModel.showLoadingAnimation ? [.placeholder] : [])
-                .shimmering(active: viewModel.showLoadingAnimation)
-            }
-
             Divider()
 
             viewAllReviewsButton
                 .padding(.horizontal, Layout.padding)
                 .redacted(reason: viewModel.showLoadingAnimation ? [.placeholder] : [])
                 .shimmering(active: viewModel.showLoadingAnimation)
->>>>>>> ac1d8909
         }
         .padding(.vertical, Layout.padding)
         .background(Color(.listForeground(modal: false)))
