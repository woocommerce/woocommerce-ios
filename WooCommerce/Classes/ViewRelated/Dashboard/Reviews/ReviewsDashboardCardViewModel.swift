--- conflicted
+++ resolved
@@ -92,12 +92,7 @@
         syncingData = true
         syncingError = nil
         do {
-<<<<<<< HEAD
-            // Ignoring the result from remote as we're using storage as the single source of truth
-            _ = try await loadReviews(filter: currentFilter)
-=======
-            try await loadReviews()
->>>>>>> c262c13d
+            try await loadReviews(filter: currentFilter)
         } catch {
             syncingError = error
         }
@@ -152,21 +147,13 @@
 // MARK: - Private helpers
 private extension ReviewsDashboardCardViewModel {
     @MainActor
-<<<<<<< HEAD
-    func loadReviews(filter: ReviewsFilter? = nil) async throws -> [ProductReview] {
-        try await withCheckedThrowingContinuation { continuation in
+    func loadReviews() async throws {
+        try await withCheckedThrowingContinuation { (continuation: CheckedContinuation<Void, Error>) in
             stores.dispatch(ProductReviewAction.synchronizeProductReviews(siteID: siteID,
                                                                           pageNumber: 1,
                                                                           pageSize: Constants.numberOfItems,
                                                                           status: currentFilter.productReviewStatus
                                                                          ) { result in
-                continuation.resume(with: result)
-=======
-    func loadReviews() async throws {
-        try await withCheckedThrowingContinuation { (continuation: CheckedContinuation<Void, Error>) in
-            stores.dispatch(ProductReviewAction.synchronizeProductReviews(siteID: siteID,
-                                                                          pageNumber: 1,
-                                                                          pageSize: Constants.numberOfItems) { result in
                 switch result {
                 case .success:
                     // Ignoring the result from remote as we're using storage as the single source of truth
@@ -174,7 +161,6 @@
                 case .failure(let error):
                     continuation.resume(throwing: error)
                 }
->>>>>>> c262c13d
             })
         }
     }
@@ -264,15 +250,6 @@
                 case .failure(let error):
                     continuation.resume(throwing: error)
                 }
-            })
-        }
-    }
-
-    @MainActor
-    func synchronizeNotifications() async throws {
-        try await withCheckedThrowingContinuation { continuation in
-            stores.dispatch(NotificationAction.synchronizeNotifications { result in
-                continuation.resume(returning: ())
             })
         }
     }
