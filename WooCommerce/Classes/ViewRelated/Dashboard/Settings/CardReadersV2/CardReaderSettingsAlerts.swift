import UIKit
import Yosemite
import WordPressUI

/// A layer of indirection between our card reader settings view controllers and the modal alerts
/// presented to provide user-facing feedback as we discover, connect and manage card readers
///
final class CardReaderSettingsAlerts: CardReaderSettingsAlertsProvider {
    private var modalController: CardPresentPaymentsModalViewController?
    private var severalFoundController: SeveralReadersFoundViewController?

    func scanningForReader(from: UIViewController, cancel: @escaping () -> Void) {
        setViewModelAndPresent(from: from, viewModel: scanningForReader(cancel: cancel))
    }

    func scanningFailed(from: UIViewController, error: Error, close: @escaping () -> Void) {
        setViewModelAndPresent(from: from, viewModel: scanningFailed(error: error, close: close))
    }

    func connectingToReader(from: UIViewController) {
        setViewModelAndPresent(from: from, viewModel: connectingToReader())
    }

    func connectingFailed(from: UIViewController, continueSearch: @escaping () -> Void, cancelSearch: @escaping () -> Void) {
        setViewModelAndPresent(from: from, viewModel: connectingFailed(continueSearch: continueSearch, cancelSearch: cancelSearch))
    }

    func foundReader(from: UIViewController,
                     name: String,
                     connect: @escaping () -> Void,
                     continueSearch: @escaping () -> Void) {
        setViewModelAndPresent(from: from,
                               viewModel: foundReader(name: name,
                                                      connect: connect,
                                                      continueSearch: continueSearch
                               )
        )
    }

<<<<<<< HEAD
    func updateProgress(from: UIViewController, progress: Float, cancel: (() -> Void)?) {
        setViewModelAndPresent(
            from: from,
            viewModel: CardPresentModalUpdateProgress(
                progress: progress,
                cancel: cancel
            )
        )
=======
    /// Note: `foundSeveralReaders` uses a view controller distinct from the common
    /// `CardPresentPaymentsModalViewController` to avoid further
    /// overloading `CardPresentPaymentsModalViewModel`
    ///
    /// This will dismiss any view controllers using the common view model first before
    /// presenting the several readers found modal
    ///
    func foundSeveralReaders(from: UIViewController,
                             readerIDs: [String],
                             connect: @escaping (String) -> Void,
                             cancelSearch: @escaping () -> Void) {
        severalFoundController = SeveralReadersFoundViewController()
        severalFoundController?.configureController(
            readerIDs: readerIDs,
            connect: connect,
            cancelSearch: cancelSearch
        )

        dismissCommonAndPresent(animated: false, from: from, present: severalFoundController)
    }

    /// Used to update the readers list in the several readers found view
    ///
    func updateSeveralReadersList(readerIDs: [String]) {
        severalFoundController?.updateReaderIDs(readerIDs: readerIDs)
>>>>>>> a1761bc1
    }

    func dismiss() {
        dismissCommonAndPresent(animated: true)
        dismissSeveralFoundAndPresent(animated: true)
    }
}

private extension CardReaderSettingsAlerts {
    /// Dismisses any view controller based on `CardPresentPaymentsModalViewController`,
    /// then presents any `SeveralReadersFoundViewController` passed to it
    ///
    func dismissCommonAndPresent(animated: Bool = true, from: UIViewController? = nil, present: SeveralReadersFoundViewController? = nil) {
        /// Dismiss any common modal
        ///
        guard modalController == nil else {
            modalController?.dismiss(animated: false, completion: { [weak self] in
                self?.modalController = nil
                guard let from = from, let present = present else {
                    return
                }
                from.present(present, animated: false)
            })
            return
        }

        /// Or, if there was no common modal to dismiss, present straight-away
        ///
        guard let from = from, let present = present else {
            return
        }
        from.present(present, animated: animated)
    }

    /// Dismisses the `SeveralReadersFoundViewController`, then presents any
    /// `CardPresentPaymentsModalViewController` passed to it.
    ///
    func dismissSeveralFoundAndPresent(animated: Bool = true, from: UIViewController? = nil, present: CardPresentPaymentsModalViewController? = nil) {
        guard severalFoundController == nil else {
            severalFoundController?.dismiss(animated: false, completion: { [weak self] in
                self?.severalFoundController = nil
                guard let from = from, let present = present else {
                    return
                }
                from.present(present, animated: false)
            })
            return
        }
        /// Or, if there was no several-found modal to dismiss, present straight-away
        ///
        guard let from = from, let present = present else {
            return
        }
        from.present(present, animated: animated)
    }

    func scanningForReader(cancel: @escaping () -> Void) -> CardPresentPaymentsModalViewModel {
        CardPresentModalScanningForReader(cancel: cancel)
    }

    func scanningFailed(error: Error, close: @escaping () -> Void) -> CardPresentPaymentsModalViewModel {
        switch error {
        case CardReaderServiceError.bluetoothDenied:
            return CardPresentModalBluetoothRequired(error: error, primaryAction: close)
        default:
            return CardPresentModalScanningFailed(error: error, primaryAction: close)
        }
    }

    func connectingToReader() -> CardPresentPaymentsModalViewModel {
        CardPresentModalConnectingToReader()
    }

    func connectingFailed(continueSearch: @escaping () -> Void, cancelSearch: @escaping () -> Void) -> CardPresentPaymentsModalViewModel {
        CardPresentModalConnectingFailed(continueSearch: continueSearch, cancelSearch: cancelSearch)
    }

    func foundReader(name: String, connect: @escaping () -> Void, continueSearch: @escaping () -> Void) -> CardPresentPaymentsModalViewModel {
        CardPresentModalFoundReader(name: name, connect: connect, continueSearch: continueSearch)
    }

    func setViewModelAndPresent(from: UIViewController, viewModel: CardPresentPaymentsModalViewModel) {
        guard modalController == nil else {
            modalController?.setViewModel(viewModel)
            return
        }

        modalController = CardPresentPaymentsModalViewController(viewModel: viewModel)
        guard let modalController = modalController else {
            return
        }

        modalController.modalPresentationStyle = .custom
        modalController.transitioningDelegate = AppDelegate.shared.tabBarController

        dismissSeveralFoundAndPresent(animated: false, from: from, present: modalController)
    }
}<|MERGE_RESOLUTION|>--- conflicted
+++ resolved
@@ -37,16 +37,6 @@
         )
     }
 
-<<<<<<< HEAD
-    func updateProgress(from: UIViewController, progress: Float, cancel: (() -> Void)?) {
-        setViewModelAndPresent(
-            from: from,
-            viewModel: CardPresentModalUpdateProgress(
-                progress: progress,
-                cancel: cancel
-            )
-        )
-=======
     /// Note: `foundSeveralReaders` uses a view controller distinct from the common
     /// `CardPresentPaymentsModalViewController` to avoid further
     /// overloading `CardPresentPaymentsModalViewModel`
@@ -72,7 +62,16 @@
     ///
     func updateSeveralReadersList(readerIDs: [String]) {
         severalFoundController?.updateReaderIDs(readerIDs: readerIDs)
->>>>>>> a1761bc1
+    }
+
+    func updateProgress(from: UIViewController, progress: Float, cancel: (() -> Void)?) {
+        setViewModelAndPresent(
+            from: from,
+            viewModel: CardPresentModalUpdateProgress(
+                progress: progress,
+                cancel: cancel
+            )
+        )
     }
 
     func dismiss() {
