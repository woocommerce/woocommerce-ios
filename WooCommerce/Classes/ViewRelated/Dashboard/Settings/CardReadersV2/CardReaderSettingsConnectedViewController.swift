import Foundation
import UIKit
import Yosemite

/// This view controller is used when a reader is currently connected. It assists
/// the merchant in updating and/or disconnecting from the reader, as needed.
///
final class CardReaderSettingsConnectedViewController: UIViewController, CardReaderSettingsViewModelPresenter {

    /// Main TableView
    ///
    @IBOutlet weak private var tableView: UITableView!

    /// ViewModel
    ///
    private var viewModel: CardReaderSettingsConnectedViewModel?

    /// Table Sections to be rendered
    ///
    private var sections = [Section]()

    /// Card Present Payments alerts
    private lazy var paymentAlerts: OrderDetailsPaymentAlerts = {
        OrderDetailsPaymentAlerts(presentingController: self)
    }()

    private let settingsAlerts = CardReaderSettingsAlerts()

    /// Accept our viewmodel
    ///
    func configure(viewModel: CardReaderSettingsPresentedViewModel) {
        self.viewModel = viewModel as? CardReaderSettingsConnectedViewModel

        guard self.viewModel != nil else {
            DDLogError("Unexpectedly unable to downcast to CardReaderSettingsConnectedViewModel")
            return
        }

        self.viewModel?.didUpdate = onViewModelDidUpdate
    }

    // MARK: - Overridden Methods

    override func viewDidLoad() {
        super.viewDidLoad()
        registerTableViewCells()
        configureNavigation()
        configureSections()
        configureTable()
    }

    override func viewWillDisappear(_ animated: Bool) {
        viewModel?.didUpdate = nil
        super.viewWillDisappear(animated)
    }
}

// MARK: - View Configuration
//
private extension CardReaderSettingsConnectedViewController {
<<<<<<< HEAD
=======
    func checkForCardReaderUpdate() {
        guard let viewModel = viewModel else {
            return
        }

        viewModel.checkForCardReaderUpdate()
    }

>>>>>>> 0d92c49d
    func onViewModelDidUpdate() {
        configureSections()
        configureTable()
        configureUpdateView()
    }

    func shouldShowUpdateControls() -> Bool {
        guard let viewModel = viewModel else {
            return false
        }
        return viewModel.readerUpdateAvailable == true
    }

    /// Set the title and back button.
    ///
    func configureNavigation() {
        title = Localization.title
    }

    /// Setup the sections in this table view
    ///
    func configureSections() {
        sections = []

        /// This section, if present, displays a prompt to update a reader running old software
        ///
        if shouldShowUpdateControls() {
            sections.append(
                Section(title: nil,
                        rows: [
                            .updatePrompt
                        ]
                )
            )
        }

        /// This section displays details about the connected reader
        ///
        var rows: [Row] = [.connectedReader]

        if shouldShowUpdateControls() {
            rows.append(.updateButton)
        }

        rows.append(.disconnectButton)

        sections.append(
            Section(title: Localization.sectionHeaderTitle.uppercased(),
                    rows: rows
            )
        )
    }

    func configureTable() {
        tableView.rowHeight = UITableView.automaticDimension
        tableView.dataSource = self
        tableView.delegate = self
        tableView.reloadData()
    }

    func configureUpdateView() {
        guard let viewModel = viewModel else {
            return
        }

        if let error = viewModel.readerUpdateError {
            if case CardReaderServiceError.softwareUpdate(underlyingError: let underlyingError, batteryLevel: let batteryLevel) = error,
               underlyingError == .readerSoftwareUpdateFailedBatteryLow {
                settingsAlerts.updatingFailedLowBattery(from: self, batteryLevel: batteryLevel, close: { [settingsAlerts] in
                    settingsAlerts.dismiss()
                })
            } else {
                settingsAlerts.updatingFailed(
                    from: self,
                    tryAgain: {
                        viewModel.startCardReaderUpdate()
                    },
                    close: {
                        viewModel.dismissReaderUpdateError()
                    }
                )
            }
        } else if let readerUpdateProgress = viewModel.readerUpdateProgress {
            // If we are updating a reader, show the progress alert
            settingsAlerts.updateProgress(from: self, requiredUpdate: false, progress: readerUpdateProgress, cancel: { [weak self] in
                self?.viewModel?.cancelCardReaderUpdate()
            })
        } else {
            // If we are not updating a reader, dismiss any progress alert
            settingsAlerts.dismiss()
        }
    }

    /// Register table cells.
    ///
    func registerTableViewCells() {
        for row in Row.allCases {
            tableView.registerNib(for: row.type)
        }
    }

    /// Cells currently configured in the order they appear on screen
    ///
    func configure(_ cell: UITableViewCell, for row: Row, at indexPath: IndexPath) {
        switch cell {
        case let cell as LeftImageTableViewCell where row == .updatePrompt:
            configureUpdatePrompt(cell: cell)
        case let cell as ConnectedReaderTableViewCell where row == .connectedReader:
            configureConnectedReader(cell: cell)
        case let cell as ButtonTableViewCell where row == .updateButton:
            configureUpdateButton(cell: cell)
        case let cell as ButtonTableViewCell where row == .disconnectButton:
            configureDisconnectButton(cell: cell)
        default:
            fatalError()
        }
    }

    private func configureUpdatePrompt(cell: LeftImageTableViewCell) {
<<<<<<< HEAD
        cell.configure(image: .infoOutlineImage, text: Localization.updatePromptText)
=======
        guard let readerUpdateAvailable = viewModel?.readerUpdateAvailable else {
            return
        }

        if readerUpdateAvailable == .isFalse {
            cell.configure(image: .infoOutlineImage, text: Localization.updateNotNeeded)
            cell.backgroundColor = .none
            cell.imageView?.tintColor = .info
        }

        if readerUpdateAvailable == .isTrue {
            let readerBatteryTooLow = viewModel?.readerBatteryTooLowForUpdates ?? false

            if readerBatteryTooLow {
                cell.configure(image: .infoOutlineImage, text: Localization.updateAvailableLowBatt)
            } else {
                cell.configure(image: .infoOutlineImage, text: Localization.updateAvailable)
            }
            cell.backgroundColor = .warningBackground
            cell.imageView?.tintColor = .warning
        }

>>>>>>> 0d92c49d
        cell.selectionStyle = .none
        cell.backgroundColor = .warningBackground
        cell.imageView?.tintColor = .warning
        cell.textLabel?.numberOfLines = 0
        cell.textLabel?.textColor = .text
    }

    private func configureConnectedReader(cell: ConnectedReaderTableViewCell) {
        let cellViewModel = ConnectedReaderTableViewCell.ViewModel(
            name: viewModel?.connectedReaderID,
            batteryLevel: viewModel?.connectedReaderBatteryLevel,
            softwareVersion: viewModel?.connectedReaderSoftwareVersion
        )
        cell.configure(viewModel: cellViewModel)
        cell.selectionStyle = .none
    }

    private func configureUpdateButton(cell: ButtonTableViewCell) {
        cell.configure(style: .primary, title: Localization.updateButtonTitle, bottomSpacing: 0) {
            self.viewModel?.startCardReaderUpdate()
        }

        let readerDisconnectInProgress = viewModel?.readerDisconnectInProgress ?? false
        let readerUpdateInProgress = viewModel?.readerUpdateInProgress ?? false
<<<<<<< HEAD
        cell.enableButton(!readerDisconnectInProgress && !readerUpdateInProgress)
=======
        let readerBatteryTooLow = viewModel?.readerBatteryTooLowForUpdates ?? false
        cell.enableButton(readerUpdateAvailable && !readerDisconnectInProgress && !readerUpdateInProgress && !readerBatteryTooLow)
>>>>>>> 0d92c49d
        cell.showActivityIndicator(readerUpdateInProgress)

        cell.selectionStyle = .none
        cell.backgroundColor = .clear
    }

    private func configureDisconnectButton(cell: ButtonTableViewCell) {
        let style: ButtonTableViewCell.Style = shouldShowUpdateControls() ? .secondary : .primary
        cell.configure(style: style, title: Localization.disconnectButtonTitle) { [weak self] in
            self?.viewModel?.disconnectReader()
        }

        let readerDisconnectInProgress = viewModel?.readerDisconnectInProgress ?? false
        let readerUpdateInProgress = viewModel?.readerUpdateInProgress ?? false
        cell.enableButton(!readerDisconnectInProgress && !readerUpdateInProgress)
        cell.showActivityIndicator(readerDisconnectInProgress)

        cell.selectionStyle = .none
        cell.backgroundColor = .clear
    }
}

// MARK: - Convenience Methods
//
private extension CardReaderSettingsConnectedViewController {

    func rowAtIndexPath(_ indexPath: IndexPath) -> Row {
        return sections[indexPath.section].rows[indexPath.row]
    }
}

// MARK: - UITableViewDataSource Conformance
//
extension CardReaderSettingsConnectedViewController: UITableViewDataSource {

    func numberOfSections(in tableView: UITableView) -> Int {
        return sections.count
    }

    func tableView(_ tableView: UITableView, numberOfRowsInSection section: Int) -> Int {
        return sections[section].rows.count
    }

    func tableView(_ tableView: UITableView, heightForHeaderInSection section: Int) -> CGFloat {
        if shouldShowUpdateControls() {
            return section == 0 ? CGFloat.leastNonzeroMagnitude : UITableView.automaticDimension
        }
        return UITableView.automaticDimension
    }

    func tableView(_ tableView: UITableView, heightForFooterInSection section: Int) -> CGFloat {
        return CGFloat.leastNonzeroMagnitude
    }

    func tableView(_ tableView: UITableView, cellForRowAt indexPath: IndexPath) -> UITableViewCell {
        let row = rowAtIndexPath(indexPath)
        let cell = tableView.dequeueReusableCell(withIdentifier: row.reuseIdentifier, for: indexPath)
        configure(cell, for: row, at: indexPath)

        return cell
    }

    func tableView(_ tableView: UITableView, titleForHeaderInSection section: Int) -> String? {
        return sections[section].title
    }
}


// MARK: - UITableViewDelegate Conformance
//
extension CardReaderSettingsConnectedViewController: UITableViewDelegate {
    func tableView(_ tableView: UITableView, didSelectRowAt indexPath: IndexPath) {
        tableView.deselectRow(at: indexPath, animated: true)
    }
}


// MARK: - Private Types
//
private struct Section {
    let title: String?
    let rows: [Row]
}

private enum Row: CaseIterable {
    case updatePrompt
    case connectedReader
    case updateButton
    case disconnectButton

    var type: UITableViewCell.Type {
        switch self {
        case .updatePrompt:
            return LeftImageTableViewCell.self
        case .connectedReader:
            return ConnectedReaderTableViewCell.self
        case .updateButton:
            return ButtonTableViewCell.self
        case .disconnectButton:
            return ButtonTableViewCell.self
        }
    }

    var reuseIdentifier: String {
        return type.reuseIdentifier
    }
}

// MARK: - Localization
//
private extension CardReaderSettingsConnectedViewController {
    enum Localization {
        static let title = NSLocalizedString(
            "Manage Card Reader",
            comment: "Settings > Manage Card Reader > Title for the reader connected screen in settings."
        )

        static let updatePromptText = NSLocalizedString(
            "Please update your reader software to keep accepting payments",
            comment: "Settings > Manage Card Reader > Connected Reader > A prompt to update a reader running older software"
        )

<<<<<<< HEAD
=======
        static let updateAvailableLowBatt = NSLocalizedString(
            "An update is available, but your reader battery is too low to update. Please charge your reader right away to continue accepting payments",
            comment: "Settings > Manage Card Reader > Connected Reader > A prompt to charge a reader running older software"
        )

        static let updateNotNeeded = NSLocalizedString(
            "Congratulations! Your reader is running the latest software",
            comment: "Settings > Manage Card Reader > Connected Reader > A prompt to update a reader running older software"
        )

>>>>>>> 0d92c49d
        static let sectionHeaderTitle = NSLocalizedString(
            "Connected Reader",
            comment: "Settings > Manage Card Reader > Connected Reader Table Section Heading"
        )

        static let updateButtonTitle = NSLocalizedString(
            "Update Reader Software",
            comment: "Settings > Manage Card Reader > Connected Reader > A button to update the reader software"
        )

        static let disconnectButtonTitle = NSLocalizedString(
            "Disconnect Reader",
            comment: "Settings > Manage Card Reader > Connected Reader > A button to disconnect the reader"
        )

    }
}<|MERGE_RESOLUTION|>--- conflicted
+++ resolved
@@ -58,17 +58,6 @@
 // MARK: - View Configuration
 //
 private extension CardReaderSettingsConnectedViewController {
-<<<<<<< HEAD
-=======
-    func checkForCardReaderUpdate() {
-        guard let viewModel = viewModel else {
-            return
-        }
-
-        viewModel.checkForCardReaderUpdate()
-    }
-
->>>>>>> 0d92c49d
     func onViewModelDidUpdate() {
         configureSections()
         configureTable()
@@ -188,20 +177,15 @@
     }
 
     private func configureUpdatePrompt(cell: LeftImageTableViewCell) {
-<<<<<<< HEAD
-        cell.configure(image: .infoOutlineImage, text: Localization.updatePromptText)
-=======
         guard let readerUpdateAvailable = viewModel?.readerUpdateAvailable else {
             return
         }
 
-        if readerUpdateAvailable == .isFalse {
+        if readerUpdateAvailable {
             cell.configure(image: .infoOutlineImage, text: Localization.updateNotNeeded)
             cell.backgroundColor = .none
             cell.imageView?.tintColor = .info
-        }
-
-        if readerUpdateAvailable == .isTrue {
+        } else {
             let readerBatteryTooLow = viewModel?.readerBatteryTooLowForUpdates ?? false
 
             if readerBatteryTooLow {
@@ -213,10 +197,7 @@
             cell.imageView?.tintColor = .warning
         }
 
->>>>>>> 0d92c49d
         cell.selectionStyle = .none
-        cell.backgroundColor = .warningBackground
-        cell.imageView?.tintColor = .warning
         cell.textLabel?.numberOfLines = 0
         cell.textLabel?.textColor = .text
     }
@@ -238,12 +219,8 @@
 
         let readerDisconnectInProgress = viewModel?.readerDisconnectInProgress ?? false
         let readerUpdateInProgress = viewModel?.readerUpdateInProgress ?? false
-<<<<<<< HEAD
-        cell.enableButton(!readerDisconnectInProgress && !readerUpdateInProgress)
-=======
         let readerBatteryTooLow = viewModel?.readerBatteryTooLowForUpdates ?? false
         cell.enableButton(readerUpdateAvailable && !readerDisconnectInProgress && !readerUpdateInProgress && !readerBatteryTooLow)
->>>>>>> 0d92c49d
         cell.showActivityIndicator(readerUpdateInProgress)
 
         cell.selectionStyle = .none
@@ -366,8 +343,6 @@
             comment: "Settings > Manage Card Reader > Connected Reader > A prompt to update a reader running older software"
         )
 
-<<<<<<< HEAD
-=======
         static let updateAvailableLowBatt = NSLocalizedString(
             "An update is available, but your reader battery is too low to update. Please charge your reader right away to continue accepting payments",
             comment: "Settings > Manage Card Reader > Connected Reader > A prompt to charge a reader running older software"
@@ -378,7 +353,6 @@
             comment: "Settings > Manage Card Reader > Connected Reader > A prompt to update a reader running older software"
         )
 
->>>>>>> 0d92c49d
         static let sectionHeaderTitle = NSLocalizedString(
             "Connected Reader",
             comment: "Settings > Manage Card Reader > Connected Reader Table Section Heading"
