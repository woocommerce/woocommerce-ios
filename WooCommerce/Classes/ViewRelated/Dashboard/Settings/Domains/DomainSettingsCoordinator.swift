import Combine
import UIKit
import Yosemite

/// Coordinates navigation for domain settings flow.
final class DomainSettingsCoordinator: Coordinator {
    /// Navigation source to domain settings.
    enum Source {
        /// Initiated from the settings.
        case settings
        /// Initiated from store onboarding in dashboard.
        case dashboardOnboarding
    }

    let navigationController: UINavigationController

    private let site: Site
    private let stores: StoresManager
    private let source: Source
    private let analytics: Analytics
<<<<<<< HEAD
    private let onDomainPurchaseSuccess: (() -> Void)?
=======
    private let onDomainPurchased: (() -> Void)?
>>>>>>> 95ffe356

    init(source: Source,
         site: Site,
         navigationController: UINavigationController,
         stores: StoresManager = ServiceLocator.stores,
         analytics: Analytics = ServiceLocator.analytics,
<<<<<<< HEAD
         onDomainPurchaseSuccess: (() -> Void)? = nil) {
=======
         onDomainPurchased: (() -> Void)? = nil) {
>>>>>>> 95ffe356
        self.source = source
        self.site = site
        self.navigationController = navigationController
        self.stores = stores
        self.analytics = analytics
<<<<<<< HEAD
        self.onDomainPurchaseSuccess = onDomainPurchaseSuccess
=======
        self.onDomainPurchased = onDomainPurchased
>>>>>>> 95ffe356
    }

    @MainActor
    func start() {
        let settingsNavigationController = WooNavigationController()
        let domainSettings = DomainSettingsHostingController(viewModel: .init(siteID: site.siteID,
                                                                              stores: stores)) { [weak self] hasDomainCredit, freeStagingDomain in
            guard let self else { return }
            self.showDomainSelector(from: settingsNavigationController, hasDomainCredit: hasDomainCredit, freeStagingDomain: freeStagingDomain)
        } onClose: { [weak self] in
            self?.navigationController.dismiss(animated: true)
        }
        settingsNavigationController.pushViewController(domainSettings, animated: false)
        navigationController.present(settingsNavigationController, animated: true)
        analytics.track(event: .DomainSettings.domainSettingsStep(source: source,
                                                                  step: .dashboard))
    }
}

private extension DomainSettingsCoordinator {
    @MainActor
    func showDomainSelector(from navigationController: UINavigationController, hasDomainCredit: Bool, freeStagingDomain: String?) {
        let subtitle = freeStagingDomain
            .map { String(format: Localization.domainSelectorSubtitleFormat, $0) } ?? Localization.domainSelectorSubtitleWithoutFreeStagingDomain
        let viewModel = DomainSelectorViewModel(title: Localization.domainSelectorTitle,
                                                subtitle: subtitle,
                                                initialSearchTerm: site.name,
                                                dataProvider: PaidDomainSelectorDataProvider(stores: stores,
                                                                                             hasDomainCredit: hasDomainCredit))
        let domainSelector = PaidDomainSelectorHostingController(viewModel: viewModel, onDomainSelection: { [weak self] domain in
            guard let self else { return }
            let domainToPurchase = DomainToPurchase(name: domain.name,
                                                    productID: domain.productID,
                                                    supportsPrivacy: domain.supportsPrivacy)
            if hasDomainCredit {
                let contactInfo = try? await self.loadDomainContactInfo()
                self.showContactInfoForm(from: navigationController, contactInfo: contactInfo, domain: domainToPurchase)
            } else {
                do {
                    try await self.createCart(domain: domainToPurchase)
                    self.showWebCheckout(from: navigationController, domain: domainToPurchase)
                } catch {
                    // TODO: 8558 - error handling
                    DDLogError("⛔️ Error creating cart with the selected domain \(domain): \(error)")
                }
            }
        }, onSupport: nil)
        navigationController.show(domainSelector, sender: nil)
        analytics.track(event: .DomainSettings.domainSettingsStep(source: source,
                                                                  step: .domainSelector))
    }

    @MainActor
    func showWebCheckout(from navigationController: UINavigationController, domain: DomainToPurchase) {
        guard let siteURLHost = URLComponents(string: site.url)?.host else {
            // TODO: 8558 - error handling
            DDLogError("⛔️ Error showing web checkout for the selected domain \(domain) because of invalid site slug from site URL \(site.url)")
            return
        }
        let checkoutViewModel = WebCheckoutViewModel(siteSlug: siteURLHost) { [weak self] in
            guard let self else { return }
            self.showSuccessView(from: navigationController, domainName: domain.name)
            self.analytics.track(event: .DomainSettings.domainSettingsCustomDomainPurchaseSuccess(source: self.source,
                                                                                                  useDomainCredit: false))
            self.onDomainPurchaseSuccess?()
        }
        let checkoutController = AuthenticatedWebViewController(viewModel: checkoutViewModel)
        navigationController.pushViewController(checkoutController, animated: true)
        analytics.track(event: .DomainSettings.domainSettingsStep(source: source,
                                                                  step: .webCheckout))
    }
}

private extension DomainSettingsCoordinator {
    @MainActor
    func showContactInfoForm(from navigationController: UINavigationController,
                             contactInfo: DomainContactInfo?,
                             domain: DomainToPurchase) {
        let contactInfoForm = DomainContactInfoFormHostingController(viewModel: .init(siteID: site.siteID,
                                                                                      contactInfoToEdit: contactInfo,
                                                                                      domain: domain.name,
                                                                                      source: source,
                                                                                      stores: stores)) { [weak self] contactInfo in
            guard let self else { return }
            do {
                try await self.redeemDomainCredit(domain: domain, contactInfo: contactInfo)
                self.showSuccessView(from: navigationController, domainName: domain.name)
                self.analytics.track(event: .DomainSettings.domainSettingsCustomDomainPurchaseSuccess(source: self.source,
                                                                                                      useDomainCredit: true))
                self.onDomainPurchaseSuccess?()
            } catch {
                // TODO: 8558 - error handling
                print("⛔️ Error redeeming domain credit with the selected domain \(domain): \(error)")
                self.analytics.track(event: .DomainSettings.domainSettingsCustomDomainPurchaseFailed(source: self.source,
                                                                                                     useDomainCredit: true,
                                                                                                     error: error))
            }
        }
        navigationController.pushViewController(contactInfoForm, animated: true)
        analytics.track(event: .DomainSettings.domainSettingsStep(source: source,
                                                                  step: .contactInfo))
    }

    @MainActor
    func showSuccessView(from navigationController: UINavigationController,
                         domainName: String) {
        let successController = DomainPurchaseSuccessHostingController(viewModel: .init(domainName: domainName)) {
            navigationController.popToRootViewController(animated: false)
        }
        navigationController.pushViewController(successController, animated: true)
        onDomainPurchased?()
        analytics.track(event: .DomainSettings.domainSettingsStep(source: source,
                                                                  step: .purchaseSuccess))
    }
}

private extension DomainSettingsCoordinator {
    @MainActor
    func createCart(domain: DomainToPurchase) async throws {
        try await withCheckedThrowingContinuation { continuation in
            stores.dispatch(DomainAction.createDomainShoppingCart(siteID: site.siteID,
                                                                  domain: domain) { result in
                continuation.resume(with: result)
            })
        }
    }

    @MainActor
    func loadDomainContactInfo() async throws -> DomainContactInfo {
        try await withCheckedThrowingContinuation { continuation in
            stores.dispatch(DomainAction.loadDomainContactInfo { result in
                continuation.resume(with: result)
            })
        }
    }

    @MainActor
    func redeemDomainCredit(domain: DomainToPurchase, contactInfo: DomainContactInfo) async throws {
        try await withCheckedThrowingContinuation { continuation in
            stores.dispatch(DomainAction.redeemDomainCredit(siteID: site.siteID,
                                                            domain: domain,
                                                            contactInfo: contactInfo) { result in
                continuation.resume(with: result)
            })
        }
    }
}

private extension DomainSettingsCoordinator {
    enum Localization {
        static let domainSelectorTitle = NSLocalizedString(
            "Search domains",
            comment: "Title of the domain selector in domain settings."
        )
        static let domainSelectorSubtitleFormat = NSLocalizedString(
            "The domain purchased will redirect users to **%1$@**",
            comment: "Subtitle of the domain selector in domain settings. %1$@ is the free domain of the site from WordPress.com."
        )
        static let domainSelectorSubtitleWithoutFreeStagingDomain = NSLocalizedString(
            "The domain purchased will redirect users to the current staging domain",
            comment: "Subtitle of the domain selector in domain settings when a free staging domain is unavailable."
        )
    }
}<|MERGE_RESOLUTION|>--- conflicted
+++ resolved
@@ -18,32 +18,20 @@
     private let stores: StoresManager
     private let source: Source
     private let analytics: Analytics
-<<<<<<< HEAD
-    private let onDomainPurchaseSuccess: (() -> Void)?
-=======
     private let onDomainPurchased: (() -> Void)?
->>>>>>> 95ffe356
 
     init(source: Source,
          site: Site,
          navigationController: UINavigationController,
          stores: StoresManager = ServiceLocator.stores,
          analytics: Analytics = ServiceLocator.analytics,
-<<<<<<< HEAD
-         onDomainPurchaseSuccess: (() -> Void)? = nil) {
-=======
          onDomainPurchased: (() -> Void)? = nil) {
->>>>>>> 95ffe356
         self.source = source
         self.site = site
         self.navigationController = navigationController
         self.stores = stores
         self.analytics = analytics
-<<<<<<< HEAD
-        self.onDomainPurchaseSuccess = onDomainPurchaseSuccess
-=======
         self.onDomainPurchased = onDomainPurchased
->>>>>>> 95ffe356
     }
 
     @MainActor
@@ -108,7 +96,6 @@
             self.showSuccessView(from: navigationController, domainName: domain.name)
             self.analytics.track(event: .DomainSettings.domainSettingsCustomDomainPurchaseSuccess(source: self.source,
                                                                                                   useDomainCredit: false))
-            self.onDomainPurchaseSuccess?()
         }
         let checkoutController = AuthenticatedWebViewController(viewModel: checkoutViewModel)
         navigationController.pushViewController(checkoutController, animated: true)
@@ -133,7 +120,6 @@
                 self.showSuccessView(from: navigationController, domainName: domain.name)
                 self.analytics.track(event: .DomainSettings.domainSettingsCustomDomainPurchaseSuccess(source: self.source,
                                                                                                       useDomainCredit: true))
-                self.onDomainPurchaseSuccess?()
             } catch {
                 // TODO: 8558 - error handling
                 print("⛔️ Error redeeming domain credit with the selected domain \(domain): \(error)")
