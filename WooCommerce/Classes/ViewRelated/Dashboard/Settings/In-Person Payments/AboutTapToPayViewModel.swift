import Foundation
import Yosemite
import WooFoundation

class AboutTapToPayViewModel: ObservableObject {
    @Published var configuration: CardPresentPaymentsConfiguration
    private let buttonAction: (() -> Void)?

    @Published var shouldShowContactlessLimit: Bool = false
    @Published var shouldShowButton: Bool = false

    lazy var webViewModel: WebViewSheetViewModel = {
        WebViewSheetViewModel(
            url: WooConstants.URLs.inPersonPaymentsLearnMoreWCPayTapToPay.asURL(),
            navigationTitle: Localization.webViewTitle,
            authenticated: false)
    }()

    init(configuration: CardPresentPaymentsConfiguration,
         buttonAction: (() -> Void)?) {
        self.configuration = configuration
        self.buttonAction = buttonAction
        shouldShowButton = buttonAction != nil
        shouldShowContactlessLimit = configuration.contactlessLimitAmount != nil
    }

    func callToActionTapped() {
        buttonAction?()
    }
}

private extension AboutTapToPayViewModel {
    enum Localization {
        static let webViewTitle = NSLocalizedString(
            "About Tap to Pay",
            comment: "Title for the webview used by merchants to view more details about Tap to Pay on iPhone")
    }
}

class AboutTapToPayContactlessLimitViewModel {
    private let configuration: CardPresentPaymentsConfiguration

    let contactlessLimitDetails: String

    lazy var webViewModel: WebViewSheetViewModel = {
        WebViewSheetViewModel(
            url: configuration.purchaseCardReaderUrl(utmProvider:
                                                        WooCommerceComUTMProvider(
                                                            campaign: Constants.utmCampaign,
                                                            source: Constants.utmSource,
                                                            content: nil,
                                                            siteID: ServiceLocator.stores.sessionManager.defaultStoreID)),
            navigationTitle: Localization.webViewTitle,
            authenticated: true)
    }()

    init(configuration: CardPresentPaymentsConfiguration) {
        self.configuration = configuration
        self.contactlessLimitDetails = configuration.limitParagraph
    }

    func orderCardReaderPressed() {
        ServiceLocator.analytics.track(.aboutTapToPayOrderCardReaderTapped)
    }
}

private extension AboutTapToPayContactlessLimitViewModel {
    private enum Constants {
        static let utmCampaign = "about_tap_to_pay_contactless_limit"
        static let utmSource = "about_tap_to_pay"
    }

    private enum Localization {
        static let webViewTitle = NSLocalizedString(
            "Card Readers",
            comment: "Title for the webview used by merchants to place an order for a card reader, for use with " +
            "In-Person Payments.")
    }
}

private extension CardPresentPaymentsConfiguration {
<<<<<<< HEAD
    var localizedCountryName: String {
        return countryCode.readableCountry
    }

=======
>>>>>>> 55a6ab80
    var limitParagraph: String {
        guard let amount = formattedContactlessLimitAmount,
              countryCode == .GB else {
            // N.B. This is not ideal, because some countries have an article, e.g. 'the United States', and some don't.
            // Since it's a fallback, this is a fair trade off, but for the ideal string, the country name should be embedded.
            return String(format: Localization.contactlessLimitFallback, countryCode.readableCountry)
        }

        return String(format: Localization.contactlessLimitWithAmountGB, amount)
    }

    var formattedContactlessLimitAmount: String? {
        guard let contactlessLimitAmount,
              let currency = currencies.first?.rawValue else {
            return nil
        }
        let decimalLimit = Decimal(contactlessLimitAmount)/stripeSmallestCurrencyUnitMultiplier
        let formatter = CurrencyFormatter(currencySettings: ServiceLocator.currencySettings)
        return formatter.formatAmount(decimalLimit, with: currency, numberOfDecimals: 0)
    }

    enum Localization {
        static let contactlessLimitFallback = NSLocalizedString(
            "In %1$@, cards may only be used with Tap to Pay for transactions up to the contactless limit.",
            comment: "A fallback describing the contactless limit, shown on the About Tap to Pay screen. %1$@ will " +
            "be replaced with the country name of the store, which is a trade off as it can't be contextually " +
            "translated, however this string is only used when there's a problem decoding the limit, so it's acceptable.")

        static let contactlessLimitWithAmountGB = NSLocalizedString(
            "In the United Kingdom, cards may only be used with Tap to Pay for transactions up to %1$@.",
            comment: "A description of the contactless limit, shown on the About Tap to Pay screen. This string is for " +
            "the UK specifically. %1$@ will be replaced with the limit amount in £ formatted correctly for the locale.")
    }
}<|MERGE_RESOLUTION|>--- conflicted
+++ resolved
@@ -79,13 +79,6 @@
 }
 
 private extension CardPresentPaymentsConfiguration {
-<<<<<<< HEAD
-    var localizedCountryName: String {
-        return countryCode.readableCountry
-    }
-
-=======
->>>>>>> 55a6ab80
     var limitParagraph: String {
         guard let amount = formattedContactlessLimitAmount,
               countryCode == .GB else {
