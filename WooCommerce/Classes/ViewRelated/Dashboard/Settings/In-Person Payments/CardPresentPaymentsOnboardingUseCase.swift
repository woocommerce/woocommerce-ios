--- conflicted
+++ resolved
@@ -35,12 +35,8 @@
     let featureFlagService: FeatureFlagService
     private let cardPresentPluginsDataProvider: CardPresentPluginsDataProvider
     private var preferredPluginLocal: CardPresentPaymentsPlugin?
-<<<<<<< HEAD
     private var wasCashOnDeliveryStepSkipped: Bool = false
-=======
-    private var wasCodStepSkipped: Bool = false
     private var pendingRequirementsStepSkipped: Bool = false
->>>>>>> ab9398f9
 
     @Published var state: CardPresentPaymentOnboardingState = .loading
 
