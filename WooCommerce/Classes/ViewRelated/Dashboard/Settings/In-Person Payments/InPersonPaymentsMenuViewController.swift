--- conflicted
+++ resolved
@@ -100,18 +100,10 @@
     }
 
     func showCardPresentPaymentsOnboardingNotice() {
-<<<<<<< HEAD
         let permanentNoticeView = PermanentNoticeView(message: Localization.inPersonPaymentsSetupNotFinishedNotice,
                                                       callToActionTitle: Localization.inPersonPaymentsSetupNotFinishedNoticeButtonTitle,
                                                       callToActionHandler: {[weak self] in
-=======
-        let notice = Notice(title: "",
-                            message: Localization.inPersonPaymentsSetupNotFinishedNotice,
-                            feedbackType: .error,
-                            actionTitle: Localization.inPersonPaymentsSetupNotFinishedNoticeButtonTitle,
-                            actionHandler: { [weak self] in
             ServiceLocator.analytics.track(.paymentsMenuOnboardingErrorTapped)
->>>>>>> 10d7e74b
             self?.showOnboardingIfRequired()
         })
 
