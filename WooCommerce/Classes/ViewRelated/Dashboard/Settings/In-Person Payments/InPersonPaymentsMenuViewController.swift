import UIKit
import SwiftUI
import Yosemite
import Experiments
import Combine

final class InPersonPaymentsMenuViewController: UIViewController {
    private let stores: StoresManager
    private var pluginState: CardPresentPaymentsPluginState?
    private var sections = [Section]()
    private let featureFlagService: FeatureFlagService
    private let cardPresentPaymentsOnboardingUseCase: CardPresentPaymentsOnboardingUseCase
    private var cancellables: Set<AnyCancellable> = []
    private lazy var learnMoreViewModel: LearnMoreViewModel = {
        LearnMoreViewModel(url: WooConstants.URLs.wcPayCashOnDeliveryLearnMore.asURL(),
                           linkText: Localization.toggleEnableCashOnDeliveryLearnMoreLink,
                           formatText: Localization.toggleEnableCashOnDeliveryLearnMoreFormat,
                           tappedAnalyticEvent: WooAnalyticsEvent.InPersonPayments.cardPresentOnboardingLearnMoreTapped(
                            reason: "reason",
                            countryCode: viewModel.cardPresentPaymentsConfiguration.countryCode))
    }()

    private lazy var inPersonPaymentsLearnMoreViewModel = LearnMoreViewModel.inPersonPayments(source: .paymentsMenu)

    private let viewModel: InPersonPaymentsMenuViewModel = InPersonPaymentsMenuViewModel()

    private let cashOnDeliveryToggleRowViewModel: InPersonPaymentsCashOnDeliveryToggleRowViewModel

    private var enableManageCardReaderCell: Bool {
        cardPresentPaymentsOnboardingUseCase.state.isCompleted
    }

    /// Main TableView
    ///
    private lazy var tableView: UITableView = {
        let tableView = UITableView(frame: .zero, style: .insetGrouped)
        return tableView
    }()

    private lazy var permanentNoticePresenter: PermanentNoticePresenter = {
        PermanentNoticePresenter()
    }()

    private var activityIndicator: UIActivityIndicatorView?

    private var inPersonPaymentsLearnMoreButton: UIButton {
        let button = UIButton()
        button.addTarget(self, action: #selector(learnMoreAboutInPersonPaymentsButtonWasTapped), for: .touchUpInside)
        button.setAttributedTitle(inPersonPaymentsLearnMoreViewModel.learnMoreAttributedString, for: .normal)
        button.naturalContentHorizontalAlignment = .leading
        button.configuration = UIButton.Configuration.plain()

        return button
    }

    init(stores: StoresManager = ServiceLocator.stores,
        featureFlagService: FeatureFlagService = ServiceLocator.featureFlagService
    ) {
        self.stores = stores
        self.featureFlagService = featureFlagService
        self.cardPresentPaymentsOnboardingUseCase = CardPresentPaymentsOnboardingUseCase()
        self.cashOnDeliveryToggleRowViewModel = InPersonPaymentsCashOnDeliveryToggleRowViewModel()

        super.init(nibName: nil, bundle: nil)
    }

    required init?(coder: NSCoder) {
        fatalError("init(coder:) has not been implemented")
    }

    override func viewDidLoad() {
        super.viewDidLoad()

        registerUserActivity()

        setupNavigationBar()
        configureSections()
        configureTableView()
        registerTableViewCells()
        configureTableReload()
        runCardPresentPaymentsOnboardingIfPossible()
        configureWebViewPresentation()
        viewModel.viewDidLoad()
    }
}

// MARK: - Card Present Payments Readiness

private extension InPersonPaymentsMenuViewController {
    func runCardPresentPaymentsOnboardingIfPossible() {
        guard viewModel.isEligibleForCardPresentPayments else {
            return
        }

        cardPresentPaymentsOnboardingUseCase.refreshIfNecessary()

        cardPresentPaymentsOnboardingUseCase.$state
            .debounce(for: .milliseconds(100), scheduler: DispatchQueue.main)
            .removeDuplicates()
            .sink(receiveValue: { [weak self] state in
                self?.refreshAfterNewOnboardingState(state)
        }).store(in: &cancellables)
    }

    func refreshAfterNewOnboardingState(_ state: CardPresentPaymentOnboardingState) {
        pluginState = nil

        guard state != .loading else {
            self.activityIndicator?.startAnimating()
            return
        }

        switch state {
        case let .completed(newPluginState):
            pluginState = newPluginState
            dismissCardPresentPaymentsOnboardingNoticeIfPresent()
            dismissOnboardingIfPresented()
        case let .selectPlugin(pluginSelectionWasCleared):
            // If it was cleared it means that we triggered it manually (e.g by tapping in this view on the plugin selection row)
            // No need to show the onboarding notice
            if !pluginSelectionWasCleared {
                showCardPresentPaymentsOnboardingNotice()
            }
        default:
            showCardPresentPaymentsOnboardingNotice()
        }

        updateViewModelSelectedPlugin(state: state)

        activityIndicator?.stopAnimating()
        configureSections()
        tableView.reloadData()
    }

    func showCardPresentPaymentsOnboardingNotice() {
        let permanentNotice = PermanentNotice(message: Localization.inPersonPaymentsSetupNotFinishedNotice,
                                              callToActionTitle: Localization.inPersonPaymentsSetupNotFinishedNoticeButtonTitle,
                                              callToActionHandler: { [weak self] in
            ServiceLocator.analytics.track(.paymentsMenuOnboardingErrorTapped)
            self?.showOnboarding()
        })

        permanentNoticePresenter.presentNotice(notice: permanentNotice, from: self)
    }

    func dismissCardPresentPaymentsOnboardingNoticeIfPresent() {
        permanentNoticePresenter.dismiss()
    }

    func updateViewModelSelectedPlugin(state: CardPresentPaymentOnboardingState) {
        switch state {
        case let .completed(pluginState):
            cashOnDeliveryToggleRowViewModel.selectedPlugin = pluginState.preferred
        case let .codPaymentGatewayNotSetUp(plugin):
            cashOnDeliveryToggleRowViewModel.selectedPlugin = plugin
        default:
            cashOnDeliveryToggleRowViewModel.selectedPlugin = nil
        }
    }

    func showOnboarding() {
        // Instead of using `CardPresentPaymentsOnboardingPresenter` we create the view directly because we already have the onboarding state in the use case.
        // That way we avoid triggering the onboarding check again that comes with the presenter.
        let onboardingViewModel = InPersonPaymentsViewModel(useCase: cardPresentPaymentsOnboardingUseCase)

        let onboardingViewController = InPersonPaymentsViewController(viewModel: onboardingViewModel)
        show(onboardingViewController, sender: self)
    }

    func dismissOnboardingIfPresented() {
        if navigationController?.visibleViewController is InPersonPaymentsViewController {
            navigationController?.popViewController(animated: true)
        }
    }
}

// MARK: - View configuration
//
private extension InPersonPaymentsMenuViewController {
    func setupNavigationBar() {
        navigationController?.setNavigationBarHidden(false, animated: true)
        navigationItem.title = InPersonPaymentsView.Localization.title
    }

    func configureSections() {
        var composingSections: [Section?] = [actionsSection]

        if viewModel.isEligibleForTapToPayOnIPhone {
            composingSections.append(tapToPayOnIPhoneSection)
        }

        if viewModel.isEligibleForCardPresentPayments {
            composingSections.append(contentsOf: [cardReadersSection, paymentOptionsSection])
        }

        sections = composingSections.compactMap { $0 }
    }

    var actionsSection: Section? {
        return Section(header: Localization.paymentActionsSectionTitle, rows: [.collectPayment, .toggleEnableCashOnDelivery])
    }

    var tapToPayOnIPhoneSection: Section? {
        guard featureFlagService.isFeatureFlagEnabled(.tapToPayOnIPhoneSetupFlow),
              featureFlagService.isFeatureFlagEnabled(.tapToPayOnIPhone) else {
            return nil
        }
        return Section(header: nil, rows: [.setUpTapToPayOnIPhone])
    }

    var cardReadersSection: Section? {
        let rows: [Row] = [
                .orderCardReader,
                .manageCardReader,
                .cardReaderManuals
            ]
        return Section(header: Localization.cardReaderSectionTitle, rows: rows)
    }

    var paymentOptionsSection: Section? {
        guard pluginState?.available.containsMoreThanOne ?? false else {
            return nil
        }
        return Section(header: Localization.paymentOptionsSectionTitle, rows: [.managePaymentGateways])
    }

    func configureTableView() {
        view.addSubview(tableView)
        tableView.translatesAutoresizingMaskIntoConstraints = false
        view.pinSubviewToAllEdges(tableView)

        tableView.rowHeight = UITableView.automaticDimension

        tableView.dataSource = self
        tableView.delegate = self

        setupBottomActivityIndicator()
    }

    func setupBottomActivityIndicator() {
        let containerView = UIView(frame: CGRect(x: 0, y: 0, width: tableView.bounds.width, height: Layout.tableViewFooterHeight))
        let newActivityIndicator = UIActivityIndicatorView(style: .medium)

        newActivityIndicator.translatesAutoresizingMaskIntoConstraints = false
        containerView.addSubview(newActivityIndicator)
        containerView.pinSubviewAtCenter(newActivityIndicator)

        activityIndicator = newActivityIndicator
        tableView.tableFooterView = containerView
    }

    func registerTableViewCells() {
        for row in Row.allCases {
            tableView.registerNib(for: row.type)
        }
    }

    /// Cells currently configured in the order they appear on screen
    ///
    func configure(_ cell: UITableViewCell, for row: Row, at indexPath: IndexPath) {
        switch cell {
        case let cell as LeftImageTableViewCell where row == .orderCardReader:
            configureOrderCardReader(cell: cell)
        case let cell as LeftImageTableViewCell where row == .manageCardReader:
            configureManageCardReader(cell: cell)
        case let cell as LeftImageTitleSubtitleTableViewCell where row == .managePaymentGateways:
            configureManagePaymentGateways(cell: cell)
        case let cell as LeftImageTableViewCell where row == .cardReaderManuals:
            configureCardReaderManuals(cell: cell)
        case let cell as LeftImageTableViewCell where row == .collectPayment:
            configureCollectPayment(cell: cell)
        case let cell as LeftImageTitleSubtitleToggleTableViewCell where row == .toggleEnableCashOnDelivery:
            configureToggleEnableCashOnDelivery(cell: cell)
        case let cell as LeftImageTableViewCell where row == .setUpTapToPayOnIPhone:
            configureSetUpTapToPayOnIPhone(cell: cell)
        default:
            fatalError()
        }
    }

    func configureOrderCardReader(cell: LeftImageTableViewCell) {
        prepareForReuse(cell, accessibilityID: "order-card-reader")
        cell.configure(image: .shoppingCartIcon, text: Localization.orderCardReader.localizedCapitalized)
    }

    func configureManageCardReader(cell: LeftImageTableViewCell) {
        cell.imageView?.tintColor = .text
        cell.accessoryType = enableManageCardReaderCell ? .disclosureIndicator : .none
        cell.selectionStyle = enableManageCardReaderCell ? .default : .none
        cell.accessibilityIdentifier = "manage-card-reader"
        cell.configure(image: .creditCardIcon, text: Localization.manageCardReader.localizedCapitalized)

        updateEnabledState(in: cell, shouldBeEnabled: enableManageCardReaderCell)
    }

    func configureManagePaymentGateways(cell: LeftImageTitleSubtitleTableViewCell) {
        prepareForReuse(cell, accessibilityID: "manage-payment-gateways")
        cell.configure(image: .rectangleOnRectangleAngled,
                       text: Localization.managePaymentGateways.localizedCapitalized,
                       subtitle: pluginState?.preferred.pluginName ?? "")
    }

    func configureCardReaderManuals(cell: LeftImageTableViewCell) {
        prepareForReuse(cell, accessibilityID: "card-reader-manuals")
        cell.configure(image: .cardReaderManualIcon, text: Localization.cardReaderManuals.localizedCapitalized)
    }

    func configureCollectPayment(cell: LeftImageTableViewCell) {
        prepareForReuse(cell, accessibilityID: "collect-payment")
        cell.configure(image: .moneyIcon, text: Localization.collectPayment.localizedCapitalized)
    }

    func configureToggleEnableCashOnDelivery(cell: LeftImageTitleSubtitleToggleTableViewCell) {
        prepareForReuse(cell, accessibilityID: "pay-in-person")
        cell.leftImageView?.tintColor = .text
        cell.accessoryType = .none
        cell.selectionStyle = .none
        cell.configure(image: .creditCardIcon,
                       text: Localization.toggleEnableCashOnDelivery,
                       subtitle: learnMoreViewModel.learnMoreAttributedString,
                       switchState: cashOnDeliveryToggleRowViewModel.cashOnDeliveryEnabledState,
                       switchAction: cashOnDeliveryToggleRowViewModel.updateCashOnDeliverySetting(enabled:),
                       subtitleTapAction: { [weak self] in
            guard let self = self else { return }
            self.cashOnDeliveryToggleRowViewModel.learnMoreTapped(from: self)
        })
    }

    func configureSetUpTapToPayOnIPhone(cell: LeftImageTableViewCell) {
<<<<<<< HEAD
        prepareForReuse(cell)
        cell.configure(image: .tapToPayOnIPhoneIcon,
=======
        prepareForReuse(cell, accessibilityID: "set-up-tap-to-pay")
        cell.configure(image: UIImage(systemName: "wave.3.right.circle") ?? .creditCardIcon,
>>>>>>> 46b80e2b
                       text: Localization.tapToPayOnIPhone)
    }

    private func prepareForReuse(_ cell: UITableViewCell, accessibilityID: String) {
        cell.imageView?.tintColor = .text
        cell.accessoryType = .disclosureIndicator
        cell.selectionStyle = .default
        cell.accessibilityIdentifier = accessibilityID
        updateEnabledState(in: cell)
    }

    func updateEnabledState(in cell: UITableViewCell, shouldBeEnabled: Bool = true) {
        let alpha = shouldBeEnabled ? 1 : 0.3
        cell.imageView?.alpha = alpha
        cell.textLabel?.alpha = alpha
    }

    func configureTableReload() {
        cashOnDeliveryToggleRowViewModel.$cashOnDeliveryEnabledState.sink { [weak self] _ in
            self?.tableView.reloadData()
        }.store(in: &cancellables)
    }

    private func configureWebViewPresentation() {
        viewModel.$showWebView.sink { viewModel in
            guard let viewModel = viewModel else {
                return
            }
            let connectionController = AuthenticatedWebViewController(viewModel: viewModel)
            self.navigationController?.show(connectionController, sender: nil)
        }.store(in: &cancellables)
    }
}

// MARK: - Convenience methods
//
private extension InPersonPaymentsMenuViewController {
    func rowAtIndexPath(_ indexPath: IndexPath) -> Row {
        sections[indexPath.section].rows[indexPath.row]
    }
}

// MARK: - Actions
//
extension InPersonPaymentsMenuViewController {
    func orderCardReaderWasPressed() {
        viewModel.orderCardReaderPressed()
    }

    func manageCardReaderWasPressed() {
        guard enableManageCardReaderCell else {
            return
        }

        ServiceLocator.analytics.track(.paymentsMenuManageCardReadersTapped)

        let viewModelsAndViews = CardReaderSettingsViewModelsOrderedList(configuration: viewModel.cardPresentPaymentsConfiguration)
        let viewController = PaymentSettingsFlowPresentingViewController(viewModelsAndViews: viewModelsAndViews)
        show(viewController, sender: self)
    }

    func cardReaderManualsWasPressed() {
        ServiceLocator.analytics.track(.paymentsMenuCardReadersManualsTapped)
        let view = UIHostingController(rootView: CardReaderManualsView())
        navigationController?.pushViewController(view, animated: true)
    }

    func managePaymentGatewaysWasPressed() {
        ServiceLocator.analytics.track(.paymentsMenuPaymentProviderTapped)
        navigateToInPersonPaymentsSelectPluginView()
    }

    func setUpTapToPayOnIPhoneWasPressed() {
        ServiceLocator.analytics.track(.setUpTapToPayOnIPhoneTapped)

        guard let siteID = stores.sessionManager.defaultStoreID,
              let activePaymentGateway = pluginState?.preferred else {
            return
        }

        let viewModelsAndViews = SetUpTapToPayViewModelsOrderedList(siteID: siteID,
                                                                    configuration: viewModel.cardPresentPaymentsConfiguration,
                                                                    activePaymentGateway: activePaymentGateway)
        let setUpTapToPayViewController = PaymentSettingsFlowPresentingViewController(viewModelsAndViews: viewModelsAndViews)
        let controller = WooNavigationController(rootViewController: setUpTapToPayViewController)
        controller.navigationBar.isHidden = true
        navigationController?.present(controller, animated: true)
    }

    func navigateToInPersonPaymentsSelectPluginView() {
        let view = InPersonPaymentsSelectPluginView(selectedPlugin: nil) { [weak self] plugin in
            self?.cardPresentPaymentsOnboardingUseCase.clearPluginSelection()
            self?.cardPresentPaymentsOnboardingUseCase.selectPlugin(plugin)
            self?.navigationController?.popViewController(animated: true)
        }

        navigationController?.pushViewController(InPersonPaymentsSelectPluginViewController(rootView: view), animated: true)
    }

    func openSimplePaymentsAmountFlow() {
        ServiceLocator.analytics.track(.paymentsMenuCollectPaymentTapped)

        guard let siteID = stores.sessionManager.defaultStoreID,
              let navigationController = navigationController else {
            return
        }

        SimplePaymentsAmountFlowOpener.openSimplePaymentsAmountFlow(from: navigationController, siteID: siteID)
    }

    @objc func learnMoreAboutInPersonPaymentsButtonWasTapped() {
        inPersonPaymentsLearnMoreViewModel.learnMoreTapped()
        WebviewHelper.launch(inPersonPaymentsLearnMoreViewModel.url, with: self)
    }

}

// MARK: - UITableViewDataSource
extension InPersonPaymentsMenuViewController: UITableViewDataSource {
    func numberOfSections(in tableView: UITableView) -> Int {
        sections.count
    }

    func tableView(_ tableView: UITableView, numberOfRowsInSection section: Int) -> Int {
        sections[section].rows.count
    }

    func tableView(_ tableView: UITableView, titleForHeaderInSection section: Int) -> String? {
        sections[section].header
    }

    func tableView(_ tableView: UITableView, cellForRowAt indexPath: IndexPath) -> UITableViewCell {
        let row = rowAtIndexPath(indexPath)
        let cell = tableView.dequeueReusableCell(withIdentifier: row.reuseIdentifier, for: indexPath)
        configure(cell, for: row, at: indexPath)

        return cell
    }

    func tableView(_ tableView: UITableView, viewForFooterInSection section: Int) -> UIView? {
        guard section == sections.firstIndex(where: { $0 == cardReadersSection }) else {
            return nil
        }

        return inPersonPaymentsLearnMoreButton
    }
}

// MARK: - UITableViewDelegate
//
extension InPersonPaymentsMenuViewController: UITableViewDelegate {
    func tableView(_ tableView: UITableView, didSelectRowAt indexPath: IndexPath) {
        tableView.deselectRow(at: indexPath, animated: true)

        // listed in the order they are displayed
        switch rowAtIndexPath(indexPath) {
        case .orderCardReader:
            orderCardReaderWasPressed()
        case .manageCardReader:
            manageCardReaderWasPressed()
        case .cardReaderManuals:
            cardReaderManualsWasPressed()
        case .managePaymentGateways:
            managePaymentGatewaysWasPressed()
        case .collectPayment:
            openSimplePaymentsAmountFlow()
        case .toggleEnableCashOnDelivery:
            break
        case .setUpTapToPayOnIPhone:
            setUpTapToPayOnIPhoneWasPressed()
        }
    }

    func tableView(_ tableView: UITableView, willSelectRowAt indexPath: IndexPath) -> IndexPath? {
        switch rowAtIndexPath(indexPath) {
        case .toggleEnableCashOnDelivery:
            return nil
        default:
            return indexPath
        }
    }
}

// MARK: - Localizations
//
private extension InPersonPaymentsMenuViewController {
    enum Localization {
        static let cardReaderSectionTitle = NSLocalizedString(
            "Card readers",
            comment: "Title for the section related to card readers inside In-Person Payments settings")

        static let paymentOptionsSectionTitle = NSLocalizedString(
            "Payment options",
            comment: "Title for the section related to payments inside In-Person Payments settings")

        static let paymentActionsSectionTitle = NSLocalizedString(
            "Actions",
            comment: "Title for the section related to actions inside In-Person Payments settings")

        static let orderCardReader = NSLocalizedString(
            "Order card reader",
            comment: "Navigates to Card Reader ordering screen"
        )

        static let manageCardReader = NSLocalizedString(
            "Manage card reader",
            comment: "Navigates to Card Reader management screen"
        )

        static let managePaymentGateways = NSLocalizedString(
            "Payment Provider",
            comment: "Navigates to Payment Gateway management screen"
        )

        static let toggleEnableCashOnDelivery = NSLocalizedString(
            "Pay in Person",
            comment: "Title for a switch on the In-Person Payments menu to enable Cash on Delivery"
        )

        static let toggleEnableCashOnDeliveryLearnMoreFormat = NSLocalizedString(
            "The Pay in Person checkout option lets you accept payments for website orders, on collection or delivery. %1$@",
            comment: "A label prompting users to learn more about adding Pay in Person to their checkout. " +
            "%1$@ is a placeholder that always replaced with \"Learn more\" string, " +
            "which should be translated separately and considered part of this sentence.")

        static let toggleEnableCashOnDeliveryLearnMoreLink = NSLocalizedString(
            "Learn more",
            comment: "The \"Learn more\" string replaces the placeholder in a label prompting users to learn " +
            "more about adding Pay in Person to their checkout. ")

        static let cardReaderManuals = NSLocalizedString(
            "Card Reader Manuals",
            comment: "Navigates to Card Reader Manuals screen"
        )

        static let collectPayment = NSLocalizedString(
            "Collect Payment",
            comment: "Navigates to Collect a payment via the Simple Payment screen"
        )

        static let tapToPayOnIPhone = NSLocalizedString(
            "Set up Tap to Pay on iPhone",
            comment: "Navigates to the Tap to Pay on iPhone set up flow. The full name is expected by Apple. " +
            "The destination screen also allows for a test payment, after set up.")

        static let inPersonPaymentsSetupNotFinishedNotice = NSLocalizedString(
            "In-Person Payments setup is incomplete.",
            comment: "Shows a notice pointing out that the user didn't finish the In-Person Payments setup, so some functionalities are disabled."
        )

        static let inPersonPaymentsSetupNotFinishedNoticeButtonTitle = NSLocalizedString(
            "Continue setup",
            comment: "Call to Action to finish the setup of In-Person Payments in the Menu"
        )

        static let learnMoreLink = NSLocalizedString(
            "cardPresent.modalScanningForReader.learnMore.link",
            value: "Learn more",
            comment: """
                     A label prompting users to learn more about In-Person Payments.
                     This is the link to the website, and forms part of a longer sentence which it should be considered a part of.
                     """
        )
    }
}

private struct Section: Equatable {
    let header: String?
    let rows: [Row]
}

private enum Row: CaseIterable {
    case orderCardReader
    case manageCardReader
    case cardReaderManuals
    case managePaymentGateways
    case collectPayment
    case toggleEnableCashOnDelivery
    case setUpTapToPayOnIPhone

    var type: UITableViewCell.Type {
        switch self {
        case .managePaymentGateways:
            return LeftImageTitleSubtitleTableViewCell.self
        case .toggleEnableCashOnDelivery:
            return LeftImageTitleSubtitleToggleTableViewCell.self
        default:
            return LeftImageTableViewCell.self
        }
    }

    var reuseIdentifier: String {
        return type.reuseIdentifier
    }
}

private extension InPersonPaymentsMenuViewController {
    enum Layout {
        static let tableViewFooterHeight = CGFloat(200)
    }
}

// MARK: - SwiftUI compatibility
//

/// SwiftUI wrapper for CardReaderSettingsPresentingViewController
///
struct InPersonPaymentsMenu: UIViewControllerRepresentable {
    func makeUIViewController(context: Context) -> some UIViewController {
        InPersonPaymentsMenuViewController()
    }

    func updateUIViewController(_ uiViewController: UIViewControllerType, context: Context) {
    }
}<|MERGE_RESOLUTION|>--- conflicted
+++ resolved
@@ -327,13 +327,8 @@
     }
 
     func configureSetUpTapToPayOnIPhone(cell: LeftImageTableViewCell) {
-<<<<<<< HEAD
-        prepareForReuse(cell)
+        prepareForReuse(cell, accessibilityID: "set-up-tap-to-pay")
         cell.configure(image: .tapToPayOnIPhoneIcon,
-=======
-        prepareForReuse(cell, accessibilityID: "set-up-tap-to-pay")
-        cell.configure(image: UIImage(systemName: "wave.3.right.circle") ?? .creditCardIcon,
->>>>>>> 46b80e2b
                        text: Localization.tapToPayOnIPhone)
     }
 
