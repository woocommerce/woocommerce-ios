--- conflicted
+++ resolved
@@ -57,17 +57,16 @@
         useCase.refresh()
     }
 
-<<<<<<< HEAD
+    /// Sends the action to install the Card Present plugin
+    ///
+    func installPlugin() {
+        useCase.installCardPresentPlugin()
+    }
+
     ///
     ///
     func activatePlugin() {
         useCase.activateCardPresentPlugin()
-=======
-    /// Sends the action to install the Card Present plugin
-    ///
-    func installPlugin() {
-        useCase.installCardPresentPlugin()
->>>>>>> 0b8b24f6
     }
 
     /// Skips the Pending Requirements step when the user taps `Skip`
