import SwiftUI
import Yosemite
import ScrollViewSectionKit

struct InPersonPaymentsMenu: View {
    @ObservedObject private(set) var viewModel: InPersonPaymentsMenuViewModel

    var body: some View {
        VStack {
            ScrollView {
                VStack(spacing: 0) {
                    depositSummary
                        .background {
                            Color(UIColor.systemBackground)
                                .ignoresSafeArea()
                        }

                    ScrollViewSection {
                        PaymentsRow(image: Image(uiImage: .moneyIcon),
                                    title: Localization.collectPayment)
                        .accessibilityAddTraits(.isButton)
                        .accessibilityIdentifier(AccessibilityIdentifiers.collectPaymentRow)
                        .onTapGesture {
                            viewModel.collectPaymentTapped()
                        }
                        .sheet(isPresented: $viewModel.presentCollectPaymentWithSimplePayments,
                               onDismiss: {
                            Task { @MainActor in
                                await viewModel.onAppear()
                            }
                        }) {
                            NavigationView {
                                SimplePaymentsAmountHosted(viewModel: SimplePaymentsAmountViewModel(siteID: viewModel.siteID))
                                .navigationBarTitleDisplayMode(.inline)
                            }
                        }
                    } header: {
                        Text(Localization.paymentActionsSectionTitle.uppercased())
                            .accessibilityAddTraits(.isHeader)
                    }

                    if let payInPersonToggleViewModel = viewModel.payInPersonToggleViewModel as? InPersonPaymentsCashOnDeliveryToggleRowViewModel {
                        ScrollViewSection {
                            PaymentsToggleRow(
                                image: Image(uiImage: .creditCardIcon),
                                title: Localization.toggleEnableCashOnDelivery,
                                toggleRowViewModel: payInPersonToggleViewModel)
                            .customOpenURL(binding: $viewModel.safariSheetURL)
                            .padding(.vertical, Layout.cellVerticalPadding)
                        } header: {
                            Text(Localization.paymentSettingsSectionTitle.uppercased())
                                .accessibilityAddTraits(.isHeader)
                        }
                    }

                    ScrollViewSection {
                        PaymentsRow(image: Image(uiImage: .tapToPayOnIPhoneIcon),
                                    title: viewModel.setUpTryOutTapToPayRowTitle,
                                    shouldBadgeImage: viewModel.shouldBadgeTapToPayOnIPhone)
                        .accessibilityAddTraits(.isButton)
                        .onTapGesture {
                            viewModel.setUpTryOutTapToPayTapped()
                        }
                        .sheet(isPresented: $viewModel.presentSetUpTryOutTapToPay,
                               onDismiss: {
                            Task { @MainActor in
                                await viewModel.onAppear()
                            }
                        }) {
                            NavigationView {
                                TapToPaySettingsFlowPresentingView(
                                    configuration: viewModel.cardPresentPaymentsConfiguration,
                                    siteID: viewModel.siteID,
                                    onboardingUseCase: viewModel.onboardingUseCase)
                                .navigationBarHidden(true)
                            }
                        }

                        Button {
                            viewModel.aboutTapToPayTapped()
                        } label: {
                            PaymentsRow(image: Image(uiImage: .infoOutlineImage),
                                        title: Localization.aboutTapToPayOnIPhone,
                                        isActive: $viewModel.presentAboutTapToPay) {
                                AboutTapToPayView(viewModel: viewModel.aboutTapToPayViewModel)
                            }
                        }
                        .buttonStyle(.scrollViewRow)

                        PaymentsRow(image: Image(uiImage: .feedbackOutlineIcon.withRenderingMode(.alwaysTemplate)),
                                    title: Localization.tapToPayOnIPhoneFeedback)
                        .accessibility(addTraits: .isButton)
                        .foregroundColor(Color(uiColor: .textLink))
                        .onTapGesture {
                            viewModel.tapToPayFeedbackTapped()
                        }
                        .sheet(isPresented: $viewModel.presentTapToPayFeedback) {
                            Survey(source: .tapToPayFirstPayment)
                        }
                        .renderedIf(viewModel.shouldShowTapToPayFeedbackRow)
                    } header: {
                        Text(Localization.tapToPaySectionTitle.uppercased())
                            .accessibilityAddTraits(.isHeader)
                    }
                    .renderedIf(viewModel.shouldShowTapToPaySection)

                    ScrollViewSection {
                        Button {
                            viewModel.purchaseCardReaderTapped()
                        } label: {
                            PaymentsRow(image: Image(uiImage: .shoppingCartIcon),
                                        title: Localization.purchaseCardReader,
                                        isActive: $viewModel.presentPurchaseCardReader) {
                                AuthenticatedWebView(isPresented: .constant(true),
                                                     viewModel: viewModel.purchaseCardReaderWebViewModel)
                            }
                        }
                        .buttonStyle(.scrollViewRow)

                        Button {
                            viewModel.manageCardReadersTapped()
                        } label: {
                            PaymentsRow(image: Image(uiImage: .creditCardIcon),
                                        title: Localization.manageCardReader)
                        }
                        .sheet(isPresented: $viewModel.presentManageCardReaders,
                               onDismiss: {
                            Task { @MainActor in
                                await viewModel.onAppear()
                            }
                        }) {
                            NavigationView {
                                CardReaderSettingsFlowPresentingView(
                                    configuration: viewModel.cardPresentPaymentsConfiguration,
                                    siteID: viewModel.siteID)
                                .navigationBarItems(leading: Button(Localization.done, action: {
                                    viewModel.presentManageCardReaders = false
                                }))
                            }
                        }
                        .buttonStyle(.scrollViewRow)
                        .disabled(viewModel.shouldDisableManageCardReaders)

                        Button {
                            viewModel.cardReaderManualsTapped()
                        } label: {
                            PaymentsRow(image: Image(uiImage: .cardReaderManualIcon),
                                        title: Localization.cardReaderManuals,
                                        isActive: $viewModel.presentCardReaderManuals) {
                                CardReaderManualsView()
                            }
                        }
                        .buttonStyle(.scrollViewRow)
                        .accessibilityIdentifier(AccessibilityIdentifiers.cardReaderManualRow)
                    } header: {
                        Text(Localization.cardReaderSectionTitle.uppercased())
                            .accessibilityAddTraits(.isHeader)
                    } footer: {
                        InPersonPaymentsLearnMore(viewModel: .inPersonPayments(source: .paymentsMenu),
                                                  showInfoIcon: false)
                        .customOpenURL(binding: $viewModel.safariSheetURL)
                    }
                    .renderedIf(viewModel.shouldShowCardReaderSection)

                    ScrollViewSection {
                        Button {
                            viewModel.managePaymentGatewaysTapped()
                        } label: {
                            PaymentsRow(image: Image(systemName: "rectangle.on.rectangle.angled"),
                                        title: Localization.managePaymentGateways,
                                        subtitle: viewModel.selectedPaymentGatewayName,
                                        isActive: $viewModel.presentManagePaymentGateways) {
                                InPersonPaymentsSelectPluginView(selectedPlugin: viewModel.selectedPaymentGatewayPlugin,
                                                                 onPluginSelected: viewModel.preferredPluginSelected)
                            }
                            .padding(.vertical, Layout.cellVerticalPadding)
                        }
                        .buttonStyle(.scrollViewRow)
                        .renderedIf(viewModel.shouldShowManagePaymentGatewaysRow)
                    }
                    .renderedIf(viewModel.shouldShowPaymentOptionsSection)
                }
            }
            .scrollViewSectionStyle(.insetGrouped)
            .safariSheet(url: $viewModel.safariSheetURL)
            .navigationDestination(isPresented: $viewModel.shouldShowOnboarding) {
                InPersonPaymentsView(viewModel: viewModel.onboardingViewModel)
            }
            .navigationDestination(isPresented: $viewModel.presentCollectPayment) {
                if let orderViewModel = viewModel.orderViewModel {
                    OrderFormPresentationWrapper(dismissHandler: {
                        viewModel.presentCollectPayment = false
                        Task { @MainActor in
                            await viewModel.onAppear()
                        }
                    },
                                                 flow: .creation,
                                                 dismissLabel: .backButton,
                                                 viewModel: orderViewModel)
                    .navigationBarHidden(true)
                    .sheet(isPresented: $viewModel.presentCollectPaymentMigrationSheet, onDismiss: {
                        // Custom amount sheet needs to be presented when the migration sheet is dismissed to avoid conflicting modals.
                        if viewModel.presentCustomAmountAfterDismissingCollectPaymentMigrationSheet {
                            orderViewModel.addCustomAmount()
                        }
                    }) {
                        SimplePaymentsMigrationView {
                            viewModel.presentCustomAmountAfterDismissingCollectPaymentMigrationSheet = true
                            viewModel.presentCollectPaymentMigrationSheet = false
                        }
                        .presentationDetents([.medium, .large])
                    }
<<<<<<< HEAD
                    .presentationDetents([.medium, .large])
                }
                .navigationDestination(isPresented: $viewModel.presentPaymentMethods) {
                    if let paymentMethodsViewModel = viewModel.paymentMethodsViewModel {
                        PaymentMethodsView(dismiss: {
                            viewModel.presentCollectPayment = false
                        }, viewModel: paymentMethodsViewModel)
                    } else {
                        EmptyView()
                    }
                }
                .onAppear {
                    DispatchQueue.main.asyncAfter(deadline: .now() + 0.5) {
                        guard viewModel.hasPresentedCollectPaymentMigrationSheet == false else {
                            return
=======
                    .onAppear {
                        DispatchQueue.main.asyncAfter(deadline: .now() + 0.5) {
                            guard viewModel.hasPresentedCollectPaymentMigrationSheet == false else {
                                return
                            }
                            viewModel.presentCollectPaymentMigrationSheet = true
                            viewModel.hasPresentedCollectPaymentMigrationSheet = true
>>>>>>> 88436bf9
                        }
                    }
                } else {
                    EmptyView()
                }
            }

            if let onboardingNotice = viewModel.cardPresentPaymentsOnboardingNotice {
                PermanentNoticeView(notice: onboardingNotice)
                    .transition(.opacity.animation(.easeInOut))
                LazyNavigationLink(destination: SupportForm(isPresented: $viewModel.presentSupport,
                                                            viewModel: .init()),
                                   isActive: $viewModel.presentSupport) {
                    EmptyView()
                }
            }
        }
        .background {
            Color(UIColor.systemGroupedBackground)
                .ignoresSafeArea()
        }
        .task {
            await viewModel.onAppear()
        }
        .toolbar {
            ToolbarItem(placement: .navigationBarTrailing) {
                ActivityIndicator(isAnimating: $viewModel.backgroundOnboardingInProgress,
                                  style: .medium)
            }
        }
        .navigationTitle(InPersonPaymentsView.Localization.title)
    }

    @ViewBuilder
    var depositSummary: some View {
        if #available(iOS 16.0, *),
           viewModel.shouldShowDepositSummary {
            if viewModel.isLoadingDepositSummary {
                WooPaymentsDepositsOverviewView(viewModel: depositSummaryLoadingViewModel)
                    .redacted(reason: .placeholder)
                    .shimmering()
                    .accessibilityElement(children: .combine)
                    .accessibilityLabel(Localization.loadingDepositSummaryAccessibilityLabel)
            } else if let depositViewModel = viewModel.depositViewModel {
                WooPaymentsDepositsOverviewView(viewModel: depositViewModel)
            }
        } else {
            EmptyView()
        }
    }

    private var depositSummaryLoadingViewModel: WooPaymentsDepositsOverviewViewModel {
        .init(currencyViewModels: [.init(overview: .init(
            currency: .AED,
            automaticDeposits: false,
            depositInterval: .daily,
            pendingBalanceAmount: .zero,
            pendingDepositDays: 0,
            lastDeposit: nil,
            availableBalance: .zero))])
    }
}

private extension InPersonPaymentsMenu {
    enum Layout {
        static let cellVerticalPadding = CGFloat(8.0)
    }

    enum Localization {
        static let cardReaderSectionTitle = NSLocalizedString(
            "menu.payments.cardReader.section.title",
            value: "Card readers",
            comment: "Title for the section related to card readers inside In-Person Payments settings")

        static let paymentOptionsSectionTitle = NSLocalizedString(
            "menu.payments.paymentOptions.section.title",
            value: "Payment options",
            comment: "Title for the section related to payments inside In-Person Payments settings")

        static let paymentActionsSectionTitle = NSLocalizedString(
            "menu.payments.actions.section.title",
            value: "Actions",
            comment: "Title for the section related to actions inside In-Person Payments settings")

        static let paymentSettingsSectionTitle = NSLocalizedString(
            "menu.payments.paymentSettings.section.title",
            value: "Settings",
            comment: "Title for the section related to changing payment settings inside the In-Person Payments menu")

        static let wooPaymentsDepositsSectionTitle = NSLocalizedString(
            "menu.payments.wooPaymentsDeposits.section.title",
            value: "Woo Payments Balance",
            comment: "Title for the section related to Woo Payments Deposits/Balances.")

        static let tapToPaySectionTitle = NSLocalizedString(
            "menu.payments.tapToPay.section.title",
            value: "Tap to Pay",
            comment: "Title for the Tap to Pay section in the In-Person payments settings")

        static let wooPaymentsDeposits = NSLocalizedString(
            "menu.payments.wooPaymentsDeposits.row.title",
            value: "Woo Payments Balance",
            comment: "Title for the row related to Woo Payments Deposits/Balances.")

        static let purchaseCardReader = NSLocalizedString(
            "menu.payments.cardReader.purchase.row.title",
            value: "Order Card Reader",
            comment: "Navigates to Card Reader purchase screen"
        ).localizedCapitalized

        static let manageCardReader = NSLocalizedString(
            "menu.payments.cardReader.manage.row.title",
            value: "Manage Card Reader",
            comment: "Navigates to Card Reader management screen"
        ).localizedCapitalized

        static let managePaymentGateways = NSLocalizedString(
            "menu.payments.paymentGateway.manage.row.title",
            value: "Payment Provider",
            comment: "Navigates to Payment Gateway management screen"
        ).localizedCapitalized

        static let toggleEnableCashOnDelivery = NSLocalizedString(
            "menu.payments.payInPerson.toggle.row.title",
            value: "Pay in Person",
            comment: "Title for a switch on the In-Person Payments menu to enable Cash on Delivery"
        ).localizedCapitalized

        static let cardReaderManuals = NSLocalizedString(
            "menu.payments.cardReader.manuals.row.title",
            value: "Card Reader Manuals",
            comment: "Navigates to Card Reader Manuals screen"
        ).localizedCapitalized

        static let collectPayment = NSLocalizedString(
            "menu.payments.actions.collectPayment.row.title",
            value: "Collect Payment",
            comment: "Navigates to Collect a payment via the Simple Payment screen"
        ).localizedCapitalized

        static let aboutTapToPayOnIPhone = NSLocalizedString(
            "menu.payments.tapToPay.about.row.title",
            value: "About Tap to Pay",
            comment: "Navigates to the About Tap to Pay on iPhone screen, which explains the capabilities and limits " +
            "of Tap to Pay on iPhone, relevant to the store territory."
        ).localizedCapitalized

        static let tapToPayOnIPhoneFeedback = NSLocalizedString(
            "menu.payments.tapToPay.feedback.row.title",
            value: "Share Feedback",
            comment: "Navigates to a screen to share feedback about Tap to Pay on iPhone."
        ).localizedCapitalized

        static let done = NSLocalizedString(
            "menu.payments.wooPaymentsDeposits.navigation.done.button.title",
            value: "Done",
            comment: "Title for a done button in the navigation bar")

        static let inPersonPaymentsLearnMoreText = NSLocalizedString(
            "menu.payments.inPersonPayments.learnMore.text",
            value: "%1$@ about In‑Person Payments",
            comment: """
                     A label prompting users to learn more about In-Person Payments.
                     The hyphen in "In‑Person" is a non-breaking hyphen (U+2011).
                     If your translation of that term also happens to contains a hyphen, please be sure to use the non-breaking hyphen character for it.
                     %1$@ is a placeholder that always replaced with \"Learn more\" string,
                     which should be translated separately and considered part of this sentence.
                     """
        )

        static let learnMoreLink = NSLocalizedString(
            "menu.payments.inPersonPayments.learnMore.link",
            value: "Learn more",
            comment: """
                     A label prompting users to learn more about card readers.
                     This part is the link to the website, and forms part of a longer sentence which it should be considered a part of.
                     """
        )

        static let loadingDepositSummaryAccessibilityLabel = NSLocalizedString(
            "menu.payments.depositSummary.loading.accessibilityLabel",
            value: "Loading balances...",
            comment: "An accessibility label used when the balances are loading on the payments menu"
        )
    }

    enum AccessibilityIdentifiers {
        static let collectPaymentRow = "collect-payment"
        static let cardReaderManualRow = "card-reader-manuals"
    }
}

struct InPersonPaymentsMenu_Previews: PreviewProvider {
    static let viewModel: InPersonPaymentsMenuViewModel = .init(
        siteID: 0,
        dependencies: .init(
            cardPresentPaymentsConfiguration: .init(country: .US),
            onboardingUseCase: CardPresentPaymentsOnboardingUseCase(),
            cardReaderSupportDeterminer: CardReaderSupportDeterminer(siteID: 0),
            wooPaymentsDepositService: WooPaymentsDepositService(siteID: 0, credentials: .init(authToken: ""))))
    static var previews: some View {
        NavigationStack {
            InPersonPaymentsMenu(viewModel: viewModel)
        }
    }
}<|MERGE_RESOLUTION|>--- conflicted
+++ resolved
@@ -210,23 +210,15 @@
                         }
                         .presentationDetents([.medium, .large])
                     }
-<<<<<<< HEAD
-                    .presentationDetents([.medium, .large])
-                }
-                .navigationDestination(isPresented: $viewModel.presentPaymentMethods) {
-                    if let paymentMethodsViewModel = viewModel.paymentMethodsViewModel {
-                        PaymentMethodsView(dismiss: {
-                            viewModel.presentCollectPayment = false
-                        }, viewModel: paymentMethodsViewModel)
-                    } else {
-                        EmptyView()
-                    }
-                }
-                .onAppear {
-                    DispatchQueue.main.asyncAfter(deadline: .now() + 0.5) {
-                        guard viewModel.hasPresentedCollectPaymentMigrationSheet == false else {
-                            return
-=======
+                    .navigationDestination(isPresented: $viewModel.presentPaymentMethods) {
+                        if let paymentMethodsViewModel = viewModel.paymentMethodsViewModel {
+                            PaymentMethodsView(dismiss: {
+                                viewModel.presentCollectPayment = false
+                            }, viewModel: paymentMethodsViewModel)
+                        } else {
+                            EmptyView()
+                        }
+                    }
                     .onAppear {
                         DispatchQueue.main.asyncAfter(deadline: .now() + 0.5) {
                             guard viewModel.hasPresentedCollectPaymentMigrationSheet == false else {
@@ -234,7 +226,6 @@
                             }
                             viewModel.presentCollectPaymentMigrationSheet = true
                             viewModel.hasPresentedCollectPaymentMigrationSheet = true
->>>>>>> 88436bf9
                         }
                     }
                 } else {
