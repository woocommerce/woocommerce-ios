--- conflicted
+++ resolved
@@ -7,20 +7,6 @@
 
     var body: some View {
         VStack {
-<<<<<<< HEAD
-            List {
-                Section(Localization.paymentActionsSectionTitle) {
-                    PaymentsRow(image: Image(uiImage: .moneyIcon),
-                                title: Localization.collectPayment)
-                    .accessibilityIdentifier(AccessibilityIdentifiers.collectPaymentRow)
-                    .onTapGesture {
-                        viewModel.collectPaymentTapped()
-                    }
-                    .sheet(isPresented: $viewModel.presentCollectPayment,
-                           onDismiss: {
-                        Task { @MainActor in
-                            await viewModel.onAppear()
-=======
             ScrollView {
                 VStack(spacing: 0) {
                     depositSummary
@@ -32,9 +18,9 @@
                     ScrollViewSection {
                         PaymentsRow(image: Image(uiImage: .moneyIcon),
                                     title: Localization.collectPayment)
+                        .accessibilityIdentifier(AccessibilityIdentifiers.collectPaymentRow)
                         .onTapGesture {
                             viewModel.collectPaymentTapped()
->>>>>>> 2c0ebaaf
                         }
                         .sheet(isPresented: $viewModel.presentCollectPayment,
                                onDismiss: {
@@ -123,19 +109,12 @@
                         }
                         .disabled(viewModel.shouldDisableManageCardReaders)
 
-<<<<<<< HEAD
-                    NavigationLink {
-                        CardReaderManualsView()
-                    } label: {
-                        PaymentsRow(image: Image(uiImage: .cardReaderManualIcon),
-                                    title: Localization.cardReaderManuals)
-                        .accessibilityIdentifier(AccessibilityIdentifiers.cardReaderManualRow)
-=======
                         NavigationLink {
                             CardReaderManualsView()
                         } label: {
                             PaymentsRow(image: Image(uiImage: .cardReaderManualIcon),
                                         title: Localization.cardReaderManuals)
+                            .accessibilityIdentifier(AccessibilityIdentifiers.cardReaderManualRow)
                         }
                     } header: {
                         Text(Localization.cardReaderSectionTitle.uppercased())
@@ -143,7 +122,6 @@
                         InPersonPaymentsLearnMore(viewModel: .inPersonPayments(source: .paymentsMenu),
                                                   showInfoIcon: false)
                         .customOpenURL(binding: $viewModel.safariSheetURL)
->>>>>>> 2c0ebaaf
                     }
                     .renderedIf(viewModel.shouldShowCardReaderSection)
 
