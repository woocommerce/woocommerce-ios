import Combine
import UIKit

/// View Controller for the Plugin List Screen.
///
final class PluginListViewController: UIViewController {

    private let viewModel: PluginListViewModel

    @IBOutlet private var tableView: UITableView!

    private var cancellable: AnyCancellable?

    /// Pull To Refresh Support.
    ///
    private lazy var refreshControl: UIRefreshControl = {
        let refreshControl = UIRefreshControl()
        refreshControl.addTarget(self, action: #selector(resyncPlugins), for: .valueChanged)
        return refreshControl
    }()

    /// View Controller to display error state.
    ///
    private lazy var errorStateViewController = EmptyStateViewController(style: .basic)

    /// Configurations for the error state view.
    ///
    private lazy var errorStateViewConfig = createErrorStateViewConfig()

    init(viewModel: PluginListViewModel) {
        self.viewModel = viewModel
        super.init(nibName: Self.nibName, bundle: nil)
    }

    required init?(coder: NSCoder) {
        fatalError("init(coder:) has not been implemented")
    }

    override func viewDidLoad() {
        super.viewDidLoad()
        configureNavigation()
        configureTableView()
<<<<<<< HEAD
        configureListStates()
        viewModel.activate { [weak self] in
            self?.tableView.reloadData()
        }
=======
        configureViewModel()
>>>>>>> 32680373
    }
}

// MARK: - UI Configurations
private extension PluginListViewController {
    func configureNavigation() {
        title = NSLocalizedString("Plugins", comment: "Title of the Plugin List screen")
    }

    func configureTableView() {
        tableView.registerNib(for: HeadlineLabelTableViewCell.self)
        tableView.estimatedRowHeight = CGFloat(44)
        tableView.rowHeight = UITableView.automaticDimension
        tableView.backgroundColor = .listBackground
<<<<<<< HEAD

        tableView.addSubview(refreshControl)
=======
        tableView.allowsSelection = false
>>>>>>> 32680373
        tableView.dataSource = self
    }

    func configureViewModel() {
        viewModel.observePlugins { [weak self] in
            self?.tableView.reloadData()
        }
    }

    func configureListStates() {
        cancellable = viewModel.$pluginListState
            .sink { [weak self] state in
                guard let self = self else { return }
                switch state {
                case .syncing:
                    self.removeErrorStateView()
                    self.tableView.startGhostAnimation(style: .wooDefaultGhostStyle)
                case .results:
                    self.tableView.stopGhostAnimation()
                case .error:
                    self.tableView.stopGhostAnimation()
                    self.displayErrorStateView()
                }
            }
    }
}

// MARK: - Actions
//
private extension PluginListViewController {
    @objc func resyncPlugins() {
        viewModel.resyncPlugins { [weak self] in
            self?.refreshControl.endRefreshing()
        }
    }
}

// MARK: - UITableViewDataSource conformance
//
extension PluginListViewController: UITableViewDataSource {
    func numberOfSections(in tableView: UITableView) -> Int {
        viewModel.numberOfSections
    }

    func tableView(_ tableView: UITableView, numberOfRowsInSection section: Int) -> Int {
        viewModel.numberOfRows(inSection: section)
    }

    func tableView(_ tableView: UITableView, cellForRowAt indexPath: IndexPath) -> UITableViewCell {
        let cell = tableView.dequeueReusableCell(HeadlineLabelTableViewCell.self, for: indexPath)
        let cellModel = viewModel.cellModelForRow(at: indexPath)
        cell.update(style: .bodyWithLineLimit(count: 2),
                    headline: cellModel.name,
                    body: cellModel.description)
        return cell
    }

    func tableView(_ tableView: UITableView, titleForHeaderInSection section: Int) -> String? {
        viewModel.titleForSection(at: section)
    }

    func tableView(_ tableView: UITableView, heightForHeaderInSection section: Int) -> CGFloat {
        return UITableView.automaticDimension
    }
<<<<<<< HEAD
}

// MARK: - UITableViewDelegate conformance
//
extension PluginListViewController: UITableViewDelegate {
    func tableView(_ tableView: UITableView, didSelectRowAt indexPath: IndexPath) {
        tableView.deselectRow(at: indexPath, animated: true)
    }
}

// MARK: - Error state configuration
//
private extension PluginListViewController {
    /// Displays the overlay when there is issue syncing site plugins.
    ///
    func displayErrorStateView() {
        guard let errorStateView = errorStateViewController.view else {
            return
        }
        errorStateViewController.configure(errorStateViewConfig)
        addChild(errorStateViewController)

        errorStateView.translatesAutoresizingMaskIntoConstraints = false
        view.addSubview(errorStateView)

        NSLayoutConstraint.activate([
            errorStateView.leadingAnchor.constraint(equalTo: view.safeLeadingAnchor),
            errorStateView.trailingAnchor.constraint(equalTo: view.safeTrailingAnchor),
            errorStateView.topAnchor.constraint(equalTo: view.safeTopAnchor),
            errorStateView.bottomAnchor.constraint(equalTo: view.safeBottomAnchor)
        ])
        errorStateViewController.didMove(toParent: self)
    }

    /// Removes `errorStateViewController` child view controller if applicable.
    ///
    func removeErrorStateView() {
        guard errorStateViewController.parent == self else {
            return
        }
        errorStateViewController.willMove(toParent: nil)
        errorStateViewController.view.removeFromSuperview()
        errorStateViewController.removeFromParent()
    }

    /// Creates configurations for the error state view.
    ///
    private func createErrorStateViewConfig() -> EmptyStateViewController.Config {
        let message = NSLocalizedString("Something went wrong",
                                        comment: "The text on the placeholder overlay when there is issue syncing site plugins")
        let details = NSLocalizedString("There was a problem while trying to load plugins. Check your internet and try again.",
                                        comment: "The details on the placeholder overlay when there is issue syncing site plugins")
        let buttonTitle = NSLocalizedString("Try again",
                                            comment: "Action to resync on the placeholder overlay when there is issue syncing site plugins")
        return EmptyStateViewController.Config.withButton(
            message: .init(string: message),
            image: .pluginListError,
            details: details,
            buttonTitle: buttonTitle) { [weak self] button in
            self?.resyncPlugins()
        }
    }
=======
>>>>>>> 32680373
}<|MERGE_RESOLUTION|>--- conflicted
+++ resolved
@@ -40,14 +40,8 @@
         super.viewDidLoad()
         configureNavigation()
         configureTableView()
-<<<<<<< HEAD
         configureListStates()
-        viewModel.activate { [weak self] in
-            self?.tableView.reloadData()
-        }
-=======
         configureViewModel()
->>>>>>> 32680373
     }
 }
 
@@ -62,12 +56,8 @@
         tableView.estimatedRowHeight = CGFloat(44)
         tableView.rowHeight = UITableView.automaticDimension
         tableView.backgroundColor = .listBackground
-<<<<<<< HEAD
-
         tableView.addSubview(refreshControl)
-=======
         tableView.allowsSelection = false
->>>>>>> 32680373
         tableView.dataSource = self
     }
 
@@ -132,15 +122,6 @@
     func tableView(_ tableView: UITableView, heightForHeaderInSection section: Int) -> CGFloat {
         return UITableView.automaticDimension
     }
-<<<<<<< HEAD
-}
-
-// MARK: - UITableViewDelegate conformance
-//
-extension PluginListViewController: UITableViewDelegate {
-    func tableView(_ tableView: UITableView, didSelectRowAt indexPath: IndexPath) {
-        tableView.deselectRow(at: indexPath, animated: true)
-    }
 }
 
 // MARK: - Error state configuration
@@ -195,6 +176,4 @@
             self?.resyncPlugins()
         }
     }
-=======
->>>>>>> 32680373
 }