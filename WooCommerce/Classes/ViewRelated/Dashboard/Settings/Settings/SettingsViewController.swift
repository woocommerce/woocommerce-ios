--- conflicted
+++ resolved
@@ -368,15 +368,12 @@
 
         ServiceLocator.analytics.track(event: .jetpackInstallButtonTapped(source: .settings))
 
-<<<<<<< HEAD
-        let installJetpackController = JCPJetpackInstallHostingController(siteID: site.siteID, siteURL: site.url, siteAdminURL: site.adminURL)
-=======
         if site.isNonJetpackSite {
             #warning("TODO: handle jetpack setup with application password")
             return
         }
-        let installJetpackController = JetpackInstallHostingController(siteID: site.siteID, siteURL: site.url, siteAdminURL: site.adminURL)
->>>>>>> 7f9d9f8a
+        let installJetpackController = JCPJetpackInstallHostingController(siteID: site.siteID, siteURL: site.url, siteAdminURL: site.adminURL)
+
         installJetpackController.setDismissAction { [weak self] in
             self?.dismiss(animated: true, completion: nil)
             self?.viewModel.onJetpackInstallDismiss()
