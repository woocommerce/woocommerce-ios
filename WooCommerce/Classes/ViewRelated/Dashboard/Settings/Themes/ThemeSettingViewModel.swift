--- conflicted
+++ resolved
@@ -15,12 +15,7 @@
 
     init(siteID: Int64,
          stores: StoresManager = ServiceLocator.stores,
-<<<<<<< HEAD
-         themeInstaller: ThemeInstallerProtocol = DefaultThemeInstaller()) {
-=======
-         analytics: Analytics = ServiceLocator.analytics,
          themeInstaller: ThemeInstaller = DefaultThemeInstaller()) {
->>>>>>> 2fd9a6bc
         self.siteID = siteID
         self.stores = stores
         self.themeInstaller = themeInstaller
