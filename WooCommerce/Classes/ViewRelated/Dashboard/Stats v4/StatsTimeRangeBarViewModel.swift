import Experiments
import Yosemite

private extension StatsTimeRangeV4 {
    func timeRangeText(startDate: Date, endDate: Date, selectedDate: Date, timezone: TimeZone) -> String {
        timeRangeSelectedDateFormatter(timezone: timezone)
            .string(from: selectedDate)
    }

    func timeRangeText(startDate: Date, endDate: Date, timezone: TimeZone) -> String {
        let dateFormatter = timeRangeDateFormatter(timezone: timezone)
        switch self {
        case .today, .thisMonth, .thisYear:
            return dateFormatter.string(from: startDate)
        case .thisWeek:
            let startDateString = dateFormatter.string(from: startDate)
            let endDateString = dateFormatter.string(from: endDate)
            let format = NSLocalizedString("%1$@ – %2$@", comment: "Displays a date range for a stats interval")
            return String.localizedStringWithFormat(format, startDateString, endDateString)
        case let .custom(customStartDate, customEndDate):
            // Always display the exact date for custom range.
            let startDateString = dateFormatter.string(from: customStartDate)
            let endDateString = dateFormatter.string(from: customEndDate)
            let format = NSLocalizedString("%1$@ – %2$@", comment: "Displays a date range for a custom stats interval")
            return String.localizedStringWithFormat(format, startDateString, endDateString)
        }
    }

    func timeRangeDateFormatter(timezone: TimeZone) -> DateFormatter {
        let dateFormatter: DateFormatter
        switch self {
        case .today:
            let formatter = DateFormatter()
            formatter.setLocalizedDateFormatFromTemplate("EEEE, MMM d")
            dateFormatter = formatter
        case .thisWeek:
            dateFormatter = DateFormatter.Charts.chartAxisDayFormatter
        case .thisMonth:
            dateFormatter = DateFormatter.Charts.chartAxisFullMonthFormatter
        case .thisYear:
            dateFormatter = DateFormatter.Charts.chartAxisYearFormatter
        case .custom:
            let formatter = DateFormatter()
            formatter.dateStyle = .medium
            formatter.timeStyle = .none
            dateFormatter = formatter
        }
        dateFormatter.timeZone = timezone
        return dateFormatter
    }

    /// Date formatter for a selected date for a time range.
    func timeRangeSelectedDateFormatter(timezone: TimeZone) -> DateFormatter {
        let dateFormatter: DateFormatter
        switch intervalGranularity {
        case .hourly:
            dateFormatter = DateFormatter.Charts.chartSelectedDateHourFormatter
        case .daily, .weekly:
            dateFormatter = DateFormatter.Charts.chartAxisDayFormatter
        case .monthly:
            dateFormatter = DateFormatter.Charts.chartAxisFullMonthFormatter
        case .yearly:
            dateFormatter = DateFormatter.Charts.chartAxisYearFormatter
        }
        dateFormatter.timeZone = timezone
        return dateFormatter
    }
}

/// View model for `StatsTimeRangeBarView`.
struct StatsTimeRangeBarViewModel: Equatable {
    let timeRangeText: String
    let isTimeRangeEditable: Bool

    init(startDate: Date,
         endDate: Date,
         timeRange: StatsTimeRangeV4,
         timezone: TimeZone) {
        isTimeRangeEditable = timeRange.isCustomTimeRange
        timeRangeText = timeRange.timeRangeText(startDate: startDate,
                                                endDate: endDate,
                                                timezone: timezone)
    }

    init(startDate: Date,
         endDate: Date,
         selectedDate: Date,
         timeRange: StatsTimeRangeV4,
         timezone: TimeZone) {
        // Disable editing time range when selecting a specific date on the graph
        isTimeRangeEditable = false
        timeRangeText = timeRange.timeRangeText(startDate: startDate,
                                                endDate: endDate,
                                                selectedDate: selectedDate,
                                                timezone: timezone)
    }
<<<<<<< HEAD
}

extension StatsGranularityV4 {
    var displayText: String {
        switch self {
        case .daily:
            NSLocalizedString(
                "statsGranularityV4.dailyInterval",
                value: "Daily intervals",
                comment: "Display text for the daily granularity of store stats on the My Store screen"
            )
        case .hourly:
            NSLocalizedString(
                "statsGranularityV4.hourlyInterval",
                value: "Hourly intervals",
                comment: "Display text for the hourly granularity of store stats on the My Store screen"
            )
        case .weekly:
            NSLocalizedString(
                "statsGranularityV4.weeklyInterval",
                value: "Weekly intervals",
                comment: "Display text for the weekly granularity of store stats on the My Store screen"
            )
        case .monthly:
            NSLocalizedString(
                "statsGranularityV4.monthlyInterval",
                value: "Monthly intervals",
                comment: "Display text for the monthly granularity of store stats on the My Store screen"
            )
        case .yearly:
            NSLocalizedString(
                "statsGranularityV4.yearlyInterval",
                value: "Yearly intervals",
                comment: "Display text for the yearly granularity of store stats on the My Store screen"
            )
        }
    }
=======
>>>>>>> c3bc021e
}<|MERGE_RESOLUTION|>--- conflicted
+++ resolved
@@ -94,44 +94,4 @@
                                                 selectedDate: selectedDate,
                                                 timezone: timezone)
     }
-<<<<<<< HEAD
-}
-
-extension StatsGranularityV4 {
-    var displayText: String {
-        switch self {
-        case .daily:
-            NSLocalizedString(
-                "statsGranularityV4.dailyInterval",
-                value: "Daily intervals",
-                comment: "Display text for the daily granularity of store stats on the My Store screen"
-            )
-        case .hourly:
-            NSLocalizedString(
-                "statsGranularityV4.hourlyInterval",
-                value: "Hourly intervals",
-                comment: "Display text for the hourly granularity of store stats on the My Store screen"
-            )
-        case .weekly:
-            NSLocalizedString(
-                "statsGranularityV4.weeklyInterval",
-                value: "Weekly intervals",
-                comment: "Display text for the weekly granularity of store stats on the My Store screen"
-            )
-        case .monthly:
-            NSLocalizedString(
-                "statsGranularityV4.monthlyInterval",
-                value: "Monthly intervals",
-                comment: "Display text for the monthly granularity of store stats on the My Store screen"
-            )
-        case .yearly:
-            NSLocalizedString(
-                "statsGranularityV4.yearlyInterval",
-                value: "Yearly intervals",
-                comment: "Display text for the yearly granularity of store stats on the My Store screen"
-            )
-        }
-    }
-=======
->>>>>>> c3bc021e
 }