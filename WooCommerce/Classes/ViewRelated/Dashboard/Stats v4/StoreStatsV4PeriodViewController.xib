--- conflicted
+++ resolved
@@ -209,11 +209,7 @@
                                                 <accessibilityTraits key="traits" notEnabled="YES"/>
                                             </accessibility>
                                         </view>
-<<<<<<< HEAD
-                                        <view contentMode="scaleToFill" ambiguous="YES" translatesAutoresizingMaskIntoConstraints="NO" id="fg2-ey-bVn" userLabel="Empty data view">
-=======
                                         <view contentMode="scaleToFill" translatesAutoresizingMaskIntoConstraints="NO" id="fg2-ey-bVn" userLabel="Empty data view">
->>>>>>> 5acda34c
                                             <rect key="frame" x="152.5" y="235.5" width="42" height="38.5"/>
                                             <subviews>
                                                 <label opaque="NO" userInteractionEnabled="NO" contentMode="left" horizontalHuggingPriority="251" verticalHuggingPriority="251" text="Label" textAlignment="natural" lineBreakMode="tailTruncation" baselineAdjustment="alignBaselines" adjustsFontSizeToFit="NO" translatesAutoresizingMaskIntoConstraints="NO" id="5uh-zy-gDZ">
