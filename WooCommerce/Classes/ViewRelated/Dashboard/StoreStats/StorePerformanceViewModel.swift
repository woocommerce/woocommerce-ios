import Combine
import WidgetKit
import WooFoundation
import Yosemite
import protocol Storage.StorageManagerType
import enum Storage.StatsVersion
import enum Networking.DotcomError

/// View model for `StorePerformanceView`.
///
final class StorePerformanceViewModel: ObservableObject {
    @Published private(set) var timeRange = StatsTimeRangeV4.today
<<<<<<< HEAD
    @Published private(set) var statsIntervalData: [StoreStatsChartData] = []

=======
>>>>>>> 12700a03
    @Published private(set) var timeRangeText = ""
    @Published private(set) var revenueStatsText = ""
    @Published private(set) var orderStatsText = ""
    @Published private(set) var visitorStatsText = ""
    @Published private(set) var conversionStatsText = ""

    @Published private(set) var syncingData = false
    @Published private(set) var siteVisitStatMode = SiteVisitStatsMode.hidden
    @Published private(set) var statsVersion: StatsVersion = .v4

    let siteID: Int64
    let siteTimezone: TimeZone
    private let stores: StoresManager
    private let storageManager: StorageManagerType
    private let currencyFormatter: CurrencyFormatter
    private let currencySettings: CurrencySettings

    private var periodViewModel: StoreStatsPeriodViewModel?

    // Set externally to trigger callback when data is being synced.
    var onDataReload: () -> Void = {}

    // Set externally to trigger callback when syncing fails.
    var onSyncingError: (Error) -> Void = { _ in }

    private var subscriptions: Set<AnyCancellable> = []
    private var currentDate = Date()

    init(siteID: Int64,
         siteTimezone: TimeZone = .siteTimezone,
         stores: StoresManager = ServiceLocator.stores,
         storageManager: StorageManagerType = ServiceLocator.storageManager,
         currencyFormatter: CurrencyFormatter = CurrencyFormatter(currencySettings: ServiceLocator.currencySettings),
         currencySettings: CurrencySettings = ServiceLocator.currencySettings) {
        self.siteID = siteID
        self.stores = stores
        self.siteTimezone = siteTimezone
        self.storageManager = storageManager
        self.currencyFormatter = currencyFormatter
        self.currencySettings = currencySettings

<<<<<<< HEAD
=======
        observePeriodViewModel()
>>>>>>> 12700a03
        observeTimeRange()

        Task { @MainActor in
            self.timeRange = await loadLastTimeRange() ?? .today
        }
    }

    func didSelectTimeRange(_ newTimeRange: StatsTimeRangeV4) {
        timeRange = newTimeRange
        saveLastTimeRange(timeRange)
    }

    func didSelectStatsInterval(at index: Int?) {
        periodViewModel?.selectedIntervalIndex = index
    }

    @MainActor
    func reloadData() async {
        onDataReload()
        syncingData = true
        do {
            try await syncAllStats()
            siteVisitStatMode = .default
            trackDashboardStatsSyncComplete()
            if timeRange == .today {
                WidgetCenter.shared.reloadTimelines(ofKind: WooConstants.storeInfoWidgetKind)
            }
        } catch {
            DDLogError("⛔️ Error loading store stats: \(error)")
            handleSyncError(error: error)
        }
        syncingData = false
    }
}

// MARK: - Data for `StorePerformanceView`
//
extension StorePerformanceViewModel {
    var startDateForCustomRange: Date {
        if case let .custom(startDate, _) = timeRange {
            return startDate
        }
        return Date(timeInterval: -Constants.thirtyDaysInSeconds, since: endDateForCustomRange) // 30 days before end date
    }

    var endDateForCustomRange: Date {
        if case let .custom(_, endDate) = timeRange {
            return endDate
        }
        return Date()
    }

    var buttonTitleForCustomRange: String? {
        if case .custom = timeRange {
            return nil
        }
        return Localization.addCustomRange
    }

    var chartViewModel: StoreStatsChartViewModel {
        StoreStatsChartViewModel(intervals: statsIntervalData,
                                 timeRange: timeRange,
                                 currencySettings: currencySettings,
                                 currencyFormatter: currencyFormatter)
    }
}

// MARK: - Private helpers
//
private extension StorePerformanceViewModel {
    func observeTimeRange() {
        $timeRange
            .compactMap { [weak self] timeRange -> StoreStatsPeriodViewModel? in
                guard let self else {
                    return nil
                }
                return StoreStatsPeriodViewModel(siteID: siteID,
                                                 timeRange: timeRange,
                                                 siteTimezone: siteTimezone,
                                                 currentDate: currentDate,
                                                 currencyFormatter: currencyFormatter,
                                                 currencySettings: currencySettings,
                                                 storageManager: storageManager)
            }
            .sink { [weak self] viewModel in
                guard let self else { return }
                periodViewModel = viewModel
                observePeriodViewModel()
                Task { [weak self] in
                    await self?.reloadData()
                }
            }
            .store(in: &subscriptions)
    }

    func observePeriodViewModel() {
        guard let periodViewModel else {
            return
        }
<<<<<<< HEAD
=======

>>>>>>> 12700a03
        periodViewModel.timeRangeBarViewModel
            .map { $0.timeRangeText }
            .assign(to: &$timeRangeText)

        periodViewModel.revenueStatsText
            .assign(to: &$revenueStatsText)

        periodViewModel.orderStatsText
            .assign(to: &$orderStatsText)

        periodViewModel.visitorStatsText
            .assign(to: &$visitorStatsText)

        periodViewModel.conversionStatsText
            .assign(to: &$conversionStatsText)

        periodViewModel.orderStatsIntervals
            .map { [weak self] intervals in
                guard let self else {
                    return []
                }
                return createOrderStatsIntervalData(orderStatsIntervals: intervals)
            }
            .assign(to: &$statsIntervalData)
    }

    func createOrderStatsIntervalData(orderStatsIntervals: [OrderStatsV4Interval]) -> [StoreStatsChartData] {
            let intervalDates = orderStatsIntervals.map { $0.dateStart(timeZone: siteTimezone) }
            let revenues = orderStatsIntervals.map { ($0.revenueValue as NSDecimalNumber).doubleValue }
            return zip(intervalDates, revenues)
                .map { x, y -> StoreStatsChartData in
                    .init(date: x, revenue: y)
                }
        }

    @MainActor
    func loadLastTimeRange() async -> StatsTimeRangeV4? {
        await withCheckedContinuation { continuation in
            let action = AppSettingsAction.loadLastSelectedStatsTimeRange(siteID: siteID) { timeRange in
                continuation.resume(returning: timeRange)
            }
            stores.dispatch(action)
        }
    }

    func saveLastTimeRange(_ timeRange: StatsTimeRangeV4) {
        let action = AppSettingsAction.setLastSelectedStatsTimeRange(siteID: siteID, timeRange: timeRange)
        stores.dispatch(action)
    }
}

// MARK: - Syncing data
//
private extension StorePerformanceViewModel {
    @MainActor
    func syncAllStats() async throws {
        currentDate = Date()
        let timezoneForSync = TimeZone.siteTimezone
        let latestDateToInclude = timeRange.latestDate(currentDate: currentDate, siteTimezone: timezoneForSync)

        await withThrowingTaskGroup(of: Void.self) { group in
            group.addTask { @MainActor [weak self] in
                guard let self else { return }
                statsVersion = await syncStats(latestDateToInclude: latestDateToInclude)
            }

            group.addTask { [weak self] in
                try await self?.syncSiteVisitStats(latestDateToInclude: latestDateToInclude)
            }

            group.addTask { [weak self] in
                try await self?.syncSiteSummaryStats(latestDateToInclude: latestDateToInclude)
            }
        }
    }

    /// Syncs store stats for dashboard UI.
    @MainActor
    func syncStats(latestDateToInclude: Date) async -> StatsVersion {
        let waitingTracker = WaitingTimeTracker(trackScenario: .dashboardMainStats)
        let earliestDateToInclude = timeRange.earliestDate(latestDate: latestDateToInclude, siteTimezone: siteTimezone)
        return await withCheckedContinuation { continuation in
            stores.dispatch(StatsActionV4.retrieveStats(siteID: siteID,
                                                        timeRange: timeRange,
                                                        timeZone: siteTimezone,
                                                        earliestDateToInclude: earliestDateToInclude,
                                                        latestDateToInclude: latestDateToInclude,
                                                        quantity: timeRange.maxNumberOfIntervals,
                                                        forceRefresh: true,
                                                        onCompletion: { result in
                switch result {
                case .success:
                    waitingTracker.end()
                    continuation.resume(returning: StatsVersion.v4)
                case .failure(let error):
                    DDLogError("⛔️ Dashboard (Order Stats) — Error synchronizing order stats v4: \(error)")
                    if error as? DotcomError == .noRestRoute {
                        continuation.resume(returning: StatsVersion.v3)
                    } else {
                        continuation.resume(returning: StatsVersion.v4)
                    }
                }
            }))
        }
    }

    /// Syncs visitor stats for dashboard UI.
    @MainActor
    func syncSiteVisitStats(latestDateToInclude: Date) async throws {
        guard stores.isAuthenticatedWithoutWPCom == false else { // Visit stats are only available for stores connected to WPCom
            return
        }

        try await withCheckedThrowingContinuation { continuation in
            stores.dispatch(StatsActionV4.retrieveSiteVisitStats(siteID: siteID,
                                                                 siteTimezone: siteTimezone,
                                                                 timeRange: timeRange,
                                                                 latestDateToInclude: latestDateToInclude,
                                                                 onCompletion: { result in
                if case let .failure(error) = result {
                    DDLogError("⛔️ Error synchronizing visitor stats: \(error)")
                }
                continuation.resume(with: result)
            }))
        }
    }

    /// Syncs summary stats for dashboard UI.
    @MainActor
    func syncSiteSummaryStats(latestDateToInclude: Date) async throws {
        guard stores.isAuthenticatedWithoutWPCom == false else { // Summary stats are only available for stores connected to WPCom
            return
        }

        try await withCheckedThrowingContinuation { continuation in
            stores.dispatch(StatsActionV4.retrieveSiteSummaryStats(siteID: siteID,
                                                                   siteTimezone: siteTimezone,
                                                                   period: timeRange.summaryStatsGranularity,
                                                                   quantity: 1,
                                                                   latestDateToInclude: latestDateToInclude,
                                                                   saveInStorage: true) { result in
                   if case let .failure(error) = result {
                       DDLogError("⛔️ Error synchronizing summary stats: \(error)")
                   }

                   let voidResult = result.map { _ in () } // Caller expects no entity in the result.
                continuation.resume(with: voidResult)
               })
        }
    }

    private func handleSyncError(error: Error) {
        switch error {
        case let siteStatsStoreError as SiteStatsStoreError:
            handleSiteStatsStoreError(error: siteStatsStoreError)
        default:
            onSyncingError(error)
            trackDashboardStatsSyncComplete(withError: error)
        }
    }

    func handleSiteStatsStoreError(error: SiteStatsStoreError) {
        switch error {
        case .noPermission:
            siteVisitStatMode = .hidden
            trackDashboardStatsSyncComplete()
        case .statsModuleDisabled:
            let defaultSite = stores.sessionManager.defaultSite
            if defaultSite?.isJetpackCPConnected == true {
                siteVisitStatMode = .redactedDueToJetpack
            } else {
                siteVisitStatMode = .hidden
            }
            trackDashboardStatsSyncComplete()
        default:
            onSyncingError(error)
            trackDashboardStatsSyncComplete(withError: error)
        }
    }

    /// Notifies `AppStartupWaitingTimeTracker` when dashboard sync is complete.
    ///
    func trackDashboardStatsSyncComplete(withError error: Error? = nil) {
        guard error == nil else { // Stop the tracker if there is an error.
            ServiceLocator.startupWaitingTimeTracker.end()
            return
        }
        ServiceLocator.startupWaitingTimeTracker.end(action: .syncDashboardStats)
    }
}

// MARK: Constants
//
private extension StorePerformanceViewModel {
    enum Constants {
        static let thirtyDaysInSeconds: TimeInterval = 86400*30
    }
    enum Localization {
        static let addCustomRange = NSLocalizedString(
            "storePerformanceViewModel.addCustomRange",
            value: "Add",
            comment: "Button in date range picker to add a Custom Range tab"
        )
    }
}<|MERGE_RESOLUTION|>--- conflicted
+++ resolved
@@ -10,11 +10,8 @@
 ///
 final class StorePerformanceViewModel: ObservableObject {
     @Published private(set) var timeRange = StatsTimeRangeV4.today
-<<<<<<< HEAD
     @Published private(set) var statsIntervalData: [StoreStatsChartData] = []
 
-=======
->>>>>>> 12700a03
     @Published private(set) var timeRangeText = ""
     @Published private(set) var revenueStatsText = ""
     @Published private(set) var orderStatsText = ""
@@ -56,10 +53,6 @@
         self.currencyFormatter = currencyFormatter
         self.currencySettings = currencySettings
 
-<<<<<<< HEAD
-=======
-        observePeriodViewModel()
->>>>>>> 12700a03
         observeTimeRange()
 
         Task { @MainActor in
@@ -159,10 +152,7 @@
         guard let periodViewModel else {
             return
         }
-<<<<<<< HEAD
-=======
-
->>>>>>> 12700a03
+
         periodViewModel.timeRangeBarViewModel
             .map { $0.timeRangeText }
             .assign(to: &$timeRangeText)
