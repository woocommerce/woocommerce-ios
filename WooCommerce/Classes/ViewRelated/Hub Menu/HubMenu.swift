import SwiftUI
import Kingfisher
import Yosemite

/// This view will be embedded inside the `HubMenuViewController`
/// and will be the entry point of the `Menu` Tab.
///
struct HubMenu: View {
    /// Set from the hosting controller to handle switching store.
    var switchStoreHandler: () -> Void = {}

    @ObservedObject private var iO = Inject.observer

    @ObservedObject private var viewModel: HubMenuViewModel

    init(viewModel: HubMenuViewModel) {
        self.viewModel = viewModel
    }

    var body: some View {
        NavigationStack(path: $viewModel.navigationPath) {
            /// TODO: switch to `navigationDestination(item:destination)`
            /// when we drop support for iOS 16.
            menuList
                .navigationDestination(for: String.self) { id in
                    detailView(menuID: id)
                }
                .navigationDestination(for: HubMenuNavigationDestination.self) { destination in
                    detailView(destination: destination)
                }
                .navigationDestination(isPresented: $viewModel.showingReviewDetail) {
                    reviewDetailView
                }
                .navigationDestination(isPresented: $viewModel.showingCoupons) {
                    couponListView
                }
        }
        .onAppear {
            viewModel.setupMenuElements()
        }
    }

    /// Handle navigation when tapping a list menu row.
    ///
    private func handleTap(menu: HubMenuItem) {
        ServiceLocator.analytics.track(.hubMenuOptionTapped, withProperties: [
            Constants.trackingOptionKey: menu.trackingOption
        ])

        if menu.id == HubMenuViewModel.Settings.id {
            ServiceLocator.analytics.track(.hubMenuSettingsTapped)
        } else if menu.id == HubMenuViewModel.Blaze.id {
            ServiceLocator.analytics.track(event: .Blaze.blazeCampaignListEntryPointSelected(source: .menu))
        }

        viewModel.selectedMenuID = menu.id
    }
}

// MARK: SubViews
private extension HubMenu {

    var menuList: some View {
        List {
            // Store Section
            Section {
                Button {
                    ServiceLocator.analytics.track(.hubMenuSwitchStoreTapped)
                    switchStoreHandler()
                } label: {
                    Row(title: viewModel.storeTitle,
                        titleBadge: viewModel.planName,
                        iconBadge: nil,
                        description: viewModel.storeURL.host ?? viewModel.storeURL.absoluteString,
                        icon: .remote(viewModel.avatarURL),
                        chevron: viewModel.switchStoreEnabled ? .down : .none,
                        titleAccessibilityID: "store-title",
                        descriptionAccessibilityID: "store-url",
                        chevronAccessibilityID: "switch-store-button")
                    .lineLimit(1)
                }
                .disabled(!viewModel.switchStoreEnabled)
            }

            // Settings Section
            Section(Localization.settings) {
                ForEach(viewModel.settingsElements, id: \.id) { menu in
                    Button {
                        handleTap(menu: menu)
                    } label: {
                        Row(title: menu.title,
                            titleBadge: nil,
                            iconBadge: menu.iconBadge,
                            description: menu.description,
                            icon: .local(menu.icon),
                            chevron: .leading)
                        .foregroundColor(Color(menu.iconColor))
                    }
                    .accessibilityIdentifier(menu.accessibilityIdentifier)
                    .overlay {
                        NavigationLink(value: menu.id) {
                            EmptyView()
                        }
                        .opacity(0)
                    }
                }
            }

            // General Section
            Section(Localization.general) {
                ForEach(viewModel.generalElements, id: \.id) { menu in
                    Button {
                        handleTap(menu: menu)
                    } label: {
                        Row(title: menu.title,
                            titleBadge: nil,
                            iconBadge: menu.iconBadge,
                            description: menu.description,
                            icon: .local(menu.icon),
                            chevron: .leading)
                        .foregroundColor(Color(menu.iconColor))
                    }
                    .accessibilityIdentifier(menu.accessibilityIdentifier)
                    .overlay {
                        NavigationLink(value: menu.id) {
                            EmptyView()
                        }
                        .opacity(0)
                    }
                }
            }
        }
        .listStyle(.insetGrouped)
        .background(Color(.listBackground))
        .accentColor(Color(.listSelectedBackground))
    }

    @ViewBuilder
    func detailView(menuID: String) -> some View {
        Group {
            switch menuID {
            case HubMenuViewModel.Settings.id:
                SettingsView()
                    .navigationTitle(HubMenuViewModel.Localization.settings)
            case HubMenuViewModel.Payments.id:
                paymentsView
            case HubMenuViewModel.Blaze.id:
                BlazeCampaignListHostingControllerRepresentable(siteID: viewModel.siteID)
            case HubMenuViewModel.WoocommerceAdmin.id:
                webView(url: viewModel.woocommerceAdminURL,
                        title: HubMenuViewModel.Localization.woocommerceAdmin,
                        shouldAuthenticate: viewModel.shouldAuthenticateAdminPage)
            case HubMenuViewModel.ViewStore.id:
                webView(url: viewModel.storeURL,
                        title: HubMenuViewModel.Localization.viewStore,
                        shouldAuthenticate: false)
            case HubMenuViewModel.Inbox.id:
                Inbox(viewModel: .init(siteID: viewModel.siteID))
            case HubMenuViewModel.Reviews.id:
                ReviewsView(siteID: viewModel.siteID)
            case HubMenuViewModel.Coupons.id:
                couponListView
            case HubMenuViewModel.InAppPurchases.id:
                InAppPurchasesDebugView()
            case HubMenuViewModel.Subscriptions.id:
                SubscriptionsView(viewModel: .init())
            case HubMenuViewModel.Customers.id:
                CustomersListView(viewModel: .init(siteID: viewModel.siteID))
            case HubMenuViewModel.PointOfSaleEntryPoint.id:
<<<<<<< HEAD
                PointOfSalePaymentsTestView(viewModel: viewModel.pointOfSalePaymentsTestViewModel)
                WooCommercePOS.PointOfSaleEntryPointView(hideAppTabBar: { isHidden in
=======
                PointOfSaleEntryPointView(hideAppTabBar: { isHidden in
>>>>>>> f1a63fa5
                    AppDelegate.shared.setShouldHideTabBar(isHidden)
                })
            default:
                fatalError("🚨 Unsupported menu item")
            }
        }
        .navigationBarTitleDisplayMode(.inline)
    }

    @ViewBuilder
    func detailView(destination: HubMenuNavigationDestination) -> some View {
        Group {
            switch destination {
                case .payments:
                    paymentsView
            }
        }
        .navigationBarTitleDisplayMode(.inline)
    }

    @ViewBuilder
    func webView(url: URL, title: String, shouldAuthenticate: Bool) -> some View {
        Group {
            if shouldAuthenticate {
                AuthenticatedWebView(isPresented: .constant(true),
                                     url: url)
            } else {
                WebView(isPresented: .constant(true),
                        url: url)
            }
        }
        .navigationTitle(title)
    }

    @ViewBuilder
    var reviewDetailView: some View {
        if let parcel = viewModel.productReviewFromNoteParcel {
            ReviewDetailView(productReview: parcel.review, product: parcel.product, notification: parcel.note)
                .navigationBarTitleDisplayMode(.inline)
                .navigationTitle(Localization.productReview)
        }
    }

    var paymentsView: some View {
        InPersonPaymentsMenu(viewModel: viewModel.inPersonPaymentsMenuViewModel)
            .navigationBarTitleDisplayMode(.inline)
    }

    var couponListView: some View {
        EnhancedCouponListView(siteID: viewModel.siteID)
            .navigationBarTitleDisplayMode(.inline)
    }

    /// Reusable List row for the hub menu
    ///
    struct Row: View {

        /// Image source for the icon/avatar.
        ///
        enum Icon {
            case local(UIImage)
            case remote(URL?)
        }

        /// Style for the chevron indicator.
        ///
        enum Chevron {
            case none
            case down
            case leading

            var asset: UIImage {
                switch self {
                case .none:
                    return UIImage()
                case .down:
                    return .chevronDownImage
                case .leading:
                    return .chevronImage
                }
            }
        }

        /// Row Title
        ///
        let title: String

        /// Text badge displayed adjacent to the title
        ///
        let titleBadge: String?

        /// Badge displayed on the icon.
        ///
        let iconBadge: HubMenuBadgeType?

        /// Row Description
        ///
        let description: String

        /// Row Icon
        ///
        let icon: Icon

        /// Row chevron indicator
        ///
        let chevron: Chevron

        var titleAccessibilityID: String?
        var descriptionAccessibilityID: String?
        var chevronAccessibilityID: String?

        @Environment(\.sizeCategory) private var sizeCategory

        var body: some View {
            HStack(spacing: HubMenu.Constants.padding) {

                HStack(spacing: .zero) {
                    ZStack {
                        // Icon
                        Group {
                            switch icon {
                            case .local(let asset):
                                Circle()
                                    .fill(Color(.init(light: .listBackground, dark: .secondaryButtonBackground)))
                                    .frame(width: HubMenu.Constants.avatarSize, height: HubMenu.Constants.avatarSize)
                                    .overlay {
                                        Image(uiImage: asset)
                                            .resizable()
                                            .aspectRatio(contentMode: .fit)
                                            .frame(width: HubMenu.Constants.iconSize, height: HubMenu.Constants.iconSize)
                                    }

                            case .remote(let url):
                                KFImage(url)
                                    .placeholder { Image(uiImage: .gravatarPlaceholderImage).resizable() }
                                    .resizable()
                                    .aspectRatio(contentMode: .fit)
                                    .frame(width: HubMenu.Constants.avatarSize, height: HubMenu.Constants.avatarSize)
                                    .clipShape(Circle())
                            }
                        }
                        .overlay(alignment: .topTrailing) {
                            // Badge
                            if case .dot = iconBadge {
                                Circle()
                                    .fill(Color(.accent))
                                    .frame(width: HubMenu.Constants.dotBadgeSize)
                                    .padding(HubMenu.Constants.dotBadgePadding)
                            }
                        }
                    }
                }
                // Adjusts the list row separator to align with the leading edge of this view.
                .alignmentGuide(.listRowSeparatorLeading) { d in d[.leading] }


                // Title & Description
                VStack(alignment: .leading, spacing: HubMenu.Constants.topBarSpacing) {

                    AdaptiveStack(horizontalAlignment: .leading, spacing: Constants.badgeSpacing(sizeCategory: sizeCategory)) {
                        Text(title)
                            .headlineStyle()
                            .accessibilityIdentifier(titleAccessibilityID ?? "")

                        if let titleBadge, titleBadge.isNotEmpty {
                            BadgeView(text: titleBadge)
                        }
                    }

                    Text(description)
                        .subheadlineStyle()
                        .accessibilityIdentifier(descriptionAccessibilityID ?? "")
                }
                .frame(maxWidth: .infinity, alignment: .leading)

                // Tap Indicator
                Image(uiImage: chevron.asset)
                    .resizable()
                    .frame(width: HubMenu.Constants.chevronSize, height: HubMenu.Constants.chevronSize)
                    .flipsForRightToLeftLayoutDirection(true)
                    .foregroundColor(Color(.textSubtle))
                    .accessibilityIdentifier(chevronAccessibilityID ?? "")
                    .renderedIf(chevron != .none)
            }
            .padding(.vertical, Constants.rowVerticalPadding)
        }
    }
}

// MARK: Definitions
private extension HubMenu {
    enum Constants {
        static let cornerRadius: CGFloat = 10
        static let padding: CGFloat = 16
        static let rowVerticalPadding: CGFloat = 8
        static let topBarSpacing: CGFloat = 2
        static let avatarSize: CGFloat = 40
        static let chevronSize: CGFloat = 20
        static let iconSize: CGFloat = 20
        static let trackingOptionKey = "option"
        static let dotBadgePadding = EdgeInsets(top: 6, leading: 0, bottom: 0, trailing: 2)
        static let dotBadgeSize: CGFloat = 6

        /// Spacing for the badge view in the avatar row.
        ///
        static func badgeSpacing(sizeCategory: ContentSizeCategory) -> CGFloat {
            sizeCategory.isAccessibilityCategory ? .zero : 4
        }
    }

    enum Localization {
        static let settings = NSLocalizedString("Settings", comment: "Settings button in the hub menu")
        static let general = NSLocalizedString("General", comment: "General section title in the hub menu")
        static let productReview = NSLocalizedString(
            "hubMenu.productReview",
            value: "Product Review",
            comment: "Title of the view containing a single Product Review"
        )
    }
}

struct HubMenu_Previews: PreviewProvider {
    static var previews: some View {
        HubMenu(viewModel: .init(siteID: 123, tapToPayBadgePromotionChecker: TapToPayBadgePromotionChecker()))
            .environment(\.colorScheme, .light)

        HubMenu(viewModel: .init(siteID: 123, tapToPayBadgePromotionChecker: TapToPayBadgePromotionChecker()))
            .environment(\.colorScheme, .dark)

        HubMenu(viewModel: .init(siteID: 123, tapToPayBadgePromotionChecker: TapToPayBadgePromotionChecker()))
            .previewLayout(.fixed(width: 312, height: 528))
            .environment(\.sizeCategory, .accessibilityExtraExtraExtraLarge)

        HubMenu(viewModel: .init(siteID: 123, tapToPayBadgePromotionChecker: TapToPayBadgePromotionChecker()))
            .previewLayout(.fixed(width: 1024, height: 768))
    }
}<|MERGE_RESOLUTION|>--- conflicted
+++ resolved
@@ -167,12 +167,8 @@
             case HubMenuViewModel.Customers.id:
                 CustomersListView(viewModel: .init(siteID: viewModel.siteID))
             case HubMenuViewModel.PointOfSaleEntryPoint.id:
-<<<<<<< HEAD
                 PointOfSalePaymentsTestView(viewModel: viewModel.pointOfSalePaymentsTestViewModel)
-                WooCommercePOS.PointOfSaleEntryPointView(hideAppTabBar: { isHidden in
-=======
                 PointOfSaleEntryPointView(hideAppTabBar: { isHidden in
->>>>>>> f1a63fa5
                     AppDelegate.shared.setShouldHideTabBar(isHidden)
                 })
             default:
