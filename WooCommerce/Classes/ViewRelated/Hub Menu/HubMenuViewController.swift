--- conflicted
+++ resolved
@@ -5,7 +5,6 @@
 /// Displays a grid view of all available menu in the "Menu" tab (eg. View Store, Reviews, Coupons, etc...)
 final class HubMenuViewController: UIHostingController<HubMenu> {
     private let viewModel: HubMenuViewModel
-    private let pointOfSaleViewModel: PointOfSaleDashboardViewModel
     private let tapToPayBadgePromotionChecker: TapToPayBadgePromotionChecker
 
     private var storePickerCoordinator: StorePickerCoordinator?
@@ -15,16 +14,9 @@
          tapToPayBadgePromotionChecker: TapToPayBadgePromotionChecker) {
         self.viewModel = HubMenuViewModel(siteID: siteID,
                                           tapToPayBadgePromotionChecker: tapToPayBadgePromotionChecker)
-<<<<<<< HEAD
-        // TODO:
-        // Temporary. DI proper product models once we have a data layer
-        self.pointOfSaleViewModel = PointOfSaleDashboardViewModel(products: POSProductFactory.makeFakeProducts(),
-                                                                  cardReaderConnectionViewModel: .init(state: .scanningForReader(cancel: {})))
-=======
->>>>>>> df0879bc
 
         self.tapToPayBadgePromotionChecker = tapToPayBadgePromotionChecker
-        super.init(rootView: HubMenu(viewModel: viewModel, pointOfSaleViewModel: pointOfSaleViewModel))
+        super.init(rootView: HubMenu(viewModel: viewModel))
         configureTabBarItem()
         rootView.switchStoreHandler = { [weak self] in
             self?.presentSwitchStore()
