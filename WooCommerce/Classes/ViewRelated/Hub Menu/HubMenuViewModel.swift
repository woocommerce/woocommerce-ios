--- conflicted
+++ resolved
@@ -1,11 +1,8 @@
 import Foundation
 import UIKit
 import SwiftUI
-<<<<<<< HEAD
 import Combine
-=======
 import Experiments
->>>>>>> cc6036e8
 
 /// View model for `HubMenu`.
 ///
@@ -43,16 +40,19 @@
     ///
     @Published private(set) var menuElements: [Menu] = []
 
-<<<<<<< HEAD
     private var storePickerCoordinator: StorePickerCoordinator?
 
     private var cancellables = Set<AnyCancellable>()
 
-    init(siteID: Int64, navigationController: UINavigationController? = nil) {
+    init(siteID: Int64, navigationController: UINavigationController? = nil, featureFlagService: FeatureFlagService = ServiceLocator.featureFlagService) {
         self.siteID = siteID
         self.navigationController = navigationController
         menuElements = [.woocommerceAdmin, .viewStore, .reviews]
-        observeSiteForUIUpdates()
+        if featureFlagService.isFeatureFlagEnabled(.couponManagement) {
+            menuElements.append(.coupons)
+        }
+        menuElements.append(.reviews)
+       observeSiteForUIUpdates()
     }
 
     /// Present the `StorePickerViewController` using the `StorePickerCoordinator`, passing the navigation controller from the entry point.
@@ -69,16 +69,8 @@
         ServiceLocator.stores.site.sink { site in
             // This will be useful in the future for updating some info of the screen depending on the store site info
         }.store(in: &cancellables)
-=======
-    init(siteID: Int64, featureFlagService: FeatureFlagService = ServiceLocator.featureFlagService) {
-        self.siteID = siteID
-        menuElements = [.woocommerceAdmin, .viewStore]
-        if featureFlagService.isFeatureFlagEnabled(.couponManagement) {
-            menuElements.append(.coupons)
-        }
-        menuElements.append(.reviews)
->>>>>>> cc6036e8
-    }
+
+   
 }
 
 extension HubMenuViewModel {
