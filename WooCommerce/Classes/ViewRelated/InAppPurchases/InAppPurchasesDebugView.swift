--- conflicted
+++ resolved
@@ -31,7 +31,7 @@
                         }
                     }
                 }
-<<<<<<< HEAD
+            
                 Section("Products") {
                     if products.isEmpty {
                         Text("No products")
@@ -44,31 +44,13 @@
                                 Task {
                                     isPurchasing = true
                                     do {
-                                        try await inAppPurchasesForWPComPlansManager.purchaseProduct(with: product.id, for: siteID)
+                                        let result = try await inAppPurchasesForWPComPlansManager.purchaseProduct(with: product.id, for: siteID)
+                                        print("[IAP Debug] Purchase result: \(result)")
                                     } catch {
                                         purchaseError = PurchaseError(error: error)
                                     }
                                     await loadUserEntitlements()
                                     isPurchasing = false
-=======
-            }
-            Section("Products") {
-                if products.isEmpty {
-                    Text("No products")
-                } else if isPurchasing {
-                    ActivityIndicator(isAnimating: .constant(true), style: .medium)
-                } else if let stringSiteID = ProcessInfo.processInfo.environment[Constants.siteIdEnvironmentVariableName],
-                          let siteID = Int64(stringSiteID) {
-                    ForEach(products, id: \.id) { product in
-                        Button(entitledProductIDs.contains(product.id) ? "Entitled: \(product.description)" : product.description) {
-                            Task {
-                                isPurchasing = true
-                                do {
-                                    let result = try await inAppPurchasesForWPComPlansManager.purchaseProduct(with: product.id, for: siteID)
-                                    print("[IAP Debug] Purchase result: \(result)")
-                                } catch {
-                                    purchaseError = PurchaseError(error: error)
->>>>>>> 4b21955e
                                 }
                             }
                             .alert(isPresented: $presentAlert, error: purchaseError, actions: {})
@@ -76,7 +58,7 @@
                     } else {
                         Text("No valid site id could be retrieved to purchase product. " +
                              "Please set your Int64 test site id to the Xcode environment variable with name \(Constants.siteIdEnvironmentVariableName).")
-                            .foregroundColor(.red)
+                        .foregroundColor(.red)
                     }
                 }
 
