import Foundation
import enum Yosemite.SystemStatusAction
import protocol Yosemite.StoresManager
import struct Yosemite.SystemPlugin
import Experiments

/// Checks whether a store is eligible for Inbox feature.
/// Since mobile requires API support for filtering, only stores with a minimum WC plugin version are eligible.
///
protocol InboxEligibilityChecker {
<<<<<<< HEAD
    /// Determines whether the store is eligible for inbox feature.
    /// - Parameters:
    ///   - siteID: the ID of the site to check for Inbox eligibility.
    ///   - completion: called when the Inbox eligibility is determined.
    ///
    @MainActor
    func isEligibleForInbox(siteID: Int64, completion: @escaping (Bool) -> Void)
=======
>>>>>>> 71ef35fa

    /// Asynchronously determines whether the store is eligible for inbox feature.
    /// - Parameters:
    ///   - siteID: the ID of the site to check for Inbox eligibility.
    ///
<<<<<<< HEAD
    @MainActor
    func isEligibleForInbox(siteID: Int64) async -> Bool
=======
    func isEligibleForInbox(siteID: Int64) -> Bool
>>>>>>> 71ef35fa

}

/// Default implementation to check whether a store is eligible for Inbox feature.
///
final class InboxEligibilityUseCase: InboxEligibilityChecker {
    private let featureFlagService: FeatureFlagService

    init(featureFlagService: FeatureFlagService = ServiceLocator.featureFlagService) {
        self.featureFlagService = featureFlagService
    }

<<<<<<< HEAD
    /// Determines whether the store is eligible for inbox feature.
    /// - Parameters:
    ///   - siteID: the ID of the site to check for Inbox eligibility.
    ///   - completion: called when the Inbox eligibility is determined.
    func isEligibleForInbox(siteID: Int64, completion: @escaping (Bool) -> Void) {
        Task { @MainActor in
            let result = await isEligibleForInbox(siteID: siteID)
            completion(result)
        }
    }

    func isEligibleForInbox(siteID: Int64) async -> Bool {
        guard featureFlagService.isFeatureFlagEnabled(.inbox) else {
            return false
        }

        if let savedPlugin = await fetchWooPluginFromStorage(siteID: siteID) {
            return checkIfInboxIsSupported(wcPlugin: savedPlugin)
        } else {
            let remotePlugin = await fetchWooPluginFromRemote(siteID: siteID)
            return checkIfInboxIsSupported(wcPlugin: remotePlugin)
        }
    }
}

private extension InboxEligibilityUseCase {
    @MainActor
    func fetchWooPluginFromStorage(siteID: Int64) async -> SystemPlugin? {
        await withCheckedContinuation { continuation in
            stores.dispatch(SystemStatusAction.fetchSystemPlugin(siteID: siteID, systemPluginName: Constants.wcPluginName) { plugin in
                continuation.resume(returning: plugin)
            })
        }
    }

    @MainActor
    func fetchWooPluginFromRemote(siteID: Int64) async -> SystemPlugin? {
        await withCheckedContinuation { continuation in
            stores.dispatch(SystemStatusAction.synchronizeSystemInformation(siteID: siteID) { result in
                switch result {
                case .success(let info):
                    let wcPlugin = info.systemPlugins.first(where: { $0.name == Constants.wcPluginName })
                    continuation.resume(returning: wcPlugin)
                case .failure:
                    continuation.resume(returning: nil)
                }
            })
        }
    }

    func checkIfInboxIsSupported(wcPlugin: SystemPlugin?) -> Bool {
        guard let wcPlugin = wcPlugin, wcPlugin.active else {
            return false
        }
        return VersionHelpers.isVersionSupported(version: wcPlugin.version,
                                                 minimumRequired: Constants.wcPluginMinimumVersion)
    }

    enum Constants {
        static let wcPluginName = "WooCommerce"
        // TODO: 6148 - Update the minimum WC version with inbox filtering.
        static let wcPluginMinimumVersion = "5.0.0"
=======
    func isEligibleForInbox(siteID: Int64) -> Bool {
        featureFlagService.isFeatureFlagEnabled(.inbox)
>>>>>>> 71ef35fa
    }
}<|MERGE_RESOLUTION|>--- conflicted
+++ resolved
@@ -8,27 +8,12 @@
 /// Since mobile requires API support for filtering, only stores with a minimum WC plugin version are eligible.
 ///
 protocol InboxEligibilityChecker {
-<<<<<<< HEAD
-    /// Determines whether the store is eligible for inbox feature.
-    /// - Parameters:
-    ///   - siteID: the ID of the site to check for Inbox eligibility.
-    ///   - completion: called when the Inbox eligibility is determined.
-    ///
-    @MainActor
-    func isEligibleForInbox(siteID: Int64, completion: @escaping (Bool) -> Void)
-=======
->>>>>>> 71ef35fa
 
     /// Asynchronously determines whether the store is eligible for inbox feature.
     /// - Parameters:
     ///   - siteID: the ID of the site to check for Inbox eligibility.
     ///
-<<<<<<< HEAD
-    @MainActor
-    func isEligibleForInbox(siteID: Int64) async -> Bool
-=======
     func isEligibleForInbox(siteID: Int64) -> Bool
->>>>>>> 71ef35fa
 
 }
 
@@ -41,72 +26,7 @@
         self.featureFlagService = featureFlagService
     }
 
-<<<<<<< HEAD
-    /// Determines whether the store is eligible for inbox feature.
-    /// - Parameters:
-    ///   - siteID: the ID of the site to check for Inbox eligibility.
-    ///   - completion: called when the Inbox eligibility is determined.
-    func isEligibleForInbox(siteID: Int64, completion: @escaping (Bool) -> Void) {
-        Task { @MainActor in
-            let result = await isEligibleForInbox(siteID: siteID)
-            completion(result)
-        }
-    }
-
-    func isEligibleForInbox(siteID: Int64) async -> Bool {
-        guard featureFlagService.isFeatureFlagEnabled(.inbox) else {
-            return false
-        }
-
-        if let savedPlugin = await fetchWooPluginFromStorage(siteID: siteID) {
-            return checkIfInboxIsSupported(wcPlugin: savedPlugin)
-        } else {
-            let remotePlugin = await fetchWooPluginFromRemote(siteID: siteID)
-            return checkIfInboxIsSupported(wcPlugin: remotePlugin)
-        }
-    }
-}
-
-private extension InboxEligibilityUseCase {
-    @MainActor
-    func fetchWooPluginFromStorage(siteID: Int64) async -> SystemPlugin? {
-        await withCheckedContinuation { continuation in
-            stores.dispatch(SystemStatusAction.fetchSystemPlugin(siteID: siteID, systemPluginName: Constants.wcPluginName) { plugin in
-                continuation.resume(returning: plugin)
-            })
-        }
-    }
-
-    @MainActor
-    func fetchWooPluginFromRemote(siteID: Int64) async -> SystemPlugin? {
-        await withCheckedContinuation { continuation in
-            stores.dispatch(SystemStatusAction.synchronizeSystemInformation(siteID: siteID) { result in
-                switch result {
-                case .success(let info):
-                    let wcPlugin = info.systemPlugins.first(where: { $0.name == Constants.wcPluginName })
-                    continuation.resume(returning: wcPlugin)
-                case .failure:
-                    continuation.resume(returning: nil)
-                }
-            })
-        }
-    }
-
-    func checkIfInboxIsSupported(wcPlugin: SystemPlugin?) -> Bool {
-        guard let wcPlugin = wcPlugin, wcPlugin.active else {
-            return false
-        }
-        return VersionHelpers.isVersionSupported(version: wcPlugin.version,
-                                                 minimumRequired: Constants.wcPluginMinimumVersion)
-    }
-
-    enum Constants {
-        static let wcPluginName = "WooCommerce"
-        // TODO: 6148 - Update the minimum WC version with inbox filtering.
-        static let wcPluginMinimumVersion = "5.0.0"
-=======
     func isEligibleForInbox(siteID: Int64) -> Bool {
         featureFlagService.isFeatureFlagEnabled(.inbox)
->>>>>>> 71ef35fa
     }
 }