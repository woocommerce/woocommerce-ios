import UIKit
import Gridicons
import Yosemite
import WordPressUI


/// Enum representing the individual tabs
///
enum WooTab: Int {

    /// My Store Tab
    ///
    case myStore = 0

    /// Orders Tab
    ///
    case orders = 1

    /// Notifications Tab
    ///
    case notifications = 2
}


// MARK: - MainTabBarController
//
class MainTabBarController: UITabBarController {

    /// For picking up the child view controller's status bar styling
    /// - returns: nil to let the tab bar control styling or `children.first` for VC control.
    ///
    open override var childForStatusBarStyle: UIViewController? {
        return nil
    }

    /// Used for overriding the status bar style for all child view controllers
    ///
    override var preferredStatusBarStyle: UIStatusBarStyle {
        return StyleManager.statusBarLight
    }

    /// KVO Token
    ///
    private var observationToken: NSKeyValueObservation?


    // MARK: - Overridden Methods

    override func viewDidLoad() {
        super.viewDidLoad()
        setNeedsStatusBarAppearanceUpdate() // call this to refresh status bar changes happening at runtime
    }

    override func viewWillAppear(_ animated: Bool) {
        super.viewWillAppear(animated)

        /// Note:
        /// We hook up KVO in this spot... because at the point in which `viewDidLoad` fires, we haven't really fully
        /// loaded the childViewControllers, and the tabBar isn't fully initialized.
        ///
        startListeningToBadgeUpdatesIfNeeded()
    }

    override func tabBar(_ tabBar: UITabBar, didSelect item: UITabBarItem) {
        guard let currentlySelectedTab = WooTab(rawValue: selectedIndex),
            let userSelectedIndex = tabBar.items?.index(of: item),
            let userSelectedTab = WooTab(rawValue: userSelectedIndex) else {
                return
        }

        // Did we reselect the already-selected tab?
        if currentlySelectedTab == userSelectedTab {
            trackTabReselected(tab: userSelectedTab)
            scrollContentToTop()
        } else {
            trackTabSelected(newTab: userSelectedTab)
        }
    }
}


// MARK: - UIViewControllerTransitioningDelegate
//
extension MainTabBarController: UIViewControllerTransitioningDelegate {
    func presentationController(forPresented presented: UIViewController, presenting: UIViewController?, source: UIViewController) -> UIPresentationController? {
        guard presented is FancyAlertViewController else {
            return nil
        }

        return FancyAlertPresentationController(presentedViewController: presented, presenting: presenting)
    }
}


// MARK: - Static navigation helpers
//
private extension MainTabBarController {

    /// *When applicable* this method will scroll the visible content to top.
    ///
    func scrollContentToTop() {
        guard let navController = selectedViewController as? UINavigationController else {
            return
        }

        navController.scrollContentToTop(animated: true)
    }

    /// Tracks "Tab Selected" Events.
    ///
    func trackTabSelected(newTab: WooTab) {
        switch newTab {
        case .myStore:
            WooAnalytics.shared.track(.dashboardSelected)
        case .orders:
            WooAnalytics.shared.track(.ordersSelected)
        case .notifications:
            WooAnalytics.shared.track(.notificationsSelected)
        }
    }

    /// Tracks "Tab Re Selected" Events.
    ///
    func trackTabReselected(tab: WooTab) {
        switch tab {
        case .myStore:
            WooAnalytics.shared.track(.dashboardReselected)
        case .orders:
            WooAnalytics.shared.track(.ordersReselected)
        case .notifications:
            WooAnalytics.shared.track(.notificationsReselected)
        }
    }
}


// MARK: - Static navigation helpers
//
extension MainTabBarController {

    /// Switches to the My Store tab and pops to the root view controller
    ///
    static func switchToMyStoreTab() {
        navigateTo(.myStore)
    }

    /// Switches to the Orders tab and pops to the root view controller
    ///
    static func switchToOrdersTab() {
        navigateTo(.orders)
    }

    /// Switches to the Notifications tab and pops to the root view controller
    ///
    static func switchToNotificationsTab() {
        navigateTo(.notifications)
    }

    /// Switches the TabBarcController to the specified Tab
    ///
    private static func navigateTo(_ tab: WooTab) {
        guard let tabBar = AppDelegate.shared.tabBarController else {
            return
        }

        tabBar.selectedIndex = tab.rawValue
        if let navController = tabBar.selectedViewController as? UINavigationController {
            navController.popToRootViewController(animated: false)
        }
    }

    /// Returns the "Top Visible Child" of the specified type
    ///
    private static func childViewController<T: UIViewController>() -> T? {
        let selectedViewController = AppDelegate.shared.tabBarController?.selectedViewController
        guard let navController = selectedViewController as? UINavigationController else {
            return selectedViewController as? T
        }

        return navController.topViewController as? T
    }
}


// MARK: - Static Navigation + Details!
//
private extension MainTabBarController {

<<<<<<< HEAD
=======
    /// Displays the Orders List with the specified Filter applied.
    ///
    static func presentOrders(statusFilter: OrderStatus) {
        switchToOrdersTab()

        guard let ordersViewController: OrdersViewController = childViewController() else {
            return
        }

        ordersViewController.statusFilter = statusFilter
    }

    /// Switches to the Notifications Tab, and displays the details for the specified Notification ID.
    ///
    static func presentNotificationDetails(for noteID: Int) {
        switchToNotificationsTab()

        guard let notificationsViewController: NotificationsViewController = childViewController() else {
            return
        }

        notificationsViewController.presentDetails(for: noteID)
    }
}


// MARK: - Tab dot madness!
//
private extension MainTabBarController {

>>>>>>> 3273f25a
    /// Setup: KVO Hooks.
    ///
    func startListeningToBadgeUpdatesIfNeeded() {
        guard observationToken == nil else {
            return
        }

        observationToken = UIApplication.shared.observe(\.applicationIconBadgeNumber, options: [.initial, .new]) {  (application, _) in
            self.badgeCountWasUpdated(newValue: application.applicationIconBadgeNumber)
        }
    }

    /// Displays or Hides the Dot, depending on the new Badge Value
    ///
    func badgeCountWasUpdated(newValue: Int) {
        guard newValue > 0 else {
            hideDotOn(.notifications)
            return
        }

        showDotOn(.notifications)
    }

    /// Shows the dot in the specified WooTab
    ///
    func showDotOn(_ tab: WooTab) {
        hideDotOn(tab)
        let dot = GreenDotView(frame: CGRect(x: DotConstants.xOffset,
                                             y: DotConstants.yOffset,
                                             width: DotConstants.diameter,
                                             height: DotConstants.diameter), borderWidth: DotConstants.borderWidth)
        dot.tag = dotTag(for: tab)
        dot.isHidden = true
        tabBar.subviews[tab.rawValue].subviews.first?.insertSubview(dot, at: 1)
        dot.fadeIn()
    }

    /// Hides the Dot in the specified WooTab
    ///
    func hideDotOn(_ tab: WooTab) {
        let tag = dotTag(for: tab)
        if let subviews = tabBar.subviews[tab.rawValue].subviews.first?.subviews {
            for subview in subviews where subview.tag == tag {
                subview.fadeOut() { _ in
                    subview.removeFromSuperview()
                }
            }
        }
    }

    /// Returns the DotView's Tag for the specified WooTab
    ///
    func dotTag(for tab: WooTab) -> Int {
        return tab.rawValue + DotConstants.tagOffset
    }
}


// MARK: - Constants!
//
private extension MainTabBarController {

    enum DotConstants {
        static let diameter    = CGFloat(10)
        static let borderWidth = CGFloat(1)
        static let xOffset     = CGFloat(2)
        static let yOffset     = CGFloat(0)
        static let tagOffset   = 999
    }
}


// MARK: - GreenDot UIView
//
private class GreenDotView: UIView {

    private var borderWidth = CGFloat(1) // Border line width defaults to 1

    /// Designated Initializer
    ///
    init(frame: CGRect, borderWidth: CGFloat) {
        super.init(frame: frame)
        self.borderWidth = borderWidth
        setupSubviews()
    }

    /// Required Initializer
    ///
    required init?(coder aDecoder: NSCoder) {
        super.init(coder: aDecoder)
        setupSubviews()
    }

    private func setupSubviews() {
        backgroundColor = .clear
    }

    override func draw(_ rect: CGRect) {
        let path = UIBezierPath(ovalIn: CGRect(x: rect.origin.x + borderWidth,
                                               y: rect.origin.y + borderWidth,
                                               width: rect.size.width - borderWidth*2,
                                               height: rect.size.height - borderWidth*2))
        StyleManager.wooAccent.setFill()
        path.fill()

        path.lineWidth = borderWidth
        StyleManager.wooWhite.setStroke()
        path.stroke()
    }
}<|MERGE_RESOLUTION|>--- conflicted
+++ resolved
@@ -184,10 +184,8 @@
 
 // MARK: - Static Navigation + Details!
 //
-private extension MainTabBarController {
-
-<<<<<<< HEAD
-=======
+extension MainTabBarController {
+
     /// Displays the Orders List with the specified Filter applied.
     ///
     static func presentOrders(statusFilter: OrderStatus) {
@@ -218,7 +216,6 @@
 //
 private extension MainTabBarController {
 
->>>>>>> 3273f25a
     /// Setup: KVO Hooks.
     ///
     func startListeningToBadgeUpdatesIfNeeded() {
