--- conflicted
+++ resolved
@@ -381,9 +381,7 @@
         ServiceLocator.stores.dispatch(action)
     }
 
-<<<<<<< HEAD
     /// Presents the details  of a push notification.
-=======
     static func switchStoreIfNeededAndPresentNotificationDetails(notification: WooCommerce.PushNotification) {
         guard let note = notification.note,
               let siteID = note.meta.identifier(forKey: .site) else {
@@ -396,7 +394,6 @@
     }
 
     /// Presents the order details if the `note` is for an order push notification.
->>>>>>> 9a681914
     ///
     private static func presentNotificationDetails(for note: Note) {
         switch note.kind {
