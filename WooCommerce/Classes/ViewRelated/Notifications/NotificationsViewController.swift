--- conflicted
+++ resolved
@@ -227,20 +227,6 @@
 //
 private extension NotificationsViewController {
 
-<<<<<<< HEAD
-    /// Marks a specific Notification as read.
-    ///
-    func markAsReadIfNeeded(note: Note) {
-        guard note.read == false else {
-            return
-        }
-
-        let action = NotificationAction.updateReadStatus(noteId: note.noteId, read: true) { (error) in
-            if let error = error {
-                DDLogError("⛔️ Error marking single notification as read: \(error)")
-            }
-        }
-=======
     /// Update the last seen time for notifications
     ///
     func updateLastSeenTime() {
@@ -260,7 +246,21 @@
             }
         }
 
->>>>>>> 9bf88671
+        StoresManager.shared.dispatch(action)
+    }
+
+    /// Marks a specific Notification as read.
+    ///
+    func markAsReadIfNeeded(note: Note) {
+        guard note.read == false else {
+            return
+        }
+
+        let action = NotificationAction.updateReadStatus(noteId: note.noteId, read: true) { (error) in
+            if let error = error {
+                DDLogError("⛔️ Error marking single notification as read: \(error)")
+            }
+        }
         StoresManager.shared.dispatch(action)
     }
 
@@ -571,7 +571,7 @@
             MainTabBarController.hideDotOn(.notifications)
             return
         }
-
+        
         MainTabBarController.showDotOn(.notifications)
     }
 }
