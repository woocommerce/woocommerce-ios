import UIKit
import Yosemite
import Storage

/// Presents a tracking provider, tracking number and shipment date
///
final class ManualTrackingViewController: UIViewController {
    private var viewModel: ManualTrackingViewModel
    private var datePickerVisible: Bool = false

    @IBOutlet private weak var table: UITableView!

    /// Table Sections to be rendered
    ///
    private lazy var sections = {
        return self.viewModel.sections
    }()

    /// Dedicated NoticePresenter (use this here instead of AppDelegate.shared.noticePresenter)
    ///
    private lazy var noticePresenter: NoticePresenter = {
        let noticePresenter = NoticePresenter()
        noticePresenter.presentingViewController = self
        return noticePresenter
    }()

    init(viewModel: ManualTrackingViewModel) {
        self.viewModel = viewModel
        super.init(nibName: type(of: self).nibName, bundle: nil)
    }

    required init?(coder aDecoder: NSCoder) {
        fatalError("init(coder:) has not been implemented")
    }

    override func viewDidLoad() {
        super.viewDidLoad()
        configureBackground()
        configureNavigation()
        configureTable()
    }

    override func viewWillAppear(_ animated: Bool) {
        super.viewWillAppear(animated)
        table.reloadData()
        activateActionButtonIfNecessary()
    }
}


// MARK: - Styles
///
private extension ManualTrackingViewController {
    func configureBackground() {
        view.backgroundColor = StyleManager.tableViewBackgroundColor
    }

    func configureNavigation() {
        configureTitle()
        configureDismissButton()
        configureBackButton()
        configureAddButton()
    }

    func configureTitle() {
        title = viewModel.title
    }

    func configureDismissButton() {
        let dismissButtonTitle = NSLocalizedString("Dismiss",
                                                   comment: "Add a note screen - button title for closing the view")
        let leftBarButton = UIBarButtonItem(title: dismissButtonTitle,
                                            style: .plain,
                                            target: self,
                                            action: #selector(dismissButtonTapped))
        leftBarButton.tintColor = .white
        navigationItem.setLeftBarButton(leftBarButton, animated: false)
    }

    func configureBackButton() {
        // Don't show the title in the next-view's back button
        let backButton = UIBarButtonItem(title: String(),
                                         style: .plain,
                                         target: nil,
                                         action: nil)

        navigationItem.backBarButtonItem = backButton
    }

    func removeProgressIndicator() {
        navigationItem.rightBarButtonItem = nil
    }

    func configureAddButton() {
        guard viewModel.isAdding else {
            return
        }

        let rightBarButton = UIBarButtonItem(title: viewModel.primaryActionTitle,
                                             style: .done,
                                             target: self,
                                             action: #selector(primaryButtonTapped))
        rightBarButton.tintColor = .white
        navigationItem.setRightBarButton(rightBarButton, animated: false)
        navigationItem.rightBarButtonItem?.isEnabled = false
    }

    func configureForCommittingTracking() {
        hideKeyboard()
        configureRightButtonItemAsSpinner()
        navigationItem.rightBarButtonItem?.isEnabled = false
    }

    func configureForEditingTracking() {
        removeProgressIndicator()
        configureAddButton()
        navigationItem.rightBarButtonItem?.isEnabled = true
    }

    func configureRightButtonItemAsSpinner() {
        let activityIndicator = UIActivityIndicatorView(style: .white)
        activityIndicator.hidesWhenStopped = true
        activityIndicator.startAnimating()

        let rightBarButton = UIBarButtonItem(customView: activityIndicator)

        navigationItem.setRightBarButton(rightBarButton, animated: true)
    }

    func showKeyboard() {
        table.firstSubview(ofType: UITextField.self)?.becomeFirstResponder()
    }

    func hideKeyboard() {
        table.firstSubview(ofType: UITextField.self)?.resignFirstResponder()
    }

    @objc func dismissButtonTapped() {
        dismiss()
    }

    @objc func primaryButtonTapped() {
        viewModel.isCustom ? addCustomTracking() : addTracking()
    }
}


// MARK: - Table configuration
//
private extension ManualTrackingViewController {
    func configureTable() {
        registerTableViewCells()

        table.estimatedRowHeight = Constants.rowHeight
        table.rowHeight = UITableView.automaticDimension
        table.backgroundColor = StyleManager.tableViewBackgroundColor
        table.dataSource = self
        table.delegate = self
    }

    func registerTableViewCells() {
        viewModel.registerCells(for: table)
    }
}


// MARK: - UITableViewDataSource conformance
//
extension ManualTrackingViewController: UITableViewDataSource {
    func numberOfSections(in tableView: UITableView) -> Int {
        return sections.count
    }

    func tableView(_ tableView: UITableView, numberOfRowsInSection section: Int) -> Int {
        return sections[section].rows.count
    }

    func tableView(_ tableView: UITableView, cellForRowAt indexPath: IndexPath) -> UITableViewCell {
        let row = rowAtIndexPath(indexPath)
        let cell = tableView.dequeueReusableCell(withIdentifier: row.reuseIdentifier, for: indexPath)
        configure(cell, for: row, at: indexPath)

        return cell
    }

    /// Cells currently configured in the order they appear on screen
    ///
    fileprivate func configure(_ cell: UITableViewCell, for row: AddEditTrackingRow, at indexPath: IndexPath) {
        switch cell {
        case let cell as TitleAndEditableValueTableViewCell where row == .shippingProvider:
            configureShippingProvider(cell: cell)
        case let cell as TitleAndEditableValueTableViewCell where row == .providerName:
            configureProviderName(cell: cell)
        case let cell as TitleAndEditableValueTableViewCell where row == .trackingNumber:
            configureTrackingNumber(cell: cell)
        case let cell as TitleAndEditableValueTableViewCell where row == .trackingLink:
            configureTrackingLink(cell: cell)
        case let cell as TitleAndEditableValueTableViewCell where row == .dateShipped:
            configureDateShipped(cell: cell)
        case let cell as DatePickerTableViewCell where row == .datePicker:
            configurePicker(cell: cell)
        default:
            fatalError()
        }
    }

    func tableView(_ tableView: UITableView, titleForHeaderInSection section: Int) -> String? {
        return nil
    }

    private func rowAtIndexPath(_ indexPath: IndexPath) -> AddEditTrackingRow {
        return sections[indexPath.section].rows[indexPath.row]
    }

    private func indexPathForRow(_ row: AddEditTrackingRow, inSection section: Int) -> IndexPath? {
        let requestedSection = sections[section]

        guard let requestedIndex = requestedSection.rows.firstIndex(of: row) else {
            return nil
        }

        return IndexPath(row: requestedIndex, section: section)
    }

    private func configureShippingProvider(cell: TitleAndEditableValueTableViewCell) {
        cell.title.text = NSLocalizedString("Shipping provider", comment: "Add / Edit shipping provider. Title of cell presenting name")
        cell.value.text = viewModel.providerCellName

        cell.value.isEnabled = false
        cell.accessoryType = viewModel.providerCellAccessoryType
    }

    private func configureProviderName(cell: TitleAndEditableValueTableViewCell) {
        cell.title.text = NSLocalizedString("Provider name", comment: "Add Custom shipping provider. Title of cell presenting the provider name")
        cell.value.placeholder = NSLocalizedString("Enter provider name", comment: "Add custom shipping provider. Placeholder of cell presenting provider name")

        cell.value.text = viewModel.providerName
        cell.value.isEnabled = true

        cell.value.addTarget(self, action: #selector(didChangeProviderName), for: .editingChanged)
        cell.accessoryType = .none
    }

    private func configureTrackingNumber(cell: TitleAndEditableValueTableViewCell) {
        cell.title.text = NSLocalizedString("Tracking number", comment: "Add / Edit shipping provider. Title of cell presenting tracking number")

        cell.value.placeholder = NSLocalizedString("Enter tracking number",
                                                   comment: "Add custom shipping provider. Placeholder of cell presenting tracking number")
        cell.value.text = viewModel.trackingNumber
        cell.value.isEnabled = true

        cell.value.addTarget(self, action: #selector(didChangeTrackingNumber), for: .editingChanged)
        cell.accessoryType = .none
    }

    private func configureTrackingLink(cell: TitleAndEditableValueTableViewCell) {
        cell.title.text = NSLocalizedString("Tracking link (optional)", comment: "Add custom shipping provider. Title of cell presenting tracking link")

        cell.value.placeholder = NSLocalizedString("Enter tracking link", comment: "Add custom shipping provider. Placeholder of cell presenting tracking link")

        cell.value.text = viewModel.trackingLink

        cell.value.isEnabled = true
        cell.value.addTarget(self, action: #selector(didChangeTrackingLink), for: .editingChanged)

        cell.accessoryType = .none
    }

    private func configureDateShipped(cell: TitleAndEditableValueTableViewCell) {
        cell.title.text = NSLocalizedString("Date shipped", comment: "Add / Edit shipping provider. Title of cell date shipped")

        cell.value.text = viewModel.shipmentDate.toString(dateStyle: .medium, timeStyle: .none)

        cell.value.isEnabled = false
        cell.accessoryType = .none
    }

    private func configureSecondaryAction(cell: BasicTableViewCell) {
        cell.selectionStyle = .default
        cell.textLabel?.textAlignment = .center
        cell.textLabel?.textColor = StyleManager.destructiveActionColor
        cell.textLabel?.text = viewModel.secondaryActionTitle
    }

    func configurePicker(cell: DatePickerTableViewCell) {
        cell.onDateSelected = { [weak self] date in
            self?.viewModel.shipmentDate = date
            self?.reloadDate()
        }
    }
}


// MARK: - UITableViewDelegate comformance
//
extension ManualTrackingViewController: UITableViewDelegate {
    func tableView(_ tableView: UITableView, heightForFooterInSection section: Int) -> CGFloat {
        return CGFloat.leastNonzeroMagnitude
    }

    func tableView(_ tableView: UITableView, heightForHeaderInSection section: Int) -> CGFloat {
        let lastSection = sections.count - 1
        if section == lastSection {
            return UITableView.automaticDimension
        }
        return CGFloat.leastNonzeroMagnitude
    }

    func tableView(_ tableView: UITableView, heightForRowAt indexPath: IndexPath) -> CGFloat {
        let row = rowAtIndexPath(indexPath)

<<<<<<< HEAD
=======
        guard row == .datePicker else {
            return UITableView.automaticDimension
        }

        guard datePickerVisible else {
            return CGFloat.leastNonzeroMagnitude
        }

        return Constants.rowHeight
    }

    func tableView(_ tableView: UITableView, estimatedHeightForRowAt indexPath: IndexPath) -> CGFloat {
        let row = rowAtIndexPath(indexPath)

        if row == .deleteTracking {
            return Constants.deleteRowHeight
        }

>>>>>>> 8c63f2b8
        guard row == .datePicker else {
            return Constants.rowHeight
        }

        guard datePickerVisible else {
            return CGFloat.leastNonzeroMagnitude
        }

        return Constants.rowHeight
    }

    func tableView(_ tableView: UITableView, didSelectRowAt indexPath: IndexPath) {
        tableView.deselectRow(at: indexPath, animated: true)
        executeAction(for: indexPath)
    }
}


// MARK: - Actions associated to taps in cells
//
private extension ManualTrackingViewController {
    func executeAction(for indexPath: IndexPath) {
        let row = rowAtIndexPath(indexPath)

        if row == .dateShipped && viewModel.isAdding {
            displayDatePicker(at: indexPath)
            return
        }

        if row == .shippingProvider &&
            viewModel.isAdding &&
            !viewModel.isCustom {
            showAllShipmentProviders()
        }
    }

    func displayDatePicker(at indexPath: IndexPath) {
        datePickerVisible = true

        reloadDatePicker(at: indexPath)
    }

    func showAllShipmentProviders() {
        let shippingProviders = ShippingProvidersViewModel(order: viewModel.order)
        let shippingList = ShipmentProvidersViewController(viewModel: shippingProviders, delegate: self)
        navigationController?.pushViewController(shippingList, animated: true)
    }

    func reloadDatePicker(at indexPath: IndexPath) {
        table.beginUpdates()
        table.reloadRows(at: [indexPath], with: .fade)
        table.endUpdates()
    }

    func reloadDate() {
        guard let dateRowIndex = indexPathForRow(.dateShipped, inSection: 0) else {
            return
        }

        table.beginUpdates()
        table.reloadRows(at: [dateRowIndex], with: .none)
        table.endUpdates()
    }
}


// MARK: - Conformance to delegate of List of Shipment providers.
//
extension ManualTrackingViewController: ShipmentProviderListDelegate {
    func shipmentProviderList(_ list: ShipmentProvidersViewController, didSelect: Yosemite.ShipmentTrackingProvider, groupName: String) {
        WooAnalytics.shared.track(.orderFulfillmentTrackingCarrierSelected,
                                  withProperties: ["option": didSelect.name])

        viewModel.shipmentProvider = didSelect
        viewModel.shipmentProviderGroupName = groupName
    }
}


// MARK: - Tracking number textfield
//
private extension ManualTrackingViewController {
    @objc func didChangeProviderName(sender: UITextField) {
        guard let newProviderName = sender.text else {
            return
        }

        viewModel.providerName = newProviderName
        activateActionButtonIfNecessary()
    }

    @objc func didChangeTrackingNumber(sender: UITextField) {
        guard let newTrackingNumber = sender.text else {
            return
        }

        viewModel.trackingNumber = newTrackingNumber
        activateActionButtonIfNecessary()
    }

    @objc func didChangeTrackingLink(sender: UITextField) {
        guard let newTrackingLink = sender.text else {
            return
        }

        viewModel.trackingLink = newTrackingLink.addHTTPSSchemeIfNecessary()
        activateActionButtonIfNecessary()
    }
}


// MARK: - Navigation bar management
//
/// Activates the action button (Add/Edit) if there is anough data to add or edit a shipment tracking
private extension ManualTrackingViewController {
    private func activateActionButtonIfNecessary() {
        navigationItem.rightBarButtonItem?.isEnabled = viewModel.canCommit
    }
}


// MARK: - Actions!
//
private extension ManualTrackingViewController {
    func addTracking() {
        configureForCommittingTracking()
        guard let groupName = viewModel.shipmentProviderGroupName,
            let providerName = viewModel.shipmentProvider?.name,
            let trackingNumber = viewModel.trackingNumber else {
                return
        }


        let siteID = viewModel.order.siteID
        let orderID = viewModel.order.orderID
        let statusKey = viewModel.order.statusKey
        let dateShipped = DateFormatter
            .Defaults
            .yearMonthDayDateFormatter
            .string(from: viewModel.shipmentDate)

        WooAnalytics.shared.track(.orderTrackingAdd, withProperties: ["id": orderID,
                                                                      "status": statusKey,
                                                                      "carrier": providerName])

        let addTrackingAction = ShipmentAction.addTracking(siteID: siteID,
                                                           orderID: orderID,
                                                           providerGroupName: groupName,
                                                           providerName: providerName,
                                                           dateShipped: dateShipped,
                                                           trackingNumber: trackingNumber) { [weak self] error in

                                                            if let error = error {
                                                                DDLogError("⛔️ Add Tracking Failure: orderID \(orderID). Error: \(error)")

                                                                WooAnalytics.shared.track(.orderTrackingFailed,
                                                                                          withError: error)

                                                                self?.configureForEditingTracking()

                                                                self?.displayAddErrorNotice(orderID: orderID)
                                                                return
                                                            }

                                                        WooAnalytics.shared.track(.orderTrackingSuccess)

                                                            self?.dismiss()
        }

        StoresManager.shared.dispatch(addTrackingAction)
    }

    func addCustomTracking() {
        guard let providerName = viewModel.providerName,
            let trackingNumber = viewModel.trackingNumber else {
                //TODO. Present notice
            return
        }
        configureForCommittingTracking()

        let siteID = viewModel.order.siteID
        let orderID = viewModel.order.orderID
        let statusKey = viewModel.order.statusKey
        let trackingLink = viewModel.trackingLink ?? ""
        let dateShipped = DateFormatter
            .Defaults
            .yearMonthDayDateFormatter
            .string(from: viewModel.shipmentDate)

        WooAnalytics.shared.track(.orderTrackingAdd, withProperties: ["id": orderID,
                                                                      "status": statusKey,
                                                                      "carrier": providerName])

        let action = ShipmentAction.addCustomTracking(siteID: siteID,
                                                      orderID: orderID,
                                                      trackingProvider: providerName,
                                                      trackingNumber: trackingNumber,
                                                      trackingURL: trackingLink,
                                                      dateShipped: dateShipped) { [weak self] error in
                                                        if let error = error {
                                                            DDLogError("⛔️ Add Tracking Failure: orderID \(orderID). Error: \(error)")

                                                            WooAnalytics.shared.track(.orderTrackingFailed,
                                                                                      withError: error)

                                                            self?.configureForEditingTracking()

                                                            self?.displayAddErrorNotice(orderID: orderID)
                                                            return
                                                        }

                                                        WooAnalytics.shared.track(.orderTrackingSuccess)

                                                        self?.dismiss()
        }

        StoresManager.shared.dispatch(action)

    }

    func dismiss() {
        dismiss(animated: true, completion: nil)
    }

}


// MARK: - Error handling
//
private extension ManualTrackingViewController {
    /// Displays the `Unable to Add tracking` Notice.
    ///
    func displayAddErrorNotice(orderID: Int) {
        let title = NSLocalizedString(
            "Unable to add tracking to order #\(orderID)",
            comment: "Content of error presented when Add Shipment Tracking Action Failed. It reads: Unable to add tracking to order #{order number}"
        )
        let actionTitle = NSLocalizedString("Retry", comment: "Retry Action")
        let notice = Notice(title: title,
                            message: nil,
                            feedbackType: .error,
                            actionTitle: actionTitle) { [weak self] in
            self?.primaryButtonTapped()
        }

        noticePresenter.enqueue(notice: notice)
    }
}

private struct Constants {
    static let rowHeight = CGFloat(74)
    static let pickerRowHeight = CGFloat(216)
    static let disabledAlpha = CGFloat(0.7)
    static let enabledAlpha = CGFloat(1.0)
}


/// Testability
///
extension ManualTrackingViewController {
    func getTable() -> UITableView {
        return table
    }
}<|MERGE_RESOLUTION|>--- conflicted
+++ resolved
@@ -309,8 +309,6 @@
     func tableView(_ tableView: UITableView, heightForRowAt indexPath: IndexPath) -> CGFloat {
         let row = rowAtIndexPath(indexPath)
 
-<<<<<<< HEAD
-=======
         guard row == .datePicker else {
             return UITableView.automaticDimension
         }
@@ -319,17 +317,12 @@
             return CGFloat.leastNonzeroMagnitude
         }
 
-        return Constants.rowHeight
+        return Constants.pickerRowHeight
     }
 
     func tableView(_ tableView: UITableView, estimatedHeightForRowAt indexPath: IndexPath) -> CGFloat {
         let row = rowAtIndexPath(indexPath)
 
-        if row == .deleteTracking {
-            return Constants.deleteRowHeight
-        }
-
->>>>>>> 8c63f2b8
         guard row == .datePicker else {
             return Constants.rowHeight
         }
@@ -338,7 +331,7 @@
             return CGFloat.leastNonzeroMagnitude
         }
 
-        return Constants.rowHeight
+        return Constants.pickerRowHeight
     }
 
     func tableView(_ tableView: UITableView, didSelectRowAt indexPath: IndexPath) {
