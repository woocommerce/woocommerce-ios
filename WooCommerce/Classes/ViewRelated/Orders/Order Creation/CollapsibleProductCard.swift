--- conflicted
+++ resolved
@@ -170,12 +170,7 @@
             VStack(spacing: 16.0) {
                 Divider()
 
-<<<<<<< HEAD
-            Group {
                 SimplifiedProductRow(viewModel: viewModel.stepperViewModel, canChangeQuantity: viewModel.canChangeQuantity)
-=======
-                SimplifiedProductRow(viewModel: viewModel)
->>>>>>> 1e272e8d
                     .renderedIf(!viewModel.isReadOnly)
 
                 HStack {
@@ -195,54 +190,27 @@
                     Spacer()
                     Text(viewModel.rowViewModel.totalPriceAfterDiscountLabel ?? "")
                 }
-<<<<<<< HEAD
+                .frame(minHeight: Layout.rowMinHeight)
                 .renderedIf(viewModel.rowViewModel.hasDiscount && !viewModel.isReadOnly)
-            }
-            .padding(.top)
-
-            Group {
-                Divider()
-                    .padding()
-=======
-                .frame(minHeight: Layout.rowMinHeight)
-                .renderedIf(viewModel.hasDiscount && !viewModel.isReadOnly)
->>>>>>> 1e272e8d
 
                 Button(Localization.configureBundleProduct) {
                     viewModel.rowViewModel.configure?()
                     ServiceLocator.analytics.track(event: .Orders.orderFormBundleProductConfigureCTATapped(flow: flow, source: .productCard))
                 }
                 .buttonStyle(IconButtonStyle(icon: .cogImage))
-<<<<<<< HEAD
-            }
-            .renderedIf(viewModel.rowViewModel.isConfigurable)
-            .onAppear {
-                guard !hasTrackedBundleProductConfigureCTAShownEvent else {
-                    return
-=======
                 .frame(minHeight: Layout.rowMinHeight)
-                .renderedIf(viewModel.isConfigurable)
+                .renderedIf(viewModel.rowViewModel.isConfigurable)
                 .onAppear {
                     guard !hasTrackedBundleProductConfigureCTAShownEvent else {
                         return
                     }
                     ServiceLocator.analytics.track(event: .Orders.orderFormBundleProductConfigureCTAShown(flow: flow, source: .productCard))
                     hasTrackedBundleProductConfigureCTAShownEvent = true
->>>>>>> 1e272e8d
-                }
-
-<<<<<<< HEAD
-            Group {
-                Divider()
-                    .padding()
-
-                Button(Localization.removeProductLabel) {
-                    if let removeProductIntent = viewModel.rowViewModel.removeProductIntent {
-=======
+                }
+
                 if !viewModel.isReadOnly,
-                   let removeProductIntent = viewModel.removeProductIntent {
+                   let removeProductIntent = viewModel.rowViewModel.removeProductIntent {
                     Button {
->>>>>>> 1e272e8d
                         removeProductIntent()
                     } label: {
                         HStack {
@@ -289,37 +257,11 @@
 
 private extension CollapsibleProductRowCard {
     @ViewBuilder var discountRow: some View {
-<<<<<<< HEAD
-        if !viewModel.rowViewModel.hasDiscount || shouldDisallowDiscounts {
-            Button(Localization.addDiscountLabel) {
-                trackAddDiscountTapped()
-                onAddDiscount(viewModel.rowViewModel.id)
-            }
-            .buttonStyle(PlusButtonStyle())
-            .disabled(shouldDisallowDiscounts)
-        } else {
-            HStack {
-                Button(action: {
-                    trackEditDiscountTapped()
-                    onAddDiscount(viewModel.rowViewModel.id)
-                }, label: {
-                    HStack {
-                        Text(Localization.discountLabel)
-                        Image(uiImage: .pencilImage)
-                            .resizable()
-                            .frame(width: Layout.iconSize, height: Layout.iconSize)
-                    }
-                })
-                Spacer()
-                if let discountLabel = viewModel.rowViewModel.discountLabel {
-                    Text(minusSign + discountLabel)
-                        .foregroundColor(.green)
-=======
         HStack {
-            if !viewModel.hasDiscount || shouldDisallowDiscounts {
+            if !viewModel.rowViewModel.hasDiscount || shouldDisallowDiscounts {
                 Button(Localization.addDiscountLabel) {
                     trackAddDiscountTapped()
-                    onAddDiscount(viewModel.id)
+                    onAddDiscount(viewModel.rowViewModel.id)
                 }
                 .buttonStyle(PlusButtonStyle())
                 .disabled(shouldDisallowDiscounts)
@@ -327,7 +269,7 @@
                 HStack {
                     Button(action: {
                         trackEditDiscountTapped()
-                        onAddDiscount(viewModel.id)
+                        onAddDiscount(viewModel.rowViewModel.id)
                     }, label: {
                         HStack {
                             Text(Localization.discountLabel)
@@ -337,29 +279,15 @@
                         }
                     })
                     Spacer()
-                    if let discountLabel = viewModel.discountLabel {
+                    if let discountLabel = viewModel.rowViewModel.discountLabel {
                         Text(minusSign + discountLabel)
                             .foregroundColor(.green)
                     }
->>>>>>> 1e272e8d
                 }
                 // Redacts the discount editing row while product data is reloaded during remote sync.
                 // This avoids showing an out-of-date discount while hasn't synched
                 .redacted(reason: shouldDisableDiscountEditing ? .placeholder : [] )
             }
-<<<<<<< HEAD
-            // Redacts the discount editing row while product data is reloaded during remote sync.
-            // This avoids showing an out-of-date discount while hasn't synched
-            .redacted(reason: shouldDisableDiscountEditing ? .placeholder : [] )
-        }
-        Spacer()
-            .renderedIf(!viewModel.rowViewModel.hasDiscount)
-        Button {
-            shouldShowInfoTooltip.toggle()
-        } label: {
-            Image(systemName: "questionmark.circle")
-                .foregroundColor(Color(.wooCommercePurple(.shade60)))
-=======
             Spacer()
             Button {
                 shouldShowInfoTooltip.toggle()
@@ -368,7 +296,6 @@
                     .foregroundColor(Color(.wooCommercePurple(.shade60)))
             }
             .renderedIf(shouldDisallowDiscounts)
->>>>>>> 1e272e8d
         }
     }
 }
