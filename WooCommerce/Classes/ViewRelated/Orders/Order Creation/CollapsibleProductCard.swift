import Yosemite
import SwiftUI

/// Displays a single collapsible product row or grouped parent and child product rows
struct CollapsibleProductCard: View {
    @ObservedObject var viewModel: ProductWithQuantityStepperViewModel

    /// Used for tracking order form events.
    private let flow: WooAnalyticsEvent.Orders.Flow

    /// Handles when "Add Discount" is tapped on the row with the provided `ProductRowViewModel.id`
    private let onAddDiscount: (Int64) -> Void

    /// Tracks if discount editing should be enabled or disabled. False by default
    var shouldDisableDiscountEditing: Bool = false

    /// Tracks if discount should be allowed or disallowed.
    var shouldDisallowDiscounts: Bool = false

    @ScaledMetric private var scale: CGFloat = 1

    init(viewModel: ProductWithQuantityStepperViewModel,
         flow: WooAnalyticsEvent.Orders.Flow,
         shouldDisableDiscountEditing: Bool,
         shouldDisallowDiscounts: Bool,
         onAddDiscount: @escaping (_ productRowID: Int64) -> Void) {
        self.viewModel = viewModel
        self.flow = flow
        self.shouldDisableDiscountEditing = shouldDisableDiscountEditing
        self.shouldDisallowDiscounts = shouldDisallowDiscounts
        self.onAddDiscount = onAddDiscount
    }

    var body: some View {
        if viewModel.childProductRows.isEmpty {
            CollapsibleProductRowCard(viewModel: viewModel,
                                      flow: flow,
                                      shouldDisableDiscountEditing: shouldDisableDiscountEditing,
                                      shouldDisallowDiscounts: shouldDisallowDiscounts,
                                      onAddDiscount: onAddDiscount)
            .overlay {
                cardBorder
            }
        } else {
            VStack(spacing: 0) {
                // Parent product
                CollapsibleProductRowCard(viewModel: viewModel,
                                          flow: flow,
                                          shouldDisableDiscountEditing: shouldDisableDiscountEditing,
                                          shouldDisallowDiscounts: shouldDisallowDiscounts,
                                          onAddDiscount: onAddDiscount)
                Divider()
                    .frame(height: Layout.borderLineWidth)
                    .overlay(Color(.separator))

                // Child products
                ForEach(viewModel.childProductRows) { childRow in
                    CollapsibleProductRowCard(viewModel: childRow,
                                              flow: flow,
                                              shouldDisableDiscountEditing: shouldDisableDiscountEditing,
                                              shouldDisallowDiscounts: shouldDisallowDiscounts,
                                              onAddDiscount: onAddDiscount)
                    Divider().padding(.horizontal)
                }
            }
            .overlay {
                cardBorder
            }
        }
    }
}

private extension CollapsibleProductCard {
    enum Layout {
        static let frameCornerRadius: CGFloat = 4
        static let borderLineWidth: CGFloat = 1
    }

    var cardBorder: some View {
        RoundedRectangle(cornerRadius: Layout.frameCornerRadius)
            .inset(by: 0.25)
            .stroke(Color(uiColor: .separator), lineWidth: Layout.borderLineWidth)
    }
}

private struct CollapsibleProductRowCard: View {
    @ObservedObject var viewModel: ProductWithQuantityStepperViewModel

    /// Used for tracking order form events.
    private let flow: WooAnalyticsEvent.Orders.Flow

    @State private var isCollapsed: Bool = true

    /// Indicates if the coupons informational tooltip should be shown or not.
    ///
    @State private var shouldShowInfoTooltip: Bool = false

    @ScaledMetric private var scale: CGFloat = 1

    private let onAddDiscount: (Int64) -> Void

    // Tracks if discount editing should be enabled or disabled. False by default
    //
    var shouldDisableDiscountEditing: Bool = false

    // Tracks if discount should be allowed or disallowed.
    //
    var shouldDisallowDiscounts: Bool = false

    /// Tracks whether the `orderFormBundleProductConfigureCTAShown` event has been tracked to prevent multiple events across view updates.
    @State private var hasTrackedBundleProductConfigureCTAShownEvent: Bool = false

    private let minusSign: String = NumberFormatter().minusSign

    private func dismissTooltip() {
        if shouldShowInfoTooltip {
            shouldShowInfoTooltip = false
        }
    }

    init(viewModel: ProductWithQuantityStepperViewModel,
         flow: WooAnalyticsEvent.Orders.Flow,
         shouldDisableDiscountEditing: Bool,
         shouldDisallowDiscounts: Bool,
         onAddDiscount: @escaping (_ productRowID: Int64) -> Void) {
        self.viewModel = viewModel
        self.flow = flow
        self.shouldDisableDiscountEditing = shouldDisableDiscountEditing
        self.shouldDisallowDiscounts = shouldDisallowDiscounts
        self.onAddDiscount = onAddDiscount
    }

    var body: some View {
        CollapsibleView(isCollapsible: true,
                        isCollapsed: $isCollapsed,
                        safeAreaInsets: EdgeInsets(),
                        shouldShowDividers: false,
                        hasSubtleChevron: viewModel.rowViewModel.hasParentProduct,
                        label: {
            VStack {
                HStack(alignment: .center, spacing: Layout.padding) {
                    ProductImageThumbnail(productImageURL: viewModel.rowViewModel.imageURL,
                                          productImageSize: viewModel.rowViewModel.hasParentProduct ?
                                          Layout.childProductImageSize : Layout.parentProductImageSize,
                                          scale: scale,
                                          productImageCornerRadius: Layout.productImageCornerRadius,
                                          foregroundColor: Color(UIColor.listSmallIcon))
                    .padding(.leading, viewModel.rowViewModel.hasParentProduct ? Layout.childLeadingPadding : 0)
                    VStack(alignment: .leading) {
                        Text(viewModel.rowViewModel.name)
                            .font(viewModel.rowViewModel.hasParentProduct ? .subheadline : .none)
                            .foregroundColor(Color(.text))
                        Text(viewModel.rowViewModel.orderProductDetailsLabel)
                            .font(.subheadline)
                            .foregroundColor(isCollapsed ? Color(.textSubtle) : Color(.text))
                        Text(viewModel.rowViewModel.skuLabel)
                            .font(.subheadline)
                            .foregroundColor(Color(.text))
                            .renderedIf(!isCollapsed)
                        CollapsibleProductCardPriceSummary(viewModel: viewModel.rowViewModel)
                            .font(.subheadline)
                            .renderedIf(isCollapsed)
                    }
                }
            }
            .onTapGesture {
                dismissTooltip()
            }
        }, content: {
            VStack(spacing: 16.0) {
                Divider()

                SimplifiedProductRow(viewModel: viewModel.stepperViewModel, canChangeQuantity: viewModel.canChangeQuantity)
                    .renderedIf(!viewModel.isReadOnly)

                HStack {
                    Text(Localization.priceLabel)
                    CollapsibleProductCardPriceSummary(viewModel: viewModel.rowViewModel)
                }
                .frame(minHeight: Layout.rowMinHeight)

                Divider()

                discountRow
                .frame(minHeight: Layout.rowMinHeight)
                .renderedIf(!viewModel.isReadOnly)

                HStack {
                    Text(Localization.priceAfterDiscountLabel)
                    Spacer()
                    Text(viewModel.rowViewModel.totalPriceAfterDiscountLabel ?? "")
                }
                .frame(minHeight: Layout.rowMinHeight)
                .renderedIf(viewModel.rowViewModel.hasDiscount && !viewModel.isReadOnly)

                Button(Localization.configureBundleProduct) {
                    viewModel.rowViewModel.configure?()
                    ServiceLocator.analytics.track(event: .Orders.orderFormBundleProductConfigureCTATapped(flow: flow, source: .productCard))
                }
                .buttonStyle(IconButtonStyle(icon: .cogImage))
                .frame(minHeight: Layout.rowMinHeight)
                .renderedIf(viewModel.rowViewModel.isConfigurable)
                .onAppear {
                    guard !hasTrackedBundleProductConfigureCTAShownEvent else {
                        return
                    }
                    ServiceLocator.analytics.track(event: .Orders.orderFormBundleProductConfigureCTAShown(flow: flow, source: .productCard))
                    hasTrackedBundleProductConfigureCTAShownEvent = true
                }

<<<<<<< HEAD
            Group {
                Divider()
                    .padding()

                Button(Localization.removeProductLabel) {
                    if let removeProductIntent = viewModel.stepperViewModel.removeProductIntent {
=======
                if !viewModel.isReadOnly,
                   let removeProductIntent = viewModel.rowViewModel.removeProductIntent {
                    Button {
>>>>>>> 9686f8ff
                        removeProductIntent()
                    } label: {
                        HStack {
                            Image(systemName: "xmark.circle")
                                .font(.system(size: Layout.deleteIconSize))
                            Text(Localization.removeProductLabel)
                        }
                        .frame(maxWidth: .infinity, alignment: .leading)
                        .foregroundColor(Color(.error))
                    }
                    .frame(minHeight: Layout.rowMinHeight)
                    .overlay {
                        TooltipView(toolTipTitle: Localization.discountTooltipTitle,
                                    toolTipDescription: Localization.discountTooltipDescription, offset: nil)
                        .renderedIf(shouldShowInfoTooltip)
                    }
                }
            }
        })
        .onTapGesture {
            dismissTooltip()
        }
        .padding(Layout.padding)
        .frame(maxWidth: .infinity, alignment: .center)
        .background(Color(.listForeground(modal: false)))
        .overlay {
            RoundedRectangle(cornerRadius: Layout.frameCornerRadius)
                .inset(by: 0.25)
                .stroke(Color(uiColor: .text), lineWidth: Layout.borderLineWidth)
                .renderedIf(!isCollapsed)
        }
    }
}

private extension CollapsibleProductRowCard {
    func trackAddDiscountTapped() {
        viewModel.rowViewModel.trackAddDiscountTapped()
    }

    func trackEditDiscountTapped() {
        viewModel.rowViewModel.trackEditDiscountTapped()
    }
}

private extension CollapsibleProductRowCard {
    @ViewBuilder var discountRow: some View {
        HStack {
            if !viewModel.rowViewModel.hasDiscount || shouldDisallowDiscounts {
                Button(Localization.addDiscountLabel) {
                    trackAddDiscountTapped()
                    onAddDiscount(viewModel.rowViewModel.id)
                }
                .buttonStyle(PlusButtonStyle())
                .disabled(shouldDisallowDiscounts)
            } else {
                HStack {
                    Button(action: {
                        trackEditDiscountTapped()
                        onAddDiscount(viewModel.rowViewModel.id)
                    }, label: {
                        HStack {
                            Text(Localization.discountLabel)
                            Image(uiImage: .pencilImage)
                                .resizable()
                                .frame(width: Layout.iconSize, height: Layout.iconSize)
                        }
                    })
                    Spacer()
                    if let discountLabel = viewModel.rowViewModel.discountLabel {
                        Text(minusSign + discountLabel)
                            .foregroundColor(.green)
                    }
                }
                // Redacts the discount editing row while product data is reloaded during remote sync.
                // This avoids showing an out-of-date discount while hasn't synched
                .redacted(reason: shouldDisableDiscountEditing ? .placeholder : [] )
            }
            Spacer()
            Button {
                shouldShowInfoTooltip.toggle()
            } label: {
                Image(systemName: "questionmark.circle")
                    .foregroundColor(Color(.wooCommercePurple(.shade60)))
            }
            .renderedIf(shouldDisallowDiscounts)
        }
    }
}

struct CollapsibleProductCardPriceSummary: View {

    @ObservedObject var viewModel: ProductRowViewModel

    init(viewModel: ProductRowViewModel) {
        self.viewModel = viewModel
    }

    var body: some View {
        HStack {
            HStack {
                Text(viewModel.priceQuantityLine)
                    .foregroundColor(.secondary)
                Spacer()
            }
            if let price = viewModel.priceBeforeDiscountsLabel {
                Text(price)
                    .if(!viewModel.pricedIndividually) {
                        $0.foregroundColor(.secondary)
                    }
            }
        }
    }
}

private extension CollapsibleProductRowCard {
    enum Layout {
        static let padding: CGFloat = 16
        static let childLeadingPadding: CGFloat = 16.0
        static let frameCornerRadius: CGFloat = 4
        static let borderLineWidth: CGFloat = 1
        static let parentProductImageSize: CGFloat = 56.0
        static let childProductImageSize: CGFloat = 40.0
        static let productImageCornerRadius: CGFloat = 4.0
        static let iconSize: CGFloat = 16
        static let deleteIconSize: CGFloat = 24.0
        static let rowMinHeight: CGFloat = 40.0
    }

    enum Localization {
        static let priceLabel = NSLocalizedString(
            "Price",
            comment: "Text in the product row card that indicating the price of the product")
        static let removeProductLabel = NSLocalizedString(
            "Remove product from order",
            comment: "Text in the product row card button to remove a product from the current order")
        static let addDiscountLabel = NSLocalizedString(
            "Add discount",
            comment: "Text in the product row card to add a discount to a given product")
        static let discountLabel = NSLocalizedString(
            "Discount",
            comment: "Text in the product row card when a discount has already been added to a product")
        static let priceAfterDiscountLabel = NSLocalizedString(
            "Price after discount",
            comment: "The label that points to the updated price of a product after a discount has been applied")
        static let discountTooltipTitle = NSLocalizedString(
            "Discounts unavailable",
            comment: "Title text for the product discount row informational tooltip")
        static let discountTooltipDescription = NSLocalizedString(
            "To add a Product Discount, please remove all Coupons from your order",
            comment: "Description text for the product discount row informational tooltip")
        static let configureBundleProduct = NSLocalizedString(
            "Configure",
            comment: "Text in the product row card to configure a bundle product")
    }
}

#if DEBUG
struct CollapsibleProductCard_Previews: PreviewProvider {
    static var previews: some View {
        let product = Product.swiftUIPreviewSample()
        let rowViewModel = ProductRowViewModel(product: product)
        let viewModel = ProductWithQuantityStepperViewModel(stepperViewModel: .init(quantity: 1,
                                                                                    name: "",
                                                                                    quantityUpdatedCallback: { _ in }),
                                                            rowViewModel: rowViewModel,
                                                            canChangeQuantity: true)
        let childViewModels = [ProductRowViewModel(id: 2, product: product, hasParentProduct: true),
                               ProductRowViewModel(id: 3, product: product, hasParentProduct: true)]
            .map {
                ProductWithQuantityStepperViewModel(stepperViewModel: .init(quantity: 1,
                                                                            name: "",
                                                                            quantityUpdatedCallback: { _ in }),
                                                    rowViewModel: $0,
                                                    canChangeQuantity: true)
            }
        let bundleParentRowViewModel = ProductRowViewModel(id: 1,
                                                           product: product
            .copy(productTypeKey: ProductType.bundle.rawValue, bundledItems: [.swiftUIPreviewSample()]),
                                                           configure: {})
        let bundleParentViewModel = ProductWithQuantityStepperViewModel(stepperViewModel: .init(quantity: 1,
                                                                                                name: "",
                                                                                                quantityUpdatedCallback: { _ in }),
                                                                        rowViewModel: bundleParentRowViewModel,
                                                                        canChangeQuantity: true,
                                                                        childProductRows: childViewModels)
        VStack {
            CollapsibleProductCard(viewModel: viewModel,
                                      flow: .creation,
                                      shouldDisableDiscountEditing: false,
                                      shouldDisallowDiscounts: false,
                                      onAddDiscount: { _ in })
            CollapsibleProductCard(viewModel: bundleParentViewModel,
                                      flow: .creation,
                                      shouldDisableDiscountEditing: false,
                                      shouldDisallowDiscounts: false,
                                      onAddDiscount: { _ in })
        }
        .padding()
    }
}
#endif<|MERGE_RESOLUTION|>--- conflicted
+++ resolved
@@ -208,18 +208,9 @@
                     hasTrackedBundleProductConfigureCTAShownEvent = true
                 }
 
-<<<<<<< HEAD
-            Group {
-                Divider()
-                    .padding()
-
-                Button(Localization.removeProductLabel) {
-                    if let removeProductIntent = viewModel.stepperViewModel.removeProductIntent {
-=======
                 if !viewModel.isReadOnly,
-                   let removeProductIntent = viewModel.rowViewModel.removeProductIntent {
+                   let removeProductIntent = viewModel.stepperViewModel.removeProductIntent {
                     Button {
->>>>>>> 9686f8ff
                         removeProductIntent()
                     } label: {
                         HStack {
