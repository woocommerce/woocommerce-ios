--- conflicted
+++ resolved
@@ -7,32 +7,15 @@
 
     @ScaledMetric private var scale: CGFloat = 1
 
-<<<<<<< HEAD
-    var onRemoveProduct: () -> Void
-
     var onAddDiscount: () -> Void
 
-    private var isExpanded: Binding<Bool> {
-        Binding<Bool>(
-            get: { !self.isCollapsed },
-            set: { self.isCollapsed = !$0 }
-        )
-    }
-
-    init(viewModel: ProductRowViewModel,
-         onRemoveProduct: @escaping () -> Void,
-         onAddDiscount: @escaping () -> Void) {
-        self.viewModel = viewModel
-        self.onRemoveProduct = onRemoveProduct
-        self.onAddDiscount = onAddDiscount
-=======
     private var shouldShowDividers: Bool {
         !isCollapsed
     }
 
-    init(viewModel: ProductRowViewModel) {
+    init(viewModel: ProductRowViewModel, onAddDiscount: @escaping () -> Void) {
         self.viewModel = viewModel
->>>>>>> 8748c95b
+        self.onAddDiscount = onAddDiscount
     }
 
     var body: some View {
@@ -155,11 +138,7 @@
     static var previews: some View {
         let product = Product.swiftUIPreviewSample()
         let viewModel = ProductRowViewModel(product: product, canChangeQuantity: true)
-<<<<<<< HEAD
-        CollapsibleProductRowCard(viewModel: viewModel, onRemoveProduct: {}, onAddDiscount: {})
-=======
         CollapsibleProductRowCard(viewModel: viewModel)
->>>>>>> 8748c95b
     }
 }
 #endif