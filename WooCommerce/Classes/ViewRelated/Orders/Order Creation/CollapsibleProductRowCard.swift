import Yosemite
import SwiftUI

struct CollapsibleProductRowCard: View {
    @ObservedObject var viewModel: ProductRowViewModel
    @State private var isCollapsed: Bool = true

<<<<<<< HEAD
    var onRemoveProduct: () -> Void

    private var isExpanded: Binding<Bool> {
        Binding<Bool>(
            get: { !self.isCollapsed },
            set: { self.isCollapsed = !$0 }
        )
=======
    private var shouldShowDividers: Bool {
        !isCollapsed
>>>>>>> baf69c28
    }

    init(viewModel: ProductRowViewModel, onRemoveProduct: @escaping () -> Void) {
        self.viewModel = viewModel
        self.onRemoveProduct = onRemoveProduct
    }

    var body: some View {
        CollapsibleView(isCollapsible: true,
                        isCollapsed: $isCollapsed,
                        safeAreaInsets: EdgeInsets(),
                        shouldShowDividers: shouldShowDividers,
                        label: {
            VStack {
                HStack(alignment: .center, spacing: Layout.padding) {
                    Image(systemName: "photo.stack.fill")
                    VStack(alignment: .leading) {
                        Text(viewModel.name)
                        Text(viewModel.stockQuantityLabel)
                            .foregroundColor(.gray)
                            .renderedIf(isCollapsed)
                        Text(viewModel.skuLabel)
                            .foregroundColor(.gray)
                            .renderedIf(!isCollapsed)
                        CollapsibleProductCardPriceSummary(viewModel: viewModel)
                    }
                }
            }

        }, content: {
            SimplifiedProductRow(viewModel: viewModel)
            HStack {
                Text(Localization.priceLabel)
                CollapsibleProductCardPriceSummary(viewModel: viewModel)
            }
            Divider()
                .padding()
            Button(Localization.removeProductLabel) {
                onRemoveProduct()
            }
            .padding()
            .frame(maxWidth: .infinity, alignment: .center)
            .foregroundColor(Color(.error))
        })
        .padding(Layout.padding)
        .frame(maxWidth: .infinity, alignment: .center)
        .overlay {
            RoundedRectangle(cornerRadius: Layout.frameCornerRadius)
                .inset(by: 0.25)
                .stroke(isCollapsed ? Color(uiColor: .separator) : Color(uiColor: .black),
                        lineWidth: Layout.borderLineWidth)
        }
        .cornerRadius(Layout.frameCornerRadius)
    }
}

private struct CollapsibleProductCardPriceSummary: View {

    @ObservedObject var viewModel: ProductRowViewModel

    init(viewModel: ProductRowViewModel) {
        self.viewModel = viewModel
    }

    var body: some View {
        HStack {
            HStack {
                Text(viewModel.quantity.formatted())
                    .foregroundColor(.gray)
                Image(systemName: "multiply")
                    .foregroundColor(.gray)
                Text(viewModel.priceLabel ?? "-")
                    .foregroundColor(.gray)
                Spacer()
            }
            if let price = viewModel.priceBeforeDiscountsLabel {
                Text(price)
            }
        }
    }
}

private extension CollapsibleProductRowCard {
    enum Layout {
        static let padding: CGFloat = 16
        static let frameCornerRadius: CGFloat = 4
        static let borderLineWidth: CGFloat = 1
    }

    enum Localization {
        static let priceLabel = NSLocalizedString(
            "Price",
            comment: "Text in the product row card that indicating the price of the product")
        static let removeProductLabel = NSLocalizedString(
            "Remove product from order",
            comment: "Text in the product row card button to remove a product from the current order")
    }
}

#if DEBUG
struct CollapsibleProductRowCard_Previews: PreviewProvider {
    static var previews: some View {
        let product = Product.swiftUIPreviewSample()
        let viewModel = ProductRowViewModel(product: product, canChangeQuantity: true)
        CollapsibleProductRowCard(viewModel: viewModel, onRemoveProduct: {})
    }
}
#endif<|MERGE_RESOLUTION|>--- conflicted
+++ resolved
@@ -5,18 +5,10 @@
     @ObservedObject var viewModel: ProductRowViewModel
     @State private var isCollapsed: Bool = true
 
-<<<<<<< HEAD
     var onRemoveProduct: () -> Void
 
-    private var isExpanded: Binding<Bool> {
-        Binding<Bool>(
-            get: { !self.isCollapsed },
-            set: { self.isCollapsed = !$0 }
-        )
-=======
     private var shouldShowDividers: Bool {
         !isCollapsed
->>>>>>> baf69c28
     }
 
     init(viewModel: ProductRowViewModel, onRemoveProduct: @escaping () -> Void) {
