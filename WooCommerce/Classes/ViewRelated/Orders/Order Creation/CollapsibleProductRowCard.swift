import Yosemite
import SwiftUI

struct CollapsibleProductRowCard: View {
    @ObservedObject var viewModel: ProductRowViewModel
    @State private var isCollapsed: Bool = true

    /// Indicates if the coupons informational tooltip should be shown or not.
    ///
    @State private var shouldShowInfoTooltip: Bool = false

    @ScaledMetric private var scale: CGFloat = 1

    var onAddDiscount: () -> Void

    // Tracks if discount editing should be enabled or disabled. False by default
    //
    var shouldDisableDiscountEditing: Bool = false

    private var shouldShowDividers: Bool {
        !isCollapsed
    }

    private let minusSign: String = NumberFormatter().minusSign

<<<<<<< HEAD
    private func dismissTooltip() {
        if shouldShowInfoTooltip {
            shouldShowInfoTooltip.toggle()
        }
    }

    init(viewModel: ProductRowViewModel, onAddDiscount: @escaping () -> Void) {
=======
    init(viewModel: ProductRowViewModel, shouldDisableDiscountEditing: Bool, onAddDiscount: @escaping () -> Void) {
>>>>>>> 76fff1a1
        self.viewModel = viewModel
        self.shouldDisableDiscountEditing = shouldDisableDiscountEditing
        self.onAddDiscount = onAddDiscount
    }

    var body: some View {
        CollapsibleView(isCollapsible: true,
                        isCollapsed: $isCollapsed,
                        safeAreaInsets: EdgeInsets(),
                        shouldShowDividers: shouldShowDividers,
                        label: {
            VStack {
                HStack(alignment: .center, spacing: Layout.padding) {
                    ProductImageThumbnail(productImageURL: viewModel.imageURL,
                                          productImageSize: Layout.productImageSize,
                                          scale: scale,
                                          productImageCornerRadius: Layout.productImageCornerRadius,
                                          foregroundColor: Color(UIColor.listSmallIcon))
                    VStack(alignment: .leading) {
                        Text(viewModel.name)
                        Text(viewModel.stockQuantityLabel)
                            .foregroundColor(.secondary)
                            .renderedIf(isCollapsed)
                        Text(viewModel.skuLabel)
                            .foregroundColor(.secondary)
                            .renderedIf(!isCollapsed)
                        CollapsibleProductCardPriceSummary(viewModel: viewModel)
                    }
                }
            }
            .onTapGesture {
                dismissTooltip()
            }
        }, content: {
            SimplifiedProductRow(viewModel: viewModel)
            HStack {
                Text(Localization.priceLabel)
                CollapsibleProductCardPriceSummary(viewModel: viewModel)
            }
            .padding(.bottom)
            HStack {
<<<<<<< HEAD
                discountRow
=======
                if viewModel.discount == nil {
                    Button(Localization.addDiscountLabel) {
                        onAddDiscount()
                    }
                    .buttonStyle(PlusButtonStyle())
                } else {
                    HStack {
                        Button(action: {
                            onAddDiscount()
                        }, label: {
                            HStack {
                                Text(Localization.discountLabel)
                                Image(uiImage: .pencilImage)
                                    .resizable()
                                    .frame(width: Layout.iconSize, height: Layout.iconSize)
                            }
                        })
                        Spacer()
                        if let discountLabel = viewModel.discountLabel {
                            Text(minusSign + discountLabel)
                                .foregroundColor(Color(uiColor: .withColorStudio(.green, shade: .shade50)))
                        }
                    }
                    // Redacts the discount editing row while product data is reloaded during remote sync.
                    // This avoids showing an out-of-date discount while hasn't synched
                    .redacted(reason: shouldDisableDiscountEditing ? .placeholder : [] )
                }
                Spacer()
                    .renderedIf(!viewModel.hasDiscount)
                Button {
                    // TODO: Tooltip behavior gh-10839
                } label: {
                    Image(systemName: "questionmark.circle")
                        .foregroundColor(Color(.wooCommercePurple(.shade60)))
                }
                .renderedIf(!viewModel.hasDiscount)
>>>>>>> 76fff1a1
            }
            HStack {
                Text(Localization.priceAfterDiscountLabel)
                Spacer()
                Text(viewModel.priceAfterDiscountLabel ?? "")
            }
            .padding(.top)
            .renderedIf(viewModel.hasDiscount)
            Divider()
                .padding()
            Button(Localization.removeProductLabel) {
                viewModel.removeProductIntent()
            }
            .padding()
            .frame(maxWidth: .infinity, alignment: .center)
            .foregroundColor(Color(.error))
            .overlay {
                VStack(alignment: .leading) {
                    Text(Localization.discountTooltipTitle)
                        .font(.body)
                        .foregroundColor(.white)
                        .fontWeight(.bold)
                    Text(Localization.discountTooltipDescription)
                        .font(.body)
                        .multilineTextAlignment(.leading)
                        .lineLimit(nil)
                        .fixedSize(horizontal: false, vertical: true)
                        .foregroundColor(.gray)
                }
                .frame(maxWidth: .infinity)
                .padding()
                .background {
                    Color.black
                        .cornerRadius(Layout.frameCornerRadius)
                }
                .opacity(1)
                .renderedIf(shouldShowInfoTooltip)
            }
        })
        .onTapGesture {
            dismissTooltip()
        }
        .padding(Layout.padding)
        .frame(maxWidth: .infinity, alignment: .center)
        .overlay {
            RoundedRectangle(cornerRadius: Layout.frameCornerRadius)
                .inset(by: 0.25)
                .stroke(isCollapsed ? Color(uiColor: .separator) : Color(uiColor: .black),
                        lineWidth: Layout.borderLineWidth)
        }
        .cornerRadius(Layout.frameCornerRadius)
    }
}

private extension CollapsibleProductRowCard {
    @ViewBuilder var discountRow: some View {
        if viewModel.discount == nil {
            Button(Localization.addDiscountLabel) {
                onAddDiscount()
            }
            .buttonStyle(PlusButtonStyle())
        } else {
            HStack {
                Button(action: {
                    onAddDiscount()
                }, label: {
                    HStack {
                        Text(Localization.discountLabel)
                        Image(uiImage: .pencilImage)
                            .resizable()
                            .frame(width: Layout.iconSize, height: Layout.iconSize)
                    }
                })
                Spacer()
                if let discountLabel = viewModel.discountLabel {
                    Text(minusSign + discountLabel)
                        .foregroundColor(.green)
                }
            }
        }
        Spacer()
            .renderedIf(!viewModel.hasDiscount)
        Button {
            shouldShowInfoTooltip.toggle()
        } label: {
            Image(systemName: "questionmark.circle")
                .foregroundColor(Color(.wooCommercePurple(.shade60)))
        }
        .renderedIf(!viewModel.hasDiscount)
    }
}

struct CollapsibleProductCardPriceSummary: View {

    @ObservedObject var viewModel: ProductRowViewModel

    init(viewModel: ProductRowViewModel) {
        self.viewModel = viewModel
    }

    var body: some View {
        HStack {
            HStack {
                Text(viewModel.quantity.formatted())
                    .foregroundColor(.secondary)
                Image(systemName: "multiply")
                    .foregroundColor(.secondary)
                Text(viewModel.priceLabel ?? "-")
                    .foregroundColor(.secondary)
                Spacer()
            }
            if let price = viewModel.priceBeforeDiscountsLabel {
                Text(price)
            }
        }
    }
}

private extension CollapsibleProductRowCard {
    enum Layout {
        static let padding: CGFloat = 16
        static let frameCornerRadius: CGFloat = 4
        static let borderLineWidth: CGFloat = 1
        static let productImageSize: CGFloat = 56.0
        static let productImageCornerRadius: CGFloat = 4.0
        static let iconSize: CGFloat = 16
    }

    enum Localization {
        static let priceLabel = NSLocalizedString(
            "Price",
            comment: "Text in the product row card that indicating the price of the product")
        static let removeProductLabel = NSLocalizedString(
            "Remove product from order",
            comment: "Text in the product row card button to remove a product from the current order")
        static let addDiscountLabel = NSLocalizedString(
            "Add discount",
            comment: "Text in the product row card to add a discount to a given product")
        static let discountLabel = NSLocalizedString(
            "Discount",
            comment: "Text in the product row card when a discount has already been added to a product")
        static let priceAfterDiscountLabel = NSLocalizedString(
            "Price after discount",
            comment: "The label that points to the updated price of a product after a discount has been applied")
        static let discountTooltipTitle = NSLocalizedString(
            "Discounts unavailable",
            comment: "Title text for the product discount row informational tooltip")
        static let discountTooltipDescription = NSLocalizedString(
            "To add a Product Discount, please remove all Coupons from your order",
            comment: "Description text for the product discount row informational tooltip")
    }
}

#if DEBUG
struct CollapsibleProductRowCard_Previews: PreviewProvider {
    static var previews: some View {
        let product = Product.swiftUIPreviewSample()
        let viewModel = ProductRowViewModel(product: product, canChangeQuantity: true)
        CollapsibleProductRowCard(viewModel: viewModel, shouldDisableDiscountEditing: false, onAddDiscount: {})
    }
}
#endif<|MERGE_RESOLUTION|>--- conflicted
+++ resolved
@@ -23,17 +23,13 @@
 
     private let minusSign: String = NumberFormatter().minusSign
 
-<<<<<<< HEAD
     private func dismissTooltip() {
         if shouldShowInfoTooltip {
             shouldShowInfoTooltip.toggle()
         }
     }
 
-    init(viewModel: ProductRowViewModel, onAddDiscount: @escaping () -> Void) {
-=======
     init(viewModel: ProductRowViewModel, shouldDisableDiscountEditing: Bool, onAddDiscount: @escaping () -> Void) {
->>>>>>> 76fff1a1
         self.viewModel = viewModel
         self.shouldDisableDiscountEditing = shouldDisableDiscountEditing
         self.onAddDiscount = onAddDiscount
@@ -75,46 +71,7 @@
             }
             .padding(.bottom)
             HStack {
-<<<<<<< HEAD
                 discountRow
-=======
-                if viewModel.discount == nil {
-                    Button(Localization.addDiscountLabel) {
-                        onAddDiscount()
-                    }
-                    .buttonStyle(PlusButtonStyle())
-                } else {
-                    HStack {
-                        Button(action: {
-                            onAddDiscount()
-                        }, label: {
-                            HStack {
-                                Text(Localization.discountLabel)
-                                Image(uiImage: .pencilImage)
-                                    .resizable()
-                                    .frame(width: Layout.iconSize, height: Layout.iconSize)
-                            }
-                        })
-                        Spacer()
-                        if let discountLabel = viewModel.discountLabel {
-                            Text(minusSign + discountLabel)
-                                .foregroundColor(Color(uiColor: .withColorStudio(.green, shade: .shade50)))
-                        }
-                    }
-                    // Redacts the discount editing row while product data is reloaded during remote sync.
-                    // This avoids showing an out-of-date discount while hasn't synched
-                    .redacted(reason: shouldDisableDiscountEditing ? .placeholder : [] )
-                }
-                Spacer()
-                    .renderedIf(!viewModel.hasDiscount)
-                Button {
-                    // TODO: Tooltip behavior gh-10839
-                } label: {
-                    Image(systemName: "questionmark.circle")
-                        .foregroundColor(Color(.wooCommercePurple(.shade60)))
-                }
-                .renderedIf(!viewModel.hasDiscount)
->>>>>>> 76fff1a1
             }
             HStack {
                 Text(Localization.priceAfterDiscountLabel)
