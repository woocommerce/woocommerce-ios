import Foundation
import Yosemite
import Experiments

/// Implementation of `SearchUICommand` for Customer search.
///
final class CustomerSearchUICommand: SearchUICommand {

    typealias Model = Customer
    typealias CellViewModel = TitleAndSubtitleAndDetailTableViewCell.ViewModel
    typealias ResultsControllerModel = StorageCustomer

    var searchBarPlaceholder: String {
        guard featureFlagService.isFeatureFlagEnabled(.betterCustomerSelectionInOrder) else {
            return Localization.searchBarPlaceHolder
        }

        return showSearchFilters ? Localization.customerFiltersSearchBarPlaceHolder : Localization.customerSelectorSearchBarPlaceHolder
    }

    var searchBarAccessibilityIdentifier: String = "customer-search-screen-search-field"

    var cancelButtonAccessibilityIdentifier: String = "customer-search-screen-cancel-button"

    var resynchronizeModels: (() -> Void) = {}

    var onDidSelectSearchResult: ((Customer) -> Void)

    var onAddCustomerDetailsManually: (() -> Void)?

    private var filter: CustomerSearchFilter = .name

    private let siteID: Int64

    private let loadResultsWhenSearchTermIsEmpty: Bool

    private let showSearchFilters: Bool

    private let stores: StoresManager

    private let analytics: Analytics

    private let featureFlagService: FeatureFlagService

    init(siteID: Int64,
         loadResultsWhenSearchTermIsEmpty: Bool = false,
         showSearchFilters: Bool = false,
         stores: StoresManager = ServiceLocator.stores,
         analytics: Analytics = ServiceLocator.analytics,
         featureFlagService: FeatureFlagService = ServiceLocator.featureFlagService,
         onAddCustomerDetailsManually: (() -> Void)? = nil,
         onDidSelectSearchResult: @escaping ((Customer) -> Void)) {
        self.siteID = siteID
        self.loadResultsWhenSearchTermIsEmpty = loadResultsWhenSearchTermIsEmpty
        self.showSearchFilters = showSearchFilters
        self.stores = stores
        self.analytics = analytics
        self.featureFlagService = featureFlagService
        self.onAddCustomerDetailsManually = onAddCustomerDetailsManually
        self.onDidSelectSearchResult = onDidSelectSearchResult
    }

    var hideCancelButton: Bool {
        featureFlagService.isFeatureFlagEnabled(.betterCustomerSelectionInOrder)
    }

    var hideNavigationBar: Bool {
        !featureFlagService.isFeatureFlagEnabled(.betterCustomerSelectionInOrder)
    }

    var syncResultsWhenSearchQueryTurnsEmpty: Bool {
        featureFlagService.isFeatureFlagEnabled(.betterCustomerSelectionInOrder) && loadResultsWhenSearchTermIsEmpty
    }

    func createHeaderView() -> UIView? {
        guard featureFlagService.isFeatureFlagEnabled(.betterCustomerSelectionInOrder),
        showSearchFilters else {
            return nil
        }
        let segmentedControl: UISegmentedControl = {
            let segmentedControl = UISegmentedControl()

            let filters: [CustomerSearchFilter] = [.name, .username, .email]
            for (index, filter) in filters.enumerated() {
                segmentedControl.insertSegment(withTitle: filter.title, at: index, animated: false)
                if filter == self.filter {
                    segmentedControl.selectedSegmentIndex = index
                }
            }
            segmentedControl.on(.valueChanged) { [weak self] sender in
                let index = sender.selectedSegmentIndex
                guard let filter = filters[safe: index] else {
                    return
                }
                self?.showResults(filter: filter)
            }
            return segmentedControl
        }()

        let containerView = UIView(frame: .zero)
        containerView.addSubview(segmentedControl)
        segmentedControl.translatesAutoresizingMaskIntoConstraints = false
        containerView.pinSubviewToAllEdges(segmentedControl, insets: .init(top: 8, left: 16, bottom: 16, right: 16))
        return containerView
    }

    func createResultsController() -> ResultsController<StorageCustomer> {
        let storageManager = ServiceLocator.storageManager
        let predicate = NSPredicate(format: "siteID == %lld", siteID)
        let newCustomerSelectorIsEnabled = featureFlagService.isFeatureFlagEnabled(.betterCustomerSelectionInOrder)
        let descriptor = newCustomerSelectorIsEnabled ?
        NSSortDescriptor(keyPath: \StorageCustomer.firstName, ascending: true) : NSSortDescriptor(keyPath: \StorageCustomer.customerID, ascending: false)
        return ResultsController<StorageCustomer>(storageManager: storageManager, matching: predicate, sortedBy: [descriptor])
    }

    func createStarterViewController() -> UIViewController? {
        guard !featureFlagService.isFeatureFlagEnabled(.betterCustomerSelectionInOrder) else {
            guard loadResultsWhenSearchTermIsEmpty else {
                return createStarterViewControllerForEmptySearch()
            }

            return nil
        }

        return createEmptyStateViewController()
    }

    func configureEmptyStateViewControllerBeforeDisplay(viewController: EmptyStateViewController, searchKeyword: String) {
        let boldSearchKeyword = NSAttributedString(string: searchKeyword,
                                                   attributes: [.font: EmptyStateViewController.Config.messageFont.bold])
        let format = Localization.emptySearchResults
        let message = NSMutableAttributedString(string: format)

        message.replaceFirstOccurrence(of: "%@", with: boldSearchKeyword)
        viewController.configure(.simple(message: message, image: .emptySearchResultsImage))
    }

    func createCellViewModel(model: Customer) -> TitleAndSubtitleAndDetailTableViewCell.ViewModel {
        return CellViewModel(
            id: "\(model.customerID)",
            title: "\(model.firstName ?? "") \(model.lastName ?? "")",
            placeholderTitle: Localization.titleCellPlaceholder,
            subtitle: model.email,
            accessibilityLabel: "",
            detail: model.username ?? ""
        )
    }

    func synchronizeModels(siteID: Int64, keyword: String, pageNumber: Int, pageSize: Int, onCompletion: ((Bool) -> Void)?) {
        analytics.track(.orderCreationCustomerSearch)

        let action: CustomerAction
        if featureFlagService.isFeatureFlagEnabled(.betterCustomerSelectionInOrder),
           keyword.isEmpty {
            action = synchronizeAllLightCustomersDataAction(siteID: siteID, pageNumber: pageNumber, pageSize: pageSize, onCompletion: onCompletion)
        } else {
            action = searchCustomersAction(siteID: siteID, keyword: keyword, pageNumber: pageNumber, pageSize: pageSize, onCompletion: onCompletion)
        }

        stores.dispatch(action)
    }

    func didSelectSearchResult(model: Customer, from viewController: UIViewController, reloadData: () -> Void, updateActionButton: () -> Void) {
        onDidSelectSearchResult(model)
    }

    func searchResultsPredicate(keyword: String) -> NSPredicate? {
        guard featureFlagService.isFeatureFlagEnabled(.betterCustomerSelectionInOrder),
              keyword.isEmpty else {
            return NSPredicate(format: "siteID == %lld AND ANY searchResults.keyword = %@", siteID, keyword)
        }

        return nil
    }
}

private extension CustomerSearchUICommand {
    func createStarterViewControllerForEmptySearch() -> UIViewController {
        let configuration = EmptyStateViewController.Config.withButton(
            message: .init(string: ""),
            image: .customerSearchImage,
            details: Localization.emptyDefaultStateMessage,
            buttonTitle: Localization.emptyDefaultStateActionTitle
        ) { [weak self] _ in
            self?.onAddCustomerDetailsManually?()
        }

        let emptyStateViewController = EmptyStateViewController(style: .list)
        emptyStateViewController.configure(configuration)

        return emptyStateViewController
    }

    func synchronizeAllLightCustomersDataAction(siteID: Int64, pageNumber: Int, pageSize: Int, onCompletion: ((Bool) -> Void)?) -> CustomerAction {
        CustomerAction.synchronizeLightCustomersData(siteID: siteID, pageNumber: pageNumber, pageSize: pageSize) { result in
            switch result {
            case .success(_):
                onCompletion?(result.isSuccess)
            case .failure(let error):
                DDLogError("Customer Search Failure \(error)")
            }
        }
    }

    func searchCustomersAction(siteID: Int64, keyword: String, pageNumber: Int, pageSize: Int, onCompletion: ((Bool) -> Void)?) -> CustomerAction {
        let searchFilter: CustomerSearchFilter

        if featureFlagService.isFeatureFlagEnabled(.betterCustomerSelectionInOrder) {
            searchFilter = showSearchFilters ? filter : .all
        } else {
            searchFilter = .name
        }

        // Before the betterCustomerSelectionInOrder feature we loaded all customers fields from the search. Now we first load a light version of the customers,
        // and then all their data once when're selected. We will remove the option to choose light/full data together with the betterCustomerSelectionInOrder
        // and retrieve only light data when searching.
        //
        return CustomerAction.searchCustomers(siteID: siteID,
                                              pageNumber: pageNumber,
                                              pageSize: pageSize,
                                              keyword: keyword,
                                              retrieveFullCustomersData: !featureFlagService.isFeatureFlagEnabled(.betterCustomerSelectionInOrder),
                                              filter: searchFilter) { result in
            switch result {
            case .success:
                onCompletion?(result.isSuccess)
            case .failure(let error):
                DDLogError("Customer Search Failure \(error)")
            }
        }
    }

    func showResults(filter: CustomerSearchFilter) {
        guard filter != self.filter else {
            return
        }
        self.filter = filter
        resynchronizeModels()
    }

}

private extension CustomerSearchUICommand {
    enum Localization {
        static let searchBarPlaceHolder = NSLocalizedString(
            "Search all customers",
            comment: "Customer Search Placeholder")
        static let customerSelectorSearchBarPlaceHolder = NSLocalizedString(
            "Search for customers",
            comment: "Customer Search Placeholder")
        static let customerFiltersSearchBarPlaceHolder = NSLocalizedString(
            "Search for customers by",
            comment: "Customer Search Placeholder when showing filters")
        static let emptySearchResults = NSLocalizedString(
            "We're sorry, we couldn't find results for “%@”",
            comment: "Message for empty Customers search results. %@ is a placeholder for the text entered by the user.")
<<<<<<< HEAD
        static let titleCellPlaceholder = NSLocalizedString("No name", comment: "Placeholder when there's no customer name in the list")
=======
        static let emptyDefaultStateMessage = NSLocalizedString("Search for an existing customer or",
                                                                comment: "Message to prompt users to search for customers on the customer search screen")
        static let emptyDefaultStateActionTitle = NSLocalizedString("Add details manually",
                                                                comment: "Button title for adding customer details manually on the customer search screen")
    }
}

extension CustomerSearchFilter {
    var title: String {
        switch self {
        case .all:
            return "" // Not displayed
        case .name:
            return NSLocalizedString("Name", comment: "Title of the customer search filter to search by name.")
        case .username:
            return NSLocalizedString("Username", comment: "Title of the customer search filter to search for customer that match the username.")
        case .email:
            return NSLocalizedString("Email", comment: "Title of the customer search filter to search for customers that match the email.")
        }
>>>>>>> beb3091a
    }
}<|MERGE_RESOLUTION|>--- conflicted
+++ resolved
@@ -254,9 +254,7 @@
         static let emptySearchResults = NSLocalizedString(
             "We're sorry, we couldn't find results for “%@”",
             comment: "Message for empty Customers search results. %@ is a placeholder for the text entered by the user.")
-<<<<<<< HEAD
         static let titleCellPlaceholder = NSLocalizedString("No name", comment: "Placeholder when there's no customer name in the list")
-=======
         static let emptyDefaultStateMessage = NSLocalizedString("Search for an existing customer or",
                                                                 comment: "Message to prompt users to search for customers on the customer search screen")
         static let emptyDefaultStateActionTitle = NSLocalizedString("Add details manually",
@@ -276,6 +274,5 @@
         case .email:
             return NSLocalizedString("Email", comment: "Title of the customer search filter to search for customers that match the email.")
         }
->>>>>>> beb3091a
     }
 }