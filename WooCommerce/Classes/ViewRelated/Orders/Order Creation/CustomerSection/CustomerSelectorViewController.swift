--- conflicted
+++ resolved
@@ -129,7 +129,6 @@
                                              loadResultsWhenSearchTermIsEmpty: loadResultsWhenSearchTermIsEmpty,
                                              showSearchFilters: showSearchFilters,
                                              onAddCustomerDetailsManually: onAddCustomerDetailsManually,
-<<<<<<< HEAD
                                              onDidSelectSearchResult: onCustomerTapped,
                                              onDidStartSyncingAllCustomers: {
                                                  Task { @MainActor [weak self] in
@@ -141,11 +140,7 @@
                                                      self?.removeGhostContent()
                                                  }
                                              }),
-            cellType: TitleAndSubtitleAndStatusTableViewCell.self,
-=======
-                                             onDidSelectSearchResult: onCustomerTapped),
             cellType: UnderlineableTitleAndSubtitleAndDetailTableViewCell.self,
->>>>>>> 558dcb01
             cellSeparator: .none
         )
 
