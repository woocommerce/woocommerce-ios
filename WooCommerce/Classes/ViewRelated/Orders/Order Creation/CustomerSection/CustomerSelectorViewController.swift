import Foundation
import SwiftUI
import WordPressUI
import UIKit
import Yosemite

/// Shows a paginated and searchable list of customers, that can be selected
///
final class CustomerSelectorViewController: UIViewController, GhostableViewController {
    private var searchViewController: UIViewController?
    private var emptyStateViewController: UIViewController?
    private let siteID: Int64
    private let onCustomerSelected: (Customer) -> Void
    private let viewModel: CustomerSelectorViewModel
    private let addressFormViewModel: CreateOrderAddressFormViewModel

    /// Notice presentation handler
    ///
    private var noticePresenter: NoticePresenter = DefaultNoticePresenter()

    private lazy var activityIndicator: UIActivityIndicatorView = {
        let indicator = UIActivityIndicatorView(style: .medium)
        indicator.hidesWhenStopped = true
        indicator.translatesAutoresizingMaskIntoConstraints = false
        return indicator
    }()

    lazy var ghostTableViewController = GhostTableViewController(options: GhostTableViewOptions(cellClass: TitleAndSubtitleAndStatusTableViewCell.self))

    init(siteID: Int64,
         addressFormViewModel: CreateOrderAddressFormViewModel,
         onCustomerSelected: @escaping (Customer) -> Void) {
        viewModel = CustomerSelectorViewModel(siteID: siteID, onCustomerSelected: onCustomerSelected)
        self.siteID = siteID
        self.addressFormViewModel = addressFormViewModel
        self.onCustomerSelected = onCustomerSelected

        super.init(nibName: nil, bundle: nil)
    }

    required init?(coder: NSCoder) {
        fatalError("init(coder:) has not been implemented")
    }

    override func viewDidLoad() {
        super.viewDidLoad()

        configureNavigation()
        displayGhostContent()
        loadCustomersContent()
    }
}

private extension CustomerSelectorViewController {
    func loadCustomersContent() {
        viewModel.loadCustomersListData(onCompletion: { [weak self] result in
            guard let self = self else {
                return
            }

            self.removeGhostContent()
            switch result {
            case .success(let thereAreResults):
                if thereAreResults {
                    self.addSearchViewController()
                    self.configureActivityIndicator()
                } else {
                    self.showEmptyState(with: self.emptyStateConfiguration())
                }
            case .failure:
                self.showEmptyState(with: self.errorStateConfiguration())
            }
        })
    }

    func configureNavigation() {
        navigationItem.title = Localization.title
        navigationItem.leftBarButtonItem = UIBarButtonItem(barButtonSystemItem: .cancel, target: self, action: #selector(cancelWasPressed))
        navigationItem.rightBarButtonItem = UIBarButtonItem(image: .plusBarButtonItemImage,
                                                            style: .plain,
                                                            target: self,
                                                            action: #selector(presentNewCustomerDetailsFlow))
    }

    func configureActivityIndicator() {
        view.addSubview(activityIndicator)
        NSLayoutConstraint.activate([
            view.centerXAnchor.constraint(equalTo: activityIndicator.centerXAnchor),
            view.centerYAnchor.constraint(equalTo: activityIndicator.centerYAnchor)
        ])
    }

    @objc func cancelWasPressed() {
        dismiss(animated: true)
    }

    @objc func presentNewCustomerDetailsFlow() {
        let editOrderAddressForm = EditOrderAddressForm(dismiss: { [weak self] in
                                                            self?.dismiss(animated: true, completion: { [weak self] in
                                                                // Dismiss this view too
                                                                self?.dismiss(animated: true)
                                                            })
                                                        },
                                                        showSearchButton: false,
                                                        viewModel: addressFormViewModel)
        let rootViewController = UIHostingController(rootView: editOrderAddressForm)
        let navigationController = WooNavigationController(rootViewController: rootViewController)

        present(navigationController, animated: true, completion: nil)
    }

    func addSearchViewController() {
        let searchViewController = SearchViewController(
            storeID: siteID,
            command: CustomerSearchUICommand(siteID: siteID, onDidSelectSearchResult: onCustomerTapped),
            cellType: TitleAndSubtitleAndStatusTableViewCell.self,
            cellSeparator: .none
        )

        displayViewController(searchViewController)
        self.searchViewController = searchViewController
    }

    func showEmptyState(with configuration: EmptyStateViewController.Config) {
        let emptyStateViewController = EmptyStateViewController(style: .list)
        displayViewController(emptyStateViewController)
        self.emptyStateViewController = emptyStateViewController

        emptyStateViewController.configure(configuration)
    }

    func emptyStateConfiguration() -> EmptyStateViewController.Config {
        EmptyStateViewController.Config.withButton(
            message: .init(string: Localization.emptyStateMessage),
            image: .emptySearchResultsImage,
            details: Localization.emptyStateDetails,
            buttonTitle: Localization.emptyStateActionTitle
        ) { [weak self] _ in
            self?.presentNewCustomerDetailsFlow()
        }
    }

    func errorStateConfiguration() -> EmptyStateViewController.Config {
        EmptyStateViewController.Config.simple(message: .init(string: Localization.genericFetchCustomersError),
                                               image: .errorImage)
    }

    func displayViewController(_ viewController: UIViewController) {
        viewController.view.translatesAutoresizingMaskIntoConstraints = false
        addChild(viewController)
        view.addSubview(viewController.view)
        view.pinSubviewToAllEdges(viewController.view)
        viewController.didMove(toParent: self)
    }

    func onCustomerTapped(_ customer: Customer) {
        activityIndicator.startAnimating()
        viewModel.onCustomerSelected(customer, onCompletion: { [weak self] result in
            self?.activityIndicator.stopAnimating()

            switch result {
            case .success:
                self?.dismiss(animated: true)
            case .failure:
                self?.showErrorNotice()
            }
        })
    }

    func showErrorNotice() {
        noticePresenter.presentingViewController = self
        noticePresenter.enqueue(notice: Notice(title: Localization.genericAddCustomerError, feedbackType: .error))
    }
}

private extension CustomerSelectorViewController {
    enum Localization {
        static let title = NSLocalizedString(
            "Add customer details",
            comment: "Title of the order customer selection screen."
        )

<<<<<<< HEAD
        static let genericAddCustomerError = NSLocalizedString("Failed to fetch the customer data. Please try again.",
                                                                comment: "Error message in the Add Customer to order screen " +
                                                                "when getting the customer information")
        static let emptyStateMessage = NSLocalizedString(
            "No customers found",
            comment: "The title on the placeholder overlay when there are no customers on the customers list screen.")
        static let emptyStateDetails = NSLocalizedString(
            "Add a new customer by tapping on the button below.",
            comment: "The details text on the placeholder overlay when there are no customers on the customers list screen.")
        static let emptyStateActionTitle = NSLocalizedString(
            "Add Customer",
            comment: "The action title on the placeholder overlay when there are no customers on the customers list screen.")
        static let genericFetchCustomersError = NSLocalizedString("Failed to fetch the customers data. Please try again later.",
                                                                comment: "Error message in the Add Customer to order screen " +
                                                                "when getting the customers information")
=======
        static let genericAddCustomerError = NSLocalizedString(
            "Failed to fetch the customer data. Please try again.",
            comment: "Error message in the Add Customer to order screen when getting the customer information")
>>>>>>> 818d92f3
    }
}<|MERGE_RESOLUTION|>--- conflicted
+++ resolved
@@ -177,13 +177,10 @@
     enum Localization {
         static let title = NSLocalizedString(
             "Add customer details",
-            comment: "Title of the order customer selection screen."
-        )
-
-<<<<<<< HEAD
-        static let genericAddCustomerError = NSLocalizedString("Failed to fetch the customer data. Please try again.",
-                                                                comment: "Error message in the Add Customer to order screen " +
-                                                                "when getting the customer information")
+            comment: "Title of the order customer selection screen.")
+        static let genericAddCustomerError = NSLocalizedString(
+            "Failed to fetch the customer data. Please try again.",
+            comment: "Error message in the Add Customer to order screen when getting the customer information")
         static let emptyStateMessage = NSLocalizedString(
             "No customers found",
             comment: "The title on the placeholder overlay when there are no customers on the customers list screen.")
@@ -193,13 +190,8 @@
         static let emptyStateActionTitle = NSLocalizedString(
             "Add Customer",
             comment: "The action title on the placeholder overlay when there are no customers on the customers list screen.")
-        static let genericFetchCustomersError = NSLocalizedString("Failed to fetch the customers data. Please try again later.",
-                                                                comment: "Error message in the Add Customer to order screen " +
-                                                                "when getting the customers information")
-=======
-        static let genericAddCustomerError = NSLocalizedString(
-            "Failed to fetch the customer data. Please try again.",
-            comment: "Error message in the Add Customer to order screen when getting the customer information")
->>>>>>> 818d92f3
+        static let genericFetchCustomersError = NSLocalizedString(
+            "Failed to fetch the customers data. Please try again later.",
+            comment: "Error message in the Add Customer to order screen when getting the customers information")
     }
 }