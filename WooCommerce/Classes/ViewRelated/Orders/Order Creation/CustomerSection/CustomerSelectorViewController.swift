import Foundation
import SwiftUI
import WordPressUI
import UIKit
import Yosemite

/// Shows a paginated and searchable list of customers, that can be selected
///
final class CustomerSelectorViewController: UIViewController, GhostableViewController {
    private var searchViewController: UIViewController?
    private var emptyStateViewController: UIViewController?
    private let siteID: Int64
    private let onCustomerSelected: (Customer) -> Void
    private let viewModel: CustomerSelectorViewModel
    private let addressFormViewModel: CreateOrderAddressFormViewModel

    /// Notice presentation handler
    ///
    private var noticePresenter: NoticePresenter = DefaultNoticePresenter()

    private lazy var activityIndicator: UIActivityIndicatorView = {
        let indicator = UIActivityIndicatorView(style: .medium)
        indicator.hidesWhenStopped = true
        indicator.translatesAutoresizingMaskIntoConstraints = false
        return indicator
    }()

    lazy var ghostTableViewController = GhostTableViewController(options: GhostTableViewOptions(cellClass: TitleAndSubtitleAndStatusTableViewCell.self))

    init(siteID: Int64,
         addressFormViewModel: CreateOrderAddressFormViewModel,
         onCustomerSelected: @escaping (Customer) -> Void) {
        viewModel = CustomerSelectorViewModel(siteID: siteID, onCustomerSelected: onCustomerSelected)
        self.siteID = siteID
        self.addressFormViewModel = addressFormViewModel
        self.onCustomerSelected = onCustomerSelected

        super.init(nibName: nil, bundle: nil)
    }

    required init?(coder: NSCoder) {
        fatalError("init(coder:) has not been implemented")
    }

    override func viewDidLoad() {
        super.viewDidLoad()

        configureNavigation()
        displayGhostContent()
        loadCustomersContent()
    }
}

private extension CustomerSelectorViewController {
    func loadCustomersContent() {
        viewModel.isEligibleForAdvancedSearch(completion: { [weak self] isEligible in
            if isEligible {
                self?.viewModel.loadCustomersListData(onCompletion: { [weak self] result in
                    guard let self = self else {
                        return
                    }

                    self.removeGhostContent()
                    switch result {
                    case .success(let thereAreResults):
                        if thereAreResults {
                            self.addSearchViewController(loadResultsWhenSearchTermIsEmpty: true, showSearchFilters: false)
                            self.configureActivityIndicator()
                        } else {
                            self.showEmptyState(with: self.emptyStateConfiguration())
                        }
                    case .failure:
                        self.showEmptyState(with: self.errorStateConfiguration())
                    }
                })
            } else {
                self?.removeGhostContent()
                self?.addSearchViewController(loadResultsWhenSearchTermIsEmpty: false,
                                              showSearchFilters: true,
                                              onAddCustomerDetailsManually: {
                    self?.presentNewCustomerDetailsFlow()
                })
                self?.configureActivityIndicator()

            }
        })
    }

    func configureNavigation() {
        navigationItem.title = Localization.title
        navigationItem.leftBarButtonItem = UIBarButtonItem(barButtonSystemItem: .cancel, target: self, action: #selector(cancelWasPressed))
        navigationItem.rightBarButtonItem = UIBarButtonItem(image: .plusBarButtonItemImage,
                                                            style: .plain,
                                                            target: self,
                                                            action: #selector(presentNewCustomerDetailsFlow))
    }

    func configureActivityIndicator() {
        view.addSubview(activityIndicator)
        NSLayoutConstraint.activate([
            view.centerXAnchor.constraint(equalTo: activityIndicator.centerXAnchor),
            view.centerYAnchor.constraint(equalTo: activityIndicator.centerYAnchor)
        ])
    }

    @objc func cancelWasPressed() {
        dismiss(animated: true)
    }

    @objc func presentNewCustomerDetailsFlow() {
        let editOrderAddressForm = EditOrderAddressForm(dismiss: { [weak self] in
                                                            self?.dismiss(animated: true, completion: { [weak self] in
                                                                // Dismiss this view too
                                                                self?.dismiss(animated: true)
                                                            })
                                                        },
                                                        showSearchButton: false,
                                                        viewModel: addressFormViewModel)
        let rootViewController = UIHostingController(rootView: editOrderAddressForm)
        let navigationController = WooNavigationController(rootViewController: rootViewController)

        present(navigationController, animated: true, completion: nil)
    }

    func addSearchViewController(loadResultsWhenSearchTermIsEmpty: Bool, showSearchFilters: Bool, onAddCustomerDetailsManually: (() -> Void)? = nil) {
        let searchViewController = SearchViewController(
            storeID: siteID,
<<<<<<< HEAD
            command: CustomerSearchUICommand(siteID: siteID, onDidSelectSearchResult: onCustomerTapped),
            cellType: TitleAndSubtitleAndDetailTableViewCell.self,
=======
            command: CustomerSearchUICommand(siteID: siteID,
                                             loadResultsWhenSearchTermIsEmpty: loadResultsWhenSearchTermIsEmpty,
                                             showSearchFilters: showSearchFilters,
                                             onAddCustomerDetailsManually: onAddCustomerDetailsManually,
                                             onDidSelectSearchResult: onCustomerTapped),
            cellType: TitleAndSubtitleAndStatusTableViewCell.self,
>>>>>>> beb3091a
            cellSeparator: .none
        )

        displayViewController(searchViewController)
        self.searchViewController = searchViewController
    }

    func showEmptyState(with configuration: EmptyStateViewController.Config) {
        let emptyStateViewController = EmptyStateViewController(style: .list)
        displayViewController(emptyStateViewController)
        self.emptyStateViewController = emptyStateViewController

        emptyStateViewController.configure(configuration)
    }

    func emptyStateConfiguration() -> EmptyStateViewController.Config {
        EmptyStateViewController.Config.withButton(
            message: .init(string: Localization.emptyStateMessage),
            image: .emptySearchResultsImage,
            details: Localization.emptyStateDetails,
            buttonTitle: Localization.emptyStateActionTitle
        ) { [weak self] _ in
            self?.presentNewCustomerDetailsFlow()
        }
    }

    func errorStateConfiguration() -> EmptyStateViewController.Config {
        EmptyStateViewController.Config.simple(message: .init(string: Localization.genericFetchCustomersError),
                                               image: .errorImage)
    }

    func displayViewController(_ viewController: UIViewController) {
        viewController.view.translatesAutoresizingMaskIntoConstraints = false
        addChild(viewController)
        view.addSubview(viewController.view)
        view.pinSubviewToAllEdges(viewController.view)
        viewController.didMove(toParent: self)
    }

    func onCustomerTapped(_ customer: Customer) {
        activityIndicator.startAnimating()
        viewModel.onCustomerSelected(customer, onCompletion: { [weak self] result in
            self?.activityIndicator.stopAnimating()

            switch result {
            case .success:
                self?.dismiss(animated: true)
            case .failure:
                self?.showErrorNotice()
            }
        })
    }

    func showErrorNotice() {
        noticePresenter.presentingViewController = self
        noticePresenter.enqueue(notice: Notice(title: Localization.genericAddCustomerError, feedbackType: .error))
    }
}

private extension CustomerSelectorViewController {
    enum Localization {
        static let title = NSLocalizedString(
            "Add customer details",
            comment: "Title of the order customer selection screen.")
        static let genericAddCustomerError = NSLocalizedString(
            "Failed to fetch the customer data. Please try again.",
            comment: "Error message in the Add Customer to order screen when getting the customer information")
        static let emptyStateMessage = NSLocalizedString(
            "No customers found",
            comment: "The title on the placeholder overlay when there are no customers on the customers list screen.")
        static let emptyStateDetails = NSLocalizedString(
            "Add a new customer by tapping on the button below.",
            comment: "The details text on the placeholder overlay when there are no customers on the customers list screen.")
        static let emptyStateActionTitle = NSLocalizedString(
            "Add Customer",
            comment: "The action title on the placeholder overlay when there are no customers on the customers list screen.")
        static let genericFetchCustomersError = NSLocalizedString(
            "Failed to fetch the customers data. Please try again later.",
            comment: "Error message in the Add Customer to order screen when getting the customers information")
    }
}<|MERGE_RESOLUTION|>--- conflicted
+++ resolved
@@ -125,17 +125,12 @@
     func addSearchViewController(loadResultsWhenSearchTermIsEmpty: Bool, showSearchFilters: Bool, onAddCustomerDetailsManually: (() -> Void)? = nil) {
         let searchViewController = SearchViewController(
             storeID: siteID,
-<<<<<<< HEAD
-            command: CustomerSearchUICommand(siteID: siteID, onDidSelectSearchResult: onCustomerTapped),
-            cellType: TitleAndSubtitleAndDetailTableViewCell.self,
-=======
             command: CustomerSearchUICommand(siteID: siteID,
                                              loadResultsWhenSearchTermIsEmpty: loadResultsWhenSearchTermIsEmpty,
                                              showSearchFilters: showSearchFilters,
                                              onAddCustomerDetailsManually: onAddCustomerDetailsManually,
                                              onDidSelectSearchResult: onCustomerTapped),
-            cellType: TitleAndSubtitleAndStatusTableViewCell.self,
->>>>>>> beb3091a
+            cellType: TitleAndSubtitleAndDetailTableViewCell.self,
             cellSeparator: .none
         )
 
