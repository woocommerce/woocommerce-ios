import Yosemite
import Combine
import protocol Storage.StorageManagerType
import Experiments
import WooFoundation
import enum Networking.DotcomError

/// View model used in Order Creation and Editing flows.
///
final class EditableOrderViewModel: ObservableObject {
    let siteID: Int64
    private let stores: StoresManager
    private let storageManager: StorageManagerType
    private let currencyFormatter: CurrencyFormatter
    private let featureFlagService: FeatureFlagService

    private var cancellables: Set<AnyCancellable> = []

    enum Flow: Equatable {
        case creation
        case editing(initialOrder: Order)

        var analyticsFlow: WooAnalyticsEvent.Orders.Flow {
            switch self {
            case .creation:
                return .creation
            case .editing:
                return .editing
            }
        }
    }

    /// Current flow. For editing stores existing order state prior to applying any edits.
    ///
    let flow: Flow

    /// Indicates whether user has made any changes
    ///
    var hasChanges: Bool {
        switch flow {
        case .creation:
            return orderSynchronizer.order != OrderFactory.emptyNewOrder
        case .editing(let initialOrder):
            return orderSynchronizer.order != initialOrder
        }
    }

    /// Indicates whether view can be dismissed.
    ///
    var canBeDismissed: Bool {
        switch flow {
        case .creation: // Creation can be dismissed when there aren't changes pending to commit.
            return !hasChanges
        case .editing: // Editing can always be dismissed because changes are committed instantly.
            return true
        }
    }

    /// Indicates whether the cancel button is visible.
    ///
    var shouldShowCancelButton: Bool {
        featureFlagService.isFeatureFlagEnabled(.splitViewInOrdersTab) && flow == .creation
    }

    /// Indicates whether Product Multi-Selection is enabled
    ///
    var shouldUseProductMultiSelection: Bool {
        featureFlagService.isFeatureFlagEnabled(.productMultiSelectionM1)
    }

    var title: String {
        switch flow {
        case .creation:
            return Localization.titleForNewOrder
        case .editing(let order):
            return String.localizedStringWithFormat(Localization.titleWithOrderNumber, order.number)
        }
    }

    /// Active navigation bar trailing item.
    /// Defaults to create button.
    ///
    @Published private(set) var navigationTrailingItem: NavigationItem = .create

    /// Tracks if a network request is being performed.
    ///
    @Published private(set) var performingNetworkRequest = false

    /// Defines the current notice that should be shown.
    /// Defaults to `nil`.
    ///
    @Published var notice: Notice?

    // MARK: Status properties

    /// Order creation date. For new order flow it's always current date.
    ///
    var dateString: String {
        switch flow {
        case .creation:
            return DateFormatter.mediumLengthLocalizedDateFormatter.string(from: Date())
        case .editing(let order):
            let formatter = DateFormatter.dateAndTimeFormatter
            return formatter.string(from: order.dateCreated)
        }
    }

    /// Representation of order status display properties.
    ///
    @Published private(set) var statusBadgeViewModel: StatusBadgeViewModel = .init(orderStatusEnum: .pending)

    /// Indicates if the order status list (selector) should be shown or not.
    ///
    @Published var shouldShowOrderStatusList: Bool = false

    /// Defines if the view should be disabled.
    @Published private(set) var disabled: Bool = false

    /// Defines if the non editable indicators (banners, locks, fields) should be shown.
    @Published private(set) var shouldShowNonEditableIndicators: Bool = false

    /// Defines the multiple lines info message to show.
    ///
    @Published private(set) var multipleLinesMessage: String? = nil

    /// Status Results Controller.
    ///
    private lazy var statusResultsController: ResultsController<StorageOrderStatus> = {
        let predicate = NSPredicate(format: "siteID == %lld", siteID)
        let descriptor = NSSortDescriptor(key: "slug", ascending: true)
        let resultsController = ResultsController<StorageOrderStatus>(storageManager: storageManager, matching: predicate, sortedBy: [descriptor])

        do {
            try resultsController.performFetch()
        } catch {
            DDLogError("⛔️ Error fetching order statuses: \(error)")
        }

        return resultsController
    }()

    /// Order statuses list
    ///
    private var currentSiteStatuses: [OrderStatus] {
        return statusResultsController.fetchedObjects
    }

    // MARK: Products properties

    /// Products Results Controller.
    ///
    private lazy var productsResultsController: ResultsController<StorageProduct> = {
        let predicate = NSPredicate(format: "siteID == %lld", siteID)
        let resultsController = ResultsController<StorageProduct>(storageManager: storageManager, matching: predicate, sortedBy: [])
        return resultsController
    }()

    /// Products list
    ///
    private var allProducts: [Product] = []

    /// Product Variations Results Controller.
    ///
    private lazy var productVariationsResultsController: ResultsController<StorageProductVariation> = {
        let predicate = NSPredicate(format: "siteID == %lld", siteID)
        let resultsController = ResultsController<StorageProductVariation>(storageManager: storageManager, matching: predicate, sortedBy: [])
        return resultsController
    }()

    /// Product Variations list
    ///
    private var allProductVariations: [ProductVariation] = []

    /// View model for the product list
    ///
    var productSelectorViewModel: ProductSelectorViewModel {
        ProductSelectorViewModel(
            siteID: siteID,
            selectedItemIDs: selectedProductsAndVariationsIDs,
            purchasableItemsOnly: true,
            storageManager: storageManager,
            stores: stores,
<<<<<<< HEAD
            supportsMultipleSelection: shouldUseProductMultiSelection,
            isClearSelectionEnabled: shouldUseProductMultiSelection,
=======
            supportsMultipleSelection: isProductMultiSelectionBetaFeatureEnabled,
>>>>>>> a7a5381e
            toggleAllVariationsOnSelection: false,
            onProductSelected: { [weak self] product in
                guard let self = self else { return }
                self.addProductToOrder(product)
            },
            onVariationSelected: { [weak self] variation, parentProduct in
                guard let self = self else { return }
                self.addProductVariationToOrder(variation, parent: parentProduct)
            }, onMultipleSelectionCompleted: { [weak self] _ in
                guard let self = self else { return }
                self.syncOrderItems(products: self.selectedProducts, variations: self.selectedProductVariations)
            }, onAllSelectionsCleared: { [weak self] in
                guard let self = self else { return }
                self.clearAllSelectedItems()
                self.syncInitialSelectedState()
            }, onSelectedVariationsCleared: { [weak self] in
                guard let self = self else { return }
                self.clearSelectedVariations()
            })
    }

    /// View models for each product row in the order.
    ///
    @Published private(set) var productRows: [ProductRowViewModel] = []

    /// Selected product view model to render.
    /// Used to open the product details in `ProductInOrder`.
    ///
    @Published var selectedProductViewModel: ProductInOrderViewModel? = nil

    /// Keeps track of selected/unselected Products, if any
    ///
    @Published private var selectedProducts: [Product] = []

    /// Keeps track of selected/unselected Product Variations, if any
    ///
    @Published private var selectedProductVariations: [ProductVariation] = []

    /// Keeps track of all selected Products and Product Variations IDs
    ///
    private var selectedProductsAndVariationsIDs: [Int64] {
        let selectedProductsCount = selectedProducts.compactMap { $0.productID }
        let selectedProductVariationsCount = selectedProductVariations.compactMap { $0.productVariationID }
        return selectedProductsCount + selectedProductVariationsCount
    }

    // MARK: Customer data properties

    /// Representation of customer data display properties.
    ///
    @Published private(set) var customerDataViewModel: CustomerDataViewModel = .init(billingAddress: nil, shippingAddress: nil)

    /// View model for the customer details address form.
    ///
    @Published private(set) var addressFormViewModel: CreateOrderAddressFormViewModel

    // MARK: Customer note properties

    /// Representation of customer note data display properties.
    ///
    @Published private(set) var customerNoteDataViewModel: CustomerNoteDataViewModel = .init(customerNote: "")

    /// View model for the customer note section.
    ///
    lazy private(set) var noteViewModel = { OrderFormCustomerNoteViewModel(originalNote: customerNoteDataViewModel.customerNote) }()

    // MARK: Payment properties

    /// Representation of payment data display properties
    ///
    @Published private(set) var paymentDataViewModel = PaymentDataViewModel()

    /// Saves a shipping line.
    ///
    /// - Parameter shippingLine: Optional shipping line object to save. `nil` will remove existing shipping line.
    func saveShippingLine(_ shippingLine: ShippingLine?) {
        orderSynchronizer.setShipping.send(shippingLine)

        if shippingLine != nil {
            analytics.track(event: WooAnalyticsEvent.Orders.orderShippingMethodAdd(flow: flow.analyticsFlow))
        } else {
            analytics.track(event: WooAnalyticsEvent.Orders.orderShippingMethodRemove(flow: flow.analyticsFlow))
        }
    }

    /// Saves a fee.
    ///
    /// - Parameter shippingLine: Optional shipping line object to save. `nil` will remove existing shipping line.
    func saveFeeLine(_ feeLine: OrderFeeLine?) {
        orderSynchronizer.setFee.send(feeLine)

        if feeLine != nil {
            analytics.track(event: WooAnalyticsEvent.Orders.orderFeeAdd(flow: flow.analyticsFlow))
        } else {
            analytics.track(event: WooAnalyticsEvent.Orders.orderFeeRemove(flow: flow.analyticsFlow))
        }
    }

    /// Saves a coupon.
    ///
    /// - Parameter couponLine: Optional coupon line object to save. `nil` will remove existing coupon.
    func saveCouponLine(_ couponLine: OrderCouponLine?) {
        orderSynchronizer.setCoupon.send(couponLine)

        if couponLine != nil {
            analytics.track(event: WooAnalyticsEvent.Orders.orderCouponAdd(flow: flow.analyticsFlow))
        } else {
            analytics.track(event: WooAnalyticsEvent.Orders.orderCouponRemove(flow: flow.analyticsFlow))
        }
    }

    // MARK: -

    /// Defines the current order status.
    ///
    var currentOrderStatus: OrderStatusEnum {
        orderSynchronizer.order.status
    }

    /// Analytics engine.
    ///
    private let analytics: Analytics

    /// Order Synchronizer helper.
    ///
    private let orderSynchronizer: OrderSynchronizer

    private let orderDurationRecorder: OrderDurationRecorderProtocol

    init(siteID: Int64,
         flow: Flow = .creation,
         stores: StoresManager = ServiceLocator.stores,
         storageManager: StorageManagerType = ServiceLocator.storageManager,
         currencySettings: CurrencySettings = ServiceLocator.currencySettings,
         analytics: Analytics = ServiceLocator.analytics,
         featureFlagService: FeatureFlagService = ServiceLocator.featureFlagService,
         orderDurationRecorder: OrderDurationRecorderProtocol = OrderDurationRecorder.shared) {
        self.siteID = siteID
        self.flow = flow
        self.stores = stores
        self.storageManager = storageManager
        self.currencyFormatter = CurrencyFormatter(currencySettings: currencySettings)
        self.analytics = analytics
        self.orderSynchronizer = RemoteOrderSynchronizer(siteID: siteID, flow: flow, stores: stores, currencySettings: currencySettings)
        self.featureFlagService = featureFlagService
        self.orderDurationRecorder = orderDurationRecorder

        // Set a temporary initial view model, as a workaround to avoid making it optional.
        // Needs to be reset before the view model is used.
        self.addressFormViewModel = .init(siteID: siteID, addressData: .init(billingAddress: nil, shippingAddress: nil), onAddressUpdate: nil)

        configureDisabledState()
        configureNavigationTrailingItem()
        configureSyncErrors()
        configureStatusBadgeViewModel()
        configureProductRowViewModels()
        configureCustomerDataViewModel()
        configurePaymentDataViewModel()
        configureCustomerNoteDataViewModel()
        configureNonEditableIndicators()
        configureMultipleLinesMessage()
        resetAddressForm()
        syncInitialSelectedState()
    }

    /// Checks the latest Order sync, and returns the current items that are in the Order
    ///
    private func syncExistingSelectedProductsInOrder() -> [OrderItem] {
        var itemsInOrder: [OrderItem] = []
        let _ = orderSynchronizer.order.items.map { item in
            if item.variationID != 0 {
                if let _ = allProductVariations.first(where: { $0.productVariationID == item.variationID }) {
                    itemsInOrder.append(item)
                }
            } else {
                if let _ = allProducts.first(where: { $0.productID == item.productID }) {
                    itemsInOrder.append(item)
                }
            }
        }
        return itemsInOrder
    }

    /// Clears selected products and variations
    ///
    private func clearAllSelectedItems() {
        selectedProducts.forEach { _ in
            analytics.track(event: WooAnalyticsEvent.Orders.orderCreationProductSelectorItemUnselected(productType: .product))
        }
        selectedProducts.removeAll()

        selectedProductVariations.forEach { _ in
            analytics.track(event: WooAnalyticsEvent.Orders.orderCreationProductSelectorItemUnselected(productType: .variation))
        }
        selectedProductVariations.removeAll()
    }

    /// Clears selected variations
    /// 
    private func clearSelectedVariations() {
        selectedProductVariations.forEach { _ in
            analytics.track(event: WooAnalyticsEvent.Orders.orderCreationProductSelectorItemUnselected(productType: .variation))
        }
        selectedProductVariations.removeAll()
    }

    /// Selects an order item by setting the `selectedProductViewModel`.
    ///
    /// - Parameter id: ID of the order item to select
    func selectOrderItem(_ id: Int64) {
        selectedProductViewModel = createSelectedProductViewModel(itemID: id)
    }

    /// Removes an item from the order.
    ///
    /// - Parameter item: Item to remove from the order
    func removeItemFromOrder(_ item: OrderItem) {
        guard let input = createUpdateProductInput(item: item, quantity: 0) else { return }
        orderSynchronizer.setProduct.send(input)

        if shouldUseProductMultiSelection {
            // Updates selected products and selected variations for all items that have been removed directly from the Order
            // when using multi-selection, for example by tapping the `-` button within the Order view
            if item.productID != 0 {
                selectedProducts.removeAll(where: { $0.productID == item.productID })
            }
            if item.variationID != 0 {
                selectedProductVariations.removeAll(where: { $0.productVariationID == item.variationID })
            }
        }

        analytics.track(event: WooAnalyticsEvent.Orders.orderProductRemove(flow: flow.analyticsFlow))
    }

    /// Creates a view model for the `ProductRow` corresponding to an order item.
    ///
    func createProductRowViewModel(for item: OrderItem, canChangeQuantity: Bool) -> ProductRowViewModel? {
        guard item.quantity > 0, // Don't render any item with `.zero` quantity.
              let product = allProducts.first(where: { $0.productID == item.productID }) else {
            return nil
        }

        if item.variationID != 0, let variation = allProductVariations.first(where: { $0.productVariationID == item.variationID }) {
            let attributes = ProductVariationFormatter().generateAttributes(for: variation, from: product.attributes)
            return ProductRowViewModel(id: item.itemID,
                                       productVariation: variation,
                                       name: product.name,
                                       quantity: item.quantity,
                                       canChangeQuantity: canChangeQuantity,
                                       displayMode: .attributes(attributes),
                                       quantityUpdatedCallback: { [weak self] _ in
                guard let self = self else { return }
                self.analytics.track(event: WooAnalyticsEvent.Orders.orderProductQuantityChange(flow: self.flow.analyticsFlow))
            },
                                       removeProductIntent: { [weak self] in
                self?.selectOrderItem(item.itemID) })
        } else {
            return ProductRowViewModel(id: item.itemID,
                                       product: product,
                                       quantity: item.quantity,
                                       canChangeQuantity: canChangeQuantity,
                                       quantityUpdatedCallback: { [weak self] _ in
                guard let self = self else { return }
                self.analytics.track(event: WooAnalyticsEvent.Orders.orderProductQuantityChange(flow: self.flow.analyticsFlow))
            },
                                       removeProductIntent: { [weak self] in
                self?.selectOrderItem(item.itemID) })
        }
    }

    /// Resets the view model for the customer details address form based on the order addresses.
    ///
    /// Can be used to configure the address form for first use or discard pending changes.
    ///
    func resetAddressForm() {
        addressFormViewModel = CreateOrderAddressFormViewModel(siteID: siteID,
                                                               addressData: .init(billingAddress: orderSynchronizer.order.billingAddress,
                                                                                  shippingAddress: orderSynchronizer.order.shippingAddress),
                                                               onAddressUpdate: { [weak self] updatedAddressData in
            let input = Self.createAddressesInput(from: updatedAddressData)
            self?.orderSynchronizer.setAddresses.send(input)
            self?.trackCustomerDetailsAdded()
        })
    }

    /// Updates the order creation draft with the current set customer note.
    ///
    func updateCustomerNote() {
        orderSynchronizer.setNote.send(noteViewModel.newNote)
        trackCustomerNoteAdded()
    }

    // MARK: - API Requests
    /// Creates an order remotely using the provided order details.
    ///
    func createOrder() {
        performingNetworkRequest = true

        orderSynchronizer.commitAllChanges { [weak self] result in
            guard let self = self else { return }
            self.performingNetworkRequest = false

            switch result {
            case .success(let newOrder):
                self.onFinished(newOrder)
                self.trackCreateOrderSuccess()
            case .failure(let error):
                self.notice = NoticeFactory.createOrderErrorNotice(error, order: self.orderSynchronizer.order)
                self.trackCreateOrderFailure(error: error)
                DDLogError("⛔️ Error creating new order: \(error)")
            }
        }
        trackCreateButtonTapped()
    }

    /// Action triggered on `Done` button tap in order editing flow.
    ///
    func finishEditing() {
        self.onFinished(orderSynchronizer.order)
    }

    /// Assign this closure to be notified when the flow has finished.
    /// For creation it means that the order has been created.
    /// For edition it means that the merchant has finished editing the order.
    ///
    var onFinished: (Order) -> Void = { _ in }

    /// Updates the order status & tracks its event
    ///
    func updateOrderStatus(newStatus: OrderStatusEnum) {
        let oldStatus = orderSynchronizer.order.status
        orderSynchronizer.setStatus.send(newStatus)
        analytics.track(event: WooAnalyticsEvent.Orders.orderStatusChange(flow: flow.analyticsFlow,
                                                                          orderID: orderSynchronizer.order.orderID,
                                                                          from: oldStatus,
                                                                          to: newStatus))
    }

    /// Deletes the order if it has been synced remotely, and removes it from local storage.
    ///
    func discardOrder() {
        // Only continue if the order has been synced remotely.
        guard orderSynchronizer.order.orderID != .zero else {
            return
        }

        let action = OrderAction.deleteOrder(siteID: siteID, order: orderSynchronizer.order, deletePermanently: true) { result in
            switch result {
            case .success:
                break
            case .failure(let error):
                DDLogError("⛔️ Error deleting new order: \(error)")
            }
        }
        stores.dispatch(action)
    }
}

// MARK: - Types
extension EditableOrderViewModel {
    /// Representation of possible navigation bar trailing buttons
    ///
    enum NavigationItem: Equatable {
        case create
        case done
        case loading
    }

    /// Representation of order status display properties
    ///
    struct StatusBadgeViewModel {
        let title: String
        let color: UIColor

        init(orderStatus: OrderStatus) {
            title = orderStatus.name ?? orderStatus.slug
            color = {
                switch orderStatus.status {
                case .autoDraft, .pending, .cancelled, .refunded, .custom:
                    return .gray(.shade5)
                case .onHold:
                    return .withColorStudio(.orange, shade: .shade5)
                case .processing:
                    return .withColorStudio(.green, shade: .shade5)
                case .failed:
                    return .withColorStudio(.red, shade: .shade5)
                case .completed:
                    return .withColorStudio(.blue, shade: .shade5)
                }
            }()
        }

        init(orderStatusEnum: OrderStatusEnum) {
            let siteOrderStatus = OrderStatus(name: nil, siteID: 0, slug: orderStatusEnum.rawValue, total: 0)
            self.init(orderStatus: siteOrderStatus)
        }
    }

    /// Representation of customer data display properties
    ///
    struct CustomerDataViewModel {
        let isDataAvailable: Bool
        let fullName: String?
        let billingAddressFormatted: String?
        let shippingAddressFormatted: String?

        init(fullName: String? = nil,
             hasEmail: Bool = false,
             hasPhone: Bool = false,
             billingAddressFormatted: String? = nil,
             shippingAddressFormatted: String? = nil) {
            self.isDataAvailable = !fullName.isNilOrEmpty
                || hasEmail
                || hasPhone
                || !billingAddressFormatted.isNilOrEmpty
                || !shippingAddressFormatted.isNilOrEmpty
            self.fullName = fullName
            self.billingAddressFormatted = billingAddressFormatted
            self.shippingAddressFormatted = shippingAddressFormatted
        }

        init(billingAddress: Address?, shippingAddress: Address?) {
            let availableFullName = billingAddress?.fullName.isNotEmpty == true ? billingAddress?.fullName : shippingAddress?.fullName

            self.init(fullName: availableFullName?.isNotEmpty == true ? availableFullName : nil,
                      hasEmail: billingAddress?.hasEmailAddress == true,
                      hasPhone: billingAddress?.hasPhoneNumber == true || shippingAddress?.hasPhoneNumber == true,
                      billingAddressFormatted: billingAddress?.fullNameWithCompanyAndAddress,
                      shippingAddressFormatted: shippingAddress?.fullNameWithCompanyAndAddress)
        }
    }

    /// Representation of payment data display properties
    ///
    struct PaymentDataViewModel {
        let itemsTotal: String
        let orderTotal: String

        let shouldShowShippingTotal: Bool
        let shippingTotal: String

        // We only support one (the first) shipping line
        let shippingMethodTitle: String
        let shippingMethodTotal: String

        let shouldShowFees: Bool
        let feesBaseAmountForPercentage: Decimal
        let feesTotal: String

        // We only support one (the first) fee line
        let feeLineTotal: String

        let taxesTotal: String

        // We only support one (the first) coupon line
        let supportsAddingCouponToOrder: Bool
        let couponSummary: String?
        let couponCode: String
        let discountTotal: String
        let shouldShowCoupon: Bool

        /// Whether payment data is being reloaded (during remote sync)
        ///
        let isLoading: Bool

        let showNonEditableIndicators: Bool

        let shippingLineViewModel: ShippingLineDetailsViewModel
        let feeLineViewModel: FeeLineDetailsViewModel
        let couponLineViewModel: CouponLineDetailsViewModel

        init(itemsTotal: String = "0",
             shouldShowShippingTotal: Bool = false,
             shippingTotal: String = "0",
             shippingMethodTitle: String = "",
             shippingMethodTotal: String = "",
             shouldShowFees: Bool = false,
             feesBaseAmountForPercentage: Decimal = 0,
             feesTotal: String = "0",
             feeLineTotal: String = "0",
             taxesTotal: String = "0",
             orderTotal: String = "0",
             shouldShowCoupon: Bool = false,
             couponSummary: String? = nil,
             couponCode: String = "",
             discountTotal: String = "",
             isLoading: Bool = false,
             showNonEditableIndicators: Bool = false,
             supportsAddingCouponToOrder: Bool = false,
             saveShippingLineClosure: @escaping (ShippingLine?) -> Void = { _ in },
             saveFeeLineClosure: @escaping (OrderFeeLine?) -> Void = { _ in },
             saveCouponLineClosure: @escaping (OrderCouponLine?) -> Void = { _ in },
             currencyFormatter: CurrencyFormatter = CurrencyFormatter(currencySettings: ServiceLocator.currencySettings)) {
            self.itemsTotal = currencyFormatter.formatAmount(itemsTotal) ?? "0.00"
            self.shouldShowShippingTotal = shouldShowShippingTotal
            self.shippingTotal = currencyFormatter.formatAmount(shippingTotal) ?? "0.00"
            self.shippingMethodTitle = shippingMethodTitle
            self.shippingMethodTotal = currencyFormatter.formatAmount(shippingMethodTotal) ?? "0.00"
            self.shouldShowFees = shouldShowFees
            self.feesBaseAmountForPercentage = feesBaseAmountForPercentage
            self.feesTotal = currencyFormatter.formatAmount(feesTotal) ?? "0.00"
            self.feeLineTotal = currencyFormatter.formatAmount(feeLineTotal) ?? "0.00"
            self.taxesTotal = currencyFormatter.formatAmount(taxesTotal) ?? "0.00"
            self.orderTotal = currencyFormatter.formatAmount(orderTotal) ?? "0.00"
            self.isLoading = isLoading
            self.showNonEditableIndicators = showNonEditableIndicators
            self.shouldShowCoupon = shouldShowCoupon
            self.supportsAddingCouponToOrder = supportsAddingCouponToOrder
            self.couponSummary = couponSummary
            self.couponCode = couponCode
            self.discountTotal = "-" + (currencyFormatter.formatAmount(discountTotal) ?? "0.00")
            self.shippingLineViewModel = ShippingLineDetailsViewModel(isExistingShippingLine: shouldShowShippingTotal,
                                                                      initialMethodTitle: shippingMethodTitle,
                                                                      shippingTotal: shippingMethodTotal,
                                                                      didSelectSave: saveShippingLineClosure)
            self.feeLineViewModel = FeeLineDetailsViewModel(isExistingFeeLine: shouldShowFees,
                                                            baseAmountForPercentage: feesBaseAmountForPercentage,
                                                            feesTotal: feeLineTotal,
                                                            didSelectSave: saveFeeLineClosure)
            self.couponLineViewModel = CouponLineDetailsViewModel(isExistingCouponLine: shouldShowCoupon,
                                                                  code: couponCode,
                                                                  didSelectSave: saveCouponLineClosure)
        }
    }

    /// Representation of order notes data display properties
    ///
    struct CustomerNoteDataViewModel {
        let customerNote: String
    }
}

// MARK: - Helpers
private extension EditableOrderViewModel {

    /// Sets the view to be `disabled` when `performingNetworkRequest` or when `statePublisher` is `.syncing(blocking: true)`
    ///
    func configureDisabledState() {
        Publishers.CombineLatest(orderSynchronizer.statePublisher, $performingNetworkRequest)
            .map { state, performingNetworkRequest -> Bool in
                switch (state, performingNetworkRequest) {
                case (.syncing(blocking: true), _),
                     (_, true):
                    return true
                default:
                    return false
                }
            }
            .assign(to: &$disabled)
    }

    /// Calculates what navigation trailing item should be shown depending on our internal state.
    ///
    func configureNavigationTrailingItem() {
        Publishers.CombineLatest4(orderSynchronizer.orderPublisher, orderSynchronizer.statePublisher, $performingNetworkRequest, Just(flow))
            .map { order, syncState, performingNetworkRequest, flow -> NavigationItem in
                guard !performingNetworkRequest else {
                    return .loading
                }

                switch (flow, syncState) {
                case (.creation, _):
                    return .create
                case (.editing, .syncing):
                    return .loading
                case (.editing, _):
                    return .done
                }
            }
            .assign(to: &$navigationTrailingItem)
    }

    /// Updates the notice based on the `orderSynchronizer` sync state.
    ///
    func configureSyncErrors() {
        orderSynchronizer.statePublisher
            .map { [weak self] state in
                guard let self = self else { return nil }
                switch state {
                case .error(let error):
                    DDLogError("⛔️ Error syncing order remotely: \(error)")
                    self.trackSyncOrderFailure(error: error)
                    return NoticeFactory.syncOrderErrorNotice(error, flow: self.flow, with: self.orderSynchronizer)
                default:
                    return nil
                }
            }
            .assign(to: &$notice)
    }

    /// Updates status badge viewmodel based on status order property.
    ///
    func configureStatusBadgeViewModel() {
        orderSynchronizer.orderPublisher
            .map { [weak self] order in
                guard let siteOrderStatus = self?.currentSiteStatuses.first(where: { $0.status == order.status }) else {
                    return StatusBadgeViewModel(orderStatusEnum: order.status)
                }
                return StatusBadgeViewModel(orderStatus: siteOrderStatus)
            }
            .assign(to: &$statusBadgeViewModel)
    }

    /// Creates an array of OrderSyncProductInput that will be sent to the RemoteOrderSynchronizer when adding multiple products to an Order
    /// - Parameters:
    ///   - products: Selected products
    ///   - variations: Selected product variations
    /// - Returns: [OrderSyncProductInput]
    ///
    func productInputAdditionsToSync(products: [Product], variations: [ProductVariation]) -> [OrderSyncProductInput] {
        var productInputs: [OrderSyncProductInput] = []
        var productVariationInputs: [OrderSyncProductInput] = []

        let itemsInOrder = syncExistingSelectedProductsInOrder()

        for product in products {
            // Only perform the operation if the product has not been already added to the existing Order
            if !itemsInOrder.contains(where: { $0.productID == product.productID }) {
                productInputs.append(OrderSyncProductInput(product: .product(product), quantity: 1))
            }
        }

        for variation in variations {
            // Only perform the operation if the variation has not been already added to the existing Order
            if !itemsInOrder.contains(where: { $0.productOrVariationID == variation.productVariationID }) {
                productVariationInputs.append(OrderSyncProductInput(product: .variation(variation), quantity: 1))
            }
        }

        return productInputs + productVariationInputs
    }

    /// Creates an array of OrderSyncProductInput that will be sent to the RemoteOrderSynchronizer when removing multiple products from an Order
    /// - Parameters:
    ///   - products: Represents a Product entity
    ///   - variations: Represents a ProductVariation entity
    /// - Returns: [OrderSyncProductInput]
    ///
    func productInputDeletionsToSync(products: [Product?], variations: [ProductVariation?]) -> [OrderSyncProductInput] {
        var inputsToBeRemoved: [OrderSyncProductInput] = []

        let itemsInOrder = syncExistingSelectedProductsInOrder()

        // Products to be removed from the Order
        let removeProducts = itemsInOrder.filter { item in
            return item.variationID == 0 && !products.contains(where: { $0?.productID == item.productID })
        }

        // Variations to be removed from the Order
        let removeProductVariations = itemsInOrder.filter { item in
            return item.variationID != 0 && !variations.contains(where: { $0?.productVariationID == item.variationID })
        }

        let allOrderItemsToBeRemoved = removeProducts + removeProductVariations

        for item in allOrderItemsToBeRemoved {

            if let input = createUpdateProductInput(item: item, quantity: 0) {
                inputsToBeRemoved.append(input)
            }

            analytics.track(event: WooAnalyticsEvent.Orders.orderProductRemove(flow: flow.analyticsFlow))
        }

        return inputsToBeRemoved

    }

    /// Adds, or removes multiple products from an Order
    ///
    func syncOrderItems(products: [Product], variations: [ProductVariation]) {
        // We need to send all OrderSyncProductInput in one call to the RemoteOrderSynchronizer, both additions and deletions
        // otherwise may ignore the subsequent values that are sent
        let addedItemsToSync = productInputAdditionsToSync(products: products, variations: variations)
        let removedItemsToSync = productInputDeletionsToSync(products: products, variations: variations)
        orderSynchronizer.setProducts.send(addedItemsToSync + removedItemsToSync)

        let productCount = addedItemsToSync.count - removedItemsToSync.count

        if addedItemsToSync.isNotEmpty {
            analytics.track(event: WooAnalyticsEvent.Orders.orderProductAdd(flow: flow.analyticsFlow, productCount: productCount))
        }

        if removedItemsToSync.isNotEmpty {
            analytics.track(event: WooAnalyticsEvent.Orders.orderProductRemove(flow: flow.analyticsFlow))
        }
    }

    /// Adds a selected product (from the product list) to the order.
    ///
    // TODO:
    // This method needs to be refactored, to reflect that adds products to Order for single selection,
    // but only selects/unselects for multi-selection: https://github.com/woocommerce/woocommerce-ios/issues/9176
    func addProductToOrder(_ product: Product) {
        // Needed because `allProducts` is only updated at start, so product from new pages are not synced.
        if !allProducts.contains(product) {
            allProducts.append(product)
        }

        if shouldUseProductMultiSelection {
            // Multi-selection
            if !selectedProducts.contains(where: { $0.productID == product.productID }) {
                selectedProducts.append(product)
                analytics.track(event: WooAnalyticsEvent.Orders.orderCreationProductSelectorItemSelected(productType: .product))
            } else {
                selectedProducts.removeAll(where: { $0.productID == product.productID })
                analytics.track(event: WooAnalyticsEvent.Orders.orderCreationProductSelectorItemUnselected(productType: .product))
            }
        } else {
            // Single-selection
            let input = OrderSyncProductInput(product: .product(product), quantity: 1)
            orderSynchronizer.setProduct.send(input)
            analytics.track(event: WooAnalyticsEvent.Orders.orderProductAdd(flow: flow.analyticsFlow, productCount: 1))
        }
    }

    /// Adds a selected product variation (from the product list) to the order.
    ///
    // TODO:
    // This method needs to be refactored, to reflect that adds variations to Order for single selection,
    // but only selects/unselects for multi-selection: https://github.com/woocommerce/woocommerce-ios/issues/9176
    func addProductVariationToOrder(_ variation: ProductVariation, parent product: Product) {
        // Needed because `allProducts` is only updated at start, so product from new pages are not synced.
        if !allProducts.contains(product) {
            allProducts.append(product)
        }

        if !allProductVariations.contains(variation) {
            allProductVariations.append(variation)
        }

        if shouldUseProductMultiSelection {
            // Multi-Selection
            if !selectedProductVariations.contains(where: { $0.productVariationID == variation.productVariationID }) {
                selectedProductVariations.append(variation)
                analytics.track(event: WooAnalyticsEvent.Orders.orderCreationProductSelectorItemSelected(productType: .variation))
            } else {
                selectedProductVariations.removeAll(where: { $0.productVariationID == variation.productVariationID })
                analytics.track(event: WooAnalyticsEvent.Orders.orderCreationProductSelectorItemUnselected(productType: .variation))
            }
        } else {
            // Single-Selection
            let input = OrderSyncProductInput(product: .variation(variation), quantity: 1)
            orderSynchronizer.setProduct.send(input)
            analytics.track(event: WooAnalyticsEvent.Orders.orderProductAdd(flow: flow.analyticsFlow, productCount: 1))
        }
    }

    /// Configures product row view models for each item in `orderDetails`.
    ///
    func configureProductRowViewModels() {
        updateProductsResultsController()
        updateProductVariationsResultsController()
        orderSynchronizer.orderPublisher
            .map { $0.items }
            .removeDuplicates()
            .map { [weak self] items -> [ProductRowViewModel] in
                guard let self = self else { return [] }
                return self.createProductRows(items: items)
            }
            .assign(to: &$productRows)
    }

    /// Updates customer data viewmodel based on order addresses.
    ///
    func configureCustomerDataViewModel() {
        orderSynchronizer.orderPublisher
            .map {
                CustomerDataViewModel(billingAddress: $0.billingAddress, shippingAddress: $0.shippingAddress)
            }
            .assign(to: &$customerDataViewModel)
    }

    /// Updates notes data viewmodel based on order customer notes.
    ///
    func configureCustomerNoteDataViewModel() {
        orderSynchronizer.orderPublisher
                .map {
                    CustomerNoteDataViewModel(customerNote: $0.customerNote ?? "")
                }
                .assign(to: &$customerNoteDataViewModel)
    }


    /// Updates payment section view model based on items in the order and order sync state.
    ///
    func configurePaymentDataViewModel() {
        Publishers.CombineLatest3(orderSynchronizer.orderPublisher, orderSynchronizer.statePublisher, $shouldShowNonEditableIndicators)
            .map { [weak self] order, state, showNonEditableIndicators in
                guard let self = self else {
                    return PaymentDataViewModel()
                }

                let orderTotals = OrderTotalsCalculator(for: order, using: self.currencyFormatter)

                let shippingMethodTitle = order.shippingLines.first?.methodTitle ?? ""

                let isDataSyncing: Bool = {
                    switch state {
                    case .syncing:
                        return true
                    default:
                        return false
                    }
                }()

                return PaymentDataViewModel(itemsTotal: orderTotals.itemsTotal.stringValue,
                                            shouldShowShippingTotal: order.shippingLines.filter { $0.methodID != nil }.isNotEmpty,
                                            shippingTotal: order.shippingTotal.isNotEmpty ? order.shippingTotal : "0",
                                            shippingMethodTitle: shippingMethodTitle,
                                            shippingMethodTotal: order.shippingLines.first?.total ?? "0",
                                            shouldShowFees: order.fees.filter { $0.name != nil }.isNotEmpty,
                                            feesBaseAmountForPercentage: orderTotals.feesBaseAmountForPercentage as Decimal,
                                            feesTotal: orderTotals.feesTotal.stringValue,
                                            feeLineTotal: order.fees.first?.total ?? "0",
                                            taxesTotal: order.totalTax.isNotEmpty ? order.totalTax : "0",
                                            orderTotal: order.total.isNotEmpty ? order.total : "0",
                                            shouldShowCoupon: order.coupons.isNotEmpty,
                                            couponSummary: self.summarizeCoupons(from: order.coupons),
                                            couponCode: order.coupons.first?.code ?? "",
                                            discountTotal: order.discountTotal,
                                            isLoading: isDataSyncing && !showNonEditableIndicators,
                                            showNonEditableIndicators: showNonEditableIndicators,
                                            supportsAddingCouponToOrder: self.featureFlagService.isFeatureFlagEnabled(.addCouponToOrder),
                                            saveShippingLineClosure: self.saveShippingLine,
                                            saveFeeLineClosure: self.saveFeeLine,
                                            saveCouponLineClosure: self.saveCouponLine,
                                            currencyFormatter: self.currencyFormatter)
            }
            .assign(to: &$paymentDataViewModel)
    }

    /// Binds the order state to the `shouldShowNonEditableIndicators` property.
    ///
    func configureNonEditableIndicators() {
        Publishers.CombineLatest(orderSynchronizer.orderPublisher, Just(flow))
            .map { order, flow in
                switch flow {
                case .creation:
                    return false
                case .editing:
                    return !order.isEditable
                }
            }
            .assign(to: &$shouldShowNonEditableIndicators)
    }

    /// Binds the order state to the `multipleLineMessage` property.
    ///
    func configureMultipleLinesMessage() {
        Publishers.CombineLatest(orderSynchronizer.orderPublisher, Just(flow))
            .map { order, flow -> String? in
                switch (flow, order.shippingLines.count, order.fees.count) {
                case (.creation, _, _):
                    return nil
                case (.editing, 2...Int.max, 0...1): // Multiple shipping lines
                    return Localization.multipleShippingLines
                case (.editing, 0...1, 2...Int.max): // Multiple fee lines
                    return Localization.multipleFeeLines
                case (.editing, 2...Int.max, 2...Int.max): // Multiple shipping & fee lines
                    return Localization.multipleFeesAndShippingLines
                case (.editing, _, _): // Single/nil shipping & fee lines
                    return nil
                }
            }
            .assign(to: &$multipleLinesMessage)
    }



    /// Tracks when customer details have been added
    ///
    func trackCustomerDetailsAdded() {
        guard customerDataViewModel.isDataAvailable else { return }
        let areAddressesDifferent: Bool = {
            guard let billingAddress = orderSynchronizer.order.billingAddress, let shippingAddress = orderSynchronizer.order.shippingAddress else {
                return false
            }
            return billingAddress != shippingAddress
        }()
        analytics.track(event: WooAnalyticsEvent.Orders.orderCustomerAdd(flow: flow.analyticsFlow, hasDifferentShippingDetails: areAddressesDifferent))
    }

    /// Tracks when customer note have been added
    ///
    func trackCustomerNoteAdded() {
        guard customerNoteDataViewModel.customerNote.isNotEmpty else { return }
        analytics.track(event: WooAnalyticsEvent.Orders.orderCustomerNoteAdd(flow: flow.analyticsFlow,
                                                                             orderID: orderSynchronizer.order.orderID,
                                                                             orderStatus: currentOrderStatus))
    }

    /// Tracks when the create order button is tapped.
    ///
    /// Warning: This methods assume that `orderSynchronizer.order.items.count` is equal to the product count,
    /// As the module evolves to handle more types of items, we need to update the property to something like `itemsCount`
    /// or figure out a better way to get the product count.
    ///
    func trackCreateButtonTapped() {
        let hasCustomerDetails = customerDataViewModel.isDataAvailable
        analytics.track(event: WooAnalyticsEvent.Orders.orderCreateButtonTapped(status: orderSynchronizer.order.status,
                                                                                productCount: orderSynchronizer.order.items.count,
                                                                                hasCustomerDetails: hasCustomerDetails,
                                                                                hasFees: orderSynchronizer.order.fees.isNotEmpty,
                                                                                hasShippingMethod: orderSynchronizer.order.shippingLines.isNotEmpty))
    }

    /// Tracks an order creation success
    ///
    func trackCreateOrderSuccess() {
        analytics.track(event: WooAnalyticsEvent.Orders.orderCreationSuccess(millisecondsSinceSinceOrderAddNew:
                                                                                try? orderDurationRecorder.millisecondsSinceOrderAddNew()))
    }

    /// Tracks an order creation failure
    ///
    func trackCreateOrderFailure(error: Error) {
        analytics.track(event: WooAnalyticsEvent.Orders.orderCreationFailed(errorContext: String(describing: error),
                                                                            errorDescription: error.localizedDescription))
    }

    /// Tracks an order remote sync failure
    ///
    func trackSyncOrderFailure(error: Error) {
        analytics.track(event: WooAnalyticsEvent.Orders.orderSyncFailed(flow: flow.analyticsFlow,
                                                                        errorContext: String(describing: error),
                                                                        errorDescription: error.localizedDescription))
    }

    /// Creates an `OrderSyncAddressesInput` type from a `NewOrderAddressData` type.
    /// Expects `billing` and `shipping` addresses to exists together,
    ///
    static func createAddressesInput(from data: CreateOrderAddressFormViewModel.NewOrderAddressData) -> OrderSyncAddressesInput? {
        guard let billingAddress = data.billingAddress, let shippingAddress = data.shippingAddress else {
            return nil
        }
        return OrderSyncAddressesInput(billing: billingAddress, shipping: shippingAddress)
    }

    /// Creates a new `OrderSyncProductInput` type meant to update an existing input from `OrderSynchronizer`
    /// If the referenced product can't be found, `nil` is returned.
    ///
    private func createUpdateProductInput(item: OrderItem, quantity: Decimal) -> OrderSyncProductInput? {
        // Finds the product or productVariation associated with the order item.
        let product: OrderSyncProductInput.ProductType? = {
            if item.variationID != 0, let variation = allProductVariations.first(where: { $0.productVariationID == item.variationID }) {
                return .variation(variation)
            }

            if let product = allProducts.first(where: { $0.productID == item.productID }) {
                return .product(product)
            }

            return nil
        }()

        guard let product = product else {
            DDLogError("⛔️ Product with ID: \(item.productID) not found.")
            return nil
        }

        // Return a new input with the new quantity but with the same item id to properly reference the update.
        return OrderSyncProductInput(id: item.itemID, product: product, quantity: quantity)
    }

    /// Creates a `ProductInOrderViewModel` based on the provided order item id.
    ///
    func createSelectedProductViewModel(itemID: Int64) -> ProductInOrderViewModel? {
        // Find order item based on the provided id.
        // Creates the product row view model needed for `ProductInOrderViewModel`.
        guard
            let orderItem = orderSynchronizer.order.items.first(where: { $0.itemID == itemID }),
            let rowViewModel = createProductRowViewModel(for: orderItem, canChangeQuantity: false)
        else {
            return nil
        }

        return ProductInOrderViewModel(productRowViewModel: rowViewModel) { [weak self] in
            self?.removeItemFromOrder(orderItem)
        }
    }

    /// Creates `ProductRowViewModels` ready to be used as product rows.
    ///
    func createProductRows(items: [OrderItem]) -> [ProductRowViewModel] {
        items.compactMap { item -> ProductRowViewModel? in
            guard let productRowViewModel = self.createProductRowViewModel(for: item, canChangeQuantity: true) else {
                return nil
            }

            // Observe changes to the product quantity
            productRowViewModel.$quantity
                .dropFirst() // Omit the default/initial quantity to prevent a double trigger.
                .sink { [weak self] newQuantity in
                    guard let self = self, let newInput = self.createUpdateProductInput(item: item, quantity: newQuantity) else {
                        return
                    }
                    self.orderSynchronizer.setProduct.send(newInput)
                }
                .store(in: &self.cancellables)

            return productRowViewModel
        }
    }
}

private extension EditableOrderViewModel {
    /// Fetches products from storage.
    ///
    func updateProductsResultsController() {
        do {
            try productsResultsController.performFetch()
            allProducts = productsResultsController.fetchedObjects
        } catch {
            DDLogError("⛔️ Error fetching products for order: \(error)")
        }
    }

    /// Fetches product variations from storage.
    ///
    func updateProductVariationsResultsController() {
        do {
            try productVariationsResultsController.performFetch()
            allProductVariations = productVariationsResultsController.fetchedObjects
        } catch {
            DDLogError("⛔️ Error fetching product variations for order: \(error)")
        }
    }

    /// Syncs initial selected state for all items in the Order
    ///
    func syncInitialSelectedState() {
        selectedProducts = []
        selectedProductVariations = []

        let _ = orderSynchronizer.order.items.map { item in
            if item.variationID != 0 {
                if let variation = allProductVariations.first(where: { $0.productVariationID == item.variationID }) {
                    selectedProductVariations.append(variation)
                }
            } else {
                if let product = allProducts.first(where: { $0.productID == item.productID }) {
                    selectedProducts.append(product)
                }
            }
        }
    }

    /// Summary of coupon lines
    /// - Parameter couponLines: order's coupon lines
    /// - Returns: Coupon codes comma separated to display as a summary
    func summarizeCoupons(from couponLines: [OrderCouponLine]) -> String? {
        guard couponLines.isNotEmpty else {
            return nil
        }

        let output = String(couponLines.map { $0.code }.joined(by: ", "))

        if couponLines.count == 1 {
            return String.localizedStringWithFormat(Localization.CouponSummary.singular, output)
        } else {
            return String.localizedStringWithFormat(Localization.CouponSummary.plural, output)
        }
    }
}

// MARK: Constants

extension EditableOrderViewModel {

    enum NoticeFactory {
        /// Returns a default order creation error notice.
        ///
        static func createOrderErrorNotice(_ error: Error, order: Order) -> Notice {
            guard !isEmailError(error, order: order) else {
                return Notice(title: Localization.invalidBillingParameters, message: Localization.invalidBillingSuggestion, feedbackType: .error)
            }
            return Notice(title: Localization.errorMessageOrderCreation, feedbackType: .error)
        }

        /// Returns an order sync error notice.
        ///
        static func syncOrderErrorNotice(_ error: Error, flow: Flow, with orderSynchronizer: OrderSynchronizer) -> Notice {
            guard !isEmailError(error, order: orderSynchronizer.order) else {
                return Notice(title: Localization.invalidBillingParameters, message: Localization.invalidBillingSuggestion, feedbackType: .error)
            }

            let errorMessage: String
            switch flow {
            case .creation:
                errorMessage = Localization.errorMessageNewOrderSync
            case .editing:
                errorMessage = Localization.errorMessageEditOrderSync
            }

            return Notice(title: errorMessage, feedbackType: .error, actionTitle: Localization.retryOrderSync) {
                orderSynchronizer.retryTrigger.send()
            }
        }

        /// Returns `true` if the provided error is about invalid shipping details and the latest order does not have a billing email.
        /// This is needed because old stores error when sending empty emails.
        ///
        private static func isEmailError(_ error: Error, order: Order) -> Bool {
            switch error as? DotcomError {
            case .unknown(code: "rest_invalid_param", let message?):
                return message.contains("billing") && order.billingAddress?.hasEmailAddress == false
            default:
                return false
            }
        }
    }
}

private extension EditableOrderViewModel {
    enum Localization {
        static let titleForNewOrder = NSLocalizedString("New Order", comment: "Title for the order creation screen")
        static let titleWithOrderNumber = NSLocalizedString("Order #%1$@", comment: "Order number title. Parameters: %1$@ - order number")
        static let errorMessageOrderCreation = NSLocalizedString("Unable to create new order",
                                                                 comment: "Notice displayed when order creation fails")
        static let errorMessageNewOrderSync = NSLocalizedString("Unable to load taxes for order",
                                                                comment: "Notice displayed when data cannot be synced for new order")
        static let errorMessageEditOrderSync = NSLocalizedString("Unable to save changes. Please try again.",
                                                                 comment: "Notice displayed when data cannot be synced for edited order")

        static let retryOrderSync = NSLocalizedString("Retry", comment: "Action button to retry syncing the draft order")

        static let invalidBillingParameters =
        NSLocalizedString("Unable to set customer details.",
                          comment: "Error notice title when we fail to update an address when creating or editing an order.")
        static let invalidBillingSuggestion =
        NSLocalizedString("Please make sure you are running the latest version of WooCommerce and try again later.",
                          comment: "Recovery suggestion when we fail to update an address when creating or editing an order")

        static let multipleShippingLines = NSLocalizedString("Shipping details are incomplete.\n" +
                                                             "To edit all shipping details, view the order in your WooCommerce store admin.",
                                                             comment: "Info message shown when the order contains multiple shipping lines")
        static let multipleFeeLines = NSLocalizedString("Fees are incomplete.\n" +
                                                        "To edit all fees, view the order in your WooCommerce store admin.",
                                                        comment: "Info message shown when the order contains multiple fee lines")
        static let multipleFeesAndShippingLines = NSLocalizedString("Fees & Shipping details are incomplete.\n" +
                                                                    "To edit all the details, view the order in your WooCommerce store admin.",
                                                                    comment: "Info message shown when the order contains multiple fees and shipping lines")

        enum CouponSummary {
            static let singular = NSLocalizedString("Coupon (%1$@)",
                                                   comment: "The singular coupon summary. Reads like: Coupon (code1)")
            static let plural = NSLocalizedString("Coupons (%1$@)",
                                                   comment: "The plural coupon summary. Reads like: Coupon (code1, code2)")
        }
    }
}<|MERGE_RESOLUTION|>--- conflicted
+++ resolved
@@ -180,12 +180,7 @@
             purchasableItemsOnly: true,
             storageManager: storageManager,
             stores: stores,
-<<<<<<< HEAD
             supportsMultipleSelection: shouldUseProductMultiSelection,
-            isClearSelectionEnabled: shouldUseProductMultiSelection,
-=======
-            supportsMultipleSelection: isProductMultiSelectionBetaFeatureEnabled,
->>>>>>> a7a5381e
             toggleAllVariationsOnSelection: false,
             onProductSelected: { [weak self] product in
                 guard let self = self else { return }
