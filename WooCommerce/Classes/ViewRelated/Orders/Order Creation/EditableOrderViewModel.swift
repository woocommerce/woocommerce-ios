--- conflicted
+++ resolved
@@ -1670,11 +1670,8 @@
                                      product: product,
                                      quantity: quantity,
                                      discount: discount ?? currentDiscount(on: item),
-<<<<<<< HEAD
-                                     baseSubtotal: baseSubtotal(on: item))
-=======
+                                     baseSubtotal: baseSubtotal(on: item),
                                      bundleConfiguration: bundleConfiguration)
->>>>>>> 0975f5d7
     }
 
     /// Creates a `ProductInOrderViewModel` based on the provided order item id.
