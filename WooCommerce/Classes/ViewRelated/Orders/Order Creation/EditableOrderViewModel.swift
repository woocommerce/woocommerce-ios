--- conflicted
+++ resolved
@@ -721,11 +721,7 @@
             self.isLoading = isLoading
             self.showNonEditableIndicators = showNonEditableIndicators
             self.shouldShowCoupon = shouldShowCoupon
-<<<<<<< HEAD
-=======
             self.shouldDisableAddingCoupons = shouldDisableAddingCoupons
-            self.supportsAddingCouponToOrder = supportsAddingCouponToOrder
->>>>>>> c6fd5ac8
             self.couponSummary = couponSummary
             self.couponCode = couponCode
             self.discountTotal = "-" + (currencyFormatter.formatAmount(discountTotal) ?? "0.00")
