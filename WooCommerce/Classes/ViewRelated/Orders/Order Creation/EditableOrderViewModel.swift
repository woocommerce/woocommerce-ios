--- conflicted
+++ resolved
@@ -172,17 +172,15 @@
         storedTaxRate == nil ? Localization.setNewTaxRate : Localization.editTaxRateSetting
     }
 
-<<<<<<< HEAD
     var storedTaxRateViewModel: TaxRateViewModel? {
         guard let storedTaxRate = storedTaxRate else { return nil }
 
         return TaxRateViewModel(taxRate: storedTaxRate, showChevron: false)
     }
-=======
+
     /// Whether gift card is supported in order form.
     ///
     @Published private var isGiftCardSupported: Bool = false
->>>>>>> 6f6c133d
 
     /// Defines the multiple lines info message to show.
     ///
