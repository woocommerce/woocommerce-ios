import Yosemite
import Combine
import protocol Storage.StorageManagerType
import Experiments
import WooFoundation
import enum Networking.DotcomError

/// Encapsulates the item type an order can have, products or variations
///
typealias OrderBaseItem = SKUSearchResult

/// View model used in Order Creation and Editing flows.
///
final class EditableOrderViewModel: ObservableObject {
    let siteID: Int64
    private let stores: StoresManager
    private let storageManager: StorageManagerType
    private let currencyFormatter: CurrencyFormatter
    private let featureFlagService: FeatureFlagService
    private let permissionChecker: CaptureDevicePermissionChecker

    @Published var syncRequired: Bool = false

    // MARK: - Product selector states
    @Published var productSelectorViewModel: ProductSelectorViewModel?

    /// The source of truth of whether the product selector is presented.
    /// This can be triggered by different CTAs like in the order form and close CTA in the product selector.
    @Published var isProductSelectorPresented: Bool = false

    private var cancellables: Set<AnyCancellable> = []

    enum Flow: Equatable {
        case creation
        case editing(initialOrder: Order)

        var analyticsFlow: WooAnalyticsEvent.Orders.Flow {
            switch self {
            case .creation:
                return .creation
            case .editing:
                return .editing
            }
        }
    }

    /// Encapsulates the type of screen that should be shown when navigating to Customer Details
    ///
    enum CustomerNavigationScreen {
        case form
        case selector
    }

    enum TaxRateRowAction {
        case taxSelector
        case storedTaxRateSheet
    }

    /// Current flow. For editing stores existing order state prior to applying any edits.
    ///
    let flow: Flow

    /// Indicates whether user has made any changes
    ///
    var hasChanges: Bool {
        switch flow {
        case .creation:
            return orderSynchronizer.order != OrderFactory.emptyNewOrder
        case .editing(let initialOrder):
            return orderSynchronizer.order != initialOrder
        }
    }

    /// Indicates whether view can be dismissed.
    ///
    var canBeDismissed: Bool {
        switch flow {
        case .creation: // Creation can be dismissed when there aren't changes pending to commit.
            return !hasChanges
        case .editing: // Editing can always be dismissed because changes are committed instantly.
            return true
        }
    }

    /// Indicates whether the cancel button is visible.
    ///
    var shouldShowCancelButton: Bool {
        // The cancel button is handled by the AdaptiveModalContainer with the side-by-side view enabled, so this one should not be shown.
        guard !featureFlagService.isFeatureFlagEnabled(.sideBySideViewForOrderForm) else {
            return false
        }
        return flow == .creation
    }

    /// Indicates the customer details screen to be shown. If there's no address added show the customer selector, otherwise the form so it can be edited
    ///
    var customerNavigationScreen: CustomerNavigationScreen {
        let shouldShowSelector = featureFlagService.isFeatureFlagEnabled(.betterCustomerSelectionInOrder) &&
        // If there are no addresses added
        orderSynchronizer.order.billingAddress?.isEmpty ?? true &&
        orderSynchronizer.order.shippingAddress?.isEmpty ?? true

        return shouldShowSelector ? .selector : .form
    }

    var shouldShowSearchButtonInOrderAddressForm: Bool {
        !featureFlagService.isFeatureFlagEnabled(.betterCustomerSelectionInOrder)
    }

    var enableAddingCustomAmountViaOrderTotalPercentage: Bool {
        orderSynchronizer.order.items.isNotEmpty || orderSynchronizer.order.fees.isNotEmpty
    }

    var title: String {
        switch flow {
        case .creation:
            return Localization.titleForNewOrder
        case .editing(let order):
            return String.localizedStringWithFormat(Localization.titleWithOrderNumber, order.number)
        }
    }

    /// Active navigation bar trailing item.
    /// Defaults to create button.
    ///
    @Published private(set) var navigationTrailingItem: NavigationItem?

    @Published private(set) var doneButtonType: DoneButtonType = .done(loading: false)

    /// Tracks if a network request is being performed.
    ///
    @Published private(set) var performingNetworkRequest = false

    /// Defines the current notice that should be shown. It doesn't dismiss automatically
    /// Defaults to `nil`.
    ///
    @Published var fixedNotice: Notice?

    /// Defines the current notice that should be shown. Autodismissable
    /// Defaults to `nil`.
    ///
    @Published var autodismissableNotice: Notice?

    /// Optional view model for configurable a bundle product from the product selector.
    /// When the value is non-nil, the bundle product configuration screen is shown.
    @Published var productToConfigureViewModel: ConfigurableBundleProductViewModel?

    // MARK: Status properties

    /// Order creation date. For new order flow it's always current date.
    ///
    var dateString: String {
        switch flow {
            case .creation:
                let formatter = DateFormatter.mediumLengthLocalizedDateFormatter
                formatter.timeZone = .siteTimezone
                return formatter.string(from: Date())
            case .editing(let order):
                let formatter = DateFormatter.dateAndTimeFormatter
                formatter.timeZone = .siteTimezone
                return formatter.string(from: order.dateCreated)
        }
    }

    /// Representation of order status display properties.
    ///
    @Published private(set) var statusBadgeViewModel: StatusBadgeViewModel = .init(orderStatusEnum: .pending)

    /// Indicates if the order status list (selector) should be shown or not.
    ///
    @Published var shouldShowOrderStatusListSheet: Bool = false

    /// Defines if the view should be disabled.
    @Published private(set) var disabled: Bool = false

    @Published private(set) var collectPaymentDisabled: Bool = false

    /// Defines if the non editable indicators (banners, locks, fields) should be shown.
    @Published private(set) var shouldShowNonEditableIndicators: Bool = false

    /// Defines the tax based on setting to be displayed in the Taxes section.
    ///
    @Published private var taxBasedOnSetting: TaxBasedOnSetting?

    /// Selected tax rate to apply to the order
    ///
    @Published private var storedTaxRate: TaxRate? = nil

    /// Display the custom amount screen to edit it
    ///
    @Published var showEditCustomAmount: Bool = false

    /// Defines if the toggle to store the tax rate in the selector should be enabled by default
    ///
    var shouldStoreTaxRateInSelectorByDefault: Bool {
        storedTaxRate != nil
    }

    var taxRateRowAction: TaxRateRowAction {
        storedTaxRate == nil ? .taxSelector : .storedTaxRateSheet
    }

    /// Text to show on entry point for selecting a tax rate
    var taxRateRowText: String {
        storedTaxRate == nil ? Localization.setNewTaxRate : Localization.editTaxRateSetting
    }

    var storedTaxRateViewModel: TaxRateViewModel? {
        guard let storedTaxRate = storedTaxRate else { return nil }

        return TaxRateViewModel(taxRate: storedTaxRate, showChevron: false)
    }

    var editingFee: OrderFeeLine? = nil
    private var orderHasCoupons: Bool {
        orderSynchronizer.order.coupons.isNotEmpty
    }

    /// Whether product-discounts are disallowed for a given order
    /// Since coupons and discounts are mutually exclusive, if an order already has coupons then discounts should be disallowed.
    ///
    var shouldDisallowDiscounts: Bool {
        orderHasCoupons
    }

    /// If both products and custom amounts lists are empty we don't split their sections
    ///
    var shouldSplitProductsAndCustomAmountsSections: Bool {
        productRows.isNotEmpty || customAmountRows.isNotEmpty
    }

    var shouldSplitCustomerAndNoteSections: Bool {
        customerDataViewModel.isDataAvailable || customerNoteDataViewModel.customerNote.isNotEmpty
    }

    var shouldShowProductsSectionHeader: Bool {
        productRows.isNotEmpty
    }

    var shouldShowAddProductsButton: Bool {
        productRows.isEmpty
    }

    /// Whether gift card is supported in order form.
    ///
    @Published private var isGiftCardSupported: Bool = false

    /// Defines the multiple lines info message to show.
    ///
    @Published private(set) var multipleLinesMessage: String? = nil

    @Published var selectionSyncApproach: OrderItemSelectionSyncApproach = .onSelectorButtonTap

    enum OrderItemSelectionSyncApproach {
        case immediate
        case onRecalculateButtonTap
        case onSelectorButtonTap
    }

    /// Status Results Controller.
    ///
    private lazy var statusResultsController: ResultsController<StorageOrderStatus> = {
        let predicate = NSPredicate(format: "siteID == %lld", siteID)
        let descriptor = NSSortDescriptor(key: "slug", ascending: true)
        let resultsController = ResultsController<StorageOrderStatus>(storageManager: storageManager, matching: predicate, sortedBy: [descriptor])

        do {
            try resultsController.performFetch()
        } catch {
            DDLogError("⛔️ Error fetching order statuses: \(error)")
        }

        return resultsController
    }()

    /// Order statuses list
    ///
    private var currentSiteStatuses: [OrderStatus] {
        return statusResultsController.fetchedObjects
    }

    // MARK: Products properties

    /// Products Results Controller.
    ///
    private lazy var productsResultsController: ResultsController<StorageProduct> = {
        let predicate = NSPredicate(format: "siteID == %lld", siteID)
        let resultsController = ResultsController<StorageProduct>(storageManager: storageManager, matching: predicate, sortedBy: [])
        return resultsController
    }()

    /// Products list
    ///
    private var allProducts: Set<Product> = []

    /// Product Variations Results Controller.
    ///
    private lazy var productVariationsResultsController: ResultsController<StorageProductVariation> = {
        let predicate = NSPredicate(format: "siteID == %lld", siteID)
        let resultsController = ResultsController<StorageProductVariation>(storageManager: storageManager, matching: predicate, sortedBy: [])
        return resultsController
    }()

    /// Product Variations list
    ///
    private var allProductVariations: Set<ProductVariation> = []

    /// View models for each product row in the order.
    ///
    @Published private(set) var productRows: [CollapsibleProductCardViewModel] = []

    /// View models for each custom amount in the order.
    ///
    @Published private(set) var customAmountRows: [CustomAmountRowViewModel] = []

    /// Selected product view model to render.
    /// Used to open the product details in `ProductDiscountViewModel`.
    ///
    @Published var discountViewModel: ProductDiscountViewModel? = nil

    /// Configurable bundle product view model to render.
    /// Used to open the bundle product configuration screen.
    ///
    @Published var configurableProductViewModel: ConfigurableBundleProductViewModel? = nil

    /// Configurable bundle product view model to render from a scanned bundle product.
    /// Used to open the bundle product configuration screen after scanning a bundle product either from the order form or order list.
    ///
    @Published var configurableScannedProductViewModel: ConfigurableBundleProductViewModel? = nil

    /// Whether the user can select a new tax rate.
    /// The User can change the tax rate by changing the customer address if:
    ///
    /// 1-. The 'Tax based on' setting is based on shipping or billing addresses.
    /// 2-. The initial stored tax rate finished applying.
    ///
    private var canChangeTaxRate = false

    /// Whether it should show the tax rate selector
    ///
    var shouldShowNewTaxRateSection: Bool {
        (orderSynchronizer.order.items.isNotEmpty || orderSynchronizer.order.fees.isNotEmpty) && canChangeTaxRate
    }

    /// Keeps track of selected/unselected Products, if any
    ///
    @Published private var selectedProducts: [Product] = []

    /// Keeps track of selected/unselected Product Variations, if any
    ///
    @Published private var selectedProductVariations: [ProductVariation] = []

    /// Keeps track of all selected Products and Product Variations IDs
    ///
    private var selectedProductsAndVariationsIDs: [Int64] {
        let selectedProductsCount = selectedProducts.compactMap { $0.productID }
        let selectedProductVariationsCount = selectedProductVariations.compactMap { $0.productVariationID }
        return selectedProductsCount + selectedProductVariationsCount
    }

    // MARK: Customer data properties

    /// Representation of customer data display properties.
    ///
    @Published private(set) var customerDataViewModel: CustomerDataViewModel = .init(billingAddress: nil, shippingAddress: nil)

    /// View model for the customer details address form.
    ///
    @Published private(set) var addressFormViewModel: CreateOrderAddressFormViewModel

    // MARK: Customer note properties

    /// Representation of customer note data display properties.
    ///
    @Published private(set) var customerNoteDataViewModel: CustomerNoteDataViewModel = .init(customerNote: "")

    /// View model for the customer note section.
    ///
    lazy private(set) var noteViewModel = { OrderFormCustomerNoteViewModel(originalNote: customerNoteDataViewModel.customerNote) }()

    // MARK: Payment properties

    /// Representation of payment data display properties
    ///
    @Published private(set) var paymentDataViewModel = PaymentDataViewModel()

    @Published private(set) var orderTotal: String = ""

    /// Saves a shipping line.
    ///
    /// - Parameter shippingLine: Optional shipping line object to save. `nil` will remove existing shipping line.
    func saveShippingLine(_ shippingLine: ShippingLine?) {
        orderSynchronizer.setShipping.send(shippingLine)

        if shippingLine != nil {
            analytics.track(event: WooAnalyticsEvent.Orders.orderShippingMethodAdd(flow: flow.analyticsFlow))
        } else {
            analytics.track(event: WooAnalyticsEvent.Orders.orderShippingMethodRemove(flow: flow.analyticsFlow))
        }
    }

    /// Saves a coupon line after an edition on it.
    ///
    /// - Parameter result: Contains the user action on the line: remove, add, or edit it changing the coupon code.
    ///
    func saveCouponLine(result: CouponLineDetailsResult) {
        switch result {
        case let .removed(removeCode):
            removeCoupon(with: removeCode)
        case let .added(newCode):
            addCoupon(with: newCode)
        case let .edited(oldCode, newCode):
            removeCoupon(with: oldCode)
            addCoupon(with: newCode)
        }
    }

    // MARK: -

    /// Defines the current order status.
    ///
    var currentOrderStatus: OrderStatusEnum {
        orderSynchronizer.order.status
    }

    /// Current OrderItems
    ///
    var currentOrderItems: [OrderItem] {
        orderSynchronizer.order.items
    }

    /// Keeps track of the list of bundle configurations by product ID from the product selector since bundle product
    /// is configured outside of the product selector.
    private var productSelectorBundleConfigurationsByProductID: [Int64: [[BundledProductConfiguration]]] = [:]

    /// Analytics engine.
    ///
    private let analytics: Analytics

    /// Order Synchronizer helper.
    ///
    private let orderSynchronizer: OrderSynchronizer

    /// Initial product or variation given to the order when is created, if any
    ///
    private let initialItem: OrderBaseItem?

    private let orderDurationRecorder: OrderDurationRecorderProtocol

    private let barcodeSKUScannerItemFinder: BarcodeSKUScannerItemFinder

    private let quantityDebounceDuration: Double

    init(siteID: Int64,
         flow: Flow = .creation,
         stores: StoresManager = ServiceLocator.stores,
         storageManager: StorageManagerType = ServiceLocator.storageManager,
         currencySettings: CurrencySettings = ServiceLocator.currencySettings,
         analytics: Analytics = ServiceLocator.analytics,
         featureFlagService: FeatureFlagService = ServiceLocator.featureFlagService,
         orderDurationRecorder: OrderDurationRecorderProtocol = OrderDurationRecorder.shared,
         permissionChecker: CaptureDevicePermissionChecker = AVCaptureDevicePermissionChecker(),
         initialItem: OrderBaseItem? = nil,
         quantityDebounceDuration: Double = Constants.quantityDebounceDuration) {
        self.siteID = siteID
        self.flow = flow
        self.stores = stores
        self.storageManager = storageManager
        self.currencyFormatter = CurrencyFormatter(currencySettings: currencySettings)
        self.analytics = analytics
        self.orderSynchronizer = RemoteOrderSynchronizer(siteID: siteID, flow: flow, stores: stores, currencySettings: currencySettings)
        self.featureFlagService = featureFlagService
        self.orderDurationRecorder = orderDurationRecorder
        self.permissionChecker = permissionChecker
        self.initialItem = initialItem
        self.barcodeSKUScannerItemFinder = BarcodeSKUScannerItemFinder(stores: stores)
        self.quantityDebounceDuration = quantityDebounceDuration

        // Set a temporary initial view model, as a workaround to avoid making it optional.
        // Needs to be reset before the view model is used.
        self.addressFormViewModel = .init(siteID: siteID, addressData: .init(billingAddress: nil, shippingAddress: nil), onAddressUpdate: nil)

        configureDisabledState()
        configureCollectPaymentDisabledState()
        configureOrderTotal()
        configureNavigationTrailingItem()
        configureDoneButton()
        configureSyncErrors()
        configureStatusBadgeViewModel()
        configureProductRowViewModels()
        configureCustomAmountRowViewModels()
        configureCustomerDataViewModel()
        configurePaymentDataViewModel()
        configureCustomerNoteDataViewModel()
        configureNonEditableIndicators()
        configureMultipleLinesMessage()
        resetAddressForm()
        syncInitialSelectedState()
        configureTaxRates()
        configureGiftCardSupport()
        observeGiftCardStatesForAnalytics()
        observeProductSelectorPresentationStateForViewModel()
        forwardSyncApproachToSynchronizer()
        observeChangesFromProductSelectorButtonTapSelectionSync()
    }

    /// Checks the latest Order sync, and returns the current items that are in the Order
    ///
    private func syncExistingSelectedProductsInOrder() -> [OrderItem] {
        var itemsInOrder: [OrderItem] = []
        let _ = orderSynchronizer.order.items.map { item in
            if item.variationID != 0 {
                if let _ = allProductVariations.first(where: { $0.productVariationID == item.variationID }) {
                    itemsInOrder.append(item)
                }
            } else {
                if let _ = allProducts.first(where: { $0.productID == item.productID }) {
                    itemsInOrder.append(item)
                }
            }
        }
        return itemsInOrder
    }

    /// Clears selected products and variations
    ///
    private func clearAllSelectedItems() {
        selectedProducts.removeAll()
        selectedProductVariations.removeAll()
        productSelectorBundleConfigurationsByProductID = [:]
    }

    private func trackClearAllSelectedItemsTapped() {
        analytics.track(event: WooAnalyticsEvent.Orders.orderCreationProductSelectorClearSelectionButtonTapped(productType: .product))
    }

    /// Clears selected variations
    ///
    private func clearSelectedVariations() {
        analytics.track(event: WooAnalyticsEvent.Orders.orderCreationProductSelectorClearSelectionButtonTapped(productType: .variation))
        selectedProductVariations.removeAll()
    }

    /// Toggles whether the product selector is shown or not.
    ///
    func toggleProductSelectorVisibility() {
        isProductSelectorPresented.toggle()
    }

    /// Synchronizes the item selection state by clearing all items, then retrieving the latest saved state
    ///
    func syncOrderItemSelectionStateOnDismiss() {
        clearAllSelectedItems()
        syncInitialSelectedState()
    }

    /// Sets `discountViewModel` based on the provided order item id.
    ///
    func setDiscountViewModel(_ itemID: Int64) {
        // Find order item based on the provided id.
        // Creates the product row view model needed for `ProductInOrderViewModel`.
        guard let orderItem = orderSynchronizer.order.items.first(where: { $0.itemID == itemID }),
              let rowViewModel = createProductRowViewModel(for: orderItem, childItems: []) else {
            return discountViewModel = nil
        }

        discountViewModel = .init(id: itemID,
                                  imageURL: rowViewModel.productRow.imageURL,
                                  name: rowViewModel.productRow.name,
                                  price: rowViewModel.productRow.price,
                                  priceSummary: rowViewModel.productRow.priceSummaryViewModel,
                                  discountConfiguration: addProductDiscountConfiguration(on: orderItem))
    }

    /// Removes an item from the order.
    ///
    /// - Parameter item: Item to remove from the order
    ///
    func removeItemFromOrder(_ item: OrderItem) {
        guard let input = createUpdateProductInput(item: item, quantity: 0) else { return }
        orderSynchronizer.setProduct.send(input)

        if item.variationID != 0 {
            selectedProductVariations.removeAll(where: { $0.productVariationID == item.variationID })
        } else if item.productID != 0 {
            selectedProducts.removeAll(where: { $0.productID == item.productID })
        }

<<<<<<< HEAD
        if selectionSyncApproach == .immediate {
            productSelectorViewModel?.removeSelection(id: item.productOrVariationID)
=======
        productSelectorViewModel?.removeSelection(id: item.productOrVariationID)

        // When synching changes immediately, we need to update variations as well.
        // If the variation list isn't showing, this will do nothing, but the model will still be accurate
        // the next time the variation list is opened.
        if let productVariationSelectorViewModel = productSelectorViewModel?.productVariationListViewModel {
            productVariationSelectorViewModel.removeSelection(item.productOrVariationID)
>>>>>>> a4035533
        }

        analytics.track(event: WooAnalyticsEvent.Orders.orderProductRemove(flow: flow.analyticsFlow))
    }

    /// Removes an item from the order.
    ///
    /// - Parameter productRowID: Item to remove from the order. Uses the unique ID of the product row.
    ///
    func removeItemFromOrder(_ productRowID: Int64) {
        guard let existingItemInOrder = currentOrderItems.first(where: { $0.itemID == productRowID }) else {
            return
        }
        removeItemFromOrder(existingItemInOrder)
    }

    func addDiscountToOrderItem(item: OrderItem, discount: Decimal) {
        guard let productInput = createUpdateProductInput(item: item, quantity: item.quantity, discount: discount) else {
            return
        }

        orderSynchronizer.setProduct.send(productInput)
    }

    /// Creates a view model for the `ProductRow` corresponding to an order item.
    ///
    func createProductRowViewModel(for item: OrderItem,
                                   childItems: [OrderItem] = [],
                                   isReadOnly: Bool = false,
                                   pricedIndividually: Bool = true) -> CollapsibleProductCardViewModel? {
        guard item.quantity > 0 else {
            // Don't render any item with `.zero` quantity.
            return nil
        }

        let itemDiscount = currentDiscount(on: item)
        let passingDiscountValue = itemDiscount > 0 ? itemDiscount : nil

        if item.variationID != 0,
            let variation = allProductVariations.first(where: { $0.productVariationID == item.variationID }) {
            let variableProduct = allProducts.first(where: { $0.productID == item.productID })
            let attributes = ProductVariationFormatter().generateAttributes(for: variation, from: variableProduct?.attributes ?? [])
            let stepperViewModel = ProductStepperViewModel(quantity: item.quantity,
                                                           name: item.name,
                                                           quantityUpdatedCallback: { [weak self] _ in
                guard let self else { return }
                self.analytics.track(event: WooAnalyticsEvent.Orders.orderProductQuantityChange(flow: self.flow.analyticsFlow))
            }, removeProductIntent: { [weak self] in
                self?.removeItemFromOrder(item)
            })
            let rowViewModel = CollapsibleProductRowCardViewModel(id: item.itemID,
                                                                  productOrVariationID: variation.productVariationID,
                                                                  hasParentProduct: item.parent != nil,
                                                                  isReadOnly: isReadOnly,
                                                                  imageURL: variation.imageURL,
                                                                  name: item.name,
                                                                  sku: variation.sku,
                                                                  price: variation.price,
                                                                  pricedIndividually: pricedIndividually,
                                                                  discount: passingDiscountValue,
                                                                  productTypeDescription: ProductType.variable.description,
                                                                  attributes: attributes,
                                                                  stockStatus: variation.stockStatus,
                                                                  stockQuantity: variation.stockQuantity,
                                                                  manageStock: variation.manageStock,
                                                                  stepperViewModel: stepperViewModel,
                                                                  analytics: analytics)
            return CollapsibleProductCardViewModel(productRow: rowViewModel, childProductRows: [])
        } else if let product = allProducts.first(where: { $0.productID == item.productID }) {
            let childProductRows = childItems.compactMap { childItem in
                let pricedIndividually = {
                    guard product.productType == .bundle, let bundledItem = product.bundledItems.first(where: { $0.productID == childItem.productID }) else {
                        return true
                    }
                    return bundledItem.pricedIndividually
                }()
                let isReadOnly = product.productType == .bundle
                return createProductRowViewModel(for: childItem,
                                                 isReadOnly: isReadOnly,
                                                 pricedIndividually: pricedIndividually)
            }
            let stepperViewModel = ProductStepperViewModel(quantity: item.quantity,
                                                           name: item.name,
                                                           quantityUpdatedCallback: { [weak self] _ in
                guard let self else { return }
                self.analytics.track(event: WooAnalyticsEvent.Orders.orderProductQuantityChange(flow: self.flow.analyticsFlow))
            }, removeProductIntent: { [weak self] in
                self?.removeItemFromOrder(item)
            })
            let isProductConfigurable = product.productType == .bundle && product.bundledItems.isNotEmpty
            let rowViewModel = CollapsibleProductRowCardViewModel(id: item.itemID,
                                                                  productOrVariationID: product.productID,
                                                                  hasParentProduct: item.parent != nil,
                                                                  isReadOnly: isReadOnly,
                                                                  isConfigurable: isProductConfigurable,
                                                                  imageURL: product.imageURL,
                                                                  name: product.name,
                                                                  sku: product.sku,
                                                                  price: product.price,
                                                                  pricedIndividually: pricedIndividually,
                                                                  discount: passingDiscountValue,
                                                                  productTypeDescription: product.productType.description,
                                                                  attributes: [],
                                                                  stockStatus: product.productStockStatus,
                                                                  stockQuantity: product.stockQuantity,
                                                                  manageStock: product.manageStock,
                                                                  stepperViewModel: stepperViewModel,
                                                                  analytics: analytics,
                                                                  configure: { [weak self] in
                guard let self else { return }
                switch product.productType {
                    case .bundle:
                        self.configurableProductViewModel = .init(product: product,
                                                                  orderItem: item,
                                                                  childItems: childItems,
                                                                  onConfigure: { [weak self] configuration in
                            guard let self else { return }
                            self.addBundleConfigurationToOrderItem(item: item, bundleConfiguration: configuration)
                        })
                    default:
                        break
                }
            })
            return CollapsibleProductCardViewModel(productRow: rowViewModel, childProductRows: childProductRows.map { $0.productRow })
        } else {
            DDLogInfo("No product or variation found. Couldn't create the product row")
            return nil
        }
    }

    /// Resets the view model for the customer details address form based on the order addresses.
    ///
    /// Can be used to configure the address form for first use or discard pending changes.
    ///
    func resetAddressForm() {
        addressFormViewModel = CreateOrderAddressFormViewModel(siteID: siteID,
                                                               addressData: .init(billingAddress: orderSynchronizer.order.billingAddress,
                                                                                  shippingAddress: orderSynchronizer.order.shippingAddress),
                                                               onAddressUpdate: { [weak self] updatedAddressData in
            let input = Self.createAddressesInputIfPossible(billingAddress: updatedAddressData.billingAddress,
                                                            shippingAddress: updatedAddressData.shippingAddress)
            self?.orderSynchronizer.setAddresses.send(input)
            self?.trackCustomerDetailsAdded()
        })
    }

    func addCustomerAddressToOrder(customer: Customer) {
        let input = Self.createAddressesInputIfPossible(billingAddress: customer.billing, shippingAddress: customer.shipping)
        // The customer ID needs to be set before the addresses, so that the customer ID doesn't get overridden by the API response (customer_id = 0
        // by default) from updating the order's addresses remotely.
        orderSynchronizer.setCustomerID.send(customer.customerID)
        orderSynchronizer.setAddresses.send(input)
        resetAddressForm()
    }

    func addTaxRateAddressToOrder(taxRate: TaxRate) {
        guard let taxBasedOnSetting = taxBasedOnSetting else {
            return
        }

        if storedTaxRate != taxRate {
            // If the new tax rate is different than the stored one forget the latter
            storedTaxRate = nil
        }

        let input: OrderSyncAddressesInput
        switch taxBasedOnSetting {
        case .customerBillingAddress:
            input = OrderSyncAddressesInput(billing: orderSynchronizer.order.billingAddress?.applyingTaxRate(taxRate: taxRate) ??
                                            Address.from(taxRate: taxRate),
                                            shipping: orderSynchronizer.order.shippingAddress)
        case .customerShippingAddress:
            input = OrderSyncAddressesInput(billing: orderSynchronizer.order.billingAddress,
                                            shipping: orderSynchronizer.order.shippingAddress?.applyingTaxRate(taxRate: taxRate) ??
                                            Address.from(taxRate: taxRate))
        default:
            // Do not add address if the taxes are not based on the customer's addresses
            return
        }

        orderSynchronizer.setAddresses.send(input)
        resetAddressForm()
        autodismissableNotice = Notice(title: Localization.newTaxRateSetSuccessMessage)
    }

    /// Updates the order creation draft with the current set customer note.
    ///
    func updateCustomerNote() {
        orderSynchronizer.setNote.send(noteViewModel.newNote)
        trackCustomerNoteAdded()
    }

    func orderTotalsExpansionChanged(expanded: Bool) {
        analytics.track(event: .Orders.orderTotalsExpansionChanged(flow: flow.analyticsFlow, expanded: expanded))
    }

    // MARK: - API Requests
    /// Creates an order remotely using the provided order details.
    ///
    private func createOrder(onSuccess: @escaping (_ order: Order, _ usesGiftCard: Bool) -> Void,
                             onFailure: @escaping (_ error: Error, _ usesGiftCard: Bool) -> Void) {
        performingNetworkRequest = true

        orderSynchronizer.commitAllChanges { [weak self] result, usesGiftCard in
            guard let self = self else { return }
            self.performingNetworkRequest = false

            switch result {
            case .success(let newOrder):
                onSuccess(newOrder, usesGiftCard)
            case .failure(let error):
                onFailure(error, usesGiftCard)
                DDLogError("⛔️ Error creating new order: \(error)")
            }
        }
    }

    func collectPayment(for order: Order) {
        let formattedTotal = currencyFormatter.formatAmount(order.total, with: order.currency) ?? String()

        let collectPaymentViewModel = PaymentMethodsViewModel(
            siteID: siteID,
            orderID: order.orderID,
            paymentLink: order.paymentURL,
            formattedTotal: formattedTotal,
            flow: .orderCreation)

        onFinishAndCollectPayment(order, collectPaymentViewModel)
    }

    /// Action triggered on `Done` button tap in order editing flow.
    ///
    func finishEditing() {
        self.onFinished(orderSynchronizer.order)
    }

    /// Assign this closure to be notified when the flow has finished.
    /// For creation it means that the order has been created.
    /// For edition it means that the merchant has finished editing the order.
    ///
    var onFinished: (Order) -> Void = { _ in }

    var onFinishAndCollectPayment: (Order, PaymentMethodsViewModel) -> Void = { _, _ in }

    /// Updates the order status & tracks its event
    ///
    func updateOrderStatus(newStatus: OrderStatusEnum) {
        let oldStatus = orderSynchronizer.order.status
        orderSynchronizer.setStatus.send(newStatus)
        analytics.track(event: WooAnalyticsEvent.Orders.orderStatusChange(flow: flow.analyticsFlow,
                                                                          orderID: orderSynchronizer.order.orderID,
                                                                          from: oldStatus,
                                                                          to: newStatus))
    }

    /// Deletes the order if it has been synced remotely, and removes it from local storage.
    ///
    func discardOrder() {
        // Only continue if the order has been synced remotely.
        guard orderSynchronizer.order.orderID != .zero else {
            return
        }

        let action = OrderAction.deleteOrder(siteID: siteID, order: orderSynchronizer.order, deletePermanently: true) { result in
            switch result {
            case .success:
                break
            case .failure(let error):
                DDLogError("⛔️ Error deleting new order: \(error)")
            }
        }
        stores.dispatch(action)
    }

    func onTaxRateSelected(_ taxRate: TaxRate) {
        addTaxRateAddressToOrder(taxRate: taxRate)
    }

    func onSetNewTaxRateTapped() {
        analytics.track(.orderCreationSetNewTaxRateTapped)
    }

    func onStoredTaxRateBottomSheetAppear() {
        analytics.track(.orderCreationStoredTaxRateBottomSheetAppear)
    }

    func onSetNewTaxRateFromBottomSheetTapped() {
        analytics.track(.orderCreationSetNewTaxRateFromBottomSheetTapped)
    }

    func onClearAddressFromBottomSheetTapped() {
        analytics.track(.orderCreationClearAddressFromBottomSheetTapped)
        forgetTaxRate()
    }

    func onDismissAddCustomAmountView() {
        editingFee = nil
    }

    func onAddCustomAmountButtonTapped() {
        editingFee = nil
        analytics.track(.orderCreationAddCustomAmountTapped)
    }

    func onCreateOrderTapped() {
        createOrder { [weak self] order, usesGiftCard in
            guard let self else { return }
            self.onFinished(order)
            self.trackCreateOrderSuccess(usesGiftCard: usesGiftCard)
        } onFailure: { [weak self] error, usesGiftCard in
            guard let self else { return }
            self.fixedNotice = NoticeFactory.createOrderErrorNotice(error, order: self.orderSynchronizer.order)
            self.trackCreateOrderFailure(usesGiftCard: usesGiftCard, error: error)
        }
        trackCreateButtonTapped()
    }

    func onCollectPaymentTapped() {
        createOrder { [weak self] order, usesGiftCard in
            guard let self else { return }
            self.collectPayment(for: order)
            self.trackCreateOrderSuccess(usesGiftCard: usesGiftCard)
        } onFailure: { [weak self] error, usesGiftCard in
            guard let self else { return }
            self.fixedNotice = NoticeFactory.createOrderErrorNotice(error, order: self.orderSynchronizer.order)
            self.trackCreateOrderFailure(usesGiftCard: usesGiftCard, error: error)
        }
        trackCollectPaymentTapped()
    }

    func onRecalculateTapped() {
        syncOrderItems(products: selectedProducts, variations: selectedProductVariations)
    }

    func addCustomAmountViewModel(with option: OrderCustomAmountsSection.ConfirmationOption?) -> AddCustomAmountViewModel {
        let viewModel = AddCustomAmountViewModel(inputType: addCustomAmountInputType(from: option ?? .fixedAmount),
                                                 onCustomAmountDeleted: { [weak self] feeID in
            self?.analytics.track(.orderCreationRemoveCustomAmountTapped)

            guard let match = self?.orderSynchronizer.order.fees.first(where: { $0.feeID == feeID}) else {
                DDLogError("Failed attempt to delete feeID \(String(describing: feeID))")
                return
            }
            self?.removeFee(match)
        },
                                                 onCustomAmountEntered: { [weak self] amount, name, feeID, isTaxable in
            let taxStatus: OrderFeeTaxStatus = isTaxable ? .taxable : .none
            if let feeID = feeID {
                self?.updateFee(with: feeID, total: amount, name: name, taxStatus: taxStatus)
            } else {
                self?.addFee(with: amount, name: name, taxStatus: taxStatus)
            }
        })

        if let editingFee {
            viewModel.preset(with: editingFee)
            self.editingFee = nil
        }

        return viewModel
    }
}

// MARK: - Types
extension EditableOrderViewModel {
    /// Representation of possible navigation bar trailing buttons
    ///
    enum NavigationItem: Equatable {
        case loading
        case recalculate
        case create
    }

    enum DoneButtonType: Equatable {
        case recalculate(loading: Bool)
        case create(loading: Bool)
        case done(loading: Bool)
    }

    /// Representation of order status display properties
    ///
    struct StatusBadgeViewModel {
        let title: String
        let color: UIColor

        init(orderStatus: OrderStatus) {
            title = orderStatus.name ?? orderStatus.slug
            color = {
                switch orderStatus.status {
                case .autoDraft, .pending, .cancelled, .refunded, .custom:
                    return .gray(.shade5)
                case .onHold:
                    return .withColorStudio(.orange, shade: .shade5)
                case .processing:
                    return .withColorStudio(.green, shade: .shade5)
                case .failed:
                    return .withColorStudio(.red, shade: .shade5)
                case .completed:
                    return .withColorStudio(.blue, shade: .shade5)
                }
            }()
        }

        init(orderStatusEnum: OrderStatusEnum) {
            let siteOrderStatus = OrderStatus(name: nil, siteID: 0, slug: orderStatusEnum.rawValue, total: 0)
            self.init(orderStatus: siteOrderStatus)
        }
    }

    /// Representation of customer data display properties
    ///
    struct CustomerDataViewModel {
        let isDataAvailable: Bool
        let fullName: String?
        let billingAddressFormatted: String?
        let shippingAddressFormatted: String?

        init(fullName: String? = nil,
             hasEmail: Bool = false,
             hasPhone: Bool = false,
             billingAddressFormatted: String? = nil,
             shippingAddressFormatted: String? = nil) {
            self.isDataAvailable = !fullName.isNilOrEmpty
                || hasEmail
                || hasPhone
                || !billingAddressFormatted.isNilOrEmpty
                || !shippingAddressFormatted.isNilOrEmpty
            self.fullName = fullName
            self.billingAddressFormatted = billingAddressFormatted
            self.shippingAddressFormatted = shippingAddressFormatted
        }

        init(billingAddress: Address?, shippingAddress: Address?) {
            let availableFullName = billingAddress?.fullName.isNotEmpty == true ? billingAddress?.fullName : shippingAddress?.fullName

            self.init(fullName: availableFullName?.isNotEmpty == true ? availableFullName : nil,
                      hasEmail: billingAddress?.hasEmailAddress == true,
                      hasPhone: billingAddress?.hasPhoneNumber == true || shippingAddress?.hasPhoneNumber == true,
                      billingAddressFormatted: billingAddress?.fullNameWithCompanyAndAddress,
                      shippingAddressFormatted: shippingAddress?.fullNameWithCompanyAndAddress)
        }
    }

    /// Representation of payment data display properties
    ///
    struct PaymentDataViewModel {
        /// Contains necessary info to render an applied gift card in the order form.
        struct AppliedGiftCard: Hashable {
            let code: String
            let amount: String
        }

        let siteID: Int64
        let shouldShowProductsTotal: Bool
        let itemsTotal: String
        let orderIsEmpty: Bool

        let shouldShowShippingTotal: Bool
        let shippingTotal: String

        // We only support one (the first) shipping line
        let shippingMethodTitle: String
        let shippingMethodTotal: String

        // We show shipping tax if the amount is not zero
        let shouldShowShippingTax: Bool
        let shippingTax: String

        let shouldShowTotalCustomAmounts: Bool
        let customAmountsTotal: String

        let taxesTotal: String

        let couponLineViewModels: [CouponLineViewModel]
        let taxLineViewModels: [TaxLineViewModel]
        let taxEducationalDialogViewModel: TaxEducationalDialogViewModel
        let taxBasedOnSetting: TaxBasedOnSetting?
        let shouldShowTaxesInfoButton: Bool
        let shouldShowStoredTaxRateAddedAutomatically: Bool
        let couponCode: String
        var discountTotal: String
        let shouldShowDiscountTotal: Bool
        let shouldShowCoupon: Bool
        let shouldDisableAddingCoupons: Bool

        /// Enabled when gift cards plugin is active (woocommerce-gift-cards/woocommerce-gift-cards.php).
        let isGiftCardEnabled: Bool
        /// Whether the Add Gift Card CTA is enabled, when the order total is greater than zero.
        let isAddGiftCardActionEnabled: Bool
        /// Optional gift card code to apply to the order.
        let giftCardToApply: String?
        /// Gift cards that have been applied to the order.
        let appliedGiftCards: [AppliedGiftCard]

        /// Whether payment data is being reloaded (during remote sync)
        ///
        let isLoading: Bool

        let showNonEditableIndicators: Bool

        let shippingLineViewModel: ShippingLineDetailsViewModel
        let addNewCouponLineClosure: (Coupon) -> Void
        let onGoToCouponsClosure: () -> Void
        let onTaxHelpButtonTappedClosure: () -> Void
        let onDismissWpAdminWebViewClosure: () -> Void
        let addGiftCardClosure: () -> Void
        let setGiftCardClosure: (_ code: String?) -> Void

        init(siteID: Int64 = 0,
             shouldShowProductsTotal: Bool = false,
             itemsTotal: String = "0",
             shouldShowShippingTotal: Bool = false,
             shippingTotal: String = "0",
             shippingMethodTitle: String = "",
             shippingMethodTotal: String = "",
             shippingTax: String = "0",
             shouldShowTotalCustomAmounts: Bool = false,
             customAmountsTotal: String = "0",
             taxesTotal: String = "0",
             orderIsEmpty: Bool = false,
             shouldShowCoupon: Bool = false,
             shouldDisableAddingCoupons: Bool = false,
             couponLineViewModels: [CouponLineViewModel] = [],
             isGiftCardEnabled: Bool = false,
             isAddGiftCardActionEnabled: Bool = false,
             giftCardToApply: String? = nil,
             appliedGiftCards: [AppliedGiftCard] = [],
             taxBasedOnSetting: TaxBasedOnSetting? = nil,
             shouldShowTaxesInfoButton: Bool = false,
             shouldShowStoredTaxRateAddedAutomatically: Bool = false,
             taxLineViewModels: [TaxLineViewModel] = [],
             taxEducationalDialogViewModel: TaxEducationalDialogViewModel = TaxEducationalDialogViewModel(orderTaxLines: [], taxBasedOnSetting: nil),
             couponCode: String = "",
             discountTotal: String = "",
             shouldShowDiscountTotal: Bool = false,
             isLoading: Bool = false,
             showNonEditableIndicators: Bool = false,
             saveShippingLineClosure: @escaping (ShippingLine?) -> Void = { _ in },
             addNewCouponLineClosure: @escaping (Coupon) -> Void = { _ in },
             onGoToCouponsClosure: @escaping () -> Void = {},
             onTaxHelpButtonTappedClosure: @escaping () -> Void = {},
             onDismissWpAdminWebViewClosure: @escaping () -> Void = {},
             addGiftCardClosure: @escaping () -> Void = {},
             setGiftCardClosure: @escaping (_ code: String?) -> Void = { _ in },
             currencyFormatter: CurrencyFormatter = CurrencyFormatter(currencySettings: ServiceLocator.currencySettings)) {
            self.siteID = siteID
            self.shouldShowProductsTotal = shouldShowProductsTotal
            self.itemsTotal = currencyFormatter.formatAmount(itemsTotal) ?? "0.00"
            self.shouldShowShippingTotal = shouldShowShippingTotal
            self.shippingTotal = currencyFormatter.formatAmount(shippingTotal) ?? "0.00"
            self.shippingMethodTitle = shippingMethodTitle
            self.shippingMethodTotal = currencyFormatter.formatAmount(shippingMethodTotal) ?? "0.00"
            self.shippingTax = currencyFormatter.formatAmount(shippingTax) ?? "0.00"
            self.shouldShowShippingTax = !(currencyFormatter.convertToDecimal(shippingTax) ?? NSDecimalNumber(0.0)).isZero()
            self.shouldShowTotalCustomAmounts = shouldShowTotalCustomAmounts
            self.customAmountsTotal = currencyFormatter.formatAmount(customAmountsTotal) ?? "0.00"
            self.taxesTotal = currencyFormatter.formatAmount(taxesTotal) ?? "0.00"
            self.orderIsEmpty = orderIsEmpty
            self.isLoading = isLoading
            self.showNonEditableIndicators = showNonEditableIndicators
            self.shouldShowCoupon = shouldShowCoupon
            self.shouldDisableAddingCoupons = shouldDisableAddingCoupons
            self.couponLineViewModels = couponLineViewModels
            self.isGiftCardEnabled = isGiftCardEnabled
            self.isAddGiftCardActionEnabled = isAddGiftCardActionEnabled
            self.giftCardToApply = giftCardToApply
            self.appliedGiftCards = appliedGiftCards
            self.taxBasedOnSetting = taxBasedOnSetting
            self.shouldShowTaxesInfoButton = shouldShowTaxesInfoButton
            self.shouldShowStoredTaxRateAddedAutomatically = shouldShowStoredTaxRateAddedAutomatically
            self.taxLineViewModels = taxLineViewModels
            self.taxEducationalDialogViewModel = taxEducationalDialogViewModel
            self.couponCode = couponCode
            self.discountTotal = "-" + (currencyFormatter.formatAmount(discountTotal) ?? "0.00")
            self.shouldShowDiscountTotal = shouldShowDiscountTotal
            self.shippingLineViewModel = ShippingLineDetailsViewModel(isExistingShippingLine: shouldShowShippingTotal,
                                                                      initialMethodTitle: shippingMethodTitle,
                                                                      shippingTotal: shippingMethodTotal,
                                                                      didSelectSave: saveShippingLineClosure)
            self.addNewCouponLineClosure = addNewCouponLineClosure
            self.onGoToCouponsClosure = onGoToCouponsClosure
            self.onTaxHelpButtonTappedClosure = onTaxHelpButtonTappedClosure
            self.onDismissWpAdminWebViewClosure = onDismissWpAdminWebViewClosure
            self.addGiftCardClosure = addGiftCardClosure
            self.setGiftCardClosure = setGiftCardClosure
        }

        /// Indicates whether the Coupons informational tooltip button should be shown
        /// The tooltip is rendered when an order has no coupons, but has product discounts.
        /// Since both are mutually exclusive but they are included in the Order's discounts total as one unique value, we cannot rely
        /// on `shouldShowCoupon` or `shouldShowDiscountTotal` alone for its visibility:
        ///
        var shouldRenderCouponsInfoTooltip: Bool {
            !shouldShowCoupon && shouldShowDiscountTotal
        }
    }

    /// Representation of order notes data display properties
    ///
    struct CustomerNoteDataViewModel {
        let customerNote: String
    }
}

// MARK: - Helpers
private extension EditableOrderViewModel {
    /// Converts the add custom amount UI input type to view models
    ///
    func addCustomAmountInputType(from option: OrderCustomAmountsSection.ConfirmationOption) -> AddCustomAmountViewModel.InputType {
        switch option {
        case .fixedAmount:
            return .fixedAmount
        case .orderTotalPercentage:
            let orderTotals = OrderTotalsCalculator(for: orderSynchronizer.order, using: self.currencyFormatter)
            return .orderTotalPercentage(baseAmount: orderTotals.orderTotal as Decimal)
        }
    }

    /// Sets the view to be `disabled` when `performingNetworkRequest` or when `statePublisher` is `.syncing(blocking: true)`
    ///
    func configureDisabledState() {
        Publishers.CombineLatest(orderSynchronizer.statePublisher, $performingNetworkRequest)
            .map { state, performingNetworkRequest -> Bool in
                switch (state, performingNetworkRequest) {
                case (.syncing(blocking: true), _),
                     (_, true):
                    return true
                default:
                    return false
                }
            }
            .assign(to: &$disabled)
    }

    func configureCollectPaymentDisabledState() {
        Publishers.CombineLatest(orderSynchronizer.orderPublisher, $disabled)
            .map { [weak self] order, viewDisabled -> Bool in
                guard !viewDisabled else {
                    return true
                }
                let orderTotal = self?.currencyFormatter.convertToDecimal(order.total) as? Decimal ?? .zero
                return orderTotal <= .zero
            }
            .assign(to: &$collectPaymentDisabled)
    }

    func configureOrderTotal() {
        Publishers.CombineLatest(orderSynchronizer.orderPublisher, Just("0.00"))
            .map { [weak self] order, defaultTotal -> String in
                return self?.currencyFormatter.formatAmount(order.total) ?? self?.currencyFormatter.formatAmount(defaultTotal) ?? ""
            }
            .assign(to: &$orderTotal)
    }

    /// Calculates what navigation trailing item should be shown depending on our internal state.
    ///
    func configureNavigationTrailingItem() {
        Publishers.CombineLatest4(orderSynchronizer.orderPublisher, orderSynchronizer.statePublisher, $performingNetworkRequest, Just(flow))
            .map { order, syncState, performingNetworkRequest, flow -> NavigationItem? in
                guard !performingNetworkRequest else {
                    return .loading
                }

                switch (flow, syncState) {
                case (.creation, _):
                    return .create
                case (.editing, .syncing):
                    return .loading
                case (.editing, _):
                    return .none
                }
            }
            .assign(to: &$navigationTrailingItem)
    }

    /// Calculates what Call to Action button should be shown depending on our internal state.
    ///
    func configureDoneButton() {
        let requestInProgress = Publishers.CombineLatest(orderSynchronizer.statePublisher, $performingNetworkRequest)
            .map { syncState, performingNetworkRequest in
                if case .syncing = syncState {
                    return true
                } else {
                    return performingNetworkRequest
                }
            }

        Publishers.CombineLatest4($syncRequired, requestInProgress, $selectionSyncApproach, Just(flow))
            .map { syncRequired, requestInProgress, syncApproach, flow -> DoneButtonType in
                if syncRequired && syncApproach == .onRecalculateButtonTap {
                    return .recalculate(loading: requestInProgress)
                }

                switch flow {
                case .creation:
                    return .create(loading: requestInProgress)
                case .editing:
                    return .done(loading: requestInProgress)
                }
            }
            .assign(to: &$doneButtonType)
    }

    /// Updates the notice based on the `orderSynchronizer` sync state.
    ///
    func configureSyncErrors() {
        orderSynchronizer.statePublisher
            .map { [weak self] state in
                guard let self = self else { return nil }
                switch state {
                case let .error(error, usesGiftCard):
                    DDLogError("⛔️ Error syncing order remotely: \(error)")
                    self.trackSyncOrderFailure(usesGiftCard: usesGiftCard, error: error)
                    return NoticeFactory.syncOrderErrorNotice(error, flow: self.flow, with: self.orderSynchronizer)
                default:
                    return nil
                }
            }
            .assign(to: &$fixedNotice)
    }

    /// Updates status badge viewmodel based on status order property.
    ///
    func configureStatusBadgeViewModel() {
        orderSynchronizer.orderPublisher
            .map { [weak self] order in
                guard let siteOrderStatus = self?.currentSiteStatuses.first(where: { $0.status == order.status }) else {
                    return StatusBadgeViewModel(orderStatusEnum: order.status)
                }
                return StatusBadgeViewModel(orderStatus: siteOrderStatus)
            }
            .assign(to: &$statusBadgeViewModel)
    }

    /// Creates an array of OrderSyncProductInput that will be sent to the RemoteOrderSynchronizer when adding multiple products to an Order
    /// - Parameters:
    ///   - products: Selected products
    ///   - variations: Selected product variations
    /// - Returns: [OrderSyncProductInput]
    ///
    func productInputAdditionsToSync(products: [Product], variations: [ProductVariation]) -> [OrderSyncProductInput] {
        var productInputs: [OrderSyncProductInput] = []
        var productVariationInputs: [OrderSyncProductInput] = []

        let itemsInOrder = syncExistingSelectedProductsInOrder()

        for product in products {
            // Only perform the operation if the product has not been already added to the existing Order
            if !itemsInOrder.contains(where: { $0.productID == product.productID && $0.parent == nil })
                || productSelectorBundleConfigurationsByProductID[product.productID]?.isNotEmpty == true {
                switch product.productType {
                    case .bundle:
                        if let bundleConfiguration = productSelectorBundleConfigurationsByProductID[product.productID]?.popFirst() {
                            productInputs.append(OrderSyncProductInput(product: .product(product), quantity: 1, bundleConfiguration: bundleConfiguration))
                        } else {
                            productInputs.append(OrderSyncProductInput(product: .product(product), quantity: 1))
                        }
                    default:
                        productInputs.append(OrderSyncProductInput(product: .product(product), quantity: 1))
                }
            }
        }
        productSelectorBundleConfigurationsByProductID = [:]

        for variation in variations {
            // Only perform the operation if the variation has not been already added to the existing Order
            if !itemsInOrder.contains(where: { $0.productOrVariationID == variation.productVariationID && $0.parent == nil }) {
                productVariationInputs.append(OrderSyncProductInput(product: .variation(variation), quantity: 1))
            }
        }

        return productInputs + productVariationInputs
    }

    /// Creates an array of OrderSyncProductInput that will be sent to the RemoteOrderSynchronizer when removing multiple products from an Order
    /// - Parameters:
    ///   - products: Represents a Product entity
    ///   - variations: Represents a ProductVariation entity
    /// - Returns: [OrderSyncProductInput]
    ///
    func productInputDeletionsToSync(products: [Product?], variations: [ProductVariation?]) -> [OrderSyncProductInput] {
        var inputsToBeRemoved: [OrderSyncProductInput] = []

        let itemsInOrder = syncExistingSelectedProductsInOrder()

        // Products to be removed from the Order
        let removeProducts = itemsInOrder.filter { item in
            return item.variationID == 0 && !products.contains(where: { $0?.productID == item.productID }) && item.parent == nil
        }

        // Variations to be removed from the Order
        let removeProductVariations = itemsInOrder.filter { item in
            return item.variationID != 0 && !variations.contains(where: { $0?.productVariationID == item.variationID })
        }

        let allOrderItemsToBeRemoved = removeProducts + removeProductVariations

        for item in allOrderItemsToBeRemoved {

            if let input = createUpdateProductInput(item: item, quantity: 0) {
                inputsToBeRemoved.append(input)
            }

            analytics.track(event: WooAnalyticsEvent.Orders.orderProductRemove(flow: flow.analyticsFlow))
        }

        return inputsToBeRemoved

    }

    /// Adds, or removes multiple products from an Order
    ///
    func syncOrderItems(products: [Product], variations: [ProductVariation]) {
        // We need to send all OrderSyncProductInput in one call to the RemoteOrderSynchronizer, both additions and deletions
        // otherwise may ignore the subsequent values that are sent
        let addedItemsToSync = productInputAdditionsToSync(products: products, variations: variations)
        let removedItemsToSync = productInputDeletionsToSync(products: products, variations: variations)
        orderSynchronizer.setProducts.send(addedItemsToSync + removedItemsToSync)

        let productCount = addedItemsToSync.count - removedItemsToSync.count

        if addedItemsToSync.isNotEmpty {
            let includesBundleProductConfiguration = addedItemsToSync.contains(where: { $0.bundleConfiguration.isNotEmpty })
            analytics.track(event: WooAnalyticsEvent.Orders.orderProductAdd(flow: flow.analyticsFlow,
                                                                            source: .orderCreation,
                                                                            addedVia: .manually,
                                                                            productCount: productCount,
                                                                            includesBundleProductConfiguration: includesBundleProductConfiguration))
        }

        if removedItemsToSync.isNotEmpty {
            analytics.track(event: WooAnalyticsEvent.Orders.orderProductRemove(flow: flow.analyticsFlow))
        }

        syncRequired = false
    }

    /// Adds a selected product (from the product list) to the order.
    ///
    func changeSelectionStateForProduct(_ product: Product) {
        // Needed because `allProducts` is only updated at start, so product from new pages are not synced.
        allProducts.insert(product)

        if !selectedProducts.contains(where: { $0.productID == product.productID }) {
            selectedProducts.append(product)
            analytics.track(event: WooAnalyticsEvent.Orders.orderCreationProductSelectorItemSelected(productType: .product))
        } else {
            selectedProducts.removeAll(where: { $0.productID == product.productID })
            analytics.track(event: WooAnalyticsEvent.Orders.orderCreationProductSelectorItemUnselected(productType: .product))
        }
    }

    /// Adds a selected product variation (from the product list) to the order.
    ///
    func changeSelectionStateForProductVariation(_ variation: ProductVariation, parent product: Product) {
        // Needed because `allProducts` is only updated at start, so product from new pages are not synced.
        allProducts.insert(product)
        allProductVariations.insert(variation)

        if !selectedProductVariations.contains(where: { $0.productVariationID == variation.productVariationID }) {
            selectedProductVariations.append(variation)
            analytics.track(event: WooAnalyticsEvent.Orders.orderCreationProductSelectorItemSelected(productType: .variation))
        } else {
            selectedProductVariations.removeAll(where: { $0.productVariationID == variation.productVariationID })
            analytics.track(event: WooAnalyticsEvent.Orders.orderCreationProductSelectorItemUnselected(productType: .variation))
        }
    }

    /// Configures product row view models for each item in `orderDetails`.
    ///
    func configureProductRowViewModels() {
        updateLocalItemsReferences()
        orderSynchronizer.orderPublisher
            .map { $0.items }
            .removeDuplicates()
            .map { [weak self] items -> [CollapsibleProductCardViewModel] in
                guard let self = self else { return [] }
                return self.createProductRows(items: items)
            }
            .assign(to: &$productRows)
        configureOrderWithinitialItemIfNeeded()
    }

    func configureCustomAmountRowViewModels() {
        orderSynchronizer.orderPublisher
            .map { $0.fees }
            .removeDuplicates()
            .map { [weak self] fees -> [CustomAmountRowViewModel] in
                guard let self = self else { return [] }
                return fees.compactMap { fee in
                    guard !fee.isDeleted else { return nil }

                    return CustomAmountRowViewModel(id: fee.feeID,
                                                    name: fee.name ?? Localization.customAmountDefaultName,
                                                    total: self.currencyFormatter.formatAmount(fee.total) ?? "",
                                                    onEditCustomAmount: {
                        self.analytics.track(.orderCreationEditCustomAmountTapped)
                        self.editingFee = fee
                        self.showEditCustomAmount = true
                    })
                }
            }
            .assign(to: &$customAmountRows)
    }

    /// If given an initial product ID on initialization, updates the Order with the item
    ///
    func configureOrderWithinitialItemIfNeeded() {
        guard let item = initialItem else {
            return
        }

        updateOrderWithBaseItem(item)
    }

    /// Updates the Order with the given product from SKU scanning
    ///
    func updateOrderWithBaseItem(_ item: OrderBaseItem) {
        // When a scanned product is a bundle product, the bundle configuration view is shown first.
        if case let .product(product) = item, product.productType == .bundle {
            configurableScannedProductViewModel = .init(product: product,
                                                 orderItem: nil,
                                                 childItems: [],
                                                 onConfigure: { [weak self] configuration in
                guard let self else { return }
                self.saveBundleConfigurationFromProductSelector(product: product, bundleConfiguration: configuration)
                self.syncOrderItems(products: self.selectedProducts, variations: self.selectedProductVariations)
                self.configurableScannedProductViewModel = nil
            })
            return
        }

        guard currentOrderItems.contains(where: { $0.productOrVariationID == item.itemID }) else {
            // If it's not part of the current order, send the correct productType to the synchronizer
            switch item {
            case let .product(product):
                allProducts.insert(product)
                selectedProducts.append(product)
                orderSynchronizer.setProduct.send(.init(product: .product(product), quantity: 1))
            case let .variation(productVariation):
                allProductVariations.insert(productVariation)
                selectedProductVariations.append(productVariation)
                orderSynchronizer.setProduct.send(.init(product: .variation(productVariation), quantity: 1))
            }

            return
        }
        // Increase quantity if exists
        let match = productRows.first(where: { $0.productRow.productOrVariationID == item.itemID })
        match?.productRow.stepperViewModel.incrementQuantity()
    }

    /// Updates customer data viewmodel based on order addresses.
    ///
    func configureCustomerDataViewModel() {
        orderSynchronizer.orderPublisher
            .map {
                CustomerDataViewModel(billingAddress: $0.billingAddress, shippingAddress: $0.shippingAddress)
            }
            .assign(to: &$customerDataViewModel)
    }

    /// Updates notes data viewmodel based on order customer notes.
    ///
    func configureCustomerNoteDataViewModel() {
        orderSynchronizer.orderPublisher
                .map {
                    CustomerNoteDataViewModel(customerNote: $0.customerNote ?? "")
                }
                .assign(to: &$customerNoteDataViewModel)
    }


    /// Updates payment section view model based on items in the order and order sync state.
    ///
    func configurePaymentDataViewModel() {
        Publishers.CombineLatest(Publishers.CombineLatest4(orderSynchronizer.orderPublisher,
                                                           orderSynchronizer.statePublisher,
                                                           $shouldShowNonEditableIndicators,
                                                           $taxBasedOnSetting),
                                 Publishers.CombineLatest(orderSynchronizer.giftCardToApplyPublisher,
                                                          $isGiftCardSupported))
            .map { [weak self] combinedPublisher, giftCardPublisher in
                let order = combinedPublisher.0
                let state = combinedPublisher.1
                let showNonEditableIndicators = combinedPublisher.2
                let taxBasedOnSetting = combinedPublisher.3
                let giftCardToApply = giftCardPublisher.0
                let isGiftCardEnabled = giftCardPublisher.1
                guard let self = self else {
                    return PaymentDataViewModel()
                }

                let orderTotals = OrderTotalsCalculator(for: order, using: self.currencyFormatter)

                let shippingMethodTitle = order.shippingLines.first?.methodTitle ?? ""

                let isDataSyncing: Bool = {
                    switch state {
                    case .syncing:
                        return true
                    default:
                        return false
                    }
                }()

                let appliedGiftCards: [PaymentDataViewModel.AppliedGiftCard] = {
                    order.appliedGiftCards.compactMap { giftCard in
                        let negativeAmount = -giftCard.amount
                        guard let formattedAmount = self.currencyFormatter.formatAmount(negativeAmount.description) else {
                            return nil
                        }
                        return .init(code: giftCard.code, amount: formattedAmount)
                    }
                }()

                let isAddGiftCardActionEnabled = currencyFormatter.convertToDecimal(order.total)?.compare(NSDecimalNumber.zero) == .orderedDescending
                let isDiscountBiggerThanZero = orderTotals.discountTotal.compare(NSDecimalNumber.zero) == .orderedDescending

                // The Order's `discountTotal` property accounts for both coupons and product discounts, but we need to know
                // where the discount comes from in order to allow/disallow coupons or discounts since these are mutually exclusive
                var disableCoupons: Bool {
                    // If coupons have already been applied to an order, allow more coupons to be applied
                    if order.coupons.isNotEmpty {
                        return false
                    }
                    // If an order is empty, disable coupons
                    if order.items.isEmpty {
                        return true
                    }
                    // If no coupons have been applied, but there are order discounts (discounts added directly to products of an order), disable coupons
                    if order.coupons.isEmpty && isDiscountBiggerThanZero {
                        return true
                    }
                    return false
                }

                return PaymentDataViewModel(siteID: self.siteID,
                                            shouldShowProductsTotal: order.items.isNotEmpty,
                                            itemsTotal: orderTotals.itemsTotal.stringValue,
                                            shouldShowShippingTotal: order.shippingLines.filter { $0.methodID != nil }.isNotEmpty,
                                            shippingTotal: order.shippingTotal.isNotEmpty ? order.shippingTotal : "0",
                                            shippingMethodTitle: shippingMethodTitle,
                                            shippingMethodTotal: order.shippingLines.first?.total ?? "0",
                                            shippingTax: order.shippingTax.isNotEmpty ? order.shippingTax : "0",
                                            shouldShowTotalCustomAmounts: order.fees.filter { $0.name != nil }.isNotEmpty,
                                            customAmountsTotal: orderTotals.feesTotal.stringValue,
                                            taxesTotal: order.totalTax.isNotEmpty ? order.totalTax : "0",
                                            orderIsEmpty: order.isEmpty,
                                            shouldShowCoupon: order.coupons.isNotEmpty,
                                            shouldDisableAddingCoupons: disableCoupons,
                                            couponLineViewModels: self.couponLineViewModels(from: order.coupons),
                                            isGiftCardEnabled: isGiftCardEnabled,
                                            isAddGiftCardActionEnabled: isAddGiftCardActionEnabled,
                                            giftCardToApply: giftCardToApply,
                                            appliedGiftCards: appliedGiftCards,
                                            taxBasedOnSetting: taxBasedOnSetting,
                                            shouldShowTaxesInfoButton: order.isEditable,
                                            shouldShowStoredTaxRateAddedAutomatically: self.storedTaxRate != nil,
                                            taxLineViewModels: self.taxLineViewModels(from: order.taxes),
                                            taxEducationalDialogViewModel: TaxEducationalDialogViewModel(orderTaxLines: order.taxes,
                                                                                                         taxBasedOnSetting: taxBasedOnSetting),
                                            couponCode: order.coupons.first?.code ?? "",
                                            discountTotal: orderTotals.discountTotal.stringValue,
                                            shouldShowDiscountTotal: order.discountTotal.isNotEmpty && isDiscountBiggerThanZero,
                                            isLoading: isDataSyncing && !showNonEditableIndicators,
                                            showNonEditableIndicators: showNonEditableIndicators,
                                            saveShippingLineClosure: self.saveShippingLine,
                                            addNewCouponLineClosure: { [weak self] coupon in
                                                self?.saveCouponLine(result: .added(newCode: coupon.code))
                                            },
                                            onGoToCouponsClosure: { [weak self] in
                                                self?.analytics.track(event: WooAnalyticsEvent.Orders.orderGoToCouponsButtonTapped())
                                            },
                                            onTaxHelpButtonTappedClosure: { [weak self] in
                                                self?.analytics.track(event: WooAnalyticsEvent.Orders.orderTaxHelpButtonTapped())
                                            },
                                            onDismissWpAdminWebViewClosure: { [weak self] in
                                                self?.configureTaxRates()
                                                self?.orderSynchronizer.retryTrigger.send()
                                            },
                                            addGiftCardClosure: { [weak self] in
                                                guard let self else { return }
                                                self.analytics.track(event: .Orders.orderFormAddGiftCardCTATapped(flow: self.flow.analyticsFlow))
                                            },
                                            setGiftCardClosure: { [weak self] code in
                                                guard let self else { return }
                                                self.orderSynchronizer.setGiftCard.send(code)
                                                self.analytics.track(event: .Orders.orderFormGiftCardSet(flow: self.flow.analyticsFlow,
                                                                                                         isRemoved: code == nil))
                                            },
                                            currencyFormatter: self.currencyFormatter)
            }
            .assign(to: &$paymentDataViewModel)
    }

    /// Binds the order state to the `shouldShowNonEditableIndicators` property.
    ///
    func configureNonEditableIndicators() {
        Publishers.CombineLatest(orderSynchronizer.orderPublisher, Just(flow))
            .map { order, flow in
                switch flow {
                case .creation:
                    return false
                case .editing:
                    return !order.isEditable
                }
            }
            .assign(to: &$shouldShowNonEditableIndicators)
    }

    /// Binds the order state to the `multipleLineMessage` property.
    ///
    func configureMultipleLinesMessage() {
        Publishers.CombineLatest(orderSynchronizer.orderPublisher, Just(flow))
            .map { order, flow -> String? in
                switch (flow, order.shippingLines.count) {
                case (.creation, _):
                    return nil
                case (.editing, 2...Int.max): // Multiple shipping lines
                    return Localization.multipleShippingLines
                case (.editing, _): // Single/nil shipping & fee lines
                    return nil
                }
            }
            .assign(to: &$multipleLinesMessage)
    }

    func configureTaxRates() {
        // Tax rates are not configurable if the order is not editable.
        // In the creation flow orders are initially (incorrectly) reported as not editable, so we have to check the flow here as well
        if case let .editing(order) = flow,
           !order.isEditable {
            return
        }

        stores.dispatch(SettingAction.retrieveTaxBasedOnSetting(siteID: siteID,
                                                                onCompletion: { [weak self] result in
            guard let self = self else { return }

            switch result {
                case .success(let setting):
                self.taxBasedOnSetting = setting

                let canApplyTaxRates = setting == .customerBillingAddress || setting == .customerShippingAddress
                if canApplyTaxRates {
                    Task { @MainActor in
                        if self.flow == .creation {
                            await self.applySelectedStoredTaxRateIfAny()
                        }

                        self.canChangeTaxRate = true
                    }
                }

                case .failure(let error):
                DDLogError("⛔️ Error retrieving tax based on setting: \(error)")
            }
        }))
    }

    func applySelectedStoredTaxRateIfAny() async {
        if let taxRate = await SelectedStoredTaxRateFetcher(stores: stores).fetchSelectedStoredTaxRate(siteID: siteID) {
            Task { @MainActor in
                addTaxRateAddressToOrder(taxRate: taxRate)
                storedTaxRate = taxRate
            }
        }
    }

    func configureGiftCardSupport() {
        Task { @MainActor in
            isGiftCardSupported = await checkIfGiftCardsPluginIsActive()
        }
    }

    @MainActor
    func checkIfGiftCardsPluginIsActive() async -> Bool {
        guard featureFlagService.isFeatureFlagEnabled(.giftCardInOrderForm) else {
            return false
        }
        return await withCheckedContinuation { continuation in
            stores.dispatch(SystemStatusAction.fetchSystemPluginWithPath(siteID: siteID, pluginPath: SystemPluginPaths.giftCards) { plugin in
                continuation.resume(returning: plugin?.active == true)
            })
        }
    }

    func observeGiftCardStatesForAnalytics() {
        $paymentDataViewModel.filter { $0.isGiftCardEnabled && $0.isAddGiftCardActionEnabled }
            .first()
            .sink { [weak self] _ in
                guard let self else { return }
                self.analytics.track(event: .Orders.orderFormAddGiftCardCTAShown(flow: self.flow.analyticsFlow))
            }
            .store(in: &cancellables)
    }

    func observeProductSelectorPresentationStateForViewModel() {
        $isProductSelectorPresented
            .removeDuplicates()
            .map { [weak self] isPresented in
                guard let self,
                      isPresented else {
                    return nil
                }
                return ProductSelectorViewModel(
                    siteID: siteID,
                    selectedItemIDs: selectedProductsAndVariationsIDs,
                    purchasableItemsOnly: true,
                    storageManager: storageManager,
                    stores: stores,
                    toggleAllVariationsOnSelection: false,
                    topProductsProvider: TopProductsFromCachedOrdersProvider(),
                    syncApproach: selectionSyncApproach.productSelectorSyncApproach,
                    orderSyncState: orderSynchronizer.statePublisher,
                    onProductSelectionStateChanged: { [weak self] product in
                        guard let self else { return }
                        changeSelectionStateForProduct(product)
                        evaluateSelectionSync()
                    },
                    onVariationSelectionStateChanged: { [weak self] variation, parentProduct in
                        guard let self else { return }
                        changeSelectionStateForProductVariation(variation, parent: parentProduct)
                        evaluateSelectionSync()
                    }, onMultipleSelectionCompleted: { [weak self] _ in
                        guard let self else { return }
                        syncOrderItems(products: self.selectedProducts, variations: self.selectedProductVariations)
                    }, onAllSelectionsCleared: { [weak self] in
                        guard let self else { return }
                        clearAllSelectedItems()
                        trackClearAllSelectedItemsTapped()
                        evaluateSelectionSync()
                    }, onSelectedVariationsCleared: { [weak self] in
                        guard let self else { return }
                        clearSelectedVariations()
                        evaluateSelectionSync()
                    }, onCloseButtonTapped: { [weak self] in
                        guard let self else { return }
                        syncOrderItemSelectionStateOnDismiss()
                        isProductSelectorPresented = false
                    }, onConfigureProductRow: { [weak self] product in
                        guard let self else { return }
                        productToConfigureViewModel = .init(product: product, orderItem: nil, childItems: [], onConfigure: { [weak self] configuration in
                            guard let self else { return }
                            saveBundleConfigurationFromProductSelector(product: product, bundleConfiguration: configuration)
                            productToConfigureViewModel = nil
                            evaluateSelectionSync()
                        })
                    })
            }
            .assign(to: &$productSelectorViewModel)
    }

    func evaluateSelectionSync() {
        guard featureFlagService.isFeatureFlagEnabled(.sideBySideViewForOrderForm) else {
            return
        }
        switch selectionSyncApproach {
        case .immediate:
            syncOrderItems(products: selectedProducts, variations: selectedProductVariations)
        case .onRecalculateButtonTap:
            syncRequired = true
        case .onSelectorButtonTap:
            return
        }
    }

    func forwardSyncApproachToSynchronizer() {
        $selectionSyncApproach
            .sink { [weak self] selectionSyncApproach in
                guard let self,
                      featureFlagService.isFeatureFlagEnabled(.sideBySideViewForOrderForm) else {
                    return
                }
                orderSynchronizer.updateBlockingBehavior(selectionSyncApproach == .immediate ? .allUpdates : .majorUpdates)
            }
            .store(in: &cancellables)
    }

    func observeChangesFromProductSelectorButtonTapSelectionSync() {
        $selectionSyncApproach
            .removeDuplicates()
            .sink { [weak self] selectionSyncApproach in
                guard let self,
                      featureFlagService.isFeatureFlagEnabled(.sideBySideViewForOrderForm) else {
                    return
                }
                if selectionSyncApproach != .onSelectorButtonTap {
                    /// We are changing from `onSelectorButtonTap`, so should sync everything unsynced from the
                    /// previous mode needs to be synced now in order to avoid losing any unsynced changes to the selections.
                    syncOrderItems(products: selectedProducts, variations: selectedProductVariations)
                }
            }
            .store(in: &cancellables)
    }

    /// Tracks when customer details have been added
    ///
    func trackCustomerDetailsAdded() {
        guard customerDataViewModel.isDataAvailable else { return }
        let areAddressesDifferent: Bool = {
            guard let billingAddress = orderSynchronizer.order.billingAddress, let shippingAddress = orderSynchronizer.order.shippingAddress else {
                return false
            }
            return billingAddress != shippingAddress
        }()
        analytics.track(event: WooAnalyticsEvent.Orders.orderCustomerAdd(flow: flow.analyticsFlow, hasDifferentShippingDetails: areAddressesDifferent))
    }

    /// Tracks when customer note have been added
    ///
    func trackCustomerNoteAdded() {
        guard customerNoteDataViewModel.customerNote.isNotEmpty else { return }
        analytics.track(event: WooAnalyticsEvent.Orders.orderCustomerNoteAdd(flow: flow.analyticsFlow,
                                                                             orderID: orderSynchronizer.order.orderID,
                                                                             orderStatus: currentOrderStatus))
    }

    /// Tracks when the create order button is tapped.
    ///
    /// Warning: This methods assume that `orderSynchronizer.order.items.count` is equal to the product count,
    /// As the module evolves to handle more types of items, we need to update the property to something like `itemsCount`
    /// or figure out a better way to get the product count.
    ///
    func trackCreateButtonTapped() {
        let hasCustomerDetails = customerDataViewModel.isDataAvailable
        analytics.track(event: WooAnalyticsEvent.Orders.orderCreateButtonTapped(
            order: orderSynchronizer.order,
            status: orderSynchronizer.order.status,
            productCount: orderSynchronizer.order.items.count,
            customAmountsCount: orderSynchronizer.order.fees.count,
            hasCustomerDetails: hasCustomerDetails,
            hasFees: orderSynchronizer.order.fees.isNotEmpty,
            hasShippingMethod: orderSynchronizer.order.shippingLines.isNotEmpty,
            products: Array(allProducts),
            horizontalSizeClass: UITraitCollection.current.horizontalSizeClass))
    }

    func trackCollectPaymentTapped() {
        let hasCustomerDetails = customerDataViewModel.isDataAvailable
        analytics.track(event: WooAnalyticsEvent.Orders.orderCreationCollectPaymentTapped(
            order: orderSynchronizer.order,
            status: orderSynchronizer.order.status,
            productCount: orderSynchronizer.order.items.count,
            customAmountsCount: orderSynchronizer.order.fees.count,
            hasCustomerDetails: hasCustomerDetails,
            hasFees: orderSynchronizer.order.fees.isNotEmpty,
            hasShippingMethod: orderSynchronizer.order.shippingLines.isNotEmpty,
            products: Array(allProducts),
            horizontalSizeClass: UITraitCollection.current.horizontalSizeClass))
    }

    /// Tracks an order creation success
    ///
    func trackCreateOrderSuccess(usesGiftCard: Bool) {
        analytics.track(event: WooAnalyticsEvent.Orders.orderCreationSuccess(millisecondsSinceSinceOrderAddNew:
                                                                                try? orderDurationRecorder.millisecondsSinceOrderAddNew(),
                                                                             couponsCount: Int64(orderSynchronizer.order.coupons.count),
                                                                             usesGiftCard: usesGiftCard))
    }

    /// Tracks an order creation failure
    ///
    func trackCreateOrderFailure(usesGiftCard: Bool, error: Error) {
        analytics.track(event: WooAnalyticsEvent.Orders.orderCreationFailed(usesGiftCard: usesGiftCard,
                                                                            errorContext: String(describing: error),
                                                                            errorDescription: error.localizedDescription))
    }

    /// Tracks an order remote sync failure
    ///
    func trackSyncOrderFailure(usesGiftCard: Bool, error: Error) {
        analytics.track(event: WooAnalyticsEvent.Orders.orderSyncFailed(flow: flow.analyticsFlow,
                                                                        usesGiftCard: usesGiftCard,
                                                                        errorContext: String(describing: error),
                                                                        errorDescription: error.localizedDescription))
    }

    /// Creates an `OrderSyncAddressesInput` type if the given data exists, otherwise returns nil
    ///
    static func createAddressesInputIfPossible(billingAddress: Address?, shippingAddress: Address?)  -> OrderSyncAddressesInput? {
        guard let billingAddress = billingAddress,
                let shippingAddress = shippingAddress else {
            return nil
        }

        return OrderSyncAddressesInput(billing: billingAddress, shipping: shippingAddress)
    }

    /// Creates a new `OrderSyncProductInput` type meant to update an existing input from `OrderSynchronizer`
    /// If the referenced product can't be found, `nil` is returned.
    ///
    private func createUpdateProductInput(item: OrderItem,
                                          childItems: [OrderItem] = [],
                                          quantity: Decimal,
                                          discount: Decimal? = nil,
                                          bundleConfiguration: [BundledProductConfiguration] = []) -> OrderSyncProductInput? {
        // Finds the product or productVariation associated with the order item.
        let product: OrderSyncProductInput.ProductType? = {
            if item.variationID != 0, let variation = allProductVariations.first(where: { $0.productVariationID == item.variationID }) {
                return .variation(variation)
            }

            if let product = allProducts.first(where: { $0.productID == item.productID }) {
                return .product(product)
            }

            return nil
        }()

        guard let product = product else {
            DDLogError("⛔️ Product with ID: \(item.productID) not found.")
            return nil
        }

        // When updating a bundle product's quantity while there are no bundle configuration updates from the configuration form,
        // the bundle configuration needs to be populated in order for the quantity of child order items to be updated.
        // The bundle configuration is deduced from the product's bundle items, existing child order items, and the bundle order item itself.
        if case let .product(productValue) = product,
           productValue.productType == .bundle && item.quantity != quantity && bundleConfiguration.isEmpty && childItems.isNotEmpty {
            let bundleConfiguration: [BundledProductConfiguration] = productValue.bundledItems
                .compactMap { bundleItem -> BundledProductConfiguration? in
                    guard let existingOrderItem = childItems.first(where: { $0.productID == bundleItem.productID }) else {
                        return .init(bundledItemID: bundleItem.bundledItemID,
                                     productOrVariation: .product(id: bundleItem.productID),
                                     quantity: 0,
                                     isOptionalAndSelected: false)
                    }
                    let attributes = existingOrderItem.attributes
                        .map { ProductVariationAttribute(id: $0.metaID, name: $0.name, option: $0.value) }
                    let productOrVariation: BundledProductConfiguration.ProductOrVariation = existingOrderItem.variationID == 0 ?
                        .product(id: existingOrderItem.productID): .variation(productID: existingOrderItem.productID,
                                                                              variationID: existingOrderItem.variationID,
                                                                              attributes: attributes)
                    // The quantity per bundle: as a buggy behavior in Pe5pgL-3Vd-p2#quantity-of-bundle-child-order-items, the child item quantity
                    // can either by multiplied by the bundle quantity or not. To encounter for the edge case, the quantity is only divided by
                    // the bundle quantity if the child item has at least the same quantity as the bundle.
                    let quantity = existingOrderItem.quantity >= item.quantity ?
                    existingOrderItem.quantity * 1.0 / item.quantity: existingOrderItem.quantity
                    return .init(bundledItemID: bundleItem.bundledItemID,
                                 productOrVariation: productOrVariation,
                                 quantity: quantity,
                                 isOptionalAndSelected: bundleItem.isOptional ? true: nil)
                }
            return OrderSyncProductInput(id: item.itemID,
                                         product: product,
                                         quantity: quantity,
                                         discount: discount ?? currentDiscount(on: item),
                                         baseSubtotal: baseSubtotal(on: item),
                                         bundleConfiguration: bundleConfiguration)
        }

        // Return a new input with the new quantity but with the same item id to properly reference the update.
        return OrderSyncProductInput(id: item.itemID,
                                     product: product,
                                     quantity: quantity,
                                     discount: discount ?? currentDiscount(on: item),
                                     baseSubtotal: baseSubtotal(on: item),
                                     bundleConfiguration: bundleConfiguration)
    }

    /// Creates the configuration related to adding a discount to a product. If the feature shouldn't be shown it returns `nil`
    ///
    func addProductDiscountConfiguration(on orderItem: OrderItem) -> ProductDiscountViewModel.DiscountConfiguration? {
        guard orderSynchronizer.order.coupons.isEmpty,
              case OrderSyncState.synced = orderSynchronizer.state,
              let subTotalDecimal = currencyFormatter.convertToDecimal(orderItem.subtotal) else {
            return nil
        }

        return .init(addedDiscount: currentDiscount(on: orderItem),
                     baseAmountForDiscountPercentage: subTotalDecimal as Decimal,
                     onSaveFormattedDiscount: { [weak self] formattedDiscount in
                        guard let formattedDiscount = formattedDiscount,
                              let discount = self?.currencyFormatter.convertToDecimal(formattedDiscount) else {
                            self?.addDiscountToOrderItem(item: orderItem, discount: 0)
                            return
                        }

                            self?.addDiscountToOrderItem(item: orderItem, discount: discount as Decimal)
                    })
    }

    /// Calculates the discount on an order item, that is, subtotal minus total
    ///
    func currentDiscount(on item: OrderItem) -> Decimal {
        guard let subtotal = currencyFormatter.convertToDecimal(item.subtotal),
              let total = currencyFormatter.convertToDecimal(item.total) else {
            return 0
        }

        return subtotal.subtracting(total) as Decimal
    }

    /// Calculates the subtotal of a single quantity of an item
    ///
    func baseSubtotal(on item: OrderItem) -> Decimal? {
        guard let itemSubtotal = Decimal(string: item.subtotal) else {
            return nil
        }

        return itemSubtotal / item.quantity
    }

    /// Creates `ProductRowViewModels` ready to be used as product rows.
    ///
    func createProductRows(items: [OrderItem]) -> [CollapsibleProductCardViewModel] {
        items.compactMap { item -> CollapsibleProductCardViewModel? in
            guard item.parent == nil else { // Don't create a separate product row for child items
                return nil
            }

            let childItems = items.filter { $0.parent == item.itemID }
            guard let productRowViewModel = self.createProductRowViewModel(for: item, childItems: childItems) else {
                return nil
            }

            // Observe changes to the product quantity
            productRowViewModel.productRow.stepperViewModel.$quantity
                .dropFirst() // Omit the default/initial quantity to prevent a double trigger.
                // The quantity can be incremented/decremented quickly, and the order sync can be blocking (e.g. with bundle configuration).
                // To avoid the UI being blocked for each quantity update, a debounce is added to wait for the final quantity
                // within a 0.5s time frame.
                .debounce(for: .seconds(quantityDebounceDuration), scheduler: DispatchQueue.main)
                .sink { [weak self] newQuantity in
                    guard let self else { return }
                    let childItems = items.filter { $0.parent == item.itemID }
                    guard let newInput = self.createUpdateProductInput(item: item, childItems: childItems, quantity: newQuantity) else {
                        return
                    }
                    self.orderSynchronizer.setProduct.send(newInput)
                }
                .store(in: &self.cancellables)

            return productRowViewModel
        }
    }

    func saveBundleConfigurationFromProductSelector(product: Product, bundleConfiguration: [BundledProductConfiguration]) {
        productSelectorBundleConfigurationsByProductID[product.productID] = (productSelectorBundleConfigurationsByProductID[product.productID] ?? [])
        + [bundleConfiguration]
        selectedProducts.append(product)
        productSelectorViewModel?.addSelection(id: product.productID)
    }

    func addBundleConfigurationToOrderItem(item: OrderItem, bundleConfiguration: [BundledProductConfiguration]) {
        guard let productInput = createUpdateProductInput(item: item, quantity: item.quantity, bundleConfiguration: bundleConfiguration) else {
            return
        }
        orderSynchronizer.setProduct.send(productInput)
    }
}

private extension EditableOrderViewModel.OrderItemSelectionSyncApproach {
    var productSelectorSyncApproach: ProductSelectorViewModel.SyncApproach {
        switch self {
        case .immediate, .onRecalculateButtonTap:
            return .external
        case .onSelectorButtonTap:
            return .onButtonTap
        }
    }
}

private extension EditableOrderViewModel {
    /// Fetches products from storage.
    ///
    func updateProductsResultsController() {
        do {
            try productsResultsController.performFetch()
            allProducts = Set(productsResultsController.fetchedObjects)
        } catch {
            DDLogError("⛔️ Error fetching products for order: \(error)")
        }
    }

    /// Fetches product variations from storage.
    ///
    func updateProductVariationsResultsController() {
        do {
            try productVariationsResultsController.performFetch()
            allProductVariations = Set(productVariationsResultsController.fetchedObjects)
        } catch {
            DDLogError("⛔️ Error fetching product variations for order: \(error)")
        }
    }

    func updateLocalItemsReferences() {
        updateProductsResultsController()
        updateProductVariationsResultsController()
    }

    /// Syncs initial selected state for all items in the Order
    ///
    func syncInitialSelectedState() {
        selectedProducts = []
        selectedProductVariations = []

        let _ = orderSynchronizer.order.items.map { item in
            if item.variationID != 0 {
                if let variation = allProductVariations.first(where: { $0.productVariationID == item.variationID && item.parent == nil }) {
                    selectedProductVariations.append(variation)
                }
            } else {
                if let product = allProducts.first(where: { $0.productID == item.productID && item.parent == nil }) {
                    selectedProducts.append(product)
                }
            }
        }
    }

    /// Coupon Line view models
    /// - Parameter couponLines: order's coupon lines
    /// - Returns: View models for the coupon lines, including the view model for the details screen in case it's navigated to
    ///
    func couponLineViewModels(from couponLines: [OrderCouponLine]) -> [CouponLineViewModel] {
        couponLines.map {
            CouponLineViewModel(title: String.localizedStringWithFormat(Localization.CouponSummary.singular, $0.code),
                          discount: "-" + (currencyFormatter.formatAmount($0.discount) ?? "0.00"),
                          detailsViewModel: CouponLineDetailsViewModel(code: $0.code,
                                                                       siteID: siteID,
                                                                       didSelectSave: saveCouponLine))

        }
    }

    /// Tax Line view models
    /// - Parameter taxLines: order's coupon lines
    /// - Returns: View models for the tax lines
    ///
    func taxLineViewModels(from taxLines: [OrderTaxLine]) -> [TaxLineViewModel] {
        taxLines.map { TaxLineViewModel(title: "\($0.label) • \($0.ratePercent.percentFormatted() ?? "")",
                                        value: currencyFormatter.formatAmount($0.totalTax) ?? "0.00")
        }
    }

    func addCoupon(with code: String) {
        analytics.track(event: WooAnalyticsEvent.Orders.orderCouponAdd(flow: flow.analyticsFlow))
        orderSynchronizer.addCoupon.send(code)
    }

    func removeCoupon(with code: String) {
        analytics.track(event: WooAnalyticsEvent.Orders.orderCouponRemove(flow: flow.analyticsFlow))
        orderSynchronizer.removeCoupon.send(code)
    }

    func addFee(with total: String, name: String? = nil, taxStatus: OrderFeeTaxStatus) {
        let feeLine = OrderFactory.newOrderFee(total: total, name: name, taxStatus: taxStatus)
        orderSynchronizer.addFee.send(feeLine)
        analytics.track(event: WooAnalyticsEvent.Orders.orderFeeAdd(flow: flow.analyticsFlow, taxStatus: taxStatus.rawValue))
    }

    func updateFee(with id: Int64, total: String, name: String? = nil, taxStatus: OrderFeeTaxStatus) {
        guard let updatingFee = orderSynchronizer.order.fees.first(where: { $0.feeID == id }) else {
            return
        }

        let updatedFee = updatingFee.copy(name: name, taxStatus: taxStatus, total: total)
        orderSynchronizer.updateFee.send(updatedFee)
        analytics.track(event: WooAnalyticsEvent.Orders.orderFeeUpdate(flow: flow.analyticsFlow, taxStatus: taxStatus.rawValue))
    }

    func removeFee(_ fee: OrderFeeLine) {
        orderSynchronizer.removeFee.send(fee)
        analytics.track(event: WooAnalyticsEvent.Orders.orderFeeRemove(flow: flow.analyticsFlow))
    }

    /// Erases stored tax rate from order by cleaning the address, and removes stored tax rate from storage
    ///
    func forgetTaxRate() {
        let order = orderSynchronizer.order
        orderSynchronizer.setAddresses.send(OrderSyncAddressesInput(billing: order.billingAddress?.resettingTaxRateComponents(),
                                                                    shipping: order.shippingAddress?.resettingTaxRateComponents()))
        resetAddressForm()
        storedTaxRate = nil
        stores.dispatch(AppSettingsAction.setSelectedTaxRateID(id: nil, siteID: siteID))
        autodismissableNotice = Notice(title: Localization.stopAddingTaxRateAutomaticallySuccessMessage)
    }
}

// MARK: Camera scanner

extension EditableOrderViewModel {

    enum CapturePermissionStatus {
        case permitted
        case notPermitted
        case notDetermined
    }

    enum ScannerError: Error {
        case nilSKU
        case productNotFound
    }

    /// Returns the current app permission status to capture media
    ///
    var capturePermissionStatus: CapturePermissionStatus {
        let authStatus = permissionChecker.authorizationStatus(for: .video)
        switch authStatus {
        case .authorized:
            return .permitted
        case .denied, .restricted:
            return .notPermitted
        default:
            return .notDetermined
        }
    }

    func requestCameraAccess(onCompletion: @escaping ((Bool) -> Void)) {
        permissionChecker.requestAccess(for: .video, completionHandler: onCompletion)
    }

    /// Attempts to add a Product to the current Order by SKU search
    ///
    func addScannedProductToOrder(barcode: ScannedBarcode, onCompletion: @escaping (Result<Void, Error>) -> Void, onRetryRequested: @escaping () -> Void) {
        analytics.track(event: WooAnalyticsEvent.BarcodeScanning.barcodeScanningSuccess(from: .orderCreation))
        mapScannedBarcodetoBaseItem(barcode: barcode) { [weak self] result in
            guard let self = self else { return }
            switch result {
            case let .success(result):
                Task { @MainActor in
                    self.analytics.track(event: WooAnalyticsEvent.Orders.orderProductAdd(flow: self.flow.analyticsFlow,
                                                                                         source: .orderCreation,
                                                                                         addedVia: .scanning,
                                                                                         includesBundleProductConfiguration: false))
                    self.updateOrderWithBaseItem(result)
                    onCompletion(.success(()))
                }
            case let .failure(error):
                Task { @MainActor in
                    onCompletion(.failure(ScannerError.productNotFound))
                    self.autodismissableNotice = NoticeFactory.createProductNotFoundAfterSKUScanningErrorNotice(for: error,
                                                                                                                code: barcode,
                                                                                                                withRetryAction: { [weak self] in
                        self?.autodismissableNotice = nil
                        onRetryRequested()
                    })
                }
            }
        }
    }

    func trackBarcodeScanningButtonTapped() {
        analytics.track(event: WooAnalyticsEvent.Orders.productAddNewFromBarcodeScanningTapped())
    }

    func trackBarcodeScanningNotPermitted() {
        analytics.track(event: WooAnalyticsEvent.BarcodeScanning.barcodeScanningFailure(from: .orderCreation, reason: .cameraAccessNotPermitted))
    }

    /// Attempts to map SKU to Product
    ///
    private func mapScannedBarcodetoBaseItem(barcode: ScannedBarcode, onCompletion: @escaping (Result<OrderBaseItem, Error>) -> Void) {
        Task {
            do {
                let result = try await barcodeSKUScannerItemFinder.searchBySKU(from: barcode, siteID: siteID, source: .orderCreation)
                onCompletion(.success(result))
            } catch {
                onCompletion(.failure(error))
            }
        }
    }
}

// MARK: Constants

extension EditableOrderViewModel {

    enum NoticeFactory {
        /// Returns a default order creation error notice.
        ///
        static func createOrderErrorNotice(_ error: Error, order: Order) -> Notice {
            guard !isEmailError(error, order: order) else {
                return Notice(title: Localization.invalidBillingParameters, message: Localization.invalidBillingSuggestion, feedbackType: .error)
            }

            if let giftCardErrorNotice = giftCardErrorNotice(from: error) {
                return giftCardErrorNotice
            }

            return Notice(title: Localization.errorMessageOrderCreation, feedbackType: .error)
        }

        static func createProductNotFoundAfterSKUScanningErrorNotice(for error: Error,
                                                                     code: ScannedBarcode,
                                                                     withRetryAction action: @escaping () -> Void) -> Notice {
            BarcodeSKUScannerErrorNoticeFactory.notice(for: error, code: code, actionHandler: action)
        }

        /// Returns an order sync error notice.
        ///
        static func syncOrderErrorNotice(_ error: Error, flow: Flow, with orderSynchronizer: OrderSynchronizer) -> Notice {
            guard !isEmailError(error, order: orderSynchronizer.order) else {
                return Notice(title: Localization.invalidBillingParameters, message: Localization.invalidBillingSuggestion, feedbackType: .error)
            }

            guard !isCouponsError(error) else {
                if let errorCouponCode = orderSynchronizer.order.coupons.last?.code {
                    orderSynchronizer.removeCoupon.send(errorCouponCode)
                }

                return Notice(title: Localization.couponsErrorNoticeTitle,
                              message: Localization.couponsErrorNoticeMessage,
                              feedbackType: .error,
                              actionTitle: Localization.dismissCouponErrorNotice) {
                        // Syncs the order without the failing coupon
                        orderSynchronizer.retryTrigger.send()
                }
            }

            if let giftCardErrorNotice = giftCardErrorNotice(from: error) {
                return giftCardErrorNotice
            }

            let errorMessage: String
            switch flow {
            case .creation:
                errorMessage = Localization.errorMessageNewOrderSync
            case .editing:
                errorMessage = Localization.errorMessageEditOrderSync
            }

            return Notice(title: errorMessage, feedbackType: .error, actionTitle: Localization.retryOrderSync) {
                orderSynchronizer.retryTrigger.send()
            }
        }

        /// Returns `true` if the provided error is about invalid shipping details and the latest order does not have a billing email.
        /// This is needed because old stores error when sending empty emails.
        ///
        private static func isEmailError(_ error: Error, order: Order) -> Bool {
            switch error as? DotcomError {
            case .unknown(code: "rest_invalid_param", let message?):
                return message.contains("billing") && order.billingAddress?.hasEmailAddress == false
            default:
                return false
            }
        }

        private static func isCouponsError(_ error: Error) -> Bool {
            if case .unknown(code: "woocommerce_rest_invalid_coupon", _) = error as? DotcomError {
                return true
            }

            return false
        }

        private static func giftCardErrorNotice(from error: Error) -> Notice? {
            guard let giftCardError = error as? OrderStore.GiftCardError else {
                return nil
            }
            return Notice(title: giftCardError.noticeTitle, message: giftCardError.noticeMessage, feedbackType: .error)
        }
    }
}

private extension OrderBaseItem {
    var itemID: Int64 {
        switch self {
        case let .product(product):
            return product.productID
        case let .variation(variation):
            return variation.productVariationID
        }
    }
}

private extension EditableOrderViewModel {
    enum Localization {
        static let titleForNewOrder = NSLocalizedString("New Order", comment: "Title for the order creation screen")
        static let titleWithOrderNumber = NSLocalizedString("Order #%1$@", comment: "Order number title. Parameters: %1$@ - order number")
        static let errorMessageOrderCreation = NSLocalizedString("Unable to create new order",
                                                                 comment: "Notice displayed when order creation fails")
        static let errorMessageNewOrderSync = NSLocalizedString("Unable to load taxes for order",
                                                                comment: "Notice displayed when data cannot be synced for new order")
        static let errorMessageEditOrderSync = NSLocalizedString("Unable to save changes. Please try again.",
                                                                 comment: "Notice displayed when data cannot be synced for edited order")

        static let retryOrderSync = NSLocalizedString("Retry", comment: "Action button to retry syncing the draft order")
        static let dismissCouponErrorNotice = NSLocalizedString("OK", comment: "Action button to dismiss the coupon error notice")

        static let invalidBillingParameters =
        NSLocalizedString("Unable to set customer details.",
                          comment: "Error notice title when we fail to update an address when creating or editing an order.")
        static let invalidBillingSuggestion =
        NSLocalizedString("Please make sure you are running the latest version of WooCommerce and try again later.",
                          comment: "Recovery suggestion when we fail to update an address when creating or editing an order")

        static let multipleShippingLines = NSLocalizedString("Shipping details are incomplete.\n" +
                                                             "To edit all shipping details, view the order in your WooCommerce store admin.",
                                                             comment: "Info message shown when the order contains multiple shipping lines")
        static let multipleFeesAndShippingLines = NSLocalizedString("Fees & Shipping details are incomplete.\n" +
                                                                    "To edit all the details, view the order in your WooCommerce store admin.",
                                                                    comment: "Info message shown when the order contains multiple fees and shipping lines")
        static let couponsErrorNoticeTitle = NSLocalizedString("Unable to add coupon.",
                                                                 comment: "Info message when the user tries to add a coupon" +
                                                                 "that is not applicated to the products")
        static let couponsErrorNoticeMessage = NSLocalizedString("Sorry, this coupon is not applicable to selected products.",
                                                                 comment: "Info message when the user tries to add a coupon" +
                                                                 "that is not applicated to the products")
        static let setNewTaxRate = NSLocalizedString("Set New Tax Rate", comment: "Button title to set a new tax rate to an order")
        static let editTaxRateSetting = NSLocalizedString("Edit Tax Rate Setting", comment: "Button title to edit the selected tax rate to apply to the order")
        static let newTaxRateSetSuccessMessage = NSLocalizedString("🎉 New tax rate set", comment: "Message when a tax rate is set")
        static let stopAddingTaxRateAutomaticallySuccessMessage = NSLocalizedString("Stopped automatically adding tax rate",
                                                                                    comment: "Message when the user disables adding tax rates automatically")
        static let customAmountDefaultName = NSLocalizedString("editableOrderViewModel.customAmountDefaultName",
                                                               value: "Custom Amount",
                                                               comment: "Default name when the custom amount does not have a name in order creation.")


        enum CouponSummary {
            static let singular = NSLocalizedString("Coupon (%1$@)",
                                                   comment: "The singular coupon summary. Reads like: Coupon (code1)")
            static let plural = NSLocalizedString("Coupons (%1$@)",
                                                   comment: "The plural coupon summary. Reads like: Coupon (code1, code2)")
        }
    }

    enum SystemPluginPaths {
        static let giftCards = "woocommerce-gift-cards/woocommerce-gift-cards.php"
    }

    enum Constants {
        static let quantityDebounceDuration = 0.5
    }
}

extension TaxBasedOnSetting {
    var displayString: String {
        switch self {
        case .customerBillingAddress:
            return NSLocalizedString("editableOrderViewModel.taxBasedOnSetting.customerBillingAddress",
                                     value: "Calculated on billing address.",
                                     comment: "The string to show on order taxes when they are calculated based on the billing address")
        case .customerShippingAddress:
            return NSLocalizedString("editableOrderViewModel.taxBasedOnSetting.customerShippingAddress",
                                     value: "Calculated on shipping address.",
                                     comment: "The string to show on order taxes when they are calculated based on the shipping address")
        case .shopBaseAddress:
            return NSLocalizedString("editableOrderViewModel.taxBasedOnSetting.shopBaseAddress",
                                     value: "Calculated on shop base address.",
                                     comment: "The string to show on order taxes when they are calculated based on the shop base address")
        }
    }
}<|MERGE_RESOLUTION|>--- conflicted
+++ resolved
@@ -586,18 +586,15 @@
             selectedProducts.removeAll(where: { $0.productID == item.productID })
         }
 
-<<<<<<< HEAD
         if selectionSyncApproach == .immediate {
             productSelectorViewModel?.removeSelection(id: item.productOrVariationID)
-=======
-        productSelectorViewModel?.removeSelection(id: item.productOrVariationID)
-
-        // When synching changes immediately, we need to update variations as well.
-        // If the variation list isn't showing, this will do nothing, but the model will still be accurate
-        // the next time the variation list is opened.
-        if let productVariationSelectorViewModel = productSelectorViewModel?.productVariationListViewModel {
-            productVariationSelectorViewModel.removeSelection(item.productOrVariationID)
->>>>>>> a4035533
+
+            // When synching changes immediately, we need to update variations as well.
+            // If the variation list isn't showing, this will do nothing, but the model will still be accurate
+            // the next time the variation list is opened.
+            if let productVariationSelectorViewModel = productSelectorViewModel?.productVariationListViewModel {
+                productVariationSelectorViewModel.removeSelection(item.productOrVariationID)
+            }
         }
 
         analytics.track(event: WooAnalyticsEvent.Orders.orderProductRemove(flow: flow.analyticsFlow))
