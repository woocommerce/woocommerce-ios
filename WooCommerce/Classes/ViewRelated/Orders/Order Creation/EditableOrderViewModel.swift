import Yosemite
import Combine
import protocol Storage.StorageManagerType
import Experiments
import WooFoundation
import enum Networking.DotcomError

/// View model used in Order Creation and Editing flows.
///
final class EditableOrderViewModel: ObservableObject {
    let siteID: Int64
    private let stores: StoresManager
    private let storageManager: StorageManagerType
    private let currencyFormatter: CurrencyFormatter
    private let featureFlagService: FeatureFlagService

    private var cancellables: Set<AnyCancellable> = []

    enum Flow: Equatable {
        case creation
        case editing(initialOrder: Order)
    }

    /// Current flow. For editing stores existing order state prior to applying any edits.
    ///
    let flow: Flow

    /// Indicates whether user has made any changes
    ///
    var hasChanges: Bool {
        switch flow {
        case .creation:
            return orderSynchronizer.order != OrderFactory.emptyNewOrder
        case .editing(let initialOrder):
            return orderSynchronizer.order != initialOrder
        }
    }

    /// Indicates whether view can be dismissed.
    ///
    var canBeDismissed: Bool {
        switch flow {
        case .creation: // Creation can be dismissed when there aren't changes pending to commit.
            return !hasChanges
        case .editing: // Editing can always be dismissed because changes are committed instantly.
            return true
        }
    }

    /// Indicates whether the cancel button is visible.
    ///
    var shouldShowCancelButton: Bool {
        featureFlagService.isFeatureFlagEnabled(.splitViewInOrdersTab) && flow == .creation
    }

    var title: String {
        switch flow {
        case .creation:
            return Localization.titleForNewOrder
        case .editing(let order):
            return String.localizedStringWithFormat(Localization.titleWithOrderNumber, order.number)
        }
    }

    /// Active navigation bar trailing item.
    /// Defaults to create button.
    ///
    @Published private(set) var navigationTrailingItem: NavigationItem = .create

    /// Tracks if a network request is being performed.
    ///
    @Published private(set) var performingNetworkRequest = false

    /// Defines the current notice that should be shown.
    /// Defaults to `nil`.
    ///
    @Published var notice: Notice?

    // MARK: Status properties

    /// Order creation date. For new order flow it's always current date.
    ///
    var dateString: String {
        switch flow {
        case .creation:
            return DateFormatter.mediumLengthLocalizedDateFormatter.string(from: Date())
        case .editing(let order):
            let formatter = DateFormatter.dateAndTimeFormatter
            return formatter.string(from: order.dateCreated)
        }
    }

    /// Representation of order status display properties.
    ///
    @Published private(set) var statusBadgeViewModel: StatusBadgeViewModel = .init(orderStatusEnum: .pending)

    /// Indicates if the order status list (selector) should be shown or not.
    ///
    @Published var shouldShowOrderStatusList: Bool = false

    /// Defines if the view should be disabled.
    @Published private(set) var disabled: Bool = false

<<<<<<< HEAD
    /// Defines if the non editable banner should be shown.
    @Published private(set) var shouldShowNonEditableBanner: Bool = false
=======
    /// Defines if the non editable indicators (banners, locks, fields) should be shown.
    @Published private(set) var shouldShowNonEditableIndicators: Bool = false
>>>>>>> 97d098b5

    /// Status Results Controller.
    ///
    private lazy var statusResultsController: ResultsController<StorageOrderStatus> = {
        let predicate = NSPredicate(format: "siteID == %lld", siteID)
        let descriptor = NSSortDescriptor(key: "slug", ascending: true)
        let resultsController = ResultsController<StorageOrderStatus>(storageManager: storageManager, matching: predicate, sortedBy: [descriptor])

        do {
            try resultsController.performFetch()
        } catch {
            DDLogError("⛔️ Error fetching order statuses: \(error)")
        }

        return resultsController
    }()

    /// Order statuses list
    ///
    private var currentSiteStatuses: [OrderStatus] {
        return statusResultsController.fetchedObjects
    }

    // MARK: Products properties

    /// Products Results Controller.
    ///
    private lazy var productsResultsController: ResultsController<StorageProduct> = {
        let predicate = NSPredicate(format: "siteID == %lld", siteID)
        let resultsController = ResultsController<StorageProduct>(storageManager: storageManager, matching: predicate, sortedBy: [])
        return resultsController
    }()

    /// Products list
    ///
    private var allProducts: [Product] = []

    /// Product Variations Results Controller.
    ///
    private lazy var productVariationsResultsController: ResultsController<StorageProductVariation> = {
        let predicate = NSPredicate(format: "siteID == %lld", siteID)
        let resultsController = ResultsController<StorageProductVariation>(storageManager: storageManager, matching: predicate, sortedBy: [])
        return resultsController
    }()

    /// Product Variations list
    ///
    private var allProductVariations: [ProductVariation] = []

    /// View model for the product list
    ///
    lazy var addProductViewModel = {
        ProductSelectorViewModel(siteID: siteID, purchasableItemsOnly: true, storageManager: storageManager, stores: stores) { [weak self] product in
            guard let self = self else { return }
            self.addProductToOrder(product)
        } onVariationSelected: { [weak self] variation in
            guard let self = self else { return }
            self.addProductVariationToOrder(variation)
        }
    }()

    /// View models for each product row in the order.
    ///
    @Published private(set) var productRows: [ProductRowViewModel] = []

    /// Selected product view model to render.
    /// Used to open the product details in `ProductInOrder`.
    ///
    @Published var selectedProductViewModel: ProductInOrderViewModel? = nil

    // MARK: Customer data properties

    /// Representation of customer data display properties.
    ///
    @Published private(set) var customerDataViewModel: CustomerDataViewModel = .init(billingAddress: nil, shippingAddress: nil)

    /// View model for the customer details address form.
    ///
    @Published private(set) var addressFormViewModel: CreateOrderAddressFormViewModel

    // MARK: Customer note properties

    /// Representation of customer note data display properties.
    ///
    @Published private(set) var customerNoteDataViewModel: CustomerNoteDataViewModel = .init(customerNote: "")

    /// View model for the customer note section.
    ///
    lazy private(set) var noteViewModel = { OrderFormCustomerNoteViewModel(originalNote: customerNoteDataViewModel.customerNote) }()

    // MARK: Payment properties

    /// Representation of payment data display properties
    ///
    @Published private(set) var paymentDataViewModel = PaymentDataViewModel()

    /// Saves a shipping line.
    ///
    /// - Parameter shippingLine: Optional shipping line object to save. `nil` will remove existing shipping line.
    func saveShippingLine(_ shippingLine: ShippingLine?) {
        orderSynchronizer.setShipping.send(shippingLine)

        if shippingLine != nil {
            analytics.track(event: WooAnalyticsEvent.Orders.orderShippingMethodAdd(flow: .creation))
        }
    }

    /// Saves a fee.
    ///
    /// - Parameter shippingLine: Optional shipping line object to save. `nil` will remove existing shipping line.
    func saveFeeLine(_ feeLine: OrderFeeLine?) {
        orderSynchronizer.setFee.send(feeLine)

        if feeLine != nil {
            analytics.track(event: WooAnalyticsEvent.Orders.orderFeeAdd(flow: .creation))
        }
    }

    // MARK: -

    /// Defines the current order status.
    ///
    var currentOrderStatus: OrderStatusEnum {
        orderSynchronizer.order.status
    }

    /// Analytics engine.
    ///
    private let analytics: Analytics

    /// Order Synchronizer helper.
    ///
    private let orderSynchronizer: OrderSynchronizer

    init(siteID: Int64,
         flow: Flow = .creation,
         stores: StoresManager = ServiceLocator.stores,
         storageManager: StorageManagerType = ServiceLocator.storageManager,
         currencySettings: CurrencySettings = ServiceLocator.currencySettings,
         analytics: Analytics = ServiceLocator.analytics,
         featureFlagService: FeatureFlagService = ServiceLocator.featureFlagService) {
        self.siteID = siteID
        self.flow = flow
        self.stores = stores
        self.storageManager = storageManager
        self.currencyFormatter = CurrencyFormatter(currencySettings: currencySettings)
        self.analytics = analytics
        self.orderSynchronizer = RemoteOrderSynchronizer(siteID: siteID, flow: flow, stores: stores, currencySettings: currencySettings)
        self.featureFlagService = featureFlagService

        // Set a temporary initial view model, as a workaround to avoid making it optional.
        // Needs to be reset before the view model is used.
        self.addressFormViewModel = .init(siteID: siteID, addressData: .init(billingAddress: nil, shippingAddress: nil), onAddressUpdate: nil)

        configureDisabledState()
        configureNavigationTrailingItem()
        configureSyncErrors()
        configureStatusBadgeViewModel()
        configureProductRowViewModels()
        configureCustomerDataViewModel()
        configurePaymentDataViewModel()
        configureCustomerNoteDataViewModel()
<<<<<<< HEAD
        configureNonEditableBanner()
=======
        configureNonEditableIndicators()
>>>>>>> 97d098b5
        resetAddressForm()
    }

    /// Selects an order item by setting the `selectedProductViewModel`.
    ///
    /// - Parameter id: ID of the order item to select
    func selectOrderItem(_ id: Int64) {
        selectedProductViewModel = createSelectedProductViewModel(itemID: id)
    }

    /// Removes an item from the order.
    ///
    /// - Parameter item: Item to remove from the order
    func removeItemFromOrder(_ item: OrderItem) {
        guard let input = createUpdateProductInput(item: item, quantity: 0) else { return }
        orderSynchronizer.setProduct.send(input)
    }

    /// Creates a view model for the `ProductRow` corresponding to an order item.
    ///
    func createProductRowViewModel(for item: OrderItem, canChangeQuantity: Bool) -> ProductRowViewModel? {
        guard item.quantity > 0, // Don't render any item with `.zero` quantity.
              let product = allProducts.first(where: { $0.productID == item.productID }) else {
            return nil
        }

        if item.variationID != 0, let variation = allProductVariations.first(where: { $0.productVariationID == item.variationID }) {
            let attributes = ProductVariationFormatter().generateAttributes(for: variation, from: product.attributes)
            return ProductRowViewModel(id: item.itemID,
                                       productVariation: variation,
                                       name: product.name,
                                       quantity: item.quantity,
                                       canChangeQuantity: canChangeQuantity,
                                       displayMode: .attributes(attributes),
                                       removeProductIntent: { [weak self] in
                self?.selectOrderItem(item.itemID) })
        } else {
            return ProductRowViewModel(id: item.itemID,
                                       product: product,
                                       quantity: item.quantity,
                                       canChangeQuantity: canChangeQuantity,
                                       removeProductIntent: { [weak self] in
                self?.selectOrderItem(item.itemID) })
        }
    }

    /// Resets the view model for the customer details address form based on the order addresses.
    ///
    /// Can be used to configure the address form for first use or discard pending changes.
    ///
    func resetAddressForm() {
        addressFormViewModel = CreateOrderAddressFormViewModel(siteID: siteID,
                                                               addressData: .init(billingAddress: orderSynchronizer.order.billingAddress,
                                                                                  shippingAddress: orderSynchronizer.order.shippingAddress),
                                                               onAddressUpdate: { [weak self] updatedAddressData in
            let input = Self.createAddressesInput(from: updatedAddressData)
            self?.orderSynchronizer.setAddresses.send(input)
            self?.trackCustomerDetailsAdded()
        })
    }

    /// Updates the order creation draft with the current set customer note.
    ///
    func updateCustomerNote() {
        orderSynchronizer.setNote.send(noteViewModel.newNote)
        trackCustomerNoteAdded()
    }

    // MARK: - API Requests
    /// Creates an order remotely using the provided order details.
    ///
    func createOrder() {
        performingNetworkRequest = true

        orderSynchronizer.commitAllChanges { [weak self] result in
            guard let self = self else { return }
            self.performingNetworkRequest = false

            switch result {
            case .success(let newOrder):
                self.onFinished(newOrder)
                self.trackCreateOrderSuccess()
            case .failure(let error):
                self.notice = NoticeFactory.createOrderErrorNotice(error, order: self.orderSynchronizer.order)
                self.trackCreateOrderFailure(error: error)
                DDLogError("⛔️ Error creating new order: \(error)")
            }
        }
        trackCreateButtonTapped()
    }

    /// Action triggered on `Done` button tap in order editing flow.
    ///
    func finishEditing() {
        self.onFinished(orderSynchronizer.order)
    }

    /// Assign this closure to be notified when the flow has finished.
    /// For creation it means that the order has been created.
    /// For edition it means that the merchant has finished editing the order.
    ///
    var onFinished: (Order) -> Void = { _ in }

    /// Updates the order status & tracks its event
    ///
    func updateOrderStatus(newStatus: OrderStatusEnum) {
        let oldStatus = orderSynchronizer.order.status
        orderSynchronizer.setStatus.send(newStatus)
        analytics.track(event: WooAnalyticsEvent.Orders.orderStatusChange(flow: .creation, orderID: nil, from: oldStatus, to: newStatus))
    }

    /// Deletes the order if it has been synced remotely, and removes it from local storage.
    ///
    func discardOrder() {
        // Only continue if the order has been synced remotely.
        guard orderSynchronizer.order.orderID != .zero else {
            return
        }

        let action = OrderAction.deleteOrder(siteID: siteID, order: orderSynchronizer.order, deletePermanently: true) { result in
            switch result {
            case .success:
                break
            case .failure(let error):
                DDLogError("⛔️ Error deleting new order: \(error)")
            }
        }
        stores.dispatch(action)
    }
}

// MARK: - Types
extension EditableOrderViewModel {
    /// Representation of possible navigation bar trailing buttons
    ///
    enum NavigationItem: Equatable {
        case create
        case done
        case loading
    }

    /// Representation of order status display properties
    ///
    struct StatusBadgeViewModel {
        let title: String
        let color: UIColor

        init(orderStatus: OrderStatus) {
            title = orderStatus.name ?? orderStatus.slug
            color = {
                switch orderStatus.status {
                case .autoDraft, .pending, .completed, .cancelled, .refunded, .custom:
                    return .gray(.shade5)
                case .onHold:
                    return .withColorStudio(.orange, shade: .shade5)
                case .processing:
                    return .withColorStudio(.green, shade: .shade5)
                case .failed:
                    return .withColorStudio(.red, shade: .shade5)
                }
            }()
        }

        init(orderStatusEnum: OrderStatusEnum) {
            let siteOrderStatus = OrderStatus(name: nil, siteID: 0, slug: orderStatusEnum.rawValue, total: 0)
            self.init(orderStatus: siteOrderStatus)
        }
    }

    /// Representation of customer data display properties
    ///
    struct CustomerDataViewModel {
        let isDataAvailable: Bool
        let fullName: String?
        let billingAddressFormatted: String?
        let shippingAddressFormatted: String?

        init(fullName: String? = nil,
             hasEmail: Bool = false,
             hasPhone: Bool = false,
             billingAddressFormatted: String? = nil,
             shippingAddressFormatted: String? = nil) {
            self.isDataAvailable = !fullName.isNilOrEmpty
                || hasEmail
                || hasPhone
                || !billingAddressFormatted.isNilOrEmpty
                || !shippingAddressFormatted.isNilOrEmpty
            self.fullName = fullName
            self.billingAddressFormatted = billingAddressFormatted
            self.shippingAddressFormatted = shippingAddressFormatted
        }

        init(billingAddress: Address?, shippingAddress: Address?) {
            let availableFullName = billingAddress?.fullName.isNotEmpty == true ? billingAddress?.fullName : shippingAddress?.fullName

            self.init(fullName: availableFullName?.isNotEmpty == true ? availableFullName : nil,
                      hasEmail: billingAddress?.hasEmailAddress == true,
                      hasPhone: billingAddress?.hasPhoneNumber == true || shippingAddress?.hasPhoneNumber == true,
                      billingAddressFormatted: billingAddress?.fullNameWithCompanyAndAddress,
                      shippingAddressFormatted: shippingAddress?.fullNameWithCompanyAndAddress)
        }
    }

    /// Representation of payment data display properties
    ///
    struct PaymentDataViewModel {
        let itemsTotal: String
        let orderTotal: String

        let shouldShowShippingTotal: Bool
        let shippingTotal: String
        let shippingMethodTitle: String

        let shouldShowFees: Bool
        let feesBaseAmountForPercentage: Decimal
        let feesTotal: String

        let taxesTotal: String

        /// Whether payment data is being reloaded (during remote sync)
        ///
        let isLoading: Bool

        let showNonEditableIndicators: Bool

        let shippingLineViewModel: ShippingLineDetailsViewModel
        let feeLineViewModel: FeeLineDetailsViewModel

        init(itemsTotal: String = "0",
             shouldShowShippingTotal: Bool = false,
             shippingTotal: String = "0",
             shippingMethodTitle: String = "",
             shouldShowFees: Bool = false,
             feesBaseAmountForPercentage: Decimal = 0,
             feesTotal: String = "0",
             taxesTotal: String = "0",
             orderTotal: String = "0",
             isLoading: Bool = false,
             showNonEditableIndicators: Bool = false,
             saveShippingLineClosure: @escaping (ShippingLine?) -> Void = { _ in },
             saveFeeLineClosure: @escaping (OrderFeeLine?) -> Void = { _ in },
             currencyFormatter: CurrencyFormatter = CurrencyFormatter(currencySettings: ServiceLocator.currencySettings)) {
            self.itemsTotal = currencyFormatter.formatAmount(itemsTotal) ?? "0.00"
            self.shouldShowShippingTotal = shouldShowShippingTotal
            self.shippingTotal = currencyFormatter.formatAmount(shippingTotal) ?? "0.00"
            self.shippingMethodTitle = shippingMethodTitle
            self.shouldShowFees = shouldShowFees
            self.feesBaseAmountForPercentage = feesBaseAmountForPercentage
            self.feesTotal = currencyFormatter.formatAmount(feesTotal) ?? "0.00"
            self.taxesTotal = currencyFormatter.formatAmount(taxesTotal) ?? "0.00"
            self.orderTotal = currencyFormatter.formatAmount(orderTotal) ?? "0.00"
            self.isLoading = isLoading
            self.showNonEditableIndicators = showNonEditableIndicators
            self.shippingLineViewModel = ShippingLineDetailsViewModel(isExistingShippingLine: shouldShowShippingTotal,
                                                                      initialMethodTitle: shippingMethodTitle,
                                                                      shippingTotal: self.shippingTotal,
                                                                      didSelectSave: saveShippingLineClosure)
            self.feeLineViewModel = FeeLineDetailsViewModel(isExistingFeeLine: shouldShowFees,
                                                            baseAmountForPercentage: feesBaseAmountForPercentage,
                                                            feesTotal: self.feesTotal,
                                                            didSelectSave: saveFeeLineClosure)
        }
    }

    /// Representation of order notes data display properties
    ///
    struct CustomerNoteDataViewModel {
        let customerNote: String
    }
}

// MARK: - Helpers
private extension EditableOrderViewModel {

    /// Sets the view to be `disabled` when `performingNetworkRequest` or when `statePublisher` is `.syncing(blocking: true)`
    ///
    func configureDisabledState() {
        Publishers.CombineLatest(orderSynchronizer.statePublisher, $performingNetworkRequest)
            .map { state, performingNetworkRequest -> Bool in
                switch (state, performingNetworkRequest) {
                case (.syncing(blocking: true), _),
                     (_, true):
                    return true
                default:
                    return false
                }
            }
            .assign(to: &$disabled)
    }

    /// Calculates what navigation trailing item should be shown depending on our internal state.
    ///
    func configureNavigationTrailingItem() {
        Publishers.CombineLatest4(orderSynchronizer.orderPublisher, orderSynchronizer.statePublisher, $performingNetworkRequest, Just(flow))
            .map { order, syncState, performingNetworkRequest, flow -> NavigationItem in
                guard !performingNetworkRequest else {
                    return .loading
                }

                switch (flow, syncState) {
                case (.creation, _):
                    return .create
                case (.editing, .syncing):
                    return .loading
                case (.editing, _):
                    return .done
                }
            }
            .assign(to: &$navigationTrailingItem)
    }

    /// Updates the notice based on the `orderSynchronizer` sync state.
    ///
    func configureSyncErrors() {
        orderSynchronizer.statePublisher
            .map { [weak self] state in
                guard let self = self else { return nil }
                switch state {
                case .error(let error):
                    DDLogError("⛔️ Error syncing order remotely: \(error)")
                    self.trackSyncOrderFailure(error: error)
                    return NoticeFactory.syncOrderErrorNotice(error, flow: self.flow, with: self.orderSynchronizer)
                default:
                    return nil
                }
            }
            .assign(to: &$notice)
    }

    /// Updates status badge viewmodel based on status order property.
    ///
    func configureStatusBadgeViewModel() {
        orderSynchronizer.orderPublisher
            .map { [weak self] order in
                guard let siteOrderStatus = self?.currentSiteStatuses.first(where: { $0.status == order.status }) else {
                    return StatusBadgeViewModel(orderStatusEnum: order.status)
                }
                return StatusBadgeViewModel(orderStatus: siteOrderStatus)
            }
            .assign(to: &$statusBadgeViewModel)
    }

    /// Adds a selected product (from the product list) to the order.
    ///
    func addProductToOrder(_ product: Product) {
        if !allProducts.contains(product) {
            allProducts.append(product)
        }

        let input = OrderSyncProductInput(product: .product(product), quantity: 1)
        orderSynchronizer.setProduct.send(input)

        analytics.track(event: WooAnalyticsEvent.Orders.orderProductAdd(flow: .creation))
    }

    /// Adds a selected product variation (from the product list) to the order.
    ///
    func addProductVariationToOrder(_ variation: ProductVariation) {
        if !allProductVariations.contains(variation) {
            allProductVariations.append(variation)
        }

        let input = OrderSyncProductInput(product: .variation(variation), quantity: 1)
        orderSynchronizer.setProduct.send(input)

        analytics.track(event: WooAnalyticsEvent.Orders.orderProductAdd(flow: .creation))
    }

    /// Configures product row view models for each item in `orderDetails`.
    ///
    func configureProductRowViewModels() {
        updateProductsResultsController()
        updateProductVariationsResultsController()
        orderSynchronizer.orderPublisher
            .map { $0.items }
            .removeDuplicates()
            .map { [weak self] items -> [ProductRowViewModel] in
                guard let self = self else { return [] }
                return self.createProductRows(items: items)
            }
            .assign(to: &$productRows)
    }

    /// Updates customer data viewmodel based on order addresses.
    ///
    func configureCustomerDataViewModel() {
        orderSynchronizer.orderPublisher
            .map {
                CustomerDataViewModel(billingAddress: $0.billingAddress, shippingAddress: $0.shippingAddress)
            }
            .assign(to: &$customerDataViewModel)
    }

    /// Updates notes data viewmodel based on order customer notes.
    ///
    func configureCustomerNoteDataViewModel() {
        orderSynchronizer.orderPublisher
                .map {
                    CustomerNoteDataViewModel(customerNote: $0.customerNote ?? "")
                }
                .assign(to: &$customerNoteDataViewModel)
    }


    /// Updates payment section view model based on items in the order and order sync state.
    ///
    func configurePaymentDataViewModel() {
        Publishers.CombineLatest3(orderSynchronizer.orderPublisher, orderSynchronizer.statePublisher, $shouldShowNonEditableIndicators)
            .map { [weak self] order, state, showNonEditableIndicators in
                guard let self = self else {
                    return PaymentDataViewModel()
                }

                let orderTotals = OrderTotalsCalculator(for: order, using: self.currencyFormatter)

                let shippingMethodTitle = order.shippingLines.first?.methodTitle ?? ""

                let isDataSyncing: Bool = {
                    switch state {
                    case .syncing:
                        return true
                    default:
                        return false
                    }
                }()

                return PaymentDataViewModel(itemsTotal: orderTotals.itemsTotal.stringValue,
                                            shouldShowShippingTotal: order.shippingLines.filter { $0.methodID != nil }.isNotEmpty,
                                            shippingTotal: order.shippingTotal.isNotEmpty ? order.shippingTotal : "0",
                                            shippingMethodTitle: shippingMethodTitle,
                                            shouldShowFees: order.fees.filter { $0.name != nil }.isNotEmpty,
                                            feesBaseAmountForPercentage: orderTotals.feesBaseAmountForPercentage as Decimal,
                                            feesTotal: orderTotals.feesTotal.stringValue,
                                            taxesTotal: order.totalTax.isNotEmpty ? order.totalTax : "0",
                                            orderTotal: order.total.isNotEmpty ? order.total : "0",
                                            isLoading: isDataSyncing && !showNonEditableIndicators,
                                            showNonEditableIndicators: showNonEditableIndicators,
                                            saveShippingLineClosure: self.saveShippingLine,
                                            saveFeeLineClosure: self.saveFeeLine,
                                            currencyFormatter: self.currencyFormatter)
            }
            .assign(to: &$paymentDataViewModel)
    }

<<<<<<< HEAD
    /// Binds the order state to the `shouldShowNonEditableBanner` property.
    ///
    func configureNonEditableBanner() {
=======
    /// Binds the order state to the `shouldShowNonEditableIndicators` property.
    ///
    func configureNonEditableIndicators() {
>>>>>>> 97d098b5
        Publishers.CombineLatest(orderSynchronizer.orderPublisher, Just(flow))
            .map { order, flow in
                switch flow {
                case .creation:
                    return false
                case .editing:
                    return !order.isEditable
                }
            }
<<<<<<< HEAD
            .assign(to: &$shouldShowNonEditableBanner)
=======
            .assign(to: &$shouldShowNonEditableIndicators)
>>>>>>> 97d098b5
    }

    /// Tracks when customer details have been added
    ///
    func trackCustomerDetailsAdded() {
        guard customerDataViewModel.isDataAvailable else { return }
        let areAddressesDifferent: Bool = {
            guard let billingAddress = orderSynchronizer.order.billingAddress, let shippingAddress = orderSynchronizer.order.shippingAddress else {
                return false
            }
            return billingAddress != shippingAddress
        }()
        analytics.track(event: WooAnalyticsEvent.Orders.orderCustomerAdd(flow: .creation, hasDifferentShippingDetails: areAddressesDifferent))
    }

    /// Tracks when customer note have been added
    ///
    func trackCustomerNoteAdded() {
        guard customerNoteDataViewModel.customerNote.isNotEmpty else { return }
        analytics.track(event: WooAnalyticsEvent.Orders.orderCustomerNoteAdd(flow: .creation))
    }

    /// Tracks when the create order button is tapped.
    ///
    /// Warning: This methods assume that `orderSynchronizer.order.items.count` is equal to the product count,
    /// As the module evolves to handle more types of items, we need to update the property to something like `itemsCount`
    /// or figure out a better way to get the product count.
    ///
    func trackCreateButtonTapped() {
        let hasCustomerDetails = customerDataViewModel.isDataAvailable
        analytics.track(event: WooAnalyticsEvent.Orders.orderCreateButtonTapped(status: orderSynchronizer.order.status,
                                                                                productCount: orderSynchronizer.order.items.count,
                                                                                hasCustomerDetails: hasCustomerDetails,
                                                                                hasFees: orderSynchronizer.order.fees.isNotEmpty,
                                                                                hasShippingMethod: orderSynchronizer.order.shippingLines.isNotEmpty))
    }

    /// Tracks an order creation success
    ///
    func trackCreateOrderSuccess() {
        analytics.track(event: WooAnalyticsEvent.Orders.orderCreationSuccess())
    }

    /// Tracks an order creation failure
    ///
    func trackCreateOrderFailure(error: Error) {
        analytics.track(event: WooAnalyticsEvent.Orders.orderCreationFailed(errorContext: String(describing: error),
                                                                            errorDescription: error.localizedDescription))
    }

    /// Tracks an order remote sync failure
    ///
    func trackSyncOrderFailure(error: Error) {
        analytics.track(event: WooAnalyticsEvent.Orders.orderSyncFailed(errorContext: String(describing: error),
                                                                            errorDescription: error.localizedDescription))
    }

    /// Creates an `OrderSyncAddressesInput` type from a `NewOrderAddressData` type.
    /// Expects `billing` and `shipping` addresses to exists together,
    ///
    static func createAddressesInput(from data: CreateOrderAddressFormViewModel.NewOrderAddressData) -> OrderSyncAddressesInput? {
        guard let billingAddress = data.billingAddress, let shippingAddress = data.shippingAddress else {
            return nil
        }
        return OrderSyncAddressesInput(billing: billingAddress, shipping: shippingAddress)
    }

    /// Creates a new `OrderSyncProductInput` type meant to update an existing input from `OrderSynchronizer`
    /// If the referenced product can't be found, `nil` is returned.
    ///
    private func createUpdateProductInput(item: OrderItem, quantity: Decimal) -> OrderSyncProductInput? {
        // Finds the product or productVariation associated with the order item.
        let product: OrderSyncProductInput.ProductType? = {
            if item.variationID != 0, let variation = allProductVariations.first(where: { $0.productVariationID == item.variationID }) {
                return .variation(variation)
            }

            if let product = allProducts.first(where: { $0.productID == item.productID }) {
                return .product(product)
            }

            return nil
        }()

        guard let product = product else {
            DDLogError("⛔️ Product with ID: \(item.productID) not found.")
            return nil
        }

        // Return a new input with the new quantity but with the same item id to properly reference the update.
        return OrderSyncProductInput(id: item.itemID, product: product, quantity: quantity)
    }

    /// Creates a `ProductInOrderViewModel` based on the provided order item id.
    ///
    func createSelectedProductViewModel(itemID: Int64) -> ProductInOrderViewModel? {
        // Find order item based on the provided id.
        // Creates the product row view model needed for `ProductInOrderViewModel`.
        guard
            let orderItem = orderSynchronizer.order.items.first(where: { $0.itemID == itemID }),
            let rowViewModel = createProductRowViewModel(for: orderItem, canChangeQuantity: false)
        else {
            return nil
        }

        return ProductInOrderViewModel(productRowViewModel: rowViewModel) { [weak self] in
            self?.removeItemFromOrder(orderItem)
        }
    }

    /// Creates `ProductRowViewModels` ready to be used as product rows.
    ///
    func createProductRows(items: [OrderItem]) -> [ProductRowViewModel] {
        items.compactMap { item -> ProductRowViewModel? in
            guard let productRowViewModel = self.createProductRowViewModel(for: item, canChangeQuantity: true) else {
                return nil
            }

            // Observe changes to the product quantity
            productRowViewModel.$quantity
                .dropFirst() // Omit the default/initial quantity to prevent a double trigger.
                .sink { [weak self] newQuantity in
                    guard let self = self, let newInput = self.createUpdateProductInput(item: item, quantity: newQuantity) else {
                        return
                    }
                    self.orderSynchronizer.setProduct.send(newInput)
                }
                .store(in: &self.cancellables)

            return productRowViewModel
        }
    }
}

private extension EditableOrderViewModel {
    /// Fetches products from storage.
    ///
    func updateProductsResultsController() {
        do {
            try productsResultsController.performFetch()
            allProducts = productsResultsController.fetchedObjects
        } catch {
            DDLogError("⛔️ Error fetching products for order: \(error)")
        }
    }

    /// Fetches product variations from storage.
    ///
    func updateProductVariationsResultsController() {
        do {
            try productVariationsResultsController.performFetch()
            allProductVariations = productVariationsResultsController.fetchedObjects
        } catch {
            DDLogError("⛔️ Error fetching product variations for order: \(error)")
        }
    }
}

// MARK: Constants

extension EditableOrderViewModel {

    enum NoticeFactory {
        /// Returns a default order creation error notice.
        ///
        static func createOrderErrorNotice(_ error: Error, order: Order) -> Notice {
            guard !isEmailError(error, order: order) else {
                return Notice(title: Localization.invalidBillingParameters, message: Localization.invalidBillingSuggestion, feedbackType: .error)
            }
            return Notice(title: Localization.errorMessageOrderCreation, feedbackType: .error)
        }

        /// Returns an order sync error notice.
        ///
        static func syncOrderErrorNotice(_ error: Error, flow: Flow, with orderSynchronizer: OrderSynchronizer) -> Notice {
            guard !isEmailError(error, order: orderSynchronizer.order) else {
                return Notice(title: Localization.invalidBillingParameters, message: Localization.invalidBillingSuggestion, feedbackType: .error)
            }

            let errorMessage: String
            switch flow {
            case .creation:
                errorMessage = Localization.errorMessageNewOrderSync
            case .editing:
                errorMessage = Localization.errorMessageEditOrderSync
            }

            return Notice(title: errorMessage, feedbackType: .error, actionTitle: Localization.retryOrderSync) {
                orderSynchronizer.retryTrigger.send()
            }
        }

        /// Returns `true` if the provided error is about invalid shipping details and the latest order does not have a billing email.
        /// This is needed because old stores error when sending empty emails.
        ///
        private static func isEmailError(_ error: Error, order: Order) -> Bool {
            switch error as? DotcomError {
            case .unknown(code: "rest_invalid_param", let message?):
                return message.contains("billing") && order.billingAddress?.hasEmailAddress == false
            default:
                return false
            }
        }
    }
}

private extension EditableOrderViewModel {
    enum Localization {
        static let titleForNewOrder = NSLocalizedString("New Order", comment: "Title for the order creation screen")
        static let titleWithOrderNumber = NSLocalizedString("Order #%1$@", comment: "Order number title. Parameters: %1$@ - order number")
        static let errorMessageOrderCreation = NSLocalizedString("Unable to create new order",
                                                                 comment: "Notice displayed when order creation fails")
        static let errorMessageNewOrderSync = NSLocalizedString("Unable to load taxes for order",
                                                                comment: "Notice displayed when data cannot be synced for new order")
        static let errorMessageEditOrderSync = NSLocalizedString("Unable to save changes. Please try again.",
                                                                 comment: "Notice displayed when data cannot be synced for edited order")

        static let retryOrderSync = NSLocalizedString("Retry", comment: "Action button to retry syncing the draft order")

        static let invalidBillingParameters =
        NSLocalizedString("Unable to set customer details.",
                          comment: "Error notice title when we fail to update an address when creating or editing an order.")
        static let invalidBillingSuggestion =
        NSLocalizedString("Please make sure you are running the latest version of WooCommerce and try again later.",
                          comment: "Recovery suggestion when we fail to update an address when creating or editing an order")
    }
}<|MERGE_RESOLUTION|>--- conflicted
+++ resolved
@@ -101,13 +101,8 @@
     /// Defines if the view should be disabled.
     @Published private(set) var disabled: Bool = false
 
-<<<<<<< HEAD
-    /// Defines if the non editable banner should be shown.
-    @Published private(set) var shouldShowNonEditableBanner: Bool = false
-=======
     /// Defines if the non editable indicators (banners, locks, fields) should be shown.
     @Published private(set) var shouldShowNonEditableIndicators: Bool = false
->>>>>>> 97d098b5
 
     /// Status Results Controller.
     ///
@@ -270,11 +265,7 @@
         configureCustomerDataViewModel()
         configurePaymentDataViewModel()
         configureCustomerNoteDataViewModel()
-<<<<<<< HEAD
-        configureNonEditableBanner()
-=======
         configureNonEditableIndicators()
->>>>>>> 97d098b5
         resetAddressForm()
     }
 
@@ -719,15 +710,9 @@
             .assign(to: &$paymentDataViewModel)
     }
 
-<<<<<<< HEAD
-    /// Binds the order state to the `shouldShowNonEditableBanner` property.
-    ///
-    func configureNonEditableBanner() {
-=======
     /// Binds the order state to the `shouldShowNonEditableIndicators` property.
     ///
     func configureNonEditableIndicators() {
->>>>>>> 97d098b5
         Publishers.CombineLatest(orderSynchronizer.orderPublisher, Just(flow))
             .map { order, flow in
                 switch flow {
@@ -737,11 +722,7 @@
                     return !order.isEditable
                 }
             }
-<<<<<<< HEAD
-            .assign(to: &$shouldShowNonEditableBanner)
-=======
             .assign(to: &$shouldShowNonEditableIndicators)
->>>>>>> 97d098b5
     }
 
     /// Tracks when customer details have been added
