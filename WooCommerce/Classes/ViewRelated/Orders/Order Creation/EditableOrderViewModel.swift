import Yosemite
import Combine
import protocol Storage.StorageManagerType
import Experiments
import WooFoundation
import enum Networking.DotcomError

/// Encapsulates the item type an order can have, products or variations
///
typealias OrderBaseItem = SKUSearchResult

/// View model used in Order Creation and Editing flows.
///
final class EditableOrderViewModel: ObservableObject {
    let siteID: Int64
    private let stores: StoresManager
    private let storageManager: StorageManagerType
    private let currencyFormatter: CurrencyFormatter
    private let featureFlagService: FeatureFlagService
    private let permissionChecker: CaptureDevicePermissionChecker

    private var cancellables: Set<AnyCancellable> = []

    enum Flow: Equatable {
        case creation
        case editing(initialOrder: Order)

        var analyticsFlow: WooAnalyticsEvent.Orders.Flow {
            switch self {
            case .creation:
                return .creation
            case .editing:
                return .editing
            }
        }
    }

    /// Encapsulates the type of screen that should be shown when navigating to Customer Details
    ///
    enum CustomerNavigationScreen {
        case form
        case selector
    }

    /// Current flow. For editing stores existing order state prior to applying any edits.
    ///
    let flow: Flow

    /// Indicates whether user has made any changes
    ///
    var hasChanges: Bool {
        switch flow {
        case .creation:
            return orderSynchronizer.order != OrderFactory.emptyNewOrder
        case .editing(let initialOrder):
            return orderSynchronizer.order != initialOrder
        }
    }

    /// Indicates whether view can be dismissed.
    ///
    var canBeDismissed: Bool {
        switch flow {
        case .creation: // Creation can be dismissed when there aren't changes pending to commit.
            return !hasChanges
        case .editing: // Editing can always be dismissed because changes are committed instantly.
            return true
        }
    }

    /// Indicates whether the cancel button is visible.
    ///
    var shouldShowCancelButton: Bool {
        featureFlagService.isFeatureFlagEnabled(.splitViewInOrdersTab) && flow == .creation
    }

    /// Indicates the customer details screen to be shown. If there's no address added show the customer selector, otherwise the form so it can be edited
    ///
    var customerNavigationScreen: CustomerNavigationScreen {
        let shouldShowSelector = featureFlagService.isFeatureFlagEnabled(.betterCustomerSelectionInOrder) &&
        // If there are no addresses added
        orderSynchronizer.order.billingAddress == nil &&
        orderSynchronizer.order.shippingAddress == nil

        return shouldShowSelector ? .selector : .form
    }

    var shouldShowSearchButtonInOrderAddressForm: Bool {
        !featureFlagService.isFeatureFlagEnabled(.betterCustomerSelectionInOrder)
    }

    /// Indicates whether adding a product to the order via SKU scanning is enabled
    ///
    var isAddProductToOrderViaSKUScannerEnabled: Bool {
        featureFlagService.isFeatureFlagEnabled(.addProductToOrderViaSKUScanner)
    }

    var title: String {
        switch flow {
        case .creation:
            return Localization.titleForNewOrder
        case .editing(let order):
            return String.localizedStringWithFormat(Localization.titleWithOrderNumber, order.number)
        }
    }

    /// Active navigation bar trailing item.
    /// Defaults to create button.
    ///
    @Published private(set) var navigationTrailingItem: NavigationItem = .create

    /// Tracks if a network request is being performed.
    ///
    @Published private(set) var performingNetworkRequest = false

    /// Defines the current notice that should be shown. It doesn't dismiss automatically
    /// Defaults to `nil`.
    ///
    @Published var fixedNotice: Notice?

    /// Defines the current notice that should be shown. Autodismissable
    /// Defaults to `nil`.
    ///
    @Published var autodismissableNotice: Notice?

    // MARK: Status properties

    /// Order creation date. For new order flow it's always current date.
    ///
    var dateString: String {
        switch flow {
        case .creation:
            return DateFormatter.mediumLengthLocalizedDateFormatter.string(from: Date())
        case .editing(let order):
            let formatter = DateFormatter.dateAndTimeFormatter
            return formatter.string(from: order.dateCreated)
        }
    }

    /// Representation of order status display properties.
    ///
    @Published private(set) var statusBadgeViewModel: StatusBadgeViewModel = .init(orderStatusEnum: .pending)

    /// Indicates if the order status list (selector) should be shown or not.
    ///
    @Published var shouldShowOrderStatusList: Bool = false

    /// Defines if the view should be disabled.
    @Published private(set) var disabled: Bool = false

    /// Defines if the non editable indicators (banners, locks, fields) should be shown.
    @Published private(set) var shouldShowNonEditableIndicators: Bool = false

    /// Defines the tax based on setting to be displayed in the Taxes section.
    /// 
    @Published private(set) var taxBasedOnSetting: TaxBasedOnSetting?

    /// Defines the multiple lines info message to show.
    ///
    @Published private(set) var multipleLinesMessage: String? = nil

    /// Status Results Controller.
    ///
    private lazy var statusResultsController: ResultsController<StorageOrderStatus> = {
        let predicate = NSPredicate(format: "siteID == %lld", siteID)
        let descriptor = NSSortDescriptor(key: "slug", ascending: true)
        let resultsController = ResultsController<StorageOrderStatus>(storageManager: storageManager, matching: predicate, sortedBy: [descriptor])

        do {
            try resultsController.performFetch()
        } catch {
            DDLogError("⛔️ Error fetching order statuses: \(error)")
        }

        return resultsController
    }()

    /// Order statuses list
    ///
    private var currentSiteStatuses: [OrderStatus] {
        return statusResultsController.fetchedObjects
    }

    // MARK: Products properties

    /// Products Results Controller.
    ///
    private lazy var productsResultsController: ResultsController<StorageProduct> = {
        let predicate = NSPredicate(format: "siteID == %lld", siteID)
        let resultsController = ResultsController<StorageProduct>(storageManager: storageManager, matching: predicate, sortedBy: [])
        return resultsController
    }()

    /// Products list
    ///
    private var allProducts: Set<Product> = []

    /// Product Variations Results Controller.
    ///
    private lazy var productVariationsResultsController: ResultsController<StorageProductVariation> = {
        let predicate = NSPredicate(format: "siteID == %lld", siteID)
        let resultsController = ResultsController<StorageProductVariation>(storageManager: storageManager, matching: predicate, sortedBy: [])
        return resultsController
    }()

    /// Product Variations list
    ///
    private var allProductVariations: Set<ProductVariation> = []

    /// View models for each product row in the order.
    ///
    @Published private(set) var productRows: [ProductRowViewModel] = []

    /// Selected product view model to render.
    /// Used to open the product details in `ProductInOrder`.
    ///
    @Published var selectedProductViewModel: ProductInOrderViewModel? = nil

    /// Keeps track of selected/unselected Products, if any
    ///
    @Published private var selectedProducts: [Product] = []

    /// Keeps track of selected/unselected Product Variations, if any
    ///
    @Published private var selectedProductVariations: [ProductVariation] = []

    /// Keeps track of all selected Products and Product Variations IDs
    ///
    private var selectedProductsAndVariationsIDs: [Int64] {
        let selectedProductsCount = selectedProducts.compactMap { $0.productID }
        let selectedProductVariationsCount = selectedProductVariations.compactMap { $0.productVariationID }
        return selectedProductsCount + selectedProductVariationsCount
    }

    // MARK: Customer data properties

    /// Representation of customer data display properties.
    ///
    @Published private(set) var customerDataViewModel: CustomerDataViewModel = .init(billingAddress: nil, shippingAddress: nil)

    /// View model for the customer details address form.
    ///
    @Published private(set) var addressFormViewModel: CreateOrderAddressFormViewModel

    // MARK: Customer note properties

    /// Representation of customer note data display properties.
    ///
    @Published private(set) var customerNoteDataViewModel: CustomerNoteDataViewModel = .init(customerNote: "")

    /// View model for the customer note section.
    ///
    lazy private(set) var noteViewModel = { OrderFormCustomerNoteViewModel(originalNote: customerNoteDataViewModel.customerNote) }()

    // MARK: Payment properties

    /// Representation of payment data display properties
    ///
    @Published private(set) var paymentDataViewModel = PaymentDataViewModel()

    /// Saves a shipping line.
    ///
    /// - Parameter shippingLine: Optional shipping line object to save. `nil` will remove existing shipping line.
    func saveShippingLine(_ shippingLine: ShippingLine?) {
        orderSynchronizer.setShipping.send(shippingLine)

        if shippingLine != nil {
            analytics.track(event: WooAnalyticsEvent.Orders.orderShippingMethodAdd(flow: flow.analyticsFlow))
        } else {
            analytics.track(event: WooAnalyticsEvent.Orders.orderShippingMethodRemove(flow: flow.analyticsFlow))
        }
    }

    /// Saves a fee.
    ///
    /// - Parameter formattedFeeLine: Optional fee line object to save. `nil` will remove existing fee line.
    /// 
    func saveFeeLine(_ formattedFeeLine: String?) {
        guard let formattedFeeLine = formattedFeeLine else {
            return removeFee()
        }

        addFee(formattedFeeLine)
    }

    /// Saves a coupon line after an edition on it.
    ///
    /// - Parameter result: Contains the user action on the line: remove, add, or edit it changing the coupon code.
    /// 
    func saveCouponLine(result: CouponLineDetailsResult) {
        switch result {
        case let .removed(removeCode):
            removeCoupon(with: removeCode)
        case let .added(newCode):
            addCoupon(with: newCode)
        case let .edited(oldCode, newCode):
            removeCoupon(with: oldCode)
            addCoupon(with: newCode)
        }
    }

    // MARK: -

    /// Defines the current order status.
    ///
    var currentOrderStatus: OrderStatusEnum {
        orderSynchronizer.order.status
    }

    /// Current OrderItems
    /// 
    var currentOrderItems: [OrderItem] {
        orderSynchronizer.order.items
    }

    /// Analytics engine.
    ///
    private let analytics: Analytics

    /// Order Synchronizer helper.
    ///
    private let orderSynchronizer: OrderSynchronizer

    /// Initial product or variation given to the order when is created, if any
    ///
    private let initialItem: OrderBaseItem?

    private let orderDurationRecorder: OrderDurationRecorderProtocol

    private let barcodeSKUScannerItemFinder: BarcodeSKUScannerItemFinder

    init(siteID: Int64,
         flow: Flow = .creation,
         stores: StoresManager = ServiceLocator.stores,
         storageManager: StorageManagerType = ServiceLocator.storageManager,
         currencySettings: CurrencySettings = ServiceLocator.currencySettings,
         analytics: Analytics = ServiceLocator.analytics,
         featureFlagService: FeatureFlagService = ServiceLocator.featureFlagService,
         orderDurationRecorder: OrderDurationRecorderProtocol = OrderDurationRecorder.shared,
         permissionChecker: CaptureDevicePermissionChecker = AVCaptureDevicePermissionChecker(),
         initialItem: OrderBaseItem? = nil) {
        self.siteID = siteID
        self.flow = flow
        self.stores = stores
        self.storageManager = storageManager
        self.currencyFormatter = CurrencyFormatter(currencySettings: currencySettings)
        self.analytics = analytics
        self.orderSynchronizer = RemoteOrderSynchronizer(siteID: siteID, flow: flow, stores: stores, currencySettings: currencySettings)
        self.featureFlagService = featureFlagService
        self.orderDurationRecorder = orderDurationRecorder
        self.permissionChecker = permissionChecker
        self.initialItem = initialItem
        self.barcodeSKUScannerItemFinder = BarcodeSKUScannerItemFinder(stores: stores)

        // Set a temporary initial view model, as a workaround to avoid making it optional.
        // Needs to be reset before the view model is used.
        self.addressFormViewModel = .init(siteID: siteID, addressData: .init(billingAddress: nil, shippingAddress: nil), onAddressUpdate: nil)

        configureDisabledState()
        configureNavigationTrailingItem()
        configureSyncErrors()
        configureStatusBadgeViewModel()
        configureProductRowViewModels()
        configureCustomerDataViewModel()
        configurePaymentDataViewModel()
        configureCustomerNoteDataViewModel()
        configureNonEditableIndicators()
        configureMultipleLinesMessage()
        resetAddressForm()
        syncInitialSelectedState()
        retrieveTaxBasedOnSetting()
    }

    /// Checks the latest Order sync, and returns the current items that are in the Order
    ///
    private func syncExistingSelectedProductsInOrder() -> [OrderItem] {
        var itemsInOrder: [OrderItem] = []
        let _ = orderSynchronizer.order.items.map { item in
            if item.variationID != 0 {
                if let _ = allProductVariations.first(where: { $0.productVariationID == item.variationID }) {
                    itemsInOrder.append(item)
                }
            } else {
                if let _ = allProducts.first(where: { $0.productID == item.productID }) {
                    itemsInOrder.append(item)
                }
            }
        }
        return itemsInOrder
    }

    /// Clears selected products and variations
    ///
    private func clearAllSelectedItems() {
        selectedProducts.removeAll()
        selectedProductVariations.removeAll()
    }

    private func trackClearAllSelectedItemsTapped() {
        analytics.track(event: WooAnalyticsEvent.Orders.orderCreationProductSelectorClearSelectionButtonTapped(productType: .product))
    }

    /// Clears selected variations
    /// 
    private func clearSelectedVariations() {
        analytics.track(event: WooAnalyticsEvent.Orders.orderCreationProductSelectorClearSelectionButtonTapped(productType: .variation))
        selectedProductVariations.removeAll()
    }

    /// View model for the product list, initialized with the selected order items
    ///
    func createProductSelectorViewModelWithOrderItemsSelected() -> ProductSelectorViewModel {
        ProductSelectorViewModel(
            siteID: siteID,
            selectedItemIDs: selectedProductsAndVariationsIDs,
            purchasableItemsOnly: true,
            storageManager: storageManager,
            stores: stores,
            toggleAllVariationsOnSelection: false,
            topProductsProvider: TopProductsFromCachedOrdersProvider(),
            onProductSelectionStateChanged: { [weak self] product in
                guard let self = self else { return }
                self.changeSelectionStateForProduct(product)
            },
            onVariationSelectionStateChanged: { [weak self] variation, parentProduct in
                guard let self = self else { return }
                self.changeSelectionStateForProductVariation(variation, parent: parentProduct)
            }, onMultipleSelectionCompleted: { [weak self] _ in
                guard let self = self else { return }
                self.syncOrderItems(products: self.selectedProducts, variations: self.selectedProductVariations)
            }, onAllSelectionsCleared: { [weak self] in
                guard let self = self else { return }
                self.clearAllSelectedItems()
                self.trackClearAllSelectedItemsTapped()
            }, onSelectedVariationsCleared: { [weak self] in
                guard let self = self else { return }
                self.clearSelectedVariations()
            }, onCloseButtonTapped: { [weak self] in
                guard let self = self else { return }
                self.syncOrderItemSelectionStateOnDismiss()
            })
    }

    /// Synchronizes the item selection state by clearing all items, then retrieving the latest saved state
    ///
    func syncOrderItemSelectionStateOnDismiss() {
        clearAllSelectedItems()
        syncInitialSelectedState()
    }

    /// Selects an order item by setting the `selectedProductViewModel`.
    ///
    /// - Parameter id: ID of the order item to select
    func selectOrderItem(_ id: Int64) {
        selectedProductViewModel = createSelectedProductViewModel(itemID: id)
    }

    /// Removes an item from the order.
    ///
    /// - Parameter item: Item to remove from the order
    func removeItemFromOrder(_ item: OrderItem) {
        guard let input = createUpdateProductInput(item: item, quantity: 0) else { return }
        orderSynchronizer.setProduct.send(input)

        if item.variationID != 0 {
            selectedProductVariations.removeAll(where: { $0.productVariationID == item.variationID })
        } else if item.productID != 0 {
            selectedProducts.removeAll(where: { $0.productID == item.productID })
        }

        analytics.track(event: WooAnalyticsEvent.Orders.orderProductRemove(flow: flow.analyticsFlow))
    }

    func addDiscountToOrderItem(item: OrderItem, discount: Decimal) {
        guard let productInput = createUpdateProductInput(item: item, quantity: item.quantity, discount: discount) else {
            return
        }

        orderSynchronizer.setProduct.send(productInput)
    }

    /// Creates a view model for the `ProductRow` corresponding to an order item.
    ///
    func createProductRowViewModel(for item: OrderItem, canChangeQuantity: Bool) -> ProductRowViewModel? {
        guard item.quantity > 0 else {
            // Don't render any item with `.zero` quantity.
            return nil
        }

        let itemDiscount = currentDiscount(on: item)
        let passingDiscountValue = itemDiscount > 0 ? itemDiscount : nil

        if item.variationID != 0,
            let variation = allProductVariations.first(where: { $0.productVariationID == item.variationID }) {
            let parent = allProducts.first(where: { $0.productID == item.parent })
            let attributes = ProductVariationFormatter().generateAttributes(for: variation, from: parent?.attributes ?? [])
            return ProductRowViewModel(id: item.itemID,
                                       productVariation: variation,
                                       discount: passingDiscountValue,
                                       name: item.name,
                                       quantity: item.quantity,
                                       canChangeQuantity: canChangeQuantity,
                                       displayMode: .attributes(attributes),
                                       quantityUpdatedCallback: { [weak self] _ in
                guard let self = self else { return }
                self.analytics.track(event: WooAnalyticsEvent.Orders.orderProductQuantityChange(flow: self.flow.analyticsFlow))
            },
                                       removeProductIntent: { [weak self] in
                self?.removeItemFromOrder(item)})
        } else if let product = allProducts.first(where: { $0.productID == item.productID }) {
            return ProductRowViewModel(id: item.itemID,
                                       product: product,
                                       discount: passingDiscountValue,
                                       quantity: item.quantity,
                                       canChangeQuantity: canChangeQuantity,
                                       quantityUpdatedCallback: { [weak self] _ in
                guard let self = self else { return }
                self.analytics.track(event: WooAnalyticsEvent.Orders.orderProductQuantityChange(flow: self.flow.analyticsFlow))
            },
                                       removeProductIntent: { [weak self] in
                self?.removeItemFromOrder(item)})
        } else {
            DDLogInfo("No product or variation found. Couldn't create the product row")
            return nil
        }
    }

    /// Resets the view model for the customer details address form based on the order addresses.
    ///
    /// Can be used to configure the address form for first use or discard pending changes.
    ///
    func resetAddressForm() {
        addressFormViewModel = CreateOrderAddressFormViewModel(siteID: siteID,
                                                               addressData: .init(billingAddress: orderSynchronizer.order.billingAddress,
                                                                                  shippingAddress: orderSynchronizer.order.shippingAddress),
                                                               onAddressUpdate: { [weak self] updatedAddressData in
            let input = Self.createAddressesInputIfPossible(billingAddress: updatedAddressData.billingAddress,
                                                            shippingAddress: updatedAddressData.shippingAddress)
            self?.orderSynchronizer.setAddresses.send(input)
            self?.trackCustomerDetailsAdded()
        })
    }

    func addCustomerAddressToOrder(customer: Customer) {
        let input = Self.createAddressesInputIfPossible(billingAddress: customer.billing, shippingAddress: customer.shipping)
        orderSynchronizer.setAddresses.send(input)
        resetAddressForm()
    }

    /// Updates the order creation draft with the current set customer note.
    ///
    func updateCustomerNote() {
        orderSynchronizer.setNote.send(noteViewModel.newNote)
        trackCustomerNoteAdded()
    }

    // MARK: - API Requests
    /// Creates an order remotely using the provided order details.
    ///
    func createOrder() {
        performingNetworkRequest = true

        orderSynchronizer.commitAllChanges { [weak self] result in
            guard let self = self else { return }
            self.performingNetworkRequest = false

            switch result {
            case .success(let newOrder):
                self.onFinished(newOrder)
                self.trackCreateOrderSuccess()
            case .failure(let error):
                self.fixedNotice = NoticeFactory.createOrderErrorNotice(error, order: self.orderSynchronizer.order)
                self.trackCreateOrderFailure(error: error)
                DDLogError("⛔️ Error creating new order: \(error)")
            }
        }
        trackCreateButtonTapped()
    }

    /// Action triggered on `Done` button tap in order editing flow.
    ///
    func finishEditing() {
        self.onFinished(orderSynchronizer.order)
    }

    /// Assign this closure to be notified when the flow has finished.
    /// For creation it means that the order has been created.
    /// For edition it means that the merchant has finished editing the order.
    ///
    var onFinished: (Order) -> Void = { _ in }

    /// Updates the order status & tracks its event
    ///
    func updateOrderStatus(newStatus: OrderStatusEnum) {
        let oldStatus = orderSynchronizer.order.status
        orderSynchronizer.setStatus.send(newStatus)
        analytics.track(event: WooAnalyticsEvent.Orders.orderStatusChange(flow: flow.analyticsFlow,
                                                                          orderID: orderSynchronizer.order.orderID,
                                                                          from: oldStatus,
                                                                          to: newStatus))
    }

    /// Deletes the order if it has been synced remotely, and removes it from local storage.
    ///
    func discardOrder() {
        // Only continue if the order has been synced remotely.
        guard orderSynchronizer.order.orderID != .zero else {
            return
        }

        let action = OrderAction.deleteOrder(siteID: siteID, order: orderSynchronizer.order, deletePermanently: true) { result in
            switch result {
            case .success:
                break
            case .failure(let error):
                DDLogError("⛔️ Error deleting new order: \(error)")
            }
        }
        stores.dispatch(action)
    }
}

// MARK: - Types
extension EditableOrderViewModel {
    /// Representation of possible navigation bar trailing buttons
    ///
    enum NavigationItem: Equatable {
        case create
        case done
        case loading
    }

    /// Representation of order status display properties
    ///
    struct StatusBadgeViewModel {
        let title: String
        let color: UIColor

        init(orderStatus: OrderStatus) {
            title = orderStatus.name ?? orderStatus.slug
            color = {
                switch orderStatus.status {
                case .autoDraft, .pending, .cancelled, .refunded, .custom:
                    return .gray(.shade5)
                case .onHold:
                    return .withColorStudio(.orange, shade: .shade5)
                case .processing:
                    return .withColorStudio(.green, shade: .shade5)
                case .failed:
                    return .withColorStudio(.red, shade: .shade5)
                case .completed:
                    return .withColorStudio(.blue, shade: .shade5)
                }
            }()
        }

        init(orderStatusEnum: OrderStatusEnum) {
            let siteOrderStatus = OrderStatus(name: nil, siteID: 0, slug: orderStatusEnum.rawValue, total: 0)
            self.init(orderStatus: siteOrderStatus)
        }
    }

    /// Representation of customer data display properties
    ///
    struct CustomerDataViewModel {
        let isDataAvailable: Bool
        let fullName: String?
        let billingAddressFormatted: String?
        let shippingAddressFormatted: String?

        init(fullName: String? = nil,
             hasEmail: Bool = false,
             hasPhone: Bool = false,
             billingAddressFormatted: String? = nil,
             shippingAddressFormatted: String? = nil) {
            self.isDataAvailable = !fullName.isNilOrEmpty
                || hasEmail
                || hasPhone
                || !billingAddressFormatted.isNilOrEmpty
                || !shippingAddressFormatted.isNilOrEmpty
            self.fullName = fullName
            self.billingAddressFormatted = billingAddressFormatted
            self.shippingAddressFormatted = shippingAddressFormatted
        }

        init(billingAddress: Address?, shippingAddress: Address?) {
            let availableFullName = billingAddress?.fullName.isNotEmpty == true ? billingAddress?.fullName : shippingAddress?.fullName

            self.init(fullName: availableFullName?.isNotEmpty == true ? availableFullName : nil,
                      hasEmail: billingAddress?.hasEmailAddress == true,
                      hasPhone: billingAddress?.hasPhoneNumber == true || shippingAddress?.hasPhoneNumber == true,
                      billingAddressFormatted: billingAddress?.fullNameWithCompanyAndAddress,
                      shippingAddressFormatted: shippingAddress?.fullNameWithCompanyAndAddress)
        }
    }

    /// Representation of payment data display properties
    ///
    struct PaymentDataViewModel {
        let siteID: Int64
        let itemsTotal: String
        let orderTotal: String

        let shouldShowShippingTotal: Bool
        let shippingTotal: String

        // We only support one (the first) shipping line
        let shippingMethodTitle: String
        let shippingMethodTotal: String

        let shouldShowFees: Bool
        let feesBaseAmountForPercentage: Decimal
        let feesTotal: String

        // We only support one (the first) fee line
        let feeLineTotal: String

        let taxesTotal: String

        let couponLineViewModels: [CouponLineViewModel]
        let taxLineViewModels: [TaxLineViewModel]
        let taxEducationalDialogViewModel: TaxEducationalDialogViewModel
        let taxBasedOnSetting: TaxBasedOnSetting?
        let couponCode: String
        var discountTotal: String
        let shouldShowDiscountTotal: Bool
        let shouldShowCoupon: Bool
        let shouldDisableAddingCoupons: Bool
        let shouldShowTaxExtraInformation: Bool

        /// Whether payment data is being reloaded (during remote sync)
        ///
        let isLoading: Bool

        let showNonEditableIndicators: Bool

        let shippingLineViewModel: ShippingLineDetailsViewModel
        let feeLineViewModel: FeeOrDiscountLineDetailsViewModel
        let addNewCouponLineClosure: (Coupon) -> Void
        let onGoToCouponsClosure: () -> Void
        let onDismissWpAdminWebViewClosure: () -> Void

        init(siteID: Int64 = 0,
             itemsTotal: String = "0",
             shouldShowShippingTotal: Bool = false,
             shippingTotal: String = "0",
             shippingMethodTitle: String = "",
             shippingMethodTotal: String = "",
             shouldShowFees: Bool = false,
             feesBaseAmountForPercentage: Decimal = 0,
             feesTotal: String = "0",
             feeLineTotal: String = "0",
             taxesTotal: String = "0",
             orderTotal: String = "0",
             shouldShowCoupon: Bool = false,
             shouldDisableAddingCoupons: Bool = false,
             shouldShowTaxExtraInformation: Bool = false,
             couponLineViewModels: [CouponLineViewModel] = [],
             taxBasedOnSetting: TaxBasedOnSetting? = nil,
             taxLineViewModels: [TaxLineViewModel] = [],
             taxEducationalDialogViewModel: TaxEducationalDialogViewModel = TaxEducationalDialogViewModel(orderTaxLines: [], taxBasedOnSetting: nil),
             couponCode: String = "",
             discountTotal: String = "",
             shouldShowDiscountTotal: Bool = false,
             isLoading: Bool = false,
             showNonEditableIndicators: Bool = false,
             saveShippingLineClosure: @escaping (ShippingLine?) -> Void = { _ in },
             saveFeeLineClosure: @escaping (String?) -> Void = { _ in },
             addNewCouponLineClosure: @escaping (Coupon) -> Void = { _ in },
             onGoToCouponsClosure: @escaping () -> Void = {},
             onDismissWpAdminWebViewClosure: @escaping () -> Void = {},
             currencyFormatter: CurrencyFormatter = CurrencyFormatter(currencySettings: ServiceLocator.currencySettings)) {
            self.siteID = siteID
            self.itemsTotal = currencyFormatter.formatAmount(itemsTotal) ?? "0.00"
            self.shouldShowShippingTotal = shouldShowShippingTotal
            self.shippingTotal = currencyFormatter.formatAmount(shippingTotal) ?? "0.00"
            self.shippingMethodTitle = shippingMethodTitle
            self.shippingMethodTotal = currencyFormatter.formatAmount(shippingMethodTotal) ?? "0.00"
            self.shouldShowFees = shouldShowFees
            self.feesBaseAmountForPercentage = feesBaseAmountForPercentage
            self.feesTotal = currencyFormatter.formatAmount(feesTotal) ?? "0.00"
            self.feeLineTotal = currencyFormatter.formatAmount(feeLineTotal) ?? "0.00"
            self.taxesTotal = currencyFormatter.formatAmount(taxesTotal) ?? "0.00"
            self.orderTotal = currencyFormatter.formatAmount(orderTotal) ?? "0.00"
            self.isLoading = isLoading
            self.showNonEditableIndicators = showNonEditableIndicators
            self.shouldShowCoupon = shouldShowCoupon
            self.shouldDisableAddingCoupons = shouldDisableAddingCoupons
            self.shouldShowTaxExtraInformation = shouldShowTaxExtraInformation
            self.couponLineViewModels = couponLineViewModels
            self.taxBasedOnSetting = taxBasedOnSetting
            self.taxLineViewModels = taxLineViewModels
            self.taxEducationalDialogViewModel = taxEducationalDialogViewModel
            self.couponCode = couponCode
            self.discountTotal = "-" + (currencyFormatter.formatAmount(discountTotal) ?? "0.00")
            self.shouldShowDiscountTotal = shouldShowDiscountTotal
            self.shippingLineViewModel = ShippingLineDetailsViewModel(isExistingShippingLine: shouldShowShippingTotal,
                                                                      initialMethodTitle: shippingMethodTitle,
                                                                      shippingTotal: shippingMethodTotal,
                                                                      didSelectSave: saveShippingLineClosure)
            self.feeLineViewModel = FeeOrDiscountLineDetailsViewModel(isExistingLine: shouldShowFees,
                                                                      baseAmountForPercentage: feesBaseAmountForPercentage,
                                                                      initialTotal: feeLineTotal,
                                                                      lineType: .fee,
                                                            didSelectSave: saveFeeLineClosure)
            self.addNewCouponLineClosure = addNewCouponLineClosure
            self.onGoToCouponsClosure = onGoToCouponsClosure
            self.onDismissWpAdminWebViewClosure = onDismissWpAdminWebViewClosure
        }
    }

    /// Representation of order notes data display properties
    ///
    struct CustomerNoteDataViewModel {
        let customerNote: String
    }
}

// MARK: - Helpers
private extension EditableOrderViewModel {

    /// Sets the view to be `disabled` when `performingNetworkRequest` or when `statePublisher` is `.syncing(blocking: true)`
    ///
    func configureDisabledState() {
        Publishers.CombineLatest(orderSynchronizer.statePublisher, $performingNetworkRequest)
            .map { state, performingNetworkRequest -> Bool in
                switch (state, performingNetworkRequest) {
                case (.syncing(blocking: true), _),
                     (_, true):
                    return true
                default:
                    return false
                }
            }
            .assign(to: &$disabled)
    }

    /// Calculates what navigation trailing item should be shown depending on our internal state.
    ///
    func configureNavigationTrailingItem() {
        Publishers.CombineLatest4(orderSynchronizer.orderPublisher, orderSynchronizer.statePublisher, $performingNetworkRequest, Just(flow))
            .map { order, syncState, performingNetworkRequest, flow -> NavigationItem in
                guard !performingNetworkRequest else {
                    return .loading
                }

                switch (flow, syncState) {
                case (.creation, _):
                    return .create
                case (.editing, .syncing):
                    return .loading
                case (.editing, _):
                    return .done
                }
            }
            .assign(to: &$navigationTrailingItem)
    }

    /// Updates the notice based on the `orderSynchronizer` sync state.
    ///
    func configureSyncErrors() {
        orderSynchronizer.statePublisher
            .map { [weak self] state in
                guard let self = self else { return nil }
                switch state {
                case .error(let error):
                    DDLogError("⛔️ Error syncing order remotely: \(error)")
                    self.trackSyncOrderFailure(error: error)
                    return NoticeFactory.syncOrderErrorNotice(error, flow: self.flow, with: self.orderSynchronizer)
                default:
                    return nil
                }
            }
            .assign(to: &$fixedNotice)
    }

    /// Updates status badge viewmodel based on status order property.
    ///
    func configureStatusBadgeViewModel() {
        orderSynchronizer.orderPublisher
            .map { [weak self] order in
                guard let siteOrderStatus = self?.currentSiteStatuses.first(where: { $0.status == order.status }) else {
                    return StatusBadgeViewModel(orderStatusEnum: order.status)
                }
                return StatusBadgeViewModel(orderStatus: siteOrderStatus)
            }
            .assign(to: &$statusBadgeViewModel)
    }

    /// Creates an array of OrderSyncProductInput that will be sent to the RemoteOrderSynchronizer when adding multiple products to an Order
    /// - Parameters:
    ///   - products: Selected products
    ///   - variations: Selected product variations
    /// - Returns: [OrderSyncProductInput]
    ///
    func productInputAdditionsToSync(products: [Product], variations: [ProductVariation]) -> [OrderSyncProductInput] {
        var productInputs: [OrderSyncProductInput] = []
        var productVariationInputs: [OrderSyncProductInput] = []

        let itemsInOrder = syncExistingSelectedProductsInOrder()

        for product in products {
            // Only perform the operation if the product has not been already added to the existing Order
            if !itemsInOrder.contains(where: { $0.productID == product.productID }) {
                productInputs.append(OrderSyncProductInput(product: .product(product), quantity: 1))
            }
        }

        for variation in variations {
            // Only perform the operation if the variation has not been already added to the existing Order
            if !itemsInOrder.contains(where: { $0.productOrVariationID == variation.productVariationID }) {
                productVariationInputs.append(OrderSyncProductInput(product: .variation(variation), quantity: 1))
            }
        }

        return productInputs + productVariationInputs
    }

    /// Creates an array of OrderSyncProductInput that will be sent to the RemoteOrderSynchronizer when removing multiple products from an Order
    /// - Parameters:
    ///   - products: Represents a Product entity
    ///   - variations: Represents a ProductVariation entity
    /// - Returns: [OrderSyncProductInput]
    ///
    func productInputDeletionsToSync(products: [Product?], variations: [ProductVariation?]) -> [OrderSyncProductInput] {
        var inputsToBeRemoved: [OrderSyncProductInput] = []

        let itemsInOrder = syncExistingSelectedProductsInOrder()

        // Products to be removed from the Order
        let removeProducts = itemsInOrder.filter { item in
            return item.variationID == 0 && !products.contains(where: { $0?.productID == item.productID })
        }

        // Variations to be removed from the Order
        let removeProductVariations = itemsInOrder.filter { item in
            return item.variationID != 0 && !variations.contains(where: { $0?.productVariationID == item.variationID })
        }

        let allOrderItemsToBeRemoved = removeProducts + removeProductVariations

        for item in allOrderItemsToBeRemoved {

            if let input = createUpdateProductInput(item: item, quantity: 0) {
                inputsToBeRemoved.append(input)
            }

            analytics.track(event: WooAnalyticsEvent.Orders.orderProductRemove(flow: flow.analyticsFlow))
        }

        return inputsToBeRemoved

    }

    /// Adds, or removes multiple products from an Order
    ///
    func syncOrderItems(products: [Product], variations: [ProductVariation]) {
        // We need to send all OrderSyncProductInput in one call to the RemoteOrderSynchronizer, both additions and deletions
        // otherwise may ignore the subsequent values that are sent
        let addedItemsToSync = productInputAdditionsToSync(products: products, variations: variations)
        let removedItemsToSync = productInputDeletionsToSync(products: products, variations: variations)
        orderSynchronizer.setProducts.send(addedItemsToSync + removedItemsToSync)

        let productCount = addedItemsToSync.count - removedItemsToSync.count

        if addedItemsToSync.isNotEmpty {
            analytics.track(event: WooAnalyticsEvent.Orders.orderProductAdd(flow: flow.analyticsFlow,
                                                                            source: .orderCreation,
                                                                            addedVia: .manually,
                                                                            productCount: productCount))
        }

        if removedItemsToSync.isNotEmpty {
            analytics.track(event: WooAnalyticsEvent.Orders.orderProductRemove(flow: flow.analyticsFlow))
        }
    }

    /// Adds a selected product (from the product list) to the order.
    ///
    func changeSelectionStateForProduct(_ product: Product) {
        // Needed because `allProducts` is only updated at start, so product from new pages are not synced.
        allProducts.insert(product)

        if !selectedProducts.contains(where: { $0.productID == product.productID }) {
            selectedProducts.append(product)
            analytics.track(event: WooAnalyticsEvent.Orders.orderCreationProductSelectorItemSelected(productType: .product))
        } else {
            selectedProducts.removeAll(where: { $0.productID == product.productID })
            analytics.track(event: WooAnalyticsEvent.Orders.orderCreationProductSelectorItemUnselected(productType: .product))
        }
    }

    /// Adds a selected product variation (from the product list) to the order.
    ///
    func changeSelectionStateForProductVariation(_ variation: ProductVariation, parent product: Product) {
        // Needed because `allProducts` is only updated at start, so product from new pages are not synced.
        allProducts.insert(product)
        allProductVariations.insert(variation)

        if !selectedProductVariations.contains(where: { $0.productVariationID == variation.productVariationID }) {
            selectedProductVariations.append(variation)
            analytics.track(event: WooAnalyticsEvent.Orders.orderCreationProductSelectorItemSelected(productType: .variation))
        } else {
            selectedProductVariations.removeAll(where: { $0.productVariationID == variation.productVariationID })
            analytics.track(event: WooAnalyticsEvent.Orders.orderCreationProductSelectorItemUnselected(productType: .variation))
        }
    }

    /// Configures product row view models for each item in `orderDetails`.
    ///
    func configureProductRowViewModels() {
        updateLocalItemsReferences()
        orderSynchronizer.orderPublisher
            .map { $0.items }
            .removeDuplicates()
            .map { [weak self] items -> [ProductRowViewModel] in
                guard let self = self else { return [] }
                return self.createProductRows(items: items)
            }
            .assign(to: &$productRows)
        configureOrderWithinitialItemIfNeeded()
    }

    /// If given an initial product ID on initialization, updates the Order with the item
    ///
    func configureOrderWithinitialItemIfNeeded() {
        guard let item = initialItem else {
            return
        }

        updateOrderWithBaseItem(item)
    }

    /// Updates the Order with the given product
    ///
    func updateOrderWithBaseItem(_ item: OrderBaseItem) {
        guard currentOrderItems.contains(where: { $0.productOrVariationID == item.itemID }) else {
            // If it's not part of the current order, send the correct productType to the synchronizer
            switch item {
            case let .product(product):
                allProducts.insert(product)
                selectedProducts.append(product)
                orderSynchronizer.setProduct.send(.init(product: .product(product), quantity: 1))
            case let .variation(productVariation):
                allProductVariations.insert(productVariation)
                selectedProductVariations.append(productVariation)
                orderSynchronizer.setProduct.send(.init(product: .variation(productVariation), quantity: 1))
            }

            return
        }
        // Increase quantity if exists
        let match = productRows.first(where: { $0.productOrVariationID == item.itemID })
        match?.incrementQuantity()
    }

    /// Updates customer data viewmodel based on order addresses.
    ///
    func configureCustomerDataViewModel() {
        orderSynchronizer.orderPublisher
            .map {
                CustomerDataViewModel(billingAddress: $0.billingAddress, shippingAddress: $0.shippingAddress)
            }
            .assign(to: &$customerDataViewModel)
    }

    /// Updates notes data viewmodel based on order customer notes.
    ///
    func configureCustomerNoteDataViewModel() {
        orderSynchronizer.orderPublisher
                .map {
                    CustomerNoteDataViewModel(customerNote: $0.customerNote ?? "")
                }
                .assign(to: &$customerNoteDataViewModel)
    }


    /// Updates payment section view model based on items in the order and order sync state.
    ///
    func configurePaymentDataViewModel() {
        Publishers.CombineLatest4(orderSynchronizer.orderPublisher, orderSynchronizer.statePublisher, $shouldShowNonEditableIndicators, $taxBasedOnSetting)
            .map { [weak self] order, state, showNonEditableIndicators, taxBasedOnSetting in
                guard let self = self else {
                    return PaymentDataViewModel()
                }

                let orderTotals = OrderTotalsCalculator(for: order, using: self.currencyFormatter)

                let shippingMethodTitle = order.shippingLines.first?.methodTitle ?? ""

                let isDataSyncing: Bool = {
                    switch state {
                    case .syncing:
                        return true
                    default:
                        return false
                    }
                }()

                return PaymentDataViewModel(siteID: self.siteID,
                                            itemsTotal: orderTotals.itemsTotal.stringValue,
                                            shouldShowShippingTotal: order.shippingLines.filter { $0.methodID != nil }.isNotEmpty,
                                            shippingTotal: order.shippingTotal.isNotEmpty ? order.shippingTotal : "0",
                                            shippingMethodTitle: shippingMethodTitle,
                                            shippingMethodTotal: order.shippingLines.first?.total ?? "0",
                                            shouldShowFees: order.fees.filter { $0.name != nil }.isNotEmpty,
                                            feesBaseAmountForPercentage: orderTotals.feesBaseAmountForPercentage as Decimal,
                                            feesTotal: orderTotals.feesTotal.stringValue,
                                            feeLineTotal: order.fees.first?.total ?? "0",
                                            taxesTotal: order.totalTax.isNotEmpty ? order.totalTax : "0",
                                            orderTotal: order.total.isNotEmpty ? order.total : "0",
                                            shouldShowCoupon: order.coupons.isNotEmpty,
                                            shouldDisableAddingCoupons: order.items.isEmpty,
                                            shouldShowTaxExtraInformation: self.featureFlagService.isFeatureFlagEnabled(.manualTaxesInOrder),
                                            couponLineViewModels: self.couponLineViewModels(from: order.coupons),
                                            taxBasedOnSetting: taxBasedOnSetting,
                                            taxLineViewModels: self.taxLineViewModels(from: order.taxes),
                                            taxEducationalDialogViewModel: TaxEducationalDialogViewModel(orderTaxLines: order.taxes,
                                                                                                         taxBasedOnSetting: taxBasedOnSetting),
                                            couponCode: order.coupons.first?.code ?? "",
                                            discountTotal: orderTotals.discountTotal.stringValue,
                                            shouldShowDiscountTotal: order.discountTotal.isNotEmpty,
                                            isLoading: isDataSyncing && !showNonEditableIndicators,
                                            showNonEditableIndicators: showNonEditableIndicators,
                                            saveShippingLineClosure: self.saveShippingLine,
                                            saveFeeLineClosure: self.saveFeeLine,
                                            addNewCouponLineClosure: { [weak self] coupon in
                                                self?.saveCouponLine(result: .added(newCode: coupon.code))
                                            },
                                            onGoToCouponsClosure: { [weak self] in
                                                self?.analytics.track(event: WooAnalyticsEvent.Orders.orderGoToCouponsButtonTapped())
                                            },
                                            onDismissWpAdminWebViewClosure: { [weak self] in
                                                self?.retrieveTaxBasedOnSetting()
                                                self?.orderSynchronizer.retryTrigger.send()
                                            },
                                            currencyFormatter: self.currencyFormatter)
            }
            .assign(to: &$paymentDataViewModel)
    }

    /// Binds the order state to the `shouldShowNonEditableIndicators` property.
    ///
    func configureNonEditableIndicators() {
        Publishers.CombineLatest(orderSynchronizer.orderPublisher, Just(flow))
            .map { order, flow in
                switch flow {
                case .creation:
                    return false
                case .editing:
                    return !order.isEditable
                }
            }
            .assign(to: &$shouldShowNonEditableIndicators)
    }

    /// Binds the order state to the `multipleLineMessage` property.
    ///
    func configureMultipleLinesMessage() {
        Publishers.CombineLatest(orderSynchronizer.orderPublisher, Just(flow))
            .map { order, flow -> String? in
                switch (flow, order.shippingLines.count, order.fees.count) {
                case (.creation, _, _):
                    return nil
                case (.editing, 2...Int.max, 0...1): // Multiple shipping lines
                    return Localization.multipleShippingLines
                case (.editing, 0...1, 2...Int.max): // Multiple fee lines
                    return Localization.multipleFeeLines
                case (.editing, 2...Int.max, 2...Int.max): // Multiple shipping & fee lines
                    return Localization.multipleFeesAndShippingLines
                case (.editing, _, _): // Single/nil shipping & fee lines
                    return nil
                }
            }
            .assign(to: &$multipleLinesMessage)
    }

    func retrieveTaxBasedOnSetting() {
        stores.dispatch(SettingAction.retrieveTaxBasedOnSetting(siteID: siteID,
                                                                onCompletion: { [weak self] result in
                                                                    switch result {
                                                                        case .success(let setting):
                                                                            self?.taxBasedOnSetting = setting.displayString
                                                                        case .failure(let error):
                                                                        DDLogError("⛔️ Error retrieving tax based on setting: \(error)")
                                                                    }
<<<<<<< HEAD

                                                                    self?.taxBasedOnSetting = setting
=======
>>>>>>> 34278e33
                                                                }))
    }

    /// Tracks when customer details have been added
    ///
    func trackCustomerDetailsAdded() {
        guard customerDataViewModel.isDataAvailable else { return }
        let areAddressesDifferent: Bool = {
            guard let billingAddress = orderSynchronizer.order.billingAddress, let shippingAddress = orderSynchronizer.order.shippingAddress else {
                return false
            }
            return billingAddress != shippingAddress
        }()
        analytics.track(event: WooAnalyticsEvent.Orders.orderCustomerAdd(flow: flow.analyticsFlow, hasDifferentShippingDetails: areAddressesDifferent))
    }

    /// Tracks when customer note have been added
    ///
    func trackCustomerNoteAdded() {
        guard customerNoteDataViewModel.customerNote.isNotEmpty else { return }
        analytics.track(event: WooAnalyticsEvent.Orders.orderCustomerNoteAdd(flow: flow.analyticsFlow,
                                                                             orderID: orderSynchronizer.order.orderID,
                                                                             orderStatus: currentOrderStatus))
    }

    /// Tracks when the create order button is tapped.
    ///
    /// Warning: This methods assume that `orderSynchronizer.order.items.count` is equal to the product count,
    /// As the module evolves to handle more types of items, we need to update the property to something like `itemsCount`
    /// or figure out a better way to get the product count.
    ///
    func trackCreateButtonTapped() {
        let hasCustomerDetails = customerDataViewModel.isDataAvailable
        analytics.track(event: WooAnalyticsEvent.Orders.orderCreateButtonTapped(status: orderSynchronizer.order.status,
                                                                                productCount: orderSynchronizer.order.items.count,
                                                                                hasCustomerDetails: hasCustomerDetails,
                                                                                hasFees: orderSynchronizer.order.fees.isNotEmpty,
                                                                                hasShippingMethod: orderSynchronizer.order.shippingLines.isNotEmpty))
    }

    /// Tracks an order creation success
    ///
    func trackCreateOrderSuccess() {
        analytics.track(event: WooAnalyticsEvent.Orders.orderCreationSuccess(millisecondsSinceSinceOrderAddNew:
                                                                                try? orderDurationRecorder.millisecondsSinceOrderAddNew(),
                                                                             couponsCount: Int64(orderSynchronizer.order.coupons.count)))
    }

    /// Tracks an order creation failure
    ///
    func trackCreateOrderFailure(error: Error) {
        analytics.track(event: WooAnalyticsEvent.Orders.orderCreationFailed(errorContext: String(describing: error),
                                                                            errorDescription: error.localizedDescription))
    }

    /// Tracks an order remote sync failure
    ///
    func trackSyncOrderFailure(error: Error) {
        analytics.track(event: WooAnalyticsEvent.Orders.orderSyncFailed(flow: flow.analyticsFlow,
                                                                        errorContext: String(describing: error),
                                                                        errorDescription: error.localizedDescription))
    }

    /// Creates an `OrderSyncAddressesInput` type if the given data exists, otherwise returns nil
    ///
    static func createAddressesInputIfPossible(billingAddress: Address?, shippingAddress: Address?)  -> OrderSyncAddressesInput? {
        guard let billingAddress = billingAddress,
                let shippingAddress = shippingAddress else {
            return nil
        }

        return OrderSyncAddressesInput(billing: billingAddress, shipping: shippingAddress)
    }

    /// Creates a new `OrderSyncProductInput` type meant to update an existing input from `OrderSynchronizer`
    /// If the referenced product can't be found, `nil` is returned.
    ///
    private func createUpdateProductInput(item: OrderItem, quantity: Decimal, discount: Decimal? = nil) -> OrderSyncProductInput? {
        // Finds the product or productVariation associated with the order item.
        let product: OrderSyncProductInput.ProductType? = {
            if item.variationID != 0, let variation = allProductVariations.first(where: { $0.productVariationID == item.variationID }) {
                return .variation(variation)
            }

            if let product = allProducts.first(where: { $0.productID == item.productID }) {
                return .product(product)
            }

            return nil
        }()

        guard let product = product else {
            DDLogError("⛔️ Product with ID: \(item.productID) not found.")
            return nil
        }

        // Return a new input with the new quantity but with the same item id to properly reference the update.
        return OrderSyncProductInput(id: item.itemID, product: product, quantity: quantity, discount: discount ?? currentDiscount(on: item))
    }

    /// Creates a `ProductInOrderViewModel` based on the provided order item id.
    ///
    func createSelectedProductViewModel(itemID: Int64) -> ProductInOrderViewModel? {
        // Find order item based on the provided id.
        // Creates the product row view model needed for `ProductInOrderViewModel`.
        guard let orderItem = orderSynchronizer.order.items.first(where: { $0.itemID == itemID }),
              let rowViewModel = createProductRowViewModel(for: orderItem, canChangeQuantity: false) else {
            return nil
        }

        return ProductInOrderViewModel(productRowViewModel: rowViewModel,
                                       productDiscountConfiguration: addProductDiscountConfiguration(on: orderItem),
                                       showCouponsAndDiscountsAlert: orderSynchronizer.order.coupons.isNotEmpty &&
                                                                     featureFlagService.isFeatureFlagEnabled(.ordersWithCouponsM4),
                                       onRemoveProduct: { [weak self] in
                                            self?.removeItemFromOrder(orderItem)
                                       })
    }

    /// Creates the configuration related to adding a discount to a product. If the feature shouldn't be shown it returns `nil`
    ///
    func addProductDiscountConfiguration(on orderItem: OrderItem) -> ProductInOrderViewModel.DiscountConfiguration? {
        guard featureFlagService.isFeatureFlagEnabled(.ordersWithCouponsM4),
              orderSynchronizer.order.coupons.isEmpty,
              case OrderSyncState.synced = orderSynchronizer.state,
              let subTotalDecimal = currencyFormatter.convertToDecimal(orderItem.subtotal) else {
            return nil
        }

        return .init(addedDiscount: currentDiscount(on: orderItem),
                     baseAmountForDiscountPercentage: subTotalDecimal as Decimal,
                     onSaveFormattedDiscount: { [weak self] formattedDiscount in
                        guard let formattedDiscount = formattedDiscount,
                              let discount = self?.currencyFormatter.convertToDecimal(formattedDiscount) else {
                            self?.addDiscountToOrderItem(item: orderItem, discount: 0)
                            return
                        }

                            self?.addDiscountToOrderItem(item: orderItem, discount: discount as Decimal)
                    })
    }

    /// Calculates the discount on an order item, that is, subtotal minus total
    /// 
    func currentDiscount(on item: OrderItem) -> Decimal {
        guard let subtotal = currencyFormatter.convertToDecimal(item.subtotal),
              let total = currencyFormatter.convertToDecimal(item.total) else {
            return 0
        }

        return subtotal.subtracting(total) as Decimal
    }

    /// Creates `ProductRowViewModels` ready to be used as product rows.
    ///
    func createProductRows(items: [OrderItem]) -> [ProductRowViewModel] {
        items.compactMap { item -> ProductRowViewModel? in
            guard let productRowViewModel = self.createProductRowViewModel(for: item, canChangeQuantity: true) else {
                return nil
            }

            // Observe changes to the product quantity
            productRowViewModel.$quantity
                .dropFirst() // Omit the default/initial quantity to prevent a double trigger.
                .sink { [weak self] newQuantity in
                    guard let self = self, let newInput = self.createUpdateProductInput(item: item, quantity: newQuantity) else {
                        return
                    }
                    self.orderSynchronizer.setProduct.send(newInput)
                }
                .store(in: &self.cancellables)

            return productRowViewModel
        }
    }
}

private extension EditableOrderViewModel {
    /// Fetches products from storage.
    ///
    func updateProductsResultsController() {
        do {
            try productsResultsController.performFetch()
            allProducts = Set(productsResultsController.fetchedObjects)
        } catch {
            DDLogError("⛔️ Error fetching products for order: \(error)")
        }
    }

    /// Fetches product variations from storage.
    ///
    func updateProductVariationsResultsController() {
        do {
            try productVariationsResultsController.performFetch()
            allProductVariations = Set(productVariationsResultsController.fetchedObjects)
        } catch {
            DDLogError("⛔️ Error fetching product variations for order: \(error)")
        }
    }

    func updateLocalItemsReferences() {
        updateProductsResultsController()
        updateProductVariationsResultsController()
    }

    /// Syncs initial selected state for all items in the Order
    ///
    func syncInitialSelectedState() {
        selectedProducts = []
        selectedProductVariations = []

        let _ = orderSynchronizer.order.items.map { item in
            if item.variationID != 0 {
                if let variation = allProductVariations.first(where: { $0.productVariationID == item.variationID }) {
                    selectedProductVariations.append(variation)
                }
            } else {
                if let product = allProducts.first(where: { $0.productID == item.productID }) {
                    selectedProducts.append(product)
                }
            }
        }
    }

    /// Coupon Line view models
    /// - Parameter couponLines: order's coupon lines
    /// - Returns: View models for the coupon lines, including the view model for the details screen in case it's navigated to
    ///
    func couponLineViewModels(from couponLines: [OrderCouponLine]) -> [CouponLineViewModel] {
        couponLines.map {
            CouponLineViewModel(title: String.localizedStringWithFormat(Localization.CouponSummary.singular, $0.code),
                          discount: "-" + (currencyFormatter.formatAmount($0.discount) ?? "0.00"),
                          detailsViewModel: CouponLineDetailsViewModel(code: $0.code,
                                                                       siteID: siteID,
                                                                       didSelectSave: saveCouponLine))

        }
    }

    /// Tax Line view models
    /// - Parameter taxLines: order's coupon lines
    /// - Returns: View models for the tax lines
    ///
    func taxLineViewModels(from taxLines: [OrderTaxLine]) -> [TaxLineViewModel] {
        taxLines.map { TaxLineViewModel(title: "\($0.label) • \($0.ratePercent.percentFormatted() ?? "")",
                                        value: currencyFormatter.formatAmount($0.totalTax) ?? "0.00")
        }
    }

    func addCoupon(with code: String) {
        analytics.track(event: WooAnalyticsEvent.Orders.orderCouponAdd(flow: flow.analyticsFlow))
        orderSynchronizer.addCoupon.send(code)
    }

    func removeCoupon(with code: String) {
        analytics.track(event: WooAnalyticsEvent.Orders.orderCouponRemove(flow: flow.analyticsFlow))
        orderSynchronizer.removeCoupon.send(code)
    }

    func addFee(_ formattedFeeLine: String) {
        let feeLine = OrderFactory.newOrderFee(total: formattedFeeLine)
        orderSynchronizer.setFee.send(feeLine)
        analytics.track(event: WooAnalyticsEvent.Orders.orderFeeAdd(flow: flow.analyticsFlow))
    }

    func removeFee() {
        orderSynchronizer.setFee.send(nil)
        analytics.track(event: WooAnalyticsEvent.Orders.orderFeeRemove(flow: flow.analyticsFlow))
    }
}

// MARK: Camera scanner

extension EditableOrderViewModel {

    enum CapturePermissionStatus {
        case permitted
        case notPermitted
        case notDetermined
    }

    enum ScannerError: Error {
        case nilSKU
        case productNotFound
    }

    /// Returns the current app permission status to capture media
    ///
    var capturePermissionStatus: CapturePermissionStatus {
        let authStatus = permissionChecker.authorizationStatus(for: .video)
        switch authStatus {
        case .authorized:
            return .permitted
        case .denied, .restricted:
            return .notPermitted
        default:
            return .notDetermined
        }
    }

    func requestCameraAccess(onCompletion: @escaping ((Bool) -> Void)) {
        permissionChecker.requestAccess(for: .video, completionHandler: onCompletion)
    }

    /// Attempts to add a Product to the current Order by SKU search
    ///
    func addScannedProductToOrder(barcode: ScannedBarcode, onCompletion: @escaping (Result<Void, Error>) -> Void, onRetryRequested: @escaping () -> Void) {
        analytics.track(event: WooAnalyticsEvent.Orders.barcodeScanningSuccess(from: .orderCreation))
        mapScannedBarcodetoBaseItem(barcode: barcode) { [weak self] result in
            guard let self = self else { return }
            switch result {
            case let .success(result):
                Task { @MainActor in
                    self.analytics.track(event: WooAnalyticsEvent.Orders.orderProductAdd(flow: self.flow.analyticsFlow,
                                                                                    source: .orderCreation,
                                                                                    addedVia: .scanning))
                    self.updateOrderWithBaseItem(result)
                    onCompletion(.success(()))
                }
            case let .failure(error):
                Task { @MainActor in
                    onCompletion(.failure(ScannerError.productNotFound))
                    self.autodismissableNotice = NoticeFactory.createProductNotFoundAfterSKUScanningErrorNotice(for: error,
                                                                                                                code: barcode,
                                                                                                                withRetryAction: { [weak self] in
                        self?.autodismissableNotice = nil
                        onRetryRequested()
                    })
                }
            }
        }
    }

    func trackBarcodeScanningButtonTapped() {
        analytics.track(event: WooAnalyticsEvent.Orders.productAddNewFromBarcodeScanningTapped())
    }

    func trackBarcodeScanningNotPermitted() {
        analytics.track(event: WooAnalyticsEvent.Orders.barcodeScanningFailure(from: .orderCreation, reason: .cameraAccessNotPermitted))
    }

    /// Attempts to map SKU to Product
    ///
    private func mapScannedBarcodetoBaseItem(barcode: ScannedBarcode, onCompletion: @escaping (Result<OrderBaseItem, Error>) -> Void) {
        Task {
            do {
                let result = try await barcodeSKUScannerItemFinder.searchBySKU(from: barcode, siteID: siteID, source: .orderCreation)
                onCompletion(.success(result))
            } catch {
                onCompletion(.failure(error))
            }
        }
    }
}

// MARK: Constants

extension EditableOrderViewModel {

    enum NoticeFactory {
        /// Returns a default order creation error notice.
        ///
        static func createOrderErrorNotice(_ error: Error, order: Order) -> Notice {
            guard !isEmailError(error, order: order) else {
                return Notice(title: Localization.invalidBillingParameters, message: Localization.invalidBillingSuggestion, feedbackType: .error)
            }
            return Notice(title: Localization.errorMessageOrderCreation, feedbackType: .error)
        }

        static func createProductNotFoundAfterSKUScanningErrorNotice(for error: Error,
                                                                     code: ScannedBarcode,
                                                                     withRetryAction action: @escaping () -> Void) -> Notice {
            BarcodeSKUScannerErrorNoticeFactory.notice(for: error, code: code, actionHandler: action)
        }

        /// Returns an order sync error notice.
        ///
        static func syncOrderErrorNotice(_ error: Error, flow: Flow, with orderSynchronizer: OrderSynchronizer) -> Notice {
            guard !isEmailError(error, order: orderSynchronizer.order) else {
                return Notice(title: Localization.invalidBillingParameters, message: Localization.invalidBillingSuggestion, feedbackType: .error)
            }

            guard !isCouponsError(error) else {
                if let errorCouponCode = orderSynchronizer.order.coupons.last?.code {
                    orderSynchronizer.removeCoupon.send(errorCouponCode)
                }

                return Notice(title: Localization.couponsErrorNoticeTitle,
                              message: Localization.couponsErrorNoticeMessage,
                              feedbackType: .error,
                              actionTitle: Localization.dismissCouponErrorNotice) {
                        // Syncs the order without the failing coupon
                        orderSynchronizer.retryTrigger.send()
                }
            }

            let errorMessage: String
            switch flow {
            case .creation:
                errorMessage = Localization.errorMessageNewOrderSync
            case .editing:
                errorMessage = Localization.errorMessageEditOrderSync
            }

            return Notice(title: errorMessage, feedbackType: .error, actionTitle: Localization.retryOrderSync) {
                orderSynchronizer.retryTrigger.send()
            }
        }

        /// Returns `true` if the provided error is about invalid shipping details and the latest order does not have a billing email.
        /// This is needed because old stores error when sending empty emails.
        ///
        private static func isEmailError(_ error: Error, order: Order) -> Bool {
            switch error as? DotcomError {
            case .unknown(code: "rest_invalid_param", let message?):
                return message.contains("billing") && order.billingAddress?.hasEmailAddress == false
            default:
                return false
            }
        }

        private static func isCouponsError(_ error: Error) -> Bool {
            if case .unknown(code: "woocommerce_rest_invalid_coupon", _) = error as? DotcomError {
                return true
            }

            return false
        }
    }
}

private extension OrderBaseItem {
    var itemID: Int64 {
        switch self {
        case let .product(product):
            return product.productID
        case let .variation(variation):
            return variation.productVariationID
        }
    }
}

private extension EditableOrderViewModel {
    enum Localization {
        static let titleForNewOrder = NSLocalizedString("New Order", comment: "Title for the order creation screen")
        static let titleWithOrderNumber = NSLocalizedString("Order #%1$@", comment: "Order number title. Parameters: %1$@ - order number")
        static let errorMessageOrderCreation = NSLocalizedString("Unable to create new order",
                                                                 comment: "Notice displayed when order creation fails")
        static let errorMessageNewOrderSync = NSLocalizedString("Unable to load taxes for order",
                                                                comment: "Notice displayed when data cannot be synced for new order")
        static let errorMessageEditOrderSync = NSLocalizedString("Unable to save changes. Please try again.",
                                                                 comment: "Notice displayed when data cannot be synced for edited order")

        static let retryOrderSync = NSLocalizedString("Retry", comment: "Action button to retry syncing the draft order")
        static let dismissCouponErrorNotice = NSLocalizedString("OK", comment: "Action button to dismiss the coupon error notice")

        static let invalidBillingParameters =
        NSLocalizedString("Unable to set customer details.",
                          comment: "Error notice title when we fail to update an address when creating or editing an order.")
        static let invalidBillingSuggestion =
        NSLocalizedString("Please make sure you are running the latest version of WooCommerce and try again later.",
                          comment: "Recovery suggestion when we fail to update an address when creating or editing an order")

        static let multipleShippingLines = NSLocalizedString("Shipping details are incomplete.\n" +
                                                             "To edit all shipping details, view the order in your WooCommerce store admin.",
                                                             comment: "Info message shown when the order contains multiple shipping lines")
        static let multipleFeeLines = NSLocalizedString("Fees are incomplete.\n" +
                                                        "To edit all fees, view the order in your WooCommerce store admin.",
                                                        comment: "Info message shown when the order contains multiple fee lines")
        static let multipleFeesAndShippingLines = NSLocalizedString("Fees & Shipping details are incomplete.\n" +
                                                                    "To edit all the details, view the order in your WooCommerce store admin.",
                                                                    comment: "Info message shown when the order contains multiple fees and shipping lines")
        static let couponsErrorNoticeTitle = NSLocalizedString("Unable to add coupon.",
                                                                 comment: "Info message when the user tries to add a coupon" +
                                                                 "that is not applicated to the products")
        static let couponsErrorNoticeMessage = NSLocalizedString("Sorry, this coupon is not applicable to selected products.",
                                                                 comment: "Info message when the user tries to add a coupon" +
                                                                 "that is not applicated to the products")

        enum CouponSummary {
            static let singular = NSLocalizedString("Coupon (%1$@)",
                                                   comment: "The singular coupon summary. Reads like: Coupon (code1)")
            static let plural = NSLocalizedString("Coupons (%1$@)",
                                                   comment: "The plural coupon summary. Reads like: Coupon (code1, code2)")
        }
    }
}

extension TaxBasedOnSetting {
    var displayString: String {
        switch self {
        case .customerBillingAddress:
            return NSLocalizedString("Calculated on billing address",
                                     comment: "The string to show on order taxes when they are calculated based on the billing address")
        case .customerShippingAddress:
            return NSLocalizedString("Calculated on shipping address",
                                     comment: "The string to show on order taxes when they are calculated based on the shipping address")
        case .shopBaseAddress:
            return NSLocalizedString("Calculated on shop base address",
                                     comment: "The string to show on order taxes when they are calculated based on the shop base address")
        }
    }
}<|MERGE_RESOLUTION|>--- conflicted
+++ resolved
@@ -1180,15 +1180,10 @@
                                                                 onCompletion: { [weak self] result in
                                                                     switch result {
                                                                         case .success(let setting):
-                                                                            self?.taxBasedOnSetting = setting.displayString
+                                                                            self?.taxBasedOnSetting = setting
                                                                         case .failure(let error):
                                                                         DDLogError("⛔️ Error retrieving tax based on setting: \(error)")
                                                                     }
-<<<<<<< HEAD
-
-                                                                    self?.taxBasedOnSetting = setting
-=======
->>>>>>> 34278e33
                                                                 }))
     }
 
