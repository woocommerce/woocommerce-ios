import Yosemite
import Combine
import protocol Storage.StorageManagerType
import Experiments
import WooFoundation
import enum Networking.DotcomError

/// Encapsulates the item type an order can have, products or variations
///
typealias OrderBaseItem = SKUSearchResult

/// View model used in Order Creation and Editing flows.
///
final class EditableOrderViewModel: ObservableObject {
    let siteID: Int64
    private let stores: StoresManager
    private let storageManager: StorageManagerType
    private let currencyFormatter: CurrencyFormatter
    private let featureFlagService: FeatureFlagService
    private let permissionChecker: CaptureDevicePermissionChecker

    private var cancellables: Set<AnyCancellable> = []

    enum Flow: Equatable {
        case creation
        case editing(initialOrder: Order)

        var analyticsFlow: WooAnalyticsEvent.Orders.Flow {
            switch self {
            case .creation:
                return .creation
            case .editing:
                return .editing
            }
        }
    }

    /// Current flow. For editing stores existing order state prior to applying any edits.
    ///
    let flow: Flow

    /// Indicates whether user has made any changes
    ///
    var hasChanges: Bool {
        switch flow {
        case .creation:
            return orderSynchronizer.order != OrderFactory.emptyNewOrder
        case .editing(let initialOrder):
            return orderSynchronizer.order != initialOrder
        }
    }

    /// Indicates whether view can be dismissed.
    ///
    var canBeDismissed: Bool {
        switch flow {
        case .creation: // Creation can be dismissed when there aren't changes pending to commit.
            return !hasChanges
        case .editing: // Editing can always be dismissed because changes are committed instantly.
            return true
        }
    }

    /// Indicates whether the cancel button is visible.
    ///
    var shouldShowCancelButton: Bool {
        featureFlagService.isFeatureFlagEnabled(.splitViewInOrdersTab) && flow == .creation
    }

    /// Indicates whether adding a product to the order via SKU scanning is enabled
    ///
    var isAddProductToOrderViaSKUScannerEnabled: Bool {
        featureFlagService.isFeatureFlagEnabled(.addProductToOrderViaSKUScanner)
    }

    var title: String {
        switch flow {
        case .creation:
            return Localization.titleForNewOrder
        case .editing(let order):
            return String.localizedStringWithFormat(Localization.titleWithOrderNumber, order.number)
        }
    }

    /// Active navigation bar trailing item.
    /// Defaults to create button.
    ///
    @Published private(set) var navigationTrailingItem: NavigationItem = .create

    /// Tracks if a network request is being performed.
    ///
    @Published private(set) var performingNetworkRequest = false

    /// Defines the current notice that should be shown. It doesn't dismiss automatically
    /// Defaults to `nil`.
    ///
    @Published var fixedNotice: Notice?

    /// Defines the current notice that should be shown. Autodismissable
    /// Defaults to `nil`.
    ///
    @Published var autodismissableNotice: Notice?

    // MARK: Status properties

    /// Order creation date. For new order flow it's always current date.
    ///
    var dateString: String {
        switch flow {
        case .creation:
            return DateFormatter.mediumLengthLocalizedDateFormatter.string(from: Date())
        case .editing(let order):
            let formatter = DateFormatter.dateAndTimeFormatter
            return formatter.string(from: order.dateCreated)
        }
    }

    /// Representation of order status display properties.
    ///
    @Published private(set) var statusBadgeViewModel: StatusBadgeViewModel = .init(orderStatusEnum: .pending)

    /// Indicates if the order status list (selector) should be shown or not.
    ///
    @Published var shouldShowOrderStatusList: Bool = false

    /// Defines if the view should be disabled.
    @Published private(set) var disabled: Bool = false

    /// Defines if the non editable indicators (banners, locks, fields) should be shown.
    @Published private(set) var shouldShowNonEditableIndicators: Bool = false

    /// Defines the multiple lines info message to show.
    ///
    @Published private(set) var multipleLinesMessage: String? = nil

    /// Status Results Controller.
    ///
    private lazy var statusResultsController: ResultsController<StorageOrderStatus> = {
        let predicate = NSPredicate(format: "siteID == %lld", siteID)
        let descriptor = NSSortDescriptor(key: "slug", ascending: true)
        let resultsController = ResultsController<StorageOrderStatus>(storageManager: storageManager, matching: predicate, sortedBy: [descriptor])

        do {
            try resultsController.performFetch()
        } catch {
            DDLogError("⛔️ Error fetching order statuses: \(error)")
        }

        return resultsController
    }()

    /// Order statuses list
    ///
    private var currentSiteStatuses: [OrderStatus] {
        return statusResultsController.fetchedObjects
    }

    // MARK: Products properties

    /// Products Results Controller.
    ///
    private lazy var productsResultsController: ResultsController<StorageProduct> = {
        let predicate = NSPredicate(format: "siteID == %lld", siteID)
        let resultsController = ResultsController<StorageProduct>(storageManager: storageManager, matching: predicate, sortedBy: [])
        return resultsController
    }()

    /// Products list
    ///
    private var allProducts: Set<Product> = []

    /// Product Variations Results Controller.
    ///
    private lazy var productVariationsResultsController: ResultsController<StorageProductVariation> = {
        let predicate = NSPredicate(format: "siteID == %lld", siteID)
        let resultsController = ResultsController<StorageProductVariation>(storageManager: storageManager, matching: predicate, sortedBy: [])
        return resultsController
    }()

    /// Product Variations list
    ///
    private var allProductVariations: Set<ProductVariation> = []

    /// View models for each product row in the order.
    ///
    @Published private(set) var productRows: [ProductRowViewModel] = []

    /// Selected product view model to render.
    /// Used to open the product details in `ProductInOrder`.
    ///
    @Published var selectedProductViewModel: ProductInOrderViewModel? = nil

    /// Keeps track of selected/unselected Products, if any
    ///
    @Published private var selectedProducts: [Product] = []

    /// Keeps track of selected/unselected Product Variations, if any
    ///
    @Published private var selectedProductVariations: [ProductVariation] = []

    /// Keeps track of all selected Products and Product Variations IDs
    ///
    private var selectedProductsAndVariationsIDs: [Int64] {
        let selectedProductsCount = selectedProducts.compactMap { $0.productID }
        let selectedProductVariationsCount = selectedProductVariations.compactMap { $0.productVariationID }
        return selectedProductsCount + selectedProductVariationsCount
    }

    // MARK: Customer data properties

    /// Representation of customer data display properties.
    ///
    @Published private(set) var customerDataViewModel: CustomerDataViewModel = .init(billingAddress: nil, shippingAddress: nil)

    /// View model for the customer details address form.
    ///
    @Published private(set) var addressFormViewModel: CreateOrderAddressFormViewModel

    // MARK: Customer note properties

    /// Representation of customer note data display properties.
    ///
    @Published private(set) var customerNoteDataViewModel: CustomerNoteDataViewModel = .init(customerNote: "")

    /// View model for the customer note section.
    ///
    lazy private(set) var noteViewModel = { OrderFormCustomerNoteViewModel(originalNote: customerNoteDataViewModel.customerNote) }()

    // MARK: Payment properties

    /// Representation of payment data display properties
    ///
    @Published private(set) var paymentDataViewModel = PaymentDataViewModel()

    /// Saves a shipping line.
    ///
    /// - Parameter shippingLine: Optional shipping line object to save. `nil` will remove existing shipping line.
    func saveShippingLine(_ shippingLine: ShippingLine?) {
        orderSynchronizer.setShipping.send(shippingLine)

        if shippingLine != nil {
            analytics.track(event: WooAnalyticsEvent.Orders.orderShippingMethodAdd(flow: flow.analyticsFlow))
        } else {
            analytics.track(event: WooAnalyticsEvent.Orders.orderShippingMethodRemove(flow: flow.analyticsFlow))
        }
    }

    /// Saves a fee.
    ///
    /// - Parameter formattedFeeLine: Optional fee line object to save. `nil` will remove existing fee line.
    /// 
    func saveFeeLine(_ formattedFeeLine: String?) {
        guard let formattedFeeLine = formattedFeeLine else {
            return removeFee()
        }

        addFee(formattedFeeLine)
    }

    /// Saves a coupon line after an edition on it.
    ///
    /// - Parameter result: Contains the user action on the line: remove, add, or edit it changing the coupon code.
    /// 
    func saveCouponLine(result: CouponLineDetailsResult) {
        switch result {
        case let .removed(removeCode):
            removeCoupon(with: removeCode)
        case let .added(newCode):
            addCoupon(with: newCode)
        case let .edited(oldCode, newCode):
            removeCoupon(with: oldCode)
            addCoupon(with: newCode)
        }
    }

    // MARK: -

    /// Defines the current order status.
    ///
    var currentOrderStatus: OrderStatusEnum {
        orderSynchronizer.order.status
    }

    /// Current OrderItems
    /// 
    var currentOrderItems: [OrderItem] {
        orderSynchronizer.order.items
    }

    /// Analytics engine.
    ///
    private let analytics: Analytics

    /// Order Synchronizer helper.
    ///
    private let orderSynchronizer: OrderSynchronizer

    /// Initial product or variation given to the order when is created, if any
    ///
    private let initialItem: OrderBaseItem?

    private let orderDurationRecorder: OrderDurationRecorderProtocol

    private let barcodeSKUScannerItemFinder: BarcodeSKUScannerItemFinder

    init(siteID: Int64,
         flow: Flow = .creation,
         stores: StoresManager = ServiceLocator.stores,
         storageManager: StorageManagerType = ServiceLocator.storageManager,
         currencySettings: CurrencySettings = ServiceLocator.currencySettings,
         analytics: Analytics = ServiceLocator.analytics,
         featureFlagService: FeatureFlagService = ServiceLocator.featureFlagService,
         orderDurationRecorder: OrderDurationRecorderProtocol = OrderDurationRecorder.shared,
         permissionChecker: CaptureDevicePermissionChecker = AVCaptureDevicePermissionChecker(),
         initialItem: OrderBaseItem? = nil) {
        self.siteID = siteID
        self.flow = flow
        self.stores = stores
        self.storageManager = storageManager
        self.currencyFormatter = CurrencyFormatter(currencySettings: currencySettings)
        self.analytics = analytics
        self.orderSynchronizer = RemoteOrderSynchronizer(siteID: siteID, flow: flow, stores: stores, currencySettings: currencySettings)
        self.featureFlagService = featureFlagService
        self.orderDurationRecorder = orderDurationRecorder
        self.permissionChecker = permissionChecker
        self.initialItem = initialItem
        self.barcodeSKUScannerItemFinder = BarcodeSKUScannerItemFinder(stores: stores)

        // Set a temporary initial view model, as a workaround to avoid making it optional.
        // Needs to be reset before the view model is used.
        self.addressFormViewModel = .init(siteID: siteID, addressData: .init(billingAddress: nil, shippingAddress: nil), onAddressUpdate: nil)

        configureDisabledState()
        configureNavigationTrailingItem()
        configureSyncErrors()
        configureStatusBadgeViewModel()
        configureProductRowViewModels()
        configureCustomerDataViewModel()
        configurePaymentDataViewModel()
        configureCustomerNoteDataViewModel()
        configureNonEditableIndicators()
        configureMultipleLinesMessage()
        resetAddressForm()
        syncInitialSelectedState()
    }

    /// Checks the latest Order sync, and returns the current items that are in the Order
    ///
    private func syncExistingSelectedProductsInOrder() -> [OrderItem] {
        var itemsInOrder: [OrderItem] = []
        let _ = orderSynchronizer.order.items.map { item in
            if item.variationID != 0 {
                if let _ = allProductVariations.first(where: { $0.productVariationID == item.variationID }) {
                    itemsInOrder.append(item)
                }
            } else {
                if let _ = allProducts.first(where: { $0.productID == item.productID }) {
                    itemsInOrder.append(item)
                }
            }
        }
        return itemsInOrder
    }

    /// Clears selected products and variations
    ///
    private func clearAllSelectedItems() {
        selectedProducts.removeAll()
        selectedProductVariations.removeAll()
    }

    private func trackClearAllSelectedItemsTapped() {
        analytics.track(event: WooAnalyticsEvent.Orders.orderCreationProductSelectorClearSelectionButtonTapped(productType: .product))
    }

    /// Clears selected variations
    /// 
    private func clearSelectedVariations() {
        analytics.track(event: WooAnalyticsEvent.Orders.orderCreationProductSelectorClearSelectionButtonTapped(productType: .variation))
        selectedProductVariations.removeAll()
    }

    /// View model for the product list, initialized with the selected order items
    ///
    func createProductSelectorViewModelWithOrderItemsSelected() -> ProductSelectorViewModel {
        ProductSelectorViewModel(
            siteID: siteID,
            selectedItemIDs: selectedProductsAndVariationsIDs,
            purchasableItemsOnly: true,
            storageManager: storageManager,
            stores: stores,
            toggleAllVariationsOnSelection: false,
            topProductsProvider: TopProductsFromCachedOrdersProvider(),
            onProductSelectionStateChanged: { [weak self] product in
                guard let self = self else { return }
                self.changeSelectionStateForProduct(product)
            },
            onVariationSelectionStateChanged: { [weak self] variation, parentProduct in
                guard let self = self else { return }
                self.changeSelectionStateForProductVariation(variation, parent: parentProduct)
            }, onMultipleSelectionCompleted: { [weak self] _ in
                guard let self = self else { return }
                self.syncOrderItems(products: self.selectedProducts, variations: self.selectedProductVariations)
            }, onAllSelectionsCleared: { [weak self] in
                guard let self = self else { return }
                self.clearAllSelectedItems()
                self.trackClearAllSelectedItemsTapped()
            }, onSelectedVariationsCleared: { [weak self] in
                guard let self = self else { return }
                self.clearSelectedVariations()
            }, onCloseButtonTapped: { [weak self] in
                guard let self = self else { return }
                self.syncOrderItemSelectionStateOnDismiss()
            })
    }

    /// Synchronizes the item selection state by clearing all items, then retrieving the latest saved state
    ///
    func syncOrderItemSelectionStateOnDismiss() {
        clearAllSelectedItems()
        syncInitialSelectedState()
    }

    /// Selects an order item by setting the `selectedProductViewModel`.
    ///
    /// - Parameter id: ID of the order item to select
    func selectOrderItem(_ id: Int64) {
        selectedProductViewModel = createSelectedProductViewModel(itemID: id)
    }

    /// Removes an item from the order.
    ///
    /// - Parameter item: Item to remove from the order
    func removeItemFromOrder(_ item: OrderItem) {
        guard let input = createUpdateProductInput(item: item, quantity: 0) else { return }
        orderSynchronizer.setProduct.send(input)

        if item.variationID != 0 {
            selectedProductVariations.removeAll(where: { $0.productVariationID == item.variationID })
        } else if item.productID != 0 {
            selectedProducts.removeAll(where: { $0.productID == item.productID })
        }

        analytics.track(event: WooAnalyticsEvent.Orders.orderProductRemove(flow: flow.analyticsFlow))
    }

    func addDiscountToOrderItem(item: OrderItem, discount: Decimal) {
        guard let productInput = createUpdateProductInput(item: item, quantity: item.quantity, discount: discount) else {
            return
        }

        orderSynchronizer.setProduct.send(productInput)
    }

    /// Creates a view model for the `ProductRow` corresponding to an order item.
    ///
    func createProductRowViewModel(for item: OrderItem, canChangeQuantity: Bool) -> ProductRowViewModel? {
        guard item.quantity > 0 else {
            // Don't render any item with `.zero` quantity.
            return nil
        }

        if item.variationID != 0,
            let variation = allProductVariations.first(where: { $0.productVariationID == item.variationID }) {
            let parent = allProducts.first(where: { $0.productID == item.parent })
            let attributes = ProductVariationFormatter().generateAttributes(for: variation, from: parent?.attributes ?? [])
            return ProductRowViewModel(id: item.itemID,
                                       productVariation: variation,
                                       name: item.name,
                                       quantity: item.quantity,
                                       canChangeQuantity: canChangeQuantity,
                                       displayMode: .attributes(attributes),
                                       quantityUpdatedCallback: { [weak self] _ in
                guard let self = self else { return }
                self.analytics.track(event: WooAnalyticsEvent.Orders.orderProductQuantityChange(flow: self.flow.analyticsFlow))
            },
                                       removeProductIntent: { [weak self] in
                self?.removeItemFromOrder(item)})
        } else if let product = allProducts.first(where: { $0.productID == item.productID }) {
            return ProductRowViewModel(id: item.itemID,
                                       product: product,
                                       quantity: item.quantity,
                                       canChangeQuantity: canChangeQuantity,
                                       quantityUpdatedCallback: { [weak self] _ in
                guard let self = self else { return }
                self.analytics.track(event: WooAnalyticsEvent.Orders.orderProductQuantityChange(flow: self.flow.analyticsFlow))
            },
                                       removeProductIntent: { [weak self] in
                self?.removeItemFromOrder(item)})
        } else {
            DDLogInfo("No product or variation found. Couldn't create the product row")
            return nil
        }
    }

    /// Resets the view model for the customer details address form based on the order addresses.
    ///
    /// Can be used to configure the address form for first use or discard pending changes.
    ///
    func resetAddressForm() {
        addressFormViewModel = CreateOrderAddressFormViewModel(siteID: siteID,
                                                               addressData: .init(billingAddress: orderSynchronizer.order.billingAddress,
                                                                                  shippingAddress: orderSynchronizer.order.shippingAddress),
                                                               onAddressUpdate: { [weak self] updatedAddressData in
            let input = Self.createAddressesInput(from: updatedAddressData)
            self?.orderSynchronizer.setAddresses.send(input)
            self?.trackCustomerDetailsAdded()
        })
    }

    /// Updates the order creation draft with the current set customer note.
    ///
    func updateCustomerNote() {
        orderSynchronizer.setNote.send(noteViewModel.newNote)
        trackCustomerNoteAdded()
    }

    // MARK: - API Requests
    /// Creates an order remotely using the provided order details.
    ///
    func createOrder() {
        performingNetworkRequest = true

        orderSynchronizer.commitAllChanges { [weak self] result in
            guard let self = self else { return }
            self.performingNetworkRequest = false

            switch result {
            case .success(let newOrder):
                self.onFinished(newOrder)
                self.trackCreateOrderSuccess()
            case .failure(let error):
                self.fixedNotice = NoticeFactory.createOrderErrorNotice(error, order: self.orderSynchronizer.order)
                self.trackCreateOrderFailure(error: error)
                DDLogError("⛔️ Error creating new order: \(error)")
            }
        }
        trackCreateButtonTapped()
    }

    /// Action triggered on `Done` button tap in order editing flow.
    ///
    func finishEditing() {
        self.onFinished(orderSynchronizer.order)
    }

    /// Assign this closure to be notified when the flow has finished.
    /// For creation it means that the order has been created.
    /// For edition it means that the merchant has finished editing the order.
    ///
    var onFinished: (Order) -> Void = { _ in }

    /// Updates the order status & tracks its event
    ///
    func updateOrderStatus(newStatus: OrderStatusEnum) {
        let oldStatus = orderSynchronizer.order.status
        orderSynchronizer.setStatus.send(newStatus)
        analytics.track(event: WooAnalyticsEvent.Orders.orderStatusChange(flow: flow.analyticsFlow,
                                                                          orderID: orderSynchronizer.order.orderID,
                                                                          from: oldStatus,
                                                                          to: newStatus))
    }

    /// Deletes the order if it has been synced remotely, and removes it from local storage.
    ///
    func discardOrder() {
        // Only continue if the order has been synced remotely.
        guard orderSynchronizer.order.orderID != .zero else {
            return
        }

        let action = OrderAction.deleteOrder(siteID: siteID, order: orderSynchronizer.order, deletePermanently: true) { result in
            switch result {
            case .success:
                break
            case .failure(let error):
                DDLogError("⛔️ Error deleting new order: \(error)")
            }
        }
        stores.dispatch(action)
    }
}

// MARK: - Types
extension EditableOrderViewModel {
    /// Representation of possible navigation bar trailing buttons
    ///
    enum NavigationItem: Equatable {
        case create
        case done
        case loading
    }

    /// Representation of order status display properties
    ///
    struct StatusBadgeViewModel {
        let title: String
        let color: UIColor

        init(orderStatus: OrderStatus) {
            title = orderStatus.name ?? orderStatus.slug
            color = {
                switch orderStatus.status {
                case .autoDraft, .pending, .cancelled, .refunded, .custom:
                    return .gray(.shade5)
                case .onHold:
                    return .withColorStudio(.orange, shade: .shade5)
                case .processing:
                    return .withColorStudio(.green, shade: .shade5)
                case .failed:
                    return .withColorStudio(.red, shade: .shade5)
                case .completed:
                    return .withColorStudio(.blue, shade: .shade5)
                }
            }()
        }

        init(orderStatusEnum: OrderStatusEnum) {
            let siteOrderStatus = OrderStatus(name: nil, siteID: 0, slug: orderStatusEnum.rawValue, total: 0)
            self.init(orderStatus: siteOrderStatus)
        }
    }

    /// Representation of customer data display properties
    ///
    struct CustomerDataViewModel {
        let isDataAvailable: Bool
        let fullName: String?
        let billingAddressFormatted: String?
        let shippingAddressFormatted: String?

        init(fullName: String? = nil,
             hasEmail: Bool = false,
             hasPhone: Bool = false,
             billingAddressFormatted: String? = nil,
             shippingAddressFormatted: String? = nil) {
            self.isDataAvailable = !fullName.isNilOrEmpty
                || hasEmail
                || hasPhone
                || !billingAddressFormatted.isNilOrEmpty
                || !shippingAddressFormatted.isNilOrEmpty
            self.fullName = fullName
            self.billingAddressFormatted = billingAddressFormatted
            self.shippingAddressFormatted = shippingAddressFormatted
        }

        init(billingAddress: Address?, shippingAddress: Address?) {
            let availableFullName = billingAddress?.fullName.isNotEmpty == true ? billingAddress?.fullName : shippingAddress?.fullName

            self.init(fullName: availableFullName?.isNotEmpty == true ? availableFullName : nil,
                      hasEmail: billingAddress?.hasEmailAddress == true,
                      hasPhone: billingAddress?.hasPhoneNumber == true || shippingAddress?.hasPhoneNumber == true,
                      billingAddressFormatted: billingAddress?.fullNameWithCompanyAndAddress,
                      shippingAddressFormatted: shippingAddress?.fullNameWithCompanyAndAddress)
        }
    }

    /// Representation of payment data display properties
    ///
    struct PaymentDataViewModel {
        let itemsTotal: String
        let orderTotal: String

        let shouldShowShippingTotal: Bool
        let shippingTotal: String

        // We only support one (the first) shipping line
        let shippingMethodTitle: String
        let shippingMethodTotal: String

        let shouldShowFees: Bool
        let feesBaseAmountForPercentage: Decimal
        let feesTotal: String

        // We only support one (the first) fee line
        let feeLineTotal: String

        let taxesTotal: String

        let couponLineViewModels: [CouponLineViewModel]
        let couponCode: String
        var discountTotal: String
        let shouldShowDiscountTotal: Bool
        let shouldShowCoupon: Bool
        let shouldDisableAddingCoupons: Bool

        /// Whether payment data is being reloaded (during remote sync)
        ///
        let isLoading: Bool

        let showNonEditableIndicators: Bool

        let shippingLineViewModel: ShippingLineDetailsViewModel
        let feeLineViewModel: FeeOrDiscountLineDetailsViewModel
        let addCouponLineViewModel: CouponLineDetailsViewModel

        init(siteID: Int64 = 0,
             itemsTotal: String = "0",
             shouldShowShippingTotal: Bool = false,
             shippingTotal: String = "0",
             shippingMethodTitle: String = "",
             shippingMethodTotal: String = "",
             shouldShowFees: Bool = false,
             feesBaseAmountForPercentage: Decimal = 0,
             feesTotal: String = "0",
             feeLineTotal: String = "0",
             taxesTotal: String = "0",
             orderTotal: String = "0",
             shouldShowCoupon: Bool = false,
             shouldDisableAddingCoupons: Bool = false,
             couponLineViewModels: [CouponLineViewModel] = [],
             couponCode: String = "",
             discountTotal: String = "",
             shouldShowDiscountTotal: Bool = false,
             isLoading: Bool = false,
             showNonEditableIndicators: Bool = false,
             saveShippingLineClosure: @escaping (ShippingLine?) -> Void = { _ in },
             saveFeeLineClosure: @escaping (String?) -> Void = { _ in },
             saveCouponLineClosure: @escaping (CouponLineDetailsResult) -> Void = { _ in },
             currencyFormatter: CurrencyFormatter = CurrencyFormatter(currencySettings: ServiceLocator.currencySettings)) {
            self.itemsTotal = currencyFormatter.formatAmount(itemsTotal) ?? "0.00"
            self.shouldShowShippingTotal = shouldShowShippingTotal
            self.shippingTotal = currencyFormatter.formatAmount(shippingTotal) ?? "0.00"
            self.shippingMethodTitle = shippingMethodTitle
            self.shippingMethodTotal = currencyFormatter.formatAmount(shippingMethodTotal) ?? "0.00"
            self.shouldShowFees = shouldShowFees
            self.feesBaseAmountForPercentage = feesBaseAmountForPercentage
            self.feesTotal = currencyFormatter.formatAmount(feesTotal) ?? "0.00"
            self.feeLineTotal = currencyFormatter.formatAmount(feeLineTotal) ?? "0.00"
            self.taxesTotal = currencyFormatter.formatAmount(taxesTotal) ?? "0.00"
            self.orderTotal = currencyFormatter.formatAmount(orderTotal) ?? "0.00"
            self.isLoading = isLoading
            self.showNonEditableIndicators = showNonEditableIndicators
            self.shouldShowCoupon = shouldShowCoupon
            self.shouldDisableAddingCoupons = shouldDisableAddingCoupons
            self.couponLineViewModels = couponLineViewModels
            self.couponCode = couponCode
            self.discountTotal = "-" + (currencyFormatter.formatAmount(discountTotal) ?? "0.00")
            self.shouldShowDiscountTotal = shouldShowDiscountTotal
            self.shippingLineViewModel = ShippingLineDetailsViewModel(isExistingShippingLine: shouldShowShippingTotal,
                                                                      initialMethodTitle: shippingMethodTitle,
                                                                      shippingTotal: shippingMethodTotal,
                                                                      didSelectSave: saveShippingLineClosure)
            self.feeLineViewModel = FeeOrDiscountLineDetailsViewModel(isExistingLine: shouldShowFees,
                                                                      baseAmountForPercentage: feesBaseAmountForPercentage,
                                                                      initialTotal: feeLineTotal,
                                                                      lineType: .fee,
                                                            didSelectSave: saveFeeLineClosure)
            self.addCouponLineViewModel = CouponLineDetailsViewModel(isExistingCouponLine: false,
                                                                     siteID: siteID,
                                                                     didSelectSave: saveCouponLineClosure)
        }
    }

    /// Representation of order notes data display properties
    ///
    struct CustomerNoteDataViewModel {
        let customerNote: String
    }
}

// MARK: - Helpers
private extension EditableOrderViewModel {

    /// Sets the view to be `disabled` when `performingNetworkRequest` or when `statePublisher` is `.syncing(blocking: true)`
    ///
    func configureDisabledState() {
        Publishers.CombineLatest(orderSynchronizer.statePublisher, $performingNetworkRequest)
            .map { state, performingNetworkRequest -> Bool in
                switch (state, performingNetworkRequest) {
                case (.syncing(blocking: true), _),
                     (_, true):
                    return true
                default:
                    return false
                }
            }
            .assign(to: &$disabled)
    }

    /// Calculates what navigation trailing item should be shown depending on our internal state.
    ///
    func configureNavigationTrailingItem() {
        Publishers.CombineLatest4(orderSynchronizer.orderPublisher, orderSynchronizer.statePublisher, $performingNetworkRequest, Just(flow))
            .map { order, syncState, performingNetworkRequest, flow -> NavigationItem in
                guard !performingNetworkRequest else {
                    return .loading
                }

                switch (flow, syncState) {
                case (.creation, _):
                    return .create
                case (.editing, .syncing):
                    return .loading
                case (.editing, _):
                    return .done
                }
            }
            .assign(to: &$navigationTrailingItem)
    }

    /// Updates the notice based on the `orderSynchronizer` sync state.
    ///
    func configureSyncErrors() {
        orderSynchronizer.statePublisher
            .map { [weak self] state in
                guard let self = self else { return nil }
                switch state {
                case .error(let error):
                    DDLogError("⛔️ Error syncing order remotely: \(error)")
                    self.trackSyncOrderFailure(error: error)
                    return NoticeFactory.syncOrderErrorNotice(error, flow: self.flow, with: self.orderSynchronizer)
                default:
                    return nil
                }
            }
            .assign(to: &$fixedNotice)
    }

    /// Updates status badge viewmodel based on status order property.
    ///
    func configureStatusBadgeViewModel() {
        orderSynchronizer.orderPublisher
            .map { [weak self] order in
                guard let siteOrderStatus = self?.currentSiteStatuses.first(where: { $0.status == order.status }) else {
                    return StatusBadgeViewModel(orderStatusEnum: order.status)
                }
                return StatusBadgeViewModel(orderStatus: siteOrderStatus)
            }
            .assign(to: &$statusBadgeViewModel)
    }

    /// Creates an array of OrderSyncProductInput that will be sent to the RemoteOrderSynchronizer when adding multiple products to an Order
    /// - Parameters:
    ///   - products: Selected products
    ///   - variations: Selected product variations
    /// - Returns: [OrderSyncProductInput]
    ///
    func productInputAdditionsToSync(products: [Product], variations: [ProductVariation]) -> [OrderSyncProductInput] {
        var productInputs: [OrderSyncProductInput] = []
        var productVariationInputs: [OrderSyncProductInput] = []

        let itemsInOrder = syncExistingSelectedProductsInOrder()

        for product in products {
            // Only perform the operation if the product has not been already added to the existing Order
            if !itemsInOrder.contains(where: { $0.productID == product.productID }) {
                productInputs.append(OrderSyncProductInput(product: .product(product), quantity: 1, discount: 0))
            }
        }

        for variation in variations {
            // Only perform the operation if the variation has not been already added to the existing Order
            if !itemsInOrder.contains(where: { $0.productOrVariationID == variation.productVariationID }) {
                productVariationInputs.append(OrderSyncProductInput(product: .variation(variation), quantity: 1, discount: 0))
            }
        }

        return productInputs + productVariationInputs
    }

    /// Creates an array of OrderSyncProductInput that will be sent to the RemoteOrderSynchronizer when removing multiple products from an Order
    /// - Parameters:
    ///   - products: Represents a Product entity
    ///   - variations: Represents a ProductVariation entity
    /// - Returns: [OrderSyncProductInput]
    ///
    func productInputDeletionsToSync(products: [Product?], variations: [ProductVariation?]) -> [OrderSyncProductInput] {
        var inputsToBeRemoved: [OrderSyncProductInput] = []

        let itemsInOrder = syncExistingSelectedProductsInOrder()

        // Products to be removed from the Order
        let removeProducts = itemsInOrder.filter { item in
            return item.variationID == 0 && !products.contains(where: { $0?.productID == item.productID })
        }

        // Variations to be removed from the Order
        let removeProductVariations = itemsInOrder.filter { item in
            return item.variationID != 0 && !variations.contains(where: { $0?.productVariationID == item.variationID })
        }

        let allOrderItemsToBeRemoved = removeProducts + removeProductVariations

        for item in allOrderItemsToBeRemoved {

            if let input = createUpdateProductInput(item: item, quantity: 0) {
                inputsToBeRemoved.append(input)
            }

            analytics.track(event: WooAnalyticsEvent.Orders.orderProductRemove(flow: flow.analyticsFlow))
        }

        return inputsToBeRemoved

    }

    /// Adds, or removes multiple products from an Order
    ///
    func syncOrderItems(products: [Product], variations: [ProductVariation]) {
        // We need to send all OrderSyncProductInput in one call to the RemoteOrderSynchronizer, both additions and deletions
        // otherwise may ignore the subsequent values that are sent
        let addedItemsToSync = productInputAdditionsToSync(products: products, variations: variations)
        let removedItemsToSync = productInputDeletionsToSync(products: products, variations: variations)
        orderSynchronizer.setProducts.send(addedItemsToSync + removedItemsToSync)

        let productCount = addedItemsToSync.count - removedItemsToSync.count

        if addedItemsToSync.isNotEmpty {
            analytics.track(event: WooAnalyticsEvent.Orders.orderProductAdd(flow: flow.analyticsFlow,
                                                                            source: .orderCreation,
                                                                            addedVia: .manually,
                                                                            productCount: productCount))
        }

        if removedItemsToSync.isNotEmpty {
            analytics.track(event: WooAnalyticsEvent.Orders.orderProductRemove(flow: flow.analyticsFlow))
        }
    }

    /// Adds a selected product (from the product list) to the order.
    ///
    func changeSelectionStateForProduct(_ product: Product) {
        // Needed because `allProducts` is only updated at start, so product from new pages are not synced.
        allProducts.insert(product)

        if !selectedProducts.contains(where: { $0.productID == product.productID }) {
            selectedProducts.append(product)
            analytics.track(event: WooAnalyticsEvent.Orders.orderCreationProductSelectorItemSelected(productType: .product))
        } else {
            selectedProducts.removeAll(where: { $0.productID == product.productID })
            analytics.track(event: WooAnalyticsEvent.Orders.orderCreationProductSelectorItemUnselected(productType: .product))
        }
    }

    /// Adds a selected product variation (from the product list) to the order.
    ///
    func changeSelectionStateForProductVariation(_ variation: ProductVariation, parent product: Product) {
        // Needed because `allProducts` is only updated at start, so product from new pages are not synced.
        allProducts.insert(product)
        allProductVariations.insert(variation)

        if !selectedProductVariations.contains(where: { $0.productVariationID == variation.productVariationID }) {
            selectedProductVariations.append(variation)
            analytics.track(event: WooAnalyticsEvent.Orders.orderCreationProductSelectorItemSelected(productType: .variation))
        } else {
            selectedProductVariations.removeAll(where: { $0.productVariationID == variation.productVariationID })
            analytics.track(event: WooAnalyticsEvent.Orders.orderCreationProductSelectorItemUnselected(productType: .variation))
        }
    }

    /// Configures product row view models for each item in `orderDetails`.
    ///
    func configureProductRowViewModels() {
        updateLocalItemsReferences()
        orderSynchronizer.orderPublisher
            .map { $0.items }
            .removeDuplicates()
            .map { [weak self] items -> [ProductRowViewModel] in
                guard let self = self else { return [] }
                return self.createProductRows(items: items)
            }
            .assign(to: &$productRows)
        configureOrderWithinitialItemIfNeeded()
    }

    /// If given an initial product ID on initialization, updates the Order with the item
    ///
    func configureOrderWithinitialItemIfNeeded() {
        guard let item = initialItem else {
            return
        }

        updateOrderWithBaseItem(item)
    }

    /// Updates the Order with the given product
    ///
    func updateOrderWithBaseItem(_ item: OrderBaseItem) {
        guard currentOrderItems.contains(where: { $0.productOrVariationID == item.itemID }) else {
            // If it's not part of the current order, send the correct productType to the synchronizer
            switch item {
            case let .product(product):
                allProducts.insert(product)
                selectedProducts.append(product)
                orderSynchronizer.setProduct.send(.init(product: .product(product), quantity: 1, discount: 0))
            case let .variation(productVariation):
                allProductVariations.insert(productVariation)
                selectedProductVariations.append(productVariation)
                orderSynchronizer.setProduct.send(.init(product: .variation(productVariation), quantity: 1, discount: 0))
            }

            return
        }
        // Increase quantity if exists
        let match = productRows.first(where: { $0.productOrVariationID == item.itemID })
        match?.incrementQuantity()
    }

    /// Updates customer data viewmodel based on order addresses.
    ///
    func configureCustomerDataViewModel() {
        orderSynchronizer.orderPublisher
            .map {
                CustomerDataViewModel(billingAddress: $0.billingAddress, shippingAddress: $0.shippingAddress)
            }
            .assign(to: &$customerDataViewModel)
    }

    /// Updates notes data viewmodel based on order customer notes.
    ///
    func configureCustomerNoteDataViewModel() {
        orderSynchronizer.orderPublisher
                .map {
                    CustomerNoteDataViewModel(customerNote: $0.customerNote ?? "")
                }
                .assign(to: &$customerNoteDataViewModel)
    }


    /// Updates payment section view model based on items in the order and order sync state.
    ///
    func configurePaymentDataViewModel() {
        Publishers.CombineLatest3(orderSynchronizer.orderPublisher, orderSynchronizer.statePublisher, $shouldShowNonEditableIndicators)
            .map { [weak self] order, state, showNonEditableIndicators in
                guard let self = self else {
                    return PaymentDataViewModel()
                }

                let orderTotals = OrderTotalsCalculator(for: order, using: self.currencyFormatter)

                let shippingMethodTitle = order.shippingLines.first?.methodTitle ?? ""

                let isDataSyncing: Bool = {
                    switch state {
                    case .syncing:
                        return true
                    default:
                        return false
                    }
                }()

                return PaymentDataViewModel(siteID: self.siteID,
                                            itemsTotal: orderTotals.itemsTotal.stringValue,
                                            shouldShowShippingTotal: order.shippingLines.filter { $0.methodID != nil }.isNotEmpty,
                                            shippingTotal: order.shippingTotal.isNotEmpty ? order.shippingTotal : "0",
                                            shippingMethodTitle: shippingMethodTitle,
                                            shippingMethodTotal: order.shippingLines.first?.total ?? "0",
                                            shouldShowFees: order.fees.filter { $0.name != nil }.isNotEmpty,
                                            feesBaseAmountForPercentage: orderTotals.feesBaseAmountForPercentage as Decimal,
                                            feesTotal: orderTotals.feesTotal.stringValue,
                                            feeLineTotal: order.fees.first?.total ?? "0",
                                            taxesTotal: order.totalTax.isNotEmpty ? order.totalTax : "0",
                                            orderTotal: order.total.isNotEmpty ? order.total : "0",
                                            shouldShowCoupon: order.coupons.isNotEmpty,
                                            shouldDisableAddingCoupons: order.items.isEmpty,
                                            couponLineViewModels: self.couponLineViewModels(from: order.coupons),
                                            couponCode: order.coupons.first?.code ?? "",
                                            discountTotal: orderTotals.discountTotal.stringValue,
                                            shouldShowDiscountTotal: order.discountTotal.isNotEmpty,
                                            isLoading: isDataSyncing && !showNonEditableIndicators,
                                            showNonEditableIndicators: showNonEditableIndicators,
                                            saveShippingLineClosure: self.saveShippingLine,
                                            saveFeeLineClosure: self.saveFeeLine,
                                            saveCouponLineClosure: self.saveCouponLine,
                                            currencyFormatter: self.currencyFormatter)
            }
            .assign(to: &$paymentDataViewModel)
    }

    /// Binds the order state to the `shouldShowNonEditableIndicators` property.
    ///
    func configureNonEditableIndicators() {
        Publishers.CombineLatest(orderSynchronizer.orderPublisher, Just(flow))
            .map { order, flow in
                switch flow {
                case .creation:
                    return false
                case .editing:
                    return !order.isEditable
                }
            }
            .assign(to: &$shouldShowNonEditableIndicators)
    }

    /// Binds the order state to the `multipleLineMessage` property.
    ///
    func configureMultipleLinesMessage() {
        Publishers.CombineLatest(orderSynchronizer.orderPublisher, Just(flow))
            .map { order, flow -> String? in
                switch (flow, order.shippingLines.count, order.fees.count) {
                case (.creation, _, _):
                    return nil
                case (.editing, 2...Int.max, 0...1): // Multiple shipping lines
                    return Localization.multipleShippingLines
                case (.editing, 0...1, 2...Int.max): // Multiple fee lines
                    return Localization.multipleFeeLines
                case (.editing, 2...Int.max, 2...Int.max): // Multiple shipping & fee lines
                    return Localization.multipleFeesAndShippingLines
                case (.editing, _, _): // Single/nil shipping & fee lines
                    return nil
                }
            }
            .assign(to: &$multipleLinesMessage)
    }



    /// Tracks when customer details have been added
    ///
    func trackCustomerDetailsAdded() {
        guard customerDataViewModel.isDataAvailable else { return }
        let areAddressesDifferent: Bool = {
            guard let billingAddress = orderSynchronizer.order.billingAddress, let shippingAddress = orderSynchronizer.order.shippingAddress else {
                return false
            }
            return billingAddress != shippingAddress
        }()
        analytics.track(event: WooAnalyticsEvent.Orders.orderCustomerAdd(flow: flow.analyticsFlow, hasDifferentShippingDetails: areAddressesDifferent))
    }

    /// Tracks when customer note have been added
    ///
    func trackCustomerNoteAdded() {
        guard customerNoteDataViewModel.customerNote.isNotEmpty else { return }
        analytics.track(event: WooAnalyticsEvent.Orders.orderCustomerNoteAdd(flow: flow.analyticsFlow,
                                                                             orderID: orderSynchronizer.order.orderID,
                                                                             orderStatus: currentOrderStatus))
    }

    /// Tracks when the create order button is tapped.
    ///
    /// Warning: This methods assume that `orderSynchronizer.order.items.count` is equal to the product count,
    /// As the module evolves to handle more types of items, we need to update the property to something like `itemsCount`
    /// or figure out a better way to get the product count.
    ///
    func trackCreateButtonTapped() {
        let hasCustomerDetails = customerDataViewModel.isDataAvailable
        analytics.track(event: WooAnalyticsEvent.Orders.orderCreateButtonTapped(status: orderSynchronizer.order.status,
                                                                                productCount: orderSynchronizer.order.items.count,
                                                                                hasCustomerDetails: hasCustomerDetails,
                                                                                hasFees: orderSynchronizer.order.fees.isNotEmpty,
                                                                                hasShippingMethod: orderSynchronizer.order.shippingLines.isNotEmpty))
    }

    /// Tracks an order creation success
    ///
    func trackCreateOrderSuccess() {
        analytics.track(event: WooAnalyticsEvent.Orders.orderCreationSuccess(millisecondsSinceSinceOrderAddNew:
                                                                                try? orderDurationRecorder.millisecondsSinceOrderAddNew(),
                                                                             couponsCount: Int64(orderSynchronizer.order.coupons.count)))
    }

    /// Tracks an order creation failure
    ///
    func trackCreateOrderFailure(error: Error) {
        analytics.track(event: WooAnalyticsEvent.Orders.orderCreationFailed(errorContext: String(describing: error),
                                                                            errorDescription: error.localizedDescription))
    }

    /// Tracks an order remote sync failure
    ///
    func trackSyncOrderFailure(error: Error) {
        analytics.track(event: WooAnalyticsEvent.Orders.orderSyncFailed(flow: flow.analyticsFlow,
                                                                        errorContext: String(describing: error),
                                                                        errorDescription: error.localizedDescription))
    }

    /// Creates an `OrderSyncAddressesInput` type from a `NewOrderAddressData` type.
    /// Expects `billing` and `shipping` addresses to exists together,
    ///
    static func createAddressesInput(from data: CreateOrderAddressFormViewModel.NewOrderAddressData) -> OrderSyncAddressesInput? {
        guard let billingAddress = data.billingAddress, let shippingAddress = data.shippingAddress else {
            return nil
        }
        return OrderSyncAddressesInput(billing: billingAddress, shipping: shippingAddress)
    }

    /// Creates a new `OrderSyncProductInput` type meant to update an existing input from `OrderSynchronizer`
    /// If the referenced product can't be found, `nil` is returned.
    ///
<<<<<<< HEAD
    private func createUpdateProductInput(item: OrderItem, quantity: Decimal, discount: Decimal? = nil) -> OrderSyncProductInput? {
=======
    private func createUpdateProductInput(item: OrderItem, quantity: Decimal, discount: Decimal = 0) -> OrderSyncProductInput? {
>>>>>>> 0027cdf5
        // Finds the product or productVariation associated with the order item.
        let product: OrderSyncProductInput.ProductType? = {
            if item.variationID != 0, let variation = allProductVariations.first(where: { $0.productVariationID == item.variationID }) {
                return .variation(variation)
            }

            if let product = allProducts.first(where: { $0.productID == item.productID }) {
                return .product(product)
            }

            return nil
        }()

        guard let product = product else {
            DDLogError("⛔️ Product with ID: \(item.productID) not found.")
            return nil
        }

        // Return a new input with the new quantity but with the same item id to properly reference the update.
<<<<<<< HEAD
        return OrderSyncProductInput(id: item.itemID, product: product, quantity: quantity, discount: discount ?? currentDiscount(on: item))
=======
        return OrderSyncProductInput(id: item.itemID, product: product, quantity: quantity, discount: discount)
>>>>>>> 0027cdf5
    }

    /// Creates a `ProductInOrderViewModel` based on the provided order item id.
    ///
    func createSelectedProductViewModel(itemID: Int64) -> ProductInOrderViewModel? {
        // Find order item based on the provided id.
        // Creates the product row view model needed for `ProductInOrderViewModel`.
        guard let orderItem = orderSynchronizer.order.items.first(where: { $0.itemID == itemID }),
<<<<<<< HEAD
=======
              let subTotalDecimal = currencyFormatter.convertToDecimal(orderItem.subtotal),
>>>>>>> 0027cdf5
              let rowViewModel = createProductRowViewModel(for: orderItem, canChangeQuantity: false) else {
            return nil
        }

        return ProductInOrderViewModel(productRowViewModel: rowViewModel,
<<<<<<< HEAD
                                       productDiscountConfiguration: addProductDiscountConfiguration(on: orderItem),
                                       onRemoveProduct: { [weak self] in
                                            self?.removeItemFromOrder(orderItem)
                                       })
    }

    /// Creates the configuration related to adding a discount to a product. If the feature shouldn't be shown it returns `nil`
    ///
    func addProductDiscountConfiguration(on orderItem: OrderItem) -> ProductInOrderViewModel.DiscountConfiguration? {
        guard featureFlagService.isFeatureFlagEnabled(.ordersWithCouponsM4),
              orderSynchronizer.order.coupons.isEmpty,
              let subTotalDecimal = currencyFormatter.convertToDecimal(orderItem.subtotal) else {
            return nil
        }

        return .init(addedDiscount: currentDiscount(on: orderItem),
                     baseAmountForDiscountPercentage: subTotalDecimal as Decimal,
                     onSaveFormattedDiscount: { [weak self] formattedDiscount in
                        guard let formattedDiscount = formattedDiscount,
                              let discount = self?.currencyFormatter.convertToDecimal(formattedDiscount) else {
                            self?.addDiscountToOrderItem(item: orderItem, discount: 0)
                            return
                        }

                            self?.addDiscountToOrderItem(item: orderItem, discount: discount as Decimal)
                    })
    }

    /// Calculates the discount on an order item, that is, subtotal minus total
    /// 
    func currentDiscount(on item: OrderItem) -> Decimal {
        guard let subtotal = currencyFormatter.convertToDecimal(item.subtotal),
              let total = currencyFormatter.convertToDecimal(item.total) else {
            return 0
        }

        return subtotal.subtracting(total) as Decimal
=======
                                       baseAmountForDiscountPercentage: subTotalDecimal as Decimal,
                                       onRemoveProduct: { [weak self] in
                                            self?.removeItemFromOrder(orderItem)
                                       },
                                       onSaveFormattedDiscount: { [weak self] formattedDiscount in
                                            guard let formattedDiscount = formattedDiscount,
                                                  let discount = self?.currencyFormatter.convertToDecimal(formattedDiscount) else {
                                                return
                                            }
                                            self?.addDiscountToOrderItem(item: orderItem, discount: discount as Decimal)
        })
>>>>>>> 0027cdf5
    }

    /// Creates `ProductRowViewModels` ready to be used as product rows.
    ///
    func createProductRows(items: [OrderItem]) -> [ProductRowViewModel] {
        items.compactMap { item -> ProductRowViewModel? in
            guard let productRowViewModel = self.createProductRowViewModel(for: item, canChangeQuantity: true) else {
                return nil
            }

            // Observe changes to the product quantity
            productRowViewModel.$quantity
                .dropFirst() // Omit the default/initial quantity to prevent a double trigger.
                .sink { [weak self] newQuantity in
                    guard let self = self, let newInput = self.createUpdateProductInput(item: item, quantity: newQuantity) else {
                        return
                    }
                    self.orderSynchronizer.setProduct.send(newInput)
                }
                .store(in: &self.cancellables)

            return productRowViewModel
        }
    }
}

private extension EditableOrderViewModel {
    /// Fetches products from storage.
    ///
    func updateProductsResultsController() {
        do {
            try productsResultsController.performFetch()
            allProducts = Set(productsResultsController.fetchedObjects)
        } catch {
            DDLogError("⛔️ Error fetching products for order: \(error)")
        }
    }

    /// Fetches product variations from storage.
    ///
    func updateProductVariationsResultsController() {
        do {
            try productVariationsResultsController.performFetch()
            allProductVariations = Set(productVariationsResultsController.fetchedObjects)
        } catch {
            DDLogError("⛔️ Error fetching product variations for order: \(error)")
        }
    }

    func updateLocalItemsReferences() {
        updateProductsResultsController()
        updateProductVariationsResultsController()
    }

    /// Syncs initial selected state for all items in the Order
    ///
    func syncInitialSelectedState() {
        selectedProducts = []
        selectedProductVariations = []

        let _ = orderSynchronizer.order.items.map { item in
            if item.variationID != 0 {
                if let variation = allProductVariations.first(where: { $0.productVariationID == item.variationID }) {
                    selectedProductVariations.append(variation)
                }
            } else {
                if let product = allProducts.first(where: { $0.productID == item.productID }) {
                    selectedProducts.append(product)
                }
            }
        }
    }

    /// Coupon Line view models
    /// - Parameter couponLines: order's coupon lines
    /// - Returns: View models for the coupon lines, including the view model for the details screen in case it's navigated to
    ///
    func couponLineViewModels(from couponLines: [OrderCouponLine]) -> [CouponLineViewModel] {
        couponLines.map {
            CouponLineViewModel(title: String.localizedStringWithFormat(Localization.CouponSummary.singular, $0.code),
                          discount: "-" + (currencyFormatter.formatAmount($0.discount) ?? "0.00"),
                          detailsViewModel: CouponLineDetailsViewModel(isExistingCouponLine: true,
                                                                       code: $0.code,
                                                                       siteID: siteID,
                                                                       didSelectSave: saveCouponLine))

        }
    }

    func addCoupon(with code: String) {
        analytics.track(event: WooAnalyticsEvent.Orders.orderCouponAdd(flow: flow.analyticsFlow))
        orderSynchronizer.addCoupon.send(code)
    }

    func removeCoupon(with code: String) {
        analytics.track(event: WooAnalyticsEvent.Orders.orderCouponRemove(flow: flow.analyticsFlow))
        orderSynchronizer.removeCoupon.send(code)
    }

    func addFee(_ formattedFeeLine: String) {
        let feeLine = OrderFactory.newOrderFee(total: formattedFeeLine)
        orderSynchronizer.setFee.send(feeLine)
        analytics.track(event: WooAnalyticsEvent.Orders.orderFeeAdd(flow: flow.analyticsFlow))
    }

    func removeFee() {
        orderSynchronizer.setFee.send(nil)
        analytics.track(event: WooAnalyticsEvent.Orders.orderFeeRemove(flow: flow.analyticsFlow))
    }
}

// MARK: Camera scanner

extension EditableOrderViewModel {

    enum CapturePermissionStatus {
        case permitted
        case notPermitted
        case notDetermined
    }

    enum ScannerError: Error {
        case nilSKU
        case productNotFound
    }

    /// Returns the current app permission status to capture media
    ///
    var capturePermissionStatus: CapturePermissionStatus {
        let authStatus = permissionChecker.authorizationStatus(for: .video)
        switch authStatus {
        case .authorized:
            return .permitted
        case .denied, .restricted:
            return .notPermitted
        default:
            return .notDetermined
        }
    }

    func requestCameraAccess(onCompletion: @escaping ((Bool) -> Void)) {
        permissionChecker.requestAccess(for: .video, completionHandler: onCompletion)
    }

    /// Attempts to add a Product to the current Order by SKU search
    ///
    func addScannedProductToOrder(barcode: ScannedBarcode, onCompletion: @escaping (Result<Void, Error>) -> Void, onRetryRequested: @escaping () -> Void) {
        analytics.track(event: WooAnalyticsEvent.Orders.barcodeScanningSuccess(from: .orderCreation))
        mapScannedBarcodetoBaseItem(barcode: barcode) { [weak self] result in
            guard let self = self else { return }
            switch result {
            case let .success(result):
                Task { @MainActor in
                    self.analytics.track(event: WooAnalyticsEvent.Orders.orderProductAdd(flow: self.flow.analyticsFlow,
                                                                                    source: .orderCreation,
                                                                                    addedVia: .scanning))
                    self.updateOrderWithBaseItem(result)
                    onCompletion(.success(()))
                }
            case let .failure(error):
                Task { @MainActor in
                    onCompletion(.failure(ScannerError.productNotFound))
                    self.autodismissableNotice = NoticeFactory.createProductNotFoundAfterSKUScanningErrorNotice(for: error,
                                                                                                                code: barcode,
                                                                                                                withRetryAction: { [weak self] in
                        self?.autodismissableNotice = nil
                        onRetryRequested()
                    })
                }
            }
        }
    }

    func trackBarcodeScanningButtonTapped() {
        analytics.track(event: WooAnalyticsEvent.Orders.productAddNewFromBarcodeScanningTapped())
    }

    func trackBarcodeScanningNotPermitted() {
        analytics.track(event: WooAnalyticsEvent.Orders.barcodeScanningFailure(from: .orderCreation, reason: .cameraAccessNotPermitted))
    }

    /// Attempts to map SKU to Product
    ///
    private func mapScannedBarcodetoBaseItem(barcode: ScannedBarcode, onCompletion: @escaping (Result<OrderBaseItem, Error>) -> Void) {
        Task {
            do {
                let result = try await barcodeSKUScannerItemFinder.searchBySKU(from: barcode, siteID: siteID, source: .orderCreation)
                onCompletion(.success(result))
            } catch {
                onCompletion(.failure(error))
            }
        }
    }
}

// MARK: Constants

extension EditableOrderViewModel {

    enum NoticeFactory {
        /// Returns a default order creation error notice.
        ///
        static func createOrderErrorNotice(_ error: Error, order: Order) -> Notice {
            guard !isEmailError(error, order: order) else {
                return Notice(title: Localization.invalidBillingParameters, message: Localization.invalidBillingSuggestion, feedbackType: .error)
            }
            return Notice(title: Localization.errorMessageOrderCreation, feedbackType: .error)
        }

        static func createProductNotFoundAfterSKUScanningErrorNotice(for error: Error,
                                                                     code: ScannedBarcode,
                                                                     withRetryAction action: @escaping () -> Void) -> Notice {
            BarcodeSKUScannerErrorNoticeFactory.notice(for: error, code: code, actionHandler: action)
        }

        /// Returns an order sync error notice.
        ///
        static func syncOrderErrorNotice(_ error: Error, flow: Flow, with orderSynchronizer: OrderSynchronizer) -> Notice {
            guard !isEmailError(error, order: orderSynchronizer.order) else {
                return Notice(title: Localization.invalidBillingParameters, message: Localization.invalidBillingSuggestion, feedbackType: .error)
            }

            guard !isCouponsError(error) else {
                if let errorCouponCode = orderSynchronizer.order.coupons.last?.code {
                    orderSynchronizer.removeCoupon.send(errorCouponCode)
                }

                return Notice(title: Localization.couponsErrorNoticeTitle,
                              message: Localization.couponsErrorNoticeMessage,
                              feedbackType: .error,
                              actionTitle: Localization.dismissCouponErrorNotice) {
                        // Syncs the order without the failing coupon
                        orderSynchronizer.retryTrigger.send()
                }
            }

            let errorMessage: String
            switch flow {
            case .creation:
                errorMessage = Localization.errorMessageNewOrderSync
            case .editing:
                errorMessage = Localization.errorMessageEditOrderSync
            }

            return Notice(title: errorMessage, feedbackType: .error, actionTitle: Localization.retryOrderSync) {
                orderSynchronizer.retryTrigger.send()
            }
        }

        /// Returns `true` if the provided error is about invalid shipping details and the latest order does not have a billing email.
        /// This is needed because old stores error when sending empty emails.
        ///
        private static func isEmailError(_ error: Error, order: Order) -> Bool {
            switch error as? DotcomError {
            case .unknown(code: "rest_invalid_param", let message?):
                return message.contains("billing") && order.billingAddress?.hasEmailAddress == false
            default:
                return false
            }
        }

        private static func isCouponsError(_ error: Error) -> Bool {
            if case .unknown(code: "woocommerce_rest_invalid_coupon", _) = error as? DotcomError {
                return true
            }

            return false
        }
    }
}

private extension OrderBaseItem {
    var itemID: Int64 {
        switch self {
        case let .product(product):
            return product.productID
        case let .variation(variation):
            return variation.productVariationID
        }
    }
}

private extension EditableOrderViewModel {
    enum Localization {
        static let titleForNewOrder = NSLocalizedString("New Order", comment: "Title for the order creation screen")
        static let titleWithOrderNumber = NSLocalizedString("Order #%1$@", comment: "Order number title. Parameters: %1$@ - order number")
        static let errorMessageOrderCreation = NSLocalizedString("Unable to create new order",
                                                                 comment: "Notice displayed when order creation fails")
        static let errorMessageNewOrderSync = NSLocalizedString("Unable to load taxes for order",
                                                                comment: "Notice displayed when data cannot be synced for new order")
        static let errorMessageEditOrderSync = NSLocalizedString("Unable to save changes. Please try again.",
                                                                 comment: "Notice displayed when data cannot be synced for edited order")

        static let retryOrderSync = NSLocalizedString("Retry", comment: "Action button to retry syncing the draft order")
        static let dismissCouponErrorNotice = NSLocalizedString("OK", comment: "Action button to dismiss the coupon error notice")

        static let invalidBillingParameters =
        NSLocalizedString("Unable to set customer details.",
                          comment: "Error notice title when we fail to update an address when creating or editing an order.")
        static let invalidBillingSuggestion =
        NSLocalizedString("Please make sure you are running the latest version of WooCommerce and try again later.",
                          comment: "Recovery suggestion when we fail to update an address when creating or editing an order")

        static let multipleShippingLines = NSLocalizedString("Shipping details are incomplete.\n" +
                                                             "To edit all shipping details, view the order in your WooCommerce store admin.",
                                                             comment: "Info message shown when the order contains multiple shipping lines")
        static let multipleFeeLines = NSLocalizedString("Fees are incomplete.\n" +
                                                        "To edit all fees, view the order in your WooCommerce store admin.",
                                                        comment: "Info message shown when the order contains multiple fee lines")
        static let multipleFeesAndShippingLines = NSLocalizedString("Fees & Shipping details are incomplete.\n" +
                                                                    "To edit all the details, view the order in your WooCommerce store admin.",
                                                                    comment: "Info message shown when the order contains multiple fees and shipping lines")
        static let couponsErrorNoticeTitle = NSLocalizedString("Unable to add coupon.",
                                                                 comment: "Info message when the user tries to add a coupon" +
                                                                 "that is not applicated to the products")
        static let couponsErrorNoticeMessage = NSLocalizedString("Sorry, this coupon is not applicable to selected products.",
                                                                 comment: "Info message when the user tries to add a coupon" +
                                                                 "that is not applicated to the products")

        enum CouponSummary {
            static let singular = NSLocalizedString("Coupon (%1$@)",
                                                   comment: "The singular coupon summary. Reads like: Coupon (code1)")
            static let plural = NSLocalizedString("Coupons (%1$@)",
                                                   comment: "The plural coupon summary. Reads like: Coupon (code1, code2)")
        }
    }
}<|MERGE_RESOLUTION|>--- conflicted
+++ resolved
@@ -845,14 +845,14 @@
         for product in products {
             // Only perform the operation if the product has not been already added to the existing Order
             if !itemsInOrder.contains(where: { $0.productID == product.productID }) {
-                productInputs.append(OrderSyncProductInput(product: .product(product), quantity: 1, discount: 0))
+                productInputs.append(OrderSyncProductInput(product: .product(product), quantity: 1))
             }
         }
 
         for variation in variations {
             // Only perform the operation if the variation has not been already added to the existing Order
             if !itemsInOrder.contains(where: { $0.productOrVariationID == variation.productVariationID }) {
-                productVariationInputs.append(OrderSyncProductInput(product: .variation(variation), quantity: 1, discount: 0))
+                productVariationInputs.append(OrderSyncProductInput(product: .variation(variation), quantity: 1))
             }
         }
 
@@ -983,11 +983,11 @@
             case let .product(product):
                 allProducts.insert(product)
                 selectedProducts.append(product)
-                orderSynchronizer.setProduct.send(.init(product: .product(product), quantity: 1, discount: 0))
+                orderSynchronizer.setProduct.send(.init(product: .product(product), quantity: 1))
             case let .variation(productVariation):
                 allProductVariations.insert(productVariation)
                 selectedProductVariations.append(productVariation)
-                orderSynchronizer.setProduct.send(.init(product: .variation(productVariation), quantity: 1, discount: 0))
+                orderSynchronizer.setProduct.send(.init(product: .variation(productVariation), quantity: 1))
             }
 
             return
@@ -1179,11 +1179,7 @@
     /// Creates a new `OrderSyncProductInput` type meant to update an existing input from `OrderSynchronizer`
     /// If the referenced product can't be found, `nil` is returned.
     ///
-<<<<<<< HEAD
     private func createUpdateProductInput(item: OrderItem, quantity: Decimal, discount: Decimal? = nil) -> OrderSyncProductInput? {
-=======
-    private func createUpdateProductInput(item: OrderItem, quantity: Decimal, discount: Decimal = 0) -> OrderSyncProductInput? {
->>>>>>> 0027cdf5
         // Finds the product or productVariation associated with the order item.
         let product: OrderSyncProductInput.ProductType? = {
             if item.variationID != 0, let variation = allProductVariations.first(where: { $0.productVariationID == item.variationID }) {
@@ -1203,11 +1199,7 @@
         }
 
         // Return a new input with the new quantity but with the same item id to properly reference the update.
-<<<<<<< HEAD
         return OrderSyncProductInput(id: item.itemID, product: product, quantity: quantity, discount: discount ?? currentDiscount(on: item))
-=======
-        return OrderSyncProductInput(id: item.itemID, product: product, quantity: quantity, discount: discount)
->>>>>>> 0027cdf5
     }
 
     /// Creates a `ProductInOrderViewModel` based on the provided order item id.
@@ -1216,16 +1208,11 @@
         // Find order item based on the provided id.
         // Creates the product row view model needed for `ProductInOrderViewModel`.
         guard let orderItem = orderSynchronizer.order.items.first(where: { $0.itemID == itemID }),
-<<<<<<< HEAD
-=======
-              let subTotalDecimal = currencyFormatter.convertToDecimal(orderItem.subtotal),
->>>>>>> 0027cdf5
               let rowViewModel = createProductRowViewModel(for: orderItem, canChangeQuantity: false) else {
             return nil
         }
 
         return ProductInOrderViewModel(productRowViewModel: rowViewModel,
-<<<<<<< HEAD
                                        productDiscountConfiguration: addProductDiscountConfiguration(on: orderItem),
                                        onRemoveProduct: { [weak self] in
                                             self?.removeItemFromOrder(orderItem)
@@ -1263,19 +1250,6 @@
         }
 
         return subtotal.subtracting(total) as Decimal
-=======
-                                       baseAmountForDiscountPercentage: subTotalDecimal as Decimal,
-                                       onRemoveProduct: { [weak self] in
-                                            self?.removeItemFromOrder(orderItem)
-                                       },
-                                       onSaveFormattedDiscount: { [weak self] formattedDiscount in
-                                            guard let formattedDiscount = formattedDiscount,
-                                                  let discount = self?.currencyFormatter.convertToDecimal(formattedDiscount) else {
-                                                return
-                                            }
-                                            self?.addDiscountToOrderItem(item: orderItem, discount: discount as Decimal)
-        })
->>>>>>> 0027cdf5
     }
 
     /// Creates `ProductRowViewModels` ready to be used as product rows.
