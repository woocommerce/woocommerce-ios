import Yosemite
import Combine
import protocol Storage.StorageManagerType
import Experiments
import WooFoundation
import enum Networking.DotcomError

/// Encapsulates the item type an order can have, products or variations
///
typealias OrderBaseItem = SKUSearchResult

/// View model used in Order Creation and Editing flows.
///
final class EditableOrderViewModel: ObservableObject {
    let siteID: Int64
    private let stores: StoresManager
    private let storageManager: StorageManagerType
    private let currencyFormatter: CurrencyFormatter
    private let featureFlagService: FeatureFlagService
    private let permissionChecker: CaptureDevicePermissionChecker

    private var cancellables: Set<AnyCancellable> = []

    enum Flow: Equatable {
        case creation
        case editing(initialOrder: Order)

        var analyticsFlow: WooAnalyticsEvent.Orders.Flow {
            switch self {
            case .creation:
                return .creation
            case .editing:
                return .editing
            }
        }
    }

    /// Current flow. For editing stores existing order state prior to applying any edits.
    ///
    let flow: Flow

    /// Indicates whether user has made any changes
    ///
    var hasChanges: Bool {
        switch flow {
        case .creation:
            return orderSynchronizer.order != OrderFactory.emptyNewOrder
        case .editing(let initialOrder):
            return orderSynchronizer.order != initialOrder
        }
    }

    /// Indicates whether view can be dismissed.
    ///
    var canBeDismissed: Bool {
        switch flow {
        case .creation: // Creation can be dismissed when there aren't changes pending to commit.
            return !hasChanges
        case .editing: // Editing can always be dismissed because changes are committed instantly.
            return true
        }
    }

    /// Indicates whether the cancel button is visible.
    ///
    var shouldShowCancelButton: Bool {
        featureFlagService.isFeatureFlagEnabled(.splitViewInOrdersTab) && flow == .creation
    }

    /// Indicates whether adding a product to the order via SKU scanning is enabled
    ///
    var isAddProductToOrderViaSKUScannerEnabled: Bool {
        featureFlagService.isFeatureFlagEnabled(.addProductToOrderViaSKUScanner)
    }

    var title: String {
        switch flow {
        case .creation:
            return Localization.titleForNewOrder
        case .editing(let order):
            return String.localizedStringWithFormat(Localization.titleWithOrderNumber, order.number)
        }
    }

    /// Active navigation bar trailing item.
    /// Defaults to create button.
    ///
    @Published private(set) var navigationTrailingItem: NavigationItem = .create

    /// Tracks if a network request is being performed.
    ///
    @Published private(set) var performingNetworkRequest = false

    /// Defines the current notice that should be shown. It doesn't dismiss automatically
    /// Defaults to `nil`.
    ///
    @Published var fixedNotice: Notice?

    /// Defines the current notice that should be shown. Autodismissable
    /// Defaults to `nil`.
    ///
    @Published var autodismissableNotice: Notice?

    // MARK: Status properties

    /// Order creation date. For new order flow it's always current date.
    ///
    var dateString: String {
        switch flow {
        case .creation:
            return DateFormatter.mediumLengthLocalizedDateFormatter.string(from: Date())
        case .editing(let order):
            let formatter = DateFormatter.dateAndTimeFormatter
            return formatter.string(from: order.dateCreated)
        }
    }

    /// Representation of order status display properties.
    ///
    @Published private(set) var statusBadgeViewModel: StatusBadgeViewModel = .init(orderStatusEnum: .pending)

    /// Indicates if the order status list (selector) should be shown or not.
    ///
    @Published var shouldShowOrderStatusList: Bool = false

    /// Defines if the view should be disabled.
    @Published private(set) var disabled: Bool = false

    /// Defines if the non editable indicators (banners, locks, fields) should be shown.
    @Published private(set) var shouldShowNonEditableIndicators: Bool = false

    /// Defines the multiple lines info message to show.
    ///
    @Published private(set) var multipleLinesMessage: String? = nil

    /// Status Results Controller.
    ///
    private lazy var statusResultsController: ResultsController<StorageOrderStatus> = {
        let predicate = NSPredicate(format: "siteID == %lld", siteID)
        let descriptor = NSSortDescriptor(key: "slug", ascending: true)
        let resultsController = ResultsController<StorageOrderStatus>(storageManager: storageManager, matching: predicate, sortedBy: [descriptor])

        do {
            try resultsController.performFetch()
        } catch {
            DDLogError("⛔️ Error fetching order statuses: \(error)")
        }

        return resultsController
    }()

    /// Order statuses list
    ///
    private var currentSiteStatuses: [OrderStatus] {
        return statusResultsController.fetchedObjects
    }

    // MARK: Products properties

    /// Products Results Controller.
    ///
    private lazy var productsResultsController: ResultsController<StorageProduct> = {
        let predicate = NSPredicate(format: "siteID == %lld", siteID)
        let resultsController = ResultsController<StorageProduct>(storageManager: storageManager, matching: predicate, sortedBy: [])
        return resultsController
    }()

    /// Products list
    ///
    private var allProducts: Set<Product> = []

    /// Product Variations Results Controller.
    ///
    private lazy var productVariationsResultsController: ResultsController<StorageProductVariation> = {
        let predicate = NSPredicate(format: "siteID == %lld", siteID)
        let resultsController = ResultsController<StorageProductVariation>(storageManager: storageManager, matching: predicate, sortedBy: [])
        return resultsController
    }()

    /// Product Variations list
    ///
    private var allProductVariations: Set<ProductVariation> = []

    /// View models for each product row in the order.
    ///
    @Published private(set) var productRows: [ProductRowViewModel] = []

    /// Selected product view model to render.
    /// Used to open the product details in `ProductInOrder`.
    ///
    @Published var selectedProductViewModel: ProductInOrderViewModel? = nil

    /// Keeps track of selected/unselected Products, if any
    ///
    @Published private var selectedProducts: [Product] = []

    /// Keeps track of selected/unselected Product Variations, if any
    ///
    @Published private var selectedProductVariations: [ProductVariation] = []

    /// Keeps track of all selected Products and Product Variations IDs
    ///
    private var selectedProductsAndVariationsIDs: [Int64] {
        let selectedProductsCount = selectedProducts.compactMap { $0.productID }
        let selectedProductVariationsCount = selectedProductVariations.compactMap { $0.productVariationID }
        return selectedProductsCount + selectedProductVariationsCount
    }

    // MARK: Customer data properties

    /// Representation of customer data display properties.
    ///
    @Published private(set) var customerDataViewModel: CustomerDataViewModel = .init(billingAddress: nil, shippingAddress: nil)

    /// View model for the customer details address form.
    ///
    @Published private(set) var addressFormViewModel: CreateOrderAddressFormViewModel

    // MARK: Customer note properties

    /// Representation of customer note data display properties.
    ///
    @Published private(set) var customerNoteDataViewModel: CustomerNoteDataViewModel = .init(customerNote: "")

    /// View model for the customer note section.
    ///
    lazy private(set) var noteViewModel = { OrderFormCustomerNoteViewModel(originalNote: customerNoteDataViewModel.customerNote) }()

    // MARK: Payment properties

    /// Representation of payment data display properties
    ///
    @Published private(set) var paymentDataViewModel = PaymentDataViewModel()

    /// Saves a shipping line.
    ///
    /// - Parameter shippingLine: Optional shipping line object to save. `nil` will remove existing shipping line.
    func saveShippingLine(_ shippingLine: ShippingLine?) {
        orderSynchronizer.setShipping.send(shippingLine)

        if shippingLine != nil {
            analytics.track(event: WooAnalyticsEvent.Orders.orderShippingMethodAdd(flow: flow.analyticsFlow))
        } else {
            analytics.track(event: WooAnalyticsEvent.Orders.orderShippingMethodRemove(flow: flow.analyticsFlow))
        }
    }

    /// Saves a fee.
    ///
    /// - Parameter shippingLine: Optional shipping line object to save. `nil` will remove existing shipping line.
    func saveFeeLine(_ feeLine: OrderFeeLine?) {
        orderSynchronizer.setFee.send(feeLine)

        if feeLine != nil {
            analytics.track(event: WooAnalyticsEvent.Orders.orderFeeAdd(flow: flow.analyticsFlow))
        } else {
            analytics.track(event: WooAnalyticsEvent.Orders.orderFeeRemove(flow: flow.analyticsFlow))
        }
    }

    /// Saves a coupon.
    ///
    /// - Parameter couponLine: Optional coupon line object to save. `nil` will remove existing coupon.
    func saveCouponLine(_ couponLine: OrderCouponLine?) {
        orderSynchronizer.setCoupon.send(couponLine)

        if couponLine != nil {
            analytics.track(event: WooAnalyticsEvent.Orders.orderCouponAdd(flow: flow.analyticsFlow))
        } else {
            analytics.track(event: WooAnalyticsEvent.Orders.orderCouponRemove(flow: flow.analyticsFlow))
        }
    }

    // MARK: -

    /// Defines the current order status.
    ///
    var currentOrderStatus: OrderStatusEnum {
        orderSynchronizer.order.status
    }

    /// Current OrderItems
    /// 
    var currentOrderItems: [OrderItem] {
        orderSynchronizer.order.items
    }

    /// Analytics engine.
    ///
    private let analytics: Analytics

    /// Order Synchronizer helper.
    ///
    private let orderSynchronizer: OrderSynchronizer

    /// Initial product or variation given to the order when is created, if any
    ///
    private let initialItem: OrderBaseItem?

    private let orderDurationRecorder: OrderDurationRecorderProtocol

    private let barcodeSKUScannerItemFinder: BarcodeSKUScannerItemFinder

    init(siteID: Int64,
         flow: Flow = .creation,
         stores: StoresManager = ServiceLocator.stores,
         storageManager: StorageManagerType = ServiceLocator.storageManager,
         currencySettings: CurrencySettings = ServiceLocator.currencySettings,
         analytics: Analytics = ServiceLocator.analytics,
         featureFlagService: FeatureFlagService = ServiceLocator.featureFlagService,
         orderDurationRecorder: OrderDurationRecorderProtocol = OrderDurationRecorder.shared,
         permissionChecker: CaptureDevicePermissionChecker = AVCaptureDevicePermissionChecker(),
         initialItem: OrderBaseItem? = nil) {
        self.siteID = siteID
        self.flow = flow
        self.stores = stores
        self.storageManager = storageManager
        self.currencyFormatter = CurrencyFormatter(currencySettings: currencySettings)
        self.analytics = analytics
        self.orderSynchronizer = RemoteOrderSynchronizer(siteID: siteID, flow: flow, stores: stores, currencySettings: currencySettings)
        self.featureFlagService = featureFlagService
        self.orderDurationRecorder = orderDurationRecorder
        self.permissionChecker = permissionChecker
        self.initialItem = initialItem
        self.barcodeSKUScannerItemFinder = BarcodeSKUScannerItemFinder(stores: stores)

        // Set a temporary initial view model, as a workaround to avoid making it optional.
        // Needs to be reset before the view model is used.
        self.addressFormViewModel = .init(siteID: siteID, addressData: .init(billingAddress: nil, shippingAddress: nil), onAddressUpdate: nil)

        configureDisabledState()
        configureNavigationTrailingItem()
        configureSyncErrors()
        configureStatusBadgeViewModel()
        configureProductRowViewModels()
        configureCustomerDataViewModel()
        configurePaymentDataViewModel()
        configureCustomerNoteDataViewModel()
        configureNonEditableIndicators()
        configureMultipleLinesMessage()
        resetAddressForm()
        syncInitialSelectedState()
    }

    /// Checks the latest Order sync, and returns the current items that are in the Order
    ///
    private func syncExistingSelectedProductsInOrder() -> [OrderItem] {
        var itemsInOrder: [OrderItem] = []
        let _ = orderSynchronizer.order.items.map { item in
            if item.variationID != 0 {
                if let _ = allProductVariations.first(where: { $0.productVariationID == item.variationID }) {
                    itemsInOrder.append(item)
                }
            } else {
                if let _ = allProducts.first(where: { $0.productID == item.productID }) {
                    itemsInOrder.append(item)
                }
            }
        }
        return itemsInOrder
    }

    /// Clears selected products and variations
    ///
    private func clearAllSelectedItems() {
        selectedProducts.removeAll()
        selectedProductVariations.removeAll()
    }

    private func trackClearAllSelectedItemsTapped() {
        analytics.track(event: WooAnalyticsEvent.Orders.orderCreationProductSelectorClearSelectionButtonTapped(productType: .product))
    }

    /// Clears selected variations
    /// 
    private func clearSelectedVariations() {
        analytics.track(event: WooAnalyticsEvent.Orders.orderCreationProductSelectorClearSelectionButtonTapped(productType: .variation))
        selectedProductVariations.removeAll()
    }

    /// View model for the product list, initialized with the selected order items
    ///
    func createProductSelectorViewModelWithOrderItemsSelected() -> ProductSelectorViewModel {
        ProductSelectorViewModel(
            siteID: siteID,
            selectedItemIDs: selectedProductsAndVariationsIDs,
            purchasableItemsOnly: true,
            storageManager: storageManager,
            stores: stores,
            toggleAllVariationsOnSelection: false,
            topProductsProvider: TopProductsFromCachedOrdersProvider(),
            onProductSelectionStateChanged: { [weak self] product in
                guard let self = self else { return }
                self.changeSelectionStateForProduct(product)
            },
            onVariationSelectionStateChanged: { [weak self] variation, parentProduct in
                guard let self = self else { return }
                self.changeSelectionStateForProductVariation(variation, parent: parentProduct)
            }, onMultipleSelectionCompleted: { [weak self] _ in
                guard let self = self else { return }
                self.syncOrderItems(products: self.selectedProducts, variations: self.selectedProductVariations)
            }, onAllSelectionsCleared: { [weak self] in
                guard let self = self else { return }
                self.clearAllSelectedItems()
                self.trackClearAllSelectedItemsTapped()
            }, onSelectedVariationsCleared: { [weak self] in
                guard let self = self else { return }
                self.clearSelectedVariations()
            }, onCloseButtonTapped: { [weak self] in
                guard let self = self else { return }
                self.syncOrderItemSelectionStateOnDismiss()
            })
    }

    /// Synchronizes the item selection state by clearing all items, then retrieving the latest saved state
    ///
    func syncOrderItemSelectionStateOnDismiss() {
        clearAllSelectedItems()
        syncInitialSelectedState()
    }

    /// Selects an order item by setting the `selectedProductViewModel`.
    ///
    /// - Parameter id: ID of the order item to select
    func selectOrderItem(_ id: Int64) {
        selectedProductViewModel = createSelectedProductViewModel(itemID: id)
    }

    /// Removes an item from the order.
    ///
    /// - Parameter item: Item to remove from the order
    func removeItemFromOrder(_ item: OrderItem) {
        guard let input = createUpdateProductInput(item: item, quantity: 0) else { return }
        orderSynchronizer.setProduct.send(input)

        if item.variationID != 0 {
            selectedProductVariations.removeAll(where: { $0.productVariationID == item.variationID })
        } else if item.productID != 0 {
            selectedProducts.removeAll(where: { $0.productID == item.productID })
        }

        analytics.track(event: WooAnalyticsEvent.Orders.orderProductRemove(flow: flow.analyticsFlow))
    }

    /// Creates a view model for the `ProductRow` corresponding to an order item.
    ///
    func createProductRowViewModel(for item: OrderItem, canChangeQuantity: Bool) -> ProductRowViewModel? {
        guard item.quantity > 0 else {
            // Don't render any item with `.zero` quantity.
            return nil
        }

        if item.variationID != 0,
            let variation = allProductVariations.first(where: { $0.productVariationID == item.variationID }) {
            let parent = allProducts.first(where: { $0.productID == item.parent })
            let attributes = ProductVariationFormatter().generateAttributes(for: variation, from: parent?.attributes ?? [])
            return ProductRowViewModel(id: item.itemID,
                                       productVariation: variation,
                                       name: item.name,
                                       quantity: item.quantity,
                                       canChangeQuantity: canChangeQuantity,
                                       displayMode: .attributes(attributes),
                                       quantityUpdatedCallback: { [weak self] _ in
                guard let self = self else { return }
                self.analytics.track(event: WooAnalyticsEvent.Orders.orderProductQuantityChange(flow: self.flow.analyticsFlow))
            },
                                       removeProductIntent: { [weak self] in
                self?.removeItemFromOrder(item)})
        } else if let product = allProducts.first(where: { $0.productID == item.productID }) {
            return ProductRowViewModel(id: item.itemID,
                                       product: product,
                                       quantity: item.quantity,
                                       canChangeQuantity: canChangeQuantity,
                                       quantityUpdatedCallback: { [weak self] _ in
                guard let self = self else { return }
                self.analytics.track(event: WooAnalyticsEvent.Orders.orderProductQuantityChange(flow: self.flow.analyticsFlow))
            },
                                       removeProductIntent: { [weak self] in
                self?.removeItemFromOrder(item)})
        } else {
            DDLogInfo("No product or variation found. Couldn't create the product row")
            return nil
        }
    }

    /// Resets the view model for the customer details address form based on the order addresses.
    ///
    /// Can be used to configure the address form for first use or discard pending changes.
    ///
    func resetAddressForm() {
        addressFormViewModel = CreateOrderAddressFormViewModel(siteID: siteID,
                                                               addressData: .init(billingAddress: orderSynchronizer.order.billingAddress,
                                                                                  shippingAddress: orderSynchronizer.order.shippingAddress),
                                                               onAddressUpdate: { [weak self] updatedAddressData in
            let input = Self.createAddressesInput(from: updatedAddressData)
            self?.orderSynchronizer.setAddresses.send(input)
            self?.trackCustomerDetailsAdded()
        })
    }

    /// Updates the order creation draft with the current set customer note.
    ///
    func updateCustomerNote() {
        orderSynchronizer.setNote.send(noteViewModel.newNote)
        trackCustomerNoteAdded()
    }

    // MARK: - API Requests
    /// Creates an order remotely using the provided order details.
    ///
    func createOrder() {
        performingNetworkRequest = true

        orderSynchronizer.commitAllChanges { [weak self] result in
            guard let self = self else { return }
            self.performingNetworkRequest = false

            switch result {
            case .success(let newOrder):
                self.onFinished(newOrder)
                self.trackCreateOrderSuccess()
            case .failure(let error):
                self.fixedNotice = NoticeFactory.createOrderErrorNotice(error, order: self.orderSynchronizer.order)
                self.trackCreateOrderFailure(error: error)
                DDLogError("⛔️ Error creating new order: \(error)")
            }
        }
        trackCreateButtonTapped()
    }

    /// Action triggered on `Done` button tap in order editing flow.
    ///
    func finishEditing() {
        self.onFinished(orderSynchronizer.order)
    }

    /// Assign this closure to be notified when the flow has finished.
    /// For creation it means that the order has been created.
    /// For edition it means that the merchant has finished editing the order.
    ///
    var onFinished: (Order) -> Void = { _ in }

    /// Updates the order status & tracks its event
    ///
    func updateOrderStatus(newStatus: OrderStatusEnum) {
        let oldStatus = orderSynchronizer.order.status
        orderSynchronizer.setStatus.send(newStatus)
        analytics.track(event: WooAnalyticsEvent.Orders.orderStatusChange(flow: flow.analyticsFlow,
                                                                          orderID: orderSynchronizer.order.orderID,
                                                                          from: oldStatus,
                                                                          to: newStatus))
    }

    /// Deletes the order if it has been synced remotely, and removes it from local storage.
    ///
    func discardOrder() {
        // Only continue if the order has been synced remotely.
        guard orderSynchronizer.order.orderID != .zero else {
            return
        }

        let action = OrderAction.deleteOrder(siteID: siteID, order: orderSynchronizer.order, deletePermanently: true) { result in
            switch result {
            case .success:
                break
            case .failure(let error):
                DDLogError("⛔️ Error deleting new order: \(error)")
            }
        }
        stores.dispatch(action)
    }
}

// MARK: - Types
extension EditableOrderViewModel {
    /// Representation of possible navigation bar trailing buttons
    ///
    enum NavigationItem: Equatable {
        case create
        case done
        case loading
    }

    /// Representation of order status display properties
    ///
    struct StatusBadgeViewModel {
        let title: String
        let color: UIColor

        init(orderStatus: OrderStatus) {
            title = orderStatus.name ?? orderStatus.slug
            color = {
                switch orderStatus.status {
                case .autoDraft, .pending, .cancelled, .refunded, .custom:
                    return .gray(.shade5)
                case .onHold:
                    return .withColorStudio(.orange, shade: .shade5)
                case .processing:
                    return .withColorStudio(.green, shade: .shade5)
                case .failed:
                    return .withColorStudio(.red, shade: .shade5)
                case .completed:
                    return .withColorStudio(.blue, shade: .shade5)
                }
            }()
        }

        init(orderStatusEnum: OrderStatusEnum) {
            let siteOrderStatus = OrderStatus(name: nil, siteID: 0, slug: orderStatusEnum.rawValue, total: 0)
            self.init(orderStatus: siteOrderStatus)
        }
    }

    /// Representation of customer data display properties
    ///
    struct CustomerDataViewModel {
        let isDataAvailable: Bool
        let fullName: String?
        let billingAddressFormatted: String?
        let shippingAddressFormatted: String?

        init(fullName: String? = nil,
             hasEmail: Bool = false,
             hasPhone: Bool = false,
             billingAddressFormatted: String? = nil,
             shippingAddressFormatted: String? = nil) {
            self.isDataAvailable = !fullName.isNilOrEmpty
                || hasEmail
                || hasPhone
                || !billingAddressFormatted.isNilOrEmpty
                || !shippingAddressFormatted.isNilOrEmpty
            self.fullName = fullName
            self.billingAddressFormatted = billingAddressFormatted
            self.shippingAddressFormatted = shippingAddressFormatted
        }

        init(billingAddress: Address?, shippingAddress: Address?) {
            let availableFullName = billingAddress?.fullName.isNotEmpty == true ? billingAddress?.fullName : shippingAddress?.fullName

            self.init(fullName: availableFullName?.isNotEmpty == true ? availableFullName : nil,
                      hasEmail: billingAddress?.hasEmailAddress == true,
                      hasPhone: billingAddress?.hasPhoneNumber == true || shippingAddress?.hasPhoneNumber == true,
                      billingAddressFormatted: billingAddress?.fullNameWithCompanyAndAddress,
                      shippingAddressFormatted: shippingAddress?.fullNameWithCompanyAndAddress)
        }
    }

    /// Representation of payment data display properties
    ///
    struct PaymentDataViewModel {
        let itemsTotal: String
        let orderTotal: String

        let shouldShowShippingTotal: Bool
        let shippingTotal: String

        // We only support one (the first) shipping line
        let shippingMethodTitle: String
        let shippingMethodTotal: String

        let shouldShowFees: Bool
        let feesBaseAmountForPercentage: Decimal
        let feesTotal: String

        // We only support one (the first) fee line
        let feeLineTotal: String

        let taxesTotal: String

        // We only support one (the first) coupon line
        let supportsAddingCouponToOrder: Bool
        let couponSummary: String?
        let couponCode: String
        let discountTotal: String
        let shouldShowCoupon: Bool
        let shouldDisableAddingCoupons: Bool

        /// Whether payment data is being reloaded (during remote sync)
        ///
        let isLoading: Bool

        let showNonEditableIndicators: Bool

        let shippingLineViewModel: ShippingLineDetailsViewModel
        let feeLineViewModel: FeeLineDetailsViewModel
        let couponLineViewModel: CouponLineDetailsViewModel

        init(siteID: Int64 = 0,
             itemsTotal: String = "0",
             shouldShowShippingTotal: Bool = false,
             shippingTotal: String = "0",
             shippingMethodTitle: String = "",
             shippingMethodTotal: String = "",
             shouldShowFees: Bool = false,
             feesBaseAmountForPercentage: Decimal = 0,
             feesTotal: String = "0",
             feeLineTotal: String = "0",
             taxesTotal: String = "0",
             orderTotal: String = "0",
             shouldShowCoupon: Bool = false,
             shouldDisableAddingCoupons: Bool = false,
             couponSummary: String? = nil,
             couponCode: String = "",
             discountTotal: String = "",
             isLoading: Bool = false,
             showNonEditableIndicators: Bool = false,
             supportsAddingCouponToOrder: Bool = false,
             saveShippingLineClosure: @escaping (ShippingLine?) -> Void = { _ in },
             saveFeeLineClosure: @escaping (OrderFeeLine?) -> Void = { _ in },
             saveCouponLineClosure: @escaping (OrderCouponLine?) -> Void = { _ in },
             currencyFormatter: CurrencyFormatter = CurrencyFormatter(currencySettings: ServiceLocator.currencySettings)) {
            self.itemsTotal = currencyFormatter.formatAmount(itemsTotal) ?? "0.00"
            self.shouldShowShippingTotal = shouldShowShippingTotal
            self.shippingTotal = currencyFormatter.formatAmount(shippingTotal) ?? "0.00"
            self.shippingMethodTitle = shippingMethodTitle
            self.shippingMethodTotal = currencyFormatter.formatAmount(shippingMethodTotal) ?? "0.00"
            self.shouldShowFees = shouldShowFees
            self.feesBaseAmountForPercentage = feesBaseAmountForPercentage
            self.feesTotal = currencyFormatter.formatAmount(feesTotal) ?? "0.00"
            self.feeLineTotal = currencyFormatter.formatAmount(feeLineTotal) ?? "0.00"
            self.taxesTotal = currencyFormatter.formatAmount(taxesTotal) ?? "0.00"
            self.orderTotal = currencyFormatter.formatAmount(orderTotal) ?? "0.00"
            self.isLoading = isLoading
            self.showNonEditableIndicators = showNonEditableIndicators
            self.shouldShowCoupon = shouldShowCoupon
            self.shouldDisableAddingCoupons = shouldDisableAddingCoupons
            self.supportsAddingCouponToOrder = supportsAddingCouponToOrder
            self.couponSummary = couponSummary
            self.couponCode = couponCode
            self.discountTotal = "-" + (currencyFormatter.formatAmount(discountTotal) ?? "0.00")
            self.shippingLineViewModel = ShippingLineDetailsViewModel(isExistingShippingLine: shouldShowShippingTotal,
                                                                      initialMethodTitle: shippingMethodTitle,
                                                                      shippingTotal: shippingMethodTotal,
                                                                      didSelectSave: saveShippingLineClosure)
            self.feeLineViewModel = FeeLineDetailsViewModel(isExistingFeeLine: shouldShowFees,
                                                            baseAmountForPercentage: feesBaseAmountForPercentage,
                                                            feesTotal: feeLineTotal,
                                                            didSelectSave: saveFeeLineClosure)
            self.couponLineViewModel = CouponLineDetailsViewModel(isExistingCouponLine: shouldShowCoupon,
                                                                  code: couponCode,
                                                                  siteID: siteID,
                                                                  didSelectSave: saveCouponLineClosure)
        }
    }

    /// Representation of order notes data display properties
    ///
    struct CustomerNoteDataViewModel {
        let customerNote: String
    }
}

// MARK: - Helpers
private extension EditableOrderViewModel {

    /// Sets the view to be `disabled` when `performingNetworkRequest` or when `statePublisher` is `.syncing(blocking: true)`
    ///
    func configureDisabledState() {
        Publishers.CombineLatest(orderSynchronizer.statePublisher, $performingNetworkRequest)
            .map { state, performingNetworkRequest -> Bool in
                switch (state, performingNetworkRequest) {
                case (.syncing(blocking: true), _),
                     (_, true):
                    return true
                default:
                    return false
                }
            }
            .assign(to: &$disabled)
    }

    /// Calculates what navigation trailing item should be shown depending on our internal state.
    ///
    func configureNavigationTrailingItem() {
        Publishers.CombineLatest4(orderSynchronizer.orderPublisher, orderSynchronizer.statePublisher, $performingNetworkRequest, Just(flow))
            .map { order, syncState, performingNetworkRequest, flow -> NavigationItem in
                guard !performingNetworkRequest else {
                    return .loading
                }

                switch (flow, syncState) {
                case (.creation, _):
                    return .create
                case (.editing, .syncing):
                    return .loading
                case (.editing, _):
                    return .done
                }
            }
            .assign(to: &$navigationTrailingItem)
    }

    /// Updates the notice based on the `orderSynchronizer` sync state.
    ///
    func configureSyncErrors() {
        orderSynchronizer.statePublisher
            .map { [weak self] state in
                guard let self = self else { return nil }
                switch state {
                case .error(let error):
                    DDLogError("⛔️ Error syncing order remotely: \(error)")
                    self.trackSyncOrderFailure(error: error)
                    return NoticeFactory.syncOrderErrorNotice(error, flow: self.flow, with: self.orderSynchronizer)
                default:
                    return nil
                }
            }
            .assign(to: &$fixedNotice)
    }

    /// Updates status badge viewmodel based on status order property.
    ///
    func configureStatusBadgeViewModel() {
        orderSynchronizer.orderPublisher
            .map { [weak self] order in
                guard let siteOrderStatus = self?.currentSiteStatuses.first(where: { $0.status == order.status }) else {
                    return StatusBadgeViewModel(orderStatusEnum: order.status)
                }
                return StatusBadgeViewModel(orderStatus: siteOrderStatus)
            }
            .assign(to: &$statusBadgeViewModel)
    }

    /// Creates an array of OrderSyncProductInput that will be sent to the RemoteOrderSynchronizer when adding multiple products to an Order
    /// - Parameters:
    ///   - products: Selected products
    ///   - variations: Selected product variations
    /// - Returns: [OrderSyncProductInput]
    ///
    func productInputAdditionsToSync(products: [Product], variations: [ProductVariation]) -> [OrderSyncProductInput] {
        var productInputs: [OrderSyncProductInput] = []
        var productVariationInputs: [OrderSyncProductInput] = []

        let itemsInOrder = syncExistingSelectedProductsInOrder()

        for product in products {
            // Only perform the operation if the product has not been already added to the existing Order
            if !itemsInOrder.contains(where: { $0.productID == product.productID }) {
                productInputs.append(OrderSyncProductInput(product: .product(product), quantity: 1))
            }
        }

        for variation in variations {
            // Only perform the operation if the variation has not been already added to the existing Order
            if !itemsInOrder.contains(where: { $0.productOrVariationID == variation.productVariationID }) {
                productVariationInputs.append(OrderSyncProductInput(product: .variation(variation), quantity: 1))
            }
        }

        return productInputs + productVariationInputs
    }

    /// Creates an array of OrderSyncProductInput that will be sent to the RemoteOrderSynchronizer when removing multiple products from an Order
    /// - Parameters:
    ///   - products: Represents a Product entity
    ///   - variations: Represents a ProductVariation entity
    /// - Returns: [OrderSyncProductInput]
    ///
    func productInputDeletionsToSync(products: [Product?], variations: [ProductVariation?]) -> [OrderSyncProductInput] {
        var inputsToBeRemoved: [OrderSyncProductInput] = []

        let itemsInOrder = syncExistingSelectedProductsInOrder()

        // Products to be removed from the Order
        let removeProducts = itemsInOrder.filter { item in
            return item.variationID == 0 && !products.contains(where: { $0?.productID == item.productID })
        }

        // Variations to be removed from the Order
        let removeProductVariations = itemsInOrder.filter { item in
            return item.variationID != 0 && !variations.contains(where: { $0?.productVariationID == item.variationID })
        }

        let allOrderItemsToBeRemoved = removeProducts + removeProductVariations

        for item in allOrderItemsToBeRemoved {

            if let input = createUpdateProductInput(item: item, quantity: 0) {
                inputsToBeRemoved.append(input)
            }

            analytics.track(event: WooAnalyticsEvent.Orders.orderProductRemove(flow: flow.analyticsFlow))
        }

        return inputsToBeRemoved

    }

    /// Adds, or removes multiple products from an Order
    ///
    func syncOrderItems(products: [Product], variations: [ProductVariation]) {
        // We need to send all OrderSyncProductInput in one call to the RemoteOrderSynchronizer, both additions and deletions
        // otherwise may ignore the subsequent values that are sent
        let addedItemsToSync = productInputAdditionsToSync(products: products, variations: variations)
        let removedItemsToSync = productInputDeletionsToSync(products: products, variations: variations)
        orderSynchronizer.setProducts.send(addedItemsToSync + removedItemsToSync)

        let productCount = addedItemsToSync.count - removedItemsToSync.count

        if addedItemsToSync.isNotEmpty {
            analytics.track(event: WooAnalyticsEvent.Orders.orderProductAdd(flow: flow.analyticsFlow,
                                                                            source: .orderCreation,
                                                                            addedVia: .manually,
                                                                            productCount: productCount))
        }

        if removedItemsToSync.isNotEmpty {
            analytics.track(event: WooAnalyticsEvent.Orders.orderProductRemove(flow: flow.analyticsFlow))
        }
    }

    /// Adds a selected product (from the product list) to the order.
    ///
    func changeSelectionStateForProduct(_ product: Product) {
        // Needed because `allProducts` is only updated at start, so product from new pages are not synced.
        allProducts.insert(product)

        if !selectedProducts.contains(where: { $0.productID == product.productID }) {
            selectedProducts.append(product)
            analytics.track(event: WooAnalyticsEvent.Orders.orderCreationProductSelectorItemSelected(productType: .product))
        } else {
            selectedProducts.removeAll(where: { $0.productID == product.productID })
            analytics.track(event: WooAnalyticsEvent.Orders.orderCreationProductSelectorItemUnselected(productType: .product))
        }
    }

    /// Adds a selected product variation (from the product list) to the order.
    ///
    func changeSelectionStateForProductVariation(_ variation: ProductVariation, parent product: Product) {
        // Needed because `allProducts` is only updated at start, so product from new pages are not synced.
        allProducts.insert(product)
        allProductVariations.insert(variation)

        if !selectedProductVariations.contains(where: { $0.productVariationID == variation.productVariationID }) {
            selectedProductVariations.append(variation)
            analytics.track(event: WooAnalyticsEvent.Orders.orderCreationProductSelectorItemSelected(productType: .variation))
        } else {
            selectedProductVariations.removeAll(where: { $0.productVariationID == variation.productVariationID })
            analytics.track(event: WooAnalyticsEvent.Orders.orderCreationProductSelectorItemUnselected(productType: .variation))
        }
    }

    /// Configures product row view models for each item in `orderDetails`.
    ///
    func configureProductRowViewModels() {
        updateLocalItemsReferences()
        orderSynchronizer.orderPublisher
            .map { $0.items }
            .removeDuplicates()
            .map { [weak self] items -> [ProductRowViewModel] in
                guard let self = self else { return [] }
                return self.createProductRows(items: items)
            }
            .assign(to: &$productRows)
        configureOrderWithinitialItemIfNeeded()
    }

    /// If given an initial product ID on initialization, updates the Order with the item
    ///
    func configureOrderWithinitialItemIfNeeded() {
        guard let item = initialItem else {
            return
        }

        updateOrderWithBaseItem(item)
    }

    /// Updates the Order with the given product
    ///
    func updateOrderWithBaseItem(_ item: OrderBaseItem) {
        guard currentOrderItems.contains(where: { $0.productOrVariationID == item.itemID }) else {
            // If it's not part of the current order, send the correct productType to the synchronizer
            switch item {
            case let .product(product):
                allProducts.insert(product)
                selectedProducts.append(product)
                orderSynchronizer.setProduct.send(.init(product: .product(product), quantity: 1))
            case let .variation(productVariation):
                allProductVariations.insert(productVariation)
                selectedProductVariations.append(productVariation)
                orderSynchronizer.setProduct.send(.init(product: .variation(productVariation), quantity: 1))
            }

            return
        }
        // Increase quantity if exists
        let match = productRows.first(where: { $0.productOrVariationID == item.itemID })
        match?.incrementQuantity()
    }

    /// Updates customer data viewmodel based on order addresses.
    ///
    func configureCustomerDataViewModel() {
        orderSynchronizer.orderPublisher
            .map {
                CustomerDataViewModel(billingAddress: $0.billingAddress, shippingAddress: $0.shippingAddress)
            }
            .assign(to: &$customerDataViewModel)
    }

    /// Updates notes data viewmodel based on order customer notes.
    ///
    func configureCustomerNoteDataViewModel() {
        orderSynchronizer.orderPublisher
                .map {
                    CustomerNoteDataViewModel(customerNote: $0.customerNote ?? "")
                }
                .assign(to: &$customerNoteDataViewModel)
    }


    /// Updates payment section view model based on items in the order and order sync state.
    ///
    func configurePaymentDataViewModel() {
        Publishers.CombineLatest3(orderSynchronizer.orderPublisher, orderSynchronizer.statePublisher, $shouldShowNonEditableIndicators)
            .map { [weak self] order, state, showNonEditableIndicators in
                guard let self = self else {
                    return PaymentDataViewModel()
                }

                let orderTotals = OrderTotalsCalculator(for: order, using: self.currencyFormatter)

                let shippingMethodTitle = order.shippingLines.first?.methodTitle ?? ""

                let isDataSyncing: Bool = {
                    switch state {
                    case .syncing:
                        return true
                    default:
                        return false
                    }
                }()

                return PaymentDataViewModel(siteID: self.siteID,
                                            itemsTotal: orderTotals.itemsTotal.stringValue,
                                            shouldShowShippingTotal: order.shippingLines.filter { $0.methodID != nil }.isNotEmpty,
                                            shippingTotal: order.shippingTotal.isNotEmpty ? order.shippingTotal : "0",
                                            shippingMethodTitle: shippingMethodTitle,
                                            shippingMethodTotal: order.shippingLines.first?.total ?? "0",
                                            shouldShowFees: order.fees.filter { $0.name != nil }.isNotEmpty,
                                            feesBaseAmountForPercentage: orderTotals.feesBaseAmountForPercentage as Decimal,
                                            feesTotal: orderTotals.feesTotal.stringValue,
                                            feeLineTotal: order.fees.first?.total ?? "0",
                                            taxesTotal: order.totalTax.isNotEmpty ? order.totalTax : "0",
                                            orderTotal: order.total.isNotEmpty ? order.total : "0",
                                            shouldShowCoupon: order.coupons.isNotEmpty,
                                            shouldDisableAddingCoupons: order.items.isEmpty,
                                            couponSummary: self.summarizeCoupons(from: order.coupons),
                                            couponCode: order.coupons.first?.code ?? "",
                                            discountTotal: order.discountTotal,
                                            isLoading: isDataSyncing && !showNonEditableIndicators,
                                            showNonEditableIndicators: showNonEditableIndicators,
                                            supportsAddingCouponToOrder: self.featureFlagService.isFeatureFlagEnabled(.addCouponToOrder),
                                            saveShippingLineClosure: self.saveShippingLine,
                                            saveFeeLineClosure: self.saveFeeLine,
                                            saveCouponLineClosure: self.saveCouponLine,
                                            currencyFormatter: self.currencyFormatter)
            }
            .assign(to: &$paymentDataViewModel)
    }

    /// Binds the order state to the `shouldShowNonEditableIndicators` property.
    ///
    func configureNonEditableIndicators() {
        Publishers.CombineLatest(orderSynchronizer.orderPublisher, Just(flow))
            .map { order, flow in
                switch flow {
                case .creation:
                    return false
                case .editing:
                    return !order.isEditable
                }
            }
            .assign(to: &$shouldShowNonEditableIndicators)
    }

    /// Binds the order state to the `multipleLineMessage` property.
    ///
    func configureMultipleLinesMessage() {
        Publishers.CombineLatest(orderSynchronizer.orderPublisher, Just(flow))
            .map { order, flow -> String? in
                switch (flow, order.shippingLines.count, order.fees.count) {
                case (.creation, _, _):
                    return nil
                case (.editing, 2...Int.max, 0...1): // Multiple shipping lines
                    return Localization.multipleShippingLines
                case (.editing, 0...1, 2...Int.max): // Multiple fee lines
                    return Localization.multipleFeeLines
                case (.editing, 2...Int.max, 2...Int.max): // Multiple shipping & fee lines
                    return Localization.multipleFeesAndShippingLines
                case (.editing, _, _): // Single/nil shipping & fee lines
                    return nil
                }
            }
            .assign(to: &$multipleLinesMessage)
    }



    /// Tracks when customer details have been added
    ///
    func trackCustomerDetailsAdded() {
        guard customerDataViewModel.isDataAvailable else { return }
        let areAddressesDifferent: Bool = {
            guard let billingAddress = orderSynchronizer.order.billingAddress, let shippingAddress = orderSynchronizer.order.shippingAddress else {
                return false
            }
            return billingAddress != shippingAddress
        }()
        analytics.track(event: WooAnalyticsEvent.Orders.orderCustomerAdd(flow: flow.analyticsFlow, hasDifferentShippingDetails: areAddressesDifferent))
    }

    /// Tracks when customer note have been added
    ///
    func trackCustomerNoteAdded() {
        guard customerNoteDataViewModel.customerNote.isNotEmpty else { return }
        analytics.track(event: WooAnalyticsEvent.Orders.orderCustomerNoteAdd(flow: flow.analyticsFlow,
                                                                             orderID: orderSynchronizer.order.orderID,
                                                                             orderStatus: currentOrderStatus))
    }

    /// Tracks when the create order button is tapped.
    ///
    /// Warning: This methods assume that `orderSynchronizer.order.items.count` is equal to the product count,
    /// As the module evolves to handle more types of items, we need to update the property to something like `itemsCount`
    /// or figure out a better way to get the product count.
    ///
    func trackCreateButtonTapped() {
        let hasCustomerDetails = customerDataViewModel.isDataAvailable
        analytics.track(event: WooAnalyticsEvent.Orders.orderCreateButtonTapped(status: orderSynchronizer.order.status,
                                                                                productCount: orderSynchronizer.order.items.count,
                                                                                hasCustomerDetails: hasCustomerDetails,
                                                                                hasFees: orderSynchronizer.order.fees.isNotEmpty,
                                                                                hasShippingMethod: orderSynchronizer.order.shippingLines.isNotEmpty))
    }

    /// Tracks an order creation success
    ///
    func trackCreateOrderSuccess() {
        analytics.track(event: WooAnalyticsEvent.Orders.orderCreationSuccess(millisecondsSinceSinceOrderAddNew:
                                                                                try? orderDurationRecorder.millisecondsSinceOrderAddNew()))
    }

    /// Tracks an order creation failure
    ///
    func trackCreateOrderFailure(error: Error) {
        analytics.track(event: WooAnalyticsEvent.Orders.orderCreationFailed(errorContext: String(describing: error),
                                                                            errorDescription: error.localizedDescription))
    }

    /// Tracks an order remote sync failure
    ///
    func trackSyncOrderFailure(error: Error) {
        analytics.track(event: WooAnalyticsEvent.Orders.orderSyncFailed(flow: flow.analyticsFlow,
                                                                        errorContext: String(describing: error),
                                                                        errorDescription: error.localizedDescription))
    }

    /// Creates an `OrderSyncAddressesInput` type from a `NewOrderAddressData` type.
    /// Expects `billing` and `shipping` addresses to exists together,
    ///
    static func createAddressesInput(from data: CreateOrderAddressFormViewModel.NewOrderAddressData) -> OrderSyncAddressesInput? {
        guard let billingAddress = data.billingAddress, let shippingAddress = data.shippingAddress else {
            return nil
        }
        return OrderSyncAddressesInput(billing: billingAddress, shipping: shippingAddress)
    }

    /// Creates a new `OrderSyncProductInput` type meant to update an existing input from `OrderSynchronizer`
    /// If the referenced product can't be found, `nil` is returned.
    ///
    private func createUpdateProductInput(item: OrderItem, quantity: Decimal) -> OrderSyncProductInput? {
        // Finds the product or productVariation associated with the order item.
        let product: OrderSyncProductInput.ProductType? = {
            if item.variationID != 0, let variation = allProductVariations.first(where: { $0.productVariationID == item.variationID }) {
                return .variation(variation)
            }

            if let product = allProducts.first(where: { $0.productID == item.productID }) {
                return .product(product)
            }

            return nil
        }()

        guard let product = product else {
            DDLogError("⛔️ Product with ID: \(item.productID) not found.")
            return nil
        }

        // Return a new input with the new quantity but with the same item id to properly reference the update.
        return OrderSyncProductInput(id: item.itemID, product: product, quantity: quantity)
    }

    /// Creates a `ProductInOrderViewModel` based on the provided order item id.
    ///
    func createSelectedProductViewModel(itemID: Int64) -> ProductInOrderViewModel? {
        // Find order item based on the provided id.
        // Creates the product row view model needed for `ProductInOrderViewModel`.
        guard
            let orderItem = orderSynchronizer.order.items.first(where: { $0.itemID == itemID }),
            let rowViewModel = createProductRowViewModel(for: orderItem, canChangeQuantity: false)
        else {
            return nil
        }

        return ProductInOrderViewModel(productRowViewModel: rowViewModel) { [weak self] in
            self?.removeItemFromOrder(orderItem)
        }
    }

    /// Creates `ProductRowViewModels` ready to be used as product rows.
    ///
    func createProductRows(items: [OrderItem]) -> [ProductRowViewModel] {
        items.compactMap { item -> ProductRowViewModel? in
            guard let productRowViewModel = self.createProductRowViewModel(for: item, canChangeQuantity: true) else {
                return nil
            }

            // Observe changes to the product quantity
            productRowViewModel.$quantity
                .dropFirst() // Omit the default/initial quantity to prevent a double trigger.
                .sink { [weak self] newQuantity in
                    guard let self = self, let newInput = self.createUpdateProductInput(item: item, quantity: newQuantity) else {
                        return
                    }
                    self.orderSynchronizer.setProduct.send(newInput)
                }
                .store(in: &self.cancellables)

            return productRowViewModel
        }
    }
}

private extension EditableOrderViewModel {
    /// Fetches products from storage.
    ///
    func updateProductsResultsController() {
        do {
            try productsResultsController.performFetch()
            allProducts = Set(productsResultsController.fetchedObjects)
        } catch {
            DDLogError("⛔️ Error fetching products for order: \(error)")
        }
    }

    /// Fetches product variations from storage.
    ///
    func updateProductVariationsResultsController() {
        do {
            try productVariationsResultsController.performFetch()
            allProductVariations = Set(productVariationsResultsController.fetchedObjects)
        } catch {
            DDLogError("⛔️ Error fetching product variations for order: \(error)")
        }
    }

    func updateLocalItemsReferences() {
        updateProductsResultsController()
        updateProductVariationsResultsController()
    }

    /// Syncs initial selected state for all items in the Order
    ///
    func syncInitialSelectedState() {
        selectedProducts = []
        selectedProductVariations = []

        let _ = orderSynchronizer.order.items.map { item in
            if item.variationID != 0 {
                if let variation = allProductVariations.first(where: { $0.productVariationID == item.variationID }) {
                    selectedProductVariations.append(variation)
                }
            } else {
                if let product = allProducts.first(where: { $0.productID == item.productID }) {
                    selectedProducts.append(product)
                }
            }
        }
    }

    /// Summary of coupon lines
    /// - Parameter couponLines: order's coupon lines
    /// - Returns: Coupon codes comma separated to display as a summary
    func summarizeCoupons(from couponLines: [OrderCouponLine]) -> String? {
        guard couponLines.isNotEmpty else {
            return nil
        }

        let output = String(couponLines.map { $0.code }.joined(by: ", "))

        if couponLines.count == 1 {
            return String.localizedStringWithFormat(Localization.CouponSummary.singular, output)
        } else {
            return String.localizedStringWithFormat(Localization.CouponSummary.plural, output)
        }
    }
}

// MARK: Camera scanner

extension EditableOrderViewModel {

    enum CapturePermissionStatus {
        case permitted
        case notPermitted
        case notDetermined
    }

    enum ScannerError: Error {
        case nilSKU
        case productNotFound
    }

    /// Returns the current app permission status to capture media
    ///
    var capturePermissionStatus: CapturePermissionStatus {
        let authStatus = permissionChecker.authorizationStatus(for: .video)
        switch authStatus {
        case .authorized:
            return .permitted
        case .denied, .restricted:
            return .notPermitted
        default:
            return .notDetermined
        }
    }

    func requestCameraAccess(onCompletion: @escaping ((Bool) -> Void)) {
        permissionChecker.requestAccess(for: .video, completionHandler: onCompletion)
    }

    /// Attempts to add a Product to the current Order by SKU search
    ///
    func addScannedProductToOrder(barcode: ScannedBarcode, onCompletion: @escaping (Result<Void, Error>) -> Void, onRetryRequested: @escaping () -> Void) {
        analytics.track(event: WooAnalyticsEvent.Orders.barcodeScanningSuccess(from: .orderCreation))
        mapScannedBarcodetoBaseItem(barcode: barcode) { [weak self] result in
            guard let self = self else { return }
            switch result {
            case let .success(result):
                Task { @MainActor in
                    self.analytics.track(event: WooAnalyticsEvent.Orders.orderProductAdd(flow: self.flow.analyticsFlow,
                                                                                    source: .orderCreation,
                                                                                    addedVia: .scanning))
                    self.updateOrderWithBaseItem(result)
                    onCompletion(.success(()))
                }
            case let .failure(error):
                Task { @MainActor in
                    onCompletion(.failure(ScannerError.productNotFound))
                    self.autodismissableNotice = NoticeFactory.createProductNotFoundAfterSKUScanningErrorNotice(for: error, withRetryAction: { [weak self] in
                        self?.autodismissableNotice = nil
                        onRetryRequested()
                    })
                }
            }
        }
    }

    func trackBarcodeScanningButtonTapped() {
        analytics.track(event: WooAnalyticsEvent.Orders.productAddNewFromBarcodeScanningTapped())
    }

    func trackBarcodeScanningNotPermitted() {
        analytics.track(event: WooAnalyticsEvent.Orders.barcodeScanningFailure(from: .orderCreation, reason: .cameraAccessNotPermitted))
    }

    /// Attempts to map SKU to Product
    ///
    private func mapScannedBarcodetoBaseItem(barcode: ScannedBarcode, onCompletion: @escaping (Result<OrderBaseItem, Error>) -> Void) {
        Task {
            do {
                let result = try await barcodeSKUScannerItemFinder.searchBySKU(from: barcode, siteID: siteID, source: .orderCreation)
                onCompletion(.success(result))
            } catch {
                onCompletion(.failure(error))
            }
        }
    }
}

// MARK: Constants

extension EditableOrderViewModel {

    enum NoticeFactory {
        /// Returns a default order creation error notice.
        ///
        static func createOrderErrorNotice(_ error: Error, order: Order) -> Notice {
            guard !isEmailError(error, order: order) else {
                return Notice(title: Localization.invalidBillingParameters, message: Localization.invalidBillingSuggestion, feedbackType: .error)
            }
            return Notice(title: Localization.errorMessageOrderCreation, feedbackType: .error)
        }

        static func createProductNotFoundAfterSKUScanningErrorNotice(for error: Error, withRetryAction action: @escaping () -> Void) -> Notice {
            BarcodeSKUScannerErrorNoticeFactory.notice(for: error, actionHandler: action)
        }

        /// Returns an order sync error notice.
        ///
        static func syncOrderErrorNotice(_ error: Error, flow: Flow, with orderSynchronizer: OrderSynchronizer) -> Notice {
            guard !isEmailError(error, order: orderSynchronizer.order) else {
                return Notice(title: Localization.invalidBillingParameters, message: Localization.invalidBillingSuggestion, feedbackType: .error)
            }

            guard !isCouponsError(error) else {
                orderSynchronizer.setCoupon.send(nil)
                return Notice(title: Localization.couponsErrorNoticeTitle,
                              message: Localization.couponsErrorNoticeMessage,
                              feedbackType: .error)
            }

            let errorMessage: String
            switch flow {
            case .creation:
                errorMessage = Localization.errorMessageNewOrderSync
            case .editing:
                errorMessage = Localization.errorMessageEditOrderSync
            }

            return Notice(title: errorMessage, feedbackType: .error, actionTitle: Localization.retryOrderSync) {
                orderSynchronizer.retryTrigger.send()
            }
        }

        /// Returns `true` if the provided error is about invalid shipping details and the latest order does not have a billing email.
        /// This is needed because old stores error when sending empty emails.
        ///
        private static func isEmailError(_ error: Error, order: Order) -> Bool {
            switch error as? DotcomError {
            case .unknown(code: "rest_invalid_param", let message?):
                return message.contains("billing") && order.billingAddress?.hasEmailAddress == false
            default:
                return false
            }
        }

        private static func isCouponsError(_ error: Error) -> Bool {
            if case .unknown(code: "woocommerce_rest_invalid_coupon", _) = error as? DotcomError {
                return true
            }

            return false
        }
    }
}

private extension OrderBaseItem {
    var itemID: Int64 {
        switch self {
        case let .product(product):
            return product.productID
        case let .variation(variation):
            return variation.productVariationID
        }
    }
}

private extension EditableOrderViewModel {
    enum Localization {
        static let titleForNewOrder = NSLocalizedString("New Order", comment: "Title for the order creation screen")
        static let titleWithOrderNumber = NSLocalizedString("Order #%1$@", comment: "Order number title. Parameters: %1$@ - order number")
        static let errorMessageOrderCreation = NSLocalizedString("Unable to create new order",
                                                                 comment: "Notice displayed when order creation fails")
        static let errorMessageNewOrderSync = NSLocalizedString("Unable to load taxes for order",
                                                                comment: "Notice displayed when data cannot be synced for new order")
        static let errorMessageEditOrderSync = NSLocalizedString("Unable to save changes. Please try again.",
                                                                 comment: "Notice displayed when data cannot be synced for edited order")

        static let retryOrderSync = NSLocalizedString("Retry", comment: "Action button to retry syncing the draft order")

        static let invalidBillingParameters =
        NSLocalizedString("Unable to set customer details.",
                          comment: "Error notice title when we fail to update an address when creating or editing an order.")
        static let invalidBillingSuggestion =
        NSLocalizedString("Please make sure you are running the latest version of WooCommerce and try again later.",
                          comment: "Recovery suggestion when we fail to update an address when creating or editing an order")

        static let multipleShippingLines = NSLocalizedString("Shipping details are incomplete.\n" +
                                                             "To edit all shipping details, view the order in your WooCommerce store admin.",
                                                             comment: "Info message shown when the order contains multiple shipping lines")
        static let multipleFeeLines = NSLocalizedString("Fees are incomplete.\n" +
                                                        "To edit all fees, view the order in your WooCommerce store admin.",
                                                        comment: "Info message shown when the order contains multiple fee lines")
        static let multipleFeesAndShippingLines = NSLocalizedString("Fees & Shipping details are incomplete.\n" +
                                                                    "To edit all the details, view the order in your WooCommerce store admin.",
                                                                    comment: "Info message shown when the order contains multiple fees and shipping lines")
<<<<<<< HEAD
        static let scannedProductErrorNoticeMessage = NSLocalizedString("Product not found. Failed to add product to order.",
                                                          comment: "Error message on the Order details view when the scanner cannot find a matching product")
        static let scannedProductErrorNoticeRetryActionTitle = NSLocalizedString("Retry",
                                                          comment: "Retry button title on the Order details view when" +
                                                                                 "the scanner cannot find a matching product")
        static let couponsErrorNoticeTitle = NSLocalizedString("Unable to add coupon.",
                                                                 comment: "Info message when the user tries to add a coupon" +
                                                                 "that is not applicated to the products")
        static let couponsErrorNoticeMessage = NSLocalizedString("Sorry, this coupon is not applicable to selected products.",
                                                                 comment: "Info message when the user tries to add a coupon" +
                                                                 "that is not applicated to the products")

=======
>>>>>>> f96bba50
        enum CouponSummary {
            static let singular = NSLocalizedString("Coupon (%1$@)",
                                                   comment: "The singular coupon summary. Reads like: Coupon (code1)")
            static let plural = NSLocalizedString("Coupons (%1$@)",
                                                   comment: "The plural coupon summary. Reads like: Coupon (code1, code2)")
        }
    }
}<|MERGE_RESOLUTION|>--- conflicted
+++ resolved
@@ -1487,12 +1487,6 @@
         static let multipleFeesAndShippingLines = NSLocalizedString("Fees & Shipping details are incomplete.\n" +
                                                                     "To edit all the details, view the order in your WooCommerce store admin.",
                                                                     comment: "Info message shown when the order contains multiple fees and shipping lines")
-<<<<<<< HEAD
-        static let scannedProductErrorNoticeMessage = NSLocalizedString("Product not found. Failed to add product to order.",
-                                                          comment: "Error message on the Order details view when the scanner cannot find a matching product")
-        static let scannedProductErrorNoticeRetryActionTitle = NSLocalizedString("Retry",
-                                                          comment: "Retry button title on the Order details view when" +
-                                                                                 "the scanner cannot find a matching product")
         static let couponsErrorNoticeTitle = NSLocalizedString("Unable to add coupon.",
                                                                  comment: "Info message when the user tries to add a coupon" +
                                                                  "that is not applicated to the products")
@@ -1500,8 +1494,6 @@
                                                                  comment: "Info message when the user tries to add a coupon" +
                                                                  "that is not applicated to the products")
 
-=======
->>>>>>> f96bba50
         enum CouponSummary {
             static let singular = NSLocalizedString("Coupon (%1$@)",
                                                    comment: "The singular coupon summary. Reads like: Coupon (code1)")
