--- conflicted
+++ resolved
@@ -466,7 +466,6 @@
                     .id(addProductButton)
                     .accessibilityIdentifier(OrderForm.Accessibility.addProductButtonIdentifier)
                     .buttonStyle(PlusButtonStyle())
-<<<<<<< HEAD
                     .sheet(isPresented: $showAddProduct, onDismiss: {
                         scroll.scrollTo(addProductButton)
                     }, content: {
@@ -482,8 +481,6 @@
                             ConfigurableBundleProductView(viewModel: viewModel)
                         }
                     })
-=======
->>>>>>> d59c41bb
 
                     scanProductButton
                     .renderedIf(viewModel.isAddProductToOrderViaSKUScannerEnabled)
