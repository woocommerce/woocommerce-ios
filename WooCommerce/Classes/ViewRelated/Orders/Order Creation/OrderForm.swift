import SwiftUI
import Combine

/// Hosting controller that wraps an `OrderForm` view.
///
final class OrderFormHostingController: UIHostingController<OrderFormPresentationWrapper> {

    /// References to keep the Combine subscriptions alive within the lifecycle of the object.
    ///
    private var subscriptions: Set<AnyCancellable> = []
    private let viewModel: EditableOrderViewModel

    init(viewModel: EditableOrderViewModel) {
        self.viewModel = viewModel
        let flow: WooAnalyticsEvent.Orders.Flow = {
            switch viewModel.flow {
                case .creation:
                    return .creation
                case .editing:
                    return .editing
            }
        }()
        super.init(rootView: OrderFormPresentationWrapper(flow: flow, viewModel: viewModel))

        // Needed because a `SwiftUI` cannot be dismissed when being presented by a UIHostingController
        rootView.dismissHandler = { [weak self] in
            self?.dismiss(animated: true)
        }
    }

    required dynamic init?(coder aDecoder: NSCoder) {
        fatalError("init(coder:) has not been implemented")
    }

    override func viewDidLoad() {
        super.viewDidLoad()

        // Set presentation delegate to track the user dismiss flow event
        if let navigationController = navigationController {
            navigationController.presentationController?.delegate = self
        } else {
            presentationController?.delegate = self
        }
    }
}

/// Intercepts back navigation (selecting back button or swiping back).
///
extension OrderFormHostingController {
    override func shouldPopOnBackButton() -> Bool {
        guard viewModel.canBeDismissed else {
            presentDiscardChangesActionSheet(onDiscard: { [weak self] in
                self?.discardOrderAndPop()
            })
            return false
        }
        return true
    }

    override func shouldPopOnSwipeBack() -> Bool {
        return shouldPopOnBackButton()
    }
}

/// Intercepts to the dismiss drag gesture.
///
extension OrderFormHostingController: UIAdaptivePresentationControllerDelegate {
    func presentationControllerShouldDismiss(_ presentationController: UIPresentationController) -> Bool {
        return viewModel.canBeDismissed
    }

    func presentationControllerDidAttemptToDismiss(_ presentationController: UIPresentationController) {
        presentDiscardChangesActionSheet(onDiscard: { [weak self] in
            self?.discardOrderAndDismiss()
        })
    }
}

/// Private methods
///
private extension OrderFormHostingController {
    func presentDiscardChangesActionSheet(onDiscard: @escaping () -> Void) {
        UIAlertController.presentDiscardChangesActionSheet(viewController: self, onDiscard: onDiscard)
    }

    func discardOrderAndDismiss() {
        viewModel.discardOrder()
        dismiss(animated: true)
    }

    func discardOrderAndPop() {
        viewModel.discardOrder()
        navigationController?.popViewController(animated: true)
    }
}

struct OrderFormPresentationWrapper: View {
    /// Set this closure with UIKit dismiss code. Needed because we need access to the UIHostingController `dismiss` method.
    ///
    var dismissHandler: (() -> Void) = {}

    let flow: WooAnalyticsEvent.Orders.Flow

    @ObservedObject var viewModel: EditableOrderViewModel

    @Environment(\.horizontalSizeClass) var horizontalSizeClass

    var body: some View {
        if ServiceLocator.featureFlagService.isFeatureFlagEnabled(.sideBySideViewForOrderForm) {
            AdaptiveModalContainer(primaryView: { presentProductSelector in
                OrderForm(dismissHandler: dismissHandler,
                          flow: flow,
                          viewModel: viewModel,
                          presentProductSelector: presentProductSelector)
            }, secondaryView: { isShowingProductSelector in
                if let productSelectorViewModel = viewModel.productSelectorViewModel {
                    ProductSelectorView(configuration: .loadConfiguration(for: horizontalSizeClass),
                                        source: .orderForm(flow: flow),
                                        isPresented: isShowingProductSelector,
                                        viewModel: productSelectorViewModel)
                    .sheet(item: $viewModel.productToConfigureViewModel) { viewModel in
                        ConfigurableBundleProductView(viewModel: viewModel)
                    }
                }
<<<<<<< HEAD
            }, onViewContainerDismiss: {
                // By only calling the dismissHandler here, we wouldn't sync the selected items on dismissal
                // this is normally done via a callback through the ProductSelector's onCloseButtonTapped(),
                // but on split views we move this responsibility to the AdaptiveModalContainer
                viewModel.syncOrderItemSelectionStateOnDismiss()
                dismissHandler()
            })
=======
            }, isShowingSecondaryView: $viewModel.isProductSelectorPresented)
>>>>>>> 77aee5f0
        } else {
            OrderForm(dismissHandler: dismissHandler, flow: flow, viewModel: viewModel, presentProductSelector: nil)
        }
    }
}

private extension ProductSelectorView.Configuration {
    static func loadConfiguration(for sizeClass: UserInterfaceSizeClass?) -> ProductSelectorView.Configuration {
        guard let sizeClass else {
            DDLogWarn("No size class when determining configuration for product selector")
            return .addProductToOrder()
        }

        switch sizeClass {
        case .compact:
            return .addProductToOrder()
        case .regular:
            return .splitViewAddProductToOrder()
        @unknown default:
            DDLogError("Size class unknown when determining configuration for product selector")
            return .addProductToOrder()
        }
    }
}

/// View to create or edit an order
///
struct OrderForm: View {
    /// Set this closure with UIKit dismiss code. Needed because we need access to the UIHostingController `dismiss` method.
    ///
    var dismissHandler: (() -> Void) = {}

    let flow: WooAnalyticsEvent.Orders.Flow

    @ObservedObject var viewModel: EditableOrderViewModel

    let presentProductSelector: (() -> Void)?

    /// Scale of the view based on accessibility changes
    @ScaledMetric private var scale: CGFloat = 1.0

    /// Fix for breaking navbar button
    @State private var navigationButtonID = UUID()

    @State private var shouldShowNewTaxRateSelector = false
    @State private var shouldShowStoredTaxRateSheet = false

    @State private var shouldShowInformationalCouponTooltip = false

    @State private var shouldShowGiftCardForm = false

    @State private var shouldShowShippingLineDetails = false

    @Environment(\.adaptiveModalContainerPresentationStyle) var presentationStyle

    var body: some View {
        orderFormSummary(presentProductSelector)
            .onAppear {
                updateSelectionSyncApproach(for: presentationStyle)
            }
    }

    private func updateSelectionSyncApproach(for presentationStyle: AdaptiveModalContainerPresentationStyle) {
        switch presentationStyle {
        case .modalOnModal:
            viewModel.selectionSyncApproach = .onSelectorButtonTap
        case .sideBySide:
            viewModel.selectionSyncApproach = .onRecalculateButtonTap
        }
    }

    @ViewBuilder private func orderFormSummary(_ presentProductSelector: (() -> Void)?) -> some View {
        GeometryReader { geometry in
            ScrollViewReader { scroll in
                ScrollView {
                    Group {
                        VStack(spacing: Layout.noSpacing) {
                            Spacer(minLength: Layout.sectionSpacing)

                            Group {
                                Divider() // Needed because `NonEditableOrderBanner` does not have a top divider
                                NonEditableOrderBanner(width: geometry.size.width)
                            }
                            .renderedIf(viewModel.shouldShowNonEditableIndicators)

                            if ServiceLocator.featureFlagService.isFeatureFlagEnabled(.sideBySideViewForOrderForm) {
                                Group {
                                    OrderStatusSection(viewModel: viewModel, topDivider: !viewModel.shouldShowNonEditableIndicators)
                                    Spacer(minLength: Layout.sectionSpacing)
                                }
                                .renderedIf(flow == .editing)
                            } else {
                                OrderStatusSection(viewModel: viewModel, topDivider: !viewModel.shouldShowNonEditableIndicators)
                                Spacer(minLength: Layout.sectionSpacing)
                            }

                            ProductsSection(scroll: scroll,
                                            flow: flow,
                                            presentProductSelector: presentProductSelector,
                                            viewModel: viewModel,
                                            navigationButtonID: $navigationButtonID)
                            .disabled(viewModel.shouldShowNonEditableIndicators)

                            Group {
                                Divider()
                                Spacer(minLength: Layout.sectionSpacing)
                                Divider()
                            }
                            .renderedIf(viewModel.shouldSplitProductsAndCustomAmountsSections)

                            OrderCustomAmountsSection(viewModel: viewModel)
                                .disabled(viewModel.shouldShowNonEditableIndicators)

                            Divider()

                            Spacer(minLength: Layout.sectionSpacing)

                            Group {
                                if let title = viewModel.multipleLinesMessage {
                                    MultipleLinesMessage(title: title)
                                    Spacer(minLength: Layout.sectionSpacing)
                                }

                                Divider()
                                AddOrderComponentsSection(
                                    viewModel: viewModel.paymentDataViewModel,
                                    shouldShowCouponsInfoTooltip: $shouldShowInformationalCouponTooltip,
                                    shouldShowShippingLineDetails: $shouldShowShippingLineDetails,
                                    shouldShowGiftCardForm: $shouldShowGiftCardForm)
                                .disabled(viewModel.shouldShowNonEditableIndicators)
                                .sheet(isPresented: $shouldShowShippingLineDetails) {
                                    ShippingLineDetails(viewModel: viewModel.paymentDataViewModel.shippingLineViewModel)
                                }
                                Divider()
                            }

                            Spacer(minLength: Layout.sectionSpacing)
                        }

                        VStack(spacing: Layout.noSpacing) {
                            Group {
                                NewTaxRateSection(text: viewModel.taxRateRowText) {
                                    viewModel.onSetNewTaxRateTapped()
                                    switch viewModel.taxRateRowAction {
                                    case .storedTaxRateSheet:
                                        shouldShowStoredTaxRateSheet = true
                                        viewModel.onStoredTaxRateBottomSheetAppear()
                                    case .taxSelector:
                                        shouldShowNewTaxRateSelector = true
                                    }

                                }
                                .sheet(isPresented: $shouldShowNewTaxRateSelector) {
                                    NewTaxRateSelectorView(viewModel: NewTaxRateSelectorViewModel(siteID: viewModel.siteID,
                                                                                                  onTaxRateSelected: { taxRate in
                                        viewModel.onTaxRateSelected(taxRate)
                                    }),
                                                           taxEducationalDialogViewModel: viewModel.paymentDataViewModel.taxEducationalDialogViewModel,
                                                           onDismissWpAdminWebView: viewModel.paymentDataViewModel.onDismissWpAdminWebViewClosure,
                                                           storeSelectedTaxRate: viewModel.shouldStoreTaxRateInSelectorByDefault)
                                }
                                .sheet(isPresented: $shouldShowStoredTaxRateSheet) {
                                    if #available(iOS 16.0, *) {
                                        storedTaxRateBottomSheetContent
                                            .presentationDetents([.medium])
                                            .presentationDragIndicator(.visible)
                                    } else {
                                        storedTaxRateBottomSheetContent
                                    }
                                }

                                Spacer(minLength: Layout.sectionSpacing)
                            }
                            .renderedIf(viewModel.shouldShowNewTaxRateSection)

                            Divider()

                            OrderCustomerSection(viewModel: viewModel, addressFormViewModel: viewModel.addressFormViewModel)

                            Group {
                                Divider()

                                Spacer(minLength: Layout.sectionSpacing)

                                Divider()
                            }
                            .renderedIf(viewModel.shouldSplitCustomerAndNoteSections)

                            CustomerNoteSection(viewModel: viewModel)

                            Divider()
                        }
                    }
                    .disabled(viewModel.disabled)
                }
                .background(Color(.listBackground).ignoresSafeArea())
                .ignoresSafeArea(.container, edges: [.horizontal])
            }
        }
        .safeAreaInset(edge: .bottom) {
            ExpandableBottomSheet(onChangeOfExpansion: viewModel.orderTotalsExpansionChanged) {
                VStack {
                    HStack {
                        Text(Localization.orderTotal)
                        Spacer()
                        Text(viewModel.orderTotal)
                    }
                    .font(.headline)
                    .padding()

                    Divider()
                        .padding([.leading], Layout.dividerLeadingPadding)

                    completedButton
                        .padding()
                }
            } expandableContent: {
                OrderPaymentSection(
                    viewModel: viewModel.paymentDataViewModel,
                    shouldShowShippingLineDetails: $shouldShowShippingLineDetails,
                    shouldShowGiftCardForm: $shouldShowGiftCardForm)
                .disabled(viewModel.shouldShowNonEditableIndicators)
            }
            .ignoresSafeArea(edges: .horizontal)
        }
        .navigationTitle(viewModel.title)
        .navigationBarTitleDisplayMode(.inline)
        .toolbar {
            ToolbarItem(placement: .cancellationAction) {
                Button(Localization.cancelButton) {
                    dismissHandler()
                }
                .accessibilityIdentifier(Accessibility.cancelButtonIdentifier)
                .renderedIf(viewModel.shouldShowCancelButton)
            }
            ToolbarItem(placement: .confirmationAction) {
                switch viewModel.navigationTrailingItem {
                case .create:
                    Button(Localization.createButton) {
                        viewModel.onCreateOrderTapped()
                    }
                    .id(navigationButtonID)
                    .accessibilityIdentifier(Accessibility.createButtonIdentifier)
                    .disabled(viewModel.disabled)
                case .loading:
                    ProgressView()
                case .recalculate:
                    Button(Localization.recalculateButton) {
                        viewModel.onRecalculateTapped()
                    }
                case .none:
                    EmptyView()
                }
            }
        }
        .wooNavigationBarStyle()
        .onTapGesture {
            shouldShowInformationalCouponTooltip = false
        }
        .notice($viewModel.autodismissableNotice)
        .notice($viewModel.fixedNotice, autoDismiss: false)
    }

    @ViewBuilder private var storedTaxRateBottomSheetContent: some View {
        VStack (alignment: .leading) {
            Text(Localization.storedTaxRateBottomSheetTitle)
                .bodyStyle()
                .padding(.top, Layout.storedTaxRateBottomSheetTopSpace)
                .padding([.leading, .trailing, .bottom])
                .frame(maxWidth: .infinity, alignment: .leading)

            if let taxRateViewModel = viewModel.storedTaxRateViewModel {
                TaxRateRow(viewModel: taxRateViewModel, onSelect: nil)
                    .overlay(
                        RoundedRectangle(cornerRadius: Layout.storedTaxRateBottomSheetRowCornerRadius)
                            .stroke(Color(.separator), lineWidth: 1)
                    )
                    .padding()
            }

            Button {
                viewModel.onSetNewTaxRateFromBottomSheetTapped()
                shouldShowStoredTaxRateSheet = false
                shouldShowNewTaxRateSelector = true
            } label: {
                Label {
                    Text(Localization.storedTaxRateBottomSheetNewTaxRateButtonTitle)
                        .bodyStyle()
                } icon: {
                    Image(systemName: "pencil")
                        .resizable()
                        .frame(width: Layout.storedTaxRateBottomSheetButtonIconSize * scale,
                               height: Layout.storedTaxRateBottomSheetButtonIconSize * scale)
                        .foregroundColor(Color(.secondaryLabel))
                }
            }
            .padding()

            Button {
                viewModel.onClearAddressFromBottomSheetTapped()
                shouldShowStoredTaxRateSheet = false
            } label: {
                Label {
                    Text(Localization.storedTaxRateBottomSheetClearTaxRateButtonTitle)
                } icon: {
                    Image(systemName: "xmark.circle")
                        .resizable()
                        .font(Font.title2.weight(.semibold))
                        .frame(width: Layout.storedTaxRateBottomSheetButtonIconSize * scale,
                               height: Layout.storedTaxRateBottomSheetButtonIconSize * scale)
                }
            }
            .foregroundColor(Color(uiColor: .withColorStudio(.red, shade: .shade60)))
            .padding()

            Spacer()
        }
    }

    @ViewBuilder private var completedButton: some View {
        switch viewModel.doneButtonType {
        case .recalculate(let loading):
            Button {
                viewModel.onRecalculateTapped()
            } label: {
                Text(Localization.recalculateButton)
            }
            .buttonStyle(PrimaryLoadingButtonStyle(isLoading: loading))
        case .create(let loading):
            Button {
                viewModel.onCollectPaymentTapped()
            } label: {
                Text(Localization.collectPaymentButton)
            }
            .buttonStyle(PrimaryLoadingButtonStyle(isLoading: loading))
            .disabled(viewModel.collectPaymentDisabled)
        case .done(let loading):
            Button {
                viewModel.finishEditing()
                dismissHandler()
            } label: {
                Text(Localization.doneButton)
            }
            .buttonStyle(PrimaryLoadingButtonStyle(isLoading: loading))
            .accessibilityIdentifier(Accessibility.doneButtonIdentifier)
        }
    }
}

/// Represents an information message to indicate about multiple shipping or fee lines.
///
private struct MultipleLinesMessage: View {

    /// Message to display.
    ///
    let title: String

    ///   Environment safe areas
    ///
    @Environment(\.safeAreaInsets) private var safeAreaInsets: EdgeInsets

    var body: some View {
        VStack(alignment: .leading, spacing: OrderForm.Layout.noSpacing) {
            Divider()

            HStack(spacing: OrderForm.Layout.sectionSpacing) {

                Image(uiImage: .infoImage)
                    .foregroundColor(Color(.brand))

                Text(title)
                    .bodyStyle()
            }
            .padding()
            .padding(.horizontal, insets: safeAreaInsets)

            Divider()
        }
        .background(Color(.listForeground(modal: true)))
    }
}

private struct NewTaxRateSection: View {
    let text: String
    let onButtonTapped: (() -> Void)

    var body: some View {
        Button(action: onButtonTapped,
               label: {
                    Text(text)
                        .multilineTextAlignment(.center)
                        .padding(OrderForm.Layout.sectionSpacing)
                        .frame(maxWidth: .infinity)
        })
        .background(Color(.listForeground(modal: true)))
        .addingTopAndBottomDividers()
    }
}

// MARK: Order Sections
/// Represents the Products section
///
private struct ProductsSection: View {
    let scroll: ScrollViewProxy

    let flow: WooAnalyticsEvent.Orders.Flow

    let presentProductSelector: (() -> Void)?

    /// View model to drive the view content
    @ObservedObject var viewModel: EditableOrderViewModel

    /// Fix for breaking navbar button
    @Binding var navigationButtonID: UUID

    /// Defines whether `AddProductViaSKUScanner` modal is presented.
    ///
    @State private var showAddProductViaSKUScanner: Bool = false

    /// Defines whether the camera permissions sheet check is presented.
    ///
    @State private var showPermissionsSheet: Bool = false

    /// Defines whether we should show a progress view instead of the barcode scanner button.
    ///
    @State private var showAddProductViaSKUScannerLoading: Bool = false

    /// ID for Add Product button
    ///
    @Namespace var addProductButton

    /// ID for Add Product via SKU Scanner button
    ///
    @Namespace var addProductViaSKUScannerButton

    /// Environment safe areas
    ///
    @Environment(\.safeAreaInsets) private var safeAreaInsets: EdgeInsets

    /// Environment variable that manages the presentation state of the AdaptiveModalContainer view
    /// which is used in the OrderForm for presenting either modally or side-by-side, based on device class size
    ///
    @Environment(\.adaptiveModalContainerPresentationStyle) private var presentationStyle: AdaptiveModalContainerPresentationStyle

    private var layoutVerticalSpacing: CGFloat {
        if viewModel.shouldShowProductsSectionHeader {
            return OrderForm.Layout.verticalSpacing
        } else {
            return .zero
        }
    }

    var body: some View {
        Group {
            Divider()

            VStack(alignment: .leading, spacing: layoutVerticalSpacing) {
                if ServiceLocator.featureFlagService.isFeatureFlagEnabled(.sideBySideViewForOrderForm)
                    && presentationStyle == .sideBySide
                    && !viewModel.shouldShowProductsSectionHeader {
                    HStack() {
                        scanProductRow
                    }
                }
                HStack {
                    Text(OrderForm.Localization.products)
                        .accessibilityAddTraits(.isHeader)
                        .headlineStyle()

                    Spacer()

                    Image(uiImage: .lockImage)
                        .foregroundColor(Color(.primary))
                        .renderedIf(viewModel.shouldShowNonEditableIndicators)

                    HStack(spacing: OrderForm.Layout.productsHeaderButtonsSpacing) {
                        scanProductButton

                        if let presentProductSelector {
                            Button(action: {
                                presentProductSelector()
                            }) {
                                Image(uiImage: .plusImage)
                            }
                            .accessibilityLabel(OrderForm.Localization.addProductButtonAccessibilityLabel)
                            .id(addProductButton)
                            .accessibilityIdentifier(OrderForm.Accessibility.addProductButtonIdentifier)
                        } else if !ServiceLocator.featureFlagService.isFeatureFlagEnabled(.sideBySideViewForOrderForm) {
                            Button(action: {
                                viewModel.toggleProductSelectorVisibility()
                            }) {
                                Image(uiImage: .plusImage)
                            }
                            .accessibilityLabel(OrderForm.Localization.addProductButtonAccessibilityLabel)
                            .id(addProductButton)
                            .accessibilityIdentifier(OrderForm.Accessibility.addProductButtonIdentifier)
                        }
                    }
                    .scaledToFit()
                    .renderedIf(!viewModel.shouldShowNonEditableIndicators)
                }
                .renderedIf(viewModel.shouldShowProductsSectionHeader)

                ForEach(viewModel.productRows) { productRow in
                    CollapsibleProductCard(viewModel: productRow,
                                           flow: flow,
                                           shouldDisableDiscountEditing: viewModel.paymentDataViewModel.isLoading,
                                           shouldDisallowDiscounts: viewModel.shouldDisallowDiscounts,
                                           onAddDiscount: viewModel.setDiscountViewModel)
                    .sheet(item: $viewModel.discountViewModel, content: { discountViewModel in
                        ProductDiscountView(viewModel: discountViewModel)
                    })
                    .sheet(item: $viewModel.configurableProductViewModel) { configurableProductViewModel in
                        ConfigurableBundleProductView(viewModel: configurableProductViewModel)
                    }
                    .redacted(reason: viewModel.disabled ? .placeholder : [] )
                }

                HStack {
                    if let presentProductSelector {
                        Button(OrderForm.Localization.addProducts) {
                            presentProductSelector()
                        }
                        .id(addProductButton)
                        .accessibilityIdentifier(OrderForm.Accessibility.addProductButtonIdentifier)
                        .buttonStyle(PlusButtonStyle())
                    } else if !ServiceLocator.featureFlagService.isFeatureFlagEnabled(.sideBySideViewForOrderForm) && presentationStyle == .modalOnModal {
                        Button(OrderForm.Localization.addProducts) {
                            viewModel.toggleProductSelectorVisibility()
                        }
                        .id(addProductButton)
                        .accessibilityIdentifier(OrderForm.Accessibility.addProductButtonIdentifier)
                        .buttonStyle(PlusButtonStyle())
                    }
                    scanProductButton
                        .renderedIf(presentationStyle == .modalOnModal)
                }
                .renderedIf(viewModel.shouldShowAddProductsButton)
            }
            .padding(.horizontal, insets: safeAreaInsets)
            .padding()
            .if(viewModel.shouldShowAddProductsButton, transform: { $0.frame(minHeight: Layout.rowHeight) })
            .background(Color(.listForeground(modal: true)))
            .sheet(item: $viewModel.configurableScannedProductViewModel) { configurableScannedProductViewModel in
                ConfigurableBundleProductView(viewModel: configurableScannedProductViewModel)
            }
            .sheet(isPresented: Binding<Bool>(
                get: { viewModel.isProductSelectorPresented && !viewModel.sideBySideViewFeatureFlagEnabled },
                set: { newValue in
                    viewModel.isProductSelectorPresented = newValue
                }
            ), onDismiss: {
                scroll.scrollTo(addProductButton)
            }, content: {
                if let productSelectorViewModel = viewModel.productSelectorViewModel {
                    ProductSelectorNavigationView(
                        configuration: ProductSelectorView.Configuration.addProductToOrder(),
                        source: .orderForm(flow: flow),
                        isPresented: $viewModel.isProductSelectorPresented,
                        viewModel: productSelectorViewModel)
                    .onDisappear {
                        navigationButtonID = UUID()
                    }
                    .sheet(item: $viewModel.productToConfigureViewModel) { viewModel in
                        ConfigurableBundleProductView(viewModel: viewModel)
                    }
                }
            })
            .actionSheet(isPresented: $showPermissionsSheet, content: {
                ActionSheet(
                    title: Text(OrderForm.Localization.permissionsTitle),
                    message: Text(OrderForm.Localization.permissionsMessage),
                     buttons: [
                        .default(Text(OrderForm.Localization.permissionsOpenSettings), action: {
                            openSettingsAction()
                         }),
                         .cancel()
                     ]
                 )
            })
        }
    }
}

private extension ProductsSection {
    // Handles the different outcomes of barcode scanner presentation, depending on capture permission status
    func handleProductScannerPresentation() {
        viewModel.trackBarcodeScanningButtonTapped()
        let capturePermissionStatus = viewModel.capturePermissionStatus
        switch capturePermissionStatus {
        case .notPermitted:
            viewModel.trackBarcodeScanningNotPermitted()
            logPermissionStatus(status: .notPermitted)
            self.showPermissionsSheet = true
        case .notDetermined:
            logPermissionStatus(status: .notDetermined)
            viewModel.requestCameraAccess(onCompletion: { isPermissionGranted in
                if isPermissionGranted {
                    showAddProductViaSKUScanner = true
                    logPermissionStatus(status: .permitted)
                }
            })
        case .permitted:
            showAddProductViaSKUScanner = true
            logPermissionStatus(status: .permitted)
        }
    }

    // View containing the scanner, ready for product SKU reading input
    func scannerViewContent() -> ProductSKUInputScannerView {
        ProductSKUInputScannerView(onBarcodeScanned: { detectedBarcode in
            showAddProductViaSKUScanner = false
            showAddProductViaSKUScannerLoading = true
            viewModel.addScannedProductToOrder(barcode: detectedBarcode, onCompletion: { _ in
                showAddProductViaSKUScannerLoading = false
            }, onRetryRequested: {
                showAddProductViaSKUScanner = true
            })
        })
    }

    @ViewBuilder var scanProductRow: some View {
        Button(action: {
            handleProductScannerPresentation()
        }, label: {
            if showAddProductViaSKUScannerLoading {
                ProgressView()
            } else {
                HStack() {
                    Image(uiImage: .scanImage.withRenderingMode(.alwaysTemplate))
                    Text(Localization.scanProductRowTitle)
                        .frame(maxWidth: .infinity, alignment: .leading)
                }
                .foregroundColor(Color(.accent))
                .bodyStyle()
            }
        })
        .frame(maxWidth: .infinity)
        .sheet(isPresented: $showAddProductViaSKUScanner, onDismiss: {
            scroll.scrollTo(addProductViaSKUScannerButton)
        }, content: {
            scannerViewContent()
        })
    }

    @ViewBuilder var scanProductButton: some View {
        Button(action: {
            handleProductScannerPresentation()
        }, label: {
            if showAddProductViaSKUScannerLoading {
                ProgressView()
            } else {
                Image(uiImage: .scanImage.withRenderingMode(.alwaysTemplate))
            }
        })
        .accessibilityLabel(OrderForm.Localization.scanProductButtonAccessibilityLabel)
        .sheet(isPresented: $showAddProductViaSKUScanner, onDismiss: {
            scroll.scrollTo(addProductViaSKUScannerButton)
        }, content: {
            scannerViewContent()
        })
    }
}

// MARK: Constants
private extension OrderForm {
    enum Layout {
        static let sectionSpacing: CGFloat = 8.0
        static let verticalSpacing: CGFloat = 22.0
        static let noSpacing: CGFloat = 0.0
        static let storedTaxRateBottomSheetTopSpace: CGFloat = 24.0
        static let storedTaxRateBottomSheetRowCornerRadius: CGFloat = 8.0
        static let storedTaxRateBottomSheetStoredTaxRateCornerRadius: CGFloat = 8.0
        static let storedTaxRateBottomSheetButtonIconSize: CGFloat = 24.0
        static let productsHeaderButtonsSpacing: CGFloat = 20
        static let dividerLeadingPadding: CGFloat = 16
    }

    enum Localization {
        static let createButton = NSLocalizedString("Create", comment: "Button to create an order on the Order screen")
        static let doneButton = NSLocalizedString("Done", comment: "Button to dismiss the Order Editing screen")
        static let cancelButton = NSLocalizedString("Cancel", comment: "Button to cancel the creation of an order on the New Order screen")
        static let collectPaymentButton = NSLocalizedString(
            "orderForm.payment.collect.button.title",
            value: "Collect Payment",
            comment: "Title of the primary button on the new order screen to collect payment, likely in-person. " +
            "This button first creates the order, then presents a view for the merchant to choose a payment method.")
        static let recalculateButton = NSLocalizedString(
            "orderForm.recalculate.button.title",
            value: "Recalculate",
            comment: "Title of the primary button on the new order screen when changes need to be manually synced. " +
            "Tapping the button will send changes to the server, and when complete the totals and taxes will be accurate.")
        static let products = NSLocalizedString("Products", comment: "Title text of the section that shows the Products when creating or editing an order")
        static let addProducts = NSLocalizedString("Add Products",
                                                   comment: "Title text of the button that allows to add multiple products when creating or editing an order")
        static let productRowAccessibilityHint = NSLocalizedString("Opens product detail.",
                                                                   comment: "Accessibility hint for selecting a product in an order form")
        static let permissionsTitle =
        NSLocalizedString("Camera permissions", comment: "Title of the action sheet button that links to settings for camera access")
        static let permissionsMessage = NSLocalizedString("Camera access is required for SKU scanning. " +
                                                          "Please enable camera permissions in your device settings",
                                                          comment: "Message of the action sheet button that links to settings for camera access")
        static let permissionsOpenSettings = NSLocalizedString("Open Settings", comment: "Button title to open device settings in an action sheet")
        static let storedTaxRateBottomSheetTitle = NSLocalizedString("Automatically adding tax rate",
                                                                     comment: "Title for the bottom sheet when there is a tax rate stored")
        static let storedTaxRateBottomSheetNewTaxRateButtonTitle = NSLocalizedString("Set a new tax rate for this order",
                                                                                     comment: "Title for the button to add a new tax rate" +
                                                                                     "when there is a tax rate stored")
        static let storedTaxRateBottomSheetClearTaxRateButtonTitle = NSLocalizedString("Clear address and stop using this rate",
                                                                                       comment: "Title for the button to clear the stored tax rate")
        static let scanProductButtonAccessibilityLabel = NSLocalizedString(
            "orderForm.products.add.scan.button.accessibilityLabel",
            value: "Scan barcode",
            comment: "Accessibility label for the barcode scanning button to add product")

        static let addProductButtonAccessibilityLabel = NSLocalizedString(
            "orderForm.products.add.button.accessibilityLabel",
            value: "Add product",
            comment: "Accessibility label for the + button to add product using a form")


        static let orderTotal = NSLocalizedString("Order total", comment: "Label for the the row showing the total cost of the order")
    }

    enum Accessibility {
        static let createButtonIdentifier = "new-order-create-button"
        static let cancelButtonIdentifier = "new-order-cancel-button"
        static let doneButtonIdentifier = "edit-order-done-button"
        static let addProductButtonIdentifier = "new-order-add-product-button"
        static let addProductViaSKUScannerButtonIdentifier = "new-order-add-product-via-sku-scanner-button"
    }
}

struct OrderForm_Previews: PreviewProvider {
    static var previews: some View {
        let viewModel = EditableOrderViewModel(siteID: 123)

        NavigationView {
            OrderForm(flow: .creation, viewModel: viewModel, presentProductSelector: nil)
        }

        NavigationView {
            OrderForm(flow: .creation, viewModel: viewModel, presentProductSelector: nil)
        }
        .environment(\.sizeCategory, .accessibilityExtraExtraLarge)
        .previewDisplayName("Accessibility")

        NavigationView {
            OrderForm(flow: .creation, viewModel: viewModel, presentProductSelector: nil)
        }
        .environment(\.colorScheme, .dark)
        .previewDisplayName("Dark")

        NavigationView {
            OrderForm(flow: .creation, viewModel: viewModel, presentProductSelector: nil)
        }
        .environment(\.layoutDirection, .rightToLeft)
        .previewDisplayName("Right to left")
    }
}

private extension ProductSelectorView.Configuration {
    static func addProductToOrder() -> ProductSelectorView.Configuration {
        ProductSelectorView.Configuration(
            searchHeaderBackgroundColor: .listBackground,
            prefersLargeTitle: false,
            doneButtonTitleSingularFormat: Localization.doneButtonSingular,
            doneButtonTitlePluralFormat: Localization.doneButtonPlural,
            title: Localization.title,
            cancelButtonTitle: Localization.close,
            productRowAccessibilityHint: Localization.productRowAccessibilityHint,
            variableProductRowAccessibilityHint: Localization.variableProductRowAccessibilityHint)
    }

    static func splitViewAddProductToOrder() -> ProductSelectorView.Configuration {
        ProductSelectorView.Configuration(
            productHeaderTextEnabled: true,
            searchHeaderBackgroundColor: .listBackground,
            prefersLargeTitle: false,
            doneButtonTitleSingularFormat: "",
            doneButtonTitlePluralFormat: "",
            title: Localization.title,
            cancelButtonTitle: nil,
            productRowAccessibilityHint: Localization.productRowAccessibilityHint,
            variableProductRowAccessibilityHint: Localization.variableProductRowAccessibilityHint)
    }

    enum Localization {
        static let title = NSLocalizedString("Add Product", comment: "Title for the screen to add a product to an order")
        static let close = NSLocalizedString("Close", comment: "Text for the close button in the Add Product screen")
        static let doneButtonSingular = NSLocalizedString("1 Product Selected",
                                                          comment: "Title of the action button at the bottom of the Select Products screen " +
                                                          "when one product is selected")
        static let doneButtonPlural = NSLocalizedString("%1$d Products Selected",
                                                        comment: "Title of the action button at the bottom of the Select Products screen " +
                                                        "when more than 1 item is selected, reads like: 5 Products Selected")
        static let productRowAccessibilityHint = NSLocalizedString("Adds product to order.",
                                                                   comment: "Accessibility hint for selecting a product in the Add Product screen")
        static let variableProductRowAccessibilityHint = NSLocalizedString(
            "Opens list of product variations.",
            comment: "Accessibility hint for selecting a variable product in the Add Product screen"
        )
    }
}

private extension ProductsSection {
    enum Layout {
        static let rowHeight: CGFloat = 56.0
    }

    enum Localization {
        static let scanProductRowTitle = NSLocalizedString(
            "orderForm.products.add.scan.row.title",
            value: "Scan Product",
            comment: "Title for the barcode scanning button to add a product to an order")
    }

    func openSettingsAction() {
        guard let settingsURL = URL(string: UIApplication.openSettingsURLString) else {
            return
        }
        UIApplication.shared.open(settingsURL)
    }

    func logPermissionStatus(status: EditableOrderViewModel.CapturePermissionStatus) {
        DDLogDebug("Capture permission status: \(status)")
    }
}

// MARK: - SKU scanning

private struct ProductSKUInputScannerView: UIViewControllerRepresentable {
    typealias UIViewControllerType = ProductSKUInputScannerViewController

    let onBarcodeScanned: ((ScannedBarcode) -> Void)?

    func makeUIViewController(context: Context) -> ProductSKUInputScannerViewController {
        ProductSKUInputScannerViewController(onBarcodeScanned: { barcode in
            onBarcodeScanned?(barcode)
        })
    }

    func updateUIViewController(_ uiViewController: ProductSKUInputScannerViewController, context: Context) {
        // no-op
    }
}<|MERGE_RESOLUTION|>--- conflicted
+++ resolved
@@ -107,32 +107,32 @@
 
     var body: some View {
         if ServiceLocator.featureFlagService.isFeatureFlagEnabled(.sideBySideViewForOrderForm) {
-            AdaptiveModalContainer(primaryView: { presentProductSelector in
-                OrderForm(dismissHandler: dismissHandler,
-                          flow: flow,
-                          viewModel: viewModel,
-                          presentProductSelector: presentProductSelector)
-            }, secondaryView: { isShowingProductSelector in
-                if let productSelectorViewModel = viewModel.productSelectorViewModel {
-                    ProductSelectorView(configuration: .loadConfiguration(for: horizontalSizeClass),
-                                        source: .orderForm(flow: flow),
-                                        isPresented: isShowingProductSelector,
-                                        viewModel: productSelectorViewModel)
-                    .sheet(item: $viewModel.productToConfigureViewModel) { viewModel in
-                        ConfigurableBundleProductView(viewModel: viewModel)
-                    }
-                }
-<<<<<<< HEAD
-            }, onViewContainerDismiss: {
-                // By only calling the dismissHandler here, we wouldn't sync the selected items on dismissal
-                // this is normally done via a callback through the ProductSelector's onCloseButtonTapped(),
-                // but on split views we move this responsibility to the AdaptiveModalContainer
-                viewModel.syncOrderItemSelectionStateOnDismiss()
-                dismissHandler()
-            })
-=======
-            }, isShowingSecondaryView: $viewModel.isProductSelectorPresented)
->>>>>>> 77aee5f0
+            AdaptiveModalContainer(
+                primaryView: { presentProductSelector in
+                    OrderForm(dismissHandler: dismissHandler,
+                              flow: flow,
+                              viewModel: viewModel,
+                              presentProductSelector: presentProductSelector)
+                },
+                secondaryView: { isShowingProductSelector in
+                    if let productSelectorViewModel = viewModel.productSelectorViewModel {
+                        ProductSelectorView(configuration: .loadConfiguration(for: horizontalSizeClass),
+                                            source: .orderForm(flow: flow),
+                                            isPresented: isShowingProductSelector,
+                                            viewModel: productSelectorViewModel)
+                        .sheet(item: $viewModel.productToConfigureViewModel) { viewModel in
+                            ConfigurableBundleProductView(viewModel: viewModel)
+                        }
+                    }
+                },
+                isShowingSecondaryView: $viewModel.isProductSelectorPresented,
+                onViewContainerDismiss: {
+                    // By only calling the dismissHandler here, we wouldn't sync the selected items on dismissal
+                    // this is normally done via a callback through the ProductSelector's onCloseButtonTapped(),
+                    // but on split views we move this responsibility to the AdaptiveModalContainer
+                    viewModel.syncOrderItemSelectionStateOnDismiss()
+                    dismissHandler()
+                })
         } else {
             OrderForm(dismissHandler: dismissHandler, flow: flow, viewModel: viewModel, presentProductSelector: nil)
         }
