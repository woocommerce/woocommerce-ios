--- conflicted
+++ resolved
@@ -360,13 +360,8 @@
 private extension ProductSelectorView.Configuration {
     static func addProductToOrder() -> ProductSelectorView.Configuration {
         ProductSelectorView.Configuration(
-<<<<<<< HEAD
             showsFilters: true,
-            multipleSelectionsEnabled: ServiceLocator.generalAppSettings.betaFeatureEnabled(.productMultiSelection),
-            clearSelectionEnabled: false,
-=======
             multipleSelectionsEnabled: ServiceLocator.featureFlagService.isFeatureFlagEnabled(.productMultiSelectionM1),
->>>>>>> 9368a91f
             searchHeaderBackgroundColor: .listBackground,
             prefersLargeTitle: false,
             doneButtonTitleSingularFormat: Localization.doneButtonSingular,
