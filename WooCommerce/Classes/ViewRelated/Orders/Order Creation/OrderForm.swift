--- conflicted
+++ resolved
@@ -148,20 +148,17 @@
                     .accessibilityIdentifier(OrderForm.Accessibility.cancelButtonIdentifier)
                 },
                 isShowingSecondaryView: $viewModel.isProductSelectorPresented)
-<<<<<<< HEAD
             .onChange(of: horizontalSizeClass) { _ in
                 // Save: in-flight order details when there's size class changes
                 viewModel.saveInflightCustomerDetails()
                 viewModel.saveInFlightOrderNotes()
             }
-=======
             // When we're side-by-side, show the notices over the combined screen
             .if(horizontalSizeClass == .regular, transform: {
                 $0
                     .notice($viewModel.autodismissableNotice)
                     .notice($viewModel.fixedNotice, autoDismiss: false)
             })
->>>>>>> 1000dd84
         } else {
             OrderForm(dismissHandler: dismissHandler, flow: flow, viewModel: viewModel, presentProductSelector: nil)
         }
