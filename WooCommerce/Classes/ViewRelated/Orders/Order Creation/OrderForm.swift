import SwiftUI
import Combine

/// Hosting controller that wraps an `OrderForm` view.
///
final class OrderFormHostingController: UIHostingController<OrderForm> {

    /// References to keep the Combine subscriptions alive within the lifecycle of the object.
    ///
    private var subscriptions: Set<AnyCancellable> = []
    private let viewModel: EditableOrderViewModel

    init(viewModel: EditableOrderViewModel) {
        self.viewModel = viewModel
        super.init(rootView: OrderForm(viewModel: viewModel))

        // Needed because a `SwiftUI` cannot be dismissed when being presented by a UIHostingController
        rootView.dismissHandler = { [weak self] in
            self?.dismiss(animated: true)
        }
    }

    required dynamic init?(coder aDecoder: NSCoder) {
        fatalError("init(coder:) has not been implemented")
    }

    override func viewDidLoad() {
        super.viewDidLoad()

        if ServiceLocator.featureFlagService.isFeatureFlagEnabled(.splitViewInOrdersTab) {
            // Set presentation delegate to track the user dismiss flow event
            if let navigationController = navigationController {
                navigationController.presentationController?.delegate = self
            } else {
                presentationController?.delegate = self
            }
        } else {
            handleSwipeBackGesture()
        }
    }
}

/// Intercepts back navigation (selecting back button or swiping back).
///
extension OrderFormHostingController {
    override func shouldPopOnBackButton() -> Bool {
        guard viewModel.canBeDismissed else {
            presentDiscardChangesActionSheet(onDiscard: { [weak self] in
                self?.discardOrderAndPop()
            })
            return false
        }
        return true
    }

    override func shouldPopOnSwipeBack() -> Bool {
        return shouldPopOnBackButton()
    }
}

/// Intercepts to the dismiss drag gesture.
///
extension OrderFormHostingController: UIAdaptivePresentationControllerDelegate {
    func presentationControllerShouldDismiss(_ presentationController: UIPresentationController) -> Bool {
        return viewModel.canBeDismissed
    }

    func presentationControllerDidAttemptToDismiss(_ presentationController: UIPresentationController) {
        presentDiscardChangesActionSheet(onDiscard: { [weak self] in
            self?.discardOrderAndDismiss()
        })
    }
}

/// Private methods
///
private extension OrderFormHostingController {
    func presentDiscardChangesActionSheet(onDiscard: @escaping () -> Void) {
        UIAlertController.presentDiscardChangesActionSheet(viewController: self, onDiscard: onDiscard)
    }

    func discardOrderAndDismiss() {
        viewModel.discardOrder()
        dismiss(animated: true)
    }

    func discardOrderAndPop() {
        viewModel.discardOrder()
        navigationController?.popViewController(animated: true)
    }
}

/// View to create or edit an order
///
struct OrderForm: View {
    /// Set this closure with UIKit dismiss code. Needed because we need access to the UIHostingController `dismiss` method.
    ///
    var dismissHandler: (() -> Void) = {}

    @ObservedObject var viewModel: EditableOrderViewModel

    /// Fix for breaking navbar button
    @State private var navigationButtonID = UUID()

    var body: some View {
        GeometryReader { geometry in
            ScrollViewReader { scroll in
                ScrollView {
                    VStack(spacing: Layout.noSpacing) {

                        Group {
                            Divider() // Needed because `NonEditableOrderBanner` does not have a top divider
                            NonEditableOrderBanner(width: geometry.size.width)
                        }
                        .renderedIf(viewModel.shouldShowNonEditableIndicators)

                        OrderStatusSection(viewModel: viewModel, topDivider: !viewModel.shouldShowNonEditableIndicators)

                        Spacer(minLength: Layout.sectionSpacing)

                        ProductsSection(scroll: scroll, viewModel: viewModel, navigationButtonID: $navigationButtonID)
                            .disabled(viewModel.shouldShowNonEditableIndicators)

                        Spacer(minLength: Layout.sectionSpacing)

                        Group {
                            if let title = viewModel.multipleLinesMessage {
                                MultipleLinesMessage(title: title)
                                Spacer(minLength: Layout.sectionSpacing)
                            }

                            OrderPaymentSection(viewModel: viewModel.paymentDataViewModel)
                                .disabled(viewModel.shouldShowNonEditableIndicators)
                        }

                        Spacer(minLength: Layout.sectionSpacing)

                        OrderCustomerSection(viewModel: viewModel, addressFormViewModel: viewModel.addressFormViewModel)

                        Spacer(minLength: Layout.sectionSpacing)

                        CustomerNoteSection(viewModel: viewModel)
                    }
                    .disabled(viewModel.disabled)
                }
                .background(Color(.listBackground).ignoresSafeArea())
                .ignoresSafeArea(.container, edges: [.horizontal])
            }
        }
        .navigationTitle(viewModel.title)
        .navigationBarTitleDisplayMode(.inline)
        .toolbar {
            ToolbarItem(placement: .cancellationAction) {
                Button(Localization.cancelButton) {
                    dismissHandler()
                }
                .accessibilityIdentifier(Accessibility.cancelButtonIdentifier)
                .renderedIf(viewModel.shouldShowCancelButton)
            }
            ToolbarItem(placement: .confirmationAction) {
                switch viewModel.navigationTrailingItem {
                case .create:
                    Button(Localization.createButton) {
                        viewModel.createOrder()
                    }
                    .id(navigationButtonID)
                    .accessibilityIdentifier(Accessibility.createButtonIdentifier)
                    .disabled(viewModel.disabled)
                case .done:
                    Button(Localization.doneButton) {
                        viewModel.finishEditing()
                        dismissHandler()
                    }
                    .accessibilityIdentifier(Accessibility.doneButtonIdentifier)
                case .loading:
                    ProgressView()
                }
            }
        }
        .wooNavigationBarStyle()
        .notice($viewModel.notice, autoDismiss: false)
    }
}

/// Represents an information message to indicate about multiple shipping or fee lines.
///
private struct MultipleLinesMessage: View {

    /// Message to display.
    ///
    let title: String

    ///   Environment safe areas
    ///
    @Environment(\.safeAreaInsets) private var safeAreaInsets: EdgeInsets

    var body: some View {
        VStack(alignment: .leading, spacing: OrderForm.Layout.noSpacing) {
            Divider()

            HStack(spacing: OrderForm.Layout.sectionSpacing) {

                Image(uiImage: .infoImage)
                    .foregroundColor(Color(.brand))

                Text(title)
                    .bodyStyle()
            }
            .padding()
            .padding(.horizontal, insets: safeAreaInsets)

            Divider()
        }
        .background(Color(.listForeground(modal: true)))
    }
}

// MARK: Order Sections
/// Represents the Products section
///
private struct ProductsSection: View {
    let scroll: ScrollViewProxy

    /// View model to drive the view content
    @ObservedObject var viewModel: EditableOrderViewModel

    /// Fix for breaking navbar button
    @Binding var navigationButtonID: UUID

    /// Defines whether `AddProduct` modal is presented.
    ///
    @State private var showAddProduct: Bool = false

    /// ID for Add Product button
    ///
    @Namespace var addProductButton

    ///   Environment safe areas
    ///
    @Environment(\.safeAreaInsets) private var safeAreaInsets: EdgeInsets

    var body: some View {
        Group {
            Divider()

            VStack(alignment: .leading, spacing: OrderForm.Layout.verticalSpacing) {

                HStack {
                    Text(OrderForm.Localization.products)
                        .accessibilityAddTraits(.isHeader)
                        .headlineStyle()

                    Spacer()

                    Image(uiImage: .lockImage)
                        .foregroundColor(Color(.brand))
                        .renderedIf(viewModel.shouldShowNonEditableIndicators)
                }

                ForEach(viewModel.productRows) { productRow in
                    ProductRow(viewModel: productRow, accessibilityHint: OrderForm.Localization.productRowAccessibilityHint)
                        .onTapGesture {
                            viewModel.selectOrderItem(productRow.id)
                        }
                        .sheet(item: $viewModel.selectedProductViewModel) { productViewModel in
                            ProductInOrder(viewModel: productViewModel)
                        }
                        .redacted(reason: viewModel.disabled ? .placeholder : [] )

                    Divider()
                }

                Button(OrderForm.Localization.addProductsButtonTitle) {
                    showAddProduct.toggle()
                }
                .id(addProductButton)
                .accessibilityIdentifier(OrderForm.Accessibility.addProductButtonIdentifier)
                .buttonStyle(PlusButtonStyle())
                .sheet(isPresented: $showAddProduct, onDismiss: {
                    scroll.scrollTo(addProductButton)
                }, content: {
                    ProductSelectorNavigationView(
                        configuration: ProductSelectorView.Configuration.addProductToOrder(),
                        isPresented: $showAddProduct,
                        viewModel: viewModel.productSelectorViewModel)
                    .onDisappear {
                        viewModel.productSelectorViewModel.clearSearchAndFilters()
                        navigationButtonID = UUID()
                    }
                })
            }
            .padding(.horizontal, insets: safeAreaInsets)
            .padding()
            .background(Color(.listForeground(modal: true)))

            Divider()
        }
    }
}

// MARK: Constants
private extension OrderForm {
    enum Layout {
        static let sectionSpacing: CGFloat = 16.0
        static let verticalSpacing: CGFloat = 22.0
        static let noSpacing: CGFloat = 0.0
    }

    enum Localization {
        static let createButton = NSLocalizedString("Create", comment: "Button to create an order on the Order screen")
        static let doneButton = NSLocalizedString("Done", comment: "Button to dismiss the Order Editing screen")
        static let cancelButton = NSLocalizedString("Cancel", comment: "Button to cancel the creation of an order on the New Order screen")
        static let products = NSLocalizedString("Products", comment: "Title text of the section that shows the Products when creating or editing an order")
        static let addProduct = NSLocalizedString("Add Product", comment: "Title text of the button that adds a product when creating or editing an order")
        static let addProducts = NSLocalizedString("Add Products",
                                                   comment: "Title text of the button that allows to add multiple products when creating or editing an order")
        static let productRowAccessibilityHint = NSLocalizedString("Opens product detail.",
                                                                   comment: "Accessibility hint for selecting a product in an order form")

        static let addProductsButtonTitle = ServiceLocator.featureFlagService.isFeatureFlagEnabled(.productMultiSelectionM1) ?
        Localization.addProducts : Localization.addProduct
    }

    enum Accessibility {
        static let createButtonIdentifier = "new-order-create-button"
        static let cancelButtonIdentifier = "new-order-cancel-button"
        static let doneButtonIdentifier = "edit-order-done-button"
        static let addProductButtonIdentifier = "new-order-add-product-button"
    }
}

struct OrderForm_Previews: PreviewProvider {
    static var previews: some View {
        let viewModel = EditableOrderViewModel(siteID: 123)

        NavigationView {
            OrderForm(viewModel: viewModel)
        }

        NavigationView {
            OrderForm(viewModel: viewModel)
        }
        .environment(\.sizeCategory, .accessibilityExtraExtraLarge)
        .previewDisplayName("Accessibility")

        NavigationView {
            OrderForm(viewModel: viewModel)
        }
        .environment(\.colorScheme, .dark)
        .previewDisplayName("Dark")

        NavigationView {
            OrderForm(viewModel: viewModel)
        }
        .environment(\.layoutDirection, .rightToLeft)
        .previewDisplayName("Right to left")
    }
}

private extension ProductSelectorView.Configuration {
    static func addProductToOrder() -> ProductSelectorView.Configuration {
        ProductSelectorView.Configuration(
<<<<<<< HEAD
            multipleSelectionsEnabled: ServiceLocator.featureFlagService.isFeatureFlagEnabled(.productMultiSelectionM1),
            clearSelectionEnabled: ServiceLocator.featureFlagService.isFeatureFlagEnabled(.productMultiSelectionM1),
=======
            multipleSelectionsEnabled: ServiceLocator.generalAppSettings.betaFeatureEnabled(.productMultiSelection),
>>>>>>> a7a5381e
            searchHeaderBackgroundColor: .listBackground,
            prefersLargeTitle: false,
            doneButtonTitleSingularFormat: Localization.doneButtonSingular,
            doneButtonTitlePluralFormat: Localization.doneButtonPlural,
            title: Localization.title,
            cancelButtonTitle: Localization.close,
            productRowAccessibilityHint: Localization.productRowAccessibilityHint,
            variableProductRowAccessibilityHint: Localization.variableProductRowAccessibilityHint)
    }

    enum Localization {
        static let title = NSLocalizedString("Add Product", comment: "Title for the screen to add a product to an order")
        static let close = NSLocalizedString("Close", comment: "Text for the close button in the Add Product screen")
        static let doneButtonSingular = NSLocalizedString("1 Product Selected",
                                                          comment: "Title of the action button at the bottom of the Select Products screen " +
                                                          "when one product is selected")
        static let doneButtonPlural = NSLocalizedString("%1$d Products Selected",
                                                        comment: "Title of the action button at the bottom of the Select Products screen " +
                                                        "when more than 1 item is selected, reads like: 5 Products Selected")
        static let productRowAccessibilityHint = NSLocalizedString("Adds product to order.",
                                                                   comment: "Accessibility hint for selecting a product in the Add Product screen")
        static let variableProductRowAccessibilityHint = NSLocalizedString(
            "Opens list of product variations.",
            comment: "Accessibility hint for selecting a variable product in the Add Product screen"
        )
    }
}<|MERGE_RESOLUTION|>--- conflicted
+++ resolved
@@ -360,12 +360,7 @@
 private extension ProductSelectorView.Configuration {
     static func addProductToOrder() -> ProductSelectorView.Configuration {
         ProductSelectorView.Configuration(
-<<<<<<< HEAD
             multipleSelectionsEnabled: ServiceLocator.featureFlagService.isFeatureFlagEnabled(.productMultiSelectionM1),
-            clearSelectionEnabled: ServiceLocator.featureFlagService.isFeatureFlagEnabled(.productMultiSelectionM1),
-=======
-            multipleSelectionsEnabled: ServiceLocator.generalAppSettings.betaFeatureEnabled(.productMultiSelection),
->>>>>>> a7a5381e
             searchHeaderBackgroundColor: .listBackground,
             prefersLargeTitle: false,
             doneButtonTitleSingularFormat: Localization.doneButtonSingular,
