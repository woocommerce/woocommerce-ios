import SwiftUI
import Combine

/// Hosting controller that wraps an `OrderForm` view.
///
final class OrderFormHostingController: UIHostingController<OrderForm> {

    /// References to keep the Combine subscriptions alive within the lifecycle of the object.
    ///
    private var subscriptions: Set<AnyCancellable> = []
    private let viewModel: EditableOrderViewModel

    init(viewModel: EditableOrderViewModel) {
        self.viewModel = viewModel
        super.init(rootView: OrderForm(viewModel: viewModel))

        // Needed because a `SwiftUI` cannot be dismissed when being presented by a UIHostingController
        rootView.dismissHandler = { [weak self] in
            self?.dismiss(animated: true)
        }
    }

    required dynamic init?(coder aDecoder: NSCoder) {
        fatalError("init(coder:) has not been implemented")
    }

    override func viewDidLoad() {
        super.viewDidLoad()

        if ServiceLocator.featureFlagService.isFeatureFlagEnabled(.splitViewInOrdersTab) {
            // Set presentation delegate to track the user dismiss flow event
            if let navigationController = navigationController {
                navigationController.presentationController?.delegate = self
            } else {
                presentationController?.delegate = self
            }
        } else {
            handleSwipeBackGesture()
        }
    }
}

/// Intercepts back navigation (selecting back button or swiping back).
///
extension OrderFormHostingController {
    override func shouldPopOnBackButton() -> Bool {
        guard viewModel.canBeDismissed else {
            presentDiscardChangesActionSheet(onDiscard: { [weak self] in
                self?.discardOrderAndPop()
            })
            return false
        }
        return true
    }

    override func shouldPopOnSwipeBack() -> Bool {
        return shouldPopOnBackButton()
    }
}

/// Intercepts to the dismiss drag gesture.
///
extension OrderFormHostingController: UIAdaptivePresentationControllerDelegate {
    func presentationControllerShouldDismiss(_ presentationController: UIPresentationController) -> Bool {
        return viewModel.canBeDismissed
    }

    func presentationControllerDidAttemptToDismiss(_ presentationController: UIPresentationController) {
        presentDiscardChangesActionSheet(onDiscard: { [weak self] in
            self?.discardOrderAndDismiss()
        })
    }
}

/// Private methods
///
private extension OrderFormHostingController {
    func presentDiscardChangesActionSheet(onDiscard: @escaping () -> Void) {
        UIAlertController.presentDiscardChangesActionSheet(viewController: self, onDiscard: onDiscard)
    }

    func discardOrderAndDismiss() {
        viewModel.discardOrder()
        dismiss(animated: true)
    }

    func discardOrderAndPop() {
        viewModel.discardOrder()
        navigationController?.popViewController(animated: true)
    }
}

/// View to create or edit an order
///
struct OrderForm: View {
    /// Set this closure with UIKit dismiss code. Needed because we need access to the UIHostingController `dismiss` method.
    ///
    var dismissHandler: (() -> Void) = {}

    @ObservedObject var viewModel: EditableOrderViewModel

    /// Fix for breaking navbar button
    @State private var navigationButtonID = UUID()

    var body: some View {
        GeometryReader { geometry in
            ScrollViewReader { scroll in
                ScrollView {
                    VStack(spacing: Layout.noSpacing) {

                        Group {
                            Divider() // Needed because `NonEditableOrderBanner` does not have a top divider
                            NonEditableOrderBanner(width: geometry.size.width)
                        }
                        .renderedIf(viewModel.shouldShowNonEditableIndicators)

                        OrderStatusSection(viewModel: viewModel, topDivider: !viewModel.shouldShowNonEditableIndicators)

                        Spacer(minLength: Layout.sectionSpacing)

                        ProductsSection(scroll: scroll, viewModel: viewModel, navigationButtonID: $navigationButtonID)
                            .disabled(viewModel.shouldShowNonEditableIndicators)

                        Spacer(minLength: Layout.sectionSpacing)

                        Group {
                            if let title = viewModel.multipleLinesMessage {
                                MultipleLinesMessage(title: title)
                                Spacer(minLength: Layout.sectionSpacing)
                            }

                            OrderPaymentSection(viewModel: viewModel.paymentDataViewModel)
                                .disabled(viewModel.shouldShowNonEditableIndicators)
                        }

                        Spacer(minLength: Layout.sectionSpacing)

                        OrderCustomerSection(viewModel: viewModel, addressFormViewModel: viewModel.addressFormViewModel)

                        Spacer(minLength: Layout.sectionSpacing)

                        CustomerNoteSection(viewModel: viewModel)
                    }
                    .disabled(viewModel.disabled)
                }
                .background(Color(.listBackground).ignoresSafeArea())
                .ignoresSafeArea(.container, edges: [.horizontal])
            }
        }
        .navigationTitle(viewModel.title)
        .navigationBarTitleDisplayMode(.inline)
        .toolbar {
            ToolbarItem(placement: .cancellationAction) {
                Button(Localization.cancelButton) {
                    dismissHandler()
                }
                .accessibilityIdentifier(Accessibility.cancelButtonIdentifier)
                .renderedIf(viewModel.shouldShowCancelButton)
            }
            ToolbarItem(placement: .confirmationAction) {
                switch viewModel.navigationTrailingItem {
                case .create:
                    Button(Localization.createButton) {
                        viewModel.createOrder()
                    }
                    .id(navigationButtonID)
                    .accessibilityIdentifier(Accessibility.createButtonIdentifier)
                    .disabled(viewModel.disabled)
                case .done:
                    Button(Localization.doneButton) {
                        viewModel.finishEditing()
                        dismissHandler()
                    }
                    .accessibilityIdentifier(Accessibility.doneButtonIdentifier)
                case .loading:
                    ProgressView()
                }
            }
        }
        .wooNavigationBarStyle()
        .notice($viewModel.notice, autoDismiss: false)
    }
}

/// Represents an information message to indicate about multiple shipping or fee lines.
///
private struct MultipleLinesMessage: View {

    /// Message to display.
    ///
    let title: String

    ///   Environment safe areas
    ///
    @Environment(\.safeAreaInsets) private var safeAreaInsets: EdgeInsets

    var body: some View {
        VStack(alignment: .leading, spacing: OrderForm.Layout.noSpacing) {
            Divider()

            HStack(spacing: OrderForm.Layout.sectionSpacing) {

                Image(uiImage: .infoImage)
                    .foregroundColor(Color(.brand))

                Text(title)
                    .bodyStyle()
            }
            .padding()
            .padding(.horizontal, insets: safeAreaInsets)

            Divider()
        }
        .background(Color(.listForeground(modal: true)))
    }
}

// MARK: Order Sections
/// Represents the Products section
///
private struct ProductsSection: View {
    let scroll: ScrollViewProxy

    /// View model to drive the view content
    @ObservedObject var viewModel: EditableOrderViewModel

    /// Fix for breaking navbar button
    @Binding var navigationButtonID: UUID

    /// Defines whether `AddProduct` modal is presented.
    ///
    @State private var showAddProduct: Bool = false

    /// ID for Add Product button
    ///
    @Namespace var addProductButton

    ///   Environment safe areas
    ///
    @Environment(\.safeAreaInsets) private var safeAreaInsets: EdgeInsets

    var body: some View {
        Group {
            Divider()

            VStack(alignment: .leading, spacing: OrderForm.Layout.verticalSpacing) {

                HStack {
                    Text(OrderForm.Localization.products)
                        .accessibilityAddTraits(.isHeader)
                        .headlineStyle()

                    Spacer()

                    Image(uiImage: .lockImage)
                        .foregroundColor(Color(.brand))
                        .renderedIf(viewModel.shouldShowNonEditableIndicators)
                }

                ForEach(viewModel.productRows) { productRow in
                    ProductRow(viewModel: productRow, accessibilityHint: OrderForm.Localization.productRowAccessibilityHint)
                        .onTapGesture {
                            viewModel.selectOrderItem(productRow.id)
                        }
                        .sheet(item: $viewModel.selectedProductViewModel) { productViewModel in
                            ProductInOrder(viewModel: productViewModel)
                        }

                    Divider()
                }

                Button(OrderForm.Localization.addProductsButtonTitle) {
                    showAddProduct.toggle()
                }
                .id(addProductButton)
                .accessibilityIdentifier(OrderForm.Accessibility.addProductButtonIdentifier)
                .buttonStyle(PlusButtonStyle())
                .sheet(isPresented: $showAddProduct, onDismiss: {
                    scroll.scrollTo(addProductButton)
                }, content: {
<<<<<<< HEAD
                    ProductSelectorView(
                        configuration: ProductSelectorView.Configuration.addProductToOrder(),
                        isPresented: $showAddProduct,
                        viewModel: viewModel.generateProductSelectorViewModel())
                    .onDisappear {
=======
                    ProductSelectorNavigationView(
                        configuration: ProductSelectorView.Configuration.addProductToOrder(),
                        isPresented: $showAddProduct,
                        viewModel: viewModel.addProductViewModel)
                    .onDisappear {
                        viewModel.addProductViewModel.clearSearchAndFilters()
>>>>>>> c1a778fd
                        navigationButtonID = UUID()
                    }
                })
            }
            .padding(.horizontal, insets: safeAreaInsets)
            .padding()
            .background(Color(.listForeground(modal: true)))

            Divider()
        }
    }
}

// MARK: Constants
private extension OrderForm {
    enum Layout {
        static let sectionSpacing: CGFloat = 16.0
        static let verticalSpacing: CGFloat = 22.0
        static let noSpacing: CGFloat = 0.0
    }

    enum Localization {
        static let createButton = NSLocalizedString("Create", comment: "Button to create an order on the Order screen")
        static let doneButton = NSLocalizedString("Done", comment: "Button to dismiss the Order Editing screen")
        static let cancelButton = NSLocalizedString("Cancel", comment: "Button to cancel the creation of an order on the New Order screen")
        static let products = NSLocalizedString("Products", comment: "Title text of the section that shows the Products when creating or editing an order")
        static let addProduct = NSLocalizedString("Add Product", comment: "Title text of the button that adds a product when creating or editing an order")
        static let addProducts = NSLocalizedString("Add Products",
                                                   comment: "Title text of the button that allows to add multiple products when creating or editing an order")
        static let productRowAccessibilityHint = NSLocalizedString("Opens product detail.",
                                                                   comment: "Accessibility hint for selecting a product in an order form")

        static let addProductsButtonTitle = ServiceLocator.featureFlagService.isFeatureFlagEnabled(.productMultiSelectionM1) ?
        Localization.addProducts : Localization.addProduct
    }

    enum Accessibility {
        static let createButtonIdentifier = "new-order-create-button"
        static let cancelButtonIdentifier = "new-order-cancel-button"
        static let doneButtonIdentifier = "edit-order-done-button"
        static let addProductButtonIdentifier = "new-order-add-product-button"
    }
}

struct OrderForm_Previews: PreviewProvider {
    static var previews: some View {
        let viewModel = EditableOrderViewModel(siteID: 123)

        NavigationView {
            OrderForm(viewModel: viewModel)
        }

        NavigationView {
            OrderForm(viewModel: viewModel)
        }
        .environment(\.sizeCategory, .accessibilityExtraExtraLarge)
        .previewDisplayName("Accessibility")

        NavigationView {
            OrderForm(viewModel: viewModel)
        }
        .environment(\.colorScheme, .dark)
        .previewDisplayName("Dark")

        NavigationView {
            OrderForm(viewModel: viewModel)
        }
        .environment(\.layoutDirection, .rightToLeft)
        .previewDisplayName("Right to left")
    }
}

private extension ProductSelectorView.Configuration {
    static func addProductToOrder() -> ProductSelectorView.Configuration {
        ProductSelectorView.Configuration(
<<<<<<< HEAD
            multipleSelectionsEnabled: ServiceLocator.featureFlagService.isFeatureFlagEnabled(.productMultiSelectionM1),
=======
            multipleSelectionsEnabled: ServiceLocator.generalAppSettings.betaFeatureEnabled(.productMultiSelection),
>>>>>>> c1a778fd
            clearSelectionEnabled: false,
            searchHeaderBackgroundColor: .listBackground,
            prefersLargeTitle: false,
            doneButtonTitleSingularFormat: Localization.doneButtonSingular,
            doneButtonTitlePluralFormat: Localization.doneButtonPlural,
            title: Localization.title,
            cancelButtonTitle: Localization.close,
            productRowAccessibilityHint: Localization.productRowAccessibilityHint,
            variableProductRowAccessibilityHint: Localization.variableProductRowAccessibilityHint)
    }

    enum Localization {
        static let title = NSLocalizedString("Add Product", comment: "Title for the screen to add a product to an order")
        static let close = NSLocalizedString("Close", comment: "Text for the close button in the Add Product screen")
        static let doneButtonSingular = NSLocalizedString("1 Product selected",
                                                          comment: "Title of the action button at the bottom of the Select Products screen " +
                                                          "when one product is selected")
        static let doneButtonPlural = NSLocalizedString("%1$d Products selected",
                                                        comment: "Title of the action button at the bottom of the Select Products screen " +
                                                        "when more than 1 item is selected, reads like: 5 Products selected")
        static let productRowAccessibilityHint = NSLocalizedString("Adds product to order.",
                                                                   comment: "Accessibility hint for selecting a product in the Add Product screen")
        static let variableProductRowAccessibilityHint = NSLocalizedString(
            "Opens list of product variations.",
            comment: "Accessibility hint for selecting a variable product in the Add Product screen"
        )
    }
}<|MERGE_RESOLUTION|>--- conflicted
+++ resolved
@@ -278,20 +278,11 @@
                 .sheet(isPresented: $showAddProduct, onDismiss: {
                     scroll.scrollTo(addProductButton)
                 }, content: {
-<<<<<<< HEAD
-                    ProductSelectorView(
+                    ProductSelectorNavigationView(
                         configuration: ProductSelectorView.Configuration.addProductToOrder(),
                         isPresented: $showAddProduct,
                         viewModel: viewModel.generateProductSelectorViewModel())
                     .onDisappear {
-=======
-                    ProductSelectorNavigationView(
-                        configuration: ProductSelectorView.Configuration.addProductToOrder(),
-                        isPresented: $showAddProduct,
-                        viewModel: viewModel.addProductViewModel)
-                    .onDisappear {
-                        viewModel.addProductViewModel.clearSearchAndFilters()
->>>>>>> c1a778fd
                         navigationButtonID = UUID()
                     }
                 })
@@ -367,11 +358,7 @@
 private extension ProductSelectorView.Configuration {
     static func addProductToOrder() -> ProductSelectorView.Configuration {
         ProductSelectorView.Configuration(
-<<<<<<< HEAD
-            multipleSelectionsEnabled: ServiceLocator.featureFlagService.isFeatureFlagEnabled(.productMultiSelectionM1),
-=======
             multipleSelectionsEnabled: ServiceLocator.generalAppSettings.betaFeatureEnabled(.productMultiSelection),
->>>>>>> c1a778fd
             clearSelectionEnabled: false,
             searchHeaderBackgroundColor: .listBackground,
             prefersLargeTitle: false,
