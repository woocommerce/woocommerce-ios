--- conflicted
+++ resolved
@@ -560,10 +560,7 @@
 
                     HStack(spacing: OrderForm.Layout.productsHeaderButtonsSpacing) {
                         scanProductButton
-<<<<<<< HEAD
-=======
                             .renderedIf(presentationStyle == .modalOnModal)
->>>>>>> 9e35be2a
 
                         if let presentProductSelector {
                             Button(action: {
@@ -622,10 +619,7 @@
                         .buttonStyle(PlusButtonStyle())
                     }
                     scanProductButton
-<<<<<<< HEAD
-=======
                         .renderedIf(presentationStyle == .modalOnModal)
->>>>>>> 9e35be2a
                 }
                 .renderedIf(viewModel.shouldShowAddProductsButton)
             }
