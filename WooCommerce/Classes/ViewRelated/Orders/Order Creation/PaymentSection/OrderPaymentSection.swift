import SwiftUI

/// Represents the Payment section in an order
///
struct OrderPaymentSection: View {
    /// View model to drive the view content
    let viewModel: EditableOrderViewModel.PaymentDataViewModel

    /// Indicates if the shipping line details screen should be shown or not.
    ///
    @State private var shouldShowShippingLineDetails: Bool = false

    /// Indicates if the fee line details screen should be shown or not.
    ///
    @State private var shouldShowFeeLineDetails: Bool = false

    /// Indicates if the coupon line details screen should be shown or not.
    ///
    @State private var shouldShowAddCouponLineDetails: Bool = false

    /// Indicates if the go to coupons alert should be shown or not.
    ///
    @State private var shouldShowGoToCouponsAlert: Bool = false

    /// Keeps track of the selected coupon line details view model.
    ///
    @State private var selectedCouponLineDetailsViewModel: CouponLineDetailsViewModel? = nil

    ///   Environment safe areas
    ///
    @Environment(\.safeAreaInsets) var safeAreaInsets: EdgeInsets

    var body: some View {
        Divider()

        VStack(alignment: .leading, spacing: .zero) {
            HStack {
                Text(Localization.payment)
                    .accessibilityAddTraits(.isHeader)
                    .headlineStyle()

                Spacer()

                Image(uiImage: .lockImage)
                    .foregroundColor(Color(.brand))
                    .renderedIf(viewModel.showNonEditableIndicators)

                ProgressView()
                    .renderedIf(viewModel.isLoading)
            }
            .padding()

            TitleAndValueRow(title: Localization.productsTotal, value: .content(viewModel.itemsTotal), selectionStyle: .none) {}

            shippingRow
                .sheet(isPresented: $shouldShowShippingLineDetails) {
                    ShippingLineDetails(viewModel: viewModel.shippingLineViewModel)
                }
            feesRow
                .sheet(isPresented: $shouldShowFeeLineDetails) {
                    FeeOrDiscountLineDetailsView(viewModel: viewModel.feeLineViewModel)
                }

            VStack {
                ForEach(viewModel.couponLineViewModels, id: \.title) { viewModel in
                    TitleAndValueRow(title: viewModel.title, value: .content(viewModel.discount), selectionStyle: .highlight) {
                        selectedCouponLineDetailsViewModel = viewModel.detailsViewModel
                    }
                }
            }
            .sheet(item: $selectedCouponLineDetailsViewModel) { viewModel in
                CouponLineDetails(viewModel: viewModel)
            }

            addCouponRow
                .sheet(isPresented: $shouldShowAddCouponLineDetails) {
                    NavigationView {
                        CouponListView(siteID: viewModel.siteID,
                                       emptyStateActionTitle: Localization.goToCoupons,
                                       emptyStateAction: {
                                            shouldShowGoToCouponsAlert = true
                                        },
                                       onCouponSelected: { coupon in
                                            viewModel.addNewCouponLineClosure(coupon)
                                            shouldShowAddCouponLineDetails = false
                                        })
                        .navigationTitle(Localization.addCoupon)
                            .navigationBarTitleDisplayMode(.inline)
                            .toolbar {
                                ToolbarItem(placement: .navigationBarLeading) {
                                    Button(Localization.cancelButton) {
                                        shouldShowAddCouponLineDetails = false
                                    }
                                }
                            }
                            .alert(isPresented: $shouldShowGoToCouponsAlert, content: {
                                Alert(title: Text(Localization.goToCoupons),
                                      message: Text(Localization.goToCouponsAlertMessage),
                                      primaryButton: .default(Text(Localization.goToCouponsAlertButtonTitle), action: {
                                    viewModel.onGoToCouponsClosure()
                                    MainTabBarController.presentCoupons()
                                }),
                                      secondaryButton: .cancel())
                            })
                    }
                }

            if viewModel.shouldShowTaxExtraInformation {
<<<<<<< HEAD
                OrderTaxesTitleAndValueRow(title: Localization.taxesTotal,
                                           suffix: viewModel.taxBasedOnSetting.isNotEmpty ? "(\(viewModel.taxBasedOnSetting))" : "",
                                           value: viewModel.taxesTotal)

                ForEach(viewModel.taxLineViewModels, id: \.title) { viewModel in
                    FootnoteAndValueRow(footnote: viewModel.title,
                                        value: viewModel.value)
                }
=======
                taxesSection
>>>>>>> 4e9b4cc4
            } else {
                TitleAndValueRow(title: Localization.taxes, value: .content(viewModel.taxesTotal))
            }

            TitleAndValueRow(title: Localization.discountTotal, value: .content(viewModel.discountTotal))
                .renderedIf(viewModel.shouldShowDiscountTotal)

            TitleAndValueRow(title: Localization.orderTotal, value: .content(viewModel.orderTotal), bold: true, selectionStyle: .none) {}
        }
        .padding(.horizontal, insets: safeAreaInsets)
        .background(Color(.listForeground(modal: true)))

        Divider()
    }

    @ViewBuilder private var shippingRow: some View {
        if viewModel.shouldShowShippingTotal {
            TitleAndValueRow(title: Localization.shippingTotal, value: .content(viewModel.shippingTotal), selectionStyle: .highlight) {
                shouldShowShippingLineDetails = true
            }
        } else {
            Button(Localization.addShipping) {
                shouldShowShippingLineDetails = true
            }
            .buttonStyle(PlusButtonStyle())
            .padding()
            .accessibilityIdentifier("add-shipping-button")
        }
    }

    @ViewBuilder private var feesRow: some View {
        if viewModel.shouldShowFees {
            TitleAndValueRow(title: Localization.feesTotal, value: .content(viewModel.feesTotal), selectionStyle: .highlight) {
                shouldShowFeeLineDetails = true
            }
        } else {
            Button(Localization.addFee) {
                shouldShowFeeLineDetails = true
            }
            .buttonStyle(PlusButtonStyle())
            .padding()
            .accessibilityIdentifier("add-fee-button")
        }
    }

    @ViewBuilder private var addCouponRow: some View {
        Button(Localization.addCoupon) {
            shouldShowAddCouponLineDetails = true
        }
        .buttonStyle(PlusButtonStyle())
        .padding()
        .accessibilityIdentifier("add-coupon-button")
        .disabled(viewModel.shouldDisableAddingCoupons)
    }

    @ViewBuilder private var taxesSection: some View {
        VStack(alignment: .leading, spacing: Constants.taxesSectionVerticalSpacing) {
            taxSectionTitle
            taxLines
        }
        .padding(Constants.sectionPadding)
    }

    @ViewBuilder private var taxSectionTitle: some View {
        AdaptiveStack(horizontalAlignment: .leading, spacing: Constants.taxesAdaptativeStacksSpacing) {
            Text(Localization.taxesTotal)
                .bodyStyle()
                .multilineTextAlignment(.leading)
                .frame(maxWidth: .infinity, alignment: .leading)

            Text(viewModel.taxesTotal)
                .bodyStyle()
                .multilineTextAlignment(.trailing)
                .frame(width: nil, alignment: .trailing)
        }
    }

    @ViewBuilder private var taxLines: some View {
        ForEach(viewModel.taxLineViewModels, id: \.title) { viewModel in
            HStack {
                AdaptiveStack(horizontalAlignment: .leading, spacing: Constants.taxesAdaptativeStacksSpacing) {
                    Text(viewModel.title)
                        .font(.footnote)
                        .fontWeight(.semibold)
                        .multilineTextAlignment(.leading)
                        .frame(maxWidth: .infinity, alignment: .leading)

                    Text(viewModel.value)
                        .footnoteStyle()
                        .multilineTextAlignment(.trailing)
                        .frame(width: nil, alignment: .trailing)
                }
            }
        }
    }
}

// MARK: Constants
private extension OrderPaymentSection {
    enum Localization {
        static let payment = NSLocalizedString("Payment", comment: "Title text of the section that shows Payment details when creating a new order")
        static let productsTotal = NSLocalizedString("Products Total", comment: "Label for the row showing the total cost of products in the order")
        static let orderTotal = NSLocalizedString("Order Total", comment: "Label for the the row showing the total cost of the order")
        static let discountTotal = NSLocalizedString("Discount Total", comment: "Label for the the row showing the total discount of the order")
        static let addShipping = NSLocalizedString("Add Shipping", comment: "Title text of the button that adds shipping line when creating a new order")
        static let shippingTotal = NSLocalizedString("Shipping", comment: "Label for the row showing the cost of shipping in the order")
        static let addFee = NSLocalizedString("Add Fee", comment: "Title text of the button that adds a fee when creating a new order")
        static let feesTotal = NSLocalizedString("Fees", comment: "Label for the row showing the cost of fees in the order")
        static let taxes = NSLocalizedString("Taxes", comment: "Label for the row showing the taxes in the order")
        static let taxesTotal = NSLocalizedString("Taxes Total", comment: "Label for the title row showing the taxes in the order")
        static let addCoupon = NSLocalizedString("Add coupon", comment: "Title for the Coupon screen during order creation")
        static let coupon = NSLocalizedString("Coupon", comment: "Label for the row showing the cost of coupon in the order")
        static let goToCoupons = NSLocalizedString("Go to Coupons", comment: "Button title on the Coupon screen empty state" +
                                                   "when creating a new order that navigates to the Coupons Section")
        static let goToCouponsAlertMessage = NSLocalizedString("Do you want to navigate to the Coupons Menu? These changes will be discarded.",
                                                               comment: "Confirm message for navigating to coupons when creating a new order")
        static let goToCouponsAlertButtonTitle = NSLocalizedString("Go", comment: "Confirm button title for navigating to coupons when creating a new order")
        static let cancelButton = NSLocalizedString("Cancel", comment: "Cancel button title when showing the coupon list selector")
    }

    enum Constants {
        static let taxesSectionVerticalSpacing: CGFloat = 8
        static let taxesAdaptativeStacksSpacing: CGFloat = 4
        static let sectionPadding: CGFloat = 16
    }
}

struct OrderPaymentSection_Previews: PreviewProvider {
    static var previews: some View {
        let viewModel = EditableOrderViewModel.PaymentDataViewModel(itemsTotal: "20.00", orderTotal: "20.00")

        OrderPaymentSection(viewModel: viewModel)
            .previewLayout(.sizeThatFits)
    }
}<|MERGE_RESOLUTION|>--- conflicted
+++ resolved
@@ -106,18 +106,7 @@
                 }
 
             if viewModel.shouldShowTaxExtraInformation {
-<<<<<<< HEAD
-                OrderTaxesTitleAndValueRow(title: Localization.taxesTotal,
-                                           suffix: viewModel.taxBasedOnSetting.isNotEmpty ? "(\(viewModel.taxBasedOnSetting))" : "",
-                                           value: viewModel.taxesTotal)
-
-                ForEach(viewModel.taxLineViewModels, id: \.title) { viewModel in
-                    FootnoteAndValueRow(footnote: viewModel.title,
-                                        value: viewModel.value)
-                }
-=======
                 taxesSection
->>>>>>> 4e9b4cc4
             } else {
                 TitleAndValueRow(title: Localization.taxes, value: .content(viewModel.taxesTotal))
             }
