import SwiftUI
import WooFoundation

/// Represents the Payment section in an order
///
struct OrderPaymentSection: View {
    /// View model to drive the view content
    let viewModel: EditableOrderViewModel.PaymentDataViewModel

    /// Indicates if the shipping line details screen should be shown or not.
    ///
    @State private var shouldShowShippingLineDetails: Bool = false

    /// Indicates if the fee line details screen should be shown or not.
    ///
    @State private var shouldShowFeeLineDetails: Bool = false

    /// Indicates if the coupon line details screen should be shown or not.
    ///
    @State private var shouldShowAddCouponLineDetails: Bool = false

    /// Indicates if the go to coupons alert should be shown or not.
    ///
    @State private var shouldShowGoToCouponsAlert: Bool = false

    /// Indicates if the gift card code input sheet should be shown or not.
    ///
    @State private var shouldShowGiftCardForm: Bool = false

    /// Indicates if the tax educational dialog should be shown or not.
    ///
    @State private var shouldShowTaxEducationalDialog: Bool = false

    /// Keeps track of the selected coupon line details view model.
    ///
    @State private var selectedCouponLineDetailsViewModel: CouponLineDetailsViewModel? = nil

    ///   Environment safe areas
    ///
    @Environment(\.safeAreaInsets) var safeAreaInsets: EdgeInsets

    var body: some View {
        Divider()

        VStack(alignment: .leading, spacing: .zero) {
            HStack {
                Text(Localization.payment)
                    .accessibilityAddTraits(.isHeader)
                    .headlineStyle()

                Spacer()

                Image(uiImage: .lockImage)
                    .foregroundColor(Color(.brand))
                    .renderedIf(viewModel.showNonEditableIndicators)

                ProgressView()
                    .renderedIf(viewModel.isLoading)
            }
            .padding()

            TitleAndValueRow(title: Localization.productsTotal, value: .content(viewModel.itemsTotal), selectionStyle: .none) {}

            shippingRow
                .sheet(isPresented: $shouldShowShippingLineDetails) {
                    ShippingLineDetails(viewModel: viewModel.shippingLineViewModel)
                }
            feesRow
                .sheet(isPresented: $shouldShowFeeLineDetails) {
                    FeeOrDiscountLineDetailsView(viewModel: viewModel.feeLineViewModel)
                }

            VStack {
                ForEach(viewModel.couponLineViewModels, id: \.title) { viewModel in
                    TitleAndValueRow(title: viewModel.title, value: .content(viewModel.discount), selectionStyle: .highlight) {
                        selectedCouponLineDetailsViewModel = viewModel.detailsViewModel
                    }
                }
            }
            .sheet(item: $selectedCouponLineDetailsViewModel) { viewModel in
                CouponLineDetails(viewModel: viewModel)
            }

            addCouponRow
                .sheet(isPresented: $shouldShowAddCouponLineDetails) {
                    NavigationView {
                        CouponListView(siteID: viewModel.siteID,
                                       emptyStateActionTitle: Localization.goToCoupons,
                                       emptyStateAction: {
                                            shouldShowGoToCouponsAlert = true
                                        },
                                       onCouponSelected: { coupon in
                                            viewModel.addNewCouponLineClosure(coupon)
                                            shouldShowAddCouponLineDetails = false
                                        })
                        .navigationTitle(Localization.addCoupon)
                            .navigationBarTitleDisplayMode(.inline)
                            .toolbar {
                                ToolbarItem(placement: .navigationBarLeading) {
                                    Button(Localization.cancelButton) {
                                        shouldShowAddCouponLineDetails = false
                                    }
                                }
                            }
                            .alert(isPresented: $shouldShowGoToCouponsAlert, content: {
                                Alert(title: Text(Localization.goToCoupons),
                                      message: Text(Localization.goToCouponsAlertMessage),
                                      primaryButton: .default(Text(Localization.goToCouponsAlertButtonTitle), action: {
                                    viewModel.onGoToCouponsClosure()
                                    MainTabBarController.presentCoupons()
                                }),
                                      secondaryButton: .cancel())
                            })
                    }
                }

            if viewModel.isGiftCardEnabled {
                if let giftCard = viewModel.giftCardToApply, giftCard.isNotEmpty {
                    editGiftCardRow(giftCard: giftCard)
                } else {
                    addGiftCardRow
                }
            }

            appliedGiftCardsSection

            taxesSection
                .fullScreenCover(isPresented: $shouldShowTaxEducationalDialog) {
                    TaxEducationalDialogView(viewModel: viewModel.taxEducationalDialogViewModel,
                                             onDismissWpAdminWebView: viewModel.onDismissWpAdminWebViewClosure)
                        .background(FullScreenCoverClearBackgroundView())
                    }

            VStack(alignment: .leading, spacing: .zero) {
                TitleAndValueRow(title: Localization.discountTotal, value: .content(viewModel.discountTotal))
                    .renderedIf(viewModel.shouldShowDiscountTotal)

                TitleAndValueRow(title: Localization.orderTotal, value: .content(viewModel.orderTotal), bold: true, selectionStyle: .none) {}
            }
        }
        .padding(.horizontal, insets: safeAreaInsets)
        .background(Color(.listForeground(modal: true)))

        Divider()

        taxRateAddedAutomaticallyRow
            .renderedIf(viewModel.shouldShowStoredTaxRateAddedAutomatically)
    }

    @ViewBuilder private var shippingRow: some View {
        if viewModel.shouldShowShippingTotal {
            TitleAndValueRow(title: Localization.shippingTotal, value: .content(viewModel.shippingTotal), selectionStyle: .highlight) {
                shouldShowShippingLineDetails = true
            }
        } else {
            Button(Localization.addShipping) {
                shouldShowShippingLineDetails = true
            }
            .buttonStyle(PlusButtonStyle())
            .padding()
            .accessibilityIdentifier("add-shipping-button")
        }
    }

    @ViewBuilder private var feesRow: some View {
        if viewModel.shouldShowFees {
            TitleAndValueRow(title: Localization.feesTotal, value: .content(viewModel.feesTotal), selectionStyle: .highlight) {
                shouldShowFeeLineDetails = true
            }
        } else {
            Button(Localization.addFee) {
                shouldShowFeeLineDetails = true
            }
            .buttonStyle(PlusButtonStyle())
            .padding()
            .accessibilityIdentifier("add-fee-button")
        }
    }

    @ViewBuilder private var addCouponRow: some View {
        Button(Localization.addCoupon) {
            shouldShowAddCouponLineDetails = true
        }
        .buttonStyle(PlusButtonStyle())
        .padding()
        .accessibilityIdentifier("add-coupon-button")
        .disabled(viewModel.shouldDisableAddingCoupons)
    }

    @ViewBuilder private var addGiftCardRow: some View {
        Button(Localization.addGiftCard) {
<<<<<<< HEAD
            shouldShowAddGiftCard = true
            viewModel.addGiftCardClosure()
=======
            shouldShowGiftCardForm = true
>>>>>>> 70b85321
        }
        .buttonStyle(PlusButtonStyle())
        .padding()
        .accessibilityIdentifier("add-gift-card-button")
        .disabled(!viewModel.isAddGiftCardActionEnabled)
        .sheet(isPresented: $shouldShowGiftCardForm) {
            giftCardInput
        }
    }

    @ViewBuilder private func editGiftCardRow(giftCard: String) -> some View {
        HStack {
            Button {
                shouldShowGiftCardForm = true
            } label: {
                OrderFormGiftCardRow(code: giftCard)
            }
            .padding()
            .sheet(isPresented: $shouldShowGiftCardForm) {
                giftCardInput
            }
        }
    }

    @ViewBuilder private var giftCardInput: some View {
        GiftCardInputView(viewModel: .init(code: viewModel.giftCardToApply ?? "",
                                           setGiftCard: { code in
            viewModel.setGiftCardClosure(code)
            shouldShowGiftCardForm = false
        }, dismiss: {
            shouldShowGiftCardForm = false
        }))
    }

    @ViewBuilder private var appliedGiftCardsSection: some View {
        VStack(alignment: .leading, spacing: Constants.giftCardsSectionVerticalSpacing) {
            ForEach(viewModel.appliedGiftCards, id: \.self) { giftCard in
                TitleAndValueRow(title: giftCard.code, value: .content(giftCard.amount), selectionStyle: .none)
            }
        }
        .renderedIf(viewModel.appliedGiftCards.isNotEmpty)
    }

    @ViewBuilder private var taxesSection: some View {
        VStack(alignment: .leading, spacing: Constants.taxesSectionVerticalSpacing) {
            taxSectionTitle
            taxLines
            taxBasedOnLine
            .renderedIf(viewModel.taxLineViewModels.isNotEmpty && viewModel.taxBasedOnSetting != nil)
        }
        .padding(Constants.sectionPadding)
    }

    @ViewBuilder private var taxSectionTitle: some View {
        AdaptiveStack(horizontalAlignment: .leading, spacing: Constants.taxesAdaptativeStacksSpacing) {
            Text(Localization.taxesTotal)
                .bodyStyle()

            Button {
                shouldShowTaxEducationalDialog = true
                viewModel.onTaxHelpButtonTappedClosure()
            } label: {
                Image(systemName: "questionmark.circle")
                    .foregroundColor(Color(.wooCommercePurple(.shade60)))
            }

            Spacer()

            Text(viewModel.taxesTotal)
                .bodyStyle()
                .frame(width: nil, alignment: .trailing)
        }
    }

    @ViewBuilder private var taxLines: some View {
        ForEach(viewModel.taxLineViewModels, id: \.title) { viewModel in
            HStack {
                AdaptiveStack(horizontalAlignment: .leading, spacing: Constants.taxesAdaptativeStacksSpacing) {
                    Text(viewModel.title)
                        .font(.footnote)
                        .fontWeight(.semibold)
                        .multilineTextAlignment(.leading)
                        .frame(maxWidth: .infinity, alignment: .leading)

                    Text(viewModel.value)
                        .footnoteStyle()
                        .multilineTextAlignment(.trailing)
                        .frame(width: nil, alignment: .trailing)
                }
            }
        }
    }

    @ViewBuilder private var taxBasedOnLine: some View {
        Text(viewModel.taxBasedOnSetting?.displayString ?? "")
            .footnoteStyle()
            .multilineTextAlignment(.leading)
    }

    @ViewBuilder private var taxRateAddedAutomaticallyRow: some View {
        VStack {
            HStack(alignment: .top, spacing: Constants.taxRateAddedAutomaticallyRowHorizontalSpacing) {
                Image(systemName: "info.circle")
                    .foregroundColor(Color(.wooCommercePurple(.shade60)))
                Text(Localization.taxRateAddedAutomaticallyRowText)
                    .subheadlineStyle()
                    .frame(maxWidth: .infinity, alignment: .leading)
                Spacer()
            }
            .frame(maxWidth: .infinity)
            .padding()
            .frame(minHeight: Constants.rowMinHeight)

            Divider()
        }
        .background(Color(.listForeground(modal: true)))
    }
}

// MARK: Constants
private extension OrderPaymentSection {
    enum Localization {
        static let payment = NSLocalizedString("Payment", comment: "Title text of the section that shows Payment details when creating a new order")
        static let productsTotal = NSLocalizedString("Products Total", comment: "Label for the row showing the total cost of products in the order")
        static let orderTotal = NSLocalizedString("Order Total", comment: "Label for the the row showing the total cost of the order")
        static let discountTotal = NSLocalizedString("Discount Total", comment: "Label for the the row showing the total discount of the order")
        static let addShipping = NSLocalizedString("Add Shipping", comment: "Title text of the button that adds shipping line when creating a new order")
        static let shippingTotal = NSLocalizedString("Shipping", comment: "Label for the row showing the cost of shipping in the order")
        static let addGiftCard = NSLocalizedString("Add Gift Card", comment: "Title text of the button that adds shipping line when creating a new order")
        static let addFee = NSLocalizedString("Add Fee", comment: "Title text of the button that adds a fee when creating a new order")
        static let feesTotal = NSLocalizedString("Fees", comment: "Label for the row showing the cost of fees in the order")
        static let taxes = NSLocalizedString("Taxes", comment: "Label for the row showing the taxes in the order")
        static let taxesTotal = NSLocalizedString("Taxes Total", comment: "Label for the title row showing the taxes in the order")
        static let addCoupon = NSLocalizedString("Add coupon", comment: "Title for the Coupon screen during order creation")
        static let coupon = NSLocalizedString("Coupon", comment: "Label for the row showing the cost of coupon in the order")
        static let goToCoupons = NSLocalizedString("Go to Coupons", comment: "Button title on the Coupon screen empty state" +
                                                   "when creating a new order that navigates to the Coupons Section")
        static let goToCouponsAlertMessage = NSLocalizedString("Do you want to navigate to the Coupons Menu? These changes will be discarded.",
                                                               comment: "Confirm message for navigating to coupons when creating a new order")
        static let goToCouponsAlertButtonTitle = NSLocalizedString("Go", comment: "Confirm button title for navigating to coupons when creating a new order")
        static let cancelButton = NSLocalizedString("Cancel", comment: "Cancel button title when showing the coupon list selector")
        static let taxRateAddedAutomaticallyRowText = NSLocalizedString("Tax rate location added automatically",
                                                                        comment: "Notice in editable order details when the tax rate was added to the order")
    }

    enum Constants {
        static let giftCardsSectionVerticalSpacing: CGFloat = 8
        static let taxesSectionVerticalSpacing: CGFloat = 8
        static let taxRateAddedAutomaticallyRowHorizontalSpacing: CGFloat = 8
        static let taxesAdaptativeStacksSpacing: CGFloat = 4
        static let sectionPadding: CGFloat = 16
        static let rowMinHeight: CGFloat = 44
    }
}

struct OrderPaymentSection_Previews: PreviewProvider {
    static var previews: some View {
        let viewModel = EditableOrderViewModel.PaymentDataViewModel(itemsTotal: "20.00", orderTotal: "20.00")

        OrderPaymentSection(viewModel: viewModel)
            .previewLayout(.sizeThatFits)
    }
}<|MERGE_RESOLUTION|>--- conflicted
+++ resolved
@@ -189,12 +189,8 @@
 
     @ViewBuilder private var addGiftCardRow: some View {
         Button(Localization.addGiftCard) {
-<<<<<<< HEAD
-            shouldShowAddGiftCard = true
+            shouldShowGiftCardForm = true
             viewModel.addGiftCardClosure()
-=======
-            shouldShowGiftCardForm = true
->>>>>>> 70b85321
         }
         .buttonStyle(PlusButtonStyle())
         .padding()
