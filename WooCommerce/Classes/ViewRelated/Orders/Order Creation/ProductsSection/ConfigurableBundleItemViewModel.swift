import Foundation
import Yosemite

/// View model for `ConfigurableBundleItemView` to configure a bundle item.
final class ConfigurableBundleItemViewModel: ObservableObject, Identifiable {
    struct VariableProductSettings {
        let allowedVariations: [Int64]
        let defaultAttributes: [ProductVariationAttribute]
    }

    /// Necessary info about a variation in the bundle item configuration form.
    struct Variation: Equatable {
        let variationID: Int64
        let attributes: [ProductVariationAttribute]
    }

    /// ID of the bundle item.
    let bundledItemID: Int64

    /// Whether the bundle item is optional.
    let isOptional: Bool

    /// Whether the bundle item is a variable product and has variations.
    let isVariable: Bool

    /// For rendering the product row with the quantity setting UI.
    @Published private(set) var productRowViewModel: ProductRowViewModel
    @Published var quantity: Decimal
    @Published var isOptionalAndSelected: Bool = false

    // MARK: - Variable bundle item
    @Published private(set) var variationSelectorViewModel: ProductVariationSelectorViewModel?
    @Published private(set) var selectedVariation: Variation?
    var variationAttributes: [ProductVariationAttribute] {
        guard let selectedVariation else {
            return []
        }
        return selectedVariation.attributes + selectableVariationAttributeViewModels.compactMap { $0.selectedAttribute }
    }
    @Published private(set) var selectableVariationAttributeViewModels: [ConfigurableVariableBundleAttributePickerViewModel] = []

    @Published var errorMessage: String?

    private let product: Product
    private let bundleItem: ProductBundleItem
    private let analytics: Analytics

    /// Nil if the product is not a variable product.
    private let variableProductSettings: VariableProductSettings?

    init(bundleItem: ProductBundleItem,
         product: Product,
         variableProductSettings: VariableProductSettings?,
<<<<<<< HEAD
         existingParentOrderItem: OrderItem?,
         existingOrderItem: OrderItem?) {
=======
         existingOrderItem: OrderItem?,
         analytics: Analytics = ServiceLocator.analytics) {
>>>>>>> 3ce80118
        bundledItemID = bundleItem.bundledItemID
        self.product = product
        self.bundleItem = bundleItem
        isOptional = bundleItem.isOptional
        let isOptionalAndSelected = existingOrderItem != nil
        self.isOptionalAndSelected = isOptionalAndSelected
        let quantity: Decimal = {
            guard let orderItemQuantity = existingOrderItem?.quantity else {
                return bundleItem.defaultQuantity
            }
            let parentOrderItemQuantity = max(existingParentOrderItem?.quantity ?? 1, 1)
            return orderItemQuantity*1.0/parentOrderItemQuantity
        }()
        self.quantity = quantity
        self.variableProductSettings = variableProductSettings
        self.analytics = analytics
        isVariable = product.productType == .variable
        productRowViewModel = .init(productOrVariationID: bundleItem.productID,
                                    name: bundleItem.title,
                                    sku: nil,
                                    price: nil,
                                    stockStatusKey: "",
                                    stockQuantity: nil,
                                    manageStock: false,
                                    quantity: quantity,
                                    minimumQuantity: bundleItem.minQuantity,
                                    maximumQuantity: bundleItem.maxQuantity,
                                    canChangeQuantity: !isOptional || isOptionalAndSelected,
                                    imageURL: product.imageURL,
                                    hasParentProduct: false,
                                    isConfigurable: false)
        productRowViewModel.quantityUpdatedCallback = { [weak self] quantity in
            guard let self else { return }
            self.quantity = quantity
            self.analytics.track(event: .Orders.orderFormBundleProductConfigurationChanged(changedField: .quantity))
        }
        if let existingOrderItem, isVariable && existingOrderItem.variationID != .zero {
            selectedVariation = {
                let allVariationAttributeNames = product.attributesForVariations.map { $0.name }
                let attributes = existingOrderItem.attributes
                    .filter { allVariationAttributeNames.contains($0.name) }
                    .map { ProductVariationAttribute(id: $0.metaID, name: $0.name, option: $0.value) }
                return Variation(variationID: existingOrderItem.variationID,
                                 attributes: attributes)
            }()
        }
        observeSelectedStateForProductRowViewModelIfOptional()
        observeSelectedVariationForSelectableAttributes()
    }

    func createVariationSelectorViewModel() {
        let allowedProductVariationIDs = variableProductSettings?.allowedVariations ?? []
        variationSelectorViewModel = .init(siteID: product.siteID,
                                           product: product,
                                           allowedProductVariationIDs: allowedProductVariationIDs,
                                           selectedProductVariationIDs: selectedVariation.map { [$0.variationID] } ?? [],
                                           onVariationSelectionStateChanged: { [weak self] variation, _ in
            guard let self else { return }
            self.selectedVariation = .init(variationID: variation.productVariationID, attributes: variation.attributes)
            self.variationSelectorViewModel = nil
            self.analytics.track(event: .Orders.orderFormBundleProductConfigurationChanged(changedField: .variation))
        })
    }

    /// Validates the configuration of the bundle item based on the quantity and variation requirements.
    /// The validation error is set to the `errorMessage` Published variable so the view can display the message.
    /// Ref: Pe5pgL-3Vd-p2#validation-of-bundle-configuration
    /// - Returns: A boolean that indicates whether the configuration is valid.
    func validate() -> Bool {
        errorMessage = nil

         // The bundle configuration is always considered valid if not selected.
        guard !(isOptional && isOptionalAndSelected == false) else {
            return true
        }

        guard quantity >= bundleItem.minQuantity else {
            errorMessage = createInvalidQuantityErrorMessage()
            return false
        }

        if let maxQuantity = bundleItem.maxQuantity, quantity > maxQuantity {
            errorMessage = createInvalidQuantityErrorMessage()
            return false
        }

        // If this is not a variable product, it's considered valid after the quantity check.
        guard variableProductSettings != nil else {
            return true
        }

        guard selectedVariation != nil else {
            errorMessage = Localization.ErrorMessage.missingVariation
            return false
        }

        guard variationAttributes.count == product.attributesForVariations.count else {
            errorMessage = Localization.ErrorMessage.variationMissingAttributes
            return false
        }

        return true
    }
}

private extension ConfigurableBundleItemViewModel {
    func observeSelectedStateForProductRowViewModelIfOptional() {
        guard isOptional else {
            return
        }
        $isOptionalAndSelected.compactMap { [weak self] isOptionalAndSelected in
            guard let self else { return nil }
            let productRowViewModel = ProductRowViewModel(productOrVariationID: self.product.productID,
                                                          name: self.bundleItem.title,
                                                          sku: nil,
                                                          price: nil,
                                                          stockStatusKey: "",
                                                          stockQuantity: nil,
                                                          manageStock: false,
                                                          quantity: self.quantity,
                                                          minimumQuantity: self.bundleItem.minQuantity,
                                                          maximumQuantity: self.bundleItem.maxQuantity,
                                                          canChangeQuantity: isOptionalAndSelected,
                                                          imageURL: self.product.imageURL,
                                                          hasParentProduct: false,
                                                          isConfigurable: false)
            productRowViewModel.quantityUpdatedCallback = { [weak self] quantity in
                self?.quantity = quantity
            }
            return productRowViewModel
        }
        .assign(to: &$productRowViewModel)
    }

    func observeSelectedVariationForSelectableAttributes() {
        $selectedVariation.compactMap { [weak self] selectedVariation in
            guard let self, let selectedVariation else { return nil }

            let fixedAttributeNames = selectedVariation.attributes.map { $0.name }
            let allAttributes = self.product.attributesForVariations
            let selectableAttributeViewModels = allAttributes.filter { !fixedAttributeNames.contains($0.name) }
                .map { attribute in
                    let defaultOption = self.variableProductSettings?.defaultAttributes.first(where: { $0.name == attribute.name })?.option
                    return ConfigurableVariableBundleAttributePickerViewModel(attribute: attribute, selectedOption: defaultOption)
                }
            return selectableAttributeViewModels
        }
        .assign(to: &$selectableVariationAttributeViewModels)
    }
}

extension ConfigurableBundleItemViewModel {
    var toConfiguration: BundledProductConfiguration? {
        switch product.productType {
            case .variable:
                guard let variation = selectedVariation else {
                    return nil
                }
                return .init(bundledItemID: bundledItemID,
                             productOrVariation: .variation(productID: product.productID,
                                                            variationID: variation.variationID,
                                                            attributes: variationAttributes),
                             quantity: quantity,
                             isOptionalAndSelected: isOptionalAndSelected)
            default:
                return .init(bundledItemID: bundledItemID,
                             productOrVariation: .product(id: product.productID),
                             quantity: quantity,
                             isOptionalAndSelected: isOptionalAndSelected)
        }
    }
}

private extension ConfigurableBundleItemViewModel {
    func createInvalidQuantityErrorMessage() -> String {
        let minQuantityString = NumberFormatter.localizedString(from: bundleItem.minQuantity as NSDecimalNumber, number: .decimal)
        if let maxQuantity = bundleItem.maxQuantity {
            let maxQuantityString = NumberFormatter.localizedString(from: maxQuantity as NSDecimalNumber, number: .decimal)
            return String(format: Localization.ErrorMessage.invalidQuantityWithMinAndMaxQuantityRules, minQuantityString, maxQuantityString)
        } else {
            return String(format: Localization.ErrorMessage.invalidQuantityWithMinQuantityRule, minQuantityString)
        }
    }
}

private extension ConfigurableBundleItemViewModel {
    enum Localization {
        enum ErrorMessage {
            static let invalidQuantityWithMinQuantityRule = NSLocalizedString(
                "configureBundleItemError.invalidQuantityWithMinQuantityRule",
                value: "The quantity needs to be at least %1$@",
                comment: "Error message when setting a bundle item's quantity with a minimum quantity rule."
            )
            static let invalidQuantityWithMinAndMaxQuantityRules = NSLocalizedString(
                "configureBundleItemError.invalidQuantityWithMinAndMaxQuantityRules",
                value: "The quantity needs to be within %1$@ and %2$@",
                comment: "Error message when setting a bundle item's quantity with minimum and maximum quantity rules."
            )
            static let missingVariation = NSLocalizedString(
                "configureBundleItemError.missingVariation",
                value: "Please select a variation",
                comment: "Error message when a variable bundle item is missing a variation."
            )
            static let variationMissingAttributes = NSLocalizedString(
                "configureBundleItemError.variationMissingAttributes",
                value: "Please select an option for all variation attributes",
                comment: "Error message when a variable bundle item is missing some attributes."
            )
        }
    }
}<|MERGE_RESOLUTION|>--- conflicted
+++ resolved
@@ -51,13 +51,9 @@
     init(bundleItem: ProductBundleItem,
          product: Product,
          variableProductSettings: VariableProductSettings?,
-<<<<<<< HEAD
          existingParentOrderItem: OrderItem?,
-         existingOrderItem: OrderItem?) {
-=======
          existingOrderItem: OrderItem?,
          analytics: Analytics = ServiceLocator.analytics) {
->>>>>>> 3ce80118
         bundledItemID = bundleItem.bundledItemID
         self.product = product
         self.bundleItem = bundleItem
