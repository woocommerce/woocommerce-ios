import SwiftUI
import Yosemite

/// View to show a single product in an order, with the option to remove it from the order.
///
struct ProductInOrder: View {

    @Environment(\.presentationMode) private var presentation

    /// View model to drive the view content
    ///
    let viewModel: ProductInOrderViewModel

    /// Indicates if the discount line details screen should be shown or not.
    ///
    @State private var shouldShowDiscountLineDetails: Bool = false

    var body: some View {
        NavigationView {
            ScrollView {
                VStack(spacing: Layout.noSpacing) {
                    Section {
                        Divider()
                        ProductRow(viewModel: viewModel.productRowViewModel)
                            .padding()
                        Divider()
                        VStack(spacing: Layout.noSpacing) {
                            Button(Localization.addDiscount) {
                                shouldShowDiscountLineDetails = true
                            }
                                .buttonStyle(PlusButtonStyle())
                                .padding()
                                .accessibilityIdentifier("add-discount-button")
                            Divider()
                        }
                        .renderedIf(viewModel.isAddingDiscountToProductEnabled)
                    }
                    .background(Color(.listForeground(modal: false)))
                    .sheet(isPresented: $shouldShowDiscountLineDetails) {
<<<<<<< HEAD
                        FeeOrDiscountLineDetails(viewModel: viewModel.discountDetailsViewModel)
=======
                        FeeOrDiscountLineDetailsView(viewModel: FeeOrDiscountLineDetailsViewModel(isExistingLine: false,
                                                                                              baseAmountForPercentage: 50,
                                                                                              total: "0.00",
                                                                                              lineType: .discount,
                                                                                              didSelectSave: { _ in }))
>>>>>>> f0072900
                    }
                    Spacer(minLength: Layout.sectionSpacing)
                    Section {
                        Divider()
                        Button(Localization.remove) {
                            viewModel.onRemoveProduct()
                            presentation.wrappedValue.dismiss()
                        }
                        .padding()
                        .frame(maxWidth: .infinity, alignment: .center)
                        .foregroundColor(Color(.error))
                        Divider()
                    }
                    .background(Color(.listForeground(modal: false)))
                }
            }
            .background(Color(.listBackground))
            .ignoresSafeArea(.container, edges: [.horizontal, .bottom])
            .navigationTitle(Localization.title)
            .navigationBarTitleDisplayMode(.inline)
            .toolbar {
                ToolbarItem(placement: .cancellationAction) {
                    Button(Localization.close) {
                        presentation.wrappedValue.dismiss()
                    }
                }
            }
        }
        .wooNavigationBarStyle()
    }
}

// MARK: Constants
private extension ProductInOrder {
    enum Layout {
        static let sectionSpacing: CGFloat = 16.0
        static let noSpacing: CGFloat = 0.0
    }

    enum Localization {
        static let title = NSLocalizedString("Product", comment: "Title for the Product screen during order creation")
        static let close = NSLocalizedString("Close", comment: "Text for the close button in the Product screen")
        static let addDiscount = NSLocalizedString("Add discount",
                                              comment: "Text for the button to add a discount to a product during order creation")
        static let remove = NSLocalizedString("Remove Product from Order",
                                              comment: "Text for the button to remove a product from the order during order creation")
    }
}

struct ProductInOrder_Previews: PreviewProvider {
    static var previews: some View {
        let productRowVM = ProductRowViewModel(productOrVariationID: 1,
                                            name: "Love Ficus",
                                            sku: "123456",
                                            price: "20",
                                            stockStatusKey: "instock",
                                            stockQuantity: 7,
                                            manageStock: true,
                                            canChangeQuantity: false,
                                            imageURL: nil)
        let viewModel = ProductInOrderViewModel(productRowViewModel: productRowVM,
                                                baseAmountForDiscountPercentage: 0,
                                                onRemoveProduct: {},
                                                onSaveFormattedDiscount: {_ in })
        ProductInOrder(viewModel: viewModel)
    }
}<|MERGE_RESOLUTION|>--- conflicted
+++ resolved
@@ -37,15 +37,7 @@
                     }
                     .background(Color(.listForeground(modal: false)))
                     .sheet(isPresented: $shouldShowDiscountLineDetails) {
-<<<<<<< HEAD
-                        FeeOrDiscountLineDetails(viewModel: viewModel.discountDetailsViewModel)
-=======
-                        FeeOrDiscountLineDetailsView(viewModel: FeeOrDiscountLineDetailsViewModel(isExistingLine: false,
-                                                                                              baseAmountForPercentage: 50,
-                                                                                              total: "0.00",
-                                                                                              lineType: .discount,
-                                                                                              didSelectSave: { _ in }))
->>>>>>> f0072900
+                        FeeOrDiscountLineDetailsView(viewModel: viewModel.discountDetailsViewModel)
                     }
                     Spacer(minLength: Layout.sectionSpacing)
                     Section {
