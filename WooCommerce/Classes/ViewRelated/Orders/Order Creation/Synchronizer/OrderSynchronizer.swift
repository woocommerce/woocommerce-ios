import Foundation
import Yosemite
import Combine

/// Possible states of an `OrderSynchronizer` type.
///
enum OrderSyncState {
    case syncing(blocking: Bool)
    case synced
    case error(Error)
}

/// Product input for an `OrderSynchronizer` type.
///
struct OrderSyncProductInput {
    /// Types of products the synchronizer supports
    ///
    enum ProductType {
        case product(Product)
        case variation(ProductVariation)
    }
    var id: Int64 = .zero
    let product: ProductType
    let quantity: Decimal

    func updating(id: Int64) -> OrderSyncProductInput {
        .init(id: id, product: self.product, quantity: self.quantity)
    }
}

/// Addresses input for an `OrderSynchronizer` type.
///
struct OrderSyncAddressesInput {
    let billing: Address
    let shipping: Address
}

/// A type that  receives "supported" order properties and keeps it synced against another source.
///
protocol OrderSynchronizer {

    // MARK: Outputs

    /// Latest order sync state.
    ///
    var state: OrderSyncState { get }

    /// Order Sync State Publisher.
    ///
    var statePublisher: Published<OrderSyncState>.Publisher { get }

    /// Latest order to be synced or that is synced.
    ///
    var order: Order { get }

    /// Publisher for the order toe be synced or that is synced.
    ///
    var orderPublisher: Published<Order>.Publisher { get }

    // MARK: Inputs

    /// Changes the underlaying order status.
    /// This property is not synched remotely until `commitAllChanges` method is invoked.
    ///
    var setStatus: PassthroughSubject<OrderStatusEnum, Never> { get }

    /// Sets a product with it's quantity.
    /// Set a `zero` quantity to remove a product.
    ///
    var setProduct: PassthroughSubject<OrderSyncProductInput, Never> { get }

    /// Sets or removes the order shipping & billing addresses.
    ///
    var setAddresses: PassthroughSubject<OrderSyncAddressesInput?, Never> { get }

    /// Sets or removes a shipping line.
    ///
    var setShipping: PassthroughSubject<ShippingLine?, Never> { get }

    /// Sets or removes an order fee.
    ///
    var setFee: PassthroughSubject<OrderFeeLine?, Never> { get }

<<<<<<< HEAD
    var setNotes: PassthroughSubject<String?, Never> { get }

    /// Retires the order sync. State needs to be in `.error` to initiate work.
=======
    /// Trigger to retry a remote sync.
>>>>>>> 07ffeca9
    ///
    var retryTrigger: PassthroughSubject<Void, Never> { get }

    /// Commits all order changes to the remote source. State needs to be in `.synced` to initiate work.
    ///
    func commitAllChanges(onCompletion: @escaping (Result<Order, Error>) -> Void)
}<|MERGE_RESOLUTION|>--- conflicted
+++ resolved
@@ -81,13 +81,9 @@
     ///
     var setFee: PassthroughSubject<OrderFeeLine?, Never> { get }
 
-<<<<<<< HEAD
     var setNotes: PassthroughSubject<String?, Never> { get }
 
-    /// Retires the order sync. State needs to be in `.error` to initiate work.
-=======
     /// Trigger to retry a remote sync.
->>>>>>> 07ffeca9
     ///
     var retryTrigger: PassthroughSubject<Void, Never> { get }
 
