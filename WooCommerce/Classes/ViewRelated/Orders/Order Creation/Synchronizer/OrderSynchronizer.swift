import Foundation
import Yosemite
import Combine

/// Possible states of an `OrderSynchronizer` type.
///
enum OrderSyncState {
    case syncing(blocking: Bool)
    case synced
    case error(Error)
}

/// Product input for an `OrderSynchronizer` type.
///
struct OrderSyncProductInput {
    /// Types of products the synchronizer supports
    ///
    enum ProductType {
        case product(Product)
        case variation(ProductVariation)
    }
    var id: Int64 = .zero
    let product: ProductType
    let quantity: Decimal
<<<<<<< HEAD
    let discount: Decimal
=======
    var discount: Decimal = .zero
>>>>>>> 0027cdf5

    func updating(id: Int64) -> OrderSyncProductInput {
        .init(id: id, product: self.product, quantity: self.quantity, discount: discount)
    }
}

/// Addresses input for an `OrderSynchronizer` type.
///
struct OrderSyncAddressesInput {
    let billing: Address
    let shipping: Address
}

/// A type that  receives "supported" order properties and keeps it synced against another source.
///
protocol OrderSynchronizer {

    // MARK: Outputs

    /// Latest order sync state.
    ///
    var state: OrderSyncState { get }

    /// Order Sync State Publisher.
    ///
    var statePublisher: Published<OrderSyncState>.Publisher { get }

    /// Latest order to be synced or that is synced.
    ///
    var order: Order { get }

    /// Publisher for the order toe be synced or that is synced.
    ///
    var orderPublisher: Published<Order>.Publisher { get }

    // MARK: Inputs

    /// Changes the underlaying order status.
    /// This property is not synched remotely until `commitAllChanges` method is invoked.
    ///
    var setStatus: PassthroughSubject<OrderStatusEnum, Never> { get }

    /// Sets a product with it's quantity.
    /// Set a `zero` quantity to remove a product.
    ///
    var setProduct: PassthroughSubject<OrderSyncProductInput, Never> { get }

    /// Sets multiple products with their quantities.
    ///
    var setProducts: PassthroughSubject<[OrderSyncProductInput], Never> { get }

    /// Sets or removes the order shipping & billing addresses.
    ///
    var setAddresses: PassthroughSubject<OrderSyncAddressesInput?, Never> { get }

    /// Sets or removes a shipping line.
    ///
    var setShipping: PassthroughSubject<ShippingLine?, Never> { get }

    /// Sets or removes an order fee.
    ///
    var setFee: PassthroughSubject<OrderFeeLine?, Never> { get }

    /// Adds an order coupon.
    ///
    var addCoupon: PassthroughSubject<String, Never> { get }

    /// Removes an order coupon.
    ///
    var removeCoupon: PassthroughSubject<String, Never> { get }

    /// Sets or removes an order customer note.
    ///
    var setNote: PassthroughSubject<String?, Never> { get }

    /// Trigger to retry a remote sync.
    ///
    var retryTrigger: PassthroughSubject<Void, Never> { get }

    /// Commits all order changes to the remote source. State needs to be in `.synced` to initiate work.
    ///
    func commitAllChanges(onCompletion: @escaping (Result<Order, Error>) -> Void)
}<|MERGE_RESOLUTION|>--- conflicted
+++ resolved
@@ -22,11 +22,7 @@
     var id: Int64 = .zero
     let product: ProductType
     let quantity: Decimal
-<<<<<<< HEAD
-    let discount: Decimal
-=======
     var discount: Decimal = .zero
->>>>>>> 0027cdf5
 
     func updating(id: Int64) -> OrderSyncProductInput {
         .init(id: id, product: self.product, quantity: self.quantity, discount: discount)
